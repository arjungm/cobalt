﻿// © 2016 and later: Unicode, Inc. and others.
// License & terms of use: http://www.unicode.org/copyright.html
// Generated using tools/cldr/cldr-to-icu/build-icu-data.xml
si{
    AuxExemplarCharacters{"[\u200B\u200C\u200D ඎ ඏ ඐ ඦ ෳ]"}
    ExemplarCharacters{
        "[අ ආ ඇ ඈ ඉ ඊ උ ඌ ඍ එ ඒ ඓ ඔ ඕ ඖ ං ඃ ක ඛ ග ඝ ඞ ඟ ච ඡ ජ ඣ ඥ ඤ ට ඨ ඩ ඪ ණ ඬ ත ථ ද"
        " ධ න ඳ ප ඵ බ භ ම ඹ ය ර ල ව ශ ෂ ස හ ළ ෆ ා ැ ෑ ි ී ු ූ ෘ ෲ ෟ ෙ ේ ෛ ො ෝ ෞ ්]"
    }
    ExemplarCharactersIndex{
        "[අ ආ ඇ ඈ ඉ ඊ උ ඌ ඍ එ ඒ ඓ ඔ ඕ ඖ ක ඛ ග ඝ ඞ ඟ ච ඡ ජ ඣ ඥ ඤ ට ඨ ඩ ඪ ණ ඬ ත ථ ද ධ න"
        " ඳ ප ඵ බ භ ම ඹ ය ර ල ව ශ ෂ ස හ ළ ෆ]"
    }
    ExemplarCharactersPunctuation{"[\\- ‐‑ – — , ; \\: ! ? . … '‘’ \u0022“” ( ) \\[ \\] § @ * / \\& # † ‡ ′ ″]"}
    NumberElements{
<<<<<<< HEAD
        arab{
            symbols{
                timeSeparator{":"}
            }
        }
        default{"latn"}
=======
>>>>>>> 626889fb
        latn{
            miscPatterns{
                atLeast{"{0}+"}
            }
            patterns{
                accountingFormat{"¤#,##0.00;(¤#,##0.00)"}
                accountingFormat%alphaNextToNumber{"¤ #,##0.00;(¤ #,##0.00)"}
                accountingFormat%noCurrency{"#,##0.00;(#,##0.00)"}
                currencyFormat{"¤#,##0.00"}
                currencyPatternAppendISO{"{0} ¤¤"}
<<<<<<< HEAD
                decimalFormat{"#,##0.###"}
                percentFormat{"#,##0%"}
=======
>>>>>>> 626889fb
                scientificFormat{"#"}
            }
            patternsLong{
                decimalFormat{
                    1000{
                        one{"දහස 0"}
                        other{"දහස 0"}
                    }
                    10000{
                        one{"දහස 00"}
                        other{"දහස 00"}
                    }
                    100000{
                        one{"දහස 000"}
                        other{"දහස 000"}
                    }
                    1000000{
                        one{"මිලියන 0"}
                        other{"මිලියන 0"}
                    }
                    10000000{
                        one{"මිලියන 00"}
                        other{"මිලියන 00"}
                    }
                    100000000{
                        one{"මිලියන 000"}
                        other{"මිලියන 000"}
                    }
                    1000000000{
                        one{"බිලියන 0"}
                        other{"බිලියන 0"}
                    }
                    10000000000{
                        one{"බිලියන 00"}
                        other{"බිලියන 00"}
                    }
                    100000000000{
                        one{"බිලියන 000"}
                        other{"බිලියන 000"}
                    }
                    1000000000000{
                        one{"ට්‍රිලියන 0"}
                        other{"ට්‍රිලියන 0"}
                    }
                    10000000000000{
                        one{"ට්‍රිලියන 00"}
                        other{"ට්‍රිලියන 00"}
                    }
                    100000000000000{
                        one{"ට්‍රිලියන 000"}
                        other{"ට්‍රිලියන 000"}
                    }
                }
            }
            patternsShort{
                currencyFormat{
                    1000{
                        one{"¤ද0"}
                        other{"¤ද0"}
                    }
                    10000{
                        one{"¤ද00"}
                        other{"¤ද00"}
                    }
                    100000{
                        one{"¤ද000"}
                        other{"¤ද000"}
                    }
                    1000000{
                        one{"¤මි0"}
                        other{"¤මි0"}
                    }
                    10000000{
                        one{"¤මි00"}
                        other{"¤මි00"}
                    }
                    100000000{
                        one{"¤මි000"}
                        other{"¤මි000"}
                    }
                    1000000000{
                        one{"¤බි0"}
                        other{"¤බි0"}
                    }
                    10000000000{
                        one{"¤බි00"}
                        other{"¤බි00"}
                    }
                    100000000000{
                        one{"¤බි000"}
                        other{"¤බි000"}
                    }
                    1000000000000{
                        one{"¤ට්‍රි0"}
                        other{"¤ට්‍රි0"}
                    }
                    10000000000000{
                        one{"¤ට්‍රි00"}
                        other{"¤ට්‍රි00"}
                    }
                    100000000000000{
                        one{"¤ට්‍රි000"}
                        other{"¤ට්‍රි000"}
                    }
                }
                currencyFormat%alphaNextToNumber{
                    1000{
                        one{"¤ ද0"}
                        other{"¤ ද0"}
                    }
                    10000{
                        one{"¤ ද00"}
                        other{"¤ ද00"}
                    }
                    100000{
                        one{"¤ ද000"}
                        other{"¤ ද000"}
                    }
                    1000000{
                        one{"¤ මි0"}
                        other{"¤ මි0"}
                    }
                    10000000{
                        one{"¤ මි00"}
                        other{"¤ මි00"}
                    }
                    100000000{
                        one{"¤ මි000"}
                        other{"¤ මි000"}
                    }
                    1000000000{
                        one{"¤ බි0"}
                        other{"¤ බි0"}
                    }
                    10000000000{
                        one{"¤ බි00"}
                        other{"¤ බි00"}
                    }
                    100000000000{
                        one{"¤ බි000"}
                        other{"¤ බි000"}
                    }
                    1000000000000{
                        one{"¤ ට්‍රි0"}
                        other{"¤ ට්‍රි0"}
                    }
                    10000000000000{
                        one{"¤ ට්‍රි00"}
                        other{"¤ ට්‍රි00"}
                    }
                    100000000000000{
                        one{"¤ ට්‍රි000"}
                        other{"¤ ට්‍රි000"}
                    }
                }
                decimalFormat{
                    1000{
                        one{"ද0"}
                        other{"ද0"}
                    }
                    10000{
                        one{"ද00"}
                        other{"ද00"}
                    }
                    100000{
                        one{"ද000"}
                        other{"ද000"}
                    }
                    1000000{
                        one{"මි0"}
                        other{"මි0"}
                    }
                    10000000{
                        one{"මි00"}
                        other{"මි00"}
                    }
                    100000000{
                        one{"මි000"}
                        other{"මි000"}
                    }
                    1000000000{
                        one{"බි0"}
                        other{"බි0"}
                    }
                    10000000000{
                        one{"බි00"}
                        other{"බි00"}
                    }
                    100000000000{
                        one{"බි000"}
                        other{"බි000"}
                    }
                    1000000000000{
                        one{"ට්‍රි0"}
                        other{"ට්‍රි0"}
                    }
                    10000000000000{
                        one{"ට්‍රි00"}
                        other{"ට්‍රි00"}
                    }
                    100000000000000{
                        one{"ට්‍රි000"}
                        other{"ට්‍රි000"}
                    }
                }
            }
            symbols{
                timeSeparator{"."}
            }
        }
        minimalPairs{
            ordinal{
                other{"{0} වන හැරවුම දකුණට"}
            }
            plural{
                one{"{0} පොතක් ඇත. එය කියවීමි."}
                other{"පොත් {0}ක් ඇත. ඒවා කියවීමි."}
            }
        }
    }
    calendar{
        generic{
            DateTimePatterns{
                "HH.mm.ss zzzz",
                "HH.mm.ss z",
                "HH.mm.ss",
                "HH.mm",
                "G y MMMM d, EEEE",
                "G y MMMM d",
                "G y MMM d",
                "GGGGG y-MM-dd",
                "{1} {0}",
                "{1} {0}",
                "{1} {0}",
                "{1} {0}",
                "{1} {0}",
            }
            DateTimePatterns%atTime{
                "{1} දින {0}",
                "{1} දින {0}",
                "{1}, {0}",
                "{1}, {0}",
            }
<<<<<<< HEAD
            DateTimeSkeletons{
                "HHmmsszzzz",
                "HHmmssz",
                "HHmmss",
                "HHmm",
                "GyMMMMEEEEd",
                "GyMMMMd",
                "GyMMMd",
                "GGGGGyMMdd",
            }
=======
>>>>>>> 626889fb
            availableFormats{
                Bh{"B h"}
                Bhm{"B h:mm"}
                Bhms{"B h:mm:ss"}
                EBhm{"E B h:mm"}
                EBhms{"E B h:mm:ss"}
                Ed{"d E"}
<<<<<<< HEAD
                Ehm{"E h:mm a"}
                Ehms{"E h:mm:ss a"}
                Gy{"G y"}
                GyMMM{"G y MMM"}
                GyMMMEd{"G y MMM d, E"}
                GyMMMd{"G y MMM d"}
                GyMd{"GGGGG y-MM-dd"}
                H{"HH"}
                Hm{"HH:mm"}
                Hms{"HH:mm:ss"}
                M{"L"}
=======
>>>>>>> 626889fb
                MEd{"M-d, E"}
                MMMEd{"MMM d E"}
                Md{"M-d"}
                h{"a h"}
                hm{"a h.mm"}
                hms{"a h.mm.ss"}
                ms{"mm.ss"}
                yyyyM{"G y-M"}
                yyyyMEd{"G y-M-d, E"}
                yyyyMd{"G y-M-d"}
            }
            intervalFormats{
                Hm{
                    H{"HH.mm–HH.mm"}
                    m{"HH.mm–HH.mm"}
                }
                Hmv{
                    H{"HH.mm–HH.mm v"}
                    m{"HH.mm–HH.mm v"}
                }
                M{
                    M{"M–M"}
                }
                MEd{
                    M{"M-d, E – M-d, E"}
                    d{"M-d, E – M-d, E"}
                }
                MMMEd{
                    M{"MMM-dd, E – MMM-dd, E"}
                    d{"MMM-d, E – MMM-d, E"}
                }
                Md{
                    M{"M-d – M-d"}
                    d{"M-d – M-d"}
                }
                fallback{"{0} – {1}"}
                h{
                    a{"a h – a h"}
                    h{"a h–h"}
                }
                hm{
                    a{"a h.mm – a h.mm"}
                    h{"a h.mm – h.mm"}
                    m{"a h.mm – h.mm"}
                }
                hmv{
                    a{"a h.mm – a hhh.mm v"}
                    h{"a h.mm – h.mm v"}
                    m{"a h.mm – h.mm v"}
                }
                hv{
                    a{"a h – a h v"}
                    h{"a h – h vv"}
                }
                yM{
                    M{"G y-M – y-M"}
                    y{"G y-M – y-M"}
                }
                yMEd{
                    M{"G y-M-d, E – y-M-d, E"}
                    d{"G y-M-d, E – y-M-d, E"}
                    y{"G y-M-d, E – y-M-d, E"}
                }
                yMMMEd{
                    M{"G y MMM d, E – y MMM d, E"}
                    d{"G y MMM d, E – y MMM d, E"}
                }
                yMMMM{
                    M{"G y MMMM – MMMM"}
                }
                yMMMd{
                    d{"G y MMM d – d"}
                }
                yMd{
                    M{"G y-M-d – y-M-d"}
                    d{"G y-M-d – y-M-d"}
                    y{"G y-M-d – y-M-d"}
                }
            }
        }
        gregorian{
            AmPmMarkersAbbr{
                "පෙ.ව.",
                "ප.ව.",
            }
            AmPmMarkersNarrow{
                "පෙ",
                "ප",
            }
            DateTimePatterns{
                "HH.mm.ss zzzz",
                "HH.mm.ss z",
                "HH.mm.ss",
                "HH.mm",
                "y MMMM d, EEEE",
                "y MMMM d",
                "y MMM d",
                "y-MM-dd",
                "{1} {0}",
                "{1} {0}",
                "{1} {0}",
                "{1} {0}",
                "{1} {0}",
            }
            DateTimePatterns%atTime{
                "{1} දින {0}",
                "{1} දින {0}",
                "{1}, {0}",
                "{1}, {0}",
<<<<<<< HEAD
            }
            DateTimeSkeletons{
                "HHmmsszzzz",
                "HHmmssz",
                "HHmmss",
                "HHmm",
                "yMMMMEEEEd",
                "yMMMMd",
                "yMMMd",
                "yMMdd",
            }
            appendItems{
                Timezone{"{0} {1}"}
=======
>>>>>>> 626889fb
            }
            availableFormats{
                EHm{"E HH.mm"}
                EHms{"E HH.mm.ss"}
                Ed{"d E"}
                Ehm{"E a h.mm"}
                Ehms{"E a h.mm.ss"}
<<<<<<< HEAD
                Gy{"G y"}
                GyMMM{"G y MMM"}
                GyMMMEd{"G y MMM d, E"}
                GyMMMd{"G y MMM d"}
                GyMd{"GGGGG y-MM-dd"}
                H{"HH"}
=======
>>>>>>> 626889fb
                Hm{"HH.mm"}
                Hms{"HH.mm.ss"}
                Hmsv{"HH.mm.ss v"}
                Hmv{"HH.mm v"}
                MEd{"M-d, E"}
                MMMEd{"MMM d E"}
                MMMMW{
                    one{"MMMM සතිය W"}
                    other{"MMMM සතිය W"}
                }
                Md{"M-d"}
                h{"a h"}
                hm{"a h.mm"}
                hms{"a h.mm.ss"}
                hmsv{"h.mm.ss a v"}
                hmv{"h.mm a v"}
                ms{"mm.ss"}
                yM{"y-M"}
                yMEd{"y-M-d, E"}
                yMd{"y-M-d"}
                yw{
                    one{"Y සතිය w"}
                    other{"Y සතිය w"}
                }
            }
            dayNames{
                format{
                    abbreviated{
                        "ඉරිදා",
                        "සඳුදා",
                        "අඟහ",
                        "බදාදා",
                        "බ්‍රහස්",
                        "සිකු",
                        "සෙන",
                    }
                    short{
                        "ඉරි",
                        "සඳු",
                        "අඟ",
                        "බදා",
                        "බ්‍රහ",
                        "සිකු",
                        "සෙන",
                    }
                    wide{
                        "ඉරිදා",
                        "සඳුදා",
                        "අඟහරුවාදා",
                        "බදාදා",
                        "බ්‍රහස්පතින්දා",
                        "සිකුරාදා",
                        "සෙනසුරාදා",
                    }
                }
                stand-alone{
                    narrow{
                        "ඉ",
                        "ස",
                        "අ",
                        "බ",
                        "බ්‍ර",
                        "සි",
                        "සෙ",
                    }
                }
            }
            dayPeriod{
                format{
                    abbreviated{
                        afternoon1{"දවල්"}
                        evening1{"හවස"}
                        midnight{"මැදියම"}
                        morning1{"පාන්දර"}
                        morning2{"උදේ"}
                        night1{"රෑ"}
                        night2{"මැදියමට පසු"}
                        noon{"මධ්‍යාහ්නය"}
                    }
                    narrow{
                        afternoon1{"ද"}
                        evening1{"හ"}
                        midnight{"මැ"}
                        morning1{"පා"}
                        morning2{"උ"}
                        night1{"රෑ"}
                        night2{"මැ"}
                        noon{"ම"}
                    }
                }
            }
            eras{
                abbreviated{
                    "ක්‍රි.පූ.",
                    "ක්‍රි.ව.",
                }
                abbreviated%variant{
                    "පොපෙ",
                    "පො.යු",
                }
                wide{
                    "ක්‍රිස්තු පූර්ව",
                    "ක්‍රිස්තු වර්ෂ",
                }
                wide%variant{
                    "පොදු යුගයට පෙර",
                    "පොදු යුගය",
                }
            }
            intervalFormats{
                GyM{
                    G{"M/y GGGGG – M/y GGGGG"}
                    M{"M/y – M/y GGGGG"}
                    y{"M/y – M/y GGGGG"}
                }
                GyMEd{
                    G{"E, M/d/y GGGGG – E, M/d/y GGGGG"}
                    M{"E, M/d/y – E, M/d/y GGGGG"}
                    d{"E, M/d/y – E, M/d/y GGGGG"}
                    y{"E, M/d/y – E, M/d/y GGGGG"}
                }
                GyMd{
                    G{"M/d/y GGGGG – M/d/y GGGGG"}
                    M{"M/d/y – M/d/y GGGGG"}
                    d{"M/d/y – M/d/y GGGGG"}
                    y{"M/d/y – M/d/y GGGGG"}
                }
                Hm{
                    H{"HH.mm–HH.mm"}
                    m{"HH.mm–HH.mm"}
                }
                Hmv{
                    H{"HH.mm–HH.mm v"}
                    m{"HH.mm–HH.mm v"}
                }
                M{
                    M{"M–M"}
                }
                MEd{
                    M{"M-d, E – M-d, E"}
                    d{"M-d, E – M-d, E"}
                }
                MMMEd{
                    M{"MMM-dd, E – MMM-dd, E"}
                    d{"MMM-d, E – MMM-d, E"}
                }
                Md{
                    M{"M-d – M-d"}
                    d{"M-d – M-d"}
                }
                fallback{"{0} – {1}"}
                h{
                    a{"a h – a h"}
                    h{"a h–h"}
                }
                hm{
                    a{"a h.mm – a h.mm"}
                    h{"a h.mm – h.mm"}
                    m{"a h.mm – h.mm"}
                }
                hmv{
                    a{"a h.mm – a h.mm v"}
                    h{"a h.mm – h.mm v"}
                    m{"a h.mm – h.mm v"}
                }
                hv{
                    a{"a h – a h v"}
                    h{"a h – h v"}
                }
                yMEd{
                    M{"y-M-d, E – y-M-d, E"}
                    d{"y-M-d, E – y-M-d, E"}
                    y{"y-M-d, E – y-M-d, E"}
                }
                yMMMEd{
                    M{"y MMM d, E – y MMM d, E"}
                    d{"y MMM d, E – y MMM d, E"}
                }
                yMMMM{
                    M{"y MMMM – MMMM"}
                }
                yMMMd{
                    d{"y MMM d – d"}
                }
                yMd{
                    M{"y-M-d – y-M-d"}
                    d{"y-M-d – y-M-d"}
                    y{"y-M-d – y-M-d"}
                }
            }
            monthNames{
                format{
                    abbreviated{
                        "ජන",
                        "පෙබ",
                        "මාර්තු",
                        "අප්‍රේල්",
                        "මැයි",
                        "ජූනි",
                        "ජූලි",
                        "අගෝ",
                        "සැප්",
                        "ඔක්",
                        "නොවැ",
                        "දෙසැ",
                    }
                    wide{
                        "ජනවාරි",
                        "පෙබරවාරි",
                        "මාර්තු",
                        "අප්‍රේල්",
                        "මැයි",
                        "ජූනි",
                        "ජූලි",
                        "අගෝස්තු",
                        "සැප්තැම්බර්",
                        "ඔක්තෝබර්",
                        "නොවැම්බර්",
                        "දෙසැම්බර්",
                    }
                }
                stand-alone{
                    abbreviated{
                        "ජන",
                        "පෙබ",
                        "මාර්",
                        "අප්‍රේල්",
                        "මැයි",
                        "ජූනි",
                        "ජූලි",
                        "අගෝ",
                        "සැප්",
                        "ඔක්",
                        "නොවැ",
                        "දෙසැ",
                    }
                    narrow{
                        "ජ",
                        "පෙ",
                        "මා",
                        "අ",
                        "මැ",
                        "ජූ",
                        "ජූ",
                        "අ",
                        "සැ",
                        "ඔ",
                        "නෙ",
                        "දෙ",
                    }
                }
            }
            quarters{
                format{
                    abbreviated{
                        "කාර්:1",
                        "කාර්:2",
                        "කාර්:3",
                        "කාර්:4",
                    }
                    wide{
                        "1 වන කාර්තුව",
                        "2 වන කාර්තුව",
                        "3 වන කාර්තුව",
                        "4 වන කාර්තුව",
                    }
                }
            }
        }
    }
    characterLabel{
        activities{"කාර්යය"}
        african_scripts{"අප්රිකානු සිද්ධි මාලා"}
        american_scripts{"ඇමරිකානු සිද්ධි මාලා"}
        animal{"සතා"}
        animals_nature{"සත්වයින් හෝ ස්වභාවදර්මය"}
        arrows{"ඊතල"}
        body{"ශරීරය"}
        box_drawing{"පෙට්ටි ඇදීම"}
        braille{"බ්‍රේල්"}
        building{"ගොඩනැඟිල්ල"}
        bullets_stars{"උන්ඩ/තරු"}
        consonantal_jamo{"ව්‍යංජනාක්ෂර සම්බන්ධී ජාමො"}
        currency_symbols{"මුදල් සංකේත"}
        dash_connector{"කෙටි ඉර/සම්බන්ධකය"}
        digits{"සංඛ්‍යා"}
        dingbats{"ඩින්බැට්ස්"}
        divination_symbols{"අවලෝකන සංකේත"}
        downwards_arrows{"පහලටවූ ඊතල"}
        downwards_upwards_arrows{"පහලටවූ ඉහලටවූ ඊතල"}
        east_asian_scripts{"නැගෙනහිර ආසියානු පිටපත්"}
        emoji{"එමෝටිකොන්"}
        european_scripts{"යුරෝපීය"}
        female{"ගැහැණු"}
        flag{"කොඩිය"}
        flags{"කොඩි"}
        food_drink{"කෑම සහ බීම"}
        format{"ආකෘතිය"}
        format_whitespace{"හැඩතලය සහ සුදු හිස්තැන"}
        full_width_form_variant{"පුන්-පුළුල් වෙනස් පෝරම්"}
        geometric_shapes{"ජ්‍යාමිතික හැඩයන්"}
        half_width_form_variant{"පුළුල් වෙනස් පෝරම්"}
        han_characters{"හැන් අක්ෂර"}
        han_radicals{"හැන් ඛණ්ඩක"}
        hanja{"හන්ජා"}
        hanzi_simplified{"හන්සි (සුළු කළ)"}
        hanzi_traditional{"හන්සි (සාම්ප්‍රදායික)"}
        heart{"හදවත"}
        historic_scripts{"ඵෙතිහාසික පිටපත්"}
        ideographic_desc_characters{"රූපමය විස්තරාත්මක අක්ෂර"}
        japanese_kana{"ජපාන කානා"}
        kanbun{"කන්බුන්"}
        kanji{"කන්ජි"}
        keycap{"පියන"}
        leftwards_arrows{"වම් ඊතල"}
        leftwards_rightwards_arrows{"වම් දකුනු ඊතල"}
        letterlike_symbols{"අකුරු වැනි සංකේත"}
        limited_use{"සීමිත භාවිතය"}
        male{"පිරිමි"}
        math_symbols{"ගණිත සංකේත"}
        middle_eastern_scripts{"මධ්‍යම නැගෙනහිර පිටපත්"}
        miscellaneous{"විවිධ"}
        modern_scripts{"නව පිටපත්"}
        modifier{"විකරණකාරකය"}
        musical_symbols{"සංගීත සංකේත"}
        nature{"සොබාදහම"}
        nonspacing{"ඉඩ නොතැබීම"}
        numbers{"සංඛ්‍යා"}
        objects{"වස්තු"}
        other{"වෙනත්"}
        paired{"යුගලවූ"}
        person{"පුද්ගලයා"}
        phonetic_alphabet{"ශ්රව්යඅක්ශර වින්‍යාසය"}
        pictographs{"පින්තූරමය සංකේත"}
        place{"තැන"}
        plant{"පැලය"}
        punctuation{"විරාම ලක්ෂණ"}
        rightwards_arrows{"දකුනු ඊතල"}
        sign_standard_symbols{"සලකුණ/සම්මත සංකේත"}
        small_form_variant{"කුඩා වෙනස් පෝරම්"}
        smiley{"හිනාව"}
        smileys_people{"සිනහවන් සහ මිනිසුන්"}
        south_asian_scripts{"දකුණු ආසියානු පිටපත්"}
        southeast_asian_scripts{"ගිනිකොන් ආසියානු පිටපත්"}
        spacing{"ඉඩ තබනවා"}
        sport{"ක්‍රීඩාව"}
        symbols{"සංකේත"}
        technical_symbols{"තාක්ෂණික සංකේත"}
        tone_marks{"නාද සලකුණු"}
        travel{"සංචාරය"}
        travel_places{"ගම්න් කිරීම් සහ ස්තාන"}
        upwards_arrows{"උඩු ඊතල"}
        variant_forms{"වෙනස් පෝරම"}
        vocalic_jamo{"වොකාලික් ජාමො"}
        weather{"කාලගුණය"}
        western_asian_scripts{"බටහිර ආසියානු පිටපත්"}
        whitespace{"සුදු ඉඩ"}
    }
    fields{
        day{
            dn{"දිනය"}
            relative{
                "-1"{"ඊයේ"}
                "-2"{"පෙරේදා"}
                "0"{"අද"}
                "1"{"හෙට"}
                "2"{"අනිද්දා"}
            }
            relativeTime{
                future{
                    one{"දින {0}න්"}
                    other{"දින {0}න්"}
                }
                past{
                    one{"දින {0}කට පෙර"}
                    other{"දින {0}කට පෙර"}
                }
            }
        }
        dayOfYear{
            dn{"වසරේ දිනය"}
        }
        dayperiod{
            dn{"පෙ.ව/ප.ව"}
        }
        era{
            dn{"යුගය"}
        }
        fri{
            relative{
                "-1"{"පසුගිය සිකුරාදා"}
                "0"{"මේ සිකුරාදා"}
                "1"{"ඊළඟ සිකුරාදා"}
            }
            relativeTime{
                future{
                    one{"+{0} සිකුරදාවකින්"}
                    other{"සිකුරදාවන් +{0} කින්"}
                }
                past{
                    one{"{0} සිකුරදාවකට පෙර"}
                    other{"සිකුරදාවන් {0} කට පෙර"}
                }
            }
        }
        fri-short{
            relativeTime{
                future{
                    one{"සිකුරදාවන් +{0} කින්"}
                    other{"සිකුරදාවන් +{0} කින්"}
                }
                past{
                    one{"සිකුරදාවන් {0} කට පෙර"}
                    other{"සිකුරදාවන් {0} කට පෙර"}
                }
            }
        }
        hour{
            dn{"පැය"}
            relative{
                "0"{"මෙම පැය"}
            }
            relativeTime{
                future{
                    one{"පැය {0}කින්"}
                    other{"පැය {0}කින්"}
                }
                past{
                    one{"පැය {0}කට පෙර"}
                    other{"පැය {0}කට පෙර"}
                }
            }
        }
        minute{
            dn{"මිනිත්තුව"}
            relative{
                "0"{"මෙම මිනිත්තුව"}
            }
            relativeTime{
                future{
                    one{"මිනිත්තු {0}කින්"}
                    other{"මිනිත්තු {0}කින්"}
                }
                past{
                    one{"මිනිත්තු {0}කට පෙර"}
                    other{"මිනිත්තු {0}කට පෙර"}
                }
            }
        }
        minute-short{
            dn{"මිනි."}
        }
        mon{
            relative{
                "-1"{"පසුගිය සඳුදා"}
                "0"{"මේ සඳුදා"}
                "1"{"ඊළඟ සඳුදා"}
            }
            relativeTime{
                future{
                    one{"{0} සඳුදාවකින්"}
                    other{"සඳුදාවන් {0} කින්"}
                }
                past{
                    one{"{0} සඳුදාවකට පෙර"}
                    other{"සඳුදාවන් {0} කට පෙර"}
                }
            }
        }
        mon-short{
            relativeTime{
                future{
                    one{"සඳුදාවන් {0} කින්"}
                    other{"සඳුදාවන් {0} කින්"}
                }
                past{
                    one{"සඳුදාවන් {0} කට පෙර"}
                    other{"සඳුදාවන් {0} කට පෙර"}
                }
            }
        }
        month{
            dn{"මාසය"}
            relative{
                "-1"{"පසුගිය මාසය"}
                "0"{"මෙම මාසය"}
                "1"{"ඊළඟ මාසය"}
            }
            relativeTime{
                future{
                    one{"මාස {0}කින්"}
                    other{"මාස {0}කින්"}
                }
                past{
                    one{"මාස {0}කට පෙර"}
                    other{"මාස {0}කට පෙර"}
                }
            }
        }
        month-short{
            dn{"මාස."}
            relative{
                "-1"{"පසුගිය මාස."}
                "0"{"මෙම මාස."}
                "1"{"ඊළඟ මාස."}
            }
        }
        quarter{
            dn{"කාර්තුව"}
            relative{
                "-1"{"පසුගිය කාර්තුව"}
                "0"{"මෙම කාර්තුව"}
                "1"{"ඊළඟ කාර්තුව"}
            }
            relativeTime{
                future{
                    one{"කාර්තු {0}කින්"}
                    other{"කාර්තු {0}කින්"}
                }
                past{
                    one{"කාර්තු {0}කට පෙර"}
                    other{"කාර්තු {0}කට පෙර"}
                }
            }
        }
        quarter-short{
            dn{"කාර්."}
            relative{
                "-1"{"පසුගිය කාර්."}
                "0"{"මෙම කාර්."}
                "1"{"ඊළඟ කාර්."}
            }
            relativeTime{
                future{
                    one{"කාර්. {0}කින්"}
                    other{"කාර්. {0}කින්"}
                }
                past{
                    one{"කාර්. {0}කට පෙර"}
                    other{"කාර්. {0}කට පෙර"}
                }
            }
        }
        sat{
            relative{
                "-1"{"පසුගිය සෙනසුරාදා"}
                "0"{"මේ සෙනසුරාදා"}
                "1"{"ඊළඟ සෙනසුරාදා"}
            }
            relativeTime{
                future{
                    one{"සෙනසුරාදා +{0} කින්"}
                    other{"සෙනසුරාදාවන් +{0} කින්"}
                }
                past{
                    one{"සෙනසුරාදා {0} කට පෙර"}
                    other{"සෙනසුරාදාවන් {0} කට පෙර"}
                }
            }
        }
        sat-short{
            relativeTime{
                future{
                    one{"සෙනසුරාදාවන් +{0} කින්"}
                    other{"සෙනසුරාදාවන් +{0} කින්"}
                }
                past{
                    one{"සෙනසුරාදාවන් {0} කට පෙර"}
                    other{"සෙනසුරාදාවන් {0} කට පෙර"}
                }
            }
        }
        second{
            dn{"තත්පරය"}
            relative{
                "0"{"දැන්"}
            }
            relativeTime{
                future{
                    one{"තත්පර {0}කින්"}
                    other{"තත්පර {0}කින්"}
                }
                past{
                    one{"තත්පර {0}කට පෙර"}
                    other{"තත්පර {0}කට පෙර"}
                }
            }
        }
        second-short{
            dn{"තත්."}
        }
        sun{
            relative{
                "-1"{"පසුගිය ඉරිදා"}
                "0"{"මේ ඉරිදා"}
                "1"{"ඊළඟ ඉරිදා"}
            }
            relativeTime{
                future{
                    one{"{0} ඉරිදාවකින්"}
                    other{"ඉරිදාවන් {0} කින්"}
                }
                past{
                    one{"{0} ඉරිදාවකට පෙර"}
                    other{"ඉරිදාවන් {0} කට පෙර"}
                }
            }
        }
        sun-short{
            relativeTime{
                future{
                    one{"ඉරිදාවන් {0} කින්"}
                    other{"ඉරිදාවන් {0} කින්"}
                }
                past{
                    one{"ඉරිදාවන් {0} කට පෙර"}
                    other{"ඉරිදාවන් {0} කට පෙර"}
                }
            }
        }
        thu{
            relative{
                "-1"{"පසුගිය බ්‍රහස්පතින්දා"}
                "0"{"මේ බ්‍රහස්පතින්දා"}
                "1"{"ඊළඟ බ්‍රහස්පතින්දා"}
            }
            relativeTime{
                future{
                    one{"{0} බ්‍රහස්පතින්දාවකින්"}
                    other{"බ්‍රහස්පතින්දාවන් {0} කින්"}
                }
                past{
                    one{"{0} බ්‍රහස්පතින්දාවකට පෙර"}
                    other{"බ්‍රහස්පතින්දාවන් {0} කට පෙර"}
                }
            }
        }
        thu-short{
            relativeTime{
                future{
                    one{"බ්‍රහස්පතින්දාවන් {0} කින්"}
                    other{"බ්‍රහස්පතින්දාවන් {0} කින්"}
                }
                past{
                    one{"බ්‍රහස්පතින්දාවන් {0} කට පෙර"}
                    other{"බ්‍රහස්පතින්දාවන් {0} කට පෙර"}
                }
            }
        }
        tue{
            relative{
                "-1"{"පසුගිය අඟහරුවාදා"}
                "0"{"මේ අඟහරුවාදා"}
                "1"{"ඊළඟ අඟහරුවාදා"}
            }
            relativeTime{
                future{
                    one{"{0} අඟහරුවාදාවකින්"}
                    other{"අඟහරුවාදාවන් {0} කින්"}
                }
                past{
                    one{"{0} අඟහරුවාදාවකට පෙර"}
                    other{"අඟහරුවාදාවන් {0} කට පෙර"}
                }
            }
        }
        tue-short{
            relativeTime{
                future{
                    one{"අඟහරුවාදාවන් {0} කින්"}
                    other{"අඟහරුවාදාවන් {0} කින්"}
                }
                past{
                    one{"අඟහරුවාදාවන් {0} කට පෙර"}
                    other{"අඟහරුවාදාවන් {0} කට පෙර"}
                }
            }
        }
        wed{
            relative{
                "-1"{"පසුගිය බදාදා"}
                "0"{"මේ බදාදා"}
                "1"{"ඊළඟ බදාදා"}
            }
            relativeTime{
                future{
                    one{"{0} බදාදාවකින්"}
                    other{"බදාදාවන් {0} කින්"}
                }
                past{
                    one{"{0} බදාදාවකට පෙර"}
                    other{"බදාදාවන් {0} කට පෙර"}
                }
            }
        }
        wed-short{
            relativeTime{
                future{
                    one{"බදාදාවන් {0} කින්"}
                    other{"බදාදාවන් {0} කින්"}
                }
                past{
                    one{"බදාදාවන් {0} කට පෙර"}
                    other{"බදාදාවන් {0} කට පෙර"}
                }
            }
        }
        week{
            dn{"සතිය"}
            relative{
                "-1"{"පසුගිය සතිය"}
                "0"{"මෙම සතිය"}
                "1"{"ඊළඟ සතිය"}
            }
            relativePeriod{"{0} වෙනි සතිය"}
            relativeTime{
                future{
                    one{"සති {0}කින්"}
                    other{"සති {0}කින්"}
                }
                past{
                    one{"සති {0}කට පෙර"}
                    other{"සති {0}කට පෙර"}
                }
            }
        }
        week-short{
            dn{"සති."}
            relative{
                "-1"{"පසුගිය සති."}
                "0"{"මෙම සති."}
                "1"{"ඊළඟ සති."}
            }
        }
        weekOfMonth{
            dn{"මාසයේ සතිය"}
        }
        weekday{
            dn{"සතියේ දිනය"}
        }
        weekdayOfMonth{
            dn{"මාසයේ සතියේ දිනය"}
        }
        year{
            dn{"වර්ෂය"}
            relative{
                "-1"{"පසුගිය වසර"}
                "0"{"මෙම වසර"}
                "1"{"ඊළඟ වසර"}
            }
            relativeTime{
                future{
                    one{"වසර {0}කින්"}
                    other{"වසර {0}කින්"}
                }
                past{
                    one{"වසර {0}කට පෙර"}
                    other{"වසර {0}කට පෙර"}
                }
            }
        }
        year-short{
            dn{"වර්."}
        }
        zone{
            dn{"වේලා කලාපය"}
        }
        zone-short{
            dn{"කලාපය"}
        }
    }
    listPattern{
        or{
            2{"{0} හෝ {1}"}
            end{"{0}, හෝ {1}"}
        }
        standard{
            2{"{0} සහ {1}"}
            end{"{0}, සහ {1}"}
        }
    }
    measurementSystemNames{
        UK{"එංගලන්ත"}
        US{"ඇමරිකානු"}
        metric{"මෙට්රික්"}
    }
    parse{
        number{
            lenient{
                "[\\-－﹣ ‐‑ ‒ – −⁻₋ ➖]",
                "[,，﹐︐ ، ٫ 、﹑､︑]",
                "[+＋﬩﹢⁺₊ ➕]",
            }
            stricter{
                "[,，﹐︐ ٫]",
                "[.．․﹒ ｡]",
            }
        }
    }
    personNames{
<<<<<<< HEAD
        foreignSpaceReplacement{" "}
        initialPattern{
            initial{"{0}."}
            initialSequence{"{0} {1}"}
        }
        nameOrderLocales{
            givenFirst{"und"}
=======
        nameOrderLocales{
>>>>>>> 626889fb
            surnameFirst{
                "ko",
                "si",
                "ta",
                "te",
                "vi",
                "yue",
                "zh",
            }
        }
        namePattern{
<<<<<<< HEAD
            givenFirst-long-addressing-formal{"{prefix} {given} {surname}"}
            givenFirst-long-addressing-informal{"{given-informal}"}
            givenFirst-long-monogram-formal{
                "{given-monogram-allCaps}{given2-monogram-allCaps}{surname-monogram-a"
                "llCaps}"
            }
            givenFirst-long-monogram-informal{
                "{given-informal-monogram-allCaps}{given2-monogram-allCaps}{surname-m"
                "onogram-allCaps}"
            }
            givenFirst-long-referring-formal{"{given} {given2} {surname} {surname2} {suffix}"}
            givenFirst-long-referring-informal{"{given-informal} {surname}"}
            givenFirst-medium-addressing-formal{"{prefix} {given-initial} {surname}"}
            givenFirst-medium-addressing-informal{"{given-informal}"}
            givenFirst-medium-monogram-formal{"{given-monogram-allCaps}{surname-monogram-allCaps}"}
            givenFirst-medium-monogram-informal{"{given-informal-monogram-allCaps}{surname-monogram-allCaps}"}
            givenFirst-medium-referring-formal{"{given} {given2-initial} {surname} {suffix}"}
            givenFirst-medium-referring-informal{"{given-informal} {surname}"}
            givenFirst-short-addressing-formal{"{prefix} {surname}"}
=======
            givenFirst-long-addressing-formal{"{title} {given} {surname}"}
            givenFirst-long-addressing-informal{"{given-informal}"}
            givenFirst-long-monogram-informal{"{given-informal-monogram-allCaps}{surname-monogram-allCaps}"}
            givenFirst-long-referring-informal{"{given-informal} {surname}"}
            givenFirst-medium-addressing-formal{"{title} {surname}"}
            givenFirst-medium-addressing-informal{"{given-informal}"}
            givenFirst-medium-monogram-formal{"{surname-monogram-allCaps}"}
            givenFirst-medium-monogram-informal{"{given-informal-monogram-allCaps}"}
            givenFirst-medium-referring-formal{"{given} {given2-initial} {surname} {generation}, {credentials}"}
            givenFirst-medium-referring-informal{"{given-informal} {surname}"}
            givenFirst-short-addressing-formal{"{title} {surname}"}
>>>>>>> 626889fb
            givenFirst-short-addressing-informal{"{given-informal}"}
            givenFirst-short-monogram-formal{"{surname-monogram-allCaps}"}
            givenFirst-short-monogram-informal{"{given-informal-monogram-allCaps}"}
            givenFirst-short-referring-formal{"{given-initial} {given2-initial} {surname}"}
<<<<<<< HEAD
            givenFirst-short-referring-informal{"{given-informal}"}
            sorting-long-referring-formal{"{given} {given2}, {surname}"}
            sorting-long-referring-informal{"{given-informal} {given2}, {surname}"}
            sorting-medium-referring-formal{"{given} {given2}, {surname-initial}"}
            sorting-medium-referring-informal{"{given-informal} {given2}, {surname-initial}"}
            sorting-short-referring-formal{"{given} {given2-initial}, {surname-initial}"}
            sorting-short-referring-informal{"{given-informal} {given2-initial}, {surname-initial}"}
            surnameFirst-long-addressing-formal{"{prefix} {surname-initial} {given}"}
            surnameFirst-long-addressing-informal{"{given-informal}"}
            surnameFirst-long-monogram-formal{
                "{surname-monogram-allCaps}{given-monogram-allCaps}{given2-monogram-a"
                "llCaps}"
            }
            surnameFirst-long-monogram-informal{"{surname-monogram-allCaps}{given-informal-monogram-allCaps}"}
            surnameFirst-long-referring-formal{"{prefix} {surname} {given} {given2} {suffix}"}
            surnameFirst-long-referring-informal{"{surname} {given-informal}"}
            surnameFirst-medium-addressing-formal{"{prefix} {surname-initial} {given}"}
            surnameFirst-medium-addressing-informal{"{given-informal}"}
            surnameFirst-medium-monogram-formal{"{surname-monogram-allCaps}{given-monogram-allCaps}"}
            surnameFirst-medium-monogram-informal{"{given-informal-monogram-allCaps}"}
            surnameFirst-medium-referring-formal{"{surname-initial} {given} {given2} {suffix}"}
            surnameFirst-medium-referring-informal{"{surname-initial} {given-informal}"}
            surnameFirst-short-addressing-formal{"{prefix} {given}"}
            surnameFirst-short-addressing-informal{"{given-informal}"}
            surnameFirst-short-monogram-formal{"{given-monogram-allCaps}"}
            surnameFirst-short-monogram-informal{"{given-informal-monogram-allCaps}"}
            surnameFirst-short-referring-formal{"{surname-initial} {given}"}
            surnameFirst-short-referring-informal{"{given-informal}"}
=======
            givenFirst-short-referring-informal{"{given-informal} {surname-initial}"}
            sorting-long-referring-formal{"{given} {given2}, {surname}"}
            sorting-long-referring-informal{"{given-informal} {surname}"}
            sorting-medium-referring-formal{"{given} {given2-initial} {surname}"}
            sorting-medium-referring-informal{"{given-informal}, {surname}"}
            sorting-short-referring-formal{"{given-initial} {given2-initial}, {surname}"}
            sorting-short-referring-informal{"{given-informal}, {surname}"}
            surnameFirst-long-addressing-formal{"{title} {surname}"}
            surnameFirst-long-addressing-informal{"{given-informal}"}
            surnameFirst-long-monogram-informal{"{surname-monogram-allCaps}{given-informal-monogram-allCaps}"}
            surnameFirst-long-referring-formal{"{surname} {title} {given} {given2} {generation}, {credentials}"}
            surnameFirst-long-referring-informal{"{surname} {given-informal}"}
            surnameFirst-medium-addressing-formal{"{title} {surname}"}
            surnameFirst-medium-addressing-informal{"{given-informal}"}
            surnameFirst-medium-monogram-formal{"{surname-monogram-allCaps}"}
            surnameFirst-medium-monogram-informal{"{given-informal-monogram-allCaps}"}
            surnameFirst-medium-referring-formal{"{surname} {given} {given2-initial} {generation}, {credentials}"}
            surnameFirst-medium-referring-informal{"{surname} {given-informal}"}
            surnameFirst-short-addressing-formal{"{title} {surname}"}
            surnameFirst-short-addressing-informal{"{given-informal}"}
            surnameFirst-short-monogram-formal{"{surname-monogram-allCaps}"}
            surnameFirst-short-monogram-informal{"{given-informal-monogram-allCaps}"}
            surnameFirst-short-referring-formal{"{surname} {given-initial} {given2-initial}"}
            surnameFirst-short-referring-informal{"{surname} {given-initial}"}
>>>>>>> 626889fb
        }
    }
}<|MERGE_RESOLUTION|>--- conflicted
+++ resolved
@@ -13,15 +13,6 @@
     }
     ExemplarCharactersPunctuation{"[\\- ‐‑ – — , ; \\: ! ? . … '‘’ \u0022“” ( ) \\[ \\] § @ * / \\& # † ‡ ′ ″]"}
     NumberElements{
-<<<<<<< HEAD
-        arab{
-            symbols{
-                timeSeparator{":"}
-            }
-        }
-        default{"latn"}
-=======
->>>>>>> 626889fb
         latn{
             miscPatterns{
                 atLeast{"{0}+"}
@@ -32,11 +23,6 @@
                 accountingFormat%noCurrency{"#,##0.00;(#,##0.00)"}
                 currencyFormat{"¤#,##0.00"}
                 currencyPatternAppendISO{"{0} ¤¤"}
-<<<<<<< HEAD
-                decimalFormat{"#,##0.###"}
-                percentFormat{"#,##0%"}
-=======
->>>>>>> 626889fb
                 scientificFormat{"#"}
             }
             patternsLong{
@@ -280,19 +266,6 @@
                 "{1}, {0}",
                 "{1}, {0}",
             }
-<<<<<<< HEAD
-            DateTimeSkeletons{
-                "HHmmsszzzz",
-                "HHmmssz",
-                "HHmmss",
-                "HHmm",
-                "GyMMMMEEEEd",
-                "GyMMMMd",
-                "GyMMMd",
-                "GGGGGyMMdd",
-            }
-=======
->>>>>>> 626889fb
             availableFormats{
                 Bh{"B h"}
                 Bhm{"B h:mm"}
@@ -300,20 +273,6 @@
                 EBhm{"E B h:mm"}
                 EBhms{"E B h:mm:ss"}
                 Ed{"d E"}
-<<<<<<< HEAD
-                Ehm{"E h:mm a"}
-                Ehms{"E h:mm:ss a"}
-                Gy{"G y"}
-                GyMMM{"G y MMM"}
-                GyMMMEd{"G y MMM d, E"}
-                GyMMMd{"G y MMM d"}
-                GyMd{"GGGGG y-MM-dd"}
-                H{"HH"}
-                Hm{"HH:mm"}
-                Hms{"HH:mm:ss"}
-                M{"L"}
-=======
->>>>>>> 626889fb
                 MEd{"M-d, E"}
                 MMMEd{"MMM d E"}
                 Md{"M-d"}
@@ -423,22 +382,6 @@
                 "{1} දින {0}",
                 "{1}, {0}",
                 "{1}, {0}",
-<<<<<<< HEAD
-            }
-            DateTimeSkeletons{
-                "HHmmsszzzz",
-                "HHmmssz",
-                "HHmmss",
-                "HHmm",
-                "yMMMMEEEEd",
-                "yMMMMd",
-                "yMMMd",
-                "yMMdd",
-            }
-            appendItems{
-                Timezone{"{0} {1}"}
-=======
->>>>>>> 626889fb
             }
             availableFormats{
                 EHm{"E HH.mm"}
@@ -446,15 +389,6 @@
                 Ed{"d E"}
                 Ehm{"E a h.mm"}
                 Ehms{"E a h.mm.ss"}
-<<<<<<< HEAD
-                Gy{"G y"}
-                GyMMM{"G y MMM"}
-                GyMMMEd{"G y MMM d, E"}
-                GyMMMd{"G y MMM d"}
-                GyMd{"GGGGG y-MM-dd"}
-                H{"HH"}
-=======
->>>>>>> 626889fb
                 Hm{"HH.mm"}
                 Hms{"HH.mm.ss"}
                 Hmsv{"HH.mm.ss v"}
@@ -1255,17 +1189,7 @@
         }
     }
     personNames{
-<<<<<<< HEAD
-        foreignSpaceReplacement{" "}
-        initialPattern{
-            initial{"{0}."}
-            initialSequence{"{0} {1}"}
-        }
         nameOrderLocales{
-            givenFirst{"und"}
-=======
-        nameOrderLocales{
->>>>>>> 626889fb
             surnameFirst{
                 "ko",
                 "si",
@@ -1277,27 +1201,6 @@
             }
         }
         namePattern{
-<<<<<<< HEAD
-            givenFirst-long-addressing-formal{"{prefix} {given} {surname}"}
-            givenFirst-long-addressing-informal{"{given-informal}"}
-            givenFirst-long-monogram-formal{
-                "{given-monogram-allCaps}{given2-monogram-allCaps}{surname-monogram-a"
-                "llCaps}"
-            }
-            givenFirst-long-monogram-informal{
-                "{given-informal-monogram-allCaps}{given2-monogram-allCaps}{surname-m"
-                "onogram-allCaps}"
-            }
-            givenFirst-long-referring-formal{"{given} {given2} {surname} {surname2} {suffix}"}
-            givenFirst-long-referring-informal{"{given-informal} {surname}"}
-            givenFirst-medium-addressing-formal{"{prefix} {given-initial} {surname}"}
-            givenFirst-medium-addressing-informal{"{given-informal}"}
-            givenFirst-medium-monogram-formal{"{given-monogram-allCaps}{surname-monogram-allCaps}"}
-            givenFirst-medium-monogram-informal{"{given-informal-monogram-allCaps}{surname-monogram-allCaps}"}
-            givenFirst-medium-referring-formal{"{given} {given2-initial} {surname} {suffix}"}
-            givenFirst-medium-referring-informal{"{given-informal} {surname}"}
-            givenFirst-short-addressing-formal{"{prefix} {surname}"}
-=======
             givenFirst-long-addressing-formal{"{title} {given} {surname}"}
             givenFirst-long-addressing-informal{"{given-informal}"}
             givenFirst-long-monogram-informal{"{given-informal-monogram-allCaps}{surname-monogram-allCaps}"}
@@ -1309,41 +1212,10 @@
             givenFirst-medium-referring-formal{"{given} {given2-initial} {surname} {generation}, {credentials}"}
             givenFirst-medium-referring-informal{"{given-informal} {surname}"}
             givenFirst-short-addressing-formal{"{title} {surname}"}
->>>>>>> 626889fb
             givenFirst-short-addressing-informal{"{given-informal}"}
             givenFirst-short-monogram-formal{"{surname-monogram-allCaps}"}
             givenFirst-short-monogram-informal{"{given-informal-monogram-allCaps}"}
             givenFirst-short-referring-formal{"{given-initial} {given2-initial} {surname}"}
-<<<<<<< HEAD
-            givenFirst-short-referring-informal{"{given-informal}"}
-            sorting-long-referring-formal{"{given} {given2}, {surname}"}
-            sorting-long-referring-informal{"{given-informal} {given2}, {surname}"}
-            sorting-medium-referring-formal{"{given} {given2}, {surname-initial}"}
-            sorting-medium-referring-informal{"{given-informal} {given2}, {surname-initial}"}
-            sorting-short-referring-formal{"{given} {given2-initial}, {surname-initial}"}
-            sorting-short-referring-informal{"{given-informal} {given2-initial}, {surname-initial}"}
-            surnameFirst-long-addressing-formal{"{prefix} {surname-initial} {given}"}
-            surnameFirst-long-addressing-informal{"{given-informal}"}
-            surnameFirst-long-monogram-formal{
-                "{surname-monogram-allCaps}{given-monogram-allCaps}{given2-monogram-a"
-                "llCaps}"
-            }
-            surnameFirst-long-monogram-informal{"{surname-monogram-allCaps}{given-informal-monogram-allCaps}"}
-            surnameFirst-long-referring-formal{"{prefix} {surname} {given} {given2} {suffix}"}
-            surnameFirst-long-referring-informal{"{surname} {given-informal}"}
-            surnameFirst-medium-addressing-formal{"{prefix} {surname-initial} {given}"}
-            surnameFirst-medium-addressing-informal{"{given-informal}"}
-            surnameFirst-medium-monogram-formal{"{surname-monogram-allCaps}{given-monogram-allCaps}"}
-            surnameFirst-medium-monogram-informal{"{given-informal-monogram-allCaps}"}
-            surnameFirst-medium-referring-formal{"{surname-initial} {given} {given2} {suffix}"}
-            surnameFirst-medium-referring-informal{"{surname-initial} {given-informal}"}
-            surnameFirst-short-addressing-formal{"{prefix} {given}"}
-            surnameFirst-short-addressing-informal{"{given-informal}"}
-            surnameFirst-short-monogram-formal{"{given-monogram-allCaps}"}
-            surnameFirst-short-monogram-informal{"{given-informal-monogram-allCaps}"}
-            surnameFirst-short-referring-formal{"{surname-initial} {given}"}
-            surnameFirst-short-referring-informal{"{given-informal}"}
-=======
             givenFirst-short-referring-informal{"{given-informal} {surname-initial}"}
             sorting-long-referring-formal{"{given} {given2}, {surname}"}
             sorting-long-referring-informal{"{given-informal} {surname}"}
@@ -1368,7 +1240,6 @@
             surnameFirst-short-monogram-informal{"{given-informal-monogram-allCaps}"}
             surnameFirst-short-referring-formal{"{surname} {given-initial} {given2-initial}"}
             surnameFirst-short-referring-informal{"{surname} {given-initial}"}
->>>>>>> 626889fb
         }
     }
 }