--- conflicted
+++ resolved
@@ -12,11 +12,6 @@
                 atLeast{"{0}+"}
             }
             patterns{
-<<<<<<< HEAD
-                accountingFormat{"#,##0.00 ¤"}
-                accountingFormat%noCurrency{"#,##0.00"}
-=======
->>>>>>> 626889fb
                 currencyFormat{"#,##0.00 ¤"}
             }
             patternsLong{
@@ -379,11 +374,7 @@
                 }
                 MMMEd{
                     M{"E, d. MMM – E, d. MMM"}
-<<<<<<< HEAD
-                    d{"E, d. – E, d. MMM"}
-=======
                     d{"E, d. – E, d. MMM"}
->>>>>>> 626889fb
                 }
                 MMMM{
                     M{"MMMM–MMMM"}
@@ -399,10 +390,6 @@
                 d{
                     d{"d.–d."}
                 }
-<<<<<<< HEAD
-                fallback{"{0} – {1}"}
-=======
->>>>>>> 626889fb
                 h{
                     a{"h a – h a"}
                     h{"h–h a"}
@@ -429,13 +416,8 @@
                     y{"M.y–M.y G"}
                 }
                 yMEd{
-<<<<<<< HEAD
-                    M{"E, d.M. – E, d.M.y G"}
-                    d{"E, d. – E, d.M.y G"}
-=======
                     M{"E, d.M. – E, d.M.y G"}
                     d{"E, d. – E, d.M.y G"}
->>>>>>> 626889fb
                     y{"E, d.M.y – E, d.M.y G"}
                 }
                 yMMM{
@@ -444,11 +426,7 @@
                 }
                 yMMMEd{
                     M{"E, d. MMM – E, d. MMM y G"}
-<<<<<<< HEAD
-                    d{"E, d. – E, d. MMM y G"}
-=======
                     d{"E, d. – E, d. MMM y G"}
->>>>>>> 626889fb
                     y{"E, d. MMM y – E, d. MMM y G"}
                 }
                 yMMMM{
@@ -490,11 +468,6 @@
                 "{1}, {0}",
                 "{1}, {0}",
                 "{1}, {0}",
-<<<<<<< HEAD
-                "{1}, {0}",
-                "{1}, {0}",
-=======
->>>>>>> 626889fb
             }
             DateTimePatterns%atTime{
                 "{1} 'kl'. {0}",
@@ -507,17 +480,10 @@
                 "HHmmssz",
                 "HHmmss",
                 "HHmm",
-<<<<<<< HEAD
-                "GyMMMMEEEEd",
-                "GyMMMMd",
-                "GyMd",
-                "GGGGGyMd",
-=======
                 "yMMMMEEEEd",
                 "yMMMMd",
                 "yMMMd",
                 "yMd",
->>>>>>> 626889fb
             }
             availableFormats{
                 EHm{"E, HH:mm"}
@@ -722,11 +688,7 @@
                 }
                 MMMEd{
                     M{"E, d. MMM – E, d. MMM"}
-<<<<<<< HEAD
-                    d{"E, d. – E, d. MMM"}
-=======
                     d{"E, d. – E, d. MMM"}
->>>>>>> 626889fb
                 }
                 MMMM{
                     M{"LLLL–LLLL"}
@@ -742,10 +704,6 @@
                 d{
                     d{"d.–d."}
                 }
-<<<<<<< HEAD
-                fallback{"{0} – {1}"}
-=======
->>>>>>> 626889fb
                 h{
                     a{"h a – h a"}
                     h{"h–h a"}
@@ -763,41 +721,12 @@
                 hv{
                     a{"h a – h a v"}
                     h{"h–h a v"}
-<<<<<<< HEAD
-                }
-                y{
-                    y{"y–y G"}
-=======
->>>>>>> 626889fb
                 }
                 yM{
                     M{"M.y – M.y"}
                     y{"M.y – M.y"}
                 }
                 yMEd{
-<<<<<<< HEAD
-                    M{"E, d.M. – E, d.M.y G"}
-                    d{"E, d. – E, d.M.y G"}
-                    y{"E, d.M.y – E, d.M.y G"}
-                }
-                yMMM{
-                    M{"MMM–MMM y G"}
-                    y{"MMM y – MMM y G"}
-                }
-                yMMMEd{
-                    M{"E, d. MMM – E, d. MMM y G"}
-                    d{"E, d. – E, d. MMM y G"}
-                    y{"E, d. MMM y – E, d. MMM y G"}
-                }
-                yMMMM{
-                    M{"MMMM–MMMM y G"}
-                    y{"MMMM y – MMMM y G"}
-                }
-                yMMMd{
-                    M{"d. MMM – d. MMM y G"}
-                    d{"d.–d. MMM y G"}
-                    y{"d. MMM y – d. MMM y G"}
-=======
                     M{"E, d.M.y – E, d.M.y"}
                     d{"E, d.M.y – E, d.M.y"}
                     y{"E, d.M.y – E, d.M.y"}
@@ -819,7 +748,6 @@
                     M{"d. MMM – d. MMM y"}
                     d{"d.–d. MMM y"}
                     y{"d. MMM y – d. MMM y"}
->>>>>>> 626889fb
                 }
                 yMd{
                     M{"d.M.y – d.M.y"}
@@ -892,176 +820,10 @@
                 }
             }
         }
-<<<<<<< HEAD
-        ethiopic{
-            DateTimePatterns{
-                "HH:mm:ss zzzz",
-                "HH:mm:ss z",
-                "HH:mm:ss",
-                "HH:mm",
-                "EEEE, d. MMMM y G",
-                "d. MMMM y G",
-                "d.M.y G",
-                "d.M.y GGGGG",
-                "{1}, {0}",
-                "{1}, {0}",
-                "{1}, {0}",
-                "{1}, {0}",
-                "{1}, {0}",
-            }
-            DateTimePatterns%atTime{
-                "{1} 'kl'. {0}",
-                "{1} 'kl'. {0}",
-                "{1}, {0}",
-                "{1}, {0}",
-            }
-            DateTimeSkeletons{
-                "HHmmsszzzz",
-                "HHmmssz",
-                "HHmmss",
-                "HHmm",
-                "GyMMMMEEEEd",
-                "GyMMMMd",
-                "GyMd",
-                "GGGGGyMd",
-            }
-            availableFormats{
-                E{"ccc"}
-                Ed{"E d."}
-                Gy{"y G"}
-                GyMMM{"MMM y G"}
-                GyMMMEd{"E, d. MMM y G"}
-                GyMMMd{"d. MMM y G"}
-                M{"L"}
-                MEd{"E, d.M."}
-                MMM{"LLL"}
-                MMMEd{"E, d. MMM"}
-                MMMMEd{"E, d. MMMM"}
-                MMMMd{"d. MMMM"}
-                MMMd{"d. MMM"}
-                Md{"d.M."}
-                d{"d"}
-                y{"y G"}
-                yyyy{"y G"}
-                yyyyM{"M.y G"}
-                yyyyMEd{"E, d.M.y G"}
-                yyyyMMM{"MMM y G"}
-                yyyyMMMEd{"E, d. MMM y G"}
-                yyyyMMMM{"MMMM y G"}
-                yyyyMMMd{"d. MMM y G"}
-                yyyyMd{"d.M.y G"}
-                yyyyQQQ{"QQQ y G"}
-                yyyyQQQQ{"QQQQ y G"}
-            }
-=======
         hebrew{
->>>>>>> 626889fb
             eras{
                 wide{
-<<<<<<< HEAD
-                    "Tímabil0",
-                    "Tímabil1",
-                }
-            }
-            intervalFormats{
-                H{
-                    H{"HH–HH"}
-                }
-                Hm{
-                    H{"HH:mm–HH:mm"}
-                    m{"HH:mm–HH:mm"}
-                }
-                Hmv{
-                    H{"HH:mm–HH:mm v"}
-                    m{"HH:mm–HH:mm v"}
-                }
-                Hv{
-                    H{"HH–HH v"}
-                }
-                M{
-                    M{"M.–M."}
-                }
-                MEd{
-                    M{"E, d.M. – E, d.M."}
-                    d{"E, d. – E, d.M."}
-                }
-                MMM{
-                    M{"MMM–MMM"}
-                }
-                MMMEd{
-                    M{"E, d. MMM – E, d. MMM"}
-                    d{"E, d. – E, d. MMM"}
-                }
-                MMMM{
-                    M{"MMMM–MMMM"}
-                }
-                MMMd{
-                    M{"d. MMM – d. MMM"}
-                    d{"d.–d. MMM"}
-                }
-                Md{
-                    M{"d.M.–d.M."}
-                    d{"d.–d.M."}
-                }
-                d{
-                    d{"d.–d."}
-                }
-                fallback{"{0} – {1}"}
-                h{
-                    a{"h a – h a"}
-                    h{"h–h a"}
-                }
-                hm{
-                    a{"h:mm a – h:mm a"}
-                    h{"h:mm–h:mm a"}
-                    m{"h:mm–h:mm a"}
-                }
-                hmv{
-                    a{"h:mm a – h:mm a v"}
-                    h{"h:mm–h:mm a v"}
-                    m{"h:mm–h:mm a v"}
-                }
-                hv{
-                    a{"h a – h a v"}
-                    h{"h–h a v"}
-                }
-                y{
-                    y{"y–y G"}
-                }
-                yM{
-                    M{"M.–M.y G"}
-                    y{"M.y–M.y G"}
-                }
-                yMEd{
-                    M{"E, d.M. – E, d.M.y G"}
-                    d{"E, d. – E, d.M.y G"}
-                    y{"E, d.M.y – E, d.M.y G"}
-                }
-                yMMM{
-                    M{"MMM–MMM y G"}
-                    y{"MMM y – MMM y G"}
-                }
-                yMMMEd{
-                    M{"E, d. MMM – E, d. MMM y G"}
-                    d{"E, d. – E, d. MMM y G"}
-                    y{"E, d. MMM y – E, d. MMM y G"}
-                }
-                yMMMM{
-                    M{"MMMM–MMMM y G"}
-                    y{"MMMM y – MMMM y G"}
-                }
-                yMMMd{
-                    M{"d. MMM – d. MMM y G"}
-                    d{"d.–d. MMM y G"}
-                    y{"d. MMM y – d. MMM y G"}
-                }
-                yMd{
-                    M{"d.M.–d.M.y G"}
-                    d{"d.–d.M.y G"}
-                    y{"d.M.y–d.M.y G"}
-=======
                     "Anno Mundi",
->>>>>>> 626889fb
                 }
             }
             monthNames{
@@ -1103,1884 +865,6 @@
                 }
             }
         }
-<<<<<<< HEAD
-        ethiopic-amete-alem{
-            eras{
-                abbreviated{
-                    "ERA0",
-                }
-                narrow{
-                    "ERA0",
-                }
-                wide{
-                    "ERA0",
-                }
-            }
-        }
-        generic{
-            DateTimePatterns{
-                "HH:mm:ss zzzz",
-                "HH:mm:ss z",
-                "HH:mm:ss",
-                "HH:mm",
-                "EEEE, d. MMMM y G",
-                "d. MMMM y G",
-                "d.M.y G",
-                "d.M.y GGGGG",
-                "{1}, {0}",
-                "{1}, {0}",
-                "{1}, {0}",
-                "{1}, {0}",
-                "{1}, {0}",
-            }
-            DateTimePatterns%atTime{
-                "{1} 'kl'. {0}",
-                "{1} 'kl'. {0}",
-                "{1}, {0}",
-                "{1}, {0}",
-            }
-            DateTimeSkeletons{
-                "HHmmsszzzz",
-                "HHmmssz",
-                "HHmmss",
-                "HHmm",
-                "GyMMMMEEEEd",
-                "GyMMMMd",
-                "GyMd",
-                "GGGGGyMd",
-            }
-            availableFormats{
-                Bh{"h B"}
-                Bhm{"h:mm B"}
-                Bhms{"h:mm:ss B"}
-                E{"ccc"}
-                EBhm{"E h:mm B"}
-                EBhms{"E h:mm:ss B"}
-                EHm{"E HH:mm"}
-                EHms{"E HH:mm:ss"}
-                Ed{"E d."}
-                Ehm{"E h:mm a"}
-                Ehms{"E h:mm:ss a"}
-                Gy{"y G"}
-                GyMMM{"MMM y G"}
-                GyMMMEd{"E, d. MMM y G"}
-                GyMMMd{"d. MMM y G"}
-                GyMd{"d/M/y GGGGG"}
-                H{"HH"}
-                Hm{"HH:mm"}
-                Hms{"HH:mm:ss"}
-                M{"L"}
-                MEd{"E, d.M."}
-                MMM{"LLL"}
-                MMMEd{"E, d. MMM"}
-                MMMMEd{"E, d. MMMM"}
-                MMMMd{"d. MMMM"}
-                MMMd{"d. MMM"}
-                Md{"d.M."}
-                d{"d"}
-                h{"h a"}
-                hm{"h:mm a"}
-                hms{"h:mm:ss a"}
-                ms{"mm:ss"}
-                y{"y G"}
-                yyyy{"y G"}
-                yyyyM{"M.y G"}
-                yyyyMEd{"E, d.M.y G"}
-                yyyyMMM{"MMM y G"}
-                yyyyMMMEd{"E, d. MMM y G"}
-                yyyyMMMM{"MMMM y G"}
-                yyyyMMMd{"d. MMM y G"}
-                yyyyMd{"d.M.y G"}
-                yyyyQQQ{"QQQ y G"}
-                yyyyQQQQ{"QQQQ y G"}
-            }
-            intervalFormats{
-                Gy{
-                    G{"y G – y G"}
-                    y{"y–y G"}
-                }
-                GyM{
-                    G{"MM.y GGGGG – MM.y GGGGG"}
-                    M{"MM.y – MM.y GGGGG"}
-                    y{"MM.y – MM.y GGGGG"}
-                }
-                GyMEd{
-                    G{"E, dd.MM.y GGGGG – E, dd.MM.y GGGGG"}
-                    M{"E, dd.MM.y – E, dd.MM.y GGGGG"}
-                    d{"E, dd.MM.y – E, dd.MM.y GGGGG"}
-                    y{"E, dd.MM.y – E, dd.MM.y GGGGG"}
-                }
-                GyMMM{
-                    G{"MMM y G – MMM y G"}
-                    M{"MMM–MMM y G"}
-                    y{"MMM y – MMM y G"}
-                }
-                GyMMMEd{
-                    G{"E, d. MMM y G – E, d. MMM y G"}
-                    M{"E, d. MMM – E, d. MMM y G"}
-                    d{"E, d. MMM – E, d. MMM y G"}
-                    y{"E, d. MMM y – E, d. MMM y G"}
-                }
-                GyMMMd{
-                    G{"d. MMM y G – d. MMM y G"}
-                    M{"d. MMM – d MMM y G"}
-                    d{"d.–d. MMM y G"}
-                    y{"d. MMM y – d. MMM y G"}
-                }
-                GyMd{
-                    G{"dd.MM.y GGGGG – dd.MM.y GGGGG"}
-                    M{"dd.MM.y – dd.MM.y GGGGG"}
-                    d{"dd.MM.y – dd.MM.y GGGGG"}
-                    y{"dd.MM.y – dd.MM.y GGGGG"}
-                }
-                H{
-                    H{"HH–HH"}
-                }
-                Hm{
-                    H{"HH:mm–HH:mm"}
-                    m{"HH:mm–HH:mm"}
-                }
-                Hmv{
-                    H{"HH:mm–HH:mm v"}
-                    m{"HH:mm–HH:mm v"}
-                }
-                Hv{
-                    H{"HH–HH v"}
-                }
-                M{
-                    M{"M.–M."}
-                }
-                MEd{
-                    M{"E, d.M. – E, d.M."}
-                    d{"E, d. – E, d.M."}
-                }
-                MMM{
-                    M{"MMM–MMM"}
-                }
-                MMMEd{
-                    M{"E, d. MMM – E, d. MMM"}
-                    d{"E, d. – E, d. MMM"}
-                }
-                MMMM{
-                    M{"MMMM–MMMM"}
-                }
-                MMMd{
-                    M{"d. MMM – d. MMM"}
-                    d{"d.–d. MMM"}
-                }
-                Md{
-                    M{"d.M.–d.M."}
-                    d{"d.–d.M."}
-                }
-                d{
-                    d{"d.–d."}
-                }
-                fallback{"{0} – {1}"}
-                h{
-                    a{"h a – h a"}
-                    h{"h–h a"}
-                }
-                hm{
-                    a{"h:mm a – h:mm a"}
-                    h{"h:mm–h:mm a"}
-                    m{"h:mm–h:mm a"}
-                }
-                hmv{
-                    a{"h:mm a – h:mm a v"}
-                    h{"h:mm–h:mm a v"}
-                    m{"h:mm–h:mm a v"}
-                }
-                hv{
-                    a{"h a – h a v"}
-                    h{"h–h a v"}
-                }
-                y{
-                    y{"y–y G"}
-                }
-                yM{
-                    M{"M.–M.y G"}
-                    y{"M.y–M.y G"}
-                }
-                yMEd{
-                    M{"E, d.M. – E, d.M.y G"}
-                    d{"E, d. – E, d.M.y G"}
-                    y{"E, d.M.y – E, d.M.y G"}
-                }
-                yMMM{
-                    M{"MMM–MMM y G"}
-                    y{"MMM y – MMM y G"}
-                }
-                yMMMEd{
-                    M{"E, d. MMM – E, d. MMM y G"}
-                    d{"E, d. – E, d. MMM y G"}
-                    y{"E, d. MMM y – E, d. MMM y G"}
-                }
-                yMMMM{
-                    M{"MMMM–MMMM y G"}
-                    y{"MMMM y – MMMM y G"}
-                }
-                yMMMd{
-                    M{"d. MMM – d. MMM y G"}
-                    d{"d.–d. MMM y G"}
-                    y{"d. MMM y – d. MMM y G"}
-                }
-                yMd{
-                    M{"d.M.–d.M.y G"}
-                    d{"d.–d.M.y G"}
-                    y{"d.M.y–d.M.y G"}
-                }
-            }
-        }
-        gregorian{
-            AmPmMarkers{
-                "f.h.",
-                "e.h.",
-            }
-            AmPmMarkersAbbr{
-                "f.h.",
-                "e.h.",
-            }
-            AmPmMarkersNarrow{
-                "f.",
-                "e.",
-            }
-            DateTimePatterns{
-                "HH:mm:ss zzzz",
-                "HH:mm:ss z",
-                "HH:mm:ss",
-                "HH:mm",
-                "EEEE, d. MMMM y",
-                "d. MMMM y",
-                "d. MMM y",
-                "d.M.y",
-                "{1}, {0}",
-                "{1}, {0}",
-                "{1}, {0}",
-                "{1}, {0}",
-                "{1}, {0}",
-            }
-            DateTimePatterns%atTime{
-                "{1} 'kl'. {0}",
-                "{1} 'kl'. {0}",
-                "{1}, {0}",
-                "{1}, {0}",
-            }
-            DateTimeSkeletons{
-                "HHmmsszzzz",
-                "HHmmssz",
-                "HHmmss",
-                "HHmm",
-                "yMMMMEEEEd",
-                "yMMMMd",
-                "yMMMd",
-                "yMd",
-            }
-            appendItems{
-                Timezone{"{0} {1}"}
-            }
-            availableFormats{
-                Bh{"h B"}
-                Bhm{"h:mm B"}
-                Bhms{"h:mm:ss B"}
-                E{"ccc"}
-                EBhm{"E h:mm B"}
-                EBhms{"E h:mm:ss B"}
-                EHm{"E, HH:mm"}
-                EHms{"E, HH:mm:ss"}
-                Ed{"E d."}
-                Ehm{"E, h:mm a"}
-                Ehms{"E, h:mm:ss a"}
-                Gy{"y G"}
-                GyMMM{"MMM y G"}
-                GyMMMEd{"E, d. MMM y G"}
-                GyMMMd{"d. MMM y G"}
-                GyMd{"d/M/y GGGGG"}
-                H{"HH"}
-                Hm{"HH:mm"}
-                Hms{"HH:mm:ss"}
-                Hmsv{"v – HH:mm:ss"}
-                Hmv{"v – HH:mm"}
-                M{"L"}
-                MEd{"E, d.M."}
-                MMM{"LLL"}
-                MMMEd{"E, d. MMM"}
-                MMMMEd{"E, d. MMMM"}
-                MMMMW{
-                    one{"'viku' W 'í' MMMM"}
-                    other{"'viku' W 'í' MMMM"}
-                }
-                MMMMd{"d. MMMM"}
-                MMMd{"d. MMM"}
-                Md{"d.M."}
-                d{"d"}
-                h{"h a"}
-                hm{"h:mm a"}
-                hms{"h:mm:ss a"}
-                hmsv{"h:mm:ss a v"}
-                hmv{"h:mm a v"}
-                ms{"mm:ss"}
-                y{"y"}
-                yM{"M. y"}
-                yMEd{"E, d.M.y"}
-                yMMM{"MMM y"}
-                yMMMEd{"E, d. MMM y"}
-                yMMMM{"MMMM y"}
-                yMMMd{"d. MMM y"}
-                yMd{"d.M.y"}
-                yQQQ{"QQQ y"}
-                yQQQQ{"QQQQ y"}
-                yw{
-                    one{"'viku' w 'af' Y"}
-                    other{"'viku' w 'af' Y"}
-                }
-            }
-            dayNames{
-                format{
-                    abbreviated{
-                        "sun.",
-                        "mán.",
-                        "þri.",
-                        "mið.",
-                        "fim.",
-                        "fös.",
-                        "lau.",
-                    }
-                    narrow{
-                        "S",
-                        "M",
-                        "Þ",
-                        "M",
-                        "F",
-                        "F",
-                        "L",
-                    }
-                    short{
-                        "su.",
-                        "má.",
-                        "þr.",
-                        "mi.",
-                        "fi.",
-                        "fö.",
-                        "la.",
-                    }
-                    wide{
-                        "sunnudagur",
-                        "mánudagur",
-                        "þriðjudagur",
-                        "miðvikudagur",
-                        "fimmtudagur",
-                        "föstudagur",
-                        "laugardagur",
-                    }
-                }
-                stand-alone{
-                    abbreviated{
-                        "sun.",
-                        "mán.",
-                        "þri.",
-                        "mið.",
-                        "fim.",
-                        "fös.",
-                        "lau.",
-                    }
-                    narrow{
-                        "S",
-                        "M",
-                        "Þ",
-                        "M",
-                        "F",
-                        "F",
-                        "L",
-                    }
-                    short{
-                        "su.",
-                        "má.",
-                        "þr.",
-                        "mi.",
-                        "fi.",
-                        "fö.",
-                        "la.",
-                    }
-                    wide{
-                        "sunnudagur",
-                        "mánudagur",
-                        "þriðjudagur",
-                        "miðvikudagur",
-                        "fimmtudagur",
-                        "föstudagur",
-                        "laugardagur",
-                    }
-                }
-            }
-            dayPeriod{
-                format{
-                    abbreviated{
-                        afternoon1{"síðdegis"}
-                        evening1{"að kvöldi"}
-                        midnight{"miðnætti"}
-                        morning1{"að morgni"}
-                        night1{"að nóttu"}
-                        noon{"hádegi"}
-                    }
-                    narrow{
-                        afternoon1{"sd."}
-                        evening1{"kv."}
-                        midnight{"mn."}
-                        morning1{"mrg."}
-                        night1{"n."}
-                        noon{"h."}
-                    }
-                    wide{
-                        afternoon1{"síðdegis"}
-                        evening1{"að kvöldi"}
-                        midnight{"miðnætti"}
-                        morning1{"að morgni"}
-                        night1{"að nóttu"}
-                        noon{"hádegi"}
-                    }
-                }
-                stand-alone{
-                    abbreviated{
-                        afternoon1{"síðdegis"}
-                        am{"f.h."}
-                        evening1{"kvöld"}
-                        midnight{"miðnætti"}
-                        morning1{"morgunn"}
-                        night1{"nótt"}
-                        noon{"hádegi"}
-                        pm{"e.h."}
-                    }
-                    narrow{
-                        afternoon1{"sd."}
-                        am{"f.h."}
-                        evening1{"kv."}
-                        midnight{"mn."}
-                        morning1{"mrg."}
-                        night1{"n."}
-                        noon{"hd."}
-                        pm{"e.h."}
-                    }
-                    wide{
-                        afternoon1{"eftir hádegi"}
-                        am{"f.h."}
-                        evening1{"kvöld"}
-                        midnight{"miðnætti"}
-                        morning1{"morgunn"}
-                        night1{"nótt"}
-                        noon{"hádegi"}
-                        pm{"e.h."}
-                    }
-                }
-            }
-            eras{
-                abbreviated{
-                    "f.Kr.",
-                    "e.Kr.",
-                }
-                abbreviated%variant{
-                    "f.l.t.",
-                    "l.t.",
-                }
-                narrow{
-                    "f.k.",
-                    "e.k.",
-                }
-                narrow%variant{
-                    "f.v.t.",
-                    "v.t.",
-                }
-                wide{
-                    "fyrir Krist",
-                    "eftir Krist",
-                }
-                wide%variant{
-                    "fyrir kristið tímatal",
-                    "kristið tímatal",
-                }
-            }
-            intervalFormats{
-                Gy{
-                    G{"y G – y G"}
-                    y{"y–y G"}
-                }
-                GyM{
-                    G{"MM.y GGGGG – MM.y GGGGG"}
-                    M{"MM.y – MM.y GGGGG"}
-                    y{"MM.y – MM.y GGGGG"}
-                }
-                GyMEd{
-                    G{"E, dd.MM.y GGGGG – E, dd.MM.y GGGGG"}
-                    M{"E, dd.MM.y – E, dd.MM.y GGGGG"}
-                    d{"E, dd.MM.y – E, dd.MM.y GGGGG"}
-                    y{"E, dd.MM.y – E, dd.MM.y GGGGG"}
-                }
-                GyMMM{
-                    G{"MMM y G – MMM y G"}
-                    M{"MMM–MMM y G"}
-                    y{"MMM y – MMM y G"}
-                }
-                GyMMMEd{
-                    G{"E, d. MMM y G – E, d. MMM y G"}
-                    M{"E, d. MMM – E, d. MMM y G"}
-                    d{"E, d. MMM – E, d. MMM y G"}
-                    y{"E, d. MMM y – E, d. MMM y G"}
-                }
-                GyMMMd{
-                    G{"d. MMM y G – d. MMM y G"}
-                    M{"d. MMM – d. MMM y G"}
-                    d{"d.–d. MMM y G"}
-                    y{"d. MMM y – d. MMM y G"}
-                }
-                GyMd{
-                    G{"dd.MM.y GGGGG – dd.MM.y GGGGG"}
-                    M{"dd.MM.y – dd.MM.y GGGGG"}
-                    d{"dd.MM.y – dd.MM.y GGGGG"}
-                    y{"dd.MM.y – dd.MM.y GGGGG"}
-                }
-                H{
-                    H{"HH–HH"}
-                }
-                Hm{
-                    H{"HH:mm–HH:mm"}
-                    m{"HH:mm–HH:mm"}
-                }
-                Hmv{
-                    H{"HH:mm–HH:mm v"}
-                    m{"HH:mm–HH:mm v"}
-                }
-                Hv{
-                    H{"HH–HH v"}
-                }
-                M{
-                    M{"M.–M."}
-                }
-                MEd{
-                    M{"E, d.M. – E, d.M."}
-                    d{"E, d.M. – E, d.M."}
-                }
-                MMM{
-                    M{"MMM–MMM"}
-                }
-                MMMEd{
-                    M{"E, d. MMM – E, d. MMM"}
-                    d{"E, d. – E, d. MMM"}
-                }
-                MMMM{
-                    M{"LLLL–LLLL"}
-                }
-                MMMd{
-                    M{"d. MMM – d. MMM"}
-                    d{"d.–d. MMM"}
-                }
-                Md{
-                    M{"d.M.–d.M."}
-                    d{"d.M.–d.M."}
-                }
-                d{
-                    d{"d.–d."}
-                }
-                fallback{"{0} – {1}"}
-                h{
-                    a{"h a – h a"}
-                    h{"h–h a"}
-                }
-                hm{
-                    a{"h:mm a – h:mm a"}
-                    h{"h:mm–h:mm a"}
-                    m{"h:mm–h:mm a"}
-                }
-                hmv{
-                    a{"h:mm a – h:mm a v"}
-                    h{"h:mm–h:mm a v"}
-                    m{"h:mm–h:mm a v"}
-                }
-                hv{
-                    a{"h a – h a v"}
-                    h{"h–h a v"}
-                }
-                y{
-                    y{"y–y"}
-                }
-                yM{
-                    M{"M.y – M.y"}
-                    y{"M.y – M.y"}
-                }
-                yMEd{
-                    M{"E, d.M.y – E, d.M.y"}
-                    d{"E, d.M.y – E, d.M.y"}
-                    y{"E, d.M.y – E, d.M.y"}
-                }
-                yMMM{
-                    M{"MMM–MMM y"}
-                    y{"MMM y – MMM y"}
-                }
-                yMMMEd{
-                    M{"E, d. MMM – E, d. MMM y"}
-                    d{"E, d. – E, d. MMM y"}
-                    y{"E, d. MMM y – E, d. MMM y"}
-                }
-                yMMMM{
-                    M{"MMMM–MMMM y"}
-                    y{"MMMM y – MMMM y"}
-                }
-                yMMMd{
-                    M{"d. MMM – d. MMM y"}
-                    d{"d.–d. MMM y"}
-                    y{"d. MMM y – d. MMM y"}
-                }
-                yMd{
-                    M{"d.M.y – d.M.y"}
-                    d{"d.M.y – d.M.y"}
-                    y{"d.M.y – d.M.y"}
-                }
-            }
-            monthNames{
-                format{
-                    abbreviated{
-                        "jan.",
-                        "feb.",
-                        "mar.",
-                        "apr.",
-                        "maí",
-                        "jún.",
-                        "júl.",
-                        "ágú.",
-                        "sep.",
-                        "okt.",
-                        "nóv.",
-                        "des.",
-                    }
-                    narrow{
-                        "J",
-                        "F",
-                        "M",
-                        "A",
-                        "M",
-                        "J",
-                        "J",
-                        "Á",
-                        "S",
-                        "O",
-                        "N",
-                        "D",
-                    }
-                    wide{
-                        "janúar",
-                        "febrúar",
-                        "mars",
-                        "apríl",
-                        "maí",
-                        "júní",
-                        "júlí",
-                        "ágúst",
-                        "september",
-                        "október",
-                        "nóvember",
-                        "desember",
-                    }
-                }
-                stand-alone{
-                    abbreviated{
-                        "jan.",
-                        "feb.",
-                        "mar.",
-                        "apr.",
-                        "maí",
-                        "jún.",
-                        "júl.",
-                        "ágú.",
-                        "sep.",
-                        "okt.",
-                        "nóv.",
-                        "des.",
-                    }
-                    narrow{
-                        "J",
-                        "F",
-                        "M",
-                        "A",
-                        "M",
-                        "J",
-                        "J",
-                        "Á",
-                        "S",
-                        "O",
-                        "N",
-                        "D",
-                    }
-                    wide{
-                        "janúar",
-                        "febrúar",
-                        "mars",
-                        "apríl",
-                        "maí",
-                        "júní",
-                        "júlí",
-                        "ágúst",
-                        "september",
-                        "október",
-                        "nóvember",
-                        "desember",
-                    }
-                }
-            }
-            quarters{
-                format{
-                    abbreviated{
-                        "F1",
-                        "F2",
-                        "F3",
-                        "F4",
-                    }
-                    narrow{
-                        "1",
-                        "2",
-                        "3",
-                        "4",
-                    }
-                    wide{
-                        "1. fjórðungur",
-                        "2. fjórðungur",
-                        "3. fjórðungur",
-                        "4. fjórðungur",
-                    }
-                }
-                stand-alone{
-                    abbreviated{
-                        "F1",
-                        "F2",
-                        "F3",
-                        "F4",
-                    }
-                    narrow{
-                        "1",
-                        "2",
-                        "3",
-                        "4",
-                    }
-                    wide{
-                        "1. fjórðungur",
-                        "2. fjórðungur",
-                        "3. fjórðungur",
-                        "4. fjórðungur",
-                    }
-                }
-            }
-        }
-        hebrew{
-            DateTimePatterns{
-                "HH:mm:ss zzzz",
-                "HH:mm:ss z",
-                "HH:mm:ss",
-                "HH:mm",
-                "EEEE, d. MMMM y G",
-                "d. MMMM y G",
-                "d.M.y G",
-                "d.M.y GGGGG",
-                "{1}, {0}",
-                "{1}, {0}",
-                "{1}, {0}",
-                "{1}, {0}",
-                "{1}, {0}",
-            }
-            DateTimePatterns%atTime{
-                "{1} 'kl'. {0}",
-                "{1} 'kl'. {0}",
-                "{1}, {0}",
-                "{1}, {0}",
-            }
-            DateTimeSkeletons{
-                "HHmmsszzzz",
-                "HHmmssz",
-                "HHmmss",
-                "HHmm",
-                "GyMMMMEEEEd",
-                "GyMMMMd",
-                "GyMd",
-                "GGGGGyMd",
-            }
-            availableFormats{
-                E{"ccc"}
-                Ed{"E d."}
-                Gy{"y G"}
-                GyMMM{"MMM y G"}
-                GyMMMEd{"E, d. MMM y G"}
-                GyMMMd{"d. MMM y G"}
-                M{"L"}
-                MEd{"E, d.M."}
-                MMM{"LLL"}
-                MMMEd{"E, d. MMM"}
-                MMMMEd{"E, d. MMMM"}
-                MMMMd{"d. MMMM"}
-                MMMd{"d. MMM"}
-                Md{"d.M."}
-                d{"d"}
-                y{"y G"}
-                yyyy{"y G"}
-                yyyyM{"M.y G"}
-                yyyyMEd{"E, d.M.y G"}
-                yyyyMMM{"MMM y G"}
-                yyyyMMMEd{"E, d. MMM y G"}
-                yyyyMMMM{"MMMM y G"}
-                yyyyMMMd{"d. MMM y G"}
-                yyyyMd{"d.M.y G"}
-                yyyyQQQ{"QQQ y G"}
-                yyyyQQQQ{"QQQQ y G"}
-            }
-            eras{
-                abbreviated{
-                    "AM",
-                }
-                narrow{
-                    "AM",
-                }
-                wide{
-                    "Anno Mundi",
-                }
-            }
-            intervalFormats{
-                H{
-                    H{"HH–HH"}
-                }
-                Hm{
-                    H{"HH:mm–HH:mm"}
-                    m{"HH:mm–HH:mm"}
-                }
-                Hmv{
-                    H{"HH:mm–HH:mm v"}
-                    m{"HH:mm–HH:mm v"}
-                }
-                Hv{
-                    H{"HH–HH v"}
-                }
-                M{
-                    M{"M.–M."}
-                }
-                MEd{
-                    M{"E, d.M. – E, d.M."}
-                    d{"E, d. – E, d.M."}
-                }
-                MMM{
-                    M{"MMM–MMM"}
-                }
-                MMMEd{
-                    M{"E, d. MMM – E, d. MMM"}
-                    d{"E, d. – E, d. MMM"}
-                }
-                MMMM{
-                    M{"MMMM–MMMM"}
-                }
-                MMMd{
-                    M{"d. MMM – d. MMM"}
-                    d{"d.–d. MMM"}
-                }
-                Md{
-                    M{"d.M.–d.M."}
-                    d{"d.–d.M."}
-                }
-                d{
-                    d{"d.–d."}
-                }
-                fallback{"{0} – {1}"}
-                h{
-                    a{"h a – h a"}
-                    h{"h–h a"}
-                }
-                hm{
-                    a{"h:mm a – h:mm a"}
-                    h{"h:mm–h:mm a"}
-                    m{"h:mm–h:mm a"}
-                }
-                hmv{
-                    a{"h:mm a – h:mm a v"}
-                    h{"h:mm–h:mm a v"}
-                    m{"h:mm–h:mm a v"}
-                }
-                hv{
-                    a{"h a – h a v"}
-                    h{"h–h a v"}
-                }
-                y{
-                    y{"y–y G"}
-                }
-                yM{
-                    M{"M.–M.y G"}
-                    y{"M.y–M.y G"}
-                }
-                yMEd{
-                    M{"E, d.M. – E, d.M.y G"}
-                    d{"E, d. – E, d.M.y G"}
-                    y{"E, d.M.y – E, d.M.y G"}
-                }
-                yMMM{
-                    M{"MMM–MMM y G"}
-                    y{"MMM y – MMM y G"}
-                }
-                yMMMEd{
-                    M{"E, d. MMM – E, d. MMM y G"}
-                    d{"E, d. – E, d. MMM y G"}
-                    y{"E, d. MMM y – E, d. MMM y G"}
-                }
-                yMMMM{
-                    M{"MMMM–MMMM y G"}
-                    y{"MMMM y – MMMM y G"}
-                }
-                yMMMd{
-                    M{"d. MMM – d. MMM y G"}
-                    d{"d.–d. MMM y G"}
-                    y{"d. MMM y – d. MMM y G"}
-                }
-                yMd{
-                    M{"d.M.–d.M.y G"}
-                    d{"d.–d.M.y G"}
-                    y{"d.M.y–d.M.y G"}
-                }
-            }
-            monthNames{
-                format{
-                    abbreviated{
-                        "tishri",
-                        "heshvan",
-                        "kislev",
-                        "tevet",
-                        "shevat",
-                        "adar I",
-                        "adar",
-                        "nisan",
-                        "iyar",
-                        "sivan",
-                        "tamuz",
-                        "av",
-                        "elul",
-                        "adar II",
-                    }
-                    narrow{
-                        "1",
-                        "2",
-                        "3",
-                        "4",
-                        "5",
-                        "6",
-                        "7",
-                        "8",
-                        "9",
-                        "10",
-                        "11",
-                        "12",
-                        "13",
-                        "7",
-                    }
-                    wide{
-                        "tishri",
-                        "heshvan",
-                        "kislev",
-                        "tevet",
-                        "shevat",
-                        "adar I",
-                        "adar",
-                        "nisan",
-                        "iyar",
-                        "sivan",
-                        "tamuz",
-                        "av",
-                        "elul",
-                        "adar II",
-                    }
-                }
-                stand-alone{
-                    abbreviated{
-                        "tishri",
-                        "heshvan",
-                        "kislev",
-                        "tevet",
-                        "shevat",
-                        "adar I",
-                        "adar",
-                        "nisan",
-                        "iyar",
-                        "sivan",
-                        "tamuz",
-                        "av",
-                        "elul",
-                        "adar II",
-                    }
-                    narrow{
-                        "1",
-                        "2",
-                        "3",
-                        "4",
-                        "5",
-                        "6",
-                        "7",
-                        "8",
-                        "9",
-                        "10",
-                        "11",
-                        "12",
-                        "13",
-                        "7",
-                    }
-                    wide{
-                        "tishri",
-                        "heshvan",
-                        "kislev",
-                        "tevet",
-                        "shevat",
-                        "adar I",
-                        "adar",
-                        "Nisan",
-                        "iyar",
-                        "sivan",
-                        "tamuz",
-                        "av",
-                        "elul",
-                        "adar II",
-                    }
-                }
-            }
-        }
-        indian{
-            DateTimePatterns{
-                "HH:mm:ss zzzz",
-                "HH:mm:ss z",
-                "HH:mm:ss",
-                "HH:mm",
-                "EEEE, d. MMMM y G",
-                "d. MMMM y G",
-                "d.M.y G",
-                "d.M.y GGGGG",
-                "{1}, {0}",
-                "{1}, {0}",
-                "{1}, {0}",
-                "{1}, {0}",
-                "{1}, {0}",
-            }
-            DateTimePatterns%atTime{
-                "{1} 'kl'. {0}",
-                "{1} 'kl'. {0}",
-                "{1}, {0}",
-                "{1}, {0}",
-            }
-            DateTimeSkeletons{
-                "HHmmsszzzz",
-                "HHmmssz",
-                "HHmmss",
-                "HHmm",
-                "GyMMMMEEEEd",
-                "GyMMMMd",
-                "GyMd",
-                "GGGGGyMd",
-            }
-            availableFormats{
-                E{"ccc"}
-                Ed{"E d."}
-                Gy{"y G"}
-                GyMMM{"MMM y G"}
-                GyMMMEd{"E, d. MMM y G"}
-                GyMMMd{"d. MMM y G"}
-                M{"L"}
-                MEd{"E, d.M."}
-                MMM{"LLL"}
-                MMMEd{"E, d. MMM"}
-                MMMMEd{"E, d. MMMM"}
-                MMMMd{"d. MMMM"}
-                MMMd{"d. MMM"}
-                Md{"d.M."}
-                d{"d"}
-                y{"y G"}
-                yyyy{"y G"}
-                yyyyM{"M.y G"}
-                yyyyMEd{"E, d.M.y G"}
-                yyyyMMM{"MMM y G"}
-                yyyyMMMEd{"E, d. MMM y G"}
-                yyyyMMMM{"MMMM y G"}
-                yyyyMMMd{"d. MMM y G"}
-                yyyyMd{"d.M.y G"}
-                yyyyQQQ{"QQQ y G"}
-                yyyyQQQQ{"QQQQ y G"}
-            }
-            eras{
-                abbreviated{
-                    "Saka",
-                }
-                narrow{
-                    "Saka",
-                }
-                wide{
-                    "Saka",
-                }
-            }
-            intervalFormats{
-                H{
-                    H{"HH–HH"}
-                }
-                Hm{
-                    H{"HH:mm–HH:mm"}
-                    m{"HH:mm–HH:mm"}
-                }
-                Hmv{
-                    H{"HH:mm–HH:mm v"}
-                    m{"HH:mm–HH:mm v"}
-                }
-                Hv{
-                    H{"HH–HH v"}
-                }
-                M{
-                    M{"M.–M."}
-                }
-                MEd{
-                    M{"E, d.M. – E, d.M."}
-                    d{"E, d. – E, d.M."}
-                }
-                MMM{
-                    M{"MMM–MMM"}
-                }
-                MMMEd{
-                    M{"E, d. MMM – E, d. MMM"}
-                    d{"E, d. – E, d. MMM"}
-                }
-                MMMM{
-                    M{"MMMM–MMMM"}
-                }
-                MMMd{
-                    M{"d. MMM – d. MMM"}
-                    d{"d.–d. MMM"}
-                }
-                Md{
-                    M{"d.M.–d.M."}
-                    d{"d.–d.M."}
-                }
-                d{
-                    d{"d.–d."}
-                }
-                fallback{"{0} – {1}"}
-                h{
-                    a{"h a – h a"}
-                    h{"h–h a"}
-                }
-                hm{
-                    a{"h:mm a – h:mm a"}
-                    h{"h:mm–h:mm a"}
-                    m{"h:mm–h:mm a"}
-                }
-                hmv{
-                    a{"h:mm a – h:mm a v"}
-                    h{"h:mm–h:mm a v"}
-                    m{"h:mm–h:mm a v"}
-                }
-                hv{
-                    a{"h a – h a v"}
-                    h{"h–h a v"}
-                }
-                y{
-                    y{"y–y G"}
-                }
-                yM{
-                    M{"M.–M.y G"}
-                    y{"M.y–M.y G"}
-                }
-                yMEd{
-                    M{"E, d.M. – E, d.M.y G"}
-                    d{"E, d. – E, d.M.y G"}
-                    y{"E, d.M.y – E, d.M.y G"}
-                }
-                yMMM{
-                    M{"MMM–MMM y G"}
-                    y{"MMM y – MMM y G"}
-                }
-                yMMMEd{
-                    M{"E, d. MMM – E, d. MMM y G"}
-                    d{"E, d. – E, d. MMM y G"}
-                    y{"E, d. MMM y – E, d. MMM y G"}
-                }
-                yMMMM{
-                    M{"MMMM–MMMM y G"}
-                    y{"MMMM y – MMMM y G"}
-                }
-                yMMMd{
-                    M{"d. MMM – d. MMM y G"}
-                    d{"d.–d. MMM y G"}
-                    y{"d. MMM y – d. MMM y G"}
-                }
-                yMd{
-                    M{"d.M.–d.M.y G"}
-                    d{"d.–d.M.y G"}
-                    y{"d.M.y–d.M.y G"}
-                }
-            }
-            monthNames{
-                format{
-                    abbreviated{
-                        "chaitra",
-                        "vaisakha",
-                        "jyaistha",
-                        "asadha",
-                        "sravana",
-                        "bhadra",
-                        "asvina",
-                        "kartika",
-                        "agrahayana",
-                        "pausa",
-                        "magha",
-                        "phalguna",
-                    }
-                    narrow{
-                        "1",
-                        "2",
-                        "3",
-                        "4",
-                        "5",
-                        "6",
-                        "7",
-                        "8",
-                        "9",
-                        "10",
-                        "11",
-                        "12",
-                    }
-                    wide{
-                        "chaitra",
-                        "vaisakha",
-                        "jyaistha",
-                        "asadha",
-                        "sravana",
-                        "bhadra",
-                        "asvina",
-                        "kartika",
-                        "agrahayana",
-                        "pausa",
-                        "magha",
-                        "phalguna",
-                    }
-                }
-                stand-alone{
-                    abbreviated{
-                        "chaitra",
-                        "vaisakha",
-                        "jyaistha",
-                        "asadha",
-                        "sravana",
-                        "bhadra",
-                        "asvina",
-                        "kartika",
-                        "agrahayana",
-                        "pausa",
-                        "magha",
-                        "phalguna",
-                    }
-                    narrow{
-                        "1",
-                        "2",
-                        "3",
-                        "4",
-                        "5",
-                        "6",
-                        "7",
-                        "8",
-                        "9",
-                        "10",
-                        "11",
-                        "12",
-                    }
-                    wide{
-                        "chaitra",
-                        "vaisakha",
-                        "jyaistha",
-                        "asadha",
-                        "sravana",
-                        "bhadra",
-                        "asvina",
-                        "kartika",
-                        "agrahayana",
-                        "pausa",
-                        "magha",
-                        "phalguna",
-                    }
-                }
-            }
-        }
-        islamic{
-            DateTimePatterns{
-                "HH:mm:ss zzzz",
-                "HH:mm:ss z",
-                "HH:mm:ss",
-                "HH:mm",
-                "EEEE, d. MMMM y G",
-                "d. MMMM y G",
-                "d.M.y G",
-                "d.M.y GGGGG",
-                "{1}, {0}",
-                "{1}, {0}",
-                "{1}, {0}",
-                "{1}, {0}",
-                "{1}, {0}",
-            }
-            DateTimePatterns%atTime{
-                "{1} 'kl'. {0}",
-                "{1} 'kl'. {0}",
-                "{1}, {0}",
-                "{1}, {0}",
-            }
-            DateTimeSkeletons{
-                "HHmmsszzzz",
-                "HHmmssz",
-                "HHmmss",
-                "HHmm",
-                "GyMMMMEEEEd",
-                "GyMMMMd",
-                "GyMd",
-                "GGGGGyMd",
-            }
-            availableFormats{
-                E{"ccc"}
-                Ed{"E d."}
-                Gy{"y G"}
-                GyMMM{"MMM y G"}
-                GyMMMEd{"E, d. MMM y G"}
-                GyMMMd{"d. MMM y G"}
-                M{"L"}
-                MEd{"E, d.M."}
-                MMM{"LLL"}
-                MMMEd{"E, d. MMM"}
-                MMMMEd{"E, d. MMMM"}
-                MMMMd{"d. MMMM"}
-                MMMd{"d. MMM"}
-                Md{"d.M."}
-                d{"d"}
-                y{"y G"}
-                yyyy{"y G"}
-                yyyyM{"M.y G"}
-                yyyyMEd{"E, d.M.y G"}
-                yyyyMMM{"MMM y G"}
-                yyyyMMMEd{"E, d. MMM y G"}
-                yyyyMMMM{"MMMM y G"}
-                yyyyMMMd{"d. MMM y G"}
-                yyyyMd{"d.M.y G"}
-                yyyyQQQ{"QQQ y G"}
-                yyyyQQQQ{"QQQQ y G"}
-            }
-            eras{
-                abbreviated{
-                    "EH",
-                }
-                narrow{
-                    "EH",
-                }
-                wide{
-                    "eftir Hijra",
-                }
-            }
-            intervalFormats{
-                H{
-                    H{"HH–HH"}
-                }
-                Hm{
-                    H{"HH:mm–HH:mm"}
-                    m{"HH:mm–HH:mm"}
-                }
-                Hmv{
-                    H{"HH:mm–HH:mm v"}
-                    m{"HH:mm–HH:mm v"}
-                }
-                Hv{
-                    H{"HH–HH v"}
-                }
-                M{
-                    M{"M.–M."}
-                }
-                MEd{
-                    M{"E, d.M. – E, d.M."}
-                    d{"E, d. – E, d.M."}
-                }
-                MMM{
-                    M{"MMM–MMM"}
-                }
-                MMMEd{
-                    M{"E, d. MMM – E, d. MMM"}
-                    d{"E, d. – E, d. MMM"}
-                }
-                MMMM{
-                    M{"MMMM–MMMM"}
-                }
-                MMMd{
-                    M{"d. MMM – d. MMM"}
-                    d{"d.–d. MMM"}
-                }
-                Md{
-                    M{"d.M.–d.M."}
-                    d{"d.–d.M."}
-                }
-                d{
-                    d{"d.–d."}
-                }
-                fallback{"{0} – {1}"}
-                h{
-                    a{"h a – h a"}
-                    h{"h–h a"}
-                }
-                hm{
-                    a{"h:mm a – h:mm a"}
-                    h{"h:mm–h:mm a"}
-                    m{"h:mm–h:mm a"}
-                }
-                hmv{
-                    a{"h:mm a – h:mm a v"}
-                    h{"h:mm–h:mm a v"}
-                    m{"h:mm–h:mm a v"}
-                }
-                hv{
-                    a{"h a – h a v"}
-                    h{"h–h a v"}
-                }
-                y{
-                    y{"y–y G"}
-                }
-                yM{
-                    M{"M.–M.y G"}
-                    y{"M.y–M.y G"}
-                }
-                yMEd{
-                    M{"E, d.M. – E, d.M.y G"}
-                    d{"E, d. – E, d.M.y G"}
-                    y{"E, d.M.y – E, d.M.y G"}
-                }
-                yMMM{
-                    M{"MMM–MMM y G"}
-                    y{"MMM y – MMM y G"}
-                }
-                yMMMEd{
-                    M{"E, d. MMM – E, d. MMM y G"}
-                    d{"E, d. – E, d. MMM y G"}
-                    y{"E, d. MMM y – E, d. MMM y G"}
-                }
-                yMMMM{
-                    M{"MMMM–MMMM y G"}
-                    y{"MMMM y – MMMM y G"}
-                }
-                yMMMd{
-                    M{"d. MMM – d. MMM y G"}
-                    d{"d.–d. MMM y G"}
-                    y{"d. MMM y – d. MMM y G"}
-                }
-                yMd{
-                    M{"d.M.–d.M.y G"}
-                    d{"d.–d.M.y G"}
-                    y{"d.M.y–d.M.y G"}
-                }
-            }
-            monthNames{
-                format{
-                    abbreviated{
-                        "muh.",
-                        "saf.",
-                        "rab. I",
-                        "rab. II",
-                        "jum. I",
-                        "jum. II",
-                        "raj.",
-                        "sha.",
-                        "ram.",
-                        "shaw.",
-                        "dhuʻl-Q.",
-                        "dhuʻl-H.",
-                    }
-                    narrow{
-                        "1",
-                        "2",
-                        "3",
-                        "4",
-                        "5",
-                        "6",
-                        "7",
-                        "8",
-                        "9",
-                        "10",
-                        "11",
-                        "12",
-                    }
-                    wide{
-                        "muharram",
-                        "safar",
-                        "rabiʻ I",
-                        "rabiʻ II",
-                        "jumada I",
-                        "jumada II",
-                        "rajab",
-                        "shaʻban",
-                        "ramadan",
-                        "shawwal",
-                        "dhuʻl-Qiʻdah",
-                        "dhuʻl-Hijjah",
-                    }
-                }
-                stand-alone{
-                    abbreviated{
-                        "muh.",
-                        "saf.",
-                        "rab. I",
-                        "rab. II",
-                        "jum. I",
-                        "jum. II",
-                        "raj.",
-                        "sha.",
-                        "ram.",
-                        "shaw.",
-                        "dhuʻl-Q.",
-                        "dhuʻl-H.",
-                    }
-                    narrow{
-                        "1",
-                        "2",
-                        "3",
-                        "4",
-                        "5",
-                        "6",
-                        "7",
-                        "8",
-                        "9",
-                        "10",
-                        "11",
-                        "12",
-                    }
-                    wide{
-                        "muharram",
-                        "safar",
-                        "rabiʻ I",
-                        "rabiʻ II",
-                        "jumada I",
-                        "jumada II",
-                        "rajab",
-                        "shaʻban",
-                        "ramadan",
-                        "shawwal",
-                        "dhuʻl-Qiʻdah",
-                        "dhuʻl-Hijjah",
-                    }
-                }
-            }
-        }
-        japanese{
-            DateTimePatterns{
-                "HH:mm:ss zzzz",
-                "HH:mm:ss z",
-                "HH:mm:ss",
-                "HH:mm",
-                "EEEE, d. MMMM y G",
-                "d. MMMM y G",
-                "d.M.y G",
-                "d.M.y GGGGG",
-                "{1}, {0}",
-                "{1}, {0}",
-                "{1}, {0}",
-                "{1}, {0}",
-                "{1}, {0}",
-            }
-            DateTimePatterns%atTime{
-                "{1} 'kl'. {0}",
-                "{1} 'kl'. {0}",
-                "{1}, {0}",
-                "{1}, {0}",
-            }
-            DateTimeSkeletons{
-                "HHmmsszzzz",
-                "HHmmssz",
-                "HHmmss",
-                "HHmm",
-                "GyMMMMEEEEd",
-                "GyMMMMd",
-                "GyMd",
-                "GGGGGyMd",
-            }
-            availableFormats{
-                E{"ccc"}
-                Ed{"E d."}
-                Gy{"y G"}
-                GyMMM{"MMM y G"}
-                GyMMMEd{"E, d. MMM y G"}
-                GyMMMd{"d. MMM y G"}
-                M{"L"}
-                MEd{"E, d.M."}
-                MMM{"LLL"}
-                MMMEd{"E, d. MMM"}
-                MMMMEd{"E, d. MMMM"}
-                MMMMd{"d. MMMM"}
-                MMMd{"d. MMM"}
-                Md{"d.M."}
-                d{"d"}
-                y{"y G"}
-                yyyy{"y G"}
-                yyyyM{"M.y G"}
-                yyyyMEd{"E, d.M.y G"}
-                yyyyMMM{"MMM y G"}
-                yyyyMMMEd{"E, d. MMM y G"}
-                yyyyMMMM{"MMMM y G"}
-                yyyyMMMd{"d. MMM y G"}
-                yyyyMd{"d.M.y G"}
-                yyyyQQQ{"QQQ y G"}
-                yyyyQQQQ{"QQQQ y G"}
-            }
-            intervalFormats{
-                H{
-                    H{"HH–HH"}
-                }
-                Hm{
-                    H{"HH:mm–HH:mm"}
-                    m{"HH:mm–HH:mm"}
-                }
-                Hmv{
-                    H{"HH:mm–HH:mm v"}
-                    m{"HH:mm–HH:mm v"}
-                }
-                Hv{
-                    H{"HH–HH v"}
-                }
-                M{
-                    M{"M.–M."}
-                }
-                MEd{
-                    M{"E, d.M. – E, d.M."}
-                    d{"E, d. – E, d.M."}
-                }
-                MMM{
-                    M{"MMM–MMM"}
-                }
-                MMMEd{
-                    M{"E, d. MMM – E, d. MMM"}
-                    d{"E, d. – E, d. MMM"}
-                }
-                MMMM{
-                    M{"MMMM–MMMM"}
-                }
-                MMMd{
-                    M{"d. MMM – d. MMM"}
-                    d{"d.–d. MMM"}
-                }
-                Md{
-                    M{"d.M.–d.M."}
-                    d{"d.–d.M."}
-                }
-                d{
-                    d{"d.–d."}
-                }
-                fallback{"{0} – {1}"}
-                h{
-                    a{"h a – h a"}
-                    h{"h–h a"}
-                }
-                hm{
-                    a{"h:mm a – h:mm a"}
-                    h{"h:mm–h:mm a"}
-                    m{"h:mm–h:mm a"}
-                }
-                hmv{
-                    a{"h:mm a – h:mm a v"}
-                    h{"h:mm–h:mm a v"}
-                    m{"h:mm–h:mm a v"}
-                }
-                hv{
-                    a{"h a – h a v"}
-                    h{"h–h a v"}
-                }
-                y{
-                    y{"y–y G"}
-                }
-                yM{
-                    M{"M.–M.y G"}
-                    y{"M.y–M.y G"}
-                }
-                yMEd{
-                    M{"E, d.M. – E, d.M.y G"}
-                    d{"E, d. – E, d.M.y G"}
-                    y{"E, d.M.y – E, d.M.y G"}
-                }
-                yMMM{
-                    M{"MMM–MMM y G"}
-                    y{"MMM y – MMM y G"}
-                }
-                yMMMEd{
-                    M{"E, d. MMM – E, d. MMM y G"}
-                    d{"E, d. – E, d. MMM y G"}
-                    y{"E, d. MMM y – E, d. MMM y G"}
-                }
-                yMMMM{
-                    M{"MMMM–MMMM y G"}
-                    y{"MMMM y – MMMM y G"}
-                }
-                yMMMd{
-                    M{"d. MMM – d. MMM y G"}
-                    d{"d.–d. MMM y G"}
-                    y{"d. MMM y – d. MMM y G"}
-                }
-                yMd{
-                    M{"d.M.–d.M.y G"}
-                    d{"d.–d.M.y G"}
-                    y{"d.M.y–d.M.y G"}
-                }
-            }
-        }
-        persian{
-            DateTimePatterns{
-                "HH:mm:ss zzzz",
-                "HH:mm:ss z",
-                "HH:mm:ss",
-                "HH:mm",
-                "EEEE, d. MMMM y G",
-                "d. MMMM y G",
-                "d.M.y G",
-                "d.M.y GGGGG",
-                "{1}, {0}",
-                "{1}, {0}",
-                "{1}, {0}",
-                "{1}, {0}",
-                "{1}, {0}",
-            }
-            DateTimePatterns%atTime{
-                "{1} 'kl'. {0}",
-                "{1} 'kl'. {0}",
-                "{1}, {0}",
-                "{1}, {0}",
-            }
-            DateTimeSkeletons{
-                "HHmmsszzzz",
-                "HHmmssz",
-                "HHmmss",
-                "HHmm",
-                "GyMMMMEEEEd",
-                "GyMMMMd",
-                "GyMd",
-                "GGGGGyMd",
-            }
-            availableFormats{
-                E{"ccc"}
-                Ed{"E d."}
-                Gy{"y G"}
-                GyMMM{"MMM y G"}
-                GyMMMEd{"E, d. MMM y G"}
-                GyMMMd{"d. MMM y G"}
-                M{"L"}
-                MEd{"E, d.M."}
-                MMM{"LLL"}
-                MMMEd{"E, d. MMM"}
-                MMMMEd{"E, d. MMMM"}
-                MMMMd{"d. MMMM"}
-                MMMd{"d. MMM"}
-                Md{"d.M."}
-                d{"d"}
-                y{"y G"}
-                yyyy{"y G"}
-                yyyyM{"M.y G"}
-                yyyyMEd{"E, d.M.y G"}
-                yyyyMMM{"MMM y G"}
-                yyyyMMMEd{"E, d. MMM y G"}
-                yyyyMMMM{"MMMM y G"}
-                yyyyMMMd{"d. MMM y G"}
-                yyyyMd{"d.M.y G"}
-                yyyyQQQ{"QQQ y G"}
-                yyyyQQQQ{"QQQQ y G"}
-            }
-            eras{
-                abbreviated{
-                    "AP",
-                }
-                narrow{
-                    "AP",
-                }
-                wide{
-                    "AP",
-                }
-            }
-            intervalFormats{
-                H{
-                    H{"HH–HH"}
-                }
-                Hm{
-                    H{"HH:mm–HH:mm"}
-                    m{"HH:mm–HH:mm"}
-                }
-                Hmv{
-                    H{"HH:mm–HH:mm v"}
-                    m{"HH:mm–HH:mm v"}
-                }
-                Hv{
-                    H{"HH–HH v"}
-                }
-                M{
-                    M{"M.–M."}
-                }
-                MEd{
-                    M{"E, d.M. – E, d.M."}
-                    d{"E, d. – E, d.M."}
-                }
-                MMM{
-                    M{"MMM–MMM"}
-                }
-                MMMEd{
-                    M{"E, d. MMM – E, d. MMM"}
-                    d{"E, d. – E, d. MMM"}
-                }
-                MMMM{
-                    M{"MMMM–MMMM"}
-                }
-                MMMd{
-                    M{"d. MMM – d. MMM"}
-                    d{"d.–d. MMM"}
-                }
-                Md{
-                    M{"d.M.–d.M."}
-                    d{"d.–d.M."}
-                }
-                d{
-                    d{"d.–d."}
-                }
-                fallback{"{0} – {1}"}
-                h{
-                    a{"h a – h a"}
-                    h{"h–h a"}
-                }
-                hm{
-                    a{"h:mm a – h:mm a"}
-                    h{"h:mm–h:mm a"}
-                    m{"h:mm–h:mm a"}
-                }
-                hmv{
-                    a{"h:mm a – h:mm a v"}
-                    h{"h:mm–h:mm a v"}
-                    m{"h:mm–h:mm a v"}
-                }
-                hv{
-                    a{"h a – h a v"}
-                    h{"h–h a v"}
-                }
-                y{
-                    y{"y–y G"}
-                }
-                yM{
-                    M{"M.–M.y G"}
-                    y{"M.y–M.y G"}
-                }
-                yMEd{
-                    M{"E, d.M. – E, d.M.y G"}
-                    d{"E, d. – E, d.M.y G"}
-                    y{"E, d.M.y – E, d.M.y G"}
-                }
-                yMMM{
-                    M{"MMM–MMM y G"}
-                    y{"MMM y – MMM y G"}
-                }
-                yMMMEd{
-                    M{"E, d. MMM – E, d. MMM y G"}
-                    d{"E, d. – E, d. MMM y G"}
-                    y{"E, d. MMM y – E, d. MMM y G"}
-                }
-                yMMMM{
-                    M{"MMMM–MMMM y G"}
-                    y{"MMMM y – MMMM y G"}
-                }
-                yMMMd{
-                    M{"d. MMM – d. MMM y G"}
-                    d{"d.–d. MMM y G"}
-                    y{"d. MMM y – d. MMM y G"}
-=======
         indian{
             monthNames{
                 format{
@@ -3005,7 +889,6 @@
             eras{
                 abbreviated{
                     "EH",
->>>>>>> 626889fb
                 }
                 wide{
                     "eftir Hijra",
@@ -3065,68 +948,6 @@
             }
         }
         roc{
-<<<<<<< HEAD
-            DateTimePatterns{
-                "HH:mm:ss zzzz",
-                "HH:mm:ss z",
-                "HH:mm:ss",
-                "HH:mm",
-                "EEEE, d. MMMM y G",
-                "d. MMMM y G",
-                "d.M.y G",
-                "d.M.y GGGGG",
-                "{1}, {0}",
-                "{1}, {0}",
-                "{1}, {0}",
-                "{1}, {0}",
-                "{1}, {0}",
-            }
-            DateTimePatterns%atTime{
-                "{1} 'kl'. {0}",
-                "{1} 'kl'. {0}",
-                "{1}, {0}",
-                "{1}, {0}",
-            }
-            DateTimeSkeletons{
-                "HHmmsszzzz",
-                "HHmmssz",
-                "HHmmss",
-                "HHmm",
-                "GyMMMMEEEEd",
-                "GyMMMMd",
-                "GyMd",
-                "GGGGGyMd",
-            }
-            availableFormats{
-                E{"ccc"}
-                Ed{"E d."}
-                Gy{"y G"}
-                GyMMM{"MMM y G"}
-                GyMMMEd{"E, d. MMM y G"}
-                GyMMMd{"d. MMM y G"}
-                M{"L"}
-                MEd{"E, d.M."}
-                MMM{"LLL"}
-                MMMEd{"E, d. MMM"}
-                MMMMEd{"E, d. MMMM"}
-                MMMMd{"d. MMMM"}
-                MMMd{"d. MMM"}
-                Md{"d.M."}
-                d{"d"}
-                y{"y G"}
-                yyyy{"y G"}
-                yyyyM{"M.y G"}
-                yyyyMEd{"E, d.M.y G"}
-                yyyyMMM{"MMM y G"}
-                yyyyMMMEd{"E, d. MMM y G"}
-                yyyyMMMM{"MMMM y G"}
-                yyyyMMMd{"d. MMM y G"}
-                yyyyMd{"d.M.y G"}
-                yyyyQQQ{"QQQ y G"}
-                yyyyQQQQ{"QQQQ y G"}
-            }
-=======
->>>>>>> 626889fb
             eras{
                 abbreviated{
                     "fyrir lýðv. Kína",
@@ -3141,107 +962,6 @@
                     "Minguo",
                 }
             }
-<<<<<<< HEAD
-            intervalFormats{
-                H{
-                    H{"HH–HH"}
-                }
-                Hm{
-                    H{"HH:mm–HH:mm"}
-                    m{"HH:mm–HH:mm"}
-                }
-                Hmv{
-                    H{"HH:mm–HH:mm v"}
-                    m{"HH:mm–HH:mm v"}
-                }
-                Hv{
-                    H{"HH–HH v"}
-                }
-                M{
-                    M{"M.–M."}
-                }
-                MEd{
-                    M{"E, d.M. – E, d.M."}
-                    d{"E, d. – E, d.M."}
-                }
-                MMM{
-                    M{"MMM–MMM"}
-                }
-                MMMEd{
-                    M{"E, d. MMM – E, d. MMM"}
-                    d{"E, d. – E, d. MMM"}
-                }
-                MMMM{
-                    M{"MMMM–MMMM"}
-                }
-                MMMd{
-                    M{"d. MMM – d. MMM"}
-                    d{"d.–d. MMM"}
-                }
-                Md{
-                    M{"d.M.–d.M."}
-                    d{"d.–d.M."}
-                }
-                d{
-                    d{"d.–d."}
-                }
-                fallback{"{0} – {1}"}
-                h{
-                    a{"h a – h a"}
-                    h{"h–h a"}
-                }
-                hm{
-                    a{"h:mm a – h:mm a"}
-                    h{"h:mm–h:mm a"}
-                    m{"h:mm–h:mm a"}
-                }
-                hmv{
-                    a{"h:mm a – h:mm a v"}
-                    h{"h:mm–h:mm a v"}
-                    m{"h:mm–h:mm a v"}
-                }
-                hv{
-                    a{"h a – h a v"}
-                    h{"h–h a v"}
-                }
-                y{
-                    y{"y–y G"}
-                }
-                yM{
-                    M{"M.–M.y G"}
-                    y{"M.y–M.y G"}
-                }
-                yMEd{
-                    M{"E, d.M. – E, d.M.y G"}
-                    d{"E, d. – E, d.M.y G"}
-                    y{"E, d.M.y – E, d.M.y G"}
-                }
-                yMMM{
-                    M{"MMM–MMM y G"}
-                    y{"MMM y – MMM y G"}
-                }
-                yMMMEd{
-                    M{"E, d. MMM – E, d. MMM y G"}
-                    d{"E, d. – E, d. MMM y G"}
-                    y{"E, d. MMM y – E, d. MMM y G"}
-                }
-                yMMMM{
-                    M{"MMMM–MMMM y G"}
-                    y{"MMMM y – MMMM y G"}
-                }
-                yMMMd{
-                    M{"d. MMM – d. MMM y G"}
-                    d{"d.–d. MMM y G"}
-                    y{"d. MMM y – d. MMM y G"}
-                }
-                yMd{
-                    M{"d.M.–d.M.y G"}
-                    d{"d.–d.M.y G"}
-                    y{"d.M.y–d.M.y G"}
-                }
-            }
-=======
->>>>>>> 626889fb
         }
     }
     characterLabel{
@@ -3335,7 +1055,6 @@
     }
     fields{
         day{
-<<<<<<< HEAD
             dn{"dagur"}
             relative{
                 "-1"{"í gær"}
@@ -3355,38 +1074,6 @@
                 }
             }
         }
-        day-narrow{
-            dn{"dagur"}
-            relative{
-                "-1"{"í gær"}
-                "-2"{"í fyrradag"}
-                "0"{"í dag"}
-                "1"{"á morgun"}
-                "2"{"eftir tvo daga"}
-            }
-        }
-        day-short{
-=======
->>>>>>> 626889fb
-            dn{"dagur"}
-            relative{
-                "-1"{"í gær"}
-                "-2"{"í fyrradag"}
-                "0"{"í dag"}
-                "1"{"á morgun"}
-                "2"{"eftir tvo daga"}
-            }
-            relativeTime{
-                future{
-                    one{"eftir {0} dag"}
-                    other{"eftir {0} daga"}
-                }
-                past{
-                    one{"fyrir {0} degi"}
-                    other{"fyrir {0} dögum"}
-                }
-            }
-        }
         dayOfYear{
             dn{"dagur í ári"}
         }
@@ -3888,33 +1575,6 @@
         }
         week-narrow{
             dn{"v."}
-<<<<<<< HEAD
-            relative{
-                "-1"{"í síðustu viku"}
-                "0"{"í þessari viku"}
-                "1"{"í næstu viku"}
-            }
-        }
-        week-short{
-            dn{"vika"}
-            relative{
-                "-1"{"í síðustu viku"}
-                "0"{"í þessari viku"}
-                "1"{"í næstu viku"}
-            }
-            relativePeriod{"vika {0}"}
-            relativeTime{
-                future{
-                    one{"eftir {0} viku"}
-                    other{"eftir {0} vikur"}
-                }
-                past{
-                    one{"fyrir {0} viku"}
-                    other{"fyrir {0} vikum"}
-                }
-            }
-=======
->>>>>>> 626889fb
         }
         weekOfMonth{
             dn{"vika í mánuði"}
@@ -4029,20 +1689,6 @@
             }
         }
         namePattern{
-<<<<<<< HEAD
-            givenFirst-long-addressing-formal{"{prefix} {given} {given2} {surname}"}
-            givenFirst-long-addressing-informal{"{given-informal}"}
-            givenFirst-long-monogram-informal{"{given-informal-monogram-allCaps}{surname-monogram-allCaps}"}
-            givenFirst-long-referring-formal{"{given} {given2} {surname}, {suffix}"}
-            givenFirst-long-referring-informal{"{given-informal} {surname}"}
-            givenFirst-medium-addressing-formal{"{prefix} {surname}"}
-            givenFirst-medium-addressing-informal{"{given-informal}"}
-            givenFirst-medium-monogram-formal{"{surname-monogram-allCaps}"}
-            givenFirst-medium-monogram-informal{"{given-informal-monogram-allCaps}"}
-            givenFirst-medium-referring-formal{"{given} {given2-initial} {surname}, {suffix}"}
-            givenFirst-medium-referring-informal{"{given-informal} {surname}"}
-            givenFirst-short-addressing-formal{"{prefix} {given-initial} {surname}"}
-=======
             givenFirst-long-addressing-formal{"{title} {given} {given2} {surname}"}
             givenFirst-long-addressing-informal{"{given-informal}"}
             givenFirst-long-monogram-informal{"{given-informal-monogram-allCaps}{surname-monogram-allCaps}"}
@@ -4055,36 +1701,12 @@
             givenFirst-medium-referring-formal{"{given} {given2-initial} {surname} {generation}, {credentials}"}
             givenFirst-medium-referring-informal{"{given-informal} {surname}"}
             givenFirst-short-addressing-formal{"{title} {given-initial} {surname}"}
->>>>>>> 626889fb
             givenFirst-short-addressing-informal{"{given-informal}"}
             givenFirst-short-monogram-formal{"{surname-monogram-allCaps}"}
             givenFirst-short-monogram-informal{"{given-informal-monogram-allCaps}"}
             givenFirst-short-referring-formal{"{given-initial} {given2-initial} {surname}"}
             givenFirst-short-referring-informal{"{given-informal} {surname-initial}"}
             sorting-long-referring-formal{"{given} {given2} {surname-prefix} {surname-core}"}
-<<<<<<< HEAD
-            sorting-long-referring-informal{"{given} {surname-prefix} {surname-core}"}
-            sorting-medium-referring-formal{"{given} {given2-initial} {surname-prefix} {surname-core}"}
-            sorting-medium-referring-informal{"{given-informal} {surname}"}
-            sorting-short-referring-formal{"{given} {given2-initial} {surname-prefix} {surname-core}"}
-            sorting-short-referring-informal{"{given-informal} {surname}"}
-            surnameFirst-long-addressing-formal{"{surname}, {prefix} {given} {given2}"}
-            surnameFirst-long-addressing-informal{"{given-informal}"}
-            surnameFirst-long-monogram-formal{
-                "{surname-monogram-allCaps}{given-monogram-allCaps}{given2-monogram-a"
-                "llCaps}"
-            }
-            surnameFirst-long-monogram-informal{"{surname-monogram-allCaps}{given-informal-monogram-allCaps}"}
-            surnameFirst-long-referring-formal{"{surname}, {given} {given2}, {suffix}"}
-            surnameFirst-long-referring-informal{"{surname}, {given-informal}"}
-            surnameFirst-medium-addressing-formal{"{surname}, {prefix} {given} {given2-initial}"}
-            surnameFirst-medium-addressing-informal{"{given-informal}"}
-            surnameFirst-medium-monogram-formal{"{surname-monogram-allCaps}"}
-            surnameFirst-medium-monogram-informal{"{given-informal-monogram-allCaps}"}
-            surnameFirst-medium-referring-formal{"{surname}, {given} {given2-initial}, {suffix}"}
-            surnameFirst-medium-referring-informal{"{surname}, {given-informal}"}
-            surnameFirst-short-addressing-formal{"{surname}, {prefix} {given-initial} {given2-initial}"}
-=======
             sorting-long-referring-informal{"{given-informal} {surname-prefix} {surname-core}"}
             sorting-medium-referring-formal{"{given} {given2-initial} {surname-prefix} {surname-core}"}
             sorting-medium-referring-informal{"{given-informal} {surname}"}
@@ -4102,7 +1724,6 @@
             surnameFirst-medium-referring-formal{"{surname}, {given} {given2-initial}, {credentials}"}
             surnameFirst-medium-referring-informal{"{surname}, {given-informal}"}
             surnameFirst-short-addressing-formal{"{surname}, {title} {given-initial} {given2-initial}"}
->>>>>>> 626889fb
             surnameFirst-short-addressing-informal{"{given-informal}"}
             surnameFirst-short-monogram-formal{"{surname-monogram-allCaps}"}
             surnameFirst-short-monogram-informal{"{given-informal-monogram-allCaps}"}
