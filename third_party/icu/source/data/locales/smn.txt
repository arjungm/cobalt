﻿// © 2016 and later: Unicode, Inc. and others.
// License & terms of use: http://www.unicode.org/copyright.html
// Generated using tools/cldr/cldr-to-icu/build-icu-data.xml
smn{
    AuxExemplarCharacters{"[à ç éè í ñń óò q úü w x æ ø å ã ö]"}
    ExemplarCharacters{"[a â b c č d đ e f g h i j k l m n ŋ o p r s š t u v y z ž ä á]"}
    ExemplarCharactersIndex{"[A Â B C Č D Đ E F G H I J K L M N Ŋ O P R S Š T U V Y Z Ž Ä Á]"}
    ExemplarCharactersNumbers{"[  \\- ‑ , % ‰ + 0 1 2 3 4 5 6 7 8 9]"}
    NumberElements{
        latn{
            miscPatterns{
                atLeast{"ucemustáá {0}"}
            }
            patterns{
                currencyFormat{"#,##0.00 ¤"}
                percentFormat{"#,##0 %"}
            }
            patternsLong{
                decimalFormat{
                    1000{
                        one{"0 tuhháát"}
                        other{"0 tuhháát"}
                        two{"0 tuhháát"}
                    }
                    10000{
                        one{"00 tuhháát"}
                        other{"00 tuhháát"}
                        two{"00 tuhháát"}
                    }
                    100000{
                        one{"000 tuhháát"}
                        other{"000 tuhháát"}
                        two{"000 tuhháát"}
                    }
                    1000000{
                        one{"0 miljovn"}
                        other{"0 miljovn"}
                        two{"0 miljovn"}
                    }
                    10000000{
                        one{"00 miljovn"}
                        other{"00 miljovn"}
                        two{"00 miljovn"}
                    }
                    100000000{
                        one{"000 miljovn"}
                        other{"000 miljovn"}
                        two{"000 miljovn"}
                    }
                    1000000000{
                        one{"0 miljard"}
                        other{"0 miljard"}
                        two{"0 miljard"}
                    }
                    10000000000{
                        one{"00 miljard"}
                        other{"00 miljard"}
                        two{"00 miljard"}
                    }
                    100000000000{
                        one{"000 miljard"}
                        other{"000 miljard"}
                        two{"000 miljard"}
                    }
                    1000000000000{
                        one{"0 biljovn"}
                        other{"0 biljovn"}
                        two{"0 biljovn"}
                    }
                    10000000000000{
                        one{"00 biljovn"}
                        other{"00 biljovn"}
                        two{"00 biljovn"}
                    }
                    100000000000000{
                        one{"000 biljovn"}
                        other{"000 biljovn"}
                        two{"000 biljovn"}
                    }
                }
            }
            symbols{
                decimal{","}
                group{" "}
                nan{"epiloho"}
                timeSeparator{"."}
            }
        }
    }
    calendar{
        generic{
            DateTimePatterns{
                "H.mm.ss zzzz",
                "H.mm.ss z",
                "H.mm.ss",
                "H.mm",
                "cccc MMMM d. y G",
                "MMMM d. y G",
                "d.M.y G",
                "d.M.y GGGGG",
                "{1} {0}",
                "{1} {0}",
                "{1} {0}",
                "{1} {0}",
                "{1} {0}",
            }
            DateTimePatterns%atTime{
                "{1} 'tme' {0}",
                "{1} 'tme' {0}",
                "{1} 'tme' {0}",
                "{1} {0}",
            }
            DateTimeSkeletons{
                "Hmmsszzzz",
                "Hmmssz",
                "Hmmss",
                "Hmm",
                "GyMMMMccccd",
                "GyMMMMd",
                "GyMd",
                "GGGGGyMd",
            }
            availableFormats{
                Ed{"E d."}
                Gy{"y G"}
                GyMMM{"LLL y G"}
                GyMMMEd{"E MMM d. y G"}
                GyMMMd{"MMM d. y G"}
                MEd{"E d.M."}
                MMMEd{"ccc MMM d."}
                MMMMd{"d. MMMM"}
                MMMd{"MMM d."}
                Md{"d.M."}
                y{"y G"}
                yyyy{"y G"}
                yyyyM{"L.y G"}
                yyyyMEd{"E d.M.y G"}
                yyyyMMM{"LLL y G"}
                yyyyMMMEd{"E MMM d. y G"}
                yyyyMMMM{"LLLL y G"}
                yyyyMMMd{"MMM d. y G"}
                yyyyMd{"d.M.y G"}
                yyyyQQQ{"QQQ y G"}
                yyyyQQQQ{"QQQQ y G"}
            }
            intervalFormats{
                M{
                    M{"L.–L."}
                }
                MEd{
                    M{"E d.M. – E d.M."}
                    d{"E d. – E d.M."}
                }
                MMM{
                    M{"LLL–LLLL"}
                }
                MMMEd{
                    M{"MMMM E d. – MMMM E d."}
                    d{"MMMM E d. – E d."}
                }
                MMMd{
                    M{"MMMM d. – MMMM d."}
                    d{"MMMM d.–d."}
                }
                Md{
                    M{"d.M.–d.M."}
                    d{"d.–d.M."}
                }
                d{
                    d{"d.–d."}
                }
<<<<<<< HEAD
                fallback{"{0} – {1}"}
=======
>>>>>>> 626889fb
                y{
                    y{"y–y G"}
                }
                yM{
                    M{"LLL–LLLL y G"}
                    y{"LLLL y – LLLL y G"}
                }
                yMEd{
                    M{"E d.M.y – E d.M.y G"}
                    d{"E d.M.y – E d.M.y G"}
                    y{"E d.M.y – E d.M.y G"}
                }
                yMMM{
                    M{"LLL–LLLL y G"}
                    y{"LLLL y – LLLL y G"}
                }
                yMMMEd{
<<<<<<< HEAD
                    M{"MMMM E d. – MMMM E d. y G"}
                    d{"MMMM E d. – E d. y G"}
=======
                    M{"MMMM E d. – MMMM E d. y G"}
                    d{"MMMM E d. – E d. y G"}
>>>>>>> 626889fb
                    y{"MMMM E d. y – MMMM E d. y G"}
                }
                yMMMM{
                    M{"LLL–LLLL y G"}
                    y{"LLLL y – LLLL y G"}
                }
                yMMMd{
                    M{"MMMM d. – MMMM d. y G"}
                    d{"MMMM d.–d. y G"}
                    y{"MMMM d. y – MMMM d. y G"}
                }
                yMd{
                    M{"d.M.–d.M.y G"}
                    d{"d.–d.M.y G"}
                    y{"d.M.y–d.M.y G"}
                }
            }
        }
        gregorian{
            AmPmMarkersAbbr{
                "ip.",
                "ep.",
            }
            DateTimePatterns{
                "H.mm.ss zzzz",
                "H.mm.ss z",
                "H.mm.ss",
                "H.mm",
                "cccc, MMMM d. y",
                "MMMM d. y",
                "MMM d. y",
                "d.M.y",
                "{1} {0}",
                "{1} {0}",
                "{1} {0}",
                "{1} {0}",
                "{1} {0}",
            }
            DateTimePatterns%atTime{
                "{1} 'tme' {0}",
                "{1} 'tme' {0}",
                "{1} 'tme' {0}",
                "{1} {0}",
            }
            DateTimeSkeletons{
                "Hmmsszzzz",
                "Hmmssz",
                "Hmmss",
                "Hmm",
                "yMMMMccccd",
                "yMMMMd",
                "yMMMd",
                "yMd",
<<<<<<< HEAD
            }
            appendItems{
                Timezone{"{0} {1}"}
=======
>>>>>>> 626889fb
            }
            availableFormats{
                EHm{"E H.mm"}
                EHms{"E H.mm.ss"}
                Ed{"E d."}
                Ehm{"E h.mm a"}
                Ehms{"E h.mm.ss a"}
                Gy{"y G"}
                GyMMM{"LLL y G"}
                GyMMMEd{"E, MMM d. y G"}
                GyMMMd{"MMM d. y G"}
                H{"H"}
                Hm{"H.mm"}
                Hms{"H.mm.ss"}
                Hmsv{"H.mm.ss v"}
                Hmv{"H.mm v"}
                MEd{"E d.M."}
                MMMEd{"E, MMM d."}
                MMMMW{
                    one{"'okko' W, MMMM"}
                    other{"'okko' W, MMMM"}
                    two{"'okko' W, MMMM"}
                }
                MMMMd{"MMMM d."}
                MMMd{"MMM d."}
                Md{"d.M."}
<<<<<<< HEAD
                d{"d"}
=======
>>>>>>> 626889fb
                h{"h a"}
                hm{"h.mm a"}
                hms{"h.mm.ss a"}
                hmsv{"h.mm.ss a v"}
                hmv{"h.mm a v"}
                ms{"m.ss."}
                yM{"L.y"}
                yMEd{"E d.M.y"}
                yMMM{"LLL y"}
                yMMMEd{"ccc, MMM d. y"}
                yMMMM{"LLLL y"}
                yMMMd{"MMM d. y"}
                yMd{"d.M.y"}
                yQQQ{"QQQ y"}
                yQQQQ{"QQQQ y"}
                yw{
                    one{"'okko' w, Y"}
                    other{"'okko' w, Y"}
                    two{"'okko' w, Y"}
                }
            }
            dayNames{
                format{
                    abbreviated{
                        "pas",
                        "vuo",
                        "maj",
                        "kos",
                        "tuo",
                        "vás",
                        "láv",
                    }
                    narrow{
                        "p",
                        "V",
                        "M",
                        "K",
                        "T",
                        "V",
                        "L",
                    }
                    short{
                        "pa",
                        "vu",
                        "ma",
                        "ko",
                        "tu",
                        "vá",
                        "lá",
                    }
                    wide{
                        "pasepeeivi",
                        "vuossaargâ",
                        "majebaargâ",
                        "koskoho",
                        "tuorâstuv",
                        "vástuppeeivi",
                        "lávurduv",
                    }
                }
                stand-alone{
                    wide{
                        "pasepeivi",
                        "vuossargâ",
                        "majebargâ",
                        "koskokko",
                        "tuorâstâh",
                        "vástuppeivi",
                        "lávurdâh",
                    }
                }
            }
            eras{
                abbreviated{
                    "oKr.",
                    "mKr.",
                }
                abbreviated%variant{
                    "oää.",
                    "mää.",
                }
                wide{
                    "Ovdil Kristus šoddâm",
                    "maŋa Kristus šoddâm",
                }
                wide%variant{
                    "Ovdil ääigirekinistem älgim",
                    "maŋa ääigirekinistem älgim",
                }
            }
            intervalFormats{
                H{
                    H{"H–H"}
                }
                Hm{
                    H{"H.mm–H.mm"}
                    m{"H.mm–H.mm"}
                }
                Hmv{
                    H{"H.mm–H.mm v"}
                    m{"H.mm–H.mm v"}
                }
                Hv{
                    H{"H–H v"}
                }
                M{
                    M{"L.–L."}
                }
                MEd{
                    M{"E d.M. – E d.M."}
                    d{"E d. – E d.M."}
                }
                MMM{
                    M{"LLL–LLLL"}
                }
                MMMEd{
                    M{"MMMM E d. – MMMM E d."}
                    d{"MMMM E d. – E d."}
                }
                MMMd{
                    M{"MMM d. – MMM d."}
                    d{"MMM d.–d."}
                }
                Md{
                    M{"d.M.–d.M."}
                    d{"d.–d.M."}
                }
                d{
                    d{"d.–d."}
                }
                fallback{"{0}–{1}"}
                h{
                    a{"h a – h a"}
                    h{"h–h a"}
                }
                hm{
                    a{"h.mm a – h.mm a"}
                    h{"h.mm–h.mm a"}
                    m{"h.mm–h.mm a"}
                }
                hmv{
                    a{"h.mm a – h.mm a v"}
                    h{"h.mm–h.mm a v"}
                    m{"h.mm–h.mm a v"}
                }
                hv{
                    a{"h a – h a v"}
                    h{"h–h a v"}
<<<<<<< HEAD
                }
                y{
                    y{"y–y"}
=======
>>>>>>> 626889fb
                }
                yM{
                    M{"LLL–LLLL y"}
                    y{"LLLL y – LLLL y"}
                }
                yMEd{
                    M{"E d.M.y – E d.M.y"}
                    d{"E d.M.y – E d.M.y"}
                    y{"E d.M.y – E d.M.y"}
                }
                yMMM{
                    M{"LLL–LLLL y"}
                    y{"LLLL y – LLLL y"}
                }
                yMMMEd{
<<<<<<< HEAD
                    M{"MMMM E d. – MMMM E d. y"}
                    d{"MMMM E d. – E d. y"}
=======
                    M{"MMMM E d. – MMMM E d. y"}
                    d{"MMMM E d. – E d. y"}
>>>>>>> 626889fb
                    y{"MMMM E d. y – MMMM E d. y"}
                }
                yMMMM{
                    M{"LLL–LLLL y"}
                    y{"LLLL y – LLLL y"}
                }
                yMMMd{
                    M{"MMMM d. – MMMM d. y"}
                    d{"MMMM d.–d. y"}
                    y{"MMMM d. y – MMMM d. y"}
                }
                yMd{
                    M{"d.M.–d.M.y"}
                    d{"d. – d.M.y"}
                    y{"d.M.y–d.M.y"}
                }
            }
            monthNames{
                format{
                    abbreviated{
                        "uđiv",
                        "kuovâ",
                        "njuhčâ",
                        "cuáŋui",
                        "vyesi",
                        "kesi",
                        "syeini",
                        "porge",
                        "čohčâ",
                        "roovvâd",
                        "skammâ",
                        "juovlâ",
                    }
                    wide{
                        "uđđâivemáánu",
                        "kuovâmáánu",
                        "njuhčâmáánu",
                        "cuáŋuimáánu",
                        "vyesimáánu",
                        "kesimáánu",
                        "syeinimáánu",
                        "porgemáánu",
                        "čohčâmáánu",
                        "roovvâdmáánu",
                        "skammâmáánu",
                        "juovlâmáánu",
                    }
                }
                stand-alone{
                    narrow{
                        "U",
                        "K",
                        "NJ",
                        "C",
                        "V",
                        "K",
                        "S",
                        "P",
                        "Č",
                        "R",
                        "S",
                        "J",
                    }
                }
            }
            quarters{
                format{
                    abbreviated{
                        "1. niälj.",
                        "2. niälj.",
                        "3. niälj.",
                        "4. niälj.",
                    }
                    wide{
                        "1. niäljádâs",
                        "2. niäljádâs",
                        "3. niäljádâs",
                        "4. niäljádâs",
                    }
                }
            }
        }
    }
    measurementSystemNames{
        UK{"brittilâš"}
        US{"ameriklâš"}
        metric{"metrisâš"}
    }
}<|MERGE_RESOLUTION|>--- conflicted
+++ resolved
@@ -169,10 +169,6 @@
                 d{
                     d{"d.–d."}
                 }
-<<<<<<< HEAD
-                fallback{"{0} – {1}"}
-=======
->>>>>>> 626889fb
                 y{
                     y{"y–y G"}
                 }
@@ -190,13 +186,8 @@
                     y{"LLLL y – LLLL y G"}
                 }
                 yMMMEd{
-<<<<<<< HEAD
-                    M{"MMMM E d. – MMMM E d. y G"}
-                    d{"MMMM E d. – E d. y G"}
-=======
                     M{"MMMM E d. – MMMM E d. y G"}
                     d{"MMMM E d. – E d. y G"}
->>>>>>> 626889fb
                     y{"MMMM E d. y – MMMM E d. y G"}
                 }
                 yMMMM{
@@ -250,12 +241,6 @@
                 "yMMMMd",
                 "yMMMd",
                 "yMd",
-<<<<<<< HEAD
-            }
-            appendItems{
-                Timezone{"{0} {1}"}
-=======
->>>>>>> 626889fb
             }
             availableFormats{
                 EHm{"E H.mm"}
@@ -282,10 +267,6 @@
                 MMMMd{"MMMM d."}
                 MMMd{"MMM d."}
                 Md{"d.M."}
-<<<<<<< HEAD
-                d{"d"}
-=======
->>>>>>> 626889fb
                 h{"h a"}
                 hm{"h.mm a"}
                 hms{"h.mm.ss a"}
@@ -434,12 +415,6 @@
                 hv{
                     a{"h a – h a v"}
                     h{"h–h a v"}
-<<<<<<< HEAD
-                }
-                y{
-                    y{"y–y"}
-=======
->>>>>>> 626889fb
                 }
                 yM{
                     M{"LLL–LLLL y"}
@@ -455,13 +430,8 @@
                     y{"LLLL y – LLLL y"}
                 }
                 yMMMEd{
-<<<<<<< HEAD
-                    M{"MMMM E d. – MMMM E d. y"}
-                    d{"MMMM E d. – E d. y"}
-=======
                     M{"MMMM E d. – MMMM E d. y"}
                     d{"MMMM E d. – E d. y"}
->>>>>>> 626889fb
                     y{"MMMM E d. y – MMMM E d. y"}
                 }
                 yMMMM{
