﻿// © 2016 and later: Unicode, Inc. and others.
// License & terms of use: http://www.unicode.org/copyright.html
// Generated using tools/cldr/cldr-to-icu/build-icu-data.xml
fur{
    AuxExemplarCharacters{"[å č éë ğ ï ñ ó š ü]"}
    ExemplarCharacters{"[aàâ b cç d eèê f g h iìî j k l m n oòô p q r s t uùû v w x y z]"}
    ExemplarCharactersIndex{"[A B CÇ D E F G H I J K L M N O P Q R S T U V W X Y Z]"}
    NumberElements{
        latn{
            symbols{
                decimal{","}
                group{"."}
            }
        }
    }
    calendar{
        generic{
            DateTimePatterns{
                "HH:mm:ss zzzz",
                "HH:mm:ss z",
                "HH:mm:ss",
                "HH:mm",
                "EEEE d 'di' MMMM 'dal' y G",
                "d 'di' MMMM 'dal' y G",
                "dd/MM/y G",
                "dd/MM/yy GGGGG",
                "{1} {0}",
                "{1} {0}",
                "{1} {0}",
                "{1} {0}",
                "{1} {0}",
            }
            DateTimeSkeletons{
                "HHmmsszzzz",
                "HHmmssz",
                "HHmmss",
                "HHmm",
                "GyMMMMEEEEd",
                "GyMMMMd",
                "GyMMdd",
                "GGGGGyyMMdd",
            }
            availableFormats{
                Ed{"d E"}
                Hm{"H:mm"}
                MEd{"E d/M"}
                MMMEd{"E d MMM"}
                MMMMEd{"E d MMMM"}
                MMMMd{"d 'di' MMMM"}
                MMMd{"d MMM"}
                MMd{"d/MM"}
                Md{"d/M"}
                y{"y"}
                yM{"M/y"}
                yMEd{"E, d/M/y"}
                yMMM{"MMM y"}
                yMMMEd{"E d MMM y"}
                yMMMM{"LLLL 'dal' y"}
                yQQQ{"QQQ y"}
                yQQQQ{"QQQQ y"}
            }
            intervalFormats{
                M{
                    M{"M–M"}
                }
                MEd{
                    M{"E dd/MM – E dd/MM"}
                    d{"E dd/MM – E dd/MM"}
<<<<<<< HEAD
                }
                MMM{
                    M{"LLL–LLL"}
=======
>>>>>>> 626889fb
                }
                MMMEd{
                    M{"E d 'di' MMM – E d 'di' MMM"}
                    d{"E d – E d 'di' MMM"}
                }
                MMMd{
                    M{"d 'di' MMM – d 'di' MMM"}
                    d{"d–d 'di' MMM"}
                }
                Md{
                    M{"dd/MM – dd/MM"}
                    d{"dd/MM – dd/MM"}
                }
<<<<<<< HEAD
                d{
                    d{"d–d"}
                }
                fallback{"{0} – {1}"}
=======
>>>>>>> 626889fb
                h{
                    a{"h a – h a"}
                    h{"h–h a"}
                }
                hm{
                    a{"h:mm a – h:mm a"}
                    h{"h:mm–h:mm a"}
                    m{"h:mm–h:mm a"}
                }
                hmv{
                    a{"h:mm a – h:mm a v"}
                    h{"h:mm–h:mm a v"}
                    m{"h:mm–h:mm a v"}
                }
                hv{
                    a{"h a – h a v"}
                    h{"h–h a v"}
                }
                y{
                    y{"y–y"}
                }
                yM{
                    M{"MM/y – MM/y"}
                    y{"MM/y – MM/y"}
                }
                yMEd{
                    M{"E dd/MM/y – E dd/MM/y"}
                    d{"E dd/MM/y – E dd/MM/y"}
                    y{"E dd/MM/y – E dd/MM/y"}
                }
                yMMM{
                    M{"MM – MM/y"}
                    y{"MM/y – MM/y"}
                }
                yMMMEd{
                    M{"E dd/MM/y – E dd/MM/y"}
                    d{"E dd/MM/y – E dd/MM/y"}
                    y{"E dd/MM/y – E dd/MM/y"}
                }
                yMMMM{
                    M{"MM – MM/y"}
                    y{"MM/y – MM/y"}
                }
                yMMMd{
                    M{"dd/MM/y – d/MM"}
                    d{"d – d/MM/y"}
                    y{"dd/MM/y – dd/MM/y"}
                }
                yMd{
                    M{"dd/MM/y – dd/MM/y"}
                    d{"dd/MM/y – dd/MM/y"}
                    y{"dd/MM/y – dd/MM/y"}
                }
            }
        }
        gregorian{
            AmPmMarkersAbbr{
                "a.",
                "p.",
            }
            DateTimePatterns{
                "HH:mm:ss zzzz",
                "HH:mm:ss z",
                "HH:mm:ss",
                "HH:mm",
                "EEEE d 'di' MMMM 'dal' y",
                "d 'di' MMMM 'dal' y",
                "dd/MM/y",
                "dd/MM/yy",
                "{1} {0}",
                "{1} {0}",
                "{1} {0}",
                "{1} {0}",
                "{1} {0}",
            }
            DateTimeSkeletons{
                "HHmmsszzzz",
                "HHmmssz",
                "HHmmss",
                "HHmm",
                "yMMMMEEEEd",
                "yMMMMd",
                "yMMdd",
                "yyMMdd",
            }
            availableFormats{
                Ed{"d E"}
                Hm{"H:mm"}
                MEd{"E d/M"}
                MMMEd{"E d MMM"}
                MMMMEd{"E d MMMM"}
                MMMMd{"d 'di' MMMM"}
                MMMd{"d MMM"}
                MMd{"d/MM"}
                Md{"d/M"}
                yM{"M/y"}
                yMEd{"E, d/M/y"}
                yMMM{"MMM y"}
                yMMMEd{"E d MMM y"}
                yMMMM{"LLLL 'dal' y"}
                yQQQ{"QQQ y"}
                yQQQQ{"QQQQ y"}
            }
            dayNames{
                format{
                    abbreviated{
                        "dom",
                        "lun",
                        "mar",
                        "mie",
                        "joi",
                        "vin",
                        "sab",
                    }
                    wide{
                        "domenie",
                        "lunis",
                        "martars",
                        "miercus",
                        "joibe",
                        "vinars",
                        "sabide",
                    }
                }
                stand-alone{
                    narrow{
                        "D",
                        "L",
                        "M",
                        "M",
                        "J",
                        "V",
                        "S",
                    }
                }
            }
            eras{
                abbreviated{
                    "pdC",
                    "ddC",
                }
            }
            intervalFormats{
                M{
                    M{"M–M"}
                }
                MEd{
                    M{"E dd/MM – E dd/MM"}
                    d{"E dd/MM – E dd/MM"}
<<<<<<< HEAD
                }
                MMM{
                    M{"LLL–LLL"}
=======
>>>>>>> 626889fb
                }
                MMMEd{
                    M{"E d 'di' MMM – E d 'di' MMM"}
                    d{"E d – E d 'di' MMM"}
                }
                MMMd{
                    M{"d 'di' MMM – d 'di' MMM"}
                    d{"d–d 'di' MMM"}
                }
                Md{
                    M{"dd/MM – dd/MM"}
                    d{"dd/MM – dd/MM"}
                }
<<<<<<< HEAD
                d{
                    d{"d–d"}
                }
                fallback{"{0} – {1}"}
=======
>>>>>>> 626889fb
                h{
                    a{"h a – h a"}
                    h{"h–h a"}
                }
                hm{
                    a{"h:mm a – h:mm a"}
                    h{"h:mm–h:mm a"}
                    m{"h:mm–h:mm a"}
                }
                hmv{
                    a{"h:mm a – h:mm a v"}
                    h{"h:mm–h:mm a v"}
                    m{"h:mm–h:mm a v"}
                }
                hv{
                    a{"h a – h a v"}
                    h{"h–h a v"}
<<<<<<< HEAD
                }
                y{
                    y{"y–y"}
=======
>>>>>>> 626889fb
                }
                yM{
                    M{"MM/y – MM/y"}
                    y{"MM/y – MM/y"}
                }
                yMEd{
                    M{"E dd/MM/y – E dd/MM/y"}
                    d{"E dd/MM/y – E dd/MM/y"}
                    y{"E dd/MM/y – E dd/MM/y"}
                }
                yMMM{
                    M{"MM – MM/y"}
                    y{"MM/y – MM/y"}
                }
                yMMMEd{
                    M{"E dd/MM/y – E dd/MM/y"}
                    d{"E dd/MM/y – E dd/MM/y"}
                    y{"E dd/MM/y – E dd/MM/y"}
                }
                yMMMM{
                    M{"MM – MM/y"}
                    y{"MM/y – MM/y"}
                }
                yMMMd{
                    M{"dd/MM/y – d/MM"}
                    d{"d – d/MM/y"}
                    y{"dd/MM/y – dd/MM/y"}
                }
                yMd{
                    M{"dd/MM/y – dd/MM/y"}
                    d{"dd/MM/y – dd/MM/y"}
                    y{"dd/MM/y – dd/MM/y"}
                }
            }
            monthNames{
                format{
                    abbreviated{
                        "Zen",
                        "Fev",
                        "Mar",
                        "Avr",
                        "Mai",
                        "Jug",
                        "Lui",
                        "Avo",
                        "Set",
                        "Otu",
                        "Nov",
                        "Dic",
                    }
                    wide{
                        "Zenâr",
                        "Fevrâr",
                        "Març",
                        "Avrîl",
                        "Mai",
                        "Jugn",
                        "Lui",
                        "Avost",
                        "Setembar",
                        "Otubar",
                        "Novembar",
                        "Dicembar",
                    }
                }
                stand-alone{
                    narrow{
                        "Z",
                        "F",
                        "M",
                        "A",
                        "M",
                        "J",
                        "L",
                        "A",
                        "S",
                        "O",
                        "N",
                        "D",
                    }
                }
            }
            quarters{
                format{
                    abbreviated{
                        "T1",
                        "T2",
                        "T3",
                        "T4",
                    }
                    wide{
                        "Prin trimestri",
                        "Secont trimestri",
                        "Tierç trimestri",
                        "Cuart trimestri",
                    }
                }
            }
        }
    }
    delimiters{
        alternateQuotationEnd{"”"}
        alternateQuotationStart{"“"}
        quotationEnd{"’"}
        quotationStart{"‘"}
    }
    fields{
        day{
            dn{"dì"}
            relative{
                "-1"{"îr"}
                "-2"{"îr l’altri"}
                "0"{"vuê"}
                "1"{"doman"}
                "2"{"passantdoman"}
            }
            relativeTime{
                future{
                    one{"ca di {0} zornade"}
                    other{"ca di {0} zornadis"}
                }
                past{
                    one{"{0} zornade indaûr"}
                    other{"{0} zornadis indaûr"}
                }
            }
        }
        dayperiod{
            dn{"toc dal dì"}
        }
        era{
            dn{"ere"}
        }
        hour{
            dn{"ore"}
            relativeTime{
                future{
                    one{"ca di {0} ore"}
                    other{"ca di {0} oris"}
                }
                past{
                    one{"{0} ore indaûr"}
                    other{"{0} oris indaûr"}
                }
            }
        }
        minute{
            dn{"minût"}
            relativeTime{
                future{
                    one{"ca di {0} minût"}
                    other{"ca di {0} minûts"}
                }
                past{
                    one{"{0} minût indaûr"}
                    other{"{0} minûts indaûr"}
                }
            }
        }
        month{
            dn{"mês"}
            relativeTime{
                future{
                    one{"ca di {0} mês"}
                    other{"ca di {0} mês"}
                }
                past{
                    one{"{0} mês indaûr"}
                    other{"{0} mês indaûr"}
                }
            }
        }
        second{
            dn{"secont"}
            relativeTime{
                future{
                    one{"ca di {0} secont"}
                    other{"ca di {0} seconts"}
                }
                past{
                    one{"{0} secont indaûr"}
                    other{"{0} seconts indaûr"}
                }
            }
        }
        week{
            dn{"setemane"}
            relativeTime{
                future{
                    one{"ca di {0} setemane"}
                    other{"ca di {0} setemanis"}
                }
                past{
                    one{"{0} setemane indaûr"}
                    other{"{0} setemanis indaûr"}
                }
            }
        }
        weekday{
            dn{"dì de setemane"}
        }
        year{
            dn{"an"}
            relativeTime{
                future{
                    one{"ca di {0} an"}
                    other{"ca di {0} agns"}
                }
                past{
                    one{"{0} an indaûr"}
                    other{"{0} agns indaûr"}
                }
            }
        }
    }
    listPattern{
        standard{
            2{"{0} e {1}"}
            end{"{0} e {1}"}
        }
    }
    measurementSystemNames{
        UK{"Ream Unît"}
        US{"USA"}
        metric{"metric"}
    }
}<|MERGE_RESOLUTION|>--- conflicted
+++ resolved
@@ -66,12 +66,6 @@
                 MEd{
                     M{"E dd/MM – E dd/MM"}
                     d{"E dd/MM – E dd/MM"}
-<<<<<<< HEAD
-                }
-                MMM{
-                    M{"LLL–LLL"}
-=======
->>>>>>> 626889fb
                 }
                 MMMEd{
                     M{"E d 'di' MMM – E d 'di' MMM"}
@@ -85,13 +79,6 @@
                     M{"dd/MM – dd/MM"}
                     d{"dd/MM – dd/MM"}
                 }
-<<<<<<< HEAD
-                d{
-                    d{"d–d"}
-                }
-                fallback{"{0} – {1}"}
-=======
->>>>>>> 626889fb
                 h{
                     a{"h a – h a"}
                     h{"h–h a"}
@@ -241,12 +228,6 @@
                 MEd{
                     M{"E dd/MM – E dd/MM"}
                     d{"E dd/MM – E dd/MM"}
-<<<<<<< HEAD
-                }
-                MMM{
-                    M{"LLL–LLL"}
-=======
->>>>>>> 626889fb
                 }
                 MMMEd{
                     M{"E d 'di' MMM – E d 'di' MMM"}
@@ -260,13 +241,6 @@
                     M{"dd/MM – dd/MM"}
                     d{"dd/MM – dd/MM"}
                 }
-<<<<<<< HEAD
-                d{
-                    d{"d–d"}
-                }
-                fallback{"{0} – {1}"}
-=======
->>>>>>> 626889fb
                 h{
                     a{"h a – h a"}
                     h{"h–h a"}
@@ -284,12 +258,6 @@
                 hv{
                     a{"h a – h a v"}
                     h{"h–h a v"}
-<<<<<<< HEAD
-                }
-                y{
-                    y{"y–y"}
-=======
->>>>>>> 626889fb
                 }
                 yM{
                     M{"MM/y – MM/y"}
