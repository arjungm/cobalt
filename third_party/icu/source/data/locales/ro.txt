﻿// © 2016 and later: Unicode, Inc. and others.
// License & terms of use: http://www.unicode.org/copyright.html
// Generated using tools/cldr/cldr-to-icu/build-icu-data.xml
ro{
<<<<<<< HEAD
    AuxExemplarCharacters{"[á à å ä ç é è ê ë ñ ö ş ţ ü]"}
=======
    AuxExemplarCharacters{"[áàåä ç éèêë ñ ö ş ţ ü]"}
>>>>>>> 626889fb
    Ellipsis{
        word-final{"{0}…"}
        word-initial{"…{0}"}
    }
    ExemplarCharacters{"[a ă â b c d e f g h i î j k l m n o p q r s ș t ț u v w x y z]"}
    ExemplarCharactersIndex{"[A Ă Â B C D E F G H I Î J K L M N O P Q R S Ș T Ț U V W X Y Z]"}
    ExemplarCharactersPunctuation{"[\\- ‐‑ – — , ; \\: ! ? . … '‘ \u0022“”„ « » ( ) \\[ \\] @ * /]"}
    MoreInformation{"..."}
    NumberElements{
        latn{
            miscPatterns{
                range{"{0} - {1}"}
            }
            patterns{
                accountingFormat{"#,##0.00 ¤;(#,##0.00 ¤)"}
                accountingFormat%noCurrency{"#,##0.00;(#,##0.00)"}
                currencyFormat{"#,##0.00 ¤"}
                percentFormat{"#,##0 %"}
            }
            patternsLong{
                decimalFormat{
                    1000{
                        few{"0 mii"}
                        one{"0 mie"}
                        other{"0 de mii"}
                    }
                    10000{
                        few{"00 mii"}
                        one{"00 mie"}
                        other{"00 de mii"}
                    }
                    100000{
                        few{"000 mii"}
                        one{"000 mie"}
                        other{"000 de mii"}
                    }
                    1000000{
                        few{"0 milioane"}
                        one{"0 milion"}
                        other{"0 de milioane"}
                    }
                    10000000{
                        few{"00 milioane"}
                        one{"00 milion"}
                        other{"00 de milioane"}
                    }
                    100000000{
                        few{"000 milioane"}
                        one{"000 milion"}
                        other{"000 de milioane"}
                    }
                    1000000000{
                        few{"0 miliarde"}
                        one{"0 miliard"}
                        other{"0 de miliarde"}
                    }
                    10000000000{
                        few{"00 miliarde"}
                        one{"00 miliard"}
                        other{"00 de miliarde"}
                    }
                    100000000000{
                        few{"000 miliarde"}
                        one{"000 miliard"}
                        other{"000 de miliarde"}
                    }
                    1000000000000{
                        few{"0 trilioane"}
                        one{"0 trilion"}
                        other{"0 de trilioane"}
                    }
                    10000000000000{
                        few{"00 trilioane"}
                        one{"00 trilion"}
                        other{"00 de trilioane"}
                    }
                    100000000000000{
                        few{"000 trilioane"}
                        one{"000 trilion"}
                        other{"000 de trilioane"}
                    }
                }
            }
            patternsShort{
                currencyFormat{
                    1000{
                        few{"0 mii ¤"}
                        one{"0 mie ¤"}
                        other{"0 mii ¤"}
                    }
                    10000{
                        few{"00 mii ¤"}
                        one{"00 mii ¤"}
                        other{"00 mii ¤"}
                    }
                    100000{
                        few{"000 mii ¤"}
                        one{"000 mii ¤"}
                        other{"000 mii ¤"}
                    }
                    1000000{
                        few{"0 mil'.' ¤"}
                        one{"0 mil'.' ¤"}
                        other{"0 mil'.' ¤"}
                    }
                    10000000{
                        few{"00 mil'.' ¤"}
                        one{"00 mil'.' ¤"}
                        other{"00 mil'.' ¤"}
                    }
                    100000000{
                        few{"000 mil'.' ¤"}
                        one{"000 mil'.' ¤"}
                        other{"000 mil'.' ¤"}
                    }
                    1000000000{
                        few{"0 mld'.' ¤"}
                        one{"0 mld'.' ¤"}
                        other{"0 mld'.' ¤"}
                    }
                    10000000000{
                        few{"00 mld'.' ¤"}
                        one{"00 mld'.' ¤"}
                        other{"00 mld'.' ¤"}
                    }
                    100000000000{
                        few{"000 mld'.' ¤"}
                        one{"000 mld'.' ¤"}
                        other{"000 mld'.' ¤"}
                    }
                    1000000000000{
                        few{"0 tril'.' ¤"}
                        one{"0 tril'.' ¤"}
                        other{"0 tril'.' ¤"}
                    }
                    10000000000000{
                        few{"00 tril'.' ¤"}
                        one{"00 tril'.' ¤"}
                        other{"00 tril'.' ¤"}
                    }
                    100000000000000{
                        few{"000 tril'.' ¤"}
                        one{"000 tril'.' ¤"}
                        other{"000 tril'.' ¤"}
                    }
                }
                decimalFormat{
                    1000{
                        one{"0 K"}
                        other{"0 K"}
                    }
                    10000{
                        one{"00 K"}
                        other{"00 K"}
                    }
                    100000{
                        one{"000 K"}
                        other{"000 K"}
                    }
                    1000000{
                        one{"0 mil'.'"}
                        other{"0 mil'.'"}
                    }
                    10000000{
                        one{"00 mil'.'"}
                        other{"00 mil'.'"}
                    }
                    100000000{
                        one{"000 mil'.'"}
                        other{"000 mil'.'"}
                    }
                    1000000000{
                        one{"0 mld'.'"}
                        other{"0 mld'.'"}
                    }
                    10000000000{
                        one{"00 mld'.'"}
                        other{"00 mld'.'"}
                    }
                    100000000000{
                        one{"000 mld'.'"}
                        other{"000 mld'.'"}
                    }
                    1000000000000{
                        one{"0 tril'.'"}
                        other{"0 tril'.'"}
                    }
                    10000000000000{
                        one{"00 tril'.'"}
                        other{"00 tril'.'"}
                    }
                    100000000000000{
                        one{"000 tril'.'"}
                        other{"000 tril'.'"}
                    }
                }
            }
            symbols{
                decimal{","}
                group{"."}
            }
        }
        minimalPairs{
            case{
                genitive{"… ale (celor) {0} …"}
                nominative{"{0} este/sunt …"}
            }
            gender{
                feminine{"O {0} costă 5 €."}
                masculine{"Un {0} costă 5 €, doi costă 9 €."}
                neuter{"Un {0} costă 5 €, două costă 9 €."}
            }
            ordinal{
                one{"Faceți virajul nr. {0} la dreapta."}
                other{"Faceți virajul al {0}-lea la dreapta."}
            }
            plural{
                few{"{0} zile"}
                one{"{0} zi"}
                other{"{0} de zile"}
            }
        }
    }
    calendar{
        buddhist{
<<<<<<< HEAD
            DateTimePatterns{
                "HH:mm:ss zzzz",
                "HH:mm:ss z",
                "HH:mm:ss",
                "HH:mm",
                "EEEE, d MMMM y G",
                "d MMMM y G",
                "dd.MM.y G",
                "dd.MM.y GGGGG",
                "{1}, {0}",
                "{1}, {0}",
                "{1}, {0}",
                "{1}, {0}",
                "{1}, {0}",
            }
            DateTimePatterns%atTime{
                "{1} 'la' {0}",
                "{1} 'la' {0}",
                "{1}, {0}",
                "{1}, {0}",
            }
            DateTimeSkeletons{
                "HHmmsszzzz",
                "HHmmssz",
                "HHmmss",
                "HHmm",
                "GyMMMMEEEEd",
                "GyMMMMd",
                "GyMMdd",
                "GGGGGyMMdd",
            }
            availableFormats{
                E{"ccc"}
                Ed{"E d"}
                Gy{"y G"}
                GyMMM{"MMM y G"}
                GyMMMEd{"E, d MMM y G"}
                GyMMMd{"d MMM y G"}
                M{"L"}
                MEd{"E, dd.MM"}
                MMM{"LLL"}
                MMMEd{"E, d MMM"}
                MMMMEd{"E, d MMMM"}
                MMMMd{"d MMMM"}
                MMMd{"d MMM"}
                Md{"dd.MM"}
                d{"d"}
                y{"y"}
                yyyy{"y G"}
                yyyyM{"MM.y G"}
                yyyyMEd{"E, dd.MM.y G"}
                yyyyMMM{"MMM y G"}
                yyyyMMMEd{"E, d MMM y G"}
                yyyyMMMM{"MMMM y G"}
                yyyyMMMd{"d MMM y G"}
                yyyyMd{"dd.MM.y G"}
                yyyyQQQ{"QQQ y G"}
                yyyyQQQQ{"QQQQ y G"}
            }
=======
>>>>>>> 626889fb
            eras{
                abbreviated{
                    "e.b.",
                }
                wide{
                    "era budistă",
                }
            }
            intervalFormats{
                Bh{
                    B{"h B – h B"}
                }
<<<<<<< HEAD
                Hmv{
                    H{"HH:mm–HH:mm v"}
                    m{"HH:mm–HH:mm v"}
                }
                Hv{
                    H{"HH–HH v"}
                }
                M{
                    M{"M–M"}
                }
                MEd{
                    M{"E, dd.MM – E, dd.MM"}
                    d{"E, dd.MM – E, dd.MM"}
                }
                MMM{
                    M{"MMM–MMM"}
                }
                MMMEd{
                    M{"E, d MMM – E, d MMM"}
                    d{"E, d MMM – E, d MMM"}
                }
                MMMd{
                    M{"d MMM – d MMM"}
                    d{"d–d MMM"}
                }
                Md{
                    M{"dd.MM – dd.MM"}
                    d{"dd.MM – dd.MM"}
                }
                d{
                    d{"d–d"}
                }
                fallback{"{0} – {1}"}
                h{
                    a{"h a – h a"}
                    h{"h–h a"}
                }
                hm{
                    a{"h:mm a – h:mm a"}
                    h{"h:mm–h:mm a"}
                    m{"h:mm–h:mm a"}
                }
                hmv{
                    a{"h:mm a – h:mm a v"}
                    h{"h:mm–h:mm a v"}
                    m{"h:mm–h:mm a v"}
                }
                hv{
                    a{"h a – h a v"}
                    h{"h–h a v"}
                }
                y{
                    y{"y–y G"}
                }
                yM{
                    M{"MM.y – MM.y G"}
                    y{"MM.y – MM.y G"}
                }
                yMEd{
                    M{"E, dd.MM.y – E, dd.MM.y G"}
                    d{"E, dd.MM.y – E, dd.MM.y G"}
                    y{"E, dd.MM.y – E, dd.MM.y G"}
                }
                yMMM{
                    M{"MMM–MMM y G"}
                    y{"MMM y – MMM y G"}
                }
                yMMMEd{
                    M{"E, d MMM – E, d MMM y G"}
                    d{"E, d MMM – E, d MMM y G"}
                    y{"E, d MMM y – E, d MMM y G"}
                }
                yMMMM{
                    M{"MMMM–MMMM y G"}
                    y{"MMMM y – MMMM y G"}
                }
                yMMMd{
                    M{"d MMM – d MMM y G"}
                    d{"d–d MMM y G"}
                    y{"d MMM y – d MMM y G"}
                }
                yMd{
                    M{"dd.MM.y – dd.MM.y G"}
                    d{"dd.MM.y – dd.MM.y G"}
                    y{"dd.MM.y – dd.MM.y G"}
=======
                Bhm{
                    B{"h:mm B – h:mm B"}
>>>>>>> 626889fb
                }
            }
        }
        chinese{
            monthNames{
                format{
                    abbreviated{
                        "1",
                        "2",
                        "3",
                        "4",
                        "5",
                        "6",
                        "7",
                        "8",
                        "9",
                        "10",
                        "11",
                        "12",
                    }
                }
                stand-alone{
                    wide{
                        "1",
                        "2",
                        "3",
                        "4",
                        "5",
                        "6",
                        "7",
                        "8",
                        "9",
                        "10",
                        "11",
                        "12",
                    }
                }
            }
        }
        coptic{
            eras{
                abbreviated{
                    "î.A.M.",
                    "A.M.",
                }
                wide{
                    "înainte de Anno Martyrum",
                    "după Anno Martyrum",
                }
            }
            monthNames{
                format{
                    wide{
                        "Thout",
                        "Paopi",
                        "Hathor",
                        "Koiak",
                        "Tobi",
                        "Meshir",
                        "Paremhat",
                        "Paremoude",
                        "Pashons",
                        "Paoni",
                        "Epip",
                        "Mesori",
                        "Pi Kogi Enavot",
                    }
                }
            }
        }
        ethiopic{
            eras{
                abbreviated{
                    "î.Într.",
                    "d.Într.",
                }
                wide{
                    "înainte de Întrupare",
                    "după Întrupare",
                }
            }
            monthNames{
                format{
                    wide{
                        "meskerem",
                        "taqemt",
                        "hedar",
                        "tahsas",
                        "ter",
                        "yekatit",
                        "megabit",
                        "miazia",
                        "genbot",
                        "sene",
                        "hamle",
                        "nehase",
                        "pagumen",
                    }
                }
            }
        }
        generic{
            DateTimePatterns{
                "HH:mm:ss zzzz",
                "HH:mm:ss z",
                "HH:mm:ss",
                "HH:mm",
                "EEEE, d MMMM y G",
                "d MMMM y G",
                "dd.MM.y G",
                "dd.MM.y GGGGG",
                "{1}, {0}",
                "{1}, {0}",
                "{1}, {0}",
                "{1}, {0}",
                "{1}, {0}",
            }
            DateTimePatterns%atTime{
                "{1} 'la' {0}",
                "{1} 'la' {0}",
                "{1}, {0}",
                "{1}, {0}",
            }
            DateTimeSkeletons{
                "HHmmsszzzz",
                "HHmmssz",
                "HHmmss",
                "HHmm",
                "GyMMMMEEEEd",
                "GyMMMMd",
                "GyMMdd",
                "GGGGGyMMdd",
            }
            availableFormats{
                Ed{"E d"}
                Ehm{"E h:mm a"}
                Ehms{"E h:mm:ss a"}
                Gy{"y G"}
                GyMMM{"MMM y G"}
                GyMMMEd{"E, d MMM y G"}
                GyMMMd{"d MMM y G"}
                GyMd{"dd.MM.y G"}
<<<<<<< HEAD
                H{"HH"}
                Hm{"HH:mm"}
                Hms{"HH:mm:ss"}
                M{"L"}
=======
>>>>>>> 626889fb
                MEd{"E, dd.MM"}
                MMMEd{"E, d MMM"}
                MMMMEd{"E, d MMMM"}
                MMMMd{"d MMMM"}
                MMMd{"d MMM"}
                Md{"dd.MM"}
<<<<<<< HEAD
                d{"d"}
                h{"h a"}
                hm{"h:mm a"}
                hms{"h:mm:ss a"}
                ms{"mm:ss"}
=======
                h{"h a"}
                hm{"h:mm a"}
                hms{"h:mm:ss a"}
>>>>>>> 626889fb
                y{"y"}
                yyyy{"y G"}
                yyyyM{"MM.y G"}
                yyyyMEd{"E, dd.MM.y G"}
                yyyyMMM{"MMM y G"}
                yyyyMMMEd{"E, d MMM y G"}
                yyyyMMMM{"MMMM y G"}
                yyyyMMMd{"d MMM y G"}
                yyyyMd{"dd.MM.y G"}
                yyyyQQQ{"QQQ y G"}
                yyyyQQQQ{"QQQQ y G"}
            }
            intervalFormats{
                Gy{
                    G{"y G – y G"}
                    y{"y – y G"}
                }
                GyM{
                    G{"MM.y GGGGG – MM.y GGGGG"}
                    M{"MM.y – MM.y GGGGG"}
                    y{"MM.y – MM.y GGGGG"}
                }
                GyMEd{
                    G{"E, dd.MM.y GGGGG – E, dd.MM.y GGGGG"}
                    M{"E, dd.MM.y – E, dd.MM.y GGGGG"}
                    d{"E, dd.MM.y – E, dd.MM.y GGGGG"}
                    y{"E, dd.MM.y – E, dd.MM.y GGGGG"}
                }
                GyMMM{
                    G{"MMM y G – MMM y G"}
                    M{"MMM – MMM y G"}
                    y{"MMM y – MMM y G"}
                }
                GyMMMEd{
                    G{"E, d MMM y G – E, d MMM y G"}
                    M{"E, d MMM – E, d MMM y G"}
                    d{"E, d MMM – E, d MMM y G"}
                    y{"E, d MMM y – E, d MMM y G"}
                }
                GyMMMd{
                    G{"d MMM y G – d MMM y G"}
                    M{"d MMM – d MMM y G"}
                    d{"d – d MMM y G"}
                    y{"d MMM y – d MMM y G"}
                }
                GyMd{
                    G{"dd.MM.y GGGGG – dd.MM.y GGGGG"}
                    M{"dd.MM.y – dd.MM.y GGGGG"}
                    d{"dd.MM.y – dd.MM.y GGGGG"}
                    y{"dd.MM.y – dd.MM.y GGGGG"}
<<<<<<< HEAD
                }
                H{
                    H{"HH–HH"}
                }
                Hm{
                    H{"HH:mm–HH:mm"}
                    m{"HH:mm–HH:mm"}
                }
                Hmv{
                    H{"HH:mm–HH:mm v"}
                    m{"HH:mm–HH:mm v"}
                }
                Hv{
                    H{"HH–HH v"}
=======
>>>>>>> 626889fb
                }
                M{
                    M{"M–M"}
                }
                MEd{
                    M{"E, dd.MM – E, dd.MM"}
                    d{"E, dd.MM – E, dd.MM"}
                }
                MMM{
                    M{"MMM–MMM"}
                }
                MMMEd{
                    M{"E, d MMM – E, d MMM"}
                    d{"E, d MMM – E, d MMM"}
                }
                MMMd{
                    M{"d MMM – d MMM"}
                    d{"d–d MMM"}
                }
                Md{
                    M{"dd.MM – dd.MM"}
                    d{"dd.MM – dd.MM"}
<<<<<<< HEAD
                }
                d{
                    d{"d–d"}
                }
                fallback{"{0} – {1}"}
=======
                }
>>>>>>> 626889fb
                h{
                    a{"h a – h a"}
                    h{"h–h a"}
                }
                hm{
                    a{"h:mm a – h:mm a"}
                    h{"h:mm–h:mm a"}
                    m{"h:mm–h:mm a"}
                }
                hmv{
                    a{"h:mm a – h:mm a v"}
                    h{"h:mm–h:mm a v"}
                    m{"h:mm–h:mm a v"}
                }
                hv{
                    a{"h a – h a v"}
                    h{"h–h a v"}
                }
                y{
                    y{"y–y G"}
                }
                yM{
                    M{"MM.y – MM.y G"}
                    y{"MM.y – MM.y G"}
                }
                yMEd{
                    M{"E, dd.MM.y – E, dd.MM.y G"}
                    d{"E, dd.MM.y – E, dd.MM.y G"}
                    y{"E, dd.MM.y – E, dd.MM.y G"}
                }
                yMMM{
                    M{"MMM–MMM y G"}
                    y{"MMM y – MMM y G"}
                }
                yMMMEd{
                    M{"E, d MMM – E, d MMM y G"}
                    d{"E, d MMM – E, d MMM y G"}
                    y{"E, d MMM y – E, d MMM y G"}
                }
                yMMMM{
                    M{"MMMM–MMMM y G"}
                    y{"MMMM y – MMMM y G"}
                }
                yMMMd{
                    M{"d MMM – d MMM y G"}
                    d{"d–d MMM y G"}
                    y{"d MMM y – d MMM y G"}
                }
                yMd{
                    M{"dd.MM.y – dd.MM.y G"}
                    d{"dd.MM.y – dd.MM.y G"}
                    y{"dd.MM.y – dd.MM.y G"}
                }
            }
        }
        gregorian{
            AmPmMarkersAbbr{
                "a.m.",
                "p.m.",
            }
            DateTimePatterns{
                "HH:mm:ss zzzz",
                "HH:mm:ss z",
                "HH:mm:ss",
                "HH:mm",
                "EEEE, d MMMM y",
                "d MMMM y",
                "d MMM y",
                "dd.MM.y",
                "{1}, {0}",
                "{1}, {0}",
                "{1}, {0}",
                "{1}, {0}",
                "{1}, {0}",
            }
            DateTimePatterns%atTime{
                "{1} 'la' {0}",
                "{1} 'la' {0}",
                "{1}, {0}",
                "{1}, {0}",
<<<<<<< HEAD
            }
            DateTimeSkeletons{
                "HHmmsszzzz",
                "HHmmssz",
                "HHmmss",
                "HHmm",
                "yMMMMEEEEd",
                "yMMMMd",
                "yMMMd",
                "yMMdd",
            }
            appendItems{
                Timezone{"{0} {1}"}
=======
>>>>>>> 626889fb
            }
            availableFormats{
                Ed{"E d"}
                Ehm{"E h:mm a"}
                Ehms{"E h:mm:ss a"}
                Gy{"y G"}
                GyMMM{"MMM y G"}
                GyMMMEd{"E, d MMM y G"}
                GyMMMd{"d MMM y G"}
                GyMd{"dd.MM.y G"}
<<<<<<< HEAD
                H{"HH"}
                Hm{"HH:mm"}
                Hms{"HH:mm:ss"}
                Hmsv{"HH:mm:ss v"}
                Hmv{"HH:mm v"}
                M{"L"}
=======
>>>>>>> 626889fb
                MEd{"E, dd.MM"}
                MMMEd{"E, d MMM"}
                MMMMEd{"E, d MMMM"}
                MMMMW{
                    few{"'săptămâna' W 'din' MMMM"}
                    one{"'săptămâna' W 'din' MMMM"}
                    other{"'săptămâna' W 'din' MMMM"}
                }
                MMMMd{"d MMMM"}
                MMMd{"d MMM"}
                MMdd{"dd.MM"}
                Md{"dd.MM"}
<<<<<<< HEAD
                d{"d"}
=======
>>>>>>> 626889fb
                h{"h a"}
                hm{"h:mm a"}
                hms{"h:mm:ss a"}
                hmsv{"h:mm:ss a v"}
                hmv{"h:mm a v"}
<<<<<<< HEAD
                ms{"mm:ss"}
                y{"y"}
=======
>>>>>>> 626889fb
                yM{"MM.y"}
                yMEd{"E, dd.MM.y"}
                yMM{"MM.y"}
                yMMM{"MMM y"}
                yMMMEd{"E, d MMM y"}
                yMMMM{"MMMM y"}
                yMMMd{"d MMM y"}
                yMd{"dd.MM.y"}
                yQQQ{"QQQ y"}
                yQQQQ{"QQQQ y"}
                yw{
                    few{"'săptămâna' w 'din' Y"}
                    one{"'săptămâna' w 'din' Y"}
                    other{"'săptămâna' w 'din' Y"}
                }
            }
            dayNames{
                format{
                    abbreviated{
                        "dum.",
                        "lun.",
                        "mar.",
                        "mie.",
                        "joi",
                        "vin.",
                        "sâm.",
                    }
                    short{
                        "du.",
                        "lu.",
                        "ma.",
                        "mi.",
                        "joi",
                        "vi.",
                        "sâ.",
                    }
                    wide{
                        "duminică",
                        "luni",
                        "marți",
                        "miercuri",
                        "joi",
                        "vineri",
                        "sâmbătă",
                    }
                }
                stand-alone{
                    narrow{
                        "D",
                        "L",
                        "M",
                        "M",
                        "J",
                        "V",
                        "S",
<<<<<<< HEAD
                    }
                    short{
                        "du.",
                        "lu.",
                        "ma.",
                        "mi.",
                        "joi",
                        "vi.",
                        "sâ.",
                    }
                    wide{
                        "duminică",
                        "luni",
                        "marți",
                        "miercuri",
                        "joi",
                        "vineri",
                        "sâmbătă",
                    }
                }
            }
            dayPeriod{
                format{
                    abbreviated{
                        afternoon1{"după-amiaza"}
                        evening1{"seara"}
                        midnight{"miezul nopții"}
                        morning1{"dimineața"}
                        night1{"noaptea"}
                        noon{"amiază"}
                    }
                    narrow{
                        afternoon1{"după-amiaza"}
                        evening1{"seara"}
                        midnight{"miezul nopții"}
                        morning1{"dimineața"}
                        night1{"noaptea"}
                        noon{"amiază"}
                    }
                    wide{
                        afternoon1{"după-amiaza"}
                        evening1{"seara"}
                        midnight{"la miezul nopții"}
                        morning1{"dimineața"}
                        night1{"noaptea"}
                        noon{"la amiază"}
=======
>>>>>>> 626889fb
                    }
                }
            }
            dayPeriod{
                format{
                    abbreviated{
                        afternoon1{"după-amiaza"}
                        evening1{"seara"}
                        midnight{"miezul nopții"}
                        morning1{"dimineața"}
                        night1{"noaptea"}
                        noon{"amiază"}
                    }
                    wide{
                        afternoon1{"după-amiaza"}
                        evening1{"seara"}
                        midnight{"la miezul nopții"}
                        morning1{"dimineața"}
                        night1{"noaptea"}
                        noon{"la amiază"}
                    }
                }
                stand-alone{
                    wide{
                        midnight{"la miezul nopții"}
                        noon{"la amiază"}
                    }
                }
            }
            eras{
                abbreviated{
                    "î.Hr.",
                    "d.Hr.",
                }
                abbreviated%variant{
                    "î.e.n",
                    "e.n.",
                }
                wide{
                    "înainte de Hristos",
                    "după Hristos",
                }
                wide%variant{
                    "înaintea erei noastre",
                    "era noastră",
                }
            }
            intervalFormats{
                Gy{
                    G{"y G – y G"}
                    y{"y – y G"}
                }
                GyM{
                    G{"MM.y GGGGG – MM.y GGGGG"}
                    M{"MM.y – MM.y GGGGG"}
                    y{"MM.y – MM.y GGGGG"}
                }
                GyMEd{
                    G{"E, dd.MM.y GGGGG – E, dd.MM.y GGGGG"}
                    M{"E, dd.MM.y – E, dd.MM.y GGGGG"}
                    d{"E, dd.MM.y – E, dd.MM.y GGGGG"}
                    y{"E, dd.MM.y – E, dd.MM.y GGGGG"}
                }
                GyMMM{
                    G{"MMM y G – MMM y G"}
                    M{"MMM – MMM y G"}
                    y{"MMM y – MMM y G"}
                }
                GyMMMEd{
                    G{"E, d MMM y G – E, d MMM y G"}
                    M{"E, d MMM – E, d MMM y G"}
                    d{"E, d MMM – E, d MMM y G"}
                    y{"E, d MMM y – E, d MMM y G"}
                }
                GyMMMd{
                    G{"d MMM y G – d MMM y G"}
                    M{"d MMM – d MMM y G"}
                    d{"d – d MMM y G"}
                    y{"d MMM y – d MMM y G"}
                }
                GyMd{
                    G{"dd.MM.y GGGGG – dd.MM.y GGGGG"}
                    M{"dd.MM.y – dd.MM.y GGGGG"}
                    d{"dd.MM.y – dd.MM.y GGGGG"}
                    y{"dd.MM.y – dd.MM.y GGGGG"}
<<<<<<< HEAD
                }
                H{
                    H{"HH–HH"}
                }
                Hm{
                    H{"HH:mm–HH:mm"}
                    m{"HH:mm–HH:mm"}
                }
                Hmv{
                    H{"HH:mm–HH:mm v"}
                    m{"HH:mm–HH:mm v"}
                }
                Hv{
                    H{"HH–HH v"}
=======
>>>>>>> 626889fb
                }
                M{
                    M{"M–M"}
                }
                MEd{
                    M{"E, dd.MM – E, dd.MM"}
                    d{"E, dd.MM – E, dd.MM"}
                }
                MMM{
                    M{"MMM–MMM"}
                }
                MMMEd{
                    M{"E, d MMM – E, d MMM"}
                    d{"E, d MMM – E, d MMM"}
                }
                MMMd{
                    M{"d MMM – d MMM"}
                    d{"d–d MMM"}
                }
                Md{
                    M{"dd.MM – dd.MM"}
                    d{"dd.MM – dd.MM"}
<<<<<<< HEAD
                }
                d{
                    d{"d–d"}
                }
                fallback{"{0} – {1}"}
=======
                }
>>>>>>> 626889fb
                h{
                    a{"h a – h a"}
                    h{"h–h a"}
                }
                hm{
                    a{"h:mm a – h:mm a"}
                    h{"h:mm–h:mm a"}
                    m{"h:mm–h:mm a"}
                }
                hmv{
                    a{"h:mm a – h:mm a v"}
                    h{"h:mm–h:mm a v"}
                    m{"h:mm–h:mm a v"}
                }
                hv{
                    a{"h a – h a v"}
                    h{"h–h a v"}
<<<<<<< HEAD
                }
                y{
                    y{"y–y"}
=======
>>>>>>> 626889fb
                }
                yM{
                    M{"MM.y – MM.y"}
                    y{"MM.y – MM.y"}
                }
                yMEd{
                    M{"E, dd.MM.y – E, dd.MM.y"}
                    d{"E, dd.MM.y – E, dd.MM.y"}
                    y{"E, dd.MM.y – E, dd.MM.y"}
                }
                yMMM{
                    M{"MMM–MMM y"}
                    y{"MMM y – MMM y"}
                }
                yMMMEd{
                    M{"E, d MMM – E, d MMM y"}
                    d{"E, d MMM – E, d MMM y"}
                    y{"E, d MMM y – E, d MMM y"}
                }
                yMMMM{
                    M{"MMMM – MMMM y"}
                    y{"MMMM y – MMMM y"}
                }
                yMMMd{
                    M{"d MMM – d MMM y"}
                    d{"d–d MMM y"}
                    y{"d MMM y – d MMM y"}
                }
                yMd{
                    M{"dd.MM.y – dd.MM.y"}
                    d{"dd.MM.y – dd.MM.y"}
                    y{"dd.MM.y – dd.MM.y"}
                }
            }
            monthNames{
                format{
                    abbreviated{
                        "ian.",
                        "feb.",
                        "mar.",
                        "apr.",
                        "mai",
                        "iun.",
                        "iul.",
                        "aug.",
                        "sept.",
                        "oct.",
                        "nov.",
                        "dec.",
                    }
                    wide{
                        "ianuarie",
                        "februarie",
                        "martie",
                        "aprilie",
                        "mai",
                        "iunie",
                        "iulie",
                        "august",
                        "septembrie",
                        "octombrie",
                        "noiembrie",
                        "decembrie",
                    }
                }
                stand-alone{
                    narrow{
                        "I",
                        "F",
                        "M",
                        "A",
                        "M",
                        "I",
                        "I",
                        "A",
                        "S",
                        "O",
                        "N",
                        "D",
                    }
                }
            }
            quarters{
                format{
                    abbreviated{
                        "trim. I",
                        "trim. II",
                        "trim. III",
                        "trim. IV",
                    }
                    wide{
                        "trimestrul I",
                        "trimestrul al II-lea",
                        "trimestrul al III-lea",
                        "trimestrul al IV-lea",
                    }
                }
                stand-alone{
                    narrow{
                        "I",
                        "II",
                        "III",
                        "IV",
                    }
                }
            }
        }
        hebrew{
            eras{
                abbreviated{
                    "A.M.",
                }
            }
            monthNames{
                format{
                    wide{
                        "Tișrei",
                        "Heșvan",
                        "Kislev",
                        "Tevet",
                        "Șevat",
                        "Adar I",
                        "Adar",
                        "Nisan",
                        "Iyar",
                        "Sivan",
                        "Tammuz",
                        "Av",
                        "Elul",
                        "Adar II",
                    }
                }
            }
        }
        indian{
            monthNames{
                format{
                    wide{
                        "Chaitra",
                        "Vaisakha",
                        "Jyeshta",
                        "Aashaadha",
                        "Shraavana",
                        "Bhadrapada",
                        "Ashwin",
                        "Kartik",
                        "Margashirsha",
                        "Pausha",
                        "Magh",
                        "Phalguna",
                    }
                }
            }
        }
        islamic{
            eras{
                wide{
                    "A.H.",
                }
            }
        }
        persian{
            eras{
                abbreviated{
                    "A.P.",
                }
                wide{
                    "Anno Persico",
                }
            }
            monthNames{
                format{
                    wide{
                        "Farvardin",
                        "Ordibehesht",
                        "Khordad",
                        "Tir",
                        "A-Mordad",
                        "Shahrivar",
                        "Mehr",
                        "Aban",
                        "Azar",
                        "Dey",
                        "Bahman",
                        "Esfand",
                    }
                }
            }
        }
        roc{
            eras{
                abbreviated{
                    "î.R.C.",
                    "R.C.",
                }
                wide{
                    "înainte de Republica China",
                    "Republica China",
                }
            }
        }
    }
    characterLabel{
        activities{"activitate"}
        african_scripts{"scriere africană"}
        american_scripts{"scriere americană"}
        animals_nature{"animal sau natură"}
        arrows{"săgeată"}
        body{"corp"}
        box_drawing{"desen casetă"}
        braille{"scriere Braille"}
        building{"construcție"}
        bullets_stars{"marcator sau steluță"}
        consonantal_jamo{"jamo consonantic"}
        currency_symbols{"simbol monetar"}
        dash_connector{"liniuță sau conector"}
        digits{"cifră"}
        dingbats{"ornament"}
        divination_symbols{"simbol divinație"}
        downwards_arrows{"săgeată în jos"}
        downwards_upwards_arrows{"săgeată în sus și în jos"}
        east_asian_scripts{"scriere est-asiatică"}
        european_scripts{"scriere europeană"}
        female{"femeie"}
        flag{"steag"}
        flags{"steaguri"}
        food_drink{"mâncare și băutură"}
        format{"formatare"}
        format_whitespace{"formatare și spații albe"}
        full_width_form_variant{"variantă cu lățime completă"}
        geometric_shapes{"formă geometrică"}
        half_width_form_variant{"variante cu semilățime"}
        han_characters{"caracter han"}
        han_radicals{"radical han"}
        hanzi_simplified{"hanzi (simplificată)"}
        hanzi_traditional{"hanzi (tradițională)"}
        heart{"inimă"}
        historic_scripts{"scriere istorică"}
        ideographic_desc_characters{"caracter desc. ideografic"}
        japanese_kana{"kana japoneză"}
        keycap{"tastă"}
        leftwards_arrows{"săgeată spre stânga"}
        leftwards_rightwards_arrows{"săgeată spre stânga și spre dreapta"}
        letterlike_symbols{"simbol bazat pe o literă"}
        limited_use{"utilizare limitată"}
        male{"bărbat"}
        math_symbols{"simbol matematic"}
        middle_eastern_scripts{"scriere din Orientul Mijlociu"}
        miscellaneous{"diverse"}
        modern_scripts{"scriere modernă"}
        modifier{"modificator"}
        musical_symbols{"simbol muzical"}
        nature{"natură"}
        nonspacing{"fără spațiere"}
        numbers{"numere"}
        objects{"obiect"}
        other{"altele"}
        paired{"perechi"}
        person{"persoană"}
        phonetic_alphabet{"alfabet fonetic"}
        pictographs{"pictografă"}
        place{"loc"}
        plant{"plantă"}
        punctuation{"punctuație"}
        rightwards_arrows{"săgeată spre dreapta"}
        sign_standard_symbols{"semn sau simbol"}
        small_form_variant{"variante mici"}
        smiley{"emoticon"}
        smileys_people{"emoticon sau persoană"}
        south_asian_scripts{"scriere sud-asiatică"}
        southeast_asian_scripts{"scriere sud-est asiatică"}
        spacing{"spațiere"}
        symbols{"simbol"}
        technical_symbols{"simbol tehnic"}
        tone_marks{"marcaj de ton"}
        travel{"călătorie"}
        travel_places{"călătorie sau loc"}
        upwards_arrows{"săgeți în sus"}
        variant_forms{"variantă"}
        vocalic_jamo{"jamo vocalic"}
        weather{"vreme"}
        western_asian_scripts{"scriere vest-asiatică"}
        whitespace{"spațiu alb"}
    }
    contextTransforms{
        typographicNames:intvector{
            1,
            1,
        }
    }
    delimiters{
        alternateQuotationEnd{"»"}
        alternateQuotationStart{"«"}
        quotationStart{"„"}
    }
    fields{
        day{
            dn{"zi"}
            relative{
                "-1"{"ieri"}
                "-2"{"alaltăieri"}
                "0"{"azi"}
                "1"{"mâine"}
                "2"{"poimâine"}
            }
            relativeTime{
                future{
                    few{"peste {0} zile"}
                    one{"peste {0} zi"}
                    other{"peste {0} de zile"}
                }
                past{
                    few{"acum {0} zile"}
                    one{"acum {0} zi"}
                    other{"acum {0} de zile"}
                }
            }
        }
        day-narrow{
            relativeTime{
                future{
                    few{"+{0} zile"}
                    one{"+{0} zi"}
                    other{"+{0} zile"}
                }
                past{
                    few{"-{0} zile"}
                    one{"-{0} zi"}
                    other{"-{0} zile"}
                }
            }
        }
        dayOfYear{
            dn{"ziua din an"}
        }
        dayperiod{
            dn{"a.m/p.m."}
        }
        era{
            dn{"eră"}
        }
        fri{
            relative{
                "-1"{"vinerea trecută"}
                "0"{"vinerea aceasta"}
                "1"{"vinerea viitoare"}
            }
            relativeTime{
                future{
                    few{"vineri, peste {0} săptămâni"}
                    one{"vineri, peste {0} săptămână"}
                    other{"vineri, peste {0} de săptămâni"}
                }
                past{
                    few{"vineri, acum {0} săptămâni"}
                    one{"vineri, acum {0} săptămână"}
                    other{"vineri, acum {0} de săptămâni"}
                }
            }
        }
        fri-narrow{
            relative{
                "-1"{"vi. trecută"}
                "0"{"vi. aceasta"}
                "1"{"vi. viitoare"}
            }
            relativeTime{
                future{
                    few{"vi. +{0} săpt."}
                    one{"vi. +{0} săpt."}
                    other{"vi. +{0} săpt."}
                }
                past{
                    few{"vi. -{0} săpt."}
                    one{"vi. -{0} săpt."}
                    other{"vi. -{0} săpt."}
                }
            }
        }
        fri-short{
            relative{
                "-1"{"vin. trecută"}
                "0"{"vin. aceasta"}
                "1"{"vin. viitoare"}
            }
            relativeTime{
                future{
                    few{"vineri, peste {0} săpt."}
                    one{"vineri, peste {0} săpt."}
                    other{"vineri, peste {0} săpt."}
                }
                past{
                    few{"vineri, acum {0} săpt."}
                    one{"vineri, acum {0} săpt."}
                    other{"vineri, acum {0} săpt."}
                }
            }
        }
        hour{
            dn{"oră"}
            relative{
                "0"{"ora aceasta"}
            }
            relativeTime{
                future{
                    few{"peste {0} ore"}
                    one{"peste {0} oră"}
                    other{"peste {0} de ore"}
                }
                past{
                    few{"acum {0} ore"}
                    one{"acum {0} oră"}
                    other{"acum {0} de ore"}
                }
            }
        }
        hour-narrow{
            relativeTime{
                future{
                    few{"+{0} h"}
                    one{"+{0} h"}
                    other{"+{0} h"}
                }
                past{
                    few{"-{0} h"}
                    one{"-{0} h"}
                    other{"-{0} h"}
                }
            }
        }
        hour-short{
            dn{"h"}
            relativeTime{
                future{
                    few{"peste {0} h"}
                    one{"peste {0} h"}
                    other{"peste {0} h"}
                }
                past{
                    few{"acum {0} h"}
                    one{"acum {0} h"}
                    other{"acum {0} h"}
                }
            }
        }
        minute{
            dn{"minut"}
            relative{
                "0"{"minutul acesta"}
            }
            relativeTime{
                future{
                    few{"peste {0} minute"}
                    one{"peste {0} minut"}
                    other{"peste {0} de minute"}
                }
                past{
                    few{"acum {0} minute"}
                    one{"acum {0} minut"}
                    other{"acum {0} de minute"}
                }
            }
        }
        minute-narrow{
            dn{"m"}
            relativeTime{
                future{
                    few{"+{0} m"}
                    one{"+{0} m"}
                    other{"+{0} m"}
                }
                past{
                    few{"-{0} m"}
                    one{"-{0} m"}
                    other{"-{0} m"}
                }
            }
        }
        minute-short{
            dn{"min."}
            relativeTime{
                future{
                    few{"peste {0} min."}
                    one{"peste {0} min."}
                    other{"peste {0} min."}
                }
                past{
                    few{"acum {0} min."}
                    one{"acum {0} min."}
                    other{"acum {0} min."}
                }
            }
        }
        mon{
            relative{
                "-1"{"lunea trecută"}
                "0"{"lunea aceasta"}
                "1"{"lunea viitoare"}
            }
            relativeTime{
                future{
                    few{"luni, peste {0} săptămâni"}
                    one{"luni, peste {0} săptămână"}
                    other{"luni, peste {0} de săptămâni"}
                }
                past{
                    few{"luni, acum {0} săptămâni"}
                    one{"luni, acum {0} săptămână"}
                    other{"luni, acum {0} de săptămâni"}
                }
            }
        }
        mon-narrow{
            relative{
                "-1"{"lu. trecută"}
                "0"{"lu. aceasta"}
                "1"{"lu. viitoare"}
            }
            relativeTime{
                future{
                    few{"lu. +{0} săpt."}
                    one{"lu. +{0} săpt."}
                    other{"lu. +{0} săpt."}
                }
                past{
                    few{"lu. -{0} săpt."}
                    one{"lu. -{0} săpt."}
                    other{"lu. -{0} săpt."}
                }
            }
        }
        mon-short{
            relative{
                "-1"{"lun. trecută"}
                "0"{"lun. aceasta"}
                "1"{"lun. viitoare"}
            }
            relativeTime{
                future{
                    few{"luni, peste {0} săpt."}
                    one{"luni, peste {0} săpt."}
                    other{"luni, peste {0} săpt."}
                }
                past{
                    few{"luni, acum {0} săpt."}
                    one{"luni, acum {0} săpt."}
                    other{"luni, acum {0} săpt."}
                }
            }
        }
        month{
            dn{"lună"}
            relative{
                "-1"{"luna trecută"}
                "0"{"luna aceasta"}
                "1"{"luna viitoare"}
            }
            relativeTime{
                future{
                    few{"peste {0} luni"}
                    one{"peste {0} lună"}
                    other{"peste {0} de luni"}
                }
                past{
                    few{"acum {0} luni"}
                    one{"acum {0} lună"}
                    other{"acum {0} de luni"}
                }
            }
        }
        month-narrow{
            relativeTime{
                future{
                    few{"+{0} luni"}
                    one{"+{0} lună"}
                    other{"+{0} luni"}
                }
                past{
                    few{"-{0} luni"}
                    one{"-{0} lună"}
                    other{"-{0} luni"}
                }
            }
        }
        month-short{
            relativeTime{
                future{
                    few{"peste {0} luni"}
                    one{"peste {0} lună"}
                    other{"peste {0} luni"}
                }
                past{
                    few{"acum {0} luni"}
                    one{"acum {0} lună"}
                    other{"acum {0} luni"}
                }
            }
        }
        quarter{
            dn{"trimestru"}
            relative{
                "-1"{"trimestrul trecut"}
                "0"{"trimestrul acesta"}
                "1"{"trimestrul viitor"}
            }
            relativeTime{
                future{
                    few{"peste {0} trimestre"}
                    one{"peste {0} trimestru"}
                    other{"peste {0} de trimestre"}
                }
                past{
                    few{"acum {0} trimestre"}
                    one{"acum {0} trimestru"}
                    other{"acum {0} de trimestre"}
                }
            }
        }
        quarter-narrow{
            relativeTime{
                future{
                    few{"+{0} trim."}
                    one{"+{0} trim."}
                    other{"+{0} trim."}
                }
                past{
                    few{"-{0} trim."}
                    one{"-{0} trim."}
                    other{"-{0} trim."}
                }
            }
        }
        quarter-short{
            dn{"trim."}
            relative{
                "-1"{"trim. trecut"}
                "0"{"trim. acesta"}
                "1"{"trim. viitor"}
            }
            relativeTime{
                future{
                    few{"peste {0} trim."}
                    one{"peste {0} trim."}
                    other{"peste {0} trim."}
                }
                past{
                    few{"acum {0} trim."}
                    one{"acum {0} trim."}
                    other{"acum {0} trim."}
                }
            }
        }
        sat{
            relative{
                "-1"{"sâmbăta trecută"}
                "0"{"sâmbăta aceasta"}
                "1"{"sâmbăta viitoare"}
            }
            relativeTime{
                future{
                    few{"sâmbătă, peste {0} săptămâni"}
                    one{"sâmbătă, peste {0} săptămână"}
                    other{"sâmbătă, peste {0} de săptămâni"}
                }
                past{
                    few{"sâmbătă, acum {0} săptămâni"}
                    one{"sâmbătă, acum {0} săptămână"}
                    other{"sâmbătă, acum {0} de săptămâni"}
                }
            }
        }
        sat-narrow{
            relative{
                "-1"{"sâ. trecută"}
                "0"{"sâ. aceasta"}
                "1"{"sâ. viitoare"}
            }
            relativeTime{
                future{
                    few{"sâ. +{0} săpt."}
                    one{"sâ. +{0} săpt."}
                    other{"sâ. +{0} săpt."}
                }
                past{
                    few{"sâ. -{0} săpt."}
                    one{"sâ. -{0} săpt."}
                    other{"sâ. -{0} săpt."}
                }
            }
        }
        sat-short{
            relative{
                "-1"{"sâm. trecută"}
                "0"{"sâm. aceasta"}
                "1"{"sâm. viitoare"}
            }
            relativeTime{
                future{
                    few{"sâmbătă, peste {0} săpt."}
                    one{"sâmbătă, peste {0} săpt."}
                    other{"sâmbătă, peste {0} săpt."}
                }
                past{
                    few{"sâmbătă, acum {0} săpt."}
                    one{"sâmbătă, acum {0} săpt."}
                    other{"sâmbătă, acum {0} săpt."}
                }
            }
        }
        second{
            dn{"secundă"}
            relative{
                "0"{"acum"}
            }
            relativeTime{
                future{
                    few{"peste {0} secunde"}
                    one{"peste {0} secundă"}
                    other{"peste {0} de secunde"}
                }
                past{
                    few{"acum {0} secunde"}
                    one{"acum {0} secundă"}
                    other{"acum {0} de secunde"}
                }
            }
        }
        second-narrow{
            dn{"s"}
            relativeTime{
                future{
                    few{"+{0} s"}
                    one{"+{0} s"}
                    other{"+{0} s"}
                }
                past{
                    few{"-{0} s"}
                    one{"-{0} s"}
                    other{"-{0} s"}
                }
            }
        }
        second-short{
            dn{"sec."}
            relativeTime{
                future{
                    few{"peste {0} sec."}
                    one{"peste {0} sec."}
                    other{"peste {0} sec."}
                }
                past{
                    few{"acum {0} sec."}
                    one{"acum {0} sec."}
                    other{"acum {0} sec."}
                }
            }
        }
        sun{
            relative{
                "-1"{"duminica trecută"}
                "0"{"duminica aceasta"}
                "1"{"duminica viitoare"}
            }
            relativeTime{
                future{
                    few{"duminică, peste {0} săptămâni"}
                    one{"duminică, peste {0} săptămână"}
                    other{"duminică, peste {0} de săptămâni"}
                }
                past{
                    few{"duminică, acum {0} săptămâni"}
                    one{"duminică, acum {0} săptămână"}
                    other{"duminică, acum {0} de săptămâni"}
                }
            }
        }
        sun-narrow{
            relative{
                "-1"{"du. trecută"}
                "0"{"du. aceasta"}
                "1"{"du. viitoare"}
            }
            relativeTime{
                future{
                    few{"du. +{0} săpt."}
                    one{"du. +{0} săpt."}
                    other{"du. +{0} săpt."}
                }
                past{
                    few{"du. -{0} săpt."}
                    one{"du. -{0} săpt."}
                    other{"du. -{0} săpt."}
                }
            }
        }
        sun-short{
            relative{
                "-1"{"dum. trecută"}
                "0"{"dum. aceasta"}
                "1"{"dum. viitoare"}
            }
            relativeTime{
                future{
                    few{"duminică, peste {0} săpt."}
                    one{"duminică, peste {0} săpt."}
                    other{"duminică, peste {0} săpt."}
                }
                past{
                    few{"duminică, acum {0} săpt."}
                    one{"duminică, acum {0} săpt."}
                    other{"duminică, acum {0} săpt."}
                }
            }
        }
        thu{
            relative{
                "-1"{"joia trecută"}
                "0"{"joia aceasta"}
                "1"{"joia viitoare"}
            }
            relativeTime{
                future{
                    few{"joi, peste {0} săptămâni"}
                    one{"joi, peste {0} săptămână"}
                    other{"joi, peste {0} de săptămâni"}
                }
                past{
                    few{"joi, acum {0} săptămâni"}
                    one{"joi, acum {0} săptămână"}
                    other{"joi, acum {0} de săptămâni"}
                }
            }
        }
        thu-narrow{
            relative{
                "-1"{"jo. trecută"}
                "0"{"jo. aceasta"}
                "1"{"jo. viitoare"}
            }
            relativeTime{
                future{
                    few{"jo. +{0} săpt."}
                    one{"jo. +{0} săpt."}
                    other{"jo. +{0} săpt."}
                }
                past{
                    few{"jo. -{0} săpt."}
                    one{"jo. -{0} săpt."}
                    other{"jo. -{0} săpt."}
                }
            }
        }
        thu-short{
            relativeTime{
                future{
                    few{"joi, peste {0} săpt."}
                    one{"joi, peste {0} săpt."}
                    other{"joi, peste {0} săpt."}
                }
                past{
                    few{"joi, acum {0} săpt."}
                    one{"joi, acum {0} săpt."}
                    other{"joi, acum {0} săpt."}
                }
            }
        }
        tue{
            relative{
                "-1"{"marțea trecută"}
                "0"{"marțea aceasta"}
                "1"{"marțea viitoare"}
            }
            relativeTime{
                future{
                    few{"marți, peste {0} săptămâni"}
                    one{"marți, peste {0} săptămână"}
                    other{"marți, peste {0} de săptămâni"}
                }
                past{
                    few{"marți, acum {0} săptămâni"}
                    one{"marți, acum {0} săptămână"}
                    other{"marți, acum {0} de săptămâni"}
                }
            }
        }
        tue-narrow{
            relative{
                "-1"{"ma. trecută"}
                "0"{"ma. aceasta"}
                "1"{"ma. viitoare"}
            }
            relativeTime{
                future{
                    few{"ma. +{0} săpt."}
                    one{"ma. +{0} săpt."}
                    other{"ma. +{0} săpt."}
                }
                past{
                    few{"ma. -{0} săpt."}
                    one{"ma. -{0} săpt."}
                    other{"ma. -{0} săpt."}
                }
            }
        }
        tue-short{
            relative{
                "-1"{"mar. trecută"}
                "0"{"mar. aceasta"}
                "1"{"mar. viitoare"}
            }
            relativeTime{
                future{
                    few{"marți, peste {0} săpt."}
                    one{"marți, peste {0} săpt."}
                    other{"marți, peste {0} săpt."}
                }
                past{
                    few{"marți, acum {0} săpt."}
                    one{"marți, acum {0} săpt."}
                    other{"marți, acum {0} săpt."}
                }
            }
        }
        wed{
            relative{
                "-1"{"miercurea trecută"}
                "0"{"miercurea aceasta"}
                "1"{"miercurea viitoare"}
            }
            relativeTime{
                future{
                    few{"miercuri, peste {0} săptămâni"}
                    one{"miercuri, peste {0} săptămână"}
                    other{"miercuri, peste {0} de săptămâni"}
                }
                past{
                    few{"miercuri, acum {0} săptămâni"}
                    one{"miercuri, acum {0} săptămână"}
                    other{"miercuri, acum {0} de săptămâni"}
                }
            }
        }
        wed-narrow{
            relative{
                "-1"{"mi. trecută"}
                "0"{"mi. aceasta"}
                "1"{"mi. viitoare"}
            }
            relativeTime{
                future{
                    few{"mi. +{0} săpt."}
                    one{"mi. +{0} săpt."}
                    other{"mi. +{0} săpt."}
                }
                past{
                    few{"mi. -{0} săpt."}
                    one{"mi. -{0} săpt."}
                    other{"mi. -{0} săpt."}
                }
            }
        }
        wed-short{
            relative{
                "-1"{"mie. trecută"}
                "0"{"mie. aceasta"}
                "1"{"mie. viitoare"}
            }
            relativeTime{
                future{
                    few{"miercuri, peste {0} săpt."}
                    one{"miercuri, peste {0} săpt."}
                    other{"miercuri, peste {0} săpt."}
                }
                past{
                    few{"miercuri, acum {0} săpt."}
                    one{"miercuri, acum {0} săpt."}
                    other{"miercuri, acum {0} săpt."}
                }
            }
        }
        week{
            dn{"săptămână"}
            relative{
                "-1"{"săptămâna trecută"}
                "0"{"săptămâna aceasta"}
                "1"{"săptămâna viitoare"}
            }
            relativePeriod{"săptămâna cu {0}"}
            relativeTime{
                future{
                    few{"peste {0} săptămâni"}
                    one{"peste {0} săptămână"}
                    other{"peste {0} de săptămâni"}
                }
                past{
                    few{"acum {0} săptămâni"}
                    one{"acum {0} săptămână"}
                    other{"acum {0} de săptămâni"}
                }
            }
        }
        week-narrow{
            relativeTime{
                future{
                    few{"+{0} săpt."}
                    one{"+{0} săpt."}
                    other{"+{0} săpt."}
                }
                past{
                    few{"-{0} săpt."}
                    one{"-{0} săpt."}
                    other{"-{0} săpt."}
                }
            }
        }
        week-short{
            dn{"săpt."}
            relative{
                "-1"{"săpt. trecută"}
                "0"{"săpt. aceasta"}
                "1"{"săpt. viitoare"}
            }
            relativePeriod{"săpt. cu {0}"}
            relativeTime{
                future{
                    few{"peste {0} săpt."}
                    one{"peste {0} săpt."}
                    other{"peste {0} săpt."}
                }
                past{
                    few{"acum {0} săpt."}
                    one{"acum {0} săpt."}
                    other{"acum {0} săpt."}
                }
            }
        }
        weekOfMonth{
            dn{"săptămâna din lună"}
        }
        weekOfMonth-short{
            dn{"săpt. din lună"}
        }
        weekday{
            dn{"ziua din săptămână"}
        }
        weekday-short{
            dn{"ziua din săpt."}
        }
        weekdayOfMonth{
            dn{"ziua săptămânii din lună"}
        }
        weekdayOfMonth-short{
            dn{"ziua săpt. din lună"}
        }
        year{
            dn{"an"}
            relative{
                "-1"{"anul trecut"}
                "0"{"anul acesta"}
                "1"{"anul viitor"}
            }
            relativeTime{
                future{
                    few{"peste {0} ani"}
                    one{"peste {0} an"}
                    other{"peste {0} de ani"}
                }
                past{
                    few{"acum {0} ani"}
                    one{"acum {0} an"}
                    other{"acum {0} de ani"}
                }
            }
        }
        year-narrow{
            relativeTime{
                future{
                    few{"+{0} ani"}
                    one{"+{0} an"}
                    other{"+{0} ani"}
                }
                past{
                    few{"-{0} ani"}
                    one{"-{0} an"}
                    other{"-{0} ani"}
                }
            }
        }
        zone{
            dn{"fus orar"}
        }
        zone-short{
            dn{"fus"}
        }
    }
    listPattern{
        or{
            2{"{0} sau {1}"}
            end{"{0} sau {1}"}
        }
        standard{
            2{"{0} și {1}"}
            end{"{0} și {1}"}
        }
        standard-narrow{
            2{"{0}, {1}"}
            end{"{0}, {1}"}
        }
        unit{
            2{"{0} și {1}"}
        }
        unit-short{
            2{"{0}, {1}"}
            end{"{0}, {1}"}
        }
    }
    measurementSystemNames{
        UK{"britanic"}
        US{"american"}
        metric{"metric"}
    }
    parse{
        date{
            lenient{
                "[\\- ‑ . /]",
                "[\\: ∶]",
            }
        }
        general{
            lenient{
                "[.．․﹒ 。｡︒]",
                "['＇’ ՚ ᾽᾿ ʼ]",
                "[%％﹪ ٪]",
                "[‰ ؉]",
                "[\$＄﹩]",
                "[£ ₤]",
                "[¥￥]",
                "[₩￦]",
                "[₹ ₨ {Rp} {Rs}]",
            }
        }
        number{
            lenient{
                "[\\-－﹣ ‑ ‒ −⁻₋ ➖]",
                "[,，﹐︐ ، ٫ 、﹑､︑]",
                "[+＋﬩﹢⁺₊ ➕]",
            }
            stricter{
                "[,，﹐︐ ٫]",
                "[.．․﹒ ｡]",
            }
        }
    }
    personNames{
        nameOrderLocales{
            givenFirst{
                "und",
                "ro",
            }
            surnameFirst{
                "ko",
                "vi",
                "yue",
                "zh",
            }
        }
        namePattern{
<<<<<<< HEAD
            givenFirst-long-addressing-formal{"{prefix} {surname}"}
            givenFirst-long-addressing-informal{"{given-informal}"}
            givenFirst-long-monogram-formal{
                "{given-monogram-allCaps}{given2-monogram-allCaps}{surname-monogram-a"
                "llCaps}"
            }
            givenFirst-long-monogram-informal{"{given-informal-monogram-allCaps}{surname-monogram-allCaps}"}
            givenFirst-long-referring-formal{"{given} {given2} {surname}, {suffix}"}
            givenFirst-long-referring-informal{"{given-informal} {surname}"}
            givenFirst-medium-addressing-formal{"{prefix} {surname}"}
            givenFirst-medium-addressing-informal{"{given-informal}"}
            givenFirst-medium-monogram-formal{"{surname-monogram-allCaps}"}
            givenFirst-medium-monogram-informal{"{given-informal-monogram-allCaps}"}
            givenFirst-medium-referring-formal{"{given} {given2-initial} {surname} {suffix}"}
            givenFirst-medium-referring-informal{"{given-informal} {surname}"}
            givenFirst-short-addressing-formal{"{prefix} {surname}"}
=======
            givenFirst-long-addressing-formal{"{title} {surname}"}
            givenFirst-long-addressing-informal{"{given-informal}"}
            givenFirst-long-monogram-informal{"{given-informal-monogram-allCaps}{surname-monogram-allCaps}"}
            givenFirst-long-referring-formal{"{title} {credentials} {given} {given2} {surname} {generation}"}
            givenFirst-long-referring-informal{"{given-informal} {surname}"}
            givenFirst-medium-addressing-formal{"{title} {surname}"}
            givenFirst-medium-addressing-informal{"{given-informal}"}
            givenFirst-medium-monogram-formal{"{surname-monogram-allCaps}"}
            givenFirst-medium-monogram-informal{"{given-informal-monogram-allCaps}"}
            givenFirst-medium-referring-formal{"{credentials} {given} {given2-initial} {surname} {generation}"}
            givenFirst-medium-referring-informal{"{given-informal} {surname}"}
            givenFirst-short-addressing-formal{"{title} {surname}"}
>>>>>>> 626889fb
            givenFirst-short-addressing-informal{"{given-informal}"}
            givenFirst-short-monogram-formal{"{surname-monogram-allCaps}"}
            givenFirst-short-monogram-informal{"{given-informal-monogram-allCaps}"}
            givenFirst-short-referring-formal{"{given-initial} {given2-initial} {surname}"}
            givenFirst-short-referring-informal{"{given-informal} {surname-initial}"}
<<<<<<< HEAD
            sorting-long-referring-formal{"{surname}, {given} {given2} {suffix}"}
            sorting-long-referring-informal{"{surname}, {given-informal}"}
            sorting-medium-referring-formal{"{surname}, {given} {given2-initial} {suffix}"}
            sorting-medium-referring-informal{"{surname}, {given-informal}"}
            sorting-short-referring-formal{"{surname}, {given-initial} {given2-initial}"}
            sorting-short-referring-informal{"{surname}, {given-informal}"}
            surnameFirst-long-addressing-formal{"{prefix} {surname}"}
            surnameFirst-long-addressing-informal{"{given-informal}"}
            surnameFirst-long-monogram-formal{
                "{surname-monogram-allCaps}{given-monogram-allCaps}{given2-monogram-a"
                "llCaps}"
            }
            surnameFirst-long-monogram-informal{"{surname-monogram-allCaps}{given-informal-monogram-allCaps}"}
            surnameFirst-long-referring-formal{"{surname} {given} {given2}, {suffix}"}
            surnameFirst-long-referring-informal{"{surname} {given-informal}"}
            surnameFirst-medium-addressing-formal{"{prefix} {surname}"}
            surnameFirst-medium-addressing-informal{"{given-informal}"}
            surnameFirst-medium-monogram-formal{"{surname-monogram-allCaps}"}
            surnameFirst-medium-monogram-informal{"{given-informal-monogram-allCaps}"}
            surnameFirst-medium-referring-formal{"{surname} {given} {given2-initial}, {suffix}"}
            surnameFirst-medium-referring-informal{"{surname} {given-informal}"}
            surnameFirst-short-addressing-formal{"{prefix} {surname}"}
=======
            sorting-long-referring-formal{"{surname-core}, {given} {given2} {surname-prefix}"}
            sorting-long-referring-informal{"{surname}, {given-informal}"}
            sorting-medium-referring-formal{"{surname-core}, {given} {given2-initial} {surname-prefix}"}
            sorting-medium-referring-informal{"{surname}, {given-informal}"}
            sorting-short-referring-formal{"{surname-core}, {given-initial} {given2-initial} {surname-prefix}"}
            sorting-short-referring-informal{"{surname}, {given-informal}"}
            surnameFirst-long-addressing-formal{"{title} {surname}"}
            surnameFirst-long-addressing-informal{"{given-informal}"}
            surnameFirst-long-monogram-informal{"{surname-monogram-allCaps}{given-informal-monogram-allCaps}"}
            surnameFirst-long-referring-formal{"{credentials} {surname} {title} {given} {given2} {generation}"}
            surnameFirst-long-referring-informal{"{surname} {given-informal}"}
            surnameFirst-medium-addressing-formal{"{title} {surname}"}
            surnameFirst-medium-addressing-informal{"{given-informal}"}
            surnameFirst-medium-monogram-formal{"{surname-monogram-allCaps}"}
            surnameFirst-medium-monogram-informal{"{given-informal-monogram-allCaps}"}
            surnameFirst-medium-referring-formal{"{credentials} {surname} {given} {given2-initial} {generation}"}
            surnameFirst-medium-referring-informal{"{surname} {given-informal}"}
            surnameFirst-short-addressing-formal{"{title} {surname}"}
>>>>>>> 626889fb
            surnameFirst-short-addressing-informal{"{given-informal}"}
            surnameFirst-short-monogram-formal{"{surname-monogram-allCaps}"}
            surnameFirst-short-monogram-informal{"{surname-monogram-allCaps}"}
            surnameFirst-short-referring-formal{"{surname} {given-initial} {given2-initial}"}
            surnameFirst-short-referring-informal{"{surname} {given-initial}"}
        }
    }
}<|MERGE_RESOLUTION|>--- conflicted
+++ resolved
@@ -2,11 +2,7 @@
 // License & terms of use: http://www.unicode.org/copyright.html
 // Generated using tools/cldr/cldr-to-icu/build-icu-data.xml
 ro{
-<<<<<<< HEAD
-    AuxExemplarCharacters{"[á à å ä ç é è ê ë ñ ö ş ţ ü]"}
-=======
     AuxExemplarCharacters{"[áàåä ç éèêë ñ ö ş ţ ü]"}
->>>>>>> 626889fb
     Ellipsis{
         word-final{"{0}…"}
         word-initial{"…{0}"}
@@ -232,68 +228,6 @@
     }
     calendar{
         buddhist{
-<<<<<<< HEAD
-            DateTimePatterns{
-                "HH:mm:ss zzzz",
-                "HH:mm:ss z",
-                "HH:mm:ss",
-                "HH:mm",
-                "EEEE, d MMMM y G",
-                "d MMMM y G",
-                "dd.MM.y G",
-                "dd.MM.y GGGGG",
-                "{1}, {0}",
-                "{1}, {0}",
-                "{1}, {0}",
-                "{1}, {0}",
-                "{1}, {0}",
-            }
-            DateTimePatterns%atTime{
-                "{1} 'la' {0}",
-                "{1} 'la' {0}",
-                "{1}, {0}",
-                "{1}, {0}",
-            }
-            DateTimeSkeletons{
-                "HHmmsszzzz",
-                "HHmmssz",
-                "HHmmss",
-                "HHmm",
-                "GyMMMMEEEEd",
-                "GyMMMMd",
-                "GyMMdd",
-                "GGGGGyMMdd",
-            }
-            availableFormats{
-                E{"ccc"}
-                Ed{"E d"}
-                Gy{"y G"}
-                GyMMM{"MMM y G"}
-                GyMMMEd{"E, d MMM y G"}
-                GyMMMd{"d MMM y G"}
-                M{"L"}
-                MEd{"E, dd.MM"}
-                MMM{"LLL"}
-                MMMEd{"E, d MMM"}
-                MMMMEd{"E, d MMMM"}
-                MMMMd{"d MMMM"}
-                MMMd{"d MMM"}
-                Md{"dd.MM"}
-                d{"d"}
-                y{"y"}
-                yyyy{"y G"}
-                yyyyM{"MM.y G"}
-                yyyyMEd{"E, dd.MM.y G"}
-                yyyyMMM{"MMM y G"}
-                yyyyMMMEd{"E, d MMM y G"}
-                yyyyMMMM{"MMMM y G"}
-                yyyyMMMd{"d MMM y G"}
-                yyyyMd{"dd.MM.y G"}
-                yyyyQQQ{"QQQ y G"}
-                yyyyQQQQ{"QQQQ y G"}
-            }
-=======
->>>>>>> 626889fb
             eras{
                 abbreviated{
                     "e.b.",
@@ -306,96 +240,8 @@
                 Bh{
                     B{"h B – h B"}
                 }
-<<<<<<< HEAD
-                Hmv{
-                    H{"HH:mm–HH:mm v"}
-                    m{"HH:mm–HH:mm v"}
-                }
-                Hv{
-                    H{"HH–HH v"}
-                }
-                M{
-                    M{"M–M"}
-                }
-                MEd{
-                    M{"E, dd.MM – E, dd.MM"}
-                    d{"E, dd.MM – E, dd.MM"}
-                }
-                MMM{
-                    M{"MMM–MMM"}
-                }
-                MMMEd{
-                    M{"E, d MMM – E, d MMM"}
-                    d{"E, d MMM – E, d MMM"}
-                }
-                MMMd{
-                    M{"d MMM – d MMM"}
-                    d{"d–d MMM"}
-                }
-                Md{
-                    M{"dd.MM – dd.MM"}
-                    d{"dd.MM – dd.MM"}
-                }
-                d{
-                    d{"d–d"}
-                }
-                fallback{"{0} – {1}"}
-                h{
-                    a{"h a – h a"}
-                    h{"h–h a"}
-                }
-                hm{
-                    a{"h:mm a – h:mm a"}
-                    h{"h:mm–h:mm a"}
-                    m{"h:mm–h:mm a"}
-                }
-                hmv{
-                    a{"h:mm a – h:mm a v"}
-                    h{"h:mm–h:mm a v"}
-                    m{"h:mm–h:mm a v"}
-                }
-                hv{
-                    a{"h a – h a v"}
-                    h{"h–h a v"}
-                }
-                y{
-                    y{"y–y G"}
-                }
-                yM{
-                    M{"MM.y – MM.y G"}
-                    y{"MM.y – MM.y G"}
-                }
-                yMEd{
-                    M{"E, dd.MM.y – E, dd.MM.y G"}
-                    d{"E, dd.MM.y – E, dd.MM.y G"}
-                    y{"E, dd.MM.y – E, dd.MM.y G"}
-                }
-                yMMM{
-                    M{"MMM–MMM y G"}
-                    y{"MMM y – MMM y G"}
-                }
-                yMMMEd{
-                    M{"E, d MMM – E, d MMM y G"}
-                    d{"E, d MMM – E, d MMM y G"}
-                    y{"E, d MMM y – E, d MMM y G"}
-                }
-                yMMMM{
-                    M{"MMMM–MMMM y G"}
-                    y{"MMMM y – MMMM y G"}
-                }
-                yMMMd{
-                    M{"d MMM – d MMM y G"}
-                    d{"d–d MMM y G"}
-                    y{"d MMM y – d MMM y G"}
-                }
-                yMd{
-                    M{"dd.MM.y – dd.MM.y G"}
-                    d{"dd.MM.y – dd.MM.y G"}
-                    y{"dd.MM.y – dd.MM.y G"}
-=======
                 Bhm{
                     B{"h:mm B – h:mm B"}
->>>>>>> 626889fb
                 }
             }
         }
@@ -538,30 +384,15 @@
                 GyMMMEd{"E, d MMM y G"}
                 GyMMMd{"d MMM y G"}
                 GyMd{"dd.MM.y G"}
-<<<<<<< HEAD
-                H{"HH"}
-                Hm{"HH:mm"}
-                Hms{"HH:mm:ss"}
-                M{"L"}
-=======
->>>>>>> 626889fb
                 MEd{"E, dd.MM"}
                 MMMEd{"E, d MMM"}
                 MMMMEd{"E, d MMMM"}
                 MMMMd{"d MMMM"}
                 MMMd{"d MMM"}
                 Md{"dd.MM"}
-<<<<<<< HEAD
-                d{"d"}
                 h{"h a"}
                 hm{"h:mm a"}
                 hms{"h:mm:ss a"}
-                ms{"mm:ss"}
-=======
-                h{"h a"}
-                hm{"h:mm a"}
-                hms{"h:mm:ss a"}
->>>>>>> 626889fb
                 y{"y"}
                 yyyy{"y G"}
                 yyyyM{"MM.y G"}
@@ -612,23 +443,6 @@
                     M{"dd.MM.y – dd.MM.y GGGGG"}
                     d{"dd.MM.y – dd.MM.y GGGGG"}
                     y{"dd.MM.y – dd.MM.y GGGGG"}
-<<<<<<< HEAD
-                }
-                H{
-                    H{"HH–HH"}
-                }
-                Hm{
-                    H{"HH:mm–HH:mm"}
-                    m{"HH:mm–HH:mm"}
-                }
-                Hmv{
-                    H{"HH:mm–HH:mm v"}
-                    m{"HH:mm–HH:mm v"}
-                }
-                Hv{
-                    H{"HH–HH v"}
-=======
->>>>>>> 626889fb
                 }
                 M{
                     M{"M–M"}
@@ -651,15 +465,7 @@
                 Md{
                     M{"dd.MM – dd.MM"}
                     d{"dd.MM – dd.MM"}
-<<<<<<< HEAD
-                }
-                d{
-                    d{"d–d"}
-                }
-                fallback{"{0} – {1}"}
-=======
-                }
->>>>>>> 626889fb
+                }
                 h{
                     a{"h a – h a"}
                     h{"h–h a"}
@@ -740,22 +546,6 @@
                 "{1} 'la' {0}",
                 "{1}, {0}",
                 "{1}, {0}",
-<<<<<<< HEAD
-            }
-            DateTimeSkeletons{
-                "HHmmsszzzz",
-                "HHmmssz",
-                "HHmmss",
-                "HHmm",
-                "yMMMMEEEEd",
-                "yMMMMd",
-                "yMMMd",
-                "yMMdd",
-            }
-            appendItems{
-                Timezone{"{0} {1}"}
-=======
->>>>>>> 626889fb
             }
             availableFormats{
                 Ed{"E d"}
@@ -766,15 +556,6 @@
                 GyMMMEd{"E, d MMM y G"}
                 GyMMMd{"d MMM y G"}
                 GyMd{"dd.MM.y G"}
-<<<<<<< HEAD
-                H{"HH"}
-                Hm{"HH:mm"}
-                Hms{"HH:mm:ss"}
-                Hmsv{"HH:mm:ss v"}
-                Hmv{"HH:mm v"}
-                M{"L"}
-=======
->>>>>>> 626889fb
                 MEd{"E, dd.MM"}
                 MMMEd{"E, d MMM"}
                 MMMMEd{"E, d MMMM"}
@@ -787,20 +568,11 @@
                 MMMd{"d MMM"}
                 MMdd{"dd.MM"}
                 Md{"dd.MM"}
-<<<<<<< HEAD
-                d{"d"}
-=======
->>>>>>> 626889fb
                 h{"h a"}
                 hm{"h:mm a"}
                 hms{"h:mm:ss a"}
                 hmsv{"h:mm:ss a v"}
                 hmv{"h:mm a v"}
-<<<<<<< HEAD
-                ms{"mm:ss"}
-                y{"y"}
-=======
->>>>>>> 626889fb
                 yM{"MM.y"}
                 yMEd{"E, dd.MM.y"}
                 yMM{"MM.y"}
@@ -856,25 +628,6 @@
                         "J",
                         "V",
                         "S",
-<<<<<<< HEAD
-                    }
-                    short{
-                        "du.",
-                        "lu.",
-                        "ma.",
-                        "mi.",
-                        "joi",
-                        "vi.",
-                        "sâ.",
-                    }
-                    wide{
-                        "duminică",
-                        "luni",
-                        "marți",
-                        "miercuri",
-                        "joi",
-                        "vineri",
-                        "sâmbătă",
                     }
                 }
             }
@@ -888,14 +641,6 @@
                         night1{"noaptea"}
                         noon{"amiază"}
                     }
-                    narrow{
-                        afternoon1{"după-amiaza"}
-                        evening1{"seara"}
-                        midnight{"miezul nopții"}
-                        morning1{"dimineața"}
-                        night1{"noaptea"}
-                        noon{"amiază"}
-                    }
                     wide{
                         afternoon1{"după-amiaza"}
                         evening1{"seara"}
@@ -903,28 +648,6 @@
                         morning1{"dimineața"}
                         night1{"noaptea"}
                         noon{"la amiază"}
-=======
->>>>>>> 626889fb
-                    }
-                }
-            }
-            dayPeriod{
-                format{
-                    abbreviated{
-                        afternoon1{"după-amiaza"}
-                        evening1{"seara"}
-                        midnight{"miezul nopții"}
-                        morning1{"dimineața"}
-                        night1{"noaptea"}
-                        noon{"amiază"}
-                    }
-                    wide{
-                        afternoon1{"după-amiaza"}
-                        evening1{"seara"}
-                        midnight{"la miezul nopții"}
-                        morning1{"dimineața"}
-                        night1{"noaptea"}
-                        noon{"la amiază"}
                     }
                 }
                 stand-alone{
@@ -990,23 +713,6 @@
                     M{"dd.MM.y – dd.MM.y GGGGG"}
                     d{"dd.MM.y – dd.MM.y GGGGG"}
                     y{"dd.MM.y – dd.MM.y GGGGG"}
-<<<<<<< HEAD
-                }
-                H{
-                    H{"HH–HH"}
-                }
-                Hm{
-                    H{"HH:mm–HH:mm"}
-                    m{"HH:mm–HH:mm"}
-                }
-                Hmv{
-                    H{"HH:mm–HH:mm v"}
-                    m{"HH:mm–HH:mm v"}
-                }
-                Hv{
-                    H{"HH–HH v"}
-=======
->>>>>>> 626889fb
                 }
                 M{
                     M{"M–M"}
@@ -1029,15 +735,7 @@
                 Md{
                     M{"dd.MM – dd.MM"}
                     d{"dd.MM – dd.MM"}
-<<<<<<< HEAD
-                }
-                d{
-                    d{"d–d"}
-                }
-                fallback{"{0} – {1}"}
-=======
-                }
->>>>>>> 626889fb
+                }
                 h{
                     a{"h a – h a"}
                     h{"h–h a"}
@@ -1055,12 +753,6 @@
                 hv{
                     a{"h a – h a v"}
                     h{"h–h a v"}
-<<<<<<< HEAD
-                }
-                y{
-                    y{"y–y"}
-=======
->>>>>>> 626889fb
                 }
                 yM{
                     M{"MM.y – MM.y"}
@@ -2228,24 +1920,6 @@
             }
         }
         namePattern{
-<<<<<<< HEAD
-            givenFirst-long-addressing-formal{"{prefix} {surname}"}
-            givenFirst-long-addressing-informal{"{given-informal}"}
-            givenFirst-long-monogram-formal{
-                "{given-monogram-allCaps}{given2-monogram-allCaps}{surname-monogram-a"
-                "llCaps}"
-            }
-            givenFirst-long-monogram-informal{"{given-informal-monogram-allCaps}{surname-monogram-allCaps}"}
-            givenFirst-long-referring-formal{"{given} {given2} {surname}, {suffix}"}
-            givenFirst-long-referring-informal{"{given-informal} {surname}"}
-            givenFirst-medium-addressing-formal{"{prefix} {surname}"}
-            givenFirst-medium-addressing-informal{"{given-informal}"}
-            givenFirst-medium-monogram-formal{"{surname-monogram-allCaps}"}
-            givenFirst-medium-monogram-informal{"{given-informal-monogram-allCaps}"}
-            givenFirst-medium-referring-formal{"{given} {given2-initial} {surname} {suffix}"}
-            givenFirst-medium-referring-informal{"{given-informal} {surname}"}
-            givenFirst-short-addressing-formal{"{prefix} {surname}"}
-=======
             givenFirst-long-addressing-formal{"{title} {surname}"}
             givenFirst-long-addressing-informal{"{given-informal}"}
             givenFirst-long-monogram-informal{"{given-informal-monogram-allCaps}{surname-monogram-allCaps}"}
@@ -2258,36 +1932,11 @@
             givenFirst-medium-referring-formal{"{credentials} {given} {given2-initial} {surname} {generation}"}
             givenFirst-medium-referring-informal{"{given-informal} {surname}"}
             givenFirst-short-addressing-formal{"{title} {surname}"}
->>>>>>> 626889fb
             givenFirst-short-addressing-informal{"{given-informal}"}
             givenFirst-short-monogram-formal{"{surname-monogram-allCaps}"}
             givenFirst-short-monogram-informal{"{given-informal-monogram-allCaps}"}
             givenFirst-short-referring-formal{"{given-initial} {given2-initial} {surname}"}
             givenFirst-short-referring-informal{"{given-informal} {surname-initial}"}
-<<<<<<< HEAD
-            sorting-long-referring-formal{"{surname}, {given} {given2} {suffix}"}
-            sorting-long-referring-informal{"{surname}, {given-informal}"}
-            sorting-medium-referring-formal{"{surname}, {given} {given2-initial} {suffix}"}
-            sorting-medium-referring-informal{"{surname}, {given-informal}"}
-            sorting-short-referring-formal{"{surname}, {given-initial} {given2-initial}"}
-            sorting-short-referring-informal{"{surname}, {given-informal}"}
-            surnameFirst-long-addressing-formal{"{prefix} {surname}"}
-            surnameFirst-long-addressing-informal{"{given-informal}"}
-            surnameFirst-long-monogram-formal{
-                "{surname-monogram-allCaps}{given-monogram-allCaps}{given2-monogram-a"
-                "llCaps}"
-            }
-            surnameFirst-long-monogram-informal{"{surname-monogram-allCaps}{given-informal-monogram-allCaps}"}
-            surnameFirst-long-referring-formal{"{surname} {given} {given2}, {suffix}"}
-            surnameFirst-long-referring-informal{"{surname} {given-informal}"}
-            surnameFirst-medium-addressing-formal{"{prefix} {surname}"}
-            surnameFirst-medium-addressing-informal{"{given-informal}"}
-            surnameFirst-medium-monogram-formal{"{surname-monogram-allCaps}"}
-            surnameFirst-medium-monogram-informal{"{given-informal-monogram-allCaps}"}
-            surnameFirst-medium-referring-formal{"{surname} {given} {given2-initial}, {suffix}"}
-            surnameFirst-medium-referring-informal{"{surname} {given-informal}"}
-            surnameFirst-short-addressing-formal{"{prefix} {surname}"}
-=======
             sorting-long-referring-formal{"{surname-core}, {given} {given2} {surname-prefix}"}
             sorting-long-referring-informal{"{surname}, {given-informal}"}
             sorting-medium-referring-formal{"{surname-core}, {given} {given2-initial} {surname-prefix}"}
@@ -2306,7 +1955,6 @@
             surnameFirst-medium-referring-formal{"{credentials} {surname} {given} {given2-initial} {generation}"}
             surnameFirst-medium-referring-informal{"{surname} {given-informal}"}
             surnameFirst-short-addressing-formal{"{title} {surname}"}
->>>>>>> 626889fb
             surnameFirst-short-addressing-informal{"{given-informal}"}
             surnameFirst-short-monogram-formal{"{surname-monogram-allCaps}"}
             surnameFirst-short-monogram-informal{"{surname-monogram-allCaps}"}
