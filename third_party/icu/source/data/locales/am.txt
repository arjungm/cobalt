﻿// © 2016 and later: Unicode, Inc. and others.
// License & terms of use: http://www.unicode.org/copyright.html
// Generated using tools/cldr/cldr-to-icu/build-icu-data.xml
am{
    ExemplarCharacters{
        "[ሀ ሁ ሂ ሃ ሄ ህ ሆ ለ ሉ ሊ ላ ሌ ል ሎ ሏ ሐ ሑ ሒ ሓ ሔ ሕ ሖ ሗ መ ሙ ሚ ማ ሜ ም ሞ ሟ ሠ ሡ ሢ ሣ ሤ ሥ ሦ"
        " ሧ ረ ሩ ሪ ራ ሬ ር ሮ ሯ ሰ ሱ ሲ ሳ ሴ ስ ሶ ሷ ሸ ሹ ሺ ሻ ሼ ሽ ሾ ሿ ቀ ቁ ቂ ቃ ቄ ቅ ቆ ቈ ቊ ቋ ቌ ቍ በ"
        " ቡ ቢ ባ ቤ ብ ቦ ቧ ቨ ቩ ቪ ቫ ቬ ቭ ቮ ቯ ተ ቱ ቲ ታ ቴ ት ቶ ቷ ቸ ቹ ቺ ቻ ቼ ች ቾ ቿ ኀ ኁ ኂ ኃ ኄ ኅ ኆ"
        " ኈ ኊ ኋ ኌ ኍ ነ ኑ ኒ ና ኔ ን ኖ ኗ ኘ ኙ ኚ ኛ ኜ ኝ ኞ ኟ አ ኡ ኢ ኣ ኤ እ ኦ ኧ ከ ኩ ኪ ካ ኬ ክ ኮ ኰ ኲ"
        " ኳ ኴ ኵ ኸ ኹ ኺ ኻ ኼ ኽ ኾ ወ ዉ ዊ ዋ ዌ ው ዎ ዐ ዑ ዒ ዓ ዔ ዕ ዖ ዘ ዙ ዚ ዛ ዜ ዝ ዞ ዟ ዠ ዡ ዢ ዣ ዤ ዥ"
        " ዦ ዧ የ ዩ ዪ ያ ዬ ይ ዮ ደ ዱ ዲ ዳ ዴ ድ ዶ ዷ ጀ ጁ ጂ ጃ ጄ ጅ ጆ ጇ ገ ጉ ጊ ጋ ጌ ግ ጎ ጐ ጒ ጓ ጔ ጕ ጠ"
        " ጡ ጢ ጣ ጤ ጥ ጦ ጧ ጨ ጩ ጪ ጫ ጬ ጭ ጮ ጯ ጰ ጱ ጲ ጳ ጴ ጵ ጶ ጷ ጸ ጹ ጺ ጻ ጼ ጽ ጾ ጿ ፀ ፁ ፂ ፃ ፄ ፅ ፆ"
        " ፈ ፉ ፊ ፋ ፌ ፍ ፎ ፏ ፐ ፑ ፒ ፓ ፔ ፕ ፖ ፗ]"
    }
    ExemplarCharactersIndex{
        "[ሀ ለ ሐ መ ሠ ረ ሰ ሸ ቀ ቈ በ ቨ ተ ቸ ኀ ኈ ነ ኘ አ ከ ኰ ኸ ወ ዐ ዘ ዠ የ ደ ጀ ገ ጐ ጠ ጨ ጰ ጸ ፀ ፈ ፐ"
        "]"
    }
    ExemplarCharactersPunctuation{"[‐ – , ፡ ፣ ፤ ፥ ፦ ! ? . ። ‹ › « » ( ) \\[ \\]]"}
    NumberElements{
        latn{
            miscPatterns{
                atLeast{"{0}+"}
            }
            patterns{
                accountingFormat{"¤#,##0.00;(¤#,##0.00)"}
                accountingFormat%alphaNextToNumber{"¤ #,##0.00;(¤ #,##0.00)"}
                accountingFormat%noCurrency{"#,##0.00;(#,##0.00)"}
                currencyFormat{"¤#,##0.00"}
            }
            patternsLong{
                decimalFormat{
                    1000{
                        one{"0 ሺ"}
                        other{"0 ሺ"}
                    }
                    10000{
                        one{"00 ሺ"}
                        other{"00 ሺ"}
                    }
                    100000{
                        one{"000 ሺ"}
                        other{"000 ሺ"}
                    }
                    1000000{
                        one{"0 ሚሊዮን"}
                        other{"0 ሚሊዮን"}
                    }
                    10000000{
                        one{"00 ሚሊዮን"}
                        other{"00 ሚሊዮን"}
                    }
                    100000000{
                        one{"000 ሚሊዮን"}
                        other{"000 ሚሊዮን"}
                    }
                    1000000000{
                        one{"0 ቢሊዮን"}
                        other{"0 ቢሊዮን"}
                    }
                    10000000000{
                        one{"00 ቢሊዮን"}
                        other{"00 ቢሊዮን"}
                    }
                    100000000000{
                        one{"000 ቢሊዮን"}
                        other{"000 ቢሊዮን"}
                    }
                    1000000000000{
                        one{"0 ትሪሊዮን"}
                        other{"0 ትሪሊዮን"}
                    }
                    10000000000000{
                        one{"00 ትሪሊዮን"}
                        other{"00 ትሪሊዮን"}
                    }
                    100000000000000{
                        one{"000 ትሪሊዮን"}
                        other{"000 ትሪሊዮን"}
                    }
                }
            }
            patternsShort{
                currencyFormat{
                    1000{
                        one{"¤0 ሺ"}
                        other{"¤0 ሺ"}
                    }
                    10000{
                        one{"¤00 ሺ"}
                        other{"¤00 ሺ"}
                    }
                    100000{
                        one{"¤000 ሺ"}
                        other{"¤000 ሺ"}
                    }
                    1000000{
                        one{"¤0 ሚ"}
                        other{"¤0 ሚ"}
                    }
                    10000000{
                        one{"¤00 ሚ"}
                        other{"¤00 ሚ"}
                    }
                    100000000{
                        one{"¤000 ሚ"}
                        other{"¤000 ሚ"}
                    }
                    1000000000{
                        one{"¤0 ቢ"}
                        other{"¤0 ቢ"}
                    }
                    10000000000{
                        one{"¤00 ቢ"}
                        other{"¤00 ቢ"}
                    }
                    100000000000{
                        one{"¤000 ቢ"}
                        other{"¤000 ቢ"}
                    }
                    1000000000000{
                        one{"¤0 ት"}
                        other{"¤0 ት"}
                    }
                    10000000000000{
                        one{"¤00 ት"}
                        other{"¤00 ት"}
                    }
                    100000000000000{
                        one{"¤000 ት"}
                        other{"¤000 ት"}
                    }
                }
                currencyFormat%alphaNextToNumber{
                    1000{
                        one{"¤ 0 ሺ"}
                        other{"¤ 0 ሺ"}
                    }
                    10000{
                        one{"¤ 00 ሺ"}
                        other{"¤ 00 ሺ"}
                    }
                    100000{
                        one{"¤ 000 ሺ"}
                        other{"¤ 000 ሺ"}
                    }
                    1000000{
                        one{"¤ 0 ሚ"}
                        other{"¤ 0 ሚ"}
                    }
                    10000000{
                        one{"¤ 00 ሚ"}
                        other{"¤ 00 ሚ"}
                    }
                    100000000{
                        one{"¤ 000 ሚ"}
                        other{"¤ 000 ሚ"}
                    }
                    1000000000{
                        one{"¤ 0 ቢ"}
                        other{"¤ 0 ቢ"}
                    }
                    10000000000{
                        one{"¤ 00 ቢ"}
                        other{"¤ 00 ቢ"}
                    }
                    100000000000{
                        one{"¤ 000 ቢ"}
                        other{"¤ 000 ቢ"}
                    }
                    1000000000000{
                        one{"¤ 0 ት"}
                        other{"¤ 0 ት"}
                    }
                    10000000000000{
                        one{"¤ 00 ት"}
                        other{"¤ 00 ት"}
                    }
                    100000000000000{
                        one{"¤ 000 ት"}
                        other{"¤ 000 ት"}
                    }
                }
                decimalFormat{
                    1000{
                        one{"0 ሺ"}
                        other{"0 ሺ"}
                    }
                    10000{
                        one{"00 ሺ"}
                        other{"00 ሺ"}
                    }
                    100000{
                        one{"000 ሺ"}
                        other{"000 ሺ"}
                    }
                    1000000{
                        one{"0 ሚ"}
                        other{"0 ሚ"}
                    }
                    10000000{
                        one{"00 ሚ"}
                        other{"00 ሚ"}
                    }
                    100000000{
                        one{"000 ሚ"}
                        other{"000 ሚ"}
                    }
                    1000000000{
                        one{"0 ቢ"}
                        other{"0 ቢ"}
                    }
                    10000000000{
                        one{"00 ቢ"}
                        other{"00 ቢ"}
                    }
                    100000000000{
                        one{"000 ቢ"}
                        other{"000 ቢ"}
                    }
                    1000000000000{
                        one{"0 ት"}
                        other{"0 ት"}
                    }
                    10000000000000{
                        one{"00 ት"}
                        other{"00 ት"}
                    }
                    100000000000000{
                        one{"000 ት"}
                        other{"000 ት"}
                    }
                }
            }
        }
        minimalPairs{
            case{
                accusative{"{0} ዩኬ የሻይ ማንኪያው"}
                nominative{"የዩኬ {0} የሻይ ማንኪያ"}
            }
            ordinal{
                other{"በቀኝ በኩል ባለው በ{0}ኛው መታጠፊያ ግባ።"}
            }
            plural{
                one{"{0} ቀን"}
                other{"{0} ቀናት"}
            }
        }
        traditional{"ethi"}
    }
    calendar{
        buddhist{
            availableFormats{
                GyMMM{"MMM፣ y G"}
            }
        }
        ethiopic{
            availableFormats{
                GyMMM{"MMM፣ y G"}
                MMMMEd{"E, MMMM d"}
            }
            monthNames{
                format{
                    wide{
                        "መስከረም",
                        "ጥቅምት",
                        "ኅዳር",
                        "ታኅሣሥ",
                        "ጥር",
                        "የካቲት",
                        "መጋቢት",
                        "ሚያዝያ",
                        "ግንቦት",
                        "ሰኔ",
                        "ሐምሌ",
                        "ነሐሴ",
                        "ጳጉሜን",
                    }
                }
            }
        }
        generic{
            DateTimePatterns{
                "h:mm:ss a zzzz",
                "h:mm:ss a z",
                "h:mm:ss a",
                "h:mm a",
                "EEEE፣ d MMMM y G",
                "d MMMM y G",
                "d MMM y G",
                "dd/MM/y GGGGG",
                "{1} {0}",
                "{1} {0}",
                "{1} {0}",
                "{1} {0}",
                "{1} {0}",
            }
            DateTimeSkeletons{
                "ahmmsszzzz",
                "ahmmssz",
                "ahmmss",
                "ahmm",
                "GyMMMMEEEEd",
                "GyMMMMd",
                "GyMMMd",
                "GGGGGyMMdd",
            }
            availableFormats{
                Ed{"E d"}
                Gy{"y G"}
                GyMMMEd{"E MMM d፣ y G"}
                GyMMMd{"MMM d፣ y G"}
                GyMd{"M/d/y GGGGG"}
                H{"H"}
                MEd{"E፣ M/d"}
                MMMEd{"E፣ MMM d"}
                MMMMEd{"E፣ MMMM d"}
                Md{"M/d"}
                y{"y"}
                yM{"M/y"}
                yMEd{"E፣ d/M/y"}
                yMMM{"MMM y"}
                yMMMEd{"E፣ MMM d y"}
                yMMMM{"MMMM y"}
                yMMMd{"d MMM y"}
                yMd{"d/M/y"}
                yQQQ{"QQQ y"}
                yQQQQ{"QQQQ y"}
                yyyyMMMM{"MMMM y G"}
            }
            intervalFormats{
                M{
                    M{"M–M"}
                }
                MEd{
                    M{"E፣ d/M – E፣ d/M"}
                    d{"E d/M – E d/M"}
                }
                MMM{
                    M{"MMM–MMM"}
                }
                MMMEd{
                    M{"E፣ MMM d – E፣ MMM d"}
                    d{"E d – E d፣ MMM"}
                }
                Md{
                    M{"d/M – d/M"}
                    d{"d–d/M"}
                }
                fallback{"{0} – {1}"}
                h{
                    h{"h – h a"}
                }
                hm{
                    h{"h:mm – h:mm a"}
                    m{"h:mm – h:mm a"}
                }
                hmv{
                    h{"h:mm – h:mm a v"}
                    m{"h:mm – h:mm a v"}
                }
                hv{
                    h{"h – h a v"}
                }
                y{
                    y{"y–y"}
                }
                yM{
                    M{"M/y – M/y"}
                    y{"M/y – M/y"}
                }
                yMEd{
                    M{"E d/M/ – E d/M፣ y"}
                    d{"E፣ d/M/y – E፣ d/M/y"}
                    y{"E፣ d/M/y – E፣ d/M/y"}
                }
                yMMM{
                    M{"MMM–MMM፣ y"}
                    y{"MMM y – MMM y"}
                }
                yMMMEd{
                    M{"E MMM d – E MMM d፣ y"}
                    d{"E MMM d – E MMM d፣ y"}
                    y{"E፣ MMM d፣ y – E፣ MMM d፣ y"}
                }
                yMMMM{
                    M{"MMMM–MMMM y"}
                    y{"MMMM y – MMMM y"}
                }
                yMMMd{
                    M{"MMM d – MMM d፣ y"}
                    d{"MMM d–d፣ y"}
                    y{"MMM d፣ y – MMM d፣ y"}
                }
                yMd{
                    M{"d/M/y – d/M/y"}
                    d{"d/M/y – d/M/y"}
                    y{"d/M/y – d/M/y"}
                }
            }
        }
        gregorian{
            AmPmMarkersAbbr{
                "ጥዋት",
                "ከሰዓት",
            }
            AmPmMarkersNarrow{
                "ጠ",
                "ከ",
            }
            DateTimePatterns{
                "h:mm:ss a zzzz",
                "h:mm:ss a z",
                "h:mm:ss a",
                "h:mm a",
                "y MMMM d, EEEE",
                "d MMMM y",
                "d MMM y",
                "dd/MM/y",
                "{1} {0}",
                "{1} {0}",
                "{1} {0}",
                "{1} {0}",
                "{1} {0}",
            }
            DateTimeSkeletons{
                "ahmmsszzzz",
                "ahmmssz",
                "ahmmss",
                "ahmm",
<<<<<<< HEAD
                "GyMMMMEEEEd",
                "GyMMMMd",
                "GyMMMd",
                "GGGGGyMMdd",
=======
                "yMMMMEEEEd",
                "yMMMMd",
                "yMMMd",
                "yMMdd",
>>>>>>> 626889fb
            }
            availableFormats{
                Ed{"E d"}
                Gy{"y G"}
                GyMMM{"MMM y G"}
                GyMd{"M/d/y GGGGG"}
                H{"H"}
                MEd{"E፣ M/d"}
                MMMEd{"E፣ MMM d"}
                MMMMEd{"E፣ MMMM d"}
                MMMMW{
                    one{"ሳምንት W የ MMMM"}
                    other{"ሳምንት W የ MMMM"}
                }
                Md{"M/d"}
                yM{"M/y"}
                yMEd{"E፣ d/M/y"}
                yMMM{"MMM y"}
                yMMMEd{"E፣ MMM d y"}
                yMMMM{"MMMM y"}
                yMMMd{"d MMM y"}
                yMd{"d/M/y"}
                yQQQ{"QQQ y"}
                yQQQQ{"QQQQ y"}
            }
            dayNames{
                format{
                    abbreviated{
                        "እሑድ",
                        "ሰኞ",
                        "ማክሰ",
                        "ረቡዕ",
                        "ሐሙስ",
                        "ዓርብ",
                        "ቅዳሜ",
                    }
                    short{
                        "እ",
                        "ሰ",
                        "ማ",
                        "ረ",
                        "ሐ",
                        "ዓ",
                        "ቅ",
                    }
                    wide{
                        "እሑድ",
                        "ሰኞ",
                        "ማክሰኞ",
                        "ረቡዕ",
                        "ሐሙስ",
                        "ዓርብ",
                        "ቅዳሜ",
                    }
                }
                stand-alone{
                    narrow{
                        "እ",
                        "ሰ",
                        "ማ",
                        "ረ",
                        "ሐ",
                        "ዓ",
                        "ቅ",
                    }
                }
            }
            dayPeriod{
                format{
                    abbreviated{
                        afternoon1{"ከሰዓት"}
                        evening1{"በምሽት"}
                        midnight{"እኩለ ሌሊት"}
                        morning1{"ጥዋት"}
                        night1{"በሌሊት"}
                        noon{"ቀትር"}
                    }
                    narrow{
                        afternoon1{"ከሰዓት"}
                        evening1{"በምሽት"}
                        midnight{"እኩለ ሌሊት"}
                        morning1{"ጥዋት"}
                        night1{"በሌሊት"}
                        noon{"ቀ"}
                    }
                }
                stand-alone{
                    abbreviated{
                        afternoon1{"ከሰዓት በኋላ"}
                        evening1{"ምሽት"}
                        morning1{"ጥዋት"}
                        night1{"ሌሊት"}
                    }
                    narrow{
                        afternoon1{"ከሰዓት በኋላ"}
                        am{"ጠ"}
                        evening1{"ማታ"}
                        morning1{"ጥዋት"}
                        night1{"ሌሊት"}
                        pm{"ከ"}
                    }
                }
            }
            eras{
                abbreviated{
                    "ዓ/ዓ",
                    "ዓ/ም",
                }
                abbreviated%variant{
                    "ዓ/ዓ",
                    "መዓ",
                }
                wide{
                    "ዓመተ ዓለም",
                    "ዓመተ ምሕረት",
                }
                wide%variant{
                    "ዓ/ዓ",
                    "ዓ/ም",
                }
            }
            intervalFormats{
                GyM{
                    G{"GGGGG M/y – GGGGG M/y"}
                    M{"GGGGG M/y – M/y"}
                    y{"GGGGG M/y – M/y"}
                }
                GyMMM{
                    G{"G MMM y – G MMM y"}
                    M{"G MMM–MMM፣ y"}
                    y{"G MMM y – MMM y"}
                }
                GyMMMEd{
                    G{"G E፣ MMM d፣ y – G E፣ MMM d፣ y"}
                    M{"G E MMM d፣ y – E MMM d"}
                    d{"G E MMM d – E MMM d፣ y"}
                    y{"G E፣ MMM d፣ y – E፣ MMM d፣ y"}
                }
                GyMMMd{
                    G{"G MMM d፣ y – G MMM d፣ y"}
                    M{"G MMM d – MMM d፣ y"}
                    d{"G MMM d–d፣ y"}
                    y{"G MMM d፣ y – MMM d፣ y"}
                }
                GyMd{
                    G{"GGGGG d/M/y – GGGGG d/M/y"}
                    M{"GGGGG d/M/y – d/M/y"}
                    d{"GGGGG d/M/y – d/M/y"}
                    y{"GGGGG d/M/y – d/M/y"}
                }
                M{
                    M{"M–M"}
                }
                MEd{
                    M{"E፣ d/M – E፣ d/M"}
                    d{"E d/M – E d/M"}
                }
                MMM{
                    M{"MMM–MMM"}
                }
                MMMEd{
                    d{"E d – E d፣ MMM"}
                }
                Md{
                    M{"d/M – d/M"}
                    d{"d–d/M"}
                }
                fallback{"{0} – {1}"}
                h{
                    h{"h – h a"}
                }
                hm{
                    h{"h:mm – h:mm a"}
                    m{"h:mm – h:mm a"}
                }
                hmv{
                    h{"h:mm – h:mm a v"}
                    m{"h:mm – h:mm a v"}
                }
                hv{
                    h{"h – h a v"}
                }
                yM{
                    M{"M/y – M/y"}
                    y{"M/y – M/y"}
                }
                yMEd{
                    M{"E d/M/ – E d/M፣ y"}
                    y{"E፣ d/M/y – E፣ d/M/y"}
                }
                yMMM{
                    M{"MMM–MMM፣ y"}
                    y{"MMM y – MMM y"}
                }
                yMMMEd{
                    M{"E MMM d – E MMM d፣ y"}
                    d{"E MMM d – E MMM d፣ y"}
                    y{"E፣ MMM d፣ y – E፣ MMM d፣ y"}
                }
                yMMMM{
                    M{"MMMM–MMMM y"}
                    y{"MMMM y – MMMM y"}
                }
                yMMMd{
                    M{"MMM d – MMM d፣ y"}
                    d{"MMM d–d፣ y"}
                    y{"MMM d፣ y – MMM d፣ y"}
                }
                yMd{
                    M{"d/M/y – d/M/y"}
                    d{"d/M/y – d/M/y"}
                    y{"d/M/y – d/M/y"}
                }
            }
            monthNames{
                format{
                    abbreviated{
                        "ጃን",
                        "ፌብ",
                        "ማርች",
                        "ኤፕሪ",
                        "ሜይ",
                        "ጁን",
                        "ጁላይ",
                        "ኦገስ",
                        "ሴፕቴ",
                        "ኦክቶ",
                        "ኖቬም",
                        "ዲሴም",
                    }
                    wide{
<<<<<<< HEAD
                        "መስከረም",
                        "ጥቅምት",
                        "ኅዳር",
                        "ታኅሣሥ",
                        "ጥር",
                        "የካቲት",
                        "መጋቢት",
                        "ሚያዝያ",
                        "ግንቦት",
                        "ሰኔ",
                        "ሐምሌ",
                        "ነሐሴ",
                        "ጳጉሜን",
                    }
                }
                stand-alone{
                    abbreviated{
                        "መስከረም",
                        "ጥቅምት",
                        "ኅዳር",
                        "ታኅሣሥ",
                        "ጥር",
                        "የካቲት",
                        "መጋቢት",
                        "ሚያዝያ",
                        "ግንቦት",
                        "ሰኔ",
                        "ሐምሌ",
                        "ነሐሴ",
                        "ጳጉሜን",
                    }
                    narrow{
                        "1",
                        "2",
                        "3",
                        "4",
                        "5",
                        "6",
                        "7",
                        "8",
                        "9",
                        "10",
                        "11",
                        "12",
                        "13",
                    }
                    wide{
                        "መስከረም",
                        "ጥቅምት",
                        "ኅዳር",
                        "ታኅሣሥ",
                        "ጥር",
                        "የካቲት",
                        "መጋቢት",
                        "ሚያዝያ",
                        "ግንቦት",
                        "ሰኔ",
                        "ሐምሌ",
                        "ነሐሴ",
                        "ጳጉሜን",
                    }
                }
            }
        }
        ethiopic-amete-alem{
            eras{
                abbreviated{
                    "ERA0",
                }
                narrow{
                    "ERA0",
                }
                wide{
                    "ERA0",
                }
            }
        }
        generic{
            DateTimePatterns{
                "h:mm:ss a zzzz",
                "h:mm:ss a z",
                "h:mm:ss a",
                "h:mm a",
                "EEEE፣ d MMMM y G",
                "d MMMM y G",
                "d MMM y G",
                "dd/MM/y GGGGG",
                "{1} {0}",
                "{1} {0}",
                "{1} {0}",
                "{1} {0}",
                "{1} {0}",
            }
            DateTimeSkeletons{
                "ahmmsszzzz",
                "ahmmssz",
                "ahmmss",
                "ahmm",
                "GyMMMMEEEEd",
                "GyMMMMd",
                "GyMMMd",
                "GGGGGyMMdd",
            }
            availableFormats{
                Bh{"h B"}
                Bhm{"h:mm B"}
                Bhms{"h:mm:ss B"}
                E{"ccc"}
                EBhm{"E h:mm B"}
                EBhms{"E h:mm:ss B"}
                EHm{"E HH:mm"}
                EHms{"E HH:mm:ss"}
                Ed{"E d"}
                Ehm{"E h:mm a"}
                Ehms{"E h:mm:ss a"}
                Gy{"y G"}
                GyMMM{"G y MMM"}
                GyMMMEd{"E MMM d፣ y G"}
                GyMMMd{"MMM d፣ y G"}
                GyMd{"M/d/y GGGGG"}
                H{"H"}
                Hm{"HH:mm"}
                Hms{"HH:mm:ss"}
                M{"L"}
                MEd{"E፣ M/d"}
                MMM{"LLL"}
                MMMEd{"E፣ MMM d"}
                MMMMEd{"E፣ MMMM d"}
                MMMMd{"MMMM d"}
                MMMd{"MMM d"}
                Md{"M/d"}
                d{"d"}
                h{"h a"}
                hm{"h:mm a"}
                hms{"h:mm:ss a"}
                ms{"mm:ss"}
                y{"y"}
                yM{"M/y"}
                yMEd{"E፣ d/M/y"}
                yMMM{"MMM y"}
                yMMMEd{"E፣ MMM d y"}
                yMMMM{"MMMM y"}
                yMMMd{"d MMM y"}
                yMd{"d/M/y"}
                yQQQ{"QQQ y"}
                yQQQQ{"QQQQ y"}
                yyyy{"G y"}
                yyyyM{"GGGGG y-MM"}
                yyyyMEd{"GGGGG y-MM-dd, E"}
                yyyyMMM{"G y MMM"}
                yyyyMMMEd{"G y MMM d, E"}
                yyyyMMMM{"MMMM y G"}
                yyyyMMMd{"G y MMM d"}
                yyyyMd{"GGGGG y-MM-dd"}
                yyyyQQQ{"G y QQQ"}
                yyyyQQQQ{"G y QQQQ"}
            }
            intervalFormats{
                H{
                    H{"HH–HH"}
                }
                Hm{
                    H{"HH:mm–HH:mm"}
                    m{"HH:mm–HH:mm"}
                }
                Hmv{
                    H{"HH:mm–HH:mm v"}
                    m{"HH:mm–HH:mm v"}
                }
                Hv{
                    H{"HH–HH v"}
                }
                M{
                    M{"M–M"}
                }
                MEd{
                    M{"E፣ d/M – E፣ d/M"}
                    d{"E d/M – E d/M"}
                }
                MMM{
                    M{"MMM–MMM"}
                }
                MMMEd{
                    M{"E፣ MMM d – E፣ MMM d"}
                    d{"E d – E d፣ MMM"}
                }
                MMMd{
                    M{"MMM d – MMM d"}
                    d{"MMM d–d"}
                }
                Md{
                    M{"d/M – d/M"}
                    d{"d–d/M"}
                }
                d{
                    d{"d–d"}
                }
                fallback{"{0} – {1}"}
                h{
                    a{"h a – h a"}
                    h{"h – h a"}
                }
                hm{
                    a{"h:mm a – h:mm a"}
                    h{"h:mm – h:mm a"}
                    m{"h:mm – h:mm a"}
                }
                hmv{
                    a{"h:mm a – h:mm a v"}
                    h{"h:mm – h:mm a v"}
                    m{"h:mm – h:mm a v"}
                }
                hv{
                    a{"h a – h a v"}
                    h{"h – h a v"}
                }
                y{
                    y{"y–y"}
                }
                yM{
                    M{"M/y – M/y"}
                    y{"M/y – M/y"}
                }
                yMEd{
                    M{"E d/M/ – E d/M፣ y"}
                    d{"E፣ d/M/y – E፣ d/M/y"}
                    y{"E፣ d/M/y – E፣ d/M/y"}
                }
                yMMM{
                    M{"MMM–MMM፣ y"}
                    y{"MMM y – MMM y"}
                }
                yMMMEd{
                    M{"E MMM d – E MMM d፣ y"}
                    d{"E MMM d – E MMM d፣ y"}
                    y{"E፣ MMM d፣ y – E፣ MMM d፣ y"}
                }
                yMMMM{
                    M{"MMMM–MMMM y"}
                    y{"MMMM y – MMMM y"}
                }
                yMMMd{
                    M{"MMM d – MMM d፣ y"}
                    d{"MMM d–d፣ y"}
                    y{"MMM d፣ y – MMM d፣ y"}
                }
                yMd{
                    M{"d/M/y – d/M/y"}
                    d{"d/M/y – d/M/y"}
                    y{"d/M/y – d/M/y"}
                }
            }
        }
        gregorian{
            AmPmMarkers{
                "ጥዋት",
                "ከሰዓት",
            }
            AmPmMarkersAbbr{
                "ጥዋት",
                "ከሰዓት",
            }
            AmPmMarkersNarrow{
                "ጠ",
                "ከ",
            }
            DateTimePatterns{
                "h:mm:ss a zzzz",
                "h:mm:ss a z",
                "h:mm:ss a",
                "h:mm a",
                "y MMMM d, EEEE",
                "d MMMM y",
                "d MMM y",
                "dd/MM/y",
                "{1} {0}",
                "{1} {0}",
                "{1} {0}",
                "{1} {0}",
                "{1} {0}",
            }
            DateTimeSkeletons{
                "ahmmsszzzz",
                "ahmmssz",
                "ahmmss",
                "ahmm",
                "yMMMMEEEEd",
                "yMMMMd",
                "yMMMd",
                "yMMdd",
            }
            appendItems{
                Timezone{"{0} {1}"}
            }
            availableFormats{
                Bh{"h B"}
                Bhm{"h:mm B"}
                Bhms{"h:mm:ss B"}
                E{"ccc"}
                EBhm{"E h:mm B"}
                EBhms{"E h:mm:ss B"}
                EHm{"E HH:mm"}
                EHms{"E HH:mm:ss"}
                Ed{"E d"}
                Ehm{"E h:mm a"}
                Ehms{"E h:mm:ss a"}
                Gy{"y G"}
                GyMMM{"MMM y G"}
                GyMMMEd{"G y MMM d, E"}
                GyMMMd{"G y MMM d"}
                GyMd{"M/d/y GGGGG"}
                H{"H"}
                Hm{"HH:mm"}
                Hms{"HH:mm:ss"}
                Hmsv{"HH:mm:ss v"}
                Hmv{"HH:mm v"}
                M{"L"}
                MEd{"E፣ M/d"}
                MMM{"LLL"}
                MMMEd{"E፣ MMM d"}
                MMMMEd{"E፣ MMMM d"}
                MMMMW{
                    one{"ሳምንት W የ MMMM"}
                    other{"ሳምንት W የ MMMM"}
                }
                MMMMd{"MMMM d"}
                MMMd{"MMM d"}
                Md{"M/d"}
                d{"d"}
                h{"h a"}
                hm{"h:mm a"}
                hms{"h:mm:ss a"}
                hmsv{"h:mm:ss a v"}
                hmv{"h:mm a v"}
                ms{"mm:ss"}
                y{"y"}
                yM{"M/y"}
                yMEd{"E፣ d/M/y"}
                yMMM{"MMM y"}
                yMMMEd{"E፣ MMM d y"}
                yMMMM{"MMMM y"}
                yMMMd{"d MMM y"}
                yMd{"d/M/y"}
                yQQQ{"QQQ y"}
                yQQQQ{"QQQQ y"}
                yw{
                    one{"'week' w 'of' Y"}
                    other{"'week' w 'of' Y"}
                }
            }
            dayNames{
                format{
                    abbreviated{
                        "እሑድ",
                        "ሰኞ",
                        "ማክሰ",
                        "ረቡዕ",
                        "ሐሙስ",
                        "ዓርብ",
                        "ቅዳሜ",
                    }
                    narrow{
                        "እ",
                        "ሰ",
                        "ማ",
                        "ረ",
                        "ሐ",
                        "ዓ",
                        "ቅ",
                    }
                    short{
                        "እ",
                        "ሰ",
                        "ማ",
                        "ረ",
                        "ሐ",
                        "ዓ",
                        "ቅ",
                    }
                    wide{
                        "እሑድ",
                        "ሰኞ",
                        "ማክሰኞ",
                        "ረቡዕ",
                        "ሐሙስ",
                        "ዓርብ",
                        "ቅዳሜ",
                    }
                }
                stand-alone{
                    abbreviated{
                        "እሑድ",
                        "ሰኞ",
                        "ማክሰ",
                        "ረቡዕ",
                        "ሐሙስ",
                        "ዓርብ",
                        "ቅዳሜ",
                    }
                    narrow{
                        "እ",
                        "ሰ",
                        "ማ",
                        "ረ",
                        "ሐ",
                        "ዓ",
                        "ቅ",
                    }
                    short{
                        "እ",
                        "ሰ",
                        "ማ",
                        "ረ",
                        "ሐ",
                        "ዓ",
                        "ቅ",
                    }
                    wide{
                        "እሑድ",
                        "ሰኞ",
                        "ማክሰኞ",
                        "ረቡዕ",
                        "ሐሙስ",
                        "ዓርብ",
                        "ቅዳሜ",
                    }
                }
            }
            dayPeriod{
                format{
                    abbreviated{
                        afternoon1{"ከሰዓት 7"}
                        evening1{"ማታ1"}
                        midnight{"እኩለ ሌሊት"}
                        morning1{"ጥዋት1"}
                        night1{"ሌሊት1"}
                        noon{"ቀትር"}
                    }
                    narrow{
                        afternoon1{"ከሰዓት1"}
                        evening1{"ማታ1"}
                        midnight{"እኩለ ሌሊት"}
                        morning1{"ጥዋት1"}
                        night1{"ሌሊት1"}
                        noon{"ቀ"}
                    }
                    wide{
                        afternoon1{"ከሰዓት 7 ሰዓት"}
                        evening1{"ማታ1"}
                        midnight{"እኩለ ሌሊት"}
                        morning1{"ጥዋት1"}
                        night1{"ሌሊት1"}
                        noon{"ቀትር"}
                    }
                }
                stand-alone{
                    abbreviated{
                        afternoon1{"ከሰዓት በኋላ"}
                        am{"ጥዋት"}
                        evening1{"ማታ"}
                        midnight{"እኩለ ሌሊት"}
                        morning1{"ጥዋት1"}
                        night1{"ሌሊት"}
                        noon{"ቀትር"}
                        pm{"ከሰዓት"}
                    }
                    narrow{
                        afternoon1{"ከሰዓት በኋላ"}
                        am{"ጠ"}
                        evening1{"ማታ"}
                        midnight{"እኩለ ሌሊት"}
                        morning1{"ጥዋት"}
                        night1{"ሌሊት"}
                        noon{"ቀትር"}
                        pm{"ከ"}
                    }
                    wide{
                        afternoon1{"ከሰዓት በኋላ"}
                        am{"ጥዋት"}
                        evening1{"ማታ"}
                        midnight{"እኩለ ሌሊት"}
                        morning1{"ጥዋት1"}
                        night1{"ሌሊት"}
                        noon{"ቀትር"}
                        pm{"ከሰዓት"}
                    }
                }
            }
            eras{
                abbreviated{
                    "ዓ/ዓ",
                    "ዓ/ም",
                }
                abbreviated%variant{
                    "ዓ/ዓ",
                    "መዓ",
                }
                narrow{
                    "ዓ/ዓ",
                    "ዓ/ም",
                }
                narrow%variant{
                    "ዓ/ዓ",
                    "መዓ",
                }
                wide{
                    "ዓመተ ዓለም",
                    "ዓመተ ምሕረት",
                }
                wide%variant{
                    "ዓ/ዓ",
                    "ዓ/ም",
                }
            }
            intervalFormats{
                Gy{
                    G{"G y – G y"}
                    y{"G y–y"}
                }
                GyM{
                    G{"GGGGG M/y – GGGGG M/y"}
                    M{"GGGGG M/y – M/y"}
                    y{"GGGGG M/y – M/y"}
                }
                GyMEd{
                    G{"GGGGG y-MM-dd, E – GGGGG y-MM-dd, E"}
                    M{"GGGGG y-MM-dd, E – y-MM-dd, E"}
                    d{"GGGGG y-MM-dd, E – y-MM-dd, E"}
                    y{"GGGGG y-MM-dd, E – y-MM-dd, E"}
                }
                GyMMM{
                    G{"G MMM y – G MMM y"}
                    M{"G MMM–MMM፣ y"}
                    y{"G MMM y – MMM y"}
                }
                GyMMMEd{
                    G{"G E፣ MMM d፣ y – G E፣ MMM d፣ y"}
                    M{"G E MMM d፣ y – E MMM d"}
                    d{"G E MMM d – E MMM d፣ y"}
                    y{"G E፣ MMM d፣ y – E፣ MMM d፣ y"}
                }
                GyMMMd{
                    G{"G MMM d፣ y – G MMM d፣ y"}
                    M{"G MMM d – MMM d፣ y"}
                    d{"G MMM d–d፣ y"}
                    y{"G MMM d፣ y – MMM d፣ y"}
                }
                GyMd{
                    G{"GGGGG d/M/y – GGGGG d/M/y"}
                    M{"GGGGG d/M/y – d/M/y"}
                    d{"GGGGG d/M/y – d/M/y"}
                    y{"GGGGG d/M/y – d/M/y"}
                }
                H{
                    H{"HH–HH"}
                }
                Hm{
                    H{"HH:mm–HH:mm"}
                    m{"HH:mm–HH:mm"}
                }
                Hmv{
                    H{"HH:mm–HH:mm v"}
                    m{"HH:mm–HH:mm v"}
                }
                Hv{
                    H{"HH–HH v"}
                }
                M{
                    M{"M–M"}
                }
                MEd{
                    M{"E፣ d/M – E፣ d/M"}
                    d{"E d/M – E d/M"}
                }
                MMM{
                    M{"MMM–MMM"}
                }
                MMMEd{
                    M{"MMM d, E – MMM d, E"}
                    d{"E d – E d፣ MMM"}
                }
                MMMd{
                    M{"MMM d – MMM d"}
                    d{"MMM d–d"}
                }
                Md{
                    M{"d/M – d/M"}
                    d{"d–d/M"}
                }
                d{
                    d{"d–d"}
                }
                fallback{"{0} – {1}"}
                h{
                    a{"h a – h a"}
                    h{"h – h a"}
                }
                hm{
                    a{"h:mm a – h:mm a"}
                    h{"h:mm – h:mm a"}
                    m{"h:mm – h:mm a"}
                }
                hmv{
                    a{"h:mm a – h:mm a v"}
                    h{"h:mm – h:mm a v"}
                    m{"h:mm – h:mm a v"}
                }
                hv{
                    a{"h a – h a v"}
                    h{"h – h a v"}
                }
                y{
                    y{"y–y"}
                }
                yM{
                    M{"M/y – M/y"}
                    y{"M/y – M/y"}
                }
                yMEd{
                    M{"E d/M/ – E d/M፣ y"}
                    d{"y-MM-dd, E – y-MM-dd, E"}
                    y{"E፣ d/M/y – E፣ d/M/y"}
                }
                yMMM{
                    M{"MMM–MMM፣ y"}
                    y{"MMM y – MMM y"}
                }
                yMMMEd{
                    M{"E MMM d – E MMM d፣ y"}
                    d{"E MMM d – E MMM d፣ y"}
                    y{"E፣ MMM d፣ y – E፣ MMM d፣ y"}
                }
                yMMMM{
                    M{"MMMM–MMMM y"}
                    y{"MMMM y – MMMM y"}
                }
                yMMMd{
                    M{"MMM d – MMM d፣ y"}
                    d{"MMM d–d፣ y"}
                    y{"MMM d፣ y – MMM d፣ y"}
                }
                yMd{
                    M{"d/M/y – d/M/y"}
                    d{"d/M/y – d/M/y"}
                    y{"d/M/y – d/M/y"}
                }
            }
            monthNames{
                format{
                    abbreviated{
                        "ጃንዩ",
                        "ፌብሩ",
                        "ማርች",
                        "ኤፕሪ",
                        "ሜይ",
                        "ጁን",
                        "ጁላይ",
                        "ኦገስ",
                        "ሴፕቴ",
                        "ኦክቶ",
                        "ኖቬም",
                        "ዲሴም",
                    }
                    narrow{
                        "ጃ",
                        "ፌ",
                        "ማ",
                        "ኤ",
                        "ሜ",
                        "ጁ",
                        "ጁ",
                        "ኦ",
                        "ሴ",
                        "ኦ",
                        "ኖ",
                        "ዲ",
                    }
                    wide{
                        "ጃንዩወሪ",
                        "ፌብሩወሪ",
=======
                        "ጃንዋሪ",
                        "ፌብሩዋሪ",
>>>>>>> 626889fb
                        "ማርች",
                        "ኤፕሪል",
                        "ሜይ",
                        "ጁን",
                        "ጁላይ",
                        "ኦገስት",
                        "ሴፕቴምበር",
                        "ኦክቶበር",
                        "ኖቬምበር",
                        "ዲሴምበር",
                    }
                }
                stand-alone{
                    narrow{
                        "ጃ",
                        "ፌ",
                        "ማ",
                        "ኤ",
                        "ሜ",
                        "ጁ",
                        "ጁ",
                        "ኦ",
                        "ሴ",
                        "ኦ",
                        "ኖ",
                        "ዲ",
                    }
                }
            }
            quarters{
                format{
                    abbreviated{
                        "ሩብ1",
                        "ሩብ2",
                        "ሩብ3",
                        "ሩብ4",
                    }
                    wide{
                        "1ኛው ሩብ",
                        "2ኛው ሩብ",
                        "3ኛው ሩብ",
                        "4ኛው ሩብ",
                    }
                }
            }
        }
        islamic{
            monthNames{
                format{
                    wide{
                        "ሙሀረም",
                        "ሳፈር",
                        "ረቢዑል አወል",
                        "ረቢዑል አኺር",
                        "ጀማደል አወል",
                        "ጀማደል አኺር",
                        "ረጀብ",
                        "ሻእባን",
                        "ረመዳን",
                        "ሸዋል",
                        "ዙልቂዳህ",
                        "ዙልሂጃህ",
                    }
                }
            }
        }
        islamic{
            monthNames{
                format{
                    wide{
                        "ሙሀረም",
                        "ሳፈር",
                        "ረቢዑል አወል",
                        "ረቢዑል አኺር",
                        "ጀማደል አወል",
                        "ጀማደል አኺር",
                        "ረጀብ",
                        "ሻእባን",
                        "ረመዳን",
                        "ሸዋል",
                        "ዙልቂዳህ",
                        "ዙልሂጃህ",
                    }
                }
            }
        }
    }
    characterLabel{
        activities{"እንቅስቃሴዎች"}
        african_scripts{"የአፍሪካ ስክሪፕቶች"}
        american_scripts{"የአሜሪካ ስክሪፕቶች"}
        animal{"እንስሳ"}
        animals_nature{"እንስሳት እና ተፈጥሮ"}
        arrows{"ቀስቶች"}
        body{"ሰውነት"}
        box_drawing{"ስዕላዊ ሳጥን"}
        braille{"ብሬይል"}
        building{"ህንጻ"}
        bullets_stars{"ጥይቶች ወይም ኮከቦች"}
        consonantal_jamo{"የጃሞ ሆሄያት"}
        currency_symbols{"የምንዛሪ ምልክቶች"}
        dash_connector{"ጭረት ወይም አያያዥ"}
        digits{"ዲጂት"}
        dingbats{"ነቁጥ"}
        divination_symbols{"የመለኮት ምልክቶች"}
        downwards_arrows{"ወደታች ቀስቶች"}
        downwards_upwards_arrows{"ወደታች ወደላይ ቀስቶች"}
        east_asian_scripts{"ምስራቅ ኤስያ ስክሪፕቶች"}
        emoji{"ስሜት ገላጭ ምስሎች"}
        european_scripts{"የኤውሮጳ ስክሪፕቶች"}
        female{"ሴት"}
        flag{"ባንዲራ"}
        flags{"ባንዲራዎች"}
        food_drink{"ምግብ እና መጠጥ"}
        format{"ቅርጸት"}
        format_whitespace{"ቅርጸት እና ባዶቦታ"}
        full_width_form_variant{"ሙሉ ስፋት የተለያየ መልክ"}
        geometric_shapes{"ጂኦሜትሪክ ቅርጽ"}
        half_width_form_variant{"ግማሽ ስፋት የተለያየ መልክ"}
        han_characters{"ሃን ቁምፊ"}
        han_radicals{"ሃን ራዲካልስ"}
        hanja{"ሃንጃ"}
        hanzi_simplified{"ሃንዚ(በቀላሉ)"}
        hanzi_traditional{"ሃንዚ(ባህላዊ)"}
        heart{"ልብ"}
        historic_scripts{"ታሪካዊ ስክሪፕቶች"}
        ideographic_desc_characters{"ሃሳባዊ ቁምፊዎች"}
        japanese_kana{"የጃፓን ፊደል"}
        kanbun{"ካንቡን"}
        kanji{"ካንጂ"}
        keycap{"የአብይ ሆሄ ቁልፍ ማብሪያ"}
        leftwards_arrows{"ወደግራ ቀስቶች"}
        leftwards_rightwards_arrows{"ወደግራ ወደቀኝ ቀስቶች"}
        letterlike_symbols{"ፊደል መሰል ምልክቶች"}
        limited_use{"የተወሰነ ኣጠቃቀም"}
        male{"ወንድ"}
        math_symbols{"የሂሳብ ምልክቶች"}
        middle_eastern_scripts{"የመካከለኛው ምስራቅ ስክሪፕቶች"}
        miscellaneous{"የተለያዩ"}
        modern_scripts{"ዘመናዊ ስክሪፕቶች"}
        modifier{"ማሻሻያ"}
        musical_symbols{"የሙዚቃ ምልክቶች"}
        nature{"ተፈጥሮ"}
        nonspacing{"የተጣበቁ ቃላት"}
        numbers{"ቁጥሮች"}
        objects{"ነገሮች"}
        other{"ሌሎች"}
        paired{"የተጣመረ"}
        person{"ሰው"}
        phonetic_alphabet{"የድምፅ ፊደል"}
        pictographs{"ስዕላዊ"}
        place{"ቦታ"}
        plant{"አትክልት"}
        punctuation{"ስርዓተ ነጥብ"}
        rightwards_arrows{"ወደቀኝ ቀስቶች"}
        sign_standard_symbols{"አርማ ወይም ምልክት"}
        small_form_variant{"ትንሽ የተለያየ መልክ"}
        smiley{"ሳቅ"}
        smileys_people{"ሳቂታ ወይም ሰው"}
        south_asian_scripts{"ደቡብ እስያ ስክሪፕት"}
        southeast_asian_scripts{"ደቡብ ምስራቅ እስያ ስክሪፕት"}
        spacing{"ባዶ ቦታ"}
        sport{"ስፖርት"}
        symbols{"ምልክቶች"}
        technical_symbols{"ቴክኒካል ምልክቶች"}
        tone_marks{"የኖታ ምልክት"}
        travel{"ጉዞ"}
        travel_places{"ጉዞ እና ቦታ"}
        upwards_arrows{"ወደላይ ቀስቶች"}
        variant_forms{"የተለያየ መልክ ቅጾች"}
        vocalic_jamo{"ቮልካኒክ ጃሞ"}
        weather{"የአየር ሁኔታ"}
        western_asian_scripts{"ምእራባዊ ኤስያ ስክሪፕት"}
        whitespace{"ባዶ ቦታ"}
    }
    delimiters{
        alternateQuotationEnd{"›"}
        alternateQuotationStart{"‹"}
        quotationEnd{"»"}
        quotationStart{"«"}
    }
    fields{
        day{
            dn{"ቀን"}
            relative{
                "-1"{"ትናንት"}
                "-2"{"ከትናንት ወዲያ"}
                "0"{"ዛሬ"}
                "1"{"ነገ"}
                "2"{"ከነገ ወዲያ"}
            }
            relativeTime{
                future{
                    one{"በ{0} ቀን ውስጥ"}
                    other{"በ{0} ቀናት ውስጥ"}
                }
                past{
                    one{"ከ{0} ቀን በፊት"}
                    other{"ከ{0} ቀናት በፊት"}
                }
            }
        }
        day-short{
            relative{
                "-1"{"ትላንትና"}
                "0"{"ዛሬ"}
                "1"{"ነገ"}
            }
            relativeTime{
                future{
                    one{"በ{0} ቀን ውስጥ"}
                    other{"በ{0} ቀኖች ውስጥ"}
                }
                past{
                    one{"ከ {0} ቀን በፊት"}
                    other{"ከ{0} ቀኖች በፊት"}
                }
            }
        }
        dayOfYear{
            dn{"የዓመቱ ቀን"}
        }
        dayperiod{
            dn{"ጥዋት/ከሰዓት"}
        }
        era{
            dn{"ዘመን"}
        }
        fri{
            relative{
                "-1"{"ያለፈው ዓርብ"}
                "0"{"የአሁኑ ዓርብ"}
                "1"{"የሚቀጥለው ዓርብ"}
            }
            relativeTime{
                future{
                    one{"በ{0} ዓርብ ውስጥ"}
                    other{"በ{0} ዓርብዎች ውስጥ"}
                }
                past{
                    one{"ከ{0} ዓርብ በፊት"}
                    other{"ከ{0} ዓርብዎች በፊት"}
                }
            }
        }
        fri-short{
            relativeTime{
                future{
                    one{"በ{0} ዓርብዎች ውስጥ"}
                    other{"በ{0} ዓርብዎች ውስጥ"}
                }
                past{
                    one{"ከ{0} ዓርብዎች በፊት"}
                    other{"ከ{0} ዓርብዎች በፊት"}
                }
            }
        }
        hour{
            dn{"ሰዓት"}
            relative{
                "0"{"ይህ ሰዓት"}
            }
            relativeTime{
                future{
                    one{"በ{0} ሰዓት ውስጥ"}
                    other{"በ{0} ሰዓቶች ውስጥ"}
                }
                past{
                    one{"ከ{0} ሰዓት በፊት"}
                    other{"ከ{0} ሰዓቶች በፊት"}
                }
            }
        }
        minute{
            dn{"ደቂቃ"}
            relative{
                "0"{"ይህ ደቂቃ"}
            }
            relativeTime{
                future{
                    one{"በ{0} ደቂቃ ውስጥ"}
                    other{"በ{0} ደቂቃዎች ውስጥ"}
                }
                past{
                    one{"ከ{0} ደቂቃ በፊት"}
                    other{"ከ{0} ደቂቃዎች በፊት"}
                }
            }
        }
        mon{
            relative{
                "-1"{"ያለፈው ሰኞ"}
                "0"{"የአሁኑ ሰኞ"}
                "1"{"የሚቀጥለው ሰኞ"}
            }
            relativeTime{
                future{
                    one{"በ{0} ሰኞ ውስጥ"}
                    other{"በ{0} ሰኞዎች ውስጥ"}
                }
                past{
                    one{"ከ{0} ሰኞ በፊት"}
                    other{"ከ{0} ሰኞዎች በፊት"}
                }
            }
        }
        mon-short{
            relativeTime{
                future{
                    one{"በ{0} ሰኞዎች ውስጥ"}
                    other{"በ{0} ሰኞዎች ውስጥ"}
                }
                past{
                    one{"ከ{0} ሰኞዎች በፊት"}
                    other{"ከ{0} ሰኞዎች በፊት"}
                }
            }
        }
        month{
            dn{"ወር"}
            relative{
                "-1"{"ያለፈው ወር"}
                "0"{"በዚህ ወር"}
                "1"{"የሚቀጥለው ወር"}
            }
            relativeTime{
                future{
                    one{"በ{0} ወር ውስጥ"}
                    other{"በ{0} ወራት ውስጥ"}
                }
                past{
                    one{"ከ{0} ወር በፊት"}
                    other{"ከ{0} ወራት በፊት"}
                }
            }
        }
        month-short{
            relativeTime{
                future{
                    one{"በ{0} ወራት ውስጥ"}
                    other{"በ{0} ወራት ውስጥ"}
                }
                past{
                    one{"ከ{0} ወራት በፊት"}
                    other{"ከ{0} ወራት በፊት"}
                }
            }
        }
        quarter{
            dn{"ሩብ"}
            relative{
                "-1"{"የመጨረሻው ሩብ"}
                "0"{"ይህ ሩብ"}
                "1"{"የሚቀጥለው ሩብ"}
            }
            relativeTime{
                future{
                    one{"+{0} ሩብ"}
                    other{"+{0} ሩብ"}
                }
                past{
                    one{"{0} ሩብ በፊት"}
                    other{"{0} ሩብ በፊት"}
                }
            }
        }
        sat{
            relative{
                "-1"{"ያለፈው ቅዳሜ"}
                "0"{"የአሁኑ ቅዳሜ"}
                "1"{"የሚቀጥለው ቅዳሜ"}
            }
            relativeTime{
                future{
                    one{"በ{0} ቅዳሜ ውስጥ"}
                    other{"በ{0} ቅዳሜዎች ውስጥ"}
                }
                past{
                    one{"ከ{0} ቅዳሜ በፊት"}
                    other{"ከ{0} ቅዳሜዎች በፊት"}
                }
            }
        }
        sat-short{
            relativeTime{
                future{
                    one{"በ{0} ቅዳሜዎች ውስጥ"}
                    other{"በ{0} ቅዳሜዎች ውስጥ"}
                }
                past{
                    one{"ከ{0} ቅዳሜዎች በፊት"}
                    other{"ከ{0} ቅዳሜዎች በፊት"}
                }
            }
        }
        second{
            dn{"ሰከንድ"}
            relative{
                "0"{"አሁን"}
            }
            relativeTime{
                future{
                    one{"በ{0} ሰከንድ ውስጥ"}
                    other{"በ{0} ሰከንዶች ውስጥ"}
                }
                past{
                    one{"ከ{0} ሰከንድ በፊት"}
                    other{"ከ{0} ሰከንዶች በፊት"}
                }
            }
        }
        sun{
            relative{
                "-1"{"ያለፈው እሑድ"}
                "0"{"የአሁኑ እሑድ"}
                "1"{"የሚቀጥለው እሑድ"}
            }
            relativeTime{
                future{
                    one{"በ{0} እሑድ ውስጥ"}
                    other{"በ{0} እሑዶች ውስጥ"}
                }
                past{
                    one{"ከ{0} እሑድ በፊት"}
                    other{"ከ{0} እሑዶች በፊት"}
                }
            }
        }
        sun-short{
            relativeTime{
                future{
                    one{"በ{0} እሑዶች ውስጥ"}
                    other{"በ{0} እሑዶች ውስጥ"}
                }
                past{
                    one{"ከ{0} እሑዶች በፊት"}
                    other{"ከ{0} እሑዶች በፊት"}
                }
            }
        }
        thu{
            relative{
                "-1"{"ያለፈው ሐሙስ"}
                "0"{"የአሁኑ ሐሙስ"}
                "1"{"የሚቀጥለው ሐሙስ"}
            }
            relativeTime{
                future{
                    one{"በ{0} ሐሙስ ውስጥ"}
                    other{"በ{0} ሐሙሶች ውስጥ"}
                }
                past{
                    one{"ከ{0} ሐሙስ በፊት"}
                    other{"ከ{0} ሐሙሶች በፊት"}
                }
            }
        }
        thu-short{
            relativeTime{
                future{
                    one{"በ{0} ሐሙሶች ውስጥ"}
                    other{"በ{0} ሐሙሶች ውስጥ"}
                }
                past{
                    one{"ከ{0} ሐሙሶች በፊት"}
                    other{"ከ{0} ሐሙሶች በፊት"}
                }
            }
        }
        tue{
            relative{
                "-1"{"ያለፈው ማክሰኞ"}
                "0"{"የአሁኑ ማክሰኞ"}
                "1"{"የሚቀጥለው ማክሰኞ"}
            }
            relativeTime{
                future{
                    one{"በ{0} ማክሰኞ ውስጥ"}
                    other{"በ{0} ማክሰኞዎች ውስጥ"}
                }
                past{
                    one{"ከ{0} ማክሰኞ በፊት"}
                    other{"ከ{0} ማክሰኞዎች በፊት"}
                }
            }
        }
        tue-short{
            relativeTime{
                future{
                    one{"በ{0} ማክሰኞዎች ውስጥ"}
                    other{"በ{0} ማክሰኞዎች ውስጥ"}
                }
                past{
                    one{"ከ{0} ማክሰኞዎች በፊት"}
                    other{"ከ{0} ማክሰኞዎች በፊት"}
                }
            }
        }
        wed{
            relative{
                "-1"{"ያለፈው ረቡዕ"}
                "0"{"የአሁኑ ረቡዕ"}
                "1"{"የሚቀጥለው ረቡዕ"}
            }
            relativeTime{
                future{
                    one{"በ{0} ረቡዕ ውስጥ"}
                    other{"በ{0} ረቡዕዎች ውስጥ"}
                }
                past{
                    one{"ከ{0} ረቡዕ በፊት"}
                    other{"ከ{0} ረቡዕዎች በፊት"}
                }
            }
        }
        wed-short{
            relativeTime{
                future{
                    one{"በ{0} ረቡዕዎች ውስጥ"}
                    other{"በ{0} ረቡዕዎች ውስጥ"}
                }
                past{
                    one{"ከ{0} ረቡዕዎች በፊት"}
                    other{"ከ{0} ረቡዕዎች በፊት"}
                }
            }
        }
        week{
            dn{"ሳምንት"}
            relative{
                "-1"{"ያለፈው ሳምንት"}
                "0"{"በዚህ ሳምንት"}
                "1"{"የሚቀጥለው ሳምንት"}
            }
            relativePeriod{"{0} ሳምንት"}
            relativeTime{
                future{
                    one{"በ{0} ሳምንት ውስጥ"}
                    other{"በ{0} ሳምንታት ውስጥ"}
                }
                past{
                    one{"ከ{0} ሳምንት በፊት"}
                    other{"ከ{0} ሳምንታት በፊት"}
                }
            }
        }
        week-short{
            relative{
                "-1"{"ባለፈው ሳምንት"}
                "0"{"በዚህ ሣምንት"}
                "1"{"የሚቀጥለው ሳምንት"}
            }
            relativeTime{
                future{
                    one{"በ{0} ሳምንታት ውስጥ"}
                    other{"በ{0} ሳምንታት ውስጥ"}
                }
                past{
                    one{"ከ{0} ሳምንታት በፊት"}
                    other{"ከ{0} ሳምንታት በፊት"}
                }
            }
        }
        weekOfMonth{
            dn{"የወሩ ሳምንት"}
        }
        weekday{
            dn{"አዘቦት"}
        }
        weekdayOfMonth{
            dn{"የወሩ የሳምንት ቀን"}
        }
        year{
            dn{"ዓመት"}
            relative{
                "-1"{"ያለፈው ዓመት"}
                "0"{"በዚህ ዓመት"}
                "1"{"የሚቀጥለው ዓመት"}
            }
            relativeTime{
                future{
                    one{"በ{0} ዓመታት ውስጥ"}
                    other{"በ{0} ዓመታት ውስጥ"}
                }
                past{
                    one{"ከ{0} ዓመት በፊት"}
                    other{"ከ{0} ዓመታት በፊት"}
                }
            }
        }
        year-short{
            relativeTime{
                past{
                    one{"ከ{0} ዓመታት በፊት"}
                    other{"ከ{0} ዓመታት በፊት"}
                }
            }
        }
        zone{
            dn{"የሰዓት ሰቅ"}
        }
    }
    listPattern{
        or{
            2{"{0} ወይም {1}"}
            end{"{0}፣ ወይም {1}"}
            middle{"{0}፣ {1}"}
            start{"{0}፣ {1}"}
        }
        standard{
            2{"{0} እና {1}"}
            end{"{0}፣ እና {1}"}
            middle{"{0}፣ {1}"}
            start{"{0}፣ {1}"}
        }
        standard-narrow{
            end{"{0}, እና {1}"}
        }
        unit-narrow{
            2{"{0} {1}"}
            end{"{0} {1}"}
        }
        unit-short{
            2{"{0}፣ {1}"}
            end{"{0}፣ {1}"}
        }
    }
    measurementSystemNames{
        UK{"ዩኬ"}
        US{"ዩ ኤስ"}
        metric{"ሜትሪክ"}
    }
    parse{
        date{
            lenient{
                "[\\- ‑ . /]",
                "[\\: ∶]",
            }
        }
        general{
            lenient{
                "[.．․﹒ 。｡︒]",
                "['＇’ ՚ ᾽᾿ ʼ]",
                "[%％﹪ ٪]",
                "[‰ ؉]",
                "[\$＄﹩]",
                "[£ ₤]",
                "[¥￥]",
                "[₩￦]",
                "[₹ ₨ {Rp} {Rs}]",
            }
        }
        number{
            lenient{
                "[\\-－﹣ ‑ ‒ −⁻₋ ➖]",
                "[,，﹐︐ ، ٫ 、﹑､︑]",
                "[+＋﬩﹢⁺₊ ➕]",
            }
            stricter{
                "[,，﹐︐ ٫]",
                "[.．․﹒ ｡]",
            }
        }
    }
    personNames{
        nameOrderLocales{
            givenFirst{
                "und",
                "am",
            }
            surnameFirst{
                "ko",
                "vi",
                "yue",
                "zh",
            }
        }
    }
    personNames{
        nameOrderLocales{
            givenFirst{
                "und",
                "am",
            }
            surnameFirst{
                "ko",
                "vi",
                "yue",
                "zh",
            }
        }
    }
}<|MERGE_RESOLUTION|>--- conflicted
+++ resolved
@@ -295,16 +295,6 @@
                 "{1} {0}",
                 "{1} {0}",
             }
-            DateTimeSkeletons{
-                "ahmmsszzzz",
-                "ahmmssz",
-                "ahmmss",
-                "ahmm",
-                "GyMMMMEEEEd",
-                "GyMMMMd",
-                "GyMMMd",
-                "GGGGGyMMdd",
-            }
             availableFormats{
                 Ed{"E d"}
                 Gy{"y G"}
@@ -428,17 +418,10 @@
                 "ahmmssz",
                 "ahmmss",
                 "ahmm",
-<<<<<<< HEAD
-                "GyMMMMEEEEd",
-                "GyMMMMd",
-                "GyMMMd",
-                "GGGGGyMMdd",
-=======
                 "yMMMMEEEEd",
                 "yMMMMd",
                 "yMMMd",
                 "yMMdd",
->>>>>>> 626889fb
             }
             availableFormats{
                 Ed{"E d"}
@@ -670,691 +653,8 @@
                         "ዲሴም",
                     }
                     wide{
-<<<<<<< HEAD
-                        "መስከረም",
-                        "ጥቅምት",
-                        "ኅዳር",
-                        "ታኅሣሥ",
-                        "ጥር",
-                        "የካቲት",
-                        "መጋቢት",
-                        "ሚያዝያ",
-                        "ግንቦት",
-                        "ሰኔ",
-                        "ሐምሌ",
-                        "ነሐሴ",
-                        "ጳጉሜን",
-                    }
-                }
-                stand-alone{
-                    abbreviated{
-                        "መስከረም",
-                        "ጥቅምት",
-                        "ኅዳር",
-                        "ታኅሣሥ",
-                        "ጥር",
-                        "የካቲት",
-                        "መጋቢት",
-                        "ሚያዝያ",
-                        "ግንቦት",
-                        "ሰኔ",
-                        "ሐምሌ",
-                        "ነሐሴ",
-                        "ጳጉሜን",
-                    }
-                    narrow{
-                        "1",
-                        "2",
-                        "3",
-                        "4",
-                        "5",
-                        "6",
-                        "7",
-                        "8",
-                        "9",
-                        "10",
-                        "11",
-                        "12",
-                        "13",
-                    }
-                    wide{
-                        "መስከረም",
-                        "ጥቅምት",
-                        "ኅዳር",
-                        "ታኅሣሥ",
-                        "ጥር",
-                        "የካቲት",
-                        "መጋቢት",
-                        "ሚያዝያ",
-                        "ግንቦት",
-                        "ሰኔ",
-                        "ሐምሌ",
-                        "ነሐሴ",
-                        "ጳጉሜን",
-                    }
-                }
-            }
-        }
-        ethiopic-amete-alem{
-            eras{
-                abbreviated{
-                    "ERA0",
-                }
-                narrow{
-                    "ERA0",
-                }
-                wide{
-                    "ERA0",
-                }
-            }
-        }
-        generic{
-            DateTimePatterns{
-                "h:mm:ss a zzzz",
-                "h:mm:ss a z",
-                "h:mm:ss a",
-                "h:mm a",
-                "EEEE፣ d MMMM y G",
-                "d MMMM y G",
-                "d MMM y G",
-                "dd/MM/y GGGGG",
-                "{1} {0}",
-                "{1} {0}",
-                "{1} {0}",
-                "{1} {0}",
-                "{1} {0}",
-            }
-            DateTimeSkeletons{
-                "ahmmsszzzz",
-                "ahmmssz",
-                "ahmmss",
-                "ahmm",
-                "GyMMMMEEEEd",
-                "GyMMMMd",
-                "GyMMMd",
-                "GGGGGyMMdd",
-            }
-            availableFormats{
-                Bh{"h B"}
-                Bhm{"h:mm B"}
-                Bhms{"h:mm:ss B"}
-                E{"ccc"}
-                EBhm{"E h:mm B"}
-                EBhms{"E h:mm:ss B"}
-                EHm{"E HH:mm"}
-                EHms{"E HH:mm:ss"}
-                Ed{"E d"}
-                Ehm{"E h:mm a"}
-                Ehms{"E h:mm:ss a"}
-                Gy{"y G"}
-                GyMMM{"G y MMM"}
-                GyMMMEd{"E MMM d፣ y G"}
-                GyMMMd{"MMM d፣ y G"}
-                GyMd{"M/d/y GGGGG"}
-                H{"H"}
-                Hm{"HH:mm"}
-                Hms{"HH:mm:ss"}
-                M{"L"}
-                MEd{"E፣ M/d"}
-                MMM{"LLL"}
-                MMMEd{"E፣ MMM d"}
-                MMMMEd{"E፣ MMMM d"}
-                MMMMd{"MMMM d"}
-                MMMd{"MMM d"}
-                Md{"M/d"}
-                d{"d"}
-                h{"h a"}
-                hm{"h:mm a"}
-                hms{"h:mm:ss a"}
-                ms{"mm:ss"}
-                y{"y"}
-                yM{"M/y"}
-                yMEd{"E፣ d/M/y"}
-                yMMM{"MMM y"}
-                yMMMEd{"E፣ MMM d y"}
-                yMMMM{"MMMM y"}
-                yMMMd{"d MMM y"}
-                yMd{"d/M/y"}
-                yQQQ{"QQQ y"}
-                yQQQQ{"QQQQ y"}
-                yyyy{"G y"}
-                yyyyM{"GGGGG y-MM"}
-                yyyyMEd{"GGGGG y-MM-dd, E"}
-                yyyyMMM{"G y MMM"}
-                yyyyMMMEd{"G y MMM d, E"}
-                yyyyMMMM{"MMMM y G"}
-                yyyyMMMd{"G y MMM d"}
-                yyyyMd{"GGGGG y-MM-dd"}
-                yyyyQQQ{"G y QQQ"}
-                yyyyQQQQ{"G y QQQQ"}
-            }
-            intervalFormats{
-                H{
-                    H{"HH–HH"}
-                }
-                Hm{
-                    H{"HH:mm–HH:mm"}
-                    m{"HH:mm–HH:mm"}
-                }
-                Hmv{
-                    H{"HH:mm–HH:mm v"}
-                    m{"HH:mm–HH:mm v"}
-                }
-                Hv{
-                    H{"HH–HH v"}
-                }
-                M{
-                    M{"M–M"}
-                }
-                MEd{
-                    M{"E፣ d/M – E፣ d/M"}
-                    d{"E d/M – E d/M"}
-                }
-                MMM{
-                    M{"MMM–MMM"}
-                }
-                MMMEd{
-                    M{"E፣ MMM d – E፣ MMM d"}
-                    d{"E d – E d፣ MMM"}
-                }
-                MMMd{
-                    M{"MMM d – MMM d"}
-                    d{"MMM d–d"}
-                }
-                Md{
-                    M{"d/M – d/M"}
-                    d{"d–d/M"}
-                }
-                d{
-                    d{"d–d"}
-                }
-                fallback{"{0} – {1}"}
-                h{
-                    a{"h a – h a"}
-                    h{"h – h a"}
-                }
-                hm{
-                    a{"h:mm a – h:mm a"}
-                    h{"h:mm – h:mm a"}
-                    m{"h:mm – h:mm a"}
-                }
-                hmv{
-                    a{"h:mm a – h:mm a v"}
-                    h{"h:mm – h:mm a v"}
-                    m{"h:mm – h:mm a v"}
-                }
-                hv{
-                    a{"h a – h a v"}
-                    h{"h – h a v"}
-                }
-                y{
-                    y{"y–y"}
-                }
-                yM{
-                    M{"M/y – M/y"}
-                    y{"M/y – M/y"}
-                }
-                yMEd{
-                    M{"E d/M/ – E d/M፣ y"}
-                    d{"E፣ d/M/y – E፣ d/M/y"}
-                    y{"E፣ d/M/y – E፣ d/M/y"}
-                }
-                yMMM{
-                    M{"MMM–MMM፣ y"}
-                    y{"MMM y – MMM y"}
-                }
-                yMMMEd{
-                    M{"E MMM d – E MMM d፣ y"}
-                    d{"E MMM d – E MMM d፣ y"}
-                    y{"E፣ MMM d፣ y – E፣ MMM d፣ y"}
-                }
-                yMMMM{
-                    M{"MMMM–MMMM y"}
-                    y{"MMMM y – MMMM y"}
-                }
-                yMMMd{
-                    M{"MMM d – MMM d፣ y"}
-                    d{"MMM d–d፣ y"}
-                    y{"MMM d፣ y – MMM d፣ y"}
-                }
-                yMd{
-                    M{"d/M/y – d/M/y"}
-                    d{"d/M/y – d/M/y"}
-                    y{"d/M/y – d/M/y"}
-                }
-            }
-        }
-        gregorian{
-            AmPmMarkers{
-                "ጥዋት",
-                "ከሰዓት",
-            }
-            AmPmMarkersAbbr{
-                "ጥዋት",
-                "ከሰዓት",
-            }
-            AmPmMarkersNarrow{
-                "ጠ",
-                "ከ",
-            }
-            DateTimePatterns{
-                "h:mm:ss a zzzz",
-                "h:mm:ss a z",
-                "h:mm:ss a",
-                "h:mm a",
-                "y MMMM d, EEEE",
-                "d MMMM y",
-                "d MMM y",
-                "dd/MM/y",
-                "{1} {0}",
-                "{1} {0}",
-                "{1} {0}",
-                "{1} {0}",
-                "{1} {0}",
-            }
-            DateTimeSkeletons{
-                "ahmmsszzzz",
-                "ahmmssz",
-                "ahmmss",
-                "ahmm",
-                "yMMMMEEEEd",
-                "yMMMMd",
-                "yMMMd",
-                "yMMdd",
-            }
-            appendItems{
-                Timezone{"{0} {1}"}
-            }
-            availableFormats{
-                Bh{"h B"}
-                Bhm{"h:mm B"}
-                Bhms{"h:mm:ss B"}
-                E{"ccc"}
-                EBhm{"E h:mm B"}
-                EBhms{"E h:mm:ss B"}
-                EHm{"E HH:mm"}
-                EHms{"E HH:mm:ss"}
-                Ed{"E d"}
-                Ehm{"E h:mm a"}
-                Ehms{"E h:mm:ss a"}
-                Gy{"y G"}
-                GyMMM{"MMM y G"}
-                GyMMMEd{"G y MMM d, E"}
-                GyMMMd{"G y MMM d"}
-                GyMd{"M/d/y GGGGG"}
-                H{"H"}
-                Hm{"HH:mm"}
-                Hms{"HH:mm:ss"}
-                Hmsv{"HH:mm:ss v"}
-                Hmv{"HH:mm v"}
-                M{"L"}
-                MEd{"E፣ M/d"}
-                MMM{"LLL"}
-                MMMEd{"E፣ MMM d"}
-                MMMMEd{"E፣ MMMM d"}
-                MMMMW{
-                    one{"ሳምንት W የ MMMM"}
-                    other{"ሳምንት W የ MMMM"}
-                }
-                MMMMd{"MMMM d"}
-                MMMd{"MMM d"}
-                Md{"M/d"}
-                d{"d"}
-                h{"h a"}
-                hm{"h:mm a"}
-                hms{"h:mm:ss a"}
-                hmsv{"h:mm:ss a v"}
-                hmv{"h:mm a v"}
-                ms{"mm:ss"}
-                y{"y"}
-                yM{"M/y"}
-                yMEd{"E፣ d/M/y"}
-                yMMM{"MMM y"}
-                yMMMEd{"E፣ MMM d y"}
-                yMMMM{"MMMM y"}
-                yMMMd{"d MMM y"}
-                yMd{"d/M/y"}
-                yQQQ{"QQQ y"}
-                yQQQQ{"QQQQ y"}
-                yw{
-                    one{"'week' w 'of' Y"}
-                    other{"'week' w 'of' Y"}
-                }
-            }
-            dayNames{
-                format{
-                    abbreviated{
-                        "እሑድ",
-                        "ሰኞ",
-                        "ማክሰ",
-                        "ረቡዕ",
-                        "ሐሙስ",
-                        "ዓርብ",
-                        "ቅዳሜ",
-                    }
-                    narrow{
-                        "እ",
-                        "ሰ",
-                        "ማ",
-                        "ረ",
-                        "ሐ",
-                        "ዓ",
-                        "ቅ",
-                    }
-                    short{
-                        "እ",
-                        "ሰ",
-                        "ማ",
-                        "ረ",
-                        "ሐ",
-                        "ዓ",
-                        "ቅ",
-                    }
-                    wide{
-                        "እሑድ",
-                        "ሰኞ",
-                        "ማክሰኞ",
-                        "ረቡዕ",
-                        "ሐሙስ",
-                        "ዓርብ",
-                        "ቅዳሜ",
-                    }
-                }
-                stand-alone{
-                    abbreviated{
-                        "እሑድ",
-                        "ሰኞ",
-                        "ማክሰ",
-                        "ረቡዕ",
-                        "ሐሙስ",
-                        "ዓርብ",
-                        "ቅዳሜ",
-                    }
-                    narrow{
-                        "እ",
-                        "ሰ",
-                        "ማ",
-                        "ረ",
-                        "ሐ",
-                        "ዓ",
-                        "ቅ",
-                    }
-                    short{
-                        "እ",
-                        "ሰ",
-                        "ማ",
-                        "ረ",
-                        "ሐ",
-                        "ዓ",
-                        "ቅ",
-                    }
-                    wide{
-                        "እሑድ",
-                        "ሰኞ",
-                        "ማክሰኞ",
-                        "ረቡዕ",
-                        "ሐሙስ",
-                        "ዓርብ",
-                        "ቅዳሜ",
-                    }
-                }
-            }
-            dayPeriod{
-                format{
-                    abbreviated{
-                        afternoon1{"ከሰዓት 7"}
-                        evening1{"ማታ1"}
-                        midnight{"እኩለ ሌሊት"}
-                        morning1{"ጥዋት1"}
-                        night1{"ሌሊት1"}
-                        noon{"ቀትር"}
-                    }
-                    narrow{
-                        afternoon1{"ከሰዓት1"}
-                        evening1{"ማታ1"}
-                        midnight{"እኩለ ሌሊት"}
-                        morning1{"ጥዋት1"}
-                        night1{"ሌሊት1"}
-                        noon{"ቀ"}
-                    }
-                    wide{
-                        afternoon1{"ከሰዓት 7 ሰዓት"}
-                        evening1{"ማታ1"}
-                        midnight{"እኩለ ሌሊት"}
-                        morning1{"ጥዋት1"}
-                        night1{"ሌሊት1"}
-                        noon{"ቀትር"}
-                    }
-                }
-                stand-alone{
-                    abbreviated{
-                        afternoon1{"ከሰዓት በኋላ"}
-                        am{"ጥዋት"}
-                        evening1{"ማታ"}
-                        midnight{"እኩለ ሌሊት"}
-                        morning1{"ጥዋት1"}
-                        night1{"ሌሊት"}
-                        noon{"ቀትር"}
-                        pm{"ከሰዓት"}
-                    }
-                    narrow{
-                        afternoon1{"ከሰዓት በኋላ"}
-                        am{"ጠ"}
-                        evening1{"ማታ"}
-                        midnight{"እኩለ ሌሊት"}
-                        morning1{"ጥዋት"}
-                        night1{"ሌሊት"}
-                        noon{"ቀትር"}
-                        pm{"ከ"}
-                    }
-                    wide{
-                        afternoon1{"ከሰዓት በኋላ"}
-                        am{"ጥዋት"}
-                        evening1{"ማታ"}
-                        midnight{"እኩለ ሌሊት"}
-                        morning1{"ጥዋት1"}
-                        night1{"ሌሊት"}
-                        noon{"ቀትር"}
-                        pm{"ከሰዓት"}
-                    }
-                }
-            }
-            eras{
-                abbreviated{
-                    "ዓ/ዓ",
-                    "ዓ/ም",
-                }
-                abbreviated%variant{
-                    "ዓ/ዓ",
-                    "መዓ",
-                }
-                narrow{
-                    "ዓ/ዓ",
-                    "ዓ/ም",
-                }
-                narrow%variant{
-                    "ዓ/ዓ",
-                    "መዓ",
-                }
-                wide{
-                    "ዓመተ ዓለም",
-                    "ዓመተ ምሕረት",
-                }
-                wide%variant{
-                    "ዓ/ዓ",
-                    "ዓ/ም",
-                }
-            }
-            intervalFormats{
-                Gy{
-                    G{"G y – G y"}
-                    y{"G y–y"}
-                }
-                GyM{
-                    G{"GGGGG M/y – GGGGG M/y"}
-                    M{"GGGGG M/y – M/y"}
-                    y{"GGGGG M/y – M/y"}
-                }
-                GyMEd{
-                    G{"GGGGG y-MM-dd, E – GGGGG y-MM-dd, E"}
-                    M{"GGGGG y-MM-dd, E – y-MM-dd, E"}
-                    d{"GGGGG y-MM-dd, E – y-MM-dd, E"}
-                    y{"GGGGG y-MM-dd, E – y-MM-dd, E"}
-                }
-                GyMMM{
-                    G{"G MMM y – G MMM y"}
-                    M{"G MMM–MMM፣ y"}
-                    y{"G MMM y – MMM y"}
-                }
-                GyMMMEd{
-                    G{"G E፣ MMM d፣ y – G E፣ MMM d፣ y"}
-                    M{"G E MMM d፣ y – E MMM d"}
-                    d{"G E MMM d – E MMM d፣ y"}
-                    y{"G E፣ MMM d፣ y – E፣ MMM d፣ y"}
-                }
-                GyMMMd{
-                    G{"G MMM d፣ y – G MMM d፣ y"}
-                    M{"G MMM d – MMM d፣ y"}
-                    d{"G MMM d–d፣ y"}
-                    y{"G MMM d፣ y – MMM d፣ y"}
-                }
-                GyMd{
-                    G{"GGGGG d/M/y – GGGGG d/M/y"}
-                    M{"GGGGG d/M/y – d/M/y"}
-                    d{"GGGGG d/M/y – d/M/y"}
-                    y{"GGGGG d/M/y – d/M/y"}
-                }
-                H{
-                    H{"HH–HH"}
-                }
-                Hm{
-                    H{"HH:mm–HH:mm"}
-                    m{"HH:mm–HH:mm"}
-                }
-                Hmv{
-                    H{"HH:mm–HH:mm v"}
-                    m{"HH:mm–HH:mm v"}
-                }
-                Hv{
-                    H{"HH–HH v"}
-                }
-                M{
-                    M{"M–M"}
-                }
-                MEd{
-                    M{"E፣ d/M – E፣ d/M"}
-                    d{"E d/M – E d/M"}
-                }
-                MMM{
-                    M{"MMM–MMM"}
-                }
-                MMMEd{
-                    M{"MMM d, E – MMM d, E"}
-                    d{"E d – E d፣ MMM"}
-                }
-                MMMd{
-                    M{"MMM d – MMM d"}
-                    d{"MMM d–d"}
-                }
-                Md{
-                    M{"d/M – d/M"}
-                    d{"d–d/M"}
-                }
-                d{
-                    d{"d–d"}
-                }
-                fallback{"{0} – {1}"}
-                h{
-                    a{"h a – h a"}
-                    h{"h – h a"}
-                }
-                hm{
-                    a{"h:mm a – h:mm a"}
-                    h{"h:mm – h:mm a"}
-                    m{"h:mm – h:mm a"}
-                }
-                hmv{
-                    a{"h:mm a – h:mm a v"}
-                    h{"h:mm – h:mm a v"}
-                    m{"h:mm – h:mm a v"}
-                }
-                hv{
-                    a{"h a – h a v"}
-                    h{"h – h a v"}
-                }
-                y{
-                    y{"y–y"}
-                }
-                yM{
-                    M{"M/y – M/y"}
-                    y{"M/y – M/y"}
-                }
-                yMEd{
-                    M{"E d/M/ – E d/M፣ y"}
-                    d{"y-MM-dd, E – y-MM-dd, E"}
-                    y{"E፣ d/M/y – E፣ d/M/y"}
-                }
-                yMMM{
-                    M{"MMM–MMM፣ y"}
-                    y{"MMM y – MMM y"}
-                }
-                yMMMEd{
-                    M{"E MMM d – E MMM d፣ y"}
-                    d{"E MMM d – E MMM d፣ y"}
-                    y{"E፣ MMM d፣ y – E፣ MMM d፣ y"}
-                }
-                yMMMM{
-                    M{"MMMM–MMMM y"}
-                    y{"MMMM y – MMMM y"}
-                }
-                yMMMd{
-                    M{"MMM d – MMM d፣ y"}
-                    d{"MMM d–d፣ y"}
-                    y{"MMM d፣ y – MMM d፣ y"}
-                }
-                yMd{
-                    M{"d/M/y – d/M/y"}
-                    d{"d/M/y – d/M/y"}
-                    y{"d/M/y – d/M/y"}
-                }
-            }
-            monthNames{
-                format{
-                    abbreviated{
-                        "ጃንዩ",
-                        "ፌብሩ",
-                        "ማርች",
-                        "ኤፕሪ",
-                        "ሜይ",
-                        "ጁን",
-                        "ጁላይ",
-                        "ኦገስ",
-                        "ሴፕቴ",
-                        "ኦክቶ",
-                        "ኖቬም",
-                        "ዲሴም",
-                    }
-                    narrow{
-                        "ጃ",
-                        "ፌ",
-                        "ማ",
-                        "ኤ",
-                        "ሜ",
-                        "ጁ",
-                        "ጁ",
-                        "ኦ",
-                        "ሴ",
-                        "ኦ",
-                        "ኖ",
-                        "ዲ",
-                    }
-                    wide{
-                        "ጃንዩወሪ",
-                        "ፌብሩወሪ",
-=======
                         "ጃንዋሪ",
                         "ፌብሩዋሪ",
->>>>>>> 626889fb
                         "ማርች",
                         "ኤፕሪል",
                         "ሜይ",
@@ -1397,26 +697,6 @@
                         "2ኛው ሩብ",
                         "3ኛው ሩብ",
                         "4ኛው ሩብ",
-                    }
-                }
-            }
-        }
-        islamic{
-            monthNames{
-                format{
-                    wide{
-                        "ሙሀረም",
-                        "ሳፈር",
-                        "ረቢዑል አወል",
-                        "ረቢዑል አኺር",
-                        "ጀማደል አወል",
-                        "ጀማደል አኺር",
-                        "ረጀብ",
-                        "ሻእባን",
-                        "ረመዳን",
-                        "ሸዋል",
-                        "ዙልቂዳህ",
-                        "ዙልሂጃህ",
                     }
                 }
             }
@@ -2033,18 +1313,4 @@
             }
         }
     }
-    personNames{
-        nameOrderLocales{
-            givenFirst{
-                "und",
-                "am",
-            }
-            surnameFirst{
-                "ko",
-                "vi",
-                "yue",
-                "zh",
-            }
-        }
-    }
 }