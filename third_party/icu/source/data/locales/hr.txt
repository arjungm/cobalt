﻿// © 2016 and later: Unicode, Inc. and others.
// License & terms of use: http://www.unicode.org/copyright.html
// Generated using tools/cldr/cldr-to-icu/build-icu-data.xml
hr{
    AuxExemplarCharacters{"[q w x y]"}
    Ellipsis{
        medial{"{0}… {1}"}
        word-final{"{0}…"}
    }
    ExemplarCharacters{"[a b c č ć d {dž} đ e f g h i j k l {lj} m n {nj} o p r s š t u v z ž]"}
    ExemplarCharactersIndex{
        "[A B C Č Ć D {DŽ} Đ E F G H I J K L {LJ} M N {NJ} O P Q R S Š T U V W X Y Z "
        "Ž]"
    }
    ExemplarCharactersPunctuation{"[‐ – — , ; \\: ! ? . … '‘’‚ \u0022“”„ ( ) \\[ \\] @ * / ′ ″]"}
    NumberElements{
        latn{
            miscPatterns{
                atLeast{"{0}+"}
                range{"{0} – {1}"}
            }
            patterns{
<<<<<<< HEAD
                accountingFormat{"#,##0.00 ¤"}
                accountingFormat%noCurrency{"#,##0.00"}
=======
>>>>>>> 626889fb
                currencyFormat{"#,##0.00 ¤"}
                percentFormat{"#,##0 %"}
            }
            patternsLong{
                decimalFormat{
                    1000{
                        few{"0 tisuće"}
                        one{"0 tisuća"}
                        other{"0 tisuća"}
                    }
                    10000{
                        few{"00 tisuće"}
                        one{"00 tisuća"}
                        other{"00 tisuća"}
                    }
                    100000{
                        few{"000 tisuće"}
                        one{"000 tisuća"}
                        other{"000 tisuća"}
                    }
                    1000000{
                        few{"0 milijuna"}
                        one{"0 milijun"}
                        other{"0 milijuna"}
                    }
                    10000000{
                        few{"00 milijuna"}
                        one{"00 milijun"}
                        other{"00 milijuna"}
                    }
                    100000000{
                        few{"000 milijuna"}
                        one{"000 milijun"}
                        other{"000 milijuna"}
                    }
                    1000000000{
                        few{"0 milijarde"}
                        one{"0 milijarda"}
                        other{"0 milijardi"}
                    }
                    10000000000{
                        few{"00 milijarde"}
                        one{"00 milijarda"}
                        other{"00 milijardi"}
                    }
                    100000000000{
                        few{"000 milijarde"}
                        one{"000 milijarda"}
                        other{"000 milijardi"}
                    }
                    1000000000000{
                        few{"0 bilijuna"}
                        one{"0 bilijun"}
                        other{"0 bilijuna"}
                    }
                    10000000000000{
                        few{"00 bilijuna"}
                        one{"00 bilijun"}
                        other{"00 bilijuna"}
                    }
                    100000000000000{
                        few{"000 bilijuna"}
                        one{"000 bilijun"}
                        other{"000 bilijuna"}
                    }
                }
            }
            patternsShort{
                currencyFormat{
                    1000{
                        few{"0 tis'.' ¤"}
                        one{"0 tis'.' ¤"}
                        other{"0 tis'.' ¤"}
                    }
                    10000{
                        few{"00 tis'.' ¤"}
                        one{"00 tis'.' ¤"}
                        other{"00 tis'.' ¤"}
                    }
                    100000{
                        few{"000 tis'.' ¤"}
                        one{"000 tis'.' ¤"}
                        other{"000 tis'.' ¤"}
                    }
                    1000000{
                        few{"0 mil'.' ¤"}
                        one{"0 mil'.' ¤"}
                        other{"0 mil'.' ¤"}
                    }
                    10000000{
                        few{"00 mil'.' ¤"}
                        one{"00 mil'.' ¤"}
                        other{"00 mil'.' ¤"}
                    }
                    100000000{
                        few{"000 mil'.' ¤"}
                        one{"000 mil'.' ¤"}
                        other{"000 mil'.' ¤"}
                    }
                    1000000000{
                        few{"0 mlr'.' ¤"}
                        one{"0 mlr'.' ¤"}
                        other{"0 mlr'.' ¤"}
                    }
                    10000000000{
                        few{"00 mlr'.' ¤"}
                        one{"00 mlr'.' ¤"}
                        other{"00 mlr'.' ¤"}
                    }
                    100000000000{
                        few{"000 mlr'.' ¤"}
                        one{"000 mlr'.' ¤"}
                        other{"000 mlr'.' ¤"}
                    }
                    1000000000000{
                        few{"0 bil'.' ¤"}
                        one{"0 bil'.' ¤"}
                        other{"0 bil'.' ¤"}
                    }
                    10000000000000{
                        few{"00 bil'.' ¤"}
                        one{"00 bil'.' ¤"}
                        other{"00 bil'.' ¤"}
                    }
                    100000000000000{
                        few{"000 bil'.' ¤"}
                        one{"000 bil'.' ¤"}
                        other{"000 bil'.' ¤"}
                    }
                }
                decimalFormat{
                    1000{
                        one{"0 tis'.'"}
                        other{"0 tis'.'"}
                    }
                    10000{
                        one{"00 tis'.'"}
                        other{"00 tis'.'"}
                    }
                    100000{
                        one{"000 tis'.'"}
                        other{"000 tis'.'"}
                    }
                    1000000{
                        one{"0 mil'.'"}
                        other{"0 mil'.'"}
                    }
                    10000000{
                        one{"00 mil'.'"}
                        other{"00 mil'.'"}
                    }
                    100000000{
                        one{"000 mil'.'"}
                        other{"000 mil'.'"}
                    }
                    1000000000{
                        one{"0 mlr'.'"}
                        other{"0 mlr'.'"}
                    }
                    10000000000{
                        one{"00 mlr'.'"}
                        other{"00 mlr'.'"}
                    }
                    100000000000{
                        one{"000 mlr'.'"}
                        other{"000 mlr'.'"}
                    }
                    1000000000000{
                        one{"0 bil'.'"}
                        other{"0 bil'.'"}
                    }
                    10000000000000{
                        one{"00 bil'.'"}
                        other{"00 bil'.'"}
                    }
                    100000000000000{
                        one{"000 bil'.'"}
                        other{"000 bil'.'"}
                    }
                }
            }
            symbols{
                decimal{","}
                group{"."}
                minusSign{"−"}
            }
        }
        minimalPairs{
            case{
                accusative{"Izmjerio je {0}"}
                genitive{"Mjerenje {0}"}
                instrumental{"Razgovara s {0}"}
                nominative{"{0} je..."}
            }
            gender{
                feminine{"Ova {0}..."}
                inanimate{"Ovaj {0}..."}
                neuter{"Ovo {0}..."}
            }
            ordinal{
                other{"Skrenite {0}. desno."}
            }
            plural{
                few{"{0} sata"}
                one{"{0} sat"}
                other{"{0} sati"}
            }
        }
    }
    calendar{
        chinese{
            DateTimePatterns{
                "HH:mm:ss (zzzz)",
                "HH:mm:ss z",
                "HH:mm:ss",
                "HH:mm",
                "E, d. M. y.",
                "d. M. y.",
                "d. M. y.",
                "d. M. y.",
                "{1} {0}",
                "{1} {0}",
                "{1} {0}",
                "{1} {0}",
                "{1} {0}",
            }
            DateTimeSkeletons{
                "HHmmsszzzz",
                "HHmmssz",
                "HHmmss",
                "HHmm",
                "yMEd",
                "yMd",
                "yMd",
                "yMd",
<<<<<<< HEAD
            }
            cyclicNameSets{
                dayParts{
                    format{
                        abbreviated{
                            "zi",
                            "chou",
                            "yin",
                            "mao",
                            "chen",
                            "si",
                            "wu",
                            "wei",
                            "shen",
                            "you",
                            "xu",
                            "hai",
                        }
                    }
                }
                solarTerms{
                    format{
                        abbreviated{
                            "spring begins",
                            "rain water",
                            "insects awaken",
                            "spring equinox",
                            "bright and clear",
                            "grain rain",
                            "summer begins",
                            "grain full",
                            "grain in ear",
                            "summer solstice",
                            "minor heat",
                            "major heat",
                            "autumn begins",
                            "end of heat",
                            "white dew",
                            "autumn equinox",
                            "cold dew",
                            "frost descends",
                            "winter begins",
                            "minor snow",
                            "major snow",
                            "winter solstice",
                            "minor cold",
                            "major cold",
                        }
                    }
                }
=======
>>>>>>> 626889fb
            }
        }
        ethiopic{
            monthNames{
                stand-alone{
                    narrow{
                        "1.",
                        "2.",
                        "3.",
                        "4.",
                        "5.",
                        "6.",
                        "7.",
                        "8.",
                        "9.",
                        "10.",
                        "11.",
                        "12.",
                        "13.",
                    }
                }
            }
        }
        generic{
            DateTimePatterns{
                "HH:mm:ss (zzzz)",
                "HH:mm:ss z",
                "HH:mm:ss",
                "HH:mm",
                "EEEE, d. MMMM y. G",
                "d. MMMM y. G",
                "d. MMM y. G",
                "dd. MM. y. GGGGG",
                "{1} {0}",
                "{1} {0}",
                "{1} {0}",
                "{1} {0}",
                "{1} {0}",
            }
            DateTimePatterns%atTime{
                "{1} 'u' {0}",
                "{1} 'u' {0}",
                "{1} {0}",
                "{1} {0}",
            }
            DateTimeSkeletons{
                "HHmmsszzzz",
                "HHmmssz",
                "HHmmss",
                "HHmm",
                "GyMMMMEEEEd",
                "GyMMMMd",
                "GyMMMd",
                "GGGGGyMMdd",
            }
            availableFormats{
                Ed{"E, d."}
                Ehm{"E h:mm a"}
                Ehms{"E h:mm:ss a"}
                Gy{"y. G"}
                GyMMM{"LLL y. G"}
                GyMMMEd{"E, d. MMM y. G"}
                GyMMMd{"d. MMM y. G"}
                GyMd{"d. M. y. GGGGG"}
<<<<<<< HEAD
                H{"HH"}
                Hm{"HH:mm"}
                Hms{"HH:mm:ss"}
=======
>>>>>>> 626889fb
                M{"L."}
                MEd{"E, dd. MM."}
                MMMEd{"E, d. MMM"}
                MMMMEd{"E, d. MMMM"}
                MMMMd{"d. MMMM"}
                MMMd{"d. MMM"}
                Md{"dd. MM."}
                d{"d."}
                h{"hh a"}
                hm{"hh:mm a"}
                hms{"hh:mm:ss a"}
<<<<<<< HEAD
                ms{"mm:ss"}
=======
>>>>>>> 626889fb
                y{"y. G"}
                yyyy{"y. G"}
                yyyyM{"MM. y. GGGGG"}
                yyyyMEd{"E, dd. MM. y. GGGGG"}
                yyyyMMM{"LLL y. G"}
                yyyyMMMEd{"E, d. MMM y. G"}
                yyyyMMMM{"LLLL y. G"}
                yyyyMMMd{"d. MMM y. G"}
                yyyyMd{"dd. MM. y. GGGGG"}
                yyyyQQQ{"QQQ y. G"}
                yyyyQQQQ{"QQQQ y. G"}
            }
            intervalFormats{
                Bh{
                    B{"h B – h B"}
                    h{"h – h B"}
                }
                Bhm{
                    B{"h:mm B – h:mm B"}
                    h{"h:mm – h:mm B"}
                    m{"h:mm – h:mm B"}
                }
                Gy{
                    G{"y. G – y. G"}
<<<<<<< HEAD
                    y{"y. – y. G"}
                }
                GyM{
                    G{"M. y. GGGGG – M. y. GGGGG"}
                    M{"M. y. – M. y. GGGGG"}
                    y{"M. y. – M. y. GGGGG"}
                }
                GyMEd{
                    G{"E, d. M. y. GGGGG – E, d. M. y. GGGGG"}
                    M{"E, d. M. y. – E, d. M. y. GGGGG"}
                    d{"E, d. M. y. – E, d. M. y. GGGGG"}
                    y{"E, d. M. y. – E, d. M. y. GGGGG"}
=======
                    y{"y. – y. G"}
                }
                GyM{
                    G{"M. y. GGGGG – M. y. GGGGG"}
                    M{"M. y. – M. y. GGGGG"}
                    y{"M. y. – M. y. GGGGG"}
                }
                GyMEd{
                    G{"E, d. M. y. GGGGG – E, d. M. y. GGGGG"}
                    M{"E, d. M. y. – E, d. M. y. GGGGG"}
                    d{"E, d. M. y. – E, d. M. y. GGGGG"}
                    y{"E, d. M. y. – E, d. M. y. GGGGG"}
>>>>>>> 626889fb
                }
                GyMMM{
                    G{"MMM y. G – MMM y. G"}
                    M{"MMM y. G – MMM y. G"}
<<<<<<< HEAD
                    y{"MMM y. – MMM y. G"}
=======
                    y{"MMM y. – MMM y. G"}
>>>>>>> 626889fb
                }
                GyMMMEd{
                    G{"E, d. MMM y. G – E, d. MMM y. G"}
                    M{"E, d. MMM – E, d. MMM y. G"}
                    d{"E, d. MMM – E, d. MMM y. G"}
<<<<<<< HEAD
                    y{"E, d. MMM y. – E, d. MMM y. G"}
=======
                    y{"E, d. MMM y. – E, d. MMM y. G"}
>>>>>>> 626889fb
                }
                GyMMMd{
                    G{"d. MMM y. G – d. MMM y. G"}
                    M{"d. MMM – d. MMM y. G"}
<<<<<<< HEAD
                    d{"d. – d. MMM y. G"}
                    y{"d. MMM y. – d. MMM y. G"}
=======
                    d{"d. – d. MMM y. G"}
                    y{"d. MMM y. – d. MMM y. G"}
>>>>>>> 626889fb
                }
                GyMd{
                    G{"d. M. y. – d. M. y. GGGGG"}
                    M{"d. M. y. – d. M. y. GGGGG"}
                    d{"d. M. y. – d. M. y. GGGGG"}
                    y{"d. M. y. – d. M. y. GGGGG"}
                }
                H{
                    H{"HH – HH'h'"}
<<<<<<< HEAD
                }
                Hm{
                    H{"HH:mm–HH:mm"}
                    m{"HH:mm–HH:mm"}
                }
                Hmv{
                    H{"HH:mm–HH:mm v"}
                    m{"HH:mm–HH:mm v"}
=======
>>>>>>> 626889fb
                }
                Hv{
                    H{"HH – HH 'h' v"}
                }
                M{
                    M{"MM. – MM."}
                }
                MEd{
                    M{"E, dd. MM. – E, dd. MM."}
                    d{"E, dd. MM. – E, dd. MM."}
                }
                MMM{
                    M{"LLL – LLL"}
                }
                MMMEd{
                    M{"E, dd. MMM – E, dd. MMM"}
<<<<<<< HEAD
                    d{"E, dd. – E, dd. MMM"}
                }
                MMMd{
                    M{"dd. MMM – dd. MMM"}
                    d{"d. – d. MMM"}
=======
                    d{"E, dd. – E, dd. MMM"}
                }
                MMMd{
                    M{"dd. MMM – dd. MMM"}
                    d{"d. – d. MMM"}
>>>>>>> 626889fb
                }
                Md{
                    M{"dd. MM. – dd. MM."}
                    d{"dd. MM. – dd. MM."}
                }
                d{
                    d{"dd. – dd."}
                }
<<<<<<< HEAD
                fallback{"{0} – {1}"}
=======
>>>>>>> 626889fb
                h{
                    a{"h a – h a"}
                    h{"h – h'h' a"}
                }
                hm{
                    a{"h:mm a – h:mm a"}
                    h{"h:mm–h:mm a"}
                    m{"h:mm–h:mm a"}
                }
                hmv{
                    a{"h:mm a – h:mm a v"}
                    h{"h:mm–h:mm a v"}
                    m{"h:mm–h:mm a v"}
                }
                hv{
                    a{"h a – h a v"}
                    h{"h – h 'h' a v"}
                }
                y{
                    y{"y. – y. G"}
                }
                yM{
                    M{"MM. y. – MM. y. G"}
                    y{"MM. y. – MM. y. G"}
                }
                yMEd{
                    M{"E, dd. MM. y. – E, dd. MM. y. G"}
                    d{"E, dd. MM. y. – E, dd. MM. y. G"}
                    y{"E, dd. MM. y. – E, dd. MM. y. G"}
                }
                yMMM{
                    M{"LLL – LLL y. G"}
<<<<<<< HEAD
                    y{"LLL y. – LLL y. G"}
                }
                yMMMEd{
                    M{"E, dd. MMM – E, dd. MMM y. G"}
                    d{"E, dd. – E, dd. MMM y. G"}
                    y{"E, dd. MMM y. – E, dd. MMM y. G"}
                }
                yMMMM{
                    M{"LLLL – LLLL y. G"}
                    y{"LLLL y. – LLLL y. G"}
                }
                yMMMd{
                    M{"dd. MMM – dd. MMM y. G"}
                    d{"dd. – dd. MMM y. G"}
                    y{"dd. MMM y. – dd. MMM y. G"}
=======
                    y{"LLL y. – LLL y. G"}
                }
                yMMMEd{
                    M{"E, dd. MMM – E, dd. MMM y. G"}
                    d{"E, dd. – E, dd. MMM y. G"}
                    y{"E, dd. MMM y. – E, dd. MMM y. G"}
                }
                yMMMM{
                    M{"LLLL – LLLL y. G"}
                    y{"LLLL y. – LLLL y. G"}
                }
                yMMMd{
                    M{"dd. MMM – dd. MMM y. G"}
                    d{"dd. – dd. MMM y. G"}
                    y{"dd. MMM y. – dd. MMM y. G"}
>>>>>>> 626889fb
                }
                yMd{
                    M{"dd. MM. y. – dd. MM. y. G"}
                    d{"dd. MM. y. – dd. MM. y. G"}
                    y{"dd. MM. y. – dd. MM. y. G"}
                }
            }
        }
        gregorian{
            DateTimePatterns{
                "HH:mm:ss (zzzz)",
                "HH:mm:ss z",
                "HH:mm:ss",
                "HH:mm",
                "EEEE, d. MMMM y.",
                "d. MMMM y.",
                "d. MMM y.",
                "dd. MM. y.",
                "{1} {0}",
                "{1} {0}",
                "{1} {0}",
                "{1} {0}",
                "{1} {0}",
            }
            DateTimePatterns%atTime{
                "{1} 'u' {0}",
                "{1} 'u' {0}",
                "{1} {0}",
                "{1} {0}",
            }
            DateTimeSkeletons{
                "HHmmsszzzz",
                "HHmmssz",
                "HHmmss",
                "HHmm",
                "yMMMMEEEEd",
                "yMMMMd",
                "yMMMd",
                "yMMdd",
            }
            appendItems{
                Timezone{"{0} ({1})"}
            }
            availableFormats{
                Ed{"E, d."}
                Ehm{"E h:mm a"}
                Ehms{"E h:mm:ss a"}
                Gy{"y. G"}
                GyMMM{"LLL y. G"}
                GyMMMEd{"E, d. MMM y. G"}
                GyMMMd{"d. MMM y. G"}
                GyMd{"d. M. y. GGGGG"}
<<<<<<< HEAD
                H{"HH"}
                Hm{"HH:mm"}
                Hms{"HH:mm:ss"}
                Hmsv{"HH:mm:ss v"}
                Hmv{"HH:mm v"}
=======
>>>>>>> 626889fb
                M{"L."}
                MEd{"E, dd. MM."}
                MMMEd{"E, d. MMM"}
                MMMMEd{"E, d. MMMM"}
                MMMMW{
                    few{"W. 'tjedan' MMMM"}
                    one{"W. 'tjedan' MMMM"}
                    other{"W. 'tjedan' MMMM"}
                }
                MMMMd{"d. MMMM"}
                MMMd{"d. MMM"}
                MMdd{"dd. MM."}
                Md{"dd. MM."}
                d{"d."}
                h{"h a"}
                hm{"hh:mm a"}
                hms{"hh:mm:ss a"}
                hmsv{"h:mm:ss a v"}
                hmv{"h:mm a v"}
<<<<<<< HEAD
                ms{"mm:ss"}
=======
>>>>>>> 626889fb
                y{"y."}
                yM{"MM. y."}
                yMEd{"E, dd. MM. y."}
                yMM{"MM. y."}
                yMMM{"LLL y."}
                yMMMEd{"E, d. MMM y."}
                yMMMM{"LLLL y."}
                yMMMd{"d. MMM y."}
                yMd{"dd. MM. y."}
                yQQQ{"QQQ y."}
                yQQQQ{"QQQQ y."}
                yw{
                    few{"w. 'tjedan' 'u' Y."}
                    one{"w. 'tjedan' 'u' Y."}
                    other{"w. 'tjedan' 'u' Y."}
                }
            }
            dayNames{
                format{
                    abbreviated{
                        "ned",
                        "pon",
                        "uto",
                        "sri",
                        "čet",
                        "pet",
                        "sub",
                    }
                    narrow{
                        "N",
                        "P",
                        "U",
                        "S",
                        "Č",
                        "P",
                        "S",
                    }
                    wide{
                        "nedjelja",
                        "ponedjeljak",
                        "utorak",
                        "srijeda",
                        "četvrtak",
                        "petak",
                        "subota",
                    }
                }
                stand-alone{
                    narrow{
                        "n",
                        "p",
                        "u",
                        "s",
                        "č",
                        "p",
                        "s",
                    }
                }
            }
            dayPeriod{
                format{
                    abbreviated{
                        afternoon1{"popodne"}
                        evening1{"navečer"}
                        midnight{"ponoć"}
                        morning1{"ujutro"}
                        night1{"noću"}
                        noon{"podne"}
                    }
                    wide{
                        afternoon1{"poslije podne"}
                        evening1{"navečer"}
                        midnight{"ponoć"}
                        morning1{"ujutro"}
                        night1{"noću"}
                        noon{"podne"}
                    }
                }
            }
            eras{
                abbreviated{
                    "pr. Kr.",
                    "po. Kr.",
                }
                abbreviated%variant{
                    "pr. n. e.",
                    "n. e.",
                }
                narrow{
                    "pr.n.e.",
                    "AD",
                }
                wide{
                    "prije Krista",
                    "poslije Krista",
                }
                wide%variant{
                    "prije nove ere",
                    "nove ere",
                }
            }
            intervalFormats{
                Bh{
                    B{"h B – h B"}
                    h{"h – h B"}
                }
                Bhm{
                    B{"h:mm B – h:mm B"}
                    h{"h:mm – h:mm B"}
                    m{"h:mm – h:mm B"}
                }
                Gy{
                    G{"y. G – y. G"}
<<<<<<< HEAD
                    y{"y. – y. G"}
                }
                GyM{
                    G{"MM. y. GGGGG – MM. y. GGGGG"}
                    M{"MM. y. – MM. y. GGGGG"}
                    y{"MM. y. – MM. y. GGGGG"}
                }
                GyMEd{
                    G{"E, dd. MM. y. GGGGG – E, dd. MM. y. GGGGG"}
                    M{"E, dd. MM. y. – E, dd. MM. y. GGGGG"}
                    d{"E, dd. MM. y. – E, dd. MM. y. GGGGG"}
                    y{"E, dd. MM. y. – E, dd. MM. y. GGGGG"}
=======
                    y{"y. – y. G"}
                }
                GyM{
                    G{"MM. y. GGGGG – MM. y. GGGGG"}
                    M{"MM. y. – MM. y. GGGGG"}
                    y{"MM. y. – MM. y. GGGGG"}
                }
                GyMEd{
                    G{"E, dd. MM. y. GGGGG – E, dd. MM. y. GGGGG"}
                    M{"E, dd. MM. y. – E, dd. MM. y. GGGGG"}
                    d{"E, dd. MM. y. – E, dd. MM. y. GGGGG"}
                    y{"E, dd. MM. y. – E, dd. MM. y. GGGGG"}
>>>>>>> 626889fb
                }
                GyMMM{
                    G{"MMM y. G – MMM y. G"}
                    M{"MMM – MMM y. G"}
                    y{"MMM y – MMM y. G"}
                }
                GyMMMEd{
                    G{"E, dd. MMM y. G – E, dd. MMM y. G"}
                    M{"E, dd. MMM – E, dd. MMM y. G"}
                    d{"E, dd. MMM – E, dd. MMM y. G"}
<<<<<<< HEAD
                    y{"E, dd. MMM y. – E, dd. MMM y. G"}
=======
                    y{"E, dd. MMM y. – E, dd. MMM y. G"}
>>>>>>> 626889fb
                }
                GyMMMd{
                    G{"dd. MMM y. G – dd. MMM y. G"}
                    M{"dd. MMM – dd. MMM y. G"}
<<<<<<< HEAD
                    d{"dd. – dd. MMM y. G"}
                    y{"dd. MMM y. – dd. MMM y. G"}
                }
                GyMd{
                    G{"dd. MM. y. GGGGG – dd. MM. y. GGGGG"}
                    M{"dd. MM. y. – dd. MM. y. GGGGG"}
                    d{"dd. MM. y. – dd. MM. y. GGGGG"}
                    y{"dd. MM. y. – dd. MM. y. GGGGG"}
=======
                    d{"dd. – dd. MMM y. G"}
                    y{"dd. MMM y. – dd. MMM y. G"}
                }
                GyMd{
                    G{"dd. MM. y. GGGGG – dd. MM. y. GGGGG"}
                    M{"dd. MM. y. – dd. MM. y. GGGGG"}
                    d{"dd. MM. y. – dd. MM. y. GGGGG"}
                    y{"dd. MM. y. – dd. MM. y. GGGGG"}
>>>>>>> 626889fb
                }
                H{
                    H{"HH – HH 'h'"}
                }
                Hm{
                    H{"HH:mm – HH:mm"}
                    m{"HH:mm – HH:mm"}
                }
                Hmv{
                    H{"HH:mm – HH:mm v"}
                    m{"HH:mm – HH:mm v"}
                }
                Hv{
                    H{"HH – HH 'h' v"}
                }
                M{
                    M{"MM. – MM."}
                }
                MEd{
                    M{"E, dd. MM. – E, dd. MM."}
                    d{"E, dd. MM. – E, dd. MM."}
                }
                MMM{
                    M{"LLL – LLL"}
                }
                MMMEd{
                    M{"E, dd. MMM – E, dd. MMM"}
<<<<<<< HEAD
                    d{"E, dd. – E, dd. MMM"}
                }
                MMMd{
                    M{"dd. MMM – dd. MMM"}
                    d{"dd. – dd. MMM"}
=======
                    d{"E, dd. – E, dd. MMM"}
                }
                MMMd{
                    M{"dd. MMM – dd. MMM"}
                    d{"dd. – dd. MMM"}
>>>>>>> 626889fb
                }
                Md{
                    M{"dd. MM. – dd. MM."}
                    d{"dd. MM. – dd. MM."}
                }
                d{
                    d{"dd. – dd."}
                }
<<<<<<< HEAD
                fallback{"{0} – {1}"}
=======
>>>>>>> 626889fb
                h{
                    a{"h a – h a"}
                    h{"h – h 'h' a"}
                }
                hm{
                    a{"h:mm a – h:mm a"}
                    h{"h:mm – h:mm a"}
                    m{"h:mm – h:mm a"}
                }
                hmv{
                    a{"h:mm a – h:mm a v"}
                    h{"h:mm – h:mm a v"}
                    m{"h:mm – h:mm a v"}
                }
                hv{
                    a{"h a – h a v"}
                    h{"h – h 'h' a v"}
                }
                y{
                    y{"y. – y."}
                }
                yM{
                    M{"MM. y. – MM. y."}
                    y{"MM. y. – MM. y."}
                }
                yMEd{
                    M{"E, dd. MM. y. – E, dd. MM. y."}
                    d{"E, dd. MM. y. – E, dd. MM. y."}
                    y{"E, dd. MM. y. – E, dd. MM. y."}
                }
                yMMM{
                    M{"LLL – LLL y."}
<<<<<<< HEAD
                    y{"LLL y. – LLL y."}
                }
                yMMMEd{
                    M{"E, dd. MMM – E, dd. MMM y."}
                    d{"E, dd. – E, dd. MMM y."}
                    y{"E, dd. MMM y. – E, dd. MMM y."}
                }
                yMMMM{
                    M{"LLLL – LLLL y."}
                    y{"LLLL y. – LLLL y."}
                }
                yMMMd{
                    M{"dd. MMM – dd. MMM y."}
                    d{"dd. – dd. MMM y."}
                    y{"dd. MMM y. – dd. MMM y."}
=======
                    y{"LLL y. – LLL y."}
                }
                yMMMEd{
                    M{"E, dd. MMM – E, dd. MMM y."}
                    d{"E, dd. – E, dd. MMM y."}
                    y{"E, dd. MMM y. – E, dd. MMM y."}
                }
                yMMMM{
                    M{"LLLL – LLLL y."}
                    y{"LLLL y. – LLLL y."}
                }
                yMMMd{
                    M{"dd. MMM – dd. MMM y."}
                    d{"dd. – dd. MMM y."}
                    y{"dd. MMM y. – dd. MMM y."}
>>>>>>> 626889fb
                }
                yMd{
                    M{"dd. MM. y. – dd. MM. y."}
                    d{"dd. MM. y. – dd. MM. y."}
                    y{"dd. MM. y. – dd. MM. y."}
                }
            }
            monthNames{
                format{
                    abbreviated{
                        "sij",
                        "velj",
                        "ožu",
                        "tra",
                        "svi",
                        "lip",
                        "srp",
                        "kol",
                        "ruj",
                        "lis",
                        "stu",
                        "pro",
                    }
                    wide{
                        "siječnja",
                        "veljače",
                        "ožujka",
                        "travnja",
                        "svibnja",
                        "lipnja",
                        "srpnja",
                        "kolovoza",
                        "rujna",
                        "listopada",
                        "studenoga",
                        "prosinca",
                    }
                }
                stand-alone{
                    narrow{
                        "1.",
                        "2.",
                        "3.",
                        "4.",
                        "5.",
                        "6.",
                        "7.",
                        "8.",
                        "9.",
                        "10.",
                        "11.",
                        "12.",
                    }
                    wide{
                        "siječanj",
                        "veljača",
                        "ožujak",
                        "travanj",
                        "svibanj",
                        "lipanj",
                        "srpanj",
                        "kolovoz",
                        "rujan",
                        "listopad",
                        "studeni",
                        "prosinac",
                    }
                }
            }
            quarters{
                format{
                    abbreviated{
                        "1kv",
                        "2kv",
                        "3kv",
                        "4kv",
                    }
                    wide{
                        "1. kvartal",
                        "2. kvartal",
                        "3. kvartal",
                        "4. kvartal",
                    }
                }
                stand-alone{
                    abbreviated{
                        "1. kv.",
                        "2. kv.",
                        "3. kv.",
                        "4. kv.",
                    }
                    narrow{
                        "1.",
                        "2.",
                        "3.",
                        "4.",
                    }
                }
            }
        }
        indian{
            monthNames{
                stand-alone{
                    narrow{
                        "1.",
                        "2.",
                        "3.",
                        "4.",
                        "5.",
                        "6.",
                        "7.",
                        "8.",
                        "9.",
                        "10.",
                        "11.",
                        "12.",
                    }
                }
            }
        }
        islamic{
            DateTimePatterns{
                "HH:mm:ss (zzzz)",
                "HH:mm:ss z",
                "HH:mm:ss",
                "HH:mm",
                "EEEE, d. MMMM y. G",
                "d. MMMM y. G",
                "d. M. y. G",
                "d. M. y. GGGGG",
                "{1} {0}",
                "{1} {0}",
                "{1} {0}",
                "{1} {0}",
                "{1} {0}",
            }
            DateTimeSkeletons{
                "HHmmsszzzz",
                "HHmmssz",
                "HHmmss",
                "HHmm",
                "GyMMMMEEEEd",
                "GyMMMMd",
                "GyMd",
                "GGGGGyMd",
            }
            availableFormats{
                MEd{"E, d. M."}
                Md{"d. M."}
            }
            monthNames{
                stand-alone{
                    narrow{
                        "1.",
                        "2.",
                        "3.",
                        "4.",
                        "5.",
                        "6.",
                        "7.",
                        "8.",
                        "9.",
                        "10.",
                        "11.",
                        "12.",
                    }
                }
            }
        }
        japanese{
            DateTimePatterns{
                "HH:mm:ss (zzzz)",
                "HH:mm:ss z",
                "HH:mm:ss",
                "HH:mm",
                "EEEE, d. MMMM y. G",
                "d. MMMM y. G",
                "d. M. y. G",
                "d. M. y. GGGGG",
                "{1} {0}",
                "{1} {0}",
                "{1} {0}",
                "{1} {0}",
                "{1} {0}",
            }
            DateTimeSkeletons{
                "HHmmsszzzz",
                "HHmmssz",
                "HHmmss",
                "HHmm",
                "GyMMMMEEEEd",
                "GyMMMMd",
                "GyMd",
                "GGGGGyMd",
            }
            availableFormats{
                Gy{"y. GGG"}
                MEd{"E, d. M."}
                Md{"d. M."}
                y{"y. GGG"}
                yM{"M. y. GGGGG"}
                yMEd{"E, d. M. y. GGGGG"}
                yMMM{"LLL y. GGGGG"}
                yMMMEd{"E, d. MMM y. GGGGG"}
                yMMMd{"d. MMM y. GGGGG"}
                yMd{"d. M. y. GGGGG"}
                yQQQ{"QQQ y. GGGGG"}
                yyyyM{"M. y. G"}
                yyyyMEd{"E, d. M. y. G"}
                yyyyMd{"d. M. y. G"}
            }
            eras{
                abbreviated{
                    "Taika (645.-650.)",
                    "Hakuchi (650.-671.)",
                    "Hakuhō (672.-686.)",
                    "Shuchō (686.-701.)",
                    "Taihō (701.-704.)",
                    "Keiun (704.-708.)",
                    "Wadō (708.-715.)",
                    "Reiki (715.-717.)",
                    "Yōrō (717.-724.)",
                    "Jinki (724.-729.)",
                    "Tempyō (729.-749.)",
                    "Tempyō-kampō (749.-749.)",
                    "Tempyō-shōhō (749.-757.)",
                    "Tempyō-hōji (757.-765.)",
                    "Temphō-jingo (765.-767.)",
                    "Jingo-keiun (767.-770.)",
                    "Hōki (770.-780.)",
                    "Ten-ō (781.-782.)",
                    "Enryaku (782.-806.)",
                    "Daidō (806.-810.)",
                    "Kōnin (810.-824.)",
                    "Tenchō (824.-834.)",
                    "Jōwa (834.-848.)",
                    "Kajō (848.-851.)",
                    "Ninju (851.-854.)",
                    "Saiko (854.-857.)",
                    "Tennan (857.-859.)",
                    "Jōgan (859.-877.)",
                    "Genkei (877.-885.)",
                    "Ninna (885.-889.)",
                    "Kampyō (889.-898.)",
                    "Shōtai (898.-901.)",
                    "Engi (901.-923.)",
                    "Enchō (923.-931.)",
                    "Shōhei (931.-938.)",
                    "Tengyō (938.-947.)",
                    "Tenryaku (947.-957.)",
                    "Tentoku (957.-961.)",
                    "Ōwa (961.-964.)",
                    "Kōhō (964.-968.)",
                    "Anna (968.-970.)",
                    "Tenroku (970.-973.)",
                    "Ten-en (973.-976.)",
                    "Jōgen (976.-978.)",
                    "Tengen (978.-983.)",
                    "Eikan (983.-985.)",
                    "Kanna (985.-987.)",
                    "Ei-en (987.-989.)",
                    "Eiso (989.-990.)",
                    "Shōryaku (990.-995.)",
                    "Chōtoku (995.-999.)",
                    "Chōhō (999.-1004.)",
                    "Kankō (1004.-1012.)",
                    "Chōwa (1012.-1017.)",
                    "Kannin (1017.-1021.)",
                    "Jian (1021.-1024.)",
                    "Manju (1024.-1028.)",
                    "Chōgen (1028.-1037.)",
                    "Chōryaku (1037.-1040.)",
                    "Chōkyū (1040.-1044.)",
                    "Kantoku (1044.-1046.)",
                    "Eishō (1046.-1053.)",
                    "Tengi (1053.-1058.)",
                    "Kōhei (1058.-1065.)",
                    "Jiryaku (1065.-1069.)",
                    "Enkyū (1069.-1074.)",
                    "Shōho (1074.-1077.)",
                    "Shōryaku (1077.-1081.)",
                    "Eiho (1081.-1084.)",
                    "Ōtoku (1084.-1087.)",
                    "Kanji (1087.-1094.)",
                    "Kaho (1094.-1096.)",
                    "Eichō (1096.-1097.)",
                    "Shōtoku (1097.-1099.)",
                    "Kōwa (1099.-1104.)",
                    "Chōji (1104.-1106.)",
                    "Kashō (1106.-1108.)",
                    "Tennin (1108.-1110.)",
                    "Ten-ei (1110.-1113.)",
                    "Eikyū (1113.-1118.)",
                    "Gen-ei (1118.-1120.)",
                    "Hoan (1120.-1124.)",
                    "Tenji (1124.-1126.)",
                    "Daiji (1126.-1131.)",
                    "Tenshō (1131.-1132.)",
                    "Chōshō (1132.-1135.)",
                    "Hoen (1135.-1141.)",
                    "Eiji (1141.-1142.)",
                    "Kōji (1142.-1144.)",
                    "Tenyō (1144.-1145.)",
                    "Kyūan (1145.-1151.)",
                    "Ninpei (1151.-1154.)",
                    "Kyūju (1154.-1156.)",
                    "Hogen (1156.-1159.)",
                    "Heiji (1159.-1160.)",
                    "Eiryaku (1160.-1161.)",
                    "Ōho (1161.-1163.)",
                    "Chōkan (1163.-1165.)",
                    "Eiman (1165.-1166.)",
                    "Nin-an (1166.-1169.)",
                    "Kaō (1169.-1171.)",
                    "Shōan (1171.-1175.)",
                    "Angen (1175.-1177.)",
                    "Jishō (1177.-1181.)",
                    "Yōwa (1181.-1182.)",
                    "Juei (1182.-1184.)",
                    "Genryuku (1184.-1185.)",
                    "Bunji (1185.-1190.)",
                    "Kenkyū (1190.-1199.)",
                    "Shōji (1199.-1201.)",
                    "Kennin (1201.-1204.)",
                    "Genkyū (1204.-1206.)",
                    "Ken-ei (1206.-1207.)",
                    "Shōgen (1207.-1211.)",
                    "Kenryaku (1211.-1213.)",
                    "Kenpō (1213.-1219.)",
                    "Shōkyū (1219.-1222.)",
                    "Jōō (1222.-1224.)",
                    "Gennin (1224.-1225.)",
                    "Karoku (1225.-1227.)",
                    "Antei (1227.-1229.)",
                    "Kanki (1229.-1232.)",
                    "Jōei (1232.-1233.)",
                    "Tempuku (1233.-1234.)",
                    "Bunryaku (1234.-1235.)",
                    "Katei (1235.-1238.)",
                    "Ryakunin (1238.-1239.)",
                    "En-ō (1239.-1240.)",
                    "Ninji (1240.-1243.)",
                    "Kangen (1243.-1247.)",
                    "Hōji (1247.-1249.)",
                    "Kenchō (1249.-1256.)",
                    "Kōgen (1256.-1257.)",
                    "Shōka (1257.-1259.)",
                    "Shōgen (1259.-1260.)",
                    "Bun-ō (1260.-1261.)",
                    "Kōchō (1261.-1264.)",
                    "Bun-ei (1264.-1275.)",
                    "Kenji (1275.-1278.)",
                    "Kōan (1278.-1288.)",
                    "Shōō (1288.-1293.)",
                    "Einin (1293.-1299.)",
                    "Shōan (1299.-1302.)",
                    "Kengen (1302.-1303.)",
                    "Kagen (1303.-1306.)",
                    "Tokuji (1306.-1308.)",
                    "Enkei (1308.-1311.)",
                    "Ōchō (1311.-1312.)",
                    "Shōwa (1312.-1317.)",
                    "Bunpō (1317.-1319.)",
                    "Genō (1319.-1321.)",
                    "Genkyō (1321.-1324.)",
                    "Shōchū (1324.-1326.)",
                    "Kareki (1326.-1329.)",
                    "Gentoku (1329.-1331.)",
                    "Genkō (1331.-1334.)",
                    "Kemmu (1334.-1336.)",
                    "Engen (1336.-1340.)",
                    "Kōkoku (1340.-1346.)",
                    "Shōhei (1346.-1370.)",
                    "Kentoku (1370.-1372.)",
                    "Bunchū (1372.-1375.)",
                    "Tenju (1375.-1379.)",
                    "Kōryaku (1379.-1381.)",
                    "Kōwa (1381.-1384.)",
                    "Genchū (1384.-1392.)",
                    "Meitoku (1384.-1387.)",
                    "Kakei (1387.-1389.)",
                    "Kōō (1389.-1390.)",
                    "Meitoku (1390.-1394.)",
                    "Ōei (1394.-1428.)",
                    "Shōchō (1428.-1429.)",
                    "Eikyō (1429.-1441.)",
                    "Kakitsu (1441.-1444.)",
                    "Bun-an (1444.-1449.)",
                    "Hōtoku (1449.-1452.)",
                    "Kyōtoku (1452.-1455.)",
                    "Kōshō (1455.-1457.)",
                    "Chōroku (1457.-1460.)",
                    "Kanshō (1460.-1466.)",
                    "Bunshō (1466.-1467.)",
                    "Ōnin (1467.-1469.)",
                    "Bunmei (1469.-1487.)",
                    "Chōkyō (1487.-1489.)",
                    "Entoku (1489.-1492.)",
                    "Meiō (1492.-1501.)",
                    "Bunki (1501.-1504.)",
                    "Eishō (1504.-1521.)",
                    "Taiei (1521.-1528.)",
                    "Kyōroku (1528.-1532.)",
                    "Tenmon (1532.-1555.)",
                    "Kōji (1555.-1558.)",
                    "Eiroku (1558.-1570.)",
                    "Genki (1570.-1573.)",
                    "Tenshō (1573.-1592.)",
                    "Bunroku (1592.-1596.)",
                    "Keichō (1596.-1615.)",
                    "Genwa (1615.-1624.)",
                    "Kan-ei (1624.-1644.)",
                    "Shōho (1644.-1648.)",
                    "Keian (1648.-1652.)",
                    "Shōō (1652.-1655.)",
                    "Meiryaku (1655.-1658.)",
                    "Manji (1658.-1661.)",
                    "Kanbun (1661.-1673.)",
                    "Enpō (1673.-1681.)",
                    "Tenwa (1681.-1684.)",
                    "Jōkyō (1684.-1688.)",
                    "Genroku (1688.-1704.)",
                    "Hōei (1704.-1711.)",
                    "Shōtoku (1711.-1716.)",
                    "Kyōhō (1716.-1736.)",
                    "Genbun (1736.-1741.)",
                    "Kanpō (1741.-1744.)",
                    "Enkyō (1744.-1748.)",
                    "Kan-en (1748.-1751.)",
                    "Hōryaku (1751.-1764.)",
                    "Meiwa (1764.-1772.)",
                    "An-ei (1772.-1781.)",
                    "Tenmei (1781.-1789.)",
                    "Kansei (1789.-1801.)",
                    "Kyōwa (1801.-1804.)",
                    "Bunka (1804.-1818.)",
                    "Bunsei (1818.-1830.)",
                    "Tenpō (1830.-1844.)",
                    "Kōka (1844.-1848.)",
                    "Kaei (1848.-1854.)",
                    "Ansei (1854.-1860.)",
                    "Man-en (1860.-1861.)",
                    "Bunkyū (1861.-1864.)",
                    "Genji (1864.-1865.)",
                    "Keiō (1865.-1868.)",
                    "Meiji",
                    "Taishō",
                    "Shōwa",
                    "Heisei",
                    "Reiwa",
                }
            }
        }
        persian{
            monthNames{
                stand-alone{
                    narrow{
                        "1.",
                        "2.",
                        "3.",
                        "4.",
                        "5.",
                        "6.",
                        "7.",
                        "8.",
                        "9.",
                        "10.",
                        "11.",
                        "12.",
                    }
                }
            }
        }
        roc{
            eras{
                abbreviated{
                    "prije R.O.C.",
                    "R.O.C.",
                }
            }
        }
    }
    characterLabel{
        activities{"aktivnost"}
        african_scripts{"afričko pismo"}
        american_scripts{"američko pismo"}
        animal{"životinja"}
        animals_nature{"životinja ili priroda"}
        arrows{"strelica"}
        body{"tijelo"}
        box_drawing{"crtani znak"}
        braille{"brajica"}
        building{"zgrada"}
        bullets_stars{"predznak ili zvjezdica"}
        consonantal_jamo{"konsonantni Jamo"}
        currency_symbols{"simbol valute"}
        dash_connector{"crtica ili spojnica"}
        digits{"znamenka"}
        divination_symbols{"simbol za proricanje"}
        downwards_arrows{"strelica prema dolje"}
        downwards_upwards_arrows{"strelica gore-dolje"}
        east_asian_scripts{"istočnoazijsko pismo"}
        emoji{"emotikon"}
        european_scripts{"europsko pismo"}
        female{"žena"}
        flag{"zastava"}
        flags{"zastave"}
        food_drink{"jelo i piće"}
        format_whitespace{"format i bjelina"}
        full_width_form_variant{"varijanta pune širine"}
        geometric_shapes{"geometrijski oblik"}
        half_width_form_variant{"varijanta od pola širine"}
        han_characters{"Han znak"}
        han_radicals{"Han označitelj"}
        hanja{"Hanja"}
        hanzi_simplified{"Hanzi (pojednostavljeni)"}
        hanzi_traditional{"Hanzi (tradicionalni)"}
        heart{"srce"}
        historic_scripts{"povijesno pismo"}
        ideographic_desc_characters{"ideografski opisni znak"}
        japanese_kana{"japanska Kana"}
        kanbun{"Kanbun"}
        kanji{"Kanji"}
        keycap{"tipka"}
        leftwards_arrows{"strelica ulijevo"}
        leftwards_rightwards_arrows{"strelica lijevo-desno"}
        letterlike_symbols{"simbol sličan slovu"}
        limited_use{"ograničena uporaba"}
        male{"muškarac"}
        math_symbols{"matematički simbol"}
        middle_eastern_scripts{"bliskoistočno pismo"}
        miscellaneous{"razno"}
        modern_scripts{"moderno pismo"}
        modifier{"modifikator"}
        musical_symbols{"glazbeni simbol"}
        nature{"priroda"}
        nonspacing{"bez razmaka"}
        numbers{"brojevi"}
        objects{"predmet"}
        other{"ostalo"}
        paired{"upareno"}
        person{"osoba"}
        phonetic_alphabet{"fonetska abeceda"}
        pictographs{"piktogram"}
        place{"mjesto"}
        plant{"biljka"}
        punctuation{"interpunkcija"}
        rightwards_arrows{"strelica udesno"}
        sign_standard_symbols{"znak ili simbol"}
        small_form_variant{"varijanta male veličine"}
        smiley{"smješko"}
        smileys_people{"smješko ili osoba"}
        south_asian_scripts{"južnoazijsko pismo"}
        southeast_asian_scripts{"jugoistočno azijsko pismo"}
        spacing{"razmak"}
        symbols{"simbol"}
        technical_symbols{"tehnički simbol"}
        tone_marks{"oznaka tona"}
        travel{"putovanje"}
        travel_places{"putovanje ili mjesto"}
        upwards_arrows{"strelica prema gore"}
        variant_forms{"varijanta"}
        vocalic_jamo{"vokalni Jamo"}
        weather{"vrijeme"}
        western_asian_scripts{"zapadnoazijsko pismo"}
        whitespace{"bjelina"}
    }
    contextTransforms{
        day-format-except-narrow:intvector{
            1,
            0,
        }
        day-standalone-except-narrow:intvector{
            1,
            0,
        }
        languages:intvector{
            1,
            1,
        }
        month-format-except-narrow:intvector{
            1,
            0,
        }
        month-standalone-except-narrow:intvector{
            1,
            0,
        }
        relative:intvector{
            1,
            1,
        }
    }
    delimiters{
        alternateQuotationEnd{"‘"}
        alternateQuotationStart{"‚"}
        quotationEnd{"“"}
        quotationStart{"„"}
    }
    fields{
        day{
            dn{"dan"}
            relative{
                "-1"{"jučer"}
                "-2"{"prekjučer"}
                "0"{"danas"}
                "1"{"sutra"}
                "2"{"prekosutra"}
            }
            relativeTime{
                future{
                    few{"za {0} dana"}
                    one{"za {0} dan"}
                    other{"za {0} dana"}
                }
                past{
                    few{"prije {0} dana"}
                    one{"prije {0} dan"}
                    other{"prije {0} dana"}
                }
            }
        }
        day-narrow{
            relativeTime{
                future{
                    few{"za {0} d"}
                    one{"za {0} d"}
                    other{"za {0} d"}
                }
                past{
                    few{"prije {0} d"}
                    one{"prije {0} d"}
                    other{"prije {0} d"}
                }
            }
        }
        day-short{
            dn{"d."}
        }
        dayOfYear{
            dn{"dan u godini"}
        }
        dayOfYear-narrow{
            dn{"dan u g."}
        }
        dayOfYear-short{
            dn{"dan u god."}
        }
        dayperiod{
            dn{"AM/PM"}
        }
        era{
            dn{"era"}
        }
        fri{
            relative{
                "-1"{"prošli petak"}
                "0"{"ovaj petak"}
                "1"{"sljedeći petak"}
            }
            relativeTime{
                future{
                    few{"za {0} petka"}
                    one{"za {0} petak"}
                    other{"za {0} petaka"}
                }
                past{
                    few{"prije {0} petka"}
                    one{"prije {0} petak"}
                    other{"prije {0} petaka"}
                }
            }
        }
        fri-short{
            relative{
                "-1"{"prošli pet."}
                "0"{"ovaj pet."}
                "1"{"sljedeći pet."}
            }
        }
        hour{
            dn{"sat"}
            relative{
                "0"{"ovaj sat"}
            }
            relativeTime{
                future{
                    few{"za {0} sata"}
                    one{"za {0} sat"}
                    other{"za {0} sati"}
                }
                past{
                    few{"prije {0} sata"}
                    one{"prije {0} sat"}
                    other{"prije {0} sati"}
                }
            }
        }
        hour-short{
            dn{"h"}
            relativeTime{
                future{
                    few{"za {0} h"}
                    one{"za {0} h"}
                    other{"za {0} h"}
                }
                past{
                    few{"prije {0} h"}
                    one{"prije {0} h"}
                    other{"prije {0} h"}
                }
            }
        }
        minute{
            dn{"minuta"}
            relative{
                "0"{"ova minuta"}
            }
            relativeTime{
                future{
                    few{"za {0} minute"}
                    one{"za {0} minutu"}
                    other{"za {0} minuta"}
                }
                past{
                    few{"prije {0} minute"}
                    one{"prije {0} minutu"}
                    other{"prije {0} minuta"}
                }
            }
        }
        minute-short{
            dn{"min"}
            relativeTime{
                future{
                    few{"za {0} min"}
                    one{"za {0} min"}
                    other{"za {0} min"}
                }
                past{
                    few{"prije {0} min"}
                    one{"prije {0} min"}
                    other{"prije {0} min"}
                }
            }
        }
        mon{
            relative{
                "-1"{"prošli ponedjeljak"}
                "0"{"ovaj ponedjeljak"}
                "1"{"sljedeći ponedjeljak"}
            }
            relativeTime{
                future{
                    few{"za {0} ponedjeljka"}
                    one{"za {0} ponedjeljak"}
                    other{"za {0} ponedjeljaka"}
                }
                past{
                    few{"prije {0} ponedjeljka"}
                    one{"prije {0} ponedjeljak"}
                    other{"prije {0} ponedjeljaka"}
                }
            }
        }
        mon-short{
            relative{
                "-1"{"prošli pon."}
                "0"{"ovaj pon."}
                "1"{"sljedeći pon."}
            }
        }
        month{
            dn{"mjesec"}
            relative{
                "-1"{"prošli mjesec"}
                "0"{"ovaj mjesec"}
                "1"{"sljedeći mjesec"}
            }
            relativeTime{
                future{
                    few{"za {0} mjeseca"}
                    one{"za {0} mjesec"}
                    other{"za {0} mjeseci"}
                }
                past{
                    few{"prije {0} mjeseca"}
                    one{"prije {0} mjesec"}
                    other{"prije {0} mjeseci"}
                }
            }
        }
        month-narrow{
            dn{"m."}
        }
        month-short{
            dn{"mj."}
            relative{
                "-1"{"prošli mj."}
                "0"{"ovaj mj."}
                "1"{"sljedeći mj."}
            }
            relativeTime{
                future{
                    few{"za {0} mj."}
                    one{"za {0} mj."}
                    other{"za {0} mj."}
                }
                past{
                    few{"prije {0} mj."}
                    one{"prije {0} mj."}
                    other{"prije {0} mj."}
                }
            }
        }
        quarter{
            dn{"kvartal"}
            relative{
                "-1"{"prošli kvartal"}
                "0"{"ovaj kvartal"}
                "1"{"sljedeći kvartal"}
            }
            relativeTime{
                future{
                    few{"za {0} kvartala"}
                    one{"za {0} kvartal"}
                    other{"za {0} kvartala"}
                }
                past{
                    few{"prije {0} kvartala"}
                    one{"prije {0} kvartal"}
                    other{"prije {0} kvartala"}
                }
            }
        }
        quarter-short{
            dn{"kv."}
            relative{
                "-1"{"prošli kv."}
                "0"{"ovaj kv."}
                "1"{"sljedeći kv."}
            }
            relativeTime{
                future{
                    few{"za {0} kv."}
                    one{"za {0} kv."}
                    other{"za {0} kv."}
                }
                past{
                    few{"prije {0} kv."}
                    one{"prije {0} kv."}
                    other{"prije {0} kv."}
                }
            }
        }
        sat{
            relative{
                "-1"{"prošla subota"}
                "0"{"ova subota"}
                "1"{"sljedeća subota"}
            }
            relativeTime{
                future{
                    few{"za {0} subote"}
                    one{"za {0} subotu"}
                    other{"za {0} subota"}
                }
                past{
                    few{"prije {0} subote"}
                    one{"prije {0} subotu"}
                    other{"prije {0} subota"}
                }
            }
        }
        sat-short{
            relative{
                "-1"{"prošla sub."}
                "0"{"ova sub."}
                "1"{"sljedeća sub."}
            }
        }
        second{
            dn{"sekunda"}
            relative{
                "0"{"sad"}
            }
            relativeTime{
                future{
                    few{"za {0} sekunde"}
                    one{"za {0} sekundu"}
                    other{"za {0} sekundi"}
                }
                past{
                    few{"prije {0} sekunde"}
                    one{"prije {0} sekundu"}
                    other{"prije {0} sekundi"}
                }
            }
        }
        second-short{
            dn{"s"}
            relativeTime{
                future{
                    few{"za {0} s"}
                    one{"za {0} s"}
                    other{"za {0} s"}
                }
                past{
                    few{"prije {0} s"}
                    one{"prije {0} s"}
                    other{"prije {0} s"}
                }
            }
        }
        sun{
            relative{
                "-1"{"prošla nedjelja"}
                "0"{"ova nedjelja"}
                "1"{"sljedeća nedjelja"}
            }
            relativeTime{
                future{
                    few{"za {0} nedjelje"}
                    one{"za {0} nedjelju"}
                    other{"za {0} nedjelja"}
                }
                past{
                    few{"prije {0} nedjelje"}
                    one{"prije {0} nedjelju"}
                    other{"prije {0} nedjelja"}
                }
            }
        }
        sun-short{
            relative{
                "-1"{"prošla ned."}
                "0"{"ova ned."}
                "1"{"sljedeća ned."}
            }
        }
        thu{
            relative{
                "-1"{"prošli četvrtak"}
                "0"{"ovaj četvrtak"}
                "1"{"sljedeći četvrtak"}
            }
            relativeTime{
                future{
                    few{"za {0} četvrtka"}
                    one{"za {0} četvrtak"}
                    other{"za {0} četvrtaka"}
                }
                past{
                    few{"prije {0} četvrtka"}
                    one{"prije {0} četvrtak"}
                    other{"prije {0} četvrtaka"}
                }
            }
        }
        thu-short{
            relative{
                "-1"{"prošli čet."}
                "0"{"ovaj čet."}
                "1"{"sljedeći čet."}
            }
        }
        tue{
            relative{
                "-1"{"prošli utorak"}
                "0"{"ovaj utorak"}
                "1"{"sljedeći utorak"}
            }
            relativeTime{
                future{
                    few{"za {0} utorka"}
                    one{"za {0} utorak"}
                    other{"za {0} utoraka"}
                }
                past{
                    few{"prije {0} utorka"}
                    one{"prije {0} utorak"}
                    other{"prije {0} utoraka"}
                }
            }
        }
        tue-short{
            relative{
                "-1"{"prošli uto."}
                "0"{"ovaj uto."}
                "1"{"sljedeći uto."}
            }
        }
        wed{
            relative{
                "-1"{"prošla srijeda"}
                "0"{"ova srijeda"}
                "1"{"sljedeća srijeda"}
            }
            relativeTime{
                future{
                    few{"za {0} srijede"}
                    one{"za {0} srijedu"}
                    other{"za {0} srijeda"}
                }
                past{
                    few{"prije {0} srijede"}
                    one{"prije {0} srijedu"}
                    other{"prije {0} srijeda"}
                }
            }
        }
        wed-short{
            relative{
                "-1"{"prošla sri."}
                "0"{"ova sri."}
                "1"{"sljedeća sri."}
            }
        }
        week{
            dn{"tjedan"}
            relative{
                "-1"{"prošli tjedan"}
                "0"{"ovaj tjedan"}
                "1"{"sljedeći tjedan"}
            }
            relativePeriod{"tjedan od {0}"}
            relativeTime{
                future{
                    few{"za {0} tjedna"}
                    one{"za {0} tjedan"}
                    other{"za {0} tjedana"}
                }
                past{
                    few{"prije {0} tjedna"}
                    one{"prije {0} tjedan"}
                    other{"prije {0} tjedana"}
                }
            }
        }
        week-short{
            dn{"tj."}
            relative{
                "-1"{"prošli tj."}
                "0"{"ovaj tj."}
                "1"{"sljedeći tj."}
            }
            relativeTime{
                future{
                    few{"za {0} tj."}
                    one{"za {0} tj."}
                    other{"za {0} tj."}
                }
                past{
                    few{"prije {0} tj."}
                    one{"prije {0} tj."}
                    other{"prije {0} tj."}
                }
            }
        }
        weekOfMonth{
            dn{"tjedan u mjesecu"}
        }
        weekOfMonth-narrow{
            dn{"tj. u mjesecu"}
        }
        weekOfMonth-short{
            dn{"tj. u mj."}
        }
        weekday{
            dn{"dan u tjednu"}
        }
        weekday-narrow{
            dn{"dan u tj."}
        }
        weekday-short{
            dn{"dan u tjed."}
        }
        weekdayOfMonth{
            dn{"radni dan u mjesecu"}
        }
        weekdayOfMonth-narrow{
            dn{"r. dan u mj."}
        }
        weekdayOfMonth-short{
            dn{"radni dan u mj."}
        }
        year{
            dn{"godina"}
            relative{
                "-1"{"prošle godine"}
                "0"{"ove godine"}
                "1"{"sljedeće godine"}
            }
            relativeTime{
                future{
                    few{"za {0} godine"}
                    one{"za {0} godinu"}
                    other{"za {0} godina"}
                }
                past{
                    few{"prije {0} godine"}
                    one{"prije {0} godinu"}
                    other{"prije {0} godina"}
                }
            }
        }
        year-narrow{
            relative{
                "-1"{"prošle g."}
                "0"{"ove g."}
                "1"{"sljedeće g."}
            }
        }
        year-short{
            dn{"g."}
            relative{
                "-1"{"prošle god."}
                "0"{"ove god."}
                "1"{"sljedeće god."}
            }
            relativeTime{
                future{
                    few{"za {0} g."}
                    one{"za {0} g."}
                    other{"za {0} g."}
                }
                past{
                    few{"prije {0} g."}
                    one{"prije {0} g."}
                    other{"prije {0} g."}
                }
            }
        }
        zone{
            dn{"vremenska zona"}
        }
        zone-short{
            dn{"zona"}
        }
    }
    listPattern{
        or{
            2{"{0} ili {1}"}
            end{"{0} ili {1}"}
        }
        standard{
            2{"{0} i {1}"}
            end{"{0} i {1}"}
        }
        unit-narrow{
            2{"{0} {1}"}
            end{"{0} {1}"}
            middle{"{0} {1}"}
            start{"{0} {1}"}
        }
    }
    measurementSystemNames{
        UK{"imperijalni sustav"}
        US{"američki sustav"}
        metric{"metrički sustav"}
    }
    parse{
        date{
            lenient{
                "[\\- ‑ . /]",
                "[\\: ∶]",
            }
        }
        general{
            lenient{
                "[.．․﹒ 。｡︒]",
                "['＇’ ՚ ᾽᾿ ʼ]",
                "[%％﹪ ٪]",
                "[‰ ؉]",
                "[\$＄﹩]",
                "[£ ₤]",
                "[¥￥]",
                "[₩￦]",
                "[₹ ₨ {Rp} {Rs}]",
            }
        }
        number{
            lenient{
                "[\\-－﹣ ‑ ‒ −⁻₋ ➖]",
                "[,，﹐︐ ، ٫ 、﹑､︑]",
                "[+＋﬩﹢⁺₊ ➕]",
            }
            stricter{
                "[,，﹐︐ ٫]",
                "[.．․﹒ ｡]",
            }
        }
    }
    personNames{
        nameOrderLocales{
            givenFirst{
                "und",
                "hr",
            }
<<<<<<< HEAD
            surnameFirst{
                "ko",
                "vi",
                "yue",
                "zh",
            }
        }
        namePattern{
            givenFirst-long-addressing-formal{"{prefix} {surname}"}
            givenFirst-long-addressing-informal{"{given-informal}"}
            givenFirst-long-monogram-formal{
                "{given-monogram-allCaps}{given2-monogram-allCaps}{surname-monogram-a"
                "llCaps}"
            }
            givenFirst-long-monogram-informal{"{given-informal-monogram-allCaps}{surname-monogram-allCaps}"}
            givenFirst-long-referring-formal{"{given} {given2} {surname}, {suffix}"}
            givenFirst-long-referring-informal{"{given-informal} {surname}"}
            givenFirst-medium-addressing-formal{"{prefix} {surname}"}
            givenFirst-medium-addressing-informal{"{given-informal}"}
            givenFirst-medium-monogram-formal{"{surname-monogram-allCaps}"}
            givenFirst-medium-monogram-informal{"{given-informal-monogram-allCaps}"}
            givenFirst-medium-referring-formal{"{given} {given2-initial} {surname}, {suffix}"}
            givenFirst-medium-referring-informal{"{given-informal} {surname}"}
            givenFirst-short-addressing-formal{"{prefix} {surname}"}
=======
        }
        namePattern{
            givenFirst-long-addressing-formal{"{title} {surname}"}
            givenFirst-long-addressing-informal{"{given-informal}"}
            givenFirst-long-monogram-informal{"{given-informal-monogram-allCaps}{surname-monogram-allCaps}"}
            givenFirst-long-referring-formal{"{title} {given} {given2} {surname} {generation}, {credentials}"}
            givenFirst-long-referring-informal{"{given-informal} {surname}"}
            givenFirst-medium-addressing-formal{"{title} {surname}"}
            givenFirst-medium-addressing-informal{"{given-informal}"}
            givenFirst-medium-monogram-formal{"{surname-monogram-allCaps}"}
            givenFirst-medium-monogram-informal{"{given-informal-monogram-allCaps}"}
            givenFirst-medium-referring-formal{"{given} {given2-initial} {surname} {generation}, {credentials}"}
            givenFirst-medium-referring-informal{"{given-informal} {surname}"}
            givenFirst-short-addressing-formal{"{title} {surname}"}
>>>>>>> 626889fb
            givenFirst-short-addressing-informal{"{given-informal}"}
            givenFirst-short-monogram-formal{"{surname-monogram-allCaps}"}
            givenFirst-short-monogram-informal{"{given-informal-monogram-allCaps}"}
            givenFirst-short-referring-formal{"{given-initial} {given2-initial} {surname}"}
            givenFirst-short-referring-informal{"{given-informal} {surname-initial}"}
<<<<<<< HEAD
            sorting-long-referring-formal{"{surname}, {given} {given2} {suffix}"}
            sorting-long-referring-informal{"{surname}, {given-informal}"}
            sorting-medium-referring-formal{"{surname}, {given} {given2-initial} {suffix}"}
            sorting-medium-referring-informal{"{surname}, {given-informal}"}
            sorting-short-referring-formal{"{surname}, {given-initial} {given2-initial}"}
            sorting-short-referring-informal{"{surname}, {given-informal}"}
            surnameFirst-long-addressing-formal{"{prefix} {surname}"}
            surnameFirst-long-addressing-informal{"{given-informal}"}
            surnameFirst-long-monogram-formal{
                "{surname-monogram-allCaps}{given-monogram-allCaps}{given2-monogram-a"
                "llCaps}"
            }
            surnameFirst-long-monogram-informal{"{surname-monogram-allCaps}{given-informal-monogram-allCaps}"}
            surnameFirst-long-referring-formal{"{surname}, {given} {given2}, {suffix}"}
            surnameFirst-long-referring-informal{"{surname}, {given-informal}"}
            surnameFirst-medium-addressing-formal{"{prefix} {surname}"}
            surnameFirst-medium-addressing-informal{"{given-informal}"}
            surnameFirst-medium-monogram-formal{"{surname-monogram-allCaps}"}
            surnameFirst-medium-monogram-informal{"{given-informal-monogram-allCaps}"}
            surnameFirst-medium-referring-formal{"{surname}, {given} {given2-initial}, {suffix}"}
            surnameFirst-medium-referring-informal{"{surname}, {given-informal}"}
            surnameFirst-short-addressing-formal{"{prefix} {surname}"}
=======
            sorting-long-referring-formal{"{surname-core}, {given} {given2} {surname-prefix}"}
            sorting-long-referring-informal{"{surname}, {given-informal}"}
            sorting-medium-referring-formal{"{surname-core}, {given} {given2-initial} {surname-prefix}"}
            sorting-medium-referring-informal{"{surname}, {given-informal}"}
            sorting-short-referring-formal{"{surname}, {given-initial} {given2-initial}"}
            sorting-short-referring-informal{"{surname}, {given-informal}"}
            surnameFirst-long-addressing-formal{"{title} {surname}"}
            surnameFirst-long-addressing-informal{"{given-informal}"}
            surnameFirst-long-monogram-informal{"{surname-monogram-allCaps}{given-informal-monogram-allCaps}"}
            surnameFirst-long-referring-formal{"{surname}, {title} {given} {given2} {generation}, {credentials}"}
            surnameFirst-long-referring-informal{"{surname}, {given-informal}"}
            surnameFirst-medium-addressing-formal{"{title} {surname}"}
            surnameFirst-medium-addressing-informal{"{given-informal}"}
            surnameFirst-medium-monogram-formal{"{surname-monogram-allCaps}"}
            surnameFirst-medium-monogram-informal{"{given-informal-monogram-allCaps}"}
            surnameFirst-medium-referring-formal{"{surname}, {given} {given2-initial} {generation}, {credentials}"}
            surnameFirst-medium-referring-informal{"{surname}, {given-informal}"}
            surnameFirst-short-addressing-formal{"{title} {surname}"}
>>>>>>> 626889fb
            surnameFirst-short-addressing-informal{"{given-informal}"}
            surnameFirst-short-monogram-formal{"{surname-monogram-allCaps}"}
            surnameFirst-short-monogram-informal{"{given-informal-monogram-allCaps}"}
            surnameFirst-short-referring-formal{"{surname}, {given-initial} {given2-initial}"}
            surnameFirst-short-referring-informal{"{surname}, {given-initial}"}
        }
    }
}<|MERGE_RESOLUTION|>--- conflicted
+++ resolved
@@ -20,11 +20,6 @@
                 range{"{0} – {1}"}
             }
             patterns{
-<<<<<<< HEAD
-                accountingFormat{"#,##0.00 ¤"}
-                accountingFormat%noCurrency{"#,##0.00"}
-=======
->>>>>>> 626889fb
                 currencyFormat{"#,##0.00 ¤"}
                 percentFormat{"#,##0 %"}
             }
@@ -260,59 +255,6 @@
                 "yMd",
                 "yMd",
                 "yMd",
-<<<<<<< HEAD
-            }
-            cyclicNameSets{
-                dayParts{
-                    format{
-                        abbreviated{
-                            "zi",
-                            "chou",
-                            "yin",
-                            "mao",
-                            "chen",
-                            "si",
-                            "wu",
-                            "wei",
-                            "shen",
-                            "you",
-                            "xu",
-                            "hai",
-                        }
-                    }
-                }
-                solarTerms{
-                    format{
-                        abbreviated{
-                            "spring begins",
-                            "rain water",
-                            "insects awaken",
-                            "spring equinox",
-                            "bright and clear",
-                            "grain rain",
-                            "summer begins",
-                            "grain full",
-                            "grain in ear",
-                            "summer solstice",
-                            "minor heat",
-                            "major heat",
-                            "autumn begins",
-                            "end of heat",
-                            "white dew",
-                            "autumn equinox",
-                            "cold dew",
-                            "frost descends",
-                            "winter begins",
-                            "minor snow",
-                            "major snow",
-                            "winter solstice",
-                            "minor cold",
-                            "major cold",
-                        }
-                    }
-                }
-=======
->>>>>>> 626889fb
             }
         }
         ethiopic{
@@ -358,16 +300,6 @@
                 "{1} {0}",
                 "{1} {0}",
             }
-            DateTimeSkeletons{
-                "HHmmsszzzz",
-                "HHmmssz",
-                "HHmmss",
-                "HHmm",
-                "GyMMMMEEEEd",
-                "GyMMMMd",
-                "GyMMMd",
-                "GGGGGyMMdd",
-            }
             availableFormats{
                 Ed{"E, d."}
                 Ehm{"E h:mm a"}
@@ -377,12 +309,6 @@
                 GyMMMEd{"E, d. MMM y. G"}
                 GyMMMd{"d. MMM y. G"}
                 GyMd{"d. M. y. GGGGG"}
-<<<<<<< HEAD
-                H{"HH"}
-                Hm{"HH:mm"}
-                Hms{"HH:mm:ss"}
-=======
->>>>>>> 626889fb
                 M{"L."}
                 MEd{"E, dd. MM."}
                 MMMEd{"E, d. MMM"}
@@ -394,10 +320,6 @@
                 h{"hh a"}
                 hm{"hh:mm a"}
                 hms{"hh:mm:ss a"}
-<<<<<<< HEAD
-                ms{"mm:ss"}
-=======
->>>>>>> 626889fb
                 y{"y. G"}
                 yyyy{"y. G"}
                 yyyyM{"MM. y. GGGGG"}
@@ -422,20 +344,6 @@
                 }
                 Gy{
                     G{"y. G – y. G"}
-<<<<<<< HEAD
-                    y{"y. – y. G"}
-                }
-                GyM{
-                    G{"M. y. GGGGG – M. y. GGGGG"}
-                    M{"M. y. – M. y. GGGGG"}
-                    y{"M. y. – M. y. GGGGG"}
-                }
-                GyMEd{
-                    G{"E, d. M. y. GGGGG – E, d. M. y. GGGGG"}
-                    M{"E, d. M. y. – E, d. M. y. GGGGG"}
-                    d{"E, d. M. y. – E, d. M. y. GGGGG"}
-                    y{"E, d. M. y. – E, d. M. y. GGGGG"}
-=======
                     y{"y. – y. G"}
                 }
                 GyM{
@@ -448,37 +356,23 @@
                     M{"E, d. M. y. – E, d. M. y. GGGGG"}
                     d{"E, d. M. y. – E, d. M. y. GGGGG"}
                     y{"E, d. M. y. – E, d. M. y. GGGGG"}
->>>>>>> 626889fb
                 }
                 GyMMM{
                     G{"MMM y. G – MMM y. G"}
                     M{"MMM y. G – MMM y. G"}
-<<<<<<< HEAD
-                    y{"MMM y. – MMM y. G"}
-=======
                     y{"MMM y. – MMM y. G"}
->>>>>>> 626889fb
                 }
                 GyMMMEd{
                     G{"E, d. MMM y. G – E, d. MMM y. G"}
                     M{"E, d. MMM – E, d. MMM y. G"}
                     d{"E, d. MMM – E, d. MMM y. G"}
-<<<<<<< HEAD
-                    y{"E, d. MMM y. – E, d. MMM y. G"}
-=======
                     y{"E, d. MMM y. – E, d. MMM y. G"}
->>>>>>> 626889fb
                 }
                 GyMMMd{
                     G{"d. MMM y. G – d. MMM y. G"}
                     M{"d. MMM – d. MMM y. G"}
-<<<<<<< HEAD
-                    d{"d. – d. MMM y. G"}
-                    y{"d. MMM y. – d. MMM y. G"}
-=======
                     d{"d. – d. MMM y. G"}
                     y{"d. MMM y. – d. MMM y. G"}
->>>>>>> 626889fb
                 }
                 GyMd{
                     G{"d. M. y. – d. M. y. GGGGG"}
@@ -488,17 +382,6 @@
                 }
                 H{
                     H{"HH – HH'h'"}
-<<<<<<< HEAD
-                }
-                Hm{
-                    H{"HH:mm–HH:mm"}
-                    m{"HH:mm–HH:mm"}
-                }
-                Hmv{
-                    H{"HH:mm–HH:mm v"}
-                    m{"HH:mm–HH:mm v"}
-=======
->>>>>>> 626889fb
                 }
                 Hv{
                     H{"HH – HH 'h' v"}
@@ -515,19 +398,11 @@
                 }
                 MMMEd{
                     M{"E, dd. MMM – E, dd. MMM"}
-<<<<<<< HEAD
-                    d{"E, dd. – E, dd. MMM"}
-                }
-                MMMd{
-                    M{"dd. MMM – dd. MMM"}
-                    d{"d. – d. MMM"}
-=======
                     d{"E, dd. – E, dd. MMM"}
                 }
                 MMMd{
                     M{"dd. MMM – dd. MMM"}
                     d{"d. – d. MMM"}
->>>>>>> 626889fb
                 }
                 Md{
                     M{"dd. MM. – dd. MM."}
@@ -536,10 +411,6 @@
                 d{
                     d{"dd. – dd."}
                 }
-<<<<<<< HEAD
-                fallback{"{0} – {1}"}
-=======
->>>>>>> 626889fb
                 h{
                     a{"h a – h a"}
                     h{"h – h'h' a"}
@@ -572,23 +443,6 @@
                 }
                 yMMM{
                     M{"LLL – LLL y. G"}
-<<<<<<< HEAD
-                    y{"LLL y. – LLL y. G"}
-                }
-                yMMMEd{
-                    M{"E, dd. MMM – E, dd. MMM y. G"}
-                    d{"E, dd. – E, dd. MMM y. G"}
-                    y{"E, dd. MMM y. – E, dd. MMM y. G"}
-                }
-                yMMMM{
-                    M{"LLLL – LLLL y. G"}
-                    y{"LLLL y. – LLLL y. G"}
-                }
-                yMMMd{
-                    M{"dd. MMM – dd. MMM y. G"}
-                    d{"dd. – dd. MMM y. G"}
-                    y{"dd. MMM y. – dd. MMM y. G"}
-=======
                     y{"LLL y. – LLL y. G"}
                 }
                 yMMMEd{
@@ -604,7 +458,6 @@
                     M{"dd. MMM – dd. MMM y. G"}
                     d{"dd. – dd. MMM y. G"}
                     y{"dd. MMM y. – dd. MMM y. G"}
->>>>>>> 626889fb
                 }
                 yMd{
                     M{"dd. MM. y. – dd. MM. y. G"}
@@ -635,16 +488,6 @@
                 "{1} {0}",
                 "{1} {0}",
             }
-            DateTimeSkeletons{
-                "HHmmsszzzz",
-                "HHmmssz",
-                "HHmmss",
-                "HHmm",
-                "yMMMMEEEEd",
-                "yMMMMd",
-                "yMMMd",
-                "yMMdd",
-            }
             appendItems{
                 Timezone{"{0} ({1})"}
             }
@@ -657,14 +500,6 @@
                 GyMMMEd{"E, d. MMM y. G"}
                 GyMMMd{"d. MMM y. G"}
                 GyMd{"d. M. y. GGGGG"}
-<<<<<<< HEAD
-                H{"HH"}
-                Hm{"HH:mm"}
-                Hms{"HH:mm:ss"}
-                Hmsv{"HH:mm:ss v"}
-                Hmv{"HH:mm v"}
-=======
->>>>>>> 626889fb
                 M{"L."}
                 MEd{"E, dd. MM."}
                 MMMEd{"E, d. MMM"}
@@ -684,10 +519,6 @@
                 hms{"hh:mm:ss a"}
                 hmsv{"h:mm:ss a v"}
                 hmv{"h:mm a v"}
-<<<<<<< HEAD
-                ms{"mm:ss"}
-=======
->>>>>>> 626889fb
                 y{"y."}
                 yM{"MM. y."}
                 yMEd{"E, dd. MM. y."}
@@ -801,20 +632,6 @@
                 }
                 Gy{
                     G{"y. G – y. G"}
-<<<<<<< HEAD
-                    y{"y. – y. G"}
-                }
-                GyM{
-                    G{"MM. y. GGGGG – MM. y. GGGGG"}
-                    M{"MM. y. – MM. y. GGGGG"}
-                    y{"MM. y. – MM. y. GGGGG"}
-                }
-                GyMEd{
-                    G{"E, dd. MM. y. GGGGG – E, dd. MM. y. GGGGG"}
-                    M{"E, dd. MM. y. – E, dd. MM. y. GGGGG"}
-                    d{"E, dd. MM. y. – E, dd. MM. y. GGGGG"}
-                    y{"E, dd. MM. y. – E, dd. MM. y. GGGGG"}
-=======
                     y{"y. – y. G"}
                 }
                 GyM{
@@ -827,7 +644,6 @@
                     M{"E, dd. MM. y. – E, dd. MM. y. GGGGG"}
                     d{"E, dd. MM. y. – E, dd. MM. y. GGGGG"}
                     y{"E, dd. MM. y. – E, dd. MM. y. GGGGG"}
->>>>>>> 626889fb
                 }
                 GyMMM{
                     G{"MMM y. G – MMM y. G"}
@@ -838,25 +654,11 @@
                     G{"E, dd. MMM y. G – E, dd. MMM y. G"}
                     M{"E, dd. MMM – E, dd. MMM y. G"}
                     d{"E, dd. MMM – E, dd. MMM y. G"}
-<<<<<<< HEAD
-                    y{"E, dd. MMM y. – E, dd. MMM y. G"}
-=======
                     y{"E, dd. MMM y. – E, dd. MMM y. G"}
->>>>>>> 626889fb
                 }
                 GyMMMd{
                     G{"dd. MMM y. G – dd. MMM y. G"}
                     M{"dd. MMM – dd. MMM y. G"}
-<<<<<<< HEAD
-                    d{"dd. – dd. MMM y. G"}
-                    y{"dd. MMM y. – dd. MMM y. G"}
-                }
-                GyMd{
-                    G{"dd. MM. y. GGGGG – dd. MM. y. GGGGG"}
-                    M{"dd. MM. y. – dd. MM. y. GGGGG"}
-                    d{"dd. MM. y. – dd. MM. y. GGGGG"}
-                    y{"dd. MM. y. – dd. MM. y. GGGGG"}
-=======
                     d{"dd. – dd. MMM y. G"}
                     y{"dd. MMM y. – dd. MMM y. G"}
                 }
@@ -865,7 +667,6 @@
                     M{"dd. MM. y. – dd. MM. y. GGGGG"}
                     d{"dd. MM. y. – dd. MM. y. GGGGG"}
                     y{"dd. MM. y. – dd. MM. y. GGGGG"}
->>>>>>> 626889fb
                 }
                 H{
                     H{"HH – HH 'h'"}
@@ -893,19 +694,11 @@
                 }
                 MMMEd{
                     M{"E, dd. MMM – E, dd. MMM"}
-<<<<<<< HEAD
-                    d{"E, dd. – E, dd. MMM"}
-                }
-                MMMd{
-                    M{"dd. MMM – dd. MMM"}
-                    d{"dd. – dd. MMM"}
-=======
                     d{"E, dd. – E, dd. MMM"}
                 }
                 MMMd{
                     M{"dd. MMM – dd. MMM"}
                     d{"dd. – dd. MMM"}
->>>>>>> 626889fb
                 }
                 Md{
                     M{"dd. MM. – dd. MM."}
@@ -914,10 +707,6 @@
                 d{
                     d{"dd. – dd."}
                 }
-<<<<<<< HEAD
-                fallback{"{0} – {1}"}
-=======
->>>>>>> 626889fb
                 h{
                     a{"h a – h a"}
                     h{"h – h 'h' a"}
@@ -950,23 +739,6 @@
                 }
                 yMMM{
                     M{"LLL – LLL y."}
-<<<<<<< HEAD
-                    y{"LLL y. – LLL y."}
-                }
-                yMMMEd{
-                    M{"E, dd. MMM – E, dd. MMM y."}
-                    d{"E, dd. – E, dd. MMM y."}
-                    y{"E, dd. MMM y. – E, dd. MMM y."}
-                }
-                yMMMM{
-                    M{"LLLL – LLLL y."}
-                    y{"LLLL y. – LLLL y."}
-                }
-                yMMMd{
-                    M{"dd. MMM – dd. MMM y."}
-                    d{"dd. – dd. MMM y."}
-                    y{"dd. MMM y. – dd. MMM y."}
-=======
                     y{"LLL y. – LLL y."}
                 }
                 yMMMEd{
@@ -982,7 +754,6 @@
                     M{"dd. MMM – dd. MMM y."}
                     d{"dd. – dd. MMM y."}
                     y{"dd. MMM y. – dd. MMM y."}
->>>>>>> 626889fb
                 }
                 yMd{
                     M{"dd. MM. y. – dd. MM. y."}
@@ -2182,32 +1953,6 @@
                 "und",
                 "hr",
             }
-<<<<<<< HEAD
-            surnameFirst{
-                "ko",
-                "vi",
-                "yue",
-                "zh",
-            }
-        }
-        namePattern{
-            givenFirst-long-addressing-formal{"{prefix} {surname}"}
-            givenFirst-long-addressing-informal{"{given-informal}"}
-            givenFirst-long-monogram-formal{
-                "{given-monogram-allCaps}{given2-monogram-allCaps}{surname-monogram-a"
-                "llCaps}"
-            }
-            givenFirst-long-monogram-informal{"{given-informal-monogram-allCaps}{surname-monogram-allCaps}"}
-            givenFirst-long-referring-formal{"{given} {given2} {surname}, {suffix}"}
-            givenFirst-long-referring-informal{"{given-informal} {surname}"}
-            givenFirst-medium-addressing-formal{"{prefix} {surname}"}
-            givenFirst-medium-addressing-informal{"{given-informal}"}
-            givenFirst-medium-monogram-formal{"{surname-monogram-allCaps}"}
-            givenFirst-medium-monogram-informal{"{given-informal-monogram-allCaps}"}
-            givenFirst-medium-referring-formal{"{given} {given2-initial} {surname}, {suffix}"}
-            givenFirst-medium-referring-informal{"{given-informal} {surname}"}
-            givenFirst-short-addressing-formal{"{prefix} {surname}"}
-=======
         }
         namePattern{
             givenFirst-long-addressing-formal{"{title} {surname}"}
@@ -2222,36 +1967,11 @@
             givenFirst-medium-referring-formal{"{given} {given2-initial} {surname} {generation}, {credentials}"}
             givenFirst-medium-referring-informal{"{given-informal} {surname}"}
             givenFirst-short-addressing-formal{"{title} {surname}"}
->>>>>>> 626889fb
             givenFirst-short-addressing-informal{"{given-informal}"}
             givenFirst-short-monogram-formal{"{surname-monogram-allCaps}"}
             givenFirst-short-monogram-informal{"{given-informal-monogram-allCaps}"}
             givenFirst-short-referring-formal{"{given-initial} {given2-initial} {surname}"}
             givenFirst-short-referring-informal{"{given-informal} {surname-initial}"}
-<<<<<<< HEAD
-            sorting-long-referring-formal{"{surname}, {given} {given2} {suffix}"}
-            sorting-long-referring-informal{"{surname}, {given-informal}"}
-            sorting-medium-referring-formal{"{surname}, {given} {given2-initial} {suffix}"}
-            sorting-medium-referring-informal{"{surname}, {given-informal}"}
-            sorting-short-referring-formal{"{surname}, {given-initial} {given2-initial}"}
-            sorting-short-referring-informal{"{surname}, {given-informal}"}
-            surnameFirst-long-addressing-formal{"{prefix} {surname}"}
-            surnameFirst-long-addressing-informal{"{given-informal}"}
-            surnameFirst-long-monogram-formal{
-                "{surname-monogram-allCaps}{given-monogram-allCaps}{given2-monogram-a"
-                "llCaps}"
-            }
-            surnameFirst-long-monogram-informal{"{surname-monogram-allCaps}{given-informal-monogram-allCaps}"}
-            surnameFirst-long-referring-formal{"{surname}, {given} {given2}, {suffix}"}
-            surnameFirst-long-referring-informal{"{surname}, {given-informal}"}
-            surnameFirst-medium-addressing-formal{"{prefix} {surname}"}
-            surnameFirst-medium-addressing-informal{"{given-informal}"}
-            surnameFirst-medium-monogram-formal{"{surname-monogram-allCaps}"}
-            surnameFirst-medium-monogram-informal{"{given-informal-monogram-allCaps}"}
-            surnameFirst-medium-referring-formal{"{surname}, {given} {given2-initial}, {suffix}"}
-            surnameFirst-medium-referring-informal{"{surname}, {given-informal}"}
-            surnameFirst-short-addressing-formal{"{prefix} {surname}"}
-=======
             sorting-long-referring-formal{"{surname-core}, {given} {given2} {surname-prefix}"}
             sorting-long-referring-informal{"{surname}, {given-informal}"}
             sorting-medium-referring-formal{"{surname-core}, {given} {given2-initial} {surname-prefix}"}
@@ -2270,7 +1990,6 @@
             surnameFirst-medium-referring-formal{"{surname}, {given} {given2-initial} {generation}, {credentials}"}
             surnameFirst-medium-referring-informal{"{surname}, {given-informal}"}
             surnameFirst-short-addressing-formal{"{title} {surname}"}
->>>>>>> 626889fb
             surnameFirst-short-addressing-informal{"{given-informal}"}
             surnameFirst-short-monogram-formal{"{surname-monogram-allCaps}"}
             surnameFirst-short-monogram-informal{"{given-informal-monogram-allCaps}"}
