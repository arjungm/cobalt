﻿// © 2016 and later: Unicode, Inc. and others.
// License & terms of use: http://www.unicode.org/copyright.html
// Generated using tools/cldr/cldr-to-icu/build-icu-data.xml
om{
    ExemplarCharacters{"[a b c d e f g h i j k l m n o p q r s t u v w x y z]"}
    ExemplarCharactersIndex{"[A B C D E F G H I J K L M N O P Q R S T U V W X Y Z]"}
    NumberElements{
        latn{
            patterns{
                currencyFormat{"¤#,##0.00"}
            }
        }
        traditional{"ethi"}
    }
    calendar{
        generic{
            DateTimePatterns{
                "h:mm:ss a zzzz",
                "h:mm:ss a z",
                "h:mm:ss a",
                "h:mm a",
                "EEEE, MMMM d, y G",
                "dd MMMM y G",
                "dd-MMM-y G",
                "dd/MM/yy GGGGG",
                "{1} {0}",
                "{1} {0}",
                "{1} {0}",
                "{1} {0}",
                "{1} {0}",
            }
            DateTimeSkeletons{
                "ahmmsszzzz",
                "ahmmssz",
                "ahmmss",
                "ahmm",
                "GyMMMMEEEEd",
                "GyMMMMdd",
                "GyMMMdd",
                "GGGGGyyMMdd",
            }
            availableFormats{
                MMMMdd{"dd MMMM"}
                MMdd{"dd/MM"}
                yMM{"MM/y"}
                yMMMM{"MMMM y"}
                yQQQ{"QQQ y"}
            }
        }
        gregorian{
            AmPmMarkersAbbr{
                "WD",
                "WB",
            }
            DateTimePatterns{
                "h:mm:ss a zzzz",
                "h:mm:ss a z",
                "h:mm:ss a",
                "h:mm a",
                "EEEE, MMMM d, y",
                "dd MMMM y",
                "dd-MMM-y",
                "dd/MM/yy",
                "{1} {0}",
                "{1} {0}",
                "{1} {0}",
                "{1} {0}",
                "{1} {0}",
            }
            DateTimeSkeletons{
                "ahmmsszzzz",
                "ahmmssz",
                "ahmmss",
                "ahmm",
                "yMMMMEEEEd",
                "yMMMMdd",
                "yMMMdd",
                "yyMMdd",
<<<<<<< HEAD
            }
            appendItems{
                Timezone{"{0} {1}"}
            }
            availableFormats{
                E{"ccc"}
                EHm{"E HH:mm"}
                EHms{"E HH:mm:ss"}
                Ed{"d, E"}
                Ehm{"E h:mm a"}
                Ehms{"E h:mm:ss a"}
                Gy{"G y"}
                GyMMM{"G y MMM"}
                GyMMMEd{"G y MMM d, E"}
                GyMMMd{"G y MMM d"}
                H{"HH"}
                Hm{"HH:mm"}
                Hms{"HH:mm:ss"}
                Hmsv{"HH:mm:ss v"}
                Hmv{"HH:mm v"}
                M{"L"}
                MEd{"MM-dd, E"}
                MMM{"LLL"}
                MMMEd{"MMM d, E"}
                MMMMW{
                    one{"'week' W 'of' MMMM"}
                    other{"'week' W 'of' MMMM"}
                }
                MMMMd{"MMMM d"}
=======
            }
            availableFormats{
                Ehm{"E h:mm a"}
                Ehms{"E h:mm:ss a"}
>>>>>>> 626889fb
                MMMMdd{"dd MMMM"}
                MMdd{"dd/MM"}
<<<<<<< HEAD
                Md{"MM-dd"}
                d{"d"}
=======
>>>>>>> 626889fb
                h{"h a"}
                hm{"h:mm a"}
                hms{"h:mm:ss a"}
                hmsv{"h:mm:ss a v"}
                hmv{"h:mm a v"}
<<<<<<< HEAD
                ms{"mm:ss"}
                y{"y"}
                yM{"y-MM"}
                yMEd{"y-MM-dd, E"}
=======
>>>>>>> 626889fb
                yMM{"MM/y"}
                yMMMM{"MMMM y"}
                yQQQ{"QQQ y"}
            }
            dayNames{
                format{
                    abbreviated{
                        "Dil",
                        "Wix",
                        "Qib",
                        "Rob",
                        "Kam",
                        "Jim",
                        "San",
                    }
                    wide{
                        "Dilbata",
                        "Wiixata",
                        "Qibxata",
                        "Roobii",
                        "Kamiisa",
                        "Jimaata",
                        "Sanbata",
                    }
                }
            }
            eras{
                wide{
                    "Dheengadda Jeesu",
                    "CE",
                }
            }
            intervalFormats{
                MEd{
                    M{"MM-dd, E – MM-dd, E"}
                    d{"MM-dd, E – MM-dd, E"}
<<<<<<< HEAD
                }
                MMM{
                    M{"LLL–LLL"}
=======
>>>>>>> 626889fb
                }
                MMMEd{
                    M{"MMM d, E – MMM d, E"}
                    d{"MMM d, E – MMM d, E"}
                }
                MMMd{
                    M{"MMM d – MMM d"}
<<<<<<< HEAD
                    d{"MMM d–d"}
=======
>>>>>>> 626889fb
                }
                Md{
                    M{"MM-dd – MM-dd"}
                    d{"MM-dd – MM-dd"}
                }
<<<<<<< HEAD
                d{
                    d{"d–d"}
                }
                fallback{"{0} – {1}"}
=======
>>>>>>> 626889fb
                h{
                    a{"h a – h a"}
                    h{"h–h a"}
                }
                hm{
                    a{"h:mm a – h:mm a"}
                    h{"h:mm–h:mm a"}
                    m{"h:mm–h:mm a"}
                }
                hmv{
                    a{"h:mm a – h:mm a v"}
                    h{"h:mm–h:mm a v"}
                    m{"h:mm–h:mm a v"}
                }
                hv{
                    a{"h a – h a v"}
                    h{"h–h a v"}
<<<<<<< HEAD
                }
                y{
                    y{"y–y"}
=======
>>>>>>> 626889fb
                }
                yM{
                    M{"y-MM – y-MM"}
                    y{"y-MM – y-MM"}
                }
                yMEd{
                    M{"y-MM-dd, E – y-MM-dd, E"}
                    d{"y-MM-dd, E – y-MM-dd, E"}
                    y{"y-MM-dd, E – y-MM-dd, E"}
                }
                yMMM{
<<<<<<< HEAD
                    M{"y MMM–MMM"}
=======
>>>>>>> 626889fb
                    y{"y MMM – y MMM"}
                }
                yMMMEd{
                    M{"y MMM d, E – MMM d, E"}
                    d{"y MMM d, E – MMM d, E"}
                    y{"y MMM d, E – y MMM d, E"}
                }
                yMMMM{
<<<<<<< HEAD
                    M{"y MMMM–MMMM"}
=======
>>>>>>> 626889fb
                    y{"y MMMM – y MMMM"}
                }
                yMMMd{
                    M{"y MMM d – MMM d"}
<<<<<<< HEAD
                    d{"y MMM d–d"}
=======
>>>>>>> 626889fb
                    y{"y MMM d – y MMM d"}
                }
                yMd{
                    M{"y-MM-dd – y-MM-dd"}
                    d{"y-MM-dd – y-MM-dd"}
                    y{"y-MM-dd – y-MM-dd"}
                }
            }
            monthNames{
                format{
                    abbreviated{
                        "Ama",
                        "Gur",
                        "Bit",
                        "Elb",
                        "Cam",
                        "Wax",
                        "Ado",
                        "Hag",
                        "Ful",
                        "Onk",
                        "Sad",
                        "Mud",
                    }
                    wide{
                        "Amajjii",
                        "Guraandhala",
                        "Bitooteessa",
                        "Elba",
                        "Caamsa",
                        "Waxabajjii",
                        "Adooleessa",
                        "Hagayya",
                        "Fuulbana",
                        "Onkololeessa",
                        "Sadaasa",
                        "Muddee",
                    }
                }
                stand-alone{
                    narrow{
                        "J",
                        "F",
                        "M",
                        "A",
                        "M",
                        "J",
                        "J",
                        "A",
                        "S",
                        "O",
                        "N",
                        "D",
                    }
                }
            }
            quarters{
                format{
                    abbreviated{
                        "Q1",
                        "Q2",
                        "Q3",
                        "Q4",
                    }
                    wide{
                        "Kurmaana 1",
                        "Kurmaana 2",
                        "Kurmaana 3",
                        "Kurmaana 4",
                    }
                }
            }
        }
    }
}<|MERGE_RESOLUTION|>--- conflicted
+++ resolved
@@ -76,61 +76,17 @@
                 "yMMMMdd",
                 "yMMMdd",
                 "yyMMdd",
-<<<<<<< HEAD
-            }
-            appendItems{
-                Timezone{"{0} {1}"}
-            }
-            availableFormats{
-                E{"ccc"}
-                EHm{"E HH:mm"}
-                EHms{"E HH:mm:ss"}
-                Ed{"d, E"}
-                Ehm{"E h:mm a"}
-                Ehms{"E h:mm:ss a"}
-                Gy{"G y"}
-                GyMMM{"G y MMM"}
-                GyMMMEd{"G y MMM d, E"}
-                GyMMMd{"G y MMM d"}
-                H{"HH"}
-                Hm{"HH:mm"}
-                Hms{"HH:mm:ss"}
-                Hmsv{"HH:mm:ss v"}
-                Hmv{"HH:mm v"}
-                M{"L"}
-                MEd{"MM-dd, E"}
-                MMM{"LLL"}
-                MMMEd{"MMM d, E"}
-                MMMMW{
-                    one{"'week' W 'of' MMMM"}
-                    other{"'week' W 'of' MMMM"}
-                }
-                MMMMd{"MMMM d"}
-=======
             }
             availableFormats{
                 Ehm{"E h:mm a"}
                 Ehms{"E h:mm:ss a"}
->>>>>>> 626889fb
                 MMMMdd{"dd MMMM"}
                 MMdd{"dd/MM"}
-<<<<<<< HEAD
-                Md{"MM-dd"}
-                d{"d"}
-=======
->>>>>>> 626889fb
                 h{"h a"}
                 hm{"h:mm a"}
                 hms{"h:mm:ss a"}
                 hmsv{"h:mm:ss a v"}
                 hmv{"h:mm a v"}
-<<<<<<< HEAD
-                ms{"mm:ss"}
-                y{"y"}
-                yM{"y-MM"}
-                yMEd{"y-MM-dd, E"}
-=======
->>>>>>> 626889fb
                 yMM{"MM/y"}
                 yMMMM{"MMMM y"}
                 yQQQ{"QQQ y"}
@@ -167,12 +123,6 @@
                 MEd{
                     M{"MM-dd, E – MM-dd, E"}
                     d{"MM-dd, E – MM-dd, E"}
-<<<<<<< HEAD
-                }
-                MMM{
-                    M{"LLL–LLL"}
-=======
->>>>>>> 626889fb
                 }
                 MMMEd{
                     M{"MMM d, E – MMM d, E"}
@@ -180,22 +130,11 @@
                 }
                 MMMd{
                     M{"MMM d – MMM d"}
-<<<<<<< HEAD
-                    d{"MMM d–d"}
-=======
->>>>>>> 626889fb
                 }
                 Md{
                     M{"MM-dd – MM-dd"}
                     d{"MM-dd – MM-dd"}
                 }
-<<<<<<< HEAD
-                d{
-                    d{"d–d"}
-                }
-                fallback{"{0} – {1}"}
-=======
->>>>>>> 626889fb
                 h{
                     a{"h a – h a"}
                     h{"h–h a"}
@@ -213,12 +152,6 @@
                 hv{
                     a{"h a – h a v"}
                     h{"h–h a v"}
-<<<<<<< HEAD
-                }
-                y{
-                    y{"y–y"}
-=======
->>>>>>> 626889fb
                 }
                 yM{
                     M{"y-MM – y-MM"}
@@ -230,10 +163,6 @@
                     y{"y-MM-dd, E – y-MM-dd, E"}
                 }
                 yMMM{
-<<<<<<< HEAD
-                    M{"y MMM–MMM"}
-=======
->>>>>>> 626889fb
                     y{"y MMM – y MMM"}
                 }
                 yMMMEd{
@@ -242,18 +171,10 @@
                     y{"y MMM d, E – y MMM d, E"}
                 }
                 yMMMM{
-<<<<<<< HEAD
-                    M{"y MMMM–MMMM"}
-=======
->>>>>>> 626889fb
                     y{"y MMMM – y MMMM"}
                 }
                 yMMMd{
                     M{"y MMM d – MMM d"}
-<<<<<<< HEAD
-                    d{"y MMM d–d"}
-=======
->>>>>>> 626889fb
                     y{"y MMM d – y MMM d"}
                 }
                 yMd{
