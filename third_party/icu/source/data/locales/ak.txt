--- conflicted
+++ resolved
@@ -53,13 +53,7 @@
                 MMMEd{"E, MMM d"}
                 MMMMEd{"E, MMMM d"}
                 Md{"M/d"}
-<<<<<<< HEAD
-                d{"d"}
                 hm{"h:mm a"}
-                ms{"mm:ss"}
-=======
-                hm{"h:mm a"}
->>>>>>> 626889fb
                 y{"y"}
                 yM{"M/y"}
                 yMEd{"E, M/d/y"}
@@ -106,14 +100,7 @@
                 MMMEd{"E, MMM d"}
                 MMMMEd{"E, MMMM d"}
                 Md{"M/d"}
-<<<<<<< HEAD
-                d{"d"}
                 hm{"h:mm a"}
-                ms{"mm:ss"}
-                y{"y"}
-=======
-                hm{"h:mm a"}
->>>>>>> 626889fb
                 yM{"M/y"}
                 yMEd{"E, M/d/y"}
                 yMMM{"MMM y"}
