--- conflicted
+++ resolved
@@ -3,20 +3,12 @@
 // Generated using tools/cldr/cldr-to-icu/build-icu-data.xml
 nn{
     %%Parent{"no"}
-<<<<<<< HEAD
-    AuxExemplarCharacters{"[á ǎ č ç đ è ê ń ñ ŋ š ŧ ü ž ä ö]"}
-=======
     AuxExemplarCharacters{"[áǎ čç đ èê ńñ ŋ š ŧ ü ž ä ö]"}
->>>>>>> 626889fb
     NumberElements{
         latn{
             patterns{
                 accountingFormat{"#,##0.00 ¤"}
                 accountingFormat%noCurrency{"#,##0.00"}
-<<<<<<< HEAD
-                currencyFormat{"#,##0.00 ¤"}
-=======
->>>>>>> 626889fb
             }
             patternsLong{
                 decimalFormat{
@@ -80,23 +72,9 @@
     calendar{
         generic{
             intervalFormats{
-<<<<<<< HEAD
-                MEd{
-                    M{"E dd.MM.–E dd.MM."}
-                    d{"E dd.MM.–E dd.MM."}
-                }
                 MMMEd{
                     d{"E d.–E d. MMM"}
                 }
-                Md{
-                    M{"dd.MM.–dd.MM."}
-                    d{"dd.MM.–dd.MM."}
-                }
-=======
-                MMMEd{
-                    d{"E d.–E d. MMM"}
-                }
->>>>>>> 626889fb
                 yM{
                     M{"MM.y–MM.y G"}
                     y{"MM.y–MM.y G"}
@@ -188,27 +166,6 @@
                         "fre",
                         "lau",
                     }
-<<<<<<< HEAD
-                    short{
-                        "sø.",
-                        "må.",
-                        "ty.",
-                        "on.",
-                        "to.",
-                        "fr.",
-                        "la.",
-                    }
-                    wide{
-                        "søndag",
-                        "måndag",
-                        "tysdag",
-                        "onsdag",
-                        "torsdag",
-                        "fredag",
-                        "laurdag",
-                    }
-=======
->>>>>>> 626889fb
                 }
             }
             dayPeriod{
@@ -220,15 +177,6 @@
                         morning1{"på morgonen"}
                         morning2{"på formiddagen"}
                         night1{"på natta"}
-<<<<<<< HEAD
-                    }
-                }
-                stand-alone{
-                    narrow{
-                        am{"f.m."}
-                        pm{"e.m."}
-=======
->>>>>>> 626889fb
                     }
                 }
                 stand-alone{
@@ -252,39 +200,8 @@
                     M{"dd.MM–dd.MM"}
                     d{"dd.MM–dd.MM"}
                 }
-<<<<<<< HEAD
-            }
-            monthNames{
-                format{
-                    abbreviated{
-                        "jan.",
-                        "feb.",
-                        "mars",
-                        "apr.",
-                        "mai",
-                        "juni",
-                        "juli",
-                        "aug.",
-                        "sep.",
-                        "okt.",
-                        "nov.",
-                        "des.",
-                    }
-                }
             }
             quarters{
-                format{
-                    narrow{
-                        "1",
-                        "2",
-                        "3",
-                        "4",
-                    }
-                }
-=======
-            }
-            quarters{
->>>>>>> 626889fb
                 stand-alone{
                     narrow{
                         "1",
@@ -335,10 +252,7 @@
         numbers{"tal"}
         objects{"objekt"}
         other{"anna"}
-<<<<<<< HEAD
-=======
         paired{"para"}
->>>>>>> 626889fb
         person{"person"}
         pictographs{"piktogram"}
         place{"stad"}
@@ -375,14 +289,6 @@
             }
         }
         day-narrow{
-<<<<<<< HEAD
-            relative{
-                "-1"{"i går"}
-                "0"{"i dag"}
-                "1"{"i morgon"}
-            }
-=======
->>>>>>> 626889fb
             relativeTime{
                 past{
                     one{"–{0} d."}
@@ -392,14 +298,8 @@
         }
         day-short{
             relative{
-<<<<<<< HEAD
-                "-1"{"i går"}
-                "0"{"i dag"}
-                "1"{"i morgon"}
-=======
                 "-2"{"i forgårs"}
                 "2"{"i overmorgen"}
->>>>>>> 626889fb
             }
             relativeTime{
                 past{
@@ -577,28 +477,20 @@
             }
         }
         month-narrow{
-<<<<<<< HEAD
+            relativeTime{
+                past{
+                    one{"–{0} md."}
+                    other{"–{0} md."}
+                }
+            }
+        }
+        month-short{
+            dn{"md."}
             relative{
                 "-1"{"førre md."}
                 "0"{"denne md."}
                 "1"{"neste md."}
             }
-=======
->>>>>>> 626889fb
-            relativeTime{
-                past{
-                    one{"–{0} md."}
-                    other{"–{0} md."}
-                }
-            }
-        }
-        month-short{
-            dn{"md."}
-            relative{
-                "-1"{"førre md."}
-                "0"{"denne md."}
-                "1"{"neste md."}
-            }
             relativeTime{
                 past{
                     one{"for {0} md. sidan"}
@@ -934,11 +826,6 @@
         }
         week-narrow{
             dn{"v."}
-            relative{
-                "-1"{"førre veke"}
-                "0"{"denne veka"}
-                "1"{"neste veke"}
-            }
             relativePeriod{"v. m. {0}"}
             relativeTime{
                 future{
@@ -952,15 +839,6 @@
             }
         }
         week-short{
-<<<<<<< HEAD
-            dn{"veke"}
-            relative{
-                "-1"{"førre veke"}
-                "0"{"denne veka"}
-                "1"{"neste veke"}
-            }
-=======
->>>>>>> 626889fb
             relativePeriod{"veka med {0}"}
             relativeTime{
                 future{
@@ -1006,22 +884,11 @@
             }
         }
         year-narrow{
-<<<<<<< HEAD
             relativeTime{
                 future{
                     one{"om {0} år"}
                     other{"om {0} år"}
                 }
-                past{
-                    one{"for {0} år sidan"}
-                    other{"for {0} år sidan"}
-                }
-            }
-        }
-        year-short{
-=======
->>>>>>> 626889fb
-            relativeTime{
                 past{
                     one{"for {0} år sidan"}
                     other{"for {0} år sidan"}
@@ -1041,12 +908,9 @@
             start{"{0} {1}"}
         }
     }
-<<<<<<< HEAD
-=======
     measurementSystemNames{
         UK{"britisk"}
     }
->>>>>>> 626889fb
     personNames{
         nameOrderLocales{
             givenFirst{
