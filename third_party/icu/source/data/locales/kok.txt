﻿// © 2016 and later: Unicode, Inc. and others.
// License & terms of use: http://www.unicode.org/copyright.html
// Generated using tools/cldr/cldr-to-icu/build-icu-data.xml
kok{
<<<<<<< HEAD
    AuxExemplarCharacters{"[\u200C\u200D \u0944]"}
    ExemplarCharacters{
        "[\u093C ० १ २ ३ ४ ५ ६ ७ ८ ९ ॐ \u0902 \u0901 ः अ आ इ ई उ ऊ ऋ ऌ ऍ ए ऐ ऑ ओ औ क "
        "{क\u093C} ख {ख\u093C} ग {ग\u093C} घ ङ च छ ज {ज\u093C} झ ञ ट ठ ड {ड\u093C} ढ "
        "{ढ\u093C} ण त थ द ध न प फ {फ\u093C} ब भ म य {य\u093C} र ल व श ष स ह ळ ऽ ा ि "
        "ी \u0941 \u0942 \u0943 \u0945 \u0947 \u0948 ॉ ो ौ \u094D]"
=======
    AuxExemplarCharacters{"[\u200C\u200D ॄ]"}
    ExemplarCharacters{
        "[़ ० १ २ ३ ४ ५ ६ ७ ८ ९ ॐ ं ँ ः अ आ इ ई उ ऊ ऋ ऌ ऍ ए ऐ ऑ ओ औ क{क़} ख{ख़} ग{ग़}"
        " घ ङ च छ ज{ज़} झ ञ ट ठ ड{ड़} ढ{ढ़} ण त थ द ध न प फ{फ़} ब भ म य{य़} र ल व श ष"
        " स ह ळ ऽ ा ि ी ु ू ृ ॅ े ै ॉ ो ौ ्]"
>>>>>>> 626889fb
    }
    ExemplarCharactersIndex{
        "[अ आ इ ई उ ऊ ऋ ऌ ऍ ए ऐ ऑ ओ औ क ख ग घ ङ च छ ज झ ञ ट ठ ड ढ ण त थ द ध न प फ ब भ"
        " म य र ल व श ष स ह ळ]"
    }
    ExemplarCharactersNumbers{"[\\- ‑ , . % ‰ + 0० 1१ 2२ 3३ 4४ 5५ 6६ 7७ 8८ 9९]"}
    ExemplarCharactersPunctuation{"[\\- ‐‑ – — , ; \\: ! ? . … '‘’ \u0022“” ( ) \\[ \\] § @ * / \\& # † ‡ ′ ″]"}
    NumberElements{
        deva{
            patterns{
                currencyFormat{"¤#,##0.00"}
            }
        }
        latn{
            miscPatterns{
                atLeast{"{0}+"}
            }
            patterns{
                accountingFormat{"¤#,##0.00;(¤#,##0.00)"}
                accountingFormat%alphaNextToNumber{"¤ #,##0.00;(¤ #,##0.00)"}
                accountingFormat%noCurrency{"#,##0.00;(#,##0.00)"}
<<<<<<< HEAD
                currencyFormat{"¤ #,##0.00"}
                decimalFormat{"#,##0.###"}
                percentFormat{"#,##0%"}
                scientificFormat{"#E0"}
=======
>>>>>>> 626889fb
            }
            patternsLong{
                decimalFormat{
                    1000{
                        other{"0 हजार"}
                    }
                    10000{
                        other{"00 हजार"}
                    }
                    100000{
                        other{"000 हजार"}
                    }
                    1000000{
                        other{"0 दशलक्ष"}
                    }
                    10000000{
                        other{"00 दशलक्ष"}
                    }
                    100000000{
                        other{"000 दशलक्ष"}
                    }
                    1000000000{
                        other{"0 अब्ज"}
                    }
                    10000000000{
                        other{"00 अब्ज"}
                    }
                    100000000000{
                        other{"000 अब्ज"}
                    }
                    1000000000000{
                        other{"0 ट्रिलियन"}
                    }
                    10000000000000{
                        other{"00 ट्रिलियन"}
                    }
                    100000000000000{
                        other{"000 ट्रिलियन"}
                    }
                }
            }
            patternsShort{
                currencyFormat{
                    1000{
                        other{"¤0K"}
                    }
                    10000{
                        other{"¤00K"}
                    }
                    100000{
                        other{"¤000K"}
                    }
                    1000000{
                        other{"¤0M"}
                    }
                    10000000{
                        other{"¤00M"}
                    }
                    100000000{
                        other{"¤000M"}
                    }
                    1000000000{
                        other{"¤0B"}
                    }
                    10000000000{
                        other{"¤00B"}
                    }
                    100000000000{
                        other{"¤000B"}
                    }
                    1000000000000{
                        other{"¤0T"}
                    }
                    10000000000000{
                        other{"¤00T"}
                    }
                    100000000000000{
                        other{"¤000T"}
                    }
                }
                currencyFormat%alphaNextToNumber{
<<<<<<< HEAD
                    1000{
                        other{"¤ 0K"}
                    }
                    10000{
                        other{"¤ 00K"}
                    }
                    100000{
                        other{"¤ 000K"}
                    }
                    1000000{
                        other{"¤ 0M"}
                    }
                    10000000{
                        other{"¤ 00M"}
                    }
                    100000000{
                        other{"¤ 000M"}
                    }
                    1000000000{
                        other{"¤ 0B"}
                    }
                    10000000000{
                        other{"¤ 00B"}
                    }
                    100000000000{
                        other{"¤ 000B"}
                    }
                    1000000000000{
                        other{"¤ 0T"}
                    }
                    10000000000000{
                        other{"¤ 00T"}
                    }
                    100000000000000{
                        other{"¤ 000T"}
                    }
                }
                decimalFormat{
=======
>>>>>>> 626889fb
                    1000{
                        other{"¤ 0K"}
                    }
                    10000{
                        other{"¤ 00K"}
                    }
                    100000{
                        other{"¤ 000K"}
                    }
                    1000000{
                        other{"¤ 0M"}
                    }
                    10000000{
                        other{"¤ 00M"}
                    }
                    100000000{
                        other{"¤ 000M"}
                    }
                    1000000000{
                        other{"¤ 0B"}
                    }
                    10000000000{
                        other{"¤ 00B"}
                    }
                    100000000000{
                        other{"¤ 000B"}
                    }
                    1000000000000{
                        other{"¤ 0T"}
                    }
                    10000000000000{
                        other{"¤ 00T"}
                    }
                    100000000000000{
                        other{"¤ 000T"}
                    }
                }
                decimalFormat{
                    1000000000{
                        other{"0B"}
                    }
                    10000000000{
                        other{"00B"}
                    }
                    100000000000{
                        other{"000B"}
                    }
                }
            }
        }
        native{"deva"}
    }
    calendar{
        generic{
            DateTimePatterns{
                "h:mm:ss a zzzz",
                "h:mm:ss a z",
                "h:mm:ss a",
                "h:mm a",
                "EEEE d MMMM y G",
                "d MMMM y G",
                "d-M-y G",
                "d-M-y GGGGG",
                "{1} {0}",
                "{1} {0}",
                "{1} {0}",
                "{1} {0}",
                "{1} {0}",
            }
            DateTimePatterns%atTime{
                "{1} {0} वरांचेर",
                "{1} {0} वरांचेर",
                "{1}, {0}",
                "{1}, {0}",
            }
            DateTimeSkeletons{
                "ahmmsszzzz",
                "ahmmssz",
                "ahmmss",
                "ahmm",
                "GyMMMMEEEEd",
                "GyMMMMd",
                "GyMd",
                "GGGGGyMd",
            }
            availableFormats{
                Ed{"E, d"}
                Gy{"y G"}
                GyMMM{"MMM y G"}
                GyMMMEd{"E d, MMM y G"}
                GyMMMd{"d MMM y G"}
                MEd{"E, d-M"}
                MMMEd{"E d, MMM"}
                MMMMd{"d MMMM"}
                MMMd{"d MMM"}
                Md{"d-M"}
                y{"y G"}
                yyyy{"y G"}
                yyyyM{"M-y GGGG"}
                yyyyMEd{"E, d/M/y GGGGG"}
                yyyyMMM{"MMM y G"}
                yyyyMMMEd{"E, d MMM y G"}
                yyyyMMMM{"MMMM y G"}
                yyyyMMMd{"d MMM y G"}
                yyyyMd{"d-M-y GGGGG"}
                yyyyQQQ{"QQQ y G"}
                yyyyQQQQ{"QQQQ y G"}
            }
            intervalFormats{
                Gy{
                    G{"YG – YG"}
                    y{"y–y G"}
                }
                GyM{
                    G{"M-y GGGG – M-y GGGG"}
                    M{"M-y GGGGG – M y"}
                    y{"M-y GGGGG – M-y"}
                }
                GyMEd{
                    G{"E, d-M-y GGGGG – E, d-M-y GGGGG"}
                    M{"E, d-M-y GGGGG – E, d-M-y"}
                    d{"E, d-M-Y GGGGG – E-d-M-y"}
                    y{"E,dd-MM-y GGGGG – E,dd-MM-y"}
                }
                GyMMM{
                    G{"MMM y G – MMM y G"}
                    M{"MMM y G–MMM"}
                    y{"MMM y G – MMM y"}
                }
                GyMMMEd{
                    G{"E, d MMM y G – E, d MMM y G"}
                    M{"E, d MMM y G – E, d MMM"}
                    d{"e, d MMM y G – e, d MMM"}
                    y{"E, d MMM y G – E, d MMM y"}
                }
                GyMMMd{
                    G{"d MMM y G – d MMM y G"}
                    M{"d MMM y G –d MMM"}
                    d{"d-MMM y G–d"}
                    y{"d MMM y G – d MMM y"}
                }
                GyMd{
                    G{"d-M-y GGGGG – d-M-Y GGGGG"}
                    M{"d-M-y GGGGG – d-M-y"}
                    d{"d-M-y GGGGG – d-M-y"}
                    y{"d-M-y – d-M-y GGGGG"}
                }
                M{
                    M{"M–M"}
                }
                MEd{
                    M{"E, d-M, E d-M"}
                    d{"E, d-M – E, d-M"}
                }
                MMM{
                    M{"MMM–MMM"}
                }
                MMMEd{
                    M{"E, d MMM – E, d MMM"}
                    d{"E, d MMM – E, d MMM"}
                }
                MMMd{
                    M{"d MMM – d MMM"}
                    d{"d–d MMM"}
                }
                Md{
                    M{"d-M – d-M"}
                    d{"d-M – d-M"}
                }
                fallback{"{0} – {1}"}
                y{
                    y{"y–y G"}
                }
                yM{
                    M{"M-y – M-y GGGGG"}
                    y{"M/y – M/y GGGGG"}
                }
                yMEd{
                    M{"E, d/M/y – E, d/M/y GGGGG"}
                    d{"E, d/M/y – E, d/M/y GGGGG"}
                    y{"E, d/M/y – E, d/M/y GGGGG"}
                }
                yMMM{
                    M{"MMM–MMM y G"}
                    y{"MMM y G – MMM y"}
                }
                yMMMEd{
                    M{"E, d, MMM y – E, d, MMM y G"}
                    d{"E, d MMM – E, d MMM, yG"}
                    y{"E, d, MMM y – E, d, MMM y G"}
                }
                yMMMM{
                    M{"MMMM – MMMM y G"}
                    y{"MMMM y – MMMM y G"}
                }
                yMMMd{
                    M{"d MMM – d MMM, y G"}
                    d{"d–d MMM, y G"}
                    y{"d, MMM y – d, MMM y G"}
                }
                yMd{
                    M{"d-M-y – d-M-y GGGGG"}
                    d{"d-M-y – d-M-y GGGGG"}
                    y{"d/M/y – d/M/y GGGGG"}
                }
            }
        }
        gregorian{
            AmPmMarkers{
                "सकाळ",
                "सांज",
<<<<<<< HEAD
            }
            AmPmMarkersAbbr{
                "AM",
                "PM",
=======
>>>>>>> 626889fb
            }
            AmPmMarkersNarrow{
                "a",
                "p",
            }
            DateTimePatterns{
                "h:mm:ss a zzzz",
                "h:mm:ss a z",
                "h:mm:ss a",
                "h:mm a",
                "EEEE d MMMM y",
                "d MMMM y",
                "d-MMM-y",
                "d-M-yy",
                "{1} {0}",
                "{1} {0}",
                "{1} {0}",
                "{1} {0}",
                "{1} {0}",
            }
            DateTimePatterns%atTime{
                "{1} {0} वरांचेर",
                "{1} {0} वरांचेर",
                "{1}, {0}",
                "{1}, {0}",
            }
            DateTimeSkeletons{
                "ahmmsszzzz",
                "ahmmssz",
                "ahmmss",
                "ahmm",
                "yMMMMEEEEd",
                "yMMMMd",
                "yMMMd",
                "yyMd",
<<<<<<< HEAD
            }
            appendItems{
                Timezone{"{0} {1}"}
=======
>>>>>>> 626889fb
            }
            availableFormats{
                MEd{"d-M, E"}
                MMMEd{"E, d MMM"}
                MMMMd{"d MMMM"}
                Md{"d-M"}
                yM{"M-y"}
                yMEd{"d-M-y, E"}
                yMMMM{"MMMM, y"}
                yMd{"d-M-y"}
            }
            dayNames{
                format{
                    narrow{
                        "आ",
                        "सो",
                        "मं",
                        "बु",
                        "बि",
                        "शु",
                        "शे",
                    }
                    short{
                        "आय",
                        "सोम",
                        "मंगळ",
                        "बुध",
                        "बिरे",
                        "शुक्र",
                        "शेन",
                    }
                    wide{
                        "आयतार",
                        "सोमार",
                        "मंगळार",
                        "बुधवार",
                        "बिरेस्तार",
                        "शुक्रार",
                        "शेनवार",
                    }
                }
                stand-alone{
                    narrow{
                        "आ",
                        "सो",
                        "मं",
                        "बु",
                        "ब",
                        "शु",
                        "शे",
                    }
                }
            }
            eras{
                abbreviated{
                    "क्रिस्तपूर्व",
                    "क्रि.श.",
                }
                abbreviated%variant{
                    "BCE",
                    "CE",
                }
                wide{
                    "क्रिस्तपूर्व",
                    "क्रिस्तशक",
                }
                wide%variant{
                    "क्रिस्तपूर्व शक",
                    "इसवी सन",
                }
            }
            intervalFormats{
                GyM{
                    G{"GGGGG M-y – GGGGG M-y"}
                    M{"GGGGG M-y – M-y"}
                    y{"GGGGG M-y – M-y"}
                }
                GyMEd{
                    G{"GGGGG d-M-y, E – GGGGG d-M-y, E"}
                    M{"GGGGG d-M-y, E – d-M-y, E"}
                    d{"GGGGG d-M-y, E – d-M-y, E"}
                    y{"GGGGG d-M-y, E – d-M-y, E"}
                }
                GyMd{
                    G{"GGGGG d-M-y – GGGGG d-M-y"}
                    M{"GGGGG d-M-y – d-M-y"}
                    d{"GGGGG d-M-y – d-M-y"}
                    y{"GGGGG d-M-y – d-M-y"}
                }
                M{
                    M{"M–M"}
                }
                MEd{
                    M{"d-M, E – d-M, E"}
                    d{"d-M, E – d-M, E"}
                }
                MMM{
                    M{"MMM – MMM"}
                }
                Md{
                    M{"d-M –d-M"}
                    d{"d-M –d-M"}
                }
                fallback{"{0} – {1}"}
                yM{
                    M{"M-y – M-y"}
                    y{"M-y – M-y"}
                }
                yMEd{
                    M{"d-M-y, E – d-M-y, E"}
                    d{"d-M-y, E – d-M-y, E"}
                    y{"d-M-y, E – d-M-y, E"}
                }
                yMMM{
                    M{"MMM–MMM y"}
                    y{"MMM y– MMM y"}
                }
                yMMMEd{
                    M{"E, d MMM – E, d MMM y"}
                    d{"E, d MMM –E, d MMM y"}
                    y{"E, d MMM y – E, d MMM y"}
                }
                yMMMM{
                    M{"MMMM – MMMM y"}
                    y{"MMMM y – MMMM y"}
                }
                yMMMd{
                    M{"d MMM – d MMM y"}
                    d{"d–d MMM y"}
                    y{"d MMM y – d MMM y"}
                }
                yMd{
                    M{"d-M-y – d-M-y"}
                    d{"d-M-y – d-M-y"}
                    y{"d-M-y – d-M-y"}
                }
            }
            monthNames{
                format{
                    wide{
                        "जानेवारी",
                        "फेब्रुवारी",
                        "मार्च",
                        "एप्रील",
                        "मे",
                        "जून",
                        "जुलय",
                        "ऑगस्ट",
                        "सप्टेंबर",
                        "ऑक्टोबर",
                        "नोव्हेंबर",
                        "डिसेंबर",
                    }
                }
                stand-alone{
                    abbreviated{
                        "जाने",
                        "फेब्रु",
                        "मार्च",
                        "एप्री",
                        "मे",
                        "जून",
                        "जुल",
                        "ऑग",
                        "सप्टें",
                        "ऑक्टो",
                        "नो",
                        "डिसे",
                    }
                }
            }
            quarters{
                format{
                    abbreviated{
                        "Q1",
                        "Q2",
                        "Q3",
                        "Q4",
                    }
                    wide{
                        "1लें त्रैमासीक",
                        "2रें त्रैमासीक",
                        "3रें त्रैमासीक",
                        "4थें त्रैमासीक",
                    }
                }
            }
        }
        indian{
            eras{
                abbreviated{
                    "शक",
                }
            }
            monthNames{
                format{
                    wide{
                        "चैत्र",
                        "वैशाख",
                        "ज्येष्ठ",
                        "आषाढ",
                        "श्रावण",
                        "भाद्रपद",
                        "आश्विन",
                        "कार्तिक",
                        "मार्गशीर्ष",
                        "पौष",
                        "माघ",
                        "फाल्गुन",
                    }
                }
                stand-alone{
                    narrow{
                        "१",
                        "२",
                        "३",
                        "४",
                        "५",
                        "६",
                        "७",
                        "८",
                        "९",
                        "१०",
                        "११",
                        "१२",
                    }
                }
            }
        }
        indian{
            eras{
                abbreviated{
                    "शक",
                }
            }
            monthNames{
                format{
                    abbreviated{
                        "चैत्र",
                        "वैशाख",
                        "ज्येष्ठ",
                        "आषाढ",
                        "श्रावण",
                        "भाद्रपद",
                        "आश्विन",
                        "कार्तिक",
                        "मार्गशीर्ष",
                        "पौष",
                        "माघ",
                        "फाल्गुन",
                    }
                    narrow{
                        "१",
                        "२",
                        "३",
                        "४",
                        "५",
                        "६",
                        "७",
                        "८",
                        "९",
                        "१०",
                        "११",
                        "१२",
                    }
                    wide{
                        "चैत्र",
                        "वैशाख",
                        "ज्येष्ठ",
                        "आषाढ",
                        "श्रावण",
                        "भाद्रपद",
                        "आश्विन",
                        "कार्तिक",
                        "मार्गशीर्ष",
                        "पौष",
                        "माघ",
                        "फाल्गुन",
                    }
                }
                stand-alone{
                    abbreviated{
                        "चैत्र",
                        "वैशाख",
                        "ज्येष्ठ",
                        "आषाढ",
                        "श्रावण",
                        "भाद्रपद",
                        "आश्विन",
                        "कार्तिक",
                        "मार्गशीर्ष",
                        "पौष",
                        "माघ",
                        "फाल्गुन",
                    }
                    narrow{
                        "१",
                        "२",
                        "३",
                        "४",
                        "५",
                        "६",
                        "७",
                        "८",
                        "९",
                        "१०",
                        "११",
                        "१२",
                    }
                    wide{
                        "चैत्र",
                        "वैशाख",
                        "ज्येष्ठ",
                        "आषाढ",
                        "श्रावण",
                        "भाद्रपद",
                        "आश्विन",
                        "कार्तिक",
                        "मार्गशीर्ष",
                        "पौष",
                        "माघ",
                        "फाल्गुन",
                    }
                }
            }
        }
    }
    characterLabel{
        activities{"कृती"}
        african_scripts{"आफ्रिकेची लिपी"}
        american_scripts{"अमेरिकेची लिपी"}
        animal{"जनावर"}
        animals_nature{"जनावर वा सैम"}
        arrows{"बाण"}
        body{"कूड"}
        box_drawing{"बॉक्स रेखाटण"}
        braille{"ब्रेल"}
        building{"इमारत"}
        bullets_stars{"बुलेट वा नखेत्र"}
        consonantal_jamo{"व्यंजन जामो"}
        currency_symbols{"चलन चिन्न"}
        dash_connector{"डॅश वा कनॅक्टर"}
        digits{"अंक"}
        dingbats{"डिंगबॅट"}
        divination_symbols{"डिविनेशन चिन्न"}
        downwards_arrows{"सकयल दर्शोवपी बाण"}
        downwards_upwards_arrows{"सकयल वयर दर्शोवपी बाण"}
        east_asian_scripts{"उदेंत आशियाई लिपी"}
        emoji{"इमोजी"}
        european_scripts{"युरोपियन लिपी"}
        female{"बायल"}
        flag{"बावटो"}
        flags{"बावटे"}
        food_drink{"अन्न आनी पेय"}
        format{"स्वरूप"}
        format_whitespace{"स्वरूप आनी धवीसुवात"}
        full_width_form_variant{"पूर्ण-रुंदी वेरीयंट"}
        geometric_shapes{"भुमिती आकार"}
        half_width_form_variant{"अर्द-रुंदी वेरीयंट"}
        han_characters{"हॅन वर्ण"}
        han_radicals{"हॅन रेडिकल"}
        hanja{"हांजा"}
        hanzi_simplified{"हांजी (सोंपी केल्लीझ"}
        hanzi_traditional{"हांजी (पारंपारीक)"}
        heart{"काळीज"}
        historic_scripts{"इतिहासीक लिपी"}
        ideographic_desc_characters{"आयडियोग्रॅफिक डिस्क. वर्ण"}
        japanese_kana{"जपानी काना"}
        kanbun{"कानबुन"}
        kanji{"कांजी"}
        keycap{"कीकॅप"}
        leftwards_arrows{"दाव्यान दाखोवपी बाण"}
        leftwards_rightwards_arrows{"दाव्यान उजव्यान दाखोवपी बाण"}
        letterlike_symbols{"पत्रासारकें चिन्न"}
        limited_use{"मर्यादीत-वापर"}
        male{"दादलो"}
        math_symbols{"गणीत चिन्न"}
        middle_eastern_scripts{"मध्य उदेंत लिपी"}
        miscellaneous{"तरेकवार"}
        modern_scripts{"आधुनिक लिपी"}
        modifier{"मॉडिफायर"}
        musical_symbols{"संगिताचें चिन्न"}
        nature{"सैम"}
        nonspacing{"सुवात ना"}
        numbers{"आंकडे"}
        objects{"ऑब्जॅक्ट"}
        other{"हेर"}
        paired{"जोडी"}
        person{"व्यक्ती"}
        phonetic_alphabet{"फोनेटिक अक्षर"}
        pictographs{"पिक्टोग्राफ"}
        place{"सुवात"}
        plant{"वनस्पत"}
        punctuation{"विरामचिन्न"}
        rightwards_arrows{"उजव्यान दाखोवपी बाण"}
        sign_standard_symbols{"चिन्न वा कुरू"}
        small_form_variant{"ल्हान वेरीयंट"}
        smiley{"स्मायली"}
        smileys_people{"स्मायली वा व्यक्ती"}
        south_asian_scripts{"दक्षीण आशियायी लिपी"}
        southeast_asian_scripts{"आग्नेय आशियाई लिपी"}
        spacing{"सुवात घेवप"}
        sport{"खेळ"}
        symbols{"चिन्न"}
        technical_symbols{"तांत्रीक चिन्न"}
        tone_marks{"स्वर खूण"}
        travel{"प्रवास"}
        travel_places{"प्रवास वा ठिकाण"}
        upwards_arrows{"वयर दर्शोवपी बाण"}
        variant_forms{"वेरीयंट"}
        vocalic_jamo{"स्वरयुक्त जामो"}
        weather{"हवामान"}
        western_asian_scripts{"पश्चिमी आशियायी लिपी"}
        whitespace{"धवीसुवात"}
    }
    fields{
        day{
            dn{"दीस"}
            relative{
                "-1"{"काल"}
                "0"{"आयज"}
                "1"{"फाल्यां"}
            }
            relativeTime{
                future{
                    other{"{0} दिसानीं"}
                }
                past{
                    other{"{0} दीस आदीं"}
                }
            }
        }
        dayOfYear{
            dn{"वर्साचो दीस"}
        }
        dayperiod{
            dn{"AM/PM"}
        }
        era{
            dn{"शक"}
        }
        fri{
            relative{
                "-1"{"निमाणो शुक्रार"}
                "0"{"हो शुक्रार"}
                "1"{"फुडलो शुक्रार"}
            }
            relativeTime{
                future{
                    other{"{0} शुक्रारानीं"}
                }
                past{
                    other{"{0} शुक्रारां आदीं"}
                }
            }
        }
        fri-narrow{
            relative{
                "-1"{"निमाणो शु."}
                "0"{"हो शु."}
                "1"{"फुडलो शु."}
            }
        }
        fri-short{
            relative{
                "-1"{"निमाणो शुक्र."}
                "0"{"हो शुक्र."}
                "1"{"फुडलो शुक्र."}
            }
        }
        hour{
            dn{"वर"}
            relative{
                "0"{"हें वर"}
            }
            relativeTime{
                future{
                    other{"{0} वरांनीं"}
                }
                past{
                    other{"{0} वरा आदीं"}
                }
            }
        }
        minute{
            dn{"मिनीट"}
            relative{
                "0"{"हें मिनीट"}
            }
            relativeTime{
                future{
                    other{"{0} मिन्टां"}
                }
                past{
                    other{"{0} मिन्टां आदीं"}
                }
            }
        }
        mon{
            relative{
                "-1"{"निमाणो सोमार"}
                "0"{"हो सोमार"}
                "1"{"फुडलो सोमार"}
            }
            relativeTime{
                future{
                    other{"{0} सोमारानीं"}
                }
                past{
                    other{"{0} सोमारां आदीं"}
                }
            }
        }
        mon-narrow{
            relative{
                "-1"{"निमाणो सो."}
                "0"{"हो सो."}
                "1"{"फुडलो सो."}
            }
        }
        mon-short{
            relative{
                "-1"{"निमाणो सोम."}
                "0"{"हो सोम."}
                "1"{"फुडलो सोम."}
            }
        }
        month{
            dn{"म्हयनो"}
            relative{
                "-1"{"फाटलो म्हयनो"}
                "0"{"हो म्हयनो"}
                "1"{"फुडलो म्हयनो"}
            }
            relativeTime{
                future{
                    other{"{0} म्हयन्यानीं"}
                }
                past{
                    other{"{0} म्हयन्यां आदीं"}
                }
            }
        }
        quarter{
            dn{"त्रैमासीक"}
            relative{
                "-1"{"फाटलो त्रैमासीक"}
                "0"{"हो त्रैमासीक"}
                "1"{"फुडलो त्रैमासीक"}
            }
            relativeTime{
                future{
                    other{"{0} त्रैमासीकांत"}
                }
                past{
                    other{"{0} त्रैमासीकां आदीं"}
                }
            }
        }
        sat{
            relative{
                "-1"{"निमाणो शेनवार"}
                "0"{"हो शेनवार"}
                "1"{"फुडलो शेनवार"}
            }
            relativeTime{
                future{
                    other{"{0} शेनवारानीं"}
                }
                past{
                    other{"{0} शेनवारां आदीं"}
                }
            }
        }
        sat-narrow{
            relative{
                "-1"{"निमाणो शे."}
                "0"{"हो शे."}
                "1"{"फुडलो शे."}
            }
        }
        sat-short{
            relative{
                "-1"{"निमाणो शेन."}
                "0"{"हो शेन."}
                "1"{"फुडलो शेन."}
            }
        }
        second{
            dn{"सेकंद"}
            relative{
                "0"{"आतां"}
            }
            relativeTime{
                future{
                    other{"{0} सेकंदानीं"}
                }
                past{
                    other{"{0} सेकंद आदीं"}
                }
            }
        }
        second-short{
            relativeTime{
                past{
                    other{"{0} से. आदीं"}
                }
            }
        }
        sun{
            relative{
                "-1"{"निमाणो आयतार"}
                "0"{"हो आयतार"}
                "1"{"फुडलो आयतार"}
            }
            relativeTime{
                future{
                    other{"{0} आयतारानीं"}
                }
                past{
                    other{"{0} आयतारां आदीं"}
                }
            }
        }
        thu{
            relative{
                "-1"{"निमाणो गुरुवार"}
                "0"{"हो गुरुवार"}
                "1"{"फुडलो गुरुवार"}
            }
            relativeTime{
                future{
                    other{"{0} गुरुवारानीं"}
                }
                past{
                    other{"{0} गुरुवारां आदीं"}
                }
            }
        }
        thu-narrow{
            relative{
                "-1"{"निमाणो गु."}
                "0"{"हो गु."}
                "1"{"फुडलो गु."}
            }
        }
        thu-short{
            relative{
                "-1"{"निमाणो गुरु."}
                "0"{"हो गुरु."}
                "1"{"फुडलो गुरु."}
            }
        }
        tue{
            relative{
                "-1"{"निमाणो मंगळार"}
                "0"{"हो मंगळार"}
                "1"{"फुडलो मंगळार"}
            }
            relativeTime{
                future{
                    other{"{0} मंगळारानीं"}
                }
                past{
                    other{"{0} मंगळारां आदीं"}
                }
            }
        }
        tue-narrow{
            relative{
                "-1"{"निमाणो मं."}
                "0"{"हो मं."}
                "1"{"फुडलो मं."}
            }
        }
        tue-short{
            relative{
                "-1"{"निमाणो मंगळ."}
                "0"{"हो मंगळ."}
                "1"{"फुडलो मंगळ."}
            }
        }
        wed{
            relative{
                "-1"{"निमाणो बुधवार"}
                "0"{"हो बुधवार"}
                "1"{"फुडलो बुधवार"}
            }
            relativeTime{
                future{
                    other{"{0} बुधवारानीं"}
                }
                past{
                    other{"{0} बुधवारां आदीं"}
                }
            }
        }
        wed-narrow{
            relative{
                "-1"{"निमाणो बु."}
                "0"{"हो बु."}
                "1"{"फुडलो बु."}
            }
        }
        wed-short{
            relative{
                "-1"{"निमाणो बुध."}
                "0"{"हो बुध."}
                "1"{"फुडलो बुध."}
            }
        }
        week{
            dn{"सप्तक"}
            relative{
                "-1"{"निमाणो सप्तक"}
                "0"{"हो सप्तक"}
                "1"{"फुडलो सप्तक"}
            }
            relativePeriod{"{0} चो सप्तक"}
            relativeTime{
                future{
                    other{"{0} सप्तकांनीं"}
                }
                past{
                    other{"{0} सप्तकां आदीं"}
                }
            }
        }
        week-narrow{
            relativeTime{
                past{
                    other{"{0} सप्त. आदीं"}
                }
            }
        }
        weekOfMonth{
            dn{"म्हयन्यातलो सप्तक"}
        }
        weekday{
            dn{"सप्तकाचो दीस"}
        }
        weekdayOfMonth{
            dn{"म्हयन्यातलो सप्तकीय दीस"}
        }
        year{
            dn{"वर्स"}
            relative{
                "-1"{"फाटलें वर्स"}
                "0"{"हें वर्स"}
                "1"{"फुडलें वर्स"}
            }
            relativeTime{
                future{
                    other{"{0} वर्सांनीं"}
                }
                past{
                    other{"{0} वर्सां आदीं"}
                }
            }
        }
        year-short{
            relativeTime{
                past{
                    other{"{0} वर्स आदीं"}
                }
            }
        }
        zone{
            dn{"वेळ झोन"}
        }
        zone-short{
            dn{"झोन"}
        }
    }
    listPattern{
        or{
            2{"{0} वा {1}"}
            end{"{0}, वा {1}"}
        }
        standard-narrow{
            2{"{0}, {1}"}
            end{"{0}, {1}"}
        }
        standard-short{
            2{"{0} & {1}"}
            end{"{0}, & {1}"}
        }
        unit-narrow{
            2{"{0} {1}"}
            end{"{0} {1}"}
            middle{"{0} {1}"}
            start{"{0} {1}"}
        }
    }
    measurementSystemNames{
        UK{"युके"}
        US{"युएस"}
        metric{"मॅट्रिक"}
    }
    personNames{
<<<<<<< HEAD
        initialPattern{
            initial{"{0}."}
            initialSequence{"{0} {1}"}
        }
=======
>>>>>>> 626889fb
        nameOrderLocales{
            givenFirst{
                "und",
                "kok",
            }
            surnameFirst{
                "ko",
                "si",
                "ta",
                "te",
                "vi",
                "yue",
                "zh",
            }
        }
    }
}<|MERGE_RESOLUTION|>--- conflicted
+++ resolved
@@ -2,20 +2,11 @@
 // License & terms of use: http://www.unicode.org/copyright.html
 // Generated using tools/cldr/cldr-to-icu/build-icu-data.xml
 kok{
-<<<<<<< HEAD
-    AuxExemplarCharacters{"[\u200C\u200D \u0944]"}
-    ExemplarCharacters{
-        "[\u093C ० १ २ ३ ४ ५ ६ ७ ८ ९ ॐ \u0902 \u0901 ः अ आ इ ई उ ऊ ऋ ऌ ऍ ए ऐ ऑ ओ औ क "
-        "{क\u093C} ख {ख\u093C} ग {ग\u093C} घ ङ च छ ज {ज\u093C} झ ञ ट ठ ड {ड\u093C} ढ "
-        "{ढ\u093C} ण त थ द ध न प फ {फ\u093C} ब भ म य {य\u093C} र ल व श ष स ह ळ ऽ ा ि "
-        "ी \u0941 \u0942 \u0943 \u0945 \u0947 \u0948 ॉ ो ौ \u094D]"
-=======
     AuxExemplarCharacters{"[\u200C\u200D ॄ]"}
     ExemplarCharacters{
         "[़ ० १ २ ३ ४ ५ ६ ७ ८ ९ ॐ ं ँ ः अ आ इ ई उ ऊ ऋ ऌ ऍ ए ऐ ऑ ओ औ क{क़} ख{ख़} ग{ग़}"
         " घ ङ च छ ज{ज़} झ ञ ट ठ ड{ड़} ढ{ढ़} ण त थ द ध न प फ{फ़} ब भ म य{य़} र ल व श ष"
         " स ह ळ ऽ ा ि ी ु ू ृ ॅ े ै ॉ ो ौ ्]"
->>>>>>> 626889fb
     }
     ExemplarCharactersIndex{
         "[अ आ इ ई उ ऊ ऋ ऌ ऍ ए ऐ ऑ ओ औ क ख ग घ ङ च छ ज झ ञ ट ठ ड ढ ण त थ द ध न प फ ब भ"
@@ -37,13 +28,6 @@
                 accountingFormat{"¤#,##0.00;(¤#,##0.00)"}
                 accountingFormat%alphaNextToNumber{"¤ #,##0.00;(¤ #,##0.00)"}
                 accountingFormat%noCurrency{"#,##0.00;(#,##0.00)"}
-<<<<<<< HEAD
-                currencyFormat{"¤ #,##0.00"}
-                decimalFormat{"#,##0.###"}
-                percentFormat{"#,##0%"}
-                scientificFormat{"#E0"}
-=======
->>>>>>> 626889fb
             }
             patternsLong{
                 decimalFormat{
@@ -125,47 +109,6 @@
                     }
                 }
                 currencyFormat%alphaNextToNumber{
-<<<<<<< HEAD
-                    1000{
-                        other{"¤ 0K"}
-                    }
-                    10000{
-                        other{"¤ 00K"}
-                    }
-                    100000{
-                        other{"¤ 000K"}
-                    }
-                    1000000{
-                        other{"¤ 0M"}
-                    }
-                    10000000{
-                        other{"¤ 00M"}
-                    }
-                    100000000{
-                        other{"¤ 000M"}
-                    }
-                    1000000000{
-                        other{"¤ 0B"}
-                    }
-                    10000000000{
-                        other{"¤ 00B"}
-                    }
-                    100000000000{
-                        other{"¤ 000B"}
-                    }
-                    1000000000000{
-                        other{"¤ 0T"}
-                    }
-                    10000000000000{
-                        other{"¤ 00T"}
-                    }
-                    100000000000000{
-                        other{"¤ 000T"}
-                    }
-                }
-                decimalFormat{
-=======
->>>>>>> 626889fb
                     1000{
                         other{"¤ 0K"}
                     }
@@ -377,13 +320,6 @@
             AmPmMarkers{
                 "सकाळ",
                 "सांज",
-<<<<<<< HEAD
-            }
-            AmPmMarkersAbbr{
-                "AM",
-                "PM",
-=======
->>>>>>> 626889fb
             }
             AmPmMarkersNarrow{
                 "a",
@@ -419,12 +355,6 @@
                 "yMMMMd",
                 "yMMMd",
                 "yyMd",
-<<<<<<< HEAD
-            }
-            appendItems{
-                Timezone{"{0} {1}"}
-=======
->>>>>>> 626889fb
             }
             availableFormats{
                 MEd{"d-M, E"}
@@ -650,103 +580,6 @@
                         "१०",
                         "११",
                         "१२",
-                    }
-                }
-            }
-        }
-        indian{
-            eras{
-                abbreviated{
-                    "शक",
-                }
-            }
-            monthNames{
-                format{
-                    abbreviated{
-                        "चैत्र",
-                        "वैशाख",
-                        "ज्येष्ठ",
-                        "आषाढ",
-                        "श्रावण",
-                        "भाद्रपद",
-                        "आश्विन",
-                        "कार्तिक",
-                        "मार्गशीर्ष",
-                        "पौष",
-                        "माघ",
-                        "फाल्गुन",
-                    }
-                    narrow{
-                        "१",
-                        "२",
-                        "३",
-                        "४",
-                        "५",
-                        "६",
-                        "७",
-                        "८",
-                        "९",
-                        "१०",
-                        "११",
-                        "१२",
-                    }
-                    wide{
-                        "चैत्र",
-                        "वैशाख",
-                        "ज्येष्ठ",
-                        "आषाढ",
-                        "श्रावण",
-                        "भाद्रपद",
-                        "आश्विन",
-                        "कार्तिक",
-                        "मार्गशीर्ष",
-                        "पौष",
-                        "माघ",
-                        "फाल्गुन",
-                    }
-                }
-                stand-alone{
-                    abbreviated{
-                        "चैत्र",
-                        "वैशाख",
-                        "ज्येष्ठ",
-                        "आषाढ",
-                        "श्रावण",
-                        "भाद्रपद",
-                        "आश्विन",
-                        "कार्तिक",
-                        "मार्गशीर्ष",
-                        "पौष",
-                        "माघ",
-                        "फाल्गुन",
-                    }
-                    narrow{
-                        "१",
-                        "२",
-                        "३",
-                        "४",
-                        "५",
-                        "६",
-                        "७",
-                        "८",
-                        "९",
-                        "१०",
-                        "११",
-                        "१२",
-                    }
-                    wide{
-                        "चैत्र",
-                        "वैशाख",
-                        "ज्येष्ठ",
-                        "आषाढ",
-                        "श्रावण",
-                        "भाद्रपद",
-                        "आश्विन",
-                        "कार्तिक",
-                        "मार्गशीर्ष",
-                        "पौष",
-                        "माघ",
-                        "फाल्गुन",
                     }
                 }
             }
@@ -1225,13 +1058,6 @@
         metric{"मॅट्रिक"}
     }
     personNames{
-<<<<<<< HEAD
-        initialPattern{
-            initial{"{0}."}
-            initialSequence{"{0} {1}"}
-        }
-=======
->>>>>>> 626889fb
         nameOrderLocales{
             givenFirst{
                 "und",
