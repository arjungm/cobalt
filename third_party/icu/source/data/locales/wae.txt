--- conflicted
+++ resolved
@@ -60,13 +60,8 @@
                     d{"E, d. MMM – E, d. MMM"}
                 }
                 MMMd{
-<<<<<<< HEAD
-                    M{"d. – d. MMM"}
-                    d{"d. – d. MMM"}
-=======
                     M{"d. – d. MMM"}
                     d{"d. – d. MMM"}
->>>>>>> 626889fb
                 }
                 Md{
                     M{"d. MMM – d. MMM"}
@@ -75,10 +70,6 @@
                 d{
                     d{"d – d"}
                 }
-<<<<<<< HEAD
-                fallback{"{0} – {1}"}
-=======
->>>>>>> 626889fb
                 h{
                     a{"h a – h a"}
                     h{"h – h a"}
@@ -149,16 +140,6 @@
                 "{1} {0}",
                 "{1} {0}",
                 "{1} {0}",
-            }
-            DateTimeSkeletons{
-                "HHmmsszzzz",
-                "HHmmssz",
-                "HHmmss",
-                "HHmm",
-                "GyMMMMEEEEd",
-                "GyMMMMd",
-                "GyMMMd",
-                "GGGGGyMMdd",
             }
             availableFormats{
                 Ed{"E d."}
@@ -263,10 +244,6 @@
                 d{
                     d{"d – d"}
                 }
-<<<<<<< HEAD
-                fallback{"{0} – {1}"}
-=======
->>>>>>> 626889fb
                 h{
                     a{"h a – h a"}
                     h{"h – h a"}
@@ -303,11 +280,7 @@
                 }
                 yMMMEd{
                     M{"E, d. MMM – E, d. MMM y"}
-<<<<<<< HEAD
-                    d{"E, d. – E, d. MMM y"}
-=======
                     d{"E, d. – E, d. MMM y"}
->>>>>>> 626889fb
                     y{"E, d. MMM y – E, d. MMM y"}
                 }
                 yMMMM{
@@ -316,11 +289,7 @@
                 }
                 yMMMd{
                     M{"d. MMM – d. MMM y"}
-<<<<<<< HEAD
-                    d{"d. – d. MMM y"}
-=======
                     d{"d. – d. MMM y"}
->>>>>>> 626889fb
                     y{"d. MMM y – d. MMM y"}
                 }
                 yMd{
@@ -345,16 +314,6 @@
                 "{1} {0}",
                 "{1} {0}",
                 "{1} {0}",
-            }
-            DateTimeSkeletons{
-                "HHmmsszzzz",
-                "HHmmssz",
-                "HHmmss",
-                "HHmm",
-                "yMMMMEEEEd",
-                "yMMMMd",
-                "yMMMd",
-                "yMMdd",
             }
             availableFormats{
                 Ed{"E d."}
@@ -500,10 +459,6 @@
                 d{
                     d{"d – d"}
                 }
-<<<<<<< HEAD
-                fallback{"{0} – {1}"}
-=======
->>>>>>> 626889fb
                 h{
                     a{"h a – h a"}
                     h{"h – h a"}
@@ -540,11 +495,7 @@
                 }
                 yMMMEd{
                     M{"E, d. MMM – E, d. MMM y"}
-<<<<<<< HEAD
-                    d{"E, d. – E, d. MMM y"}
-=======
                     d{"E, d. – E, d. MMM y"}
->>>>>>> 626889fb
                     y{"E, d. MMM y – E, d. MMM y"}
                 }
                 yMMMM{
@@ -553,11 +504,7 @@
                 }
                 yMMMd{
                     M{"d. MMM – d. MMM y"}
-<<<<<<< HEAD
-                    d{"d. – d. MMM y"}
-=======
                     d{"d. – d. MMM y"}
->>>>>>> 626889fb
                     y{"d. MMM y – d. MMM y"}
                 }
                 yMd{
