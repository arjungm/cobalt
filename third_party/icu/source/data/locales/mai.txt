﻿// © 2016 and later: Unicode, Inc. and others.
// License & terms of use: http://www.unicode.org/copyright.html
// Generated using tools/cldr/cldr-to-icu/build-icu-data.xml
mai{
    AuxExemplarCharacters{"[अ{अं}{अः} आ इ ई उ ऊ ऋ ऌ ॡ ए ऐ ओ औ]"}
    ExemplarCharacters{
        "[़ ंः क {क्ष} ख ग घ च छ ज {ज्ञ} झ ञ ट ठ ड{डं} ढ ण त {त्र} थ द ध न प फ ब भ म "
        "य र ल व श {श्र} ष स ह ा ि ी ु ू े ै ो ौ]"
    }
    ExemplarCharactersIndex{
        "[़ अ{अं}{अः} आ इ ई उ ऊ ऋ ऌ ॡ ए ऐ ओ औ क {क्ष} ख ग घ च छ ज {ज्ञ} झ ञ ट ठ ड{डं}"
        " ढ ण त {त्र} थ द ध न प फ ब भ म य र ल व श {श्र} ष स ह]"
    }
    ExemplarCharactersPunctuation{
        "[_ \\- ‑ – — , ; \\: ! ? . … '‘’ \u0022“” ( ) \\[ \\] \\{ \\} § @ * / \\\\ "
        "\\& # ′ ″ ` + | ~]"
    }
    NumberElements{
        latn{
            patterns{
                scientificFormat{"[#E0]"}
            }
        }
        native{"deva"}
    }
    calendar{
        generic{
            DateTimePatterns{
                "h:mm:ss a zzzz",
                "h:mm:ss a z",
                "h:mm:ss a",
                "h:mm a",
                "G EEEE, d MMMM y",
                "G d MMMM y",
                "G d MMM y",
                "G d/M/y",
                "{1}, {0}",
                "{1}, {0}",
                "{1}, {0}",
                "{1}, {0}",
                "{1}, {0}",
            }
            DateTimePatterns%atTime{
                "{1} के {0}",
                "{1} के {0}",
                "{1}, {0}",
                "{1}, {0}",
            }
            DateTimeSkeletons{
                "ahmmsszzzz",
                "ahmmssz",
                "ahmmss",
                "ahmm",
                "GyMMMMEEEEd",
                "GyMMMMd",
                "GyMMMd",
                "GyMd",
            }
        }
        gregorian{
<<<<<<< HEAD
            AmPmMarkers{
                "भोर",
                "सांझ",
            }
=======
>>>>>>> 626889fb
            AmPmMarkersAbbr{
                "भोर",
                "सांझ",
            }
            DateTimePatterns{
                "h:mm:ss a zzzz",
                "h:mm:ss a z",
                "h:mm:ss a",
                "h:mm a",
                "EEEE, d MMMM y",
                "d MMMM y",
                "d MMM y",
                "d/M/yy",
                "{1}, {0}",
                "{1}, {0}",
                "{1}, {0}",
                "{1}, {0}",
                "{1}, {0}",
            }
            DateTimePatterns%atTime{
                "{1} के {0}",
                "{1} के {0}",
                "{1}, {0}",
                "{1}, {0}",
            }
            DateTimeSkeletons{
                "ahmmsszzzz",
                "ahmmssz",
                "ahmmss",
                "ahmm",
                "yMMMMEEEEd",
                "yMMMMd",
                "yMMMd",
                "yyMd",
            }
            availableFormats{
                Bh{"B h"}
                Bhm{"B h:mm"}
                Bhms{"B h:mm:ss"}
                EBhm{"E B h:mm"}
                EBhms{"E B h:mm:ss"}
                Ed{"E d"}
                Gy{"y G"}
                GyMMM{"MMM G y"}
                GyMMMEd{"E, MMM d, y G"}
                GyMMMd{"d MMM y G"}
                GyMd{"dd-MM-y G"}
                MEd{"E, d/M"}
                MMMEd{"E, d MMM"}
                MMMMd{"d MMMM"}
                MMMd{"d MMM"}
                Md{"d/M"}
                yM{"M/y"}
                yMEd{"E, d/M/y"}
                yMMM{"MMM y"}
                yMMMEd{"E, d MMM y"}
                yMMMM{"MMMM y"}
                yMMMd{"d MMM y"}
                yMd{"d/M/y"}
                yQQQ{"QQQ y"}
                yQQQQ{"QQQQ y"}
            }
            dayNames{
                format{
                    abbreviated{
                        "रवि",
                        "सोम",
                        "मंगल",
                        "बुध",
                        "गुरु",
                        "शुक्र",
                        "शनि",
                    }
<<<<<<< HEAD
                    narrow{
                        "र",
                        "सो",
                        "मं",
                        "बु",
                        "गु",
                        "शु",
                        "श",
                    }
                    short{
                        "रवि",
                        "सोम",
                        "मंगल",
                        "बुध",
                        "बृहस्पति",
                        "शुक्र",
                        "शनि",
                    }
                    wide{
                        "रवि दिन",
                        "सोम दिन",
                        "मंगल दिन",
                        "बुध दिन",
                        "बृहस्पति दिन",
                        "शुक्र दिन",
                        "शनि दिन",
                    }
                }
                stand-alone{
                    abbreviated{
=======
                    short{
>>>>>>> 626889fb
                        "रवि",
                        "सोम",
                        "मंगल",
                        "बुध",
                        "बृहस्पति",
                        "शुक्र",
                        "शनि",
                    }
                    wide{
                        "रवि दिन",
                        "सोम दिन",
                        "मंगल दिन",
                        "बुध दिन",
                        "बृहस्पति दिन",
                        "शुक्र दिन",
                        "शनि दिन",
                    }
                }
                stand-alone{
                    narrow{
                        "र",
                        "सो",
                        "मं",
                        "बु",
                        "गु",
                        "शु",
                        "श",
                    }
<<<<<<< HEAD
                    wide{
                        "रवि दिन",
                        "सोम दिन",
                        "मंगल दिन",
                        "बुध दिन",
                        "बृहस्पति दिन",
                        "शुक्र दिन",
                        "शनि दिन",
                    }
=======
>>>>>>> 626889fb
                }
            }
            dayPeriod{
                stand-alone{
                    abbreviated{
                        am{"पूर्वाह्न"}
                        pm{"अपराह्न"}
<<<<<<< HEAD
                    }
                    wide{
                        am{"पूर्वाह्न"}
                        pm{"अपराह्न"}
=======
>>>>>>> 626889fb
                    }
                }
            }
            eras{
                abbreviated{
                    "ईसा-पूर्व",
                    "ईसवी",
                }
                abbreviated%variant{
                    "ईसवी पूर्व",
                    "ईसवी",
                }
            }
            monthNames{
                format{
                    abbreviated{
                        "जन॰",
                        "फ़र॰",
                        "मार्च",
                        "अप्रैल",
                        "मई",
                        "जून",
                        "जुल॰",
                        "अग॰",
                        "सित॰",
                        "अक्तू॰",
                        "नव॰",
                        "दिस॰",
                    }
<<<<<<< HEAD
                    narrow{
                        "ज",
                        "फ",
                        "मा",
                        "अ",
                        "म",
                        "जू",
                        "जु",
                        "अ",
                        "सि",
                        "अ",
                        "न",
                        "दि",
                    }
=======
>>>>>>> 626889fb
                    wide{
                        "जनवरी",
                        "फरवरी",
                        "मार्च",
                        "अप्रैल",
                        "मई",
                        "जून",
                        "जुलाई",
                        "अगस्त",
                        "सितंबर",
                        "अक्तूबर",
                        "नवंबर",
                        "दिसंबर",
                    }
                }
                stand-alone{
                    abbreviated{
                        "जन॰",
                        "फर॰",
                        "मार्च",
                        "अप्रैल",
                        "मई",
                        "जून",
                        "जुल॰",
                        "अग॰",
                        "सित॰",
                        "अक्तू॰",
                        "नव॰",
                        "दिस॰",
                    }
                    narrow{
                        "ज",
                        "फ",
                        "मा",
                        "अ",
                        "म",
                        "जू",
                        "जु",
                        "अ",
                        "सि",
                        "अ",
                        "न",
                        "दि",
                    }
                    wide{
                        "जनवरी",
                        "फरवरी",
                        "मार्च",
                        "अप्रैल",
                        "मई",
                        "जून",
                        "जुलाई",
                        "अगस्त",
                        "सितंबर",
                        "अक्टूबर",
                        "नवंबर",
                        "दिसंबर",
                    }
                }
            }
            quarters{
                format{
                    abbreviated{
                        "ति1",
                        "ति2",
                        "ति3",
                        "ति4",
                    }
                    wide{
                        "पहिल तिमाही",
                        "दोसर तिमाही",
                        "तेसर तिमाही",
                        "चारिम तिमाही",
                    }
                }
            }
        }
        indian{
            eras{
                abbreviated{
                    "शक",
                }
            }
            monthNames{
                format{
                    wide{
<<<<<<< HEAD
                        "पहिल तिमाही",
                        "दोसर तिमाही",
                        "तेसर तिमाही",
                        "चारिम तिमाही",
                    }
                }
            }
        }
        indian{
            eras{
                abbreviated{
                    "शक",
                }
            }
            monthNames{
                format{
                    abbreviated{
                        "चैत",
                        "बैशाख",
                        "जेठ",
                        "अखाढ़",
                        "सउन",
                        "भादो",
                        "आसिन",
                        "कातिक",
                        "अगहन",
                        "पूस",
                        "माघ",
                        "फागुन",
                    }
                    wide{
=======
>>>>>>> 626889fb
                        "चैत",
                        "बैशाख",
                        "जेठ",
                        "अखाढ़",
                        "सउन",
                        "भादो",
                        "आसिन",
                        "कातिक",
                        "अगहन",
                        "पूस",
                        "माघ",
                        "फागुन",
                    }
                }
            }
        }
    }
    fields{
        day{
            dn{"दिन"}
            relative{
                "-1"{"काल्हिक दिन"}
                "0"{"आजुक दिन"}
                "1"{"काल्हिक दिन"}
<<<<<<< HEAD
            }
            relativeTime{
                future{
                    other{"{0} दिन मे"}
                }
                past{
                    other{"{0} दिन मे"}
                }
            }
        }
        day-narrow{
            dn{"दिन"}
            relative{
                "-1"{"बीतल काल्हि"}
                "0"{"आजुक दिन"}
                "1"{"आबय वला काल्हि"}
            }
            relativeTime{
                past{
                    other{"{0}दिन पहिले"}
=======
            }
            relativeTime{
                future{
                    other{"{0} दिन मे"}
                }
                past{
                    other{"{0} दिन मे"}
>>>>>>> 626889fb
                }
            }
        }
        day-short{
            relative{
                "-1"{"बीतल काल्हि"}
                "0"{"आजुक दिन"}
                "1"{"आबय वला काल्हि"}
<<<<<<< HEAD
=======
            }
            relativeTime{
                past{
                    other{"{0}दिन पहिले"}
                }
>>>>>>> 626889fb
            }
            relativeTime{
                past{
                    other{"{0}दिन पहिले"}
                }
            }
        }
        dayOfYear{
            dn{"बरखक दिन"}
        }
        dayOfYear{
            dn{"बरखक दिन"}
        }
        dayperiod{
            dn{"पूर्वाह्न/अपराह्न"}
        }
        era{
            dn{"महीना केर सप्ताह"}
        }
        era-short{
            dn{"जुग"}
        }
        fri{
            relative{
                "-1"{"पिछलका शुक्र"}
                "0"{"एहि शुक्र"}
                "1"{"अगिला शुक्र"}
            }
            relativeTime{
                future{
                    other{"{0} शुक्र मे"}
                }
                past{
                    other{"{0} शुक्र पहिले"}
                }
            }
        }
        hour{
            dn{"घंटा"}
            relative{
                "0"{"एहि घंटा"}
            }
            relativeTime{
                future{
                    other{"{0} घंटा मे"}
                }
                past{
                    other{"{0} घंटा पहिले"}
                }
            }
        }
        minute{
            dn{"मिनट"}
            relative{
                "0"{"एहि मिनट"}
            }
            relativeTime{
                future{
                    other{"{0} मिनट मे"}
                }
                past{
                    other{"{0} मिनट पहिले"}
                }
            }
        }
        mon{
            relative{
                "-1"{"बीतल सोम"}
                "0"{"एहि सोम"}
                "1"{"अगिला सोम"}
            }
            relativeTime{
                future{
                    other{"{0} सोम मे"}
                }
                past{
                    other{"{0} सोम पहिले"}
                }
            }
        }
        month{
            dn{"महीना"}
            relative{
                "-1"{"बीतल माह"}
                "0"{"एहि माह"}
                "1"{"अगिला माह"}
            }
            relativeTime{
                future{
                    other{"{0} माह मे"}
                }
                past{
                    other{"{0} माह पहिले"}
                }
            }
        }
        month-narrow{
<<<<<<< HEAD
            dn{"मास"}
            relative{
                "-1"{"बीतल माह"}
                "0"{"एहि माह"}
                "1"{"अगिला माह"}
            }
=======
>>>>>>> 626889fb
            relativeTime{
                future{
                    other{"{0}माह मे"}
                }
                past{
                    other{"{0}माह पहिले"}
                }
            }
        }
        month-short{
            dn{"मास"}
            relative{
                "-1"{"बीतल माह"}
                "0"{"एहि माह"}
                "1"{"अगिला माह"}
            }
            relativeTime{
                future{
                    other{"{0} माह मे"}
                }
                past{
                    other{"{0} माह पहिले"}
                }
            }
        }
        quarter{
            dn{"तिमाही"}
            relative{
                "-1"{"बीतल तिमाही"}
                "0"{"एहि तिमाही"}
                "1"{"अगिला तिमाही"}
            }
            relativeTime{
                future{
                    other{"{0} तिमाही मे"}
                }
                past{
                    other{"{0} तिमाही पहिले"}
                }
            }
        }
        sat{
            relative{
                "-1"{"बीतल शनि"}
                "0"{"एहि शनि"}
                "1"{"अगिला शनि"}
            }
            relativeTime{
                future{
                    other{"{0} शनि मे"}
                }
                past{
                    other{"{0} शनि पहिले"}
                }
            }
        }
        sat{
            relative{
                "-1"{"बीतल शनि"}
                "0"{"एहि शनि"}
                "1"{"अगिला शनि"}
            }
            relativeTime{
                future{
                    other{"{0} शनि मे"}
                }
                past{
                    other{"{0} शनि पहिले"}
                }
            }
        }
        second{
            dn{"सेकंड"}
            relative{
                "0"{"एहि समय"}
            }
            relativeTime{
                future{
                    other{"{0} सेकेंड मे"}
                }
                past{
                    other{"{0} सेकेंड पहिले"}
                }
            }
        }
        sun{
            relative{
                "-1"{"बीतल रवि"}
                "0"{"एहि रवि"}
                "1"{"अगिला रवि"}
            }
            relativeTime{
                future{
                    other{"{0} रवि मे"}
                }
                past{
                    other{"{0} रवि पहिले"}
                }
            }
        }
        thu{
            relative{
                "-1"{"बीतल बृहस्पति"}
                "0"{"एहि बृहस्पति"}
                "1"{"अगिला बृहस्पति"}
            }
            relativeTime{
                future{
                    other{"{0} बृहस्पति मे"}
                }
                past{
                    other{"{0} बृहस्पति पहिले"}
                }
            }
<<<<<<< HEAD
        }
        tue{
            relative{
                "-1"{"बीतल मंगल"}
                "0"{"एहि मंगल"}
                "1"{"अगिला मंगल"}
            }
            relativeTime{
                future{
                    other{"{0} मंगल मे"}
                }
                past{
                    other{"{0} मंगल पहिले"}
                }
            }
        }
        wed{
            relative{
                "-1"{"पिछला बुध"}
                "0"{"एहि बुध"}
                "1"{"अगिला बुध"}
            }
            relativeTime{
                future{
                    other{"{0} बुध"}
                }
                past{
                    other{"{0} बुध पहिले"}
                }
            }
        }
        wed-narrow{
            relativeTime{
                future{
                    other{"{0} बुध मे"}
                }
            }
        }
        wed-short{
            relativeTime{
                future{
                    other{"{0} बुध मे"}
                }
            }
        }
        week{
            dn{"सप्ताह"}
            relative{
                "-1"{"बीतल सप्ताह"}
                "0"{"एहि सप्ताह"}
                "1"{"अगिला सप्ताह"}
            }
            relativePeriod{"{0} केर सप्ताह"}
            relativeTime{
                future{
                    other{"{0} सप्ताह मे"}
                }
                past{
                    other{"{0} सप्ताह पहिले"}
=======
        }
        tue{
            relative{
                "-1"{"बीतल मंगल"}
                "0"{"एहि मंगल"}
                "1"{"अगिला मंगल"}
            }
            relativeTime{
                future{
                    other{"{0} मंगल मे"}
                }
                past{
                    other{"{0} मंगल पहिले"}
>>>>>>> 626889fb
                }
            }
        }
        wed{
            relative{
                "-1"{"पिछला बुध"}
                "0"{"एहि बुध"}
                "1"{"अगिला बुध"}
            }
            relativeTime{
                future{
                    other{"{0} बुध"}
                }
                past{
                    other{"{0} बुध पहिले"}
                }
            }
        }
        wed-short{
            relativeTime{
                future{
                    other{"{0} बुध मे"}
                }
            }
        }
        week{
            dn{"सप्ताह"}
            relative{
                "-1"{"बीतल सप्ताह"}
                "0"{"एहि सप्ताह"}
                "1"{"अगिला सप्ताह"}
            }
            relativePeriod{"{0} केर सप्ताह"}
            relativeTime{
                future{
                    other{"{0} सप्ताह मे"}
                }
                past{
                    other{"{0} सप्ताह पहिले"}
                }
            }
        }
        weekOfMonth{
            dn{"महीना केर सप्ताह"}
        }
        weekOfMonth{
            dn{"महीना केर सप्ताह"}
        }
        weekday{
            dn{"सप्ताहक दिन"}
        }
        weekdayOfMonth{
            dn{"माहक कार्यदिवस"}
        }
        year{
            dn{"वर्ष"}
            relative{
                "-1"{"बीतल बरख"}
                "0"{"एहि बरख"}
                "1"{"अगिला बरख"}
            }
            relativeTime{
                future{
                    other{"{0} बरख मे"}
                }
                past{
                    other{"{0} बरख पहिले"}
                }
            }
        }
        year-narrow{
<<<<<<< HEAD
            dn{"वर्ष"}
            relative{
                "-1"{"बीतल बरख"}
                "0"{"एहि बरख"}
                "1"{"अगिला बरख"}
            }
=======
>>>>>>> 626889fb
            relativeTime{
                future{
                    other{"{0}बरख मे"}
                }
                past{
                    other{"{0}बरख पहिले"}
                }
            }
<<<<<<< HEAD
        }
        year-short{
            dn{"वर्ष"}
=======
>>>>>>> 626889fb
        }
        zone{
            dn{"समय क्षेत्र"}
        }
    }
    listPattern{
        standard{
            2{"{0} और {1}"}
            end{"{0}, और {1}"}
        }
    }
    measurementSystemNames{
        UK{"यूके"}
        US{"यूएस"}
        metric{"मीट्रिक"}
    }
    personNames{
        nameOrderLocales{
            givenFirst{
                "und",
                "mai",
            }
            surnameFirst{
                "ko",
                "si",
                "ta",
                "te",
                "vi",
                "yue",
                "zh",
            }
        }
    }
}<|MERGE_RESOLUTION|>--- conflicted
+++ resolved
@@ -58,13 +58,6 @@
             }
         }
         gregorian{
-<<<<<<< HEAD
-            AmPmMarkers{
-                "भोर",
-                "सांझ",
-            }
-=======
->>>>>>> 626889fb
             AmPmMarkersAbbr{
                 "भोर",
                 "सांझ",
@@ -138,40 +131,7 @@
                         "शुक्र",
                         "शनि",
                     }
-<<<<<<< HEAD
-                    narrow{
-                        "र",
-                        "सो",
-                        "मं",
-                        "बु",
-                        "गु",
-                        "शु",
-                        "श",
-                    }
                     short{
-                        "रवि",
-                        "सोम",
-                        "मंगल",
-                        "बुध",
-                        "बृहस्पति",
-                        "शुक्र",
-                        "शनि",
-                    }
-                    wide{
-                        "रवि दिन",
-                        "सोम दिन",
-                        "मंगल दिन",
-                        "बुध दिन",
-                        "बृहस्पति दिन",
-                        "शुक्र दिन",
-                        "शनि दिन",
-                    }
-                }
-                stand-alone{
-                    abbreviated{
-=======
-                    short{
->>>>>>> 626889fb
                         "रवि",
                         "सोम",
                         "मंगल",
@@ -200,18 +160,6 @@
                         "शु",
                         "श",
                     }
-<<<<<<< HEAD
-                    wide{
-                        "रवि दिन",
-                        "सोम दिन",
-                        "मंगल दिन",
-                        "बुध दिन",
-                        "बृहस्पति दिन",
-                        "शुक्र दिन",
-                        "शनि दिन",
-                    }
-=======
->>>>>>> 626889fb
                 }
             }
             dayPeriod{
@@ -219,13 +167,6 @@
                     abbreviated{
                         am{"पूर्वाह्न"}
                         pm{"अपराह्न"}
-<<<<<<< HEAD
-                    }
-                    wide{
-                        am{"पूर्वाह्न"}
-                        pm{"अपराह्न"}
-=======
->>>>>>> 626889fb
                     }
                 }
             }
@@ -255,23 +196,6 @@
                         "नव॰",
                         "दिस॰",
                     }
-<<<<<<< HEAD
-                    narrow{
-                        "ज",
-                        "फ",
-                        "मा",
-                        "अ",
-                        "म",
-                        "जू",
-                        "जु",
-                        "अ",
-                        "सि",
-                        "अ",
-                        "न",
-                        "दि",
-                    }
-=======
->>>>>>> 626889fb
                     wide{
                         "जनवरी",
                         "फरवरी",
@@ -358,24 +282,6 @@
             monthNames{
                 format{
                     wide{
-<<<<<<< HEAD
-                        "पहिल तिमाही",
-                        "दोसर तिमाही",
-                        "तेसर तिमाही",
-                        "चारिम तिमाही",
-                    }
-                }
-            }
-        }
-        indian{
-            eras{
-                abbreviated{
-                    "शक",
-                }
-            }
-            monthNames{
-                format{
-                    abbreviated{
                         "चैत",
                         "बैशाख",
                         "जेठ",
@@ -389,22 +295,6 @@
                         "माघ",
                         "फागुन",
                     }
-                    wide{
-=======
->>>>>>> 626889fb
-                        "चैत",
-                        "बैशाख",
-                        "जेठ",
-                        "अखाढ़",
-                        "सउन",
-                        "भादो",
-                        "आसिन",
-                        "कातिक",
-                        "अगहन",
-                        "पूस",
-                        "माघ",
-                        "फागुन",
-                    }
                 }
             }
         }
@@ -416,7 +306,6 @@
                 "-1"{"काल्हिक दिन"}
                 "0"{"आजुक दिन"}
                 "1"{"काल्हिक दिन"}
-<<<<<<< HEAD
             }
             relativeTime{
                 future{
@@ -427,8 +316,7 @@
                 }
             }
         }
-        day-narrow{
-            dn{"दिन"}
+        day-short{
             relative{
                 "-1"{"बीतल काल्हि"}
                 "0"{"आजुक दिन"}
@@ -437,40 +325,8 @@
             relativeTime{
                 past{
                     other{"{0}दिन पहिले"}
-=======
-            }
-            relativeTime{
-                future{
-                    other{"{0} दिन मे"}
-                }
-                past{
-                    other{"{0} दिन मे"}
->>>>>>> 626889fb
-                }
-            }
-        }
-        day-short{
-            relative{
-                "-1"{"बीतल काल्हि"}
-                "0"{"आजुक दिन"}
-                "1"{"आबय वला काल्हि"}
-<<<<<<< HEAD
-=======
-            }
-            relativeTime{
-                past{
-                    other{"{0}दिन पहिले"}
-                }
->>>>>>> 626889fb
-            }
-            relativeTime{
-                past{
-                    other{"{0}दिन पहिले"}
-                }
-            }
-        }
-        dayOfYear{
-            dn{"बरखक दिन"}
+                }
+            }
         }
         dayOfYear{
             dn{"बरखक दिन"}
@@ -559,15 +415,6 @@
             }
         }
         month-narrow{
-<<<<<<< HEAD
-            dn{"मास"}
-            relative{
-                "-1"{"बीतल माह"}
-                "0"{"एहि माह"}
-                "1"{"अगिला माह"}
-            }
-=======
->>>>>>> 626889fb
             relativeTime{
                 future{
                     other{"{0}माह मे"}
@@ -579,19 +426,6 @@
         }
         month-short{
             dn{"मास"}
-            relative{
-                "-1"{"बीतल माह"}
-                "0"{"एहि माह"}
-                "1"{"अगिला माह"}
-            }
-            relativeTime{
-                future{
-                    other{"{0} माह मे"}
-                }
-                past{
-                    other{"{0} माह पहिले"}
-                }
-            }
         }
         quarter{
             dn{"तिमाही"}
@@ -624,21 +458,6 @@
                 }
             }
         }
-        sat{
-            relative{
-                "-1"{"बीतल शनि"}
-                "0"{"एहि शनि"}
-                "1"{"अगिला शनि"}
-            }
-            relativeTime{
-                future{
-                    other{"{0} शनि मे"}
-                }
-                past{
-                    other{"{0} शनि पहिले"}
-                }
-            }
-        }
         second{
             dn{"सेकंड"}
             relative{
@@ -682,7 +501,6 @@
                     other{"{0} बृहस्पति पहिले"}
                 }
             }
-<<<<<<< HEAD
         }
         tue{
             relative{
@@ -714,13 +532,6 @@
                 }
             }
         }
-        wed-narrow{
-            relativeTime{
-                future{
-                    other{"{0} बुध मे"}
-                }
-            }
-        }
         wed-short{
             relativeTime{
                 future{
@@ -742,65 +553,8 @@
                 }
                 past{
                     other{"{0} सप्ताह पहिले"}
-=======
-        }
-        tue{
-            relative{
-                "-1"{"बीतल मंगल"}
-                "0"{"एहि मंगल"}
-                "1"{"अगिला मंगल"}
-            }
-            relativeTime{
-                future{
-                    other{"{0} मंगल मे"}
-                }
-                past{
-                    other{"{0} मंगल पहिले"}
->>>>>>> 626889fb
-                }
-            }
-        }
-        wed{
-            relative{
-                "-1"{"पिछला बुध"}
-                "0"{"एहि बुध"}
-                "1"{"अगिला बुध"}
-            }
-            relativeTime{
-                future{
-                    other{"{0} बुध"}
-                }
-                past{
-                    other{"{0} बुध पहिले"}
-                }
-            }
-        }
-        wed-short{
-            relativeTime{
-                future{
-                    other{"{0} बुध मे"}
-                }
-            }
-        }
-        week{
-            dn{"सप्ताह"}
-            relative{
-                "-1"{"बीतल सप्ताह"}
-                "0"{"एहि सप्ताह"}
-                "1"{"अगिला सप्ताह"}
-            }
-            relativePeriod{"{0} केर सप्ताह"}
-            relativeTime{
-                future{
-                    other{"{0} सप्ताह मे"}
-                }
-                past{
-                    other{"{0} सप्ताह पहिले"}
-                }
-            }
-        }
-        weekOfMonth{
-            dn{"महीना केर सप्ताह"}
+                }
+            }
         }
         weekOfMonth{
             dn{"महीना केर सप्ताह"}
@@ -828,15 +582,6 @@
             }
         }
         year-narrow{
-<<<<<<< HEAD
-            dn{"वर्ष"}
-            relative{
-                "-1"{"बीतल बरख"}
-                "0"{"एहि बरख"}
-                "1"{"अगिला बरख"}
-            }
-=======
->>>>>>> 626889fb
             relativeTime{
                 future{
                     other{"{0}बरख मे"}
@@ -845,12 +590,6 @@
                     other{"{0}बरख पहिले"}
                 }
             }
-<<<<<<< HEAD
-        }
-        year-short{
-            dn{"वर्ष"}
-=======
->>>>>>> 626889fb
         }
         zone{
             dn{"समय क्षेत्र"}
