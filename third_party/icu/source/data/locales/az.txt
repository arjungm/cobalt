﻿// © 2016 and later: Unicode, Inc. and others.
// License & terms of use: http://www.unicode.org/copyright.html
// Generated using tools/cldr/cldr-to-icu/build-icu-data.xml
az{
    AuxExemplarCharacters{"[w]"}
    ExemplarCharacters{"[a b c ç d e ə f g ğ h x ı iİ j k q l m n o ö p r s ş t u ü v y z]"}
    ExemplarCharactersIndex{"[A B C Ç D E Ə F G Ğ H X I İ J K Q L M N O Ö P R S Ş T U Ü V Y Z W]"}
    ExemplarCharactersPunctuation{"[\\- ‐‑ – — , ; \\: ! ? . … '‘’ \u0022“” ( ) \\[ \\] § @ * / \\& # † ‡ ′ ″]"}
    NumberElements{
        latn{
            miscPatterns{
                atLeast{"{0}+"}
            }
            patterns{
<<<<<<< HEAD
                accountingFormat{"#,##0.00 ¤"}
=======
>>>>>>> 626889fb
                accountingFormat%noCurrency{"#,##0.00;(#,##0.00)"}
                currencyFormat{"#,##0.00 ¤"}
            }
            patternsLong{
                decimalFormat{
                    1000{
                        one{"0 min"}
                        other{"0 min"}
                    }
                    10000{
                        one{"00 min"}
                        other{"00 min"}
                    }
                    100000{
                        one{"000 min"}
                        other{"000 min"}
                    }
                    1000000{
                        one{"0 milyon"}
                        other{"0 milyon"}
                    }
                    10000000{
                        one{"00 milyon"}
                        other{"00 milyon"}
                    }
                    100000000{
                        one{"000 milyon"}
                        other{"000 milyon"}
                    }
                    1000000000{
                        one{"0 milyard"}
                        other{"0 milyard"}
                    }
                    10000000000{
                        one{"00 milyard"}
                        other{"00 milyard"}
                    }
                    100000000000{
                        one{"000 milyard"}
                        other{"000 milyard"}
                    }
                    1000000000000{
                        one{"0 trilyon"}
                        other{"0 trilyon"}
                    }
                    10000000000000{
                        one{"00 trilyon"}
                        other{"00 trilyon"}
                    }
                    100000000000000{
                        one{"000 trilyon"}
                        other{"000 trilyon"}
                    }
                }
            }
            patternsShort{
                currencyFormat{
                    1000{
                        one{"0K ¤"}
                        other{"0K ¤"}
                    }
                    10000{
                        one{"00K ¤"}
                        other{"00K ¤"}
                    }
                    100000{
                        one{"000K ¤"}
                        other{"000K ¤"}
                    }
                    1000000{
                        one{"0M ¤"}
                        other{"0M ¤"}
                    }
                    10000000{
                        one{"00M ¤"}
                        other{"00M ¤"}
                    }
                    100000000{
                        one{"000M ¤"}
                        other{"000M ¤"}
                    }
                    1000000000{
                        one{"0G ¤"}
                        other{"0G ¤"}
                    }
                    10000000000{
                        one{"00G ¤"}
                        other{"00G ¤"}
                    }
                    100000000000{
                        one{"000G ¤"}
                        other{"000G ¤"}
                    }
                    1000000000000{
                        one{"0T ¤"}
                        other{"0T ¤"}
                    }
                    10000000000000{
                        one{"00T ¤"}
                        other{"00T ¤"}
                    }
                    100000000000000{
                        one{"000T ¤"}
                        other{"000T ¤"}
                    }
                }
                decimalFormat{
                    1000000{
                        one{"0 mln"}
                        other{"0 mln"}
                    }
                    10000000{
                        one{"00 mln"}
                        other{"00 mln"}
                    }
                    100000000{
                        one{"000 mln"}
                        other{"000 mln"}
                    }
                    1000000000{
                        one{"0 mlrd"}
                        other{"0 mlrd"}
                    }
                    10000000000{
                        one{"00 mlrd"}
                        other{"00 mlrd"}
                    }
                    100000000000{
                        one{"000 mlrd"}
                        other{"000 mlrd"}
                    }
                    1000000000000{
                        one{"0 trln"}
                        other{"0 trln"}
                    }
                    10000000000000{
                        one{"00 trln"}
                        other{"00 trln"}
                    }
                    100000000000000{
                        one{"000 trln"}
                        other{"000 trln"}
                    }
                }
            }
            symbols{
                decimal{","}
                group{"."}
            }
        }
        minimalPairs{
            ordinal{
                few{"{0}-cü sağ döngəni seçin."}
                many{"{0}-cı sağ döngəni seçin."}
                one{"{0}-ci sağ döngəni seçin."}
                other{"{0}-cu sağ döngəni seçin."}
            }
            plural{
                one{"Alış-veriş kartınızda {0} var. Alınsın?"}
                other{"Alış-veriş kartınızda {0} var. Alınsınlar?"}
            }
        }
    }
    calendar{
        generic{
            DateTimePatterns{
                "HH:mm:ss zzzz",
                "HH:mm:ss z",
                "HH:mm:ss",
                "HH:mm",
                "G d MMMM y, EEEE",
                "G d MMMM, y",
                "G d MMM y",
                "GGGGG dd.MM.y",
                "{1} {0}",
                "{1} {0}",
                "{1} {0}",
                "{1} {0}",
                "{1} {0}",
            }
            DateTimePatterns%atTime{
                "{1}/{0}",
                "{1}/{0}",
                "{1}, {0}",
                "{1}, {0}",
            }
<<<<<<< HEAD
            DateTimeSkeletons{
                "HHmmsszzzz",
                "HHmmssz",
                "HHmmss",
                "HHmm",
                "GyMMMMEEEEd",
                "GyMMMMd",
                "GyMMMd",
                "GGGGGyMMdd",
            }
            availableFormats{
                Bh{"h B"}
                Bhm{"h:mm B"}
                Bhms{"h:mm:ss B"}
                E{"ccc"}
                EBhm{"E h:mm B"}
                EBhms{"E h:mm:ss B"}
                EHm{"E HH:mm"}
                EHms{"E HH:mm:ss"}
                Ed{"d, E"}
                Ehm{"E h:mm a"}
                Ehms{"E h:mm:ss a"}
                Gy{"G y"}
=======
            availableFormats{
                Ehm{"E h:mm a"}
                Ehms{"E h:mm:ss a"}
>>>>>>> 626889fb
                GyMMM{"G MMM y"}
                GyMMMEd{"G d MMM y, E"}
                GyMMMd{"G d MMM y"}
                GyMd{"GGGGG d M y"}
<<<<<<< HEAD
                H{"HH"}
                Hm{"HH:mm"}
                Hms{"HH:mm:ss"}
                M{"L"}
=======
>>>>>>> 626889fb
                MEd{"dd.MM, E"}
                MMMEd{"d MMM, E"}
                MMMd{"d MMM"}
                Md{"dd.MM"}
<<<<<<< HEAD
                d{"d"}
                h{"h a"}
                hm{"h:mm a"}
                hms{"h:mm:ss a"}
                ms{"mm:ss"}
                y{"G y"}
                yyyy{"G y"}
=======
                h{"h a"}
                hm{"h:mm a"}
                hms{"h:mm:ss a"}
>>>>>>> 626889fb
                yyyyM{"GGGGG MM y"}
                yyyyMEd{"GGGGG dd.MM.y, E"}
                yyyyMMM{"G MMM y"}
                yyyyMMMEd{"G d MMM y, E"}
                yyyyMMMM{"G MMMM y"}
                yyyyMMMd{"G d MMM y"}
                yyyyMd{"GGGGG dd.MM.y"}
            }
            intervalFormats{
                GyM{
                    G{"GGGGG MM/y– GGGGG MM/y"}
                    M{"GGGGG MM/y – MM/y"}
                    y{"GGGGG MM/y – MM/y"}
                }
                GyMEd{
                    G{"GGGGG dd/MM/y, E – GGGGG dd/MM/y, E"}
                    M{"GGGGG dd/MM/y, E – dd/MM/y, E"}
                    d{"GGGGG dd/MM/y, E – dd/MM/y, E"}
                    y{"GGGGG dd/MM/y, E – dd/MM/y, E"}
                }
                GyMMM{
                    G{"G MMM y – G MMM y"}
                    M{"G MMM – MMM y"}
                    y{"G MMM y – MMM y"}
                }
                GyMMMEd{
                    G{"G d MMM y, E – G d MMM y, E"}
                    M{"G d MMM, E – d MMM y, E"}
                    d{"G d MMM, E – d MMM y, E"}
                    y{"G d MMM y, E – d MMM y, E"}
                }
                GyMMMd{
                    G{"G d MMM y – G d MMM y"}
                    M{"G d MMM – d MMM y"}
                    d{"G d – d MMM y"}
                    y{"G d MMM y – d MMM y"}
                }
                GyMd{
                    G{"GGGGG dd/MM/y – GGGGG dd/MM/y"}
                    M{"GGGGG dd/MM/y – dd/MM/y"}
                    d{"GGGGG dd/MM/y – dd/MM/y"}
                    y{"GGGGG dd/MM/y – dd/MM/y"}
<<<<<<< HEAD
                }
                H{
                    H{"HH–HH"}
                }
                Hm{
                    H{"HH:mm–HH:mm"}
                    m{"HH:mm–HH:mm"}
                }
                Hmv{
                    H{"HH:mm–HH:mm v"}
                    m{"HH:mm–HH:mm v"}
                }
                Hv{
                    H{"HH–HH v"}
                }
                M{
                    M{"MM–MM"}
=======
>>>>>>> 626889fb
                }
                MEd{
                    M{"dd.MM, E – dd.MM, E"}
                    d{"dd.MM, E – dd.MM, E"}
<<<<<<< HEAD
                }
                MMM{
                    M{"LLL–LLL"}
=======
>>>>>>> 626889fb
                }
                MMMEd{
                    M{"MMM d, E – MMM d, E"}
                    d{"MMM d, E – MMM d, E"}
                }
                MMMd{
                    M{"MMM d – MMM d"}
<<<<<<< HEAD
                    d{"MMM d–d"}
=======
>>>>>>> 626889fb
                }
                Md{
                    M{"dd.MM – dd.MM"}
                    d{"dd.MM – dd.MM"}
<<<<<<< HEAD
                }
                d{
                    d{"d–d"}
                }
                fallback{"{0} – {1}"}
=======
                }
>>>>>>> 626889fb
                h{
                    a{"h a – h a"}
                    h{"h–h a"}
                }
                hm{
                    a{"h:mm a – h:mm a"}
                    h{"h:mm–h:mm a"}
                    m{"h:mm–h:mm a"}
                }
                hmv{
                    a{"h:mm a – h:mm a v"}
                    h{"h:mm–h:mm a v"}
                    m{"h:mm–h:mm a v"}
                }
                hv{
                    a{"h a – h a v"}
                    h{"h–h a v"}
<<<<<<< HEAD
                }
                y{
                    y{"G y–y"}
=======
>>>>>>> 626889fb
                }
                yM{
                    M{"GGGGG MM/y – MM/y"}
                    y{"GGGGG MM/y – MM/y"}
                }
                yMEd{
                    M{"GGGGG dd/MM/y , E – dd/MM/y, E"}
                    d{"GGGGG dd/MM/y , E – dd/MM/y, E"}
                    y{"GGGGG dd/MM/y , E – dd/MM/y, E"}
                }
                yMMM{
                    M{"G MMM–MMM y"}
                    y{"G MMM y – MMM y"}
                }
                yMMMEd{
                    M{"G d MMM y, E – d MMM, E"}
                    d{"G d MMM y, E – d MMM, E"}
                    y{"G d MMM y, E – d MMM y, E"}
                }
                yMMMM{
                    M{"G MMMM y –MMMM"}
                    y{"G MMMM y – MMMM y"}
                }
                yMMMd{
                    M{"G d MMM y – d MMM"}
                    d{"G d–d MMM y"}
                    y{"G d MMM y – d MMM y"}
                }
                yMd{
                    M{"GGGGG dd/MM/y – dd/MM/y"}
                    d{"GGGGG dd/MM/y – dd/MM/y"}
                    y{"GGGGG dd/MM/y – dd/MM/y"}
                }
            }
        }
        gregorian{
            AmPmMarkersNarrow{
                "a",
                "p",
            }
            DateTimePatterns{
                "HH:mm:ss zzzz",
                "HH:mm:ss z",
                "HH:mm:ss",
                "HH:mm",
                "d MMMM y, EEEE",
                "d MMMM y",
                "d MMM y",
                "dd.MM.yy",
                "{1} {0}",
                "{1} {0}",
                "{1} {0}",
                "{1} {0}",
                "{1} {0}",
            }
            DateTimePatterns%atTime{
                "{1}/{0}",
                "{1} 'at' {0}",
                "{1}, {0}",
                "{1}, {0}",
            }
            DateTimeSkeletons{
                "HHmmsszzzz",
                "HHmmssz",
                "HHmmss",
                "HHmm",
                "yMMMMEEEEd",
                "yMMMMd",
                "yMMMd",
                "yyMMdd",
<<<<<<< HEAD
            }
            appendItems{
                Timezone{"{0} {1}"}
=======
>>>>>>> 626889fb
            }
            availableFormats{
                Bh{"B h"}
                Bhm{"B h:mm"}
                Bhms{"B h:mm:ss"}
                EBhm{"E B h:mm"}
                EBhms{"E B h:mm:ss"}
                Ed{"d E"}
                Ehm{"E h:mm a"}
                Ehms{"E h:mm:ss a"}
<<<<<<< HEAD
                Gy{"G y"}
=======
>>>>>>> 626889fb
                GyMMM{"G MMM y"}
                GyMMMEd{"G d MMM y, E"}
                GyMMMd{"G d MMM y"}
                GyMd{"GGGGG d MMM y"}
<<<<<<< HEAD
                H{"HH"}
                Hm{"HH:mm"}
                Hms{"HH:mm:ss"}
                Hmsv{"HH:mm:ss v"}
                Hmv{"HH:mm v"}
                M{"L"}
=======
>>>>>>> 626889fb
                MEd{"dd.MM, E"}
                MMMEd{"d MMM, E"}
                MMMMW{
                    one{"MMMM, W 'həftə'"}
                    other{"MMMM, W 'həftə'"}
                }
                MMMMd{"d MMMM"}
                MMMd{"d MMM"}
                Md{"dd.MM"}
<<<<<<< HEAD
                d{"d"}
=======
>>>>>>> 626889fb
                h{"h a"}
                hm{"h:mm a"}
                hms{"h:mm:ss a"}
                hmsv{"h:mm:ss a v"}
                hmv{"h:mm a v"}
<<<<<<< HEAD
                ms{"mm:ss"}
                y{"y"}
=======
>>>>>>> 626889fb
                yM{"MM.y"}
                yMEd{"dd.MM.y, E"}
                yMMM{"MMM y"}
                yMMMEd{"d MMM y, E"}
                yMMMM{"MMMM y"}
                yMMMd{"d MMM y"}
                yMd{"dd.MM.y"}
                yw{
                    one{"Y, w 'həftə'"}
                    other{"Y, w 'həftə'"}
                }
            }
            dayNames{
                format{
                    abbreviated{
                        "B.",
                        "B.e.",
                        "Ç.a.",
                        "Ç.",
                        "C.a.",
                        "C.",
                        "Ş.",
                    }
                    short{
                        "B.",
                        "B.E.",
                        "Ç.A.",
                        "Ç.",
                        "C.A.",
                        "C.",
                        "Ş.",
                    }
                    wide{
                        "bazar",
                        "bazar ertəsi",
                        "çərşənbə axşamı",
                        "çərşənbə",
                        "cümə axşamı",
                        "cümə",
                        "şənbə",
                    }
                }
                stand-alone{
                    abbreviated{
                        "B.",
                        "B.E.",
                        "Ç.A.",
                        "Ç.",
                        "C.A.",
                        "C.",
                        "Ş.",
                    }
                    narrow{
                        "7",
                        "1",
                        "2",
                        "3",
                        "4",
                        "5",
                        "6",
                    }
                }
            }
            dayPeriod{
                format{
                    abbreviated{
                        afternoon1{"gündüz"}
                        evening1{"axşamüstü"}
                        midnight{"gecəyarı"}
                        morning1{"sübh"}
                        morning2{"səhər"}
                        night1{"axşam"}
                        night2{"gecə"}
                        noon{"günorta"}
                    }
                    narrow{
                        afternoon1{"gündüz"}
                        evening1{"axşamüstü"}
                        midnight{"gecəyarı"}
                        morning1{"sübh"}
                        morning2{"səhər"}
                        night1{"axşam"}
                        night2{"gecə"}
                        noon{"g"}
                    }
                }
            }
            eras{
                abbreviated{
                    "e.ə.",
                    "y.e.",
                }
                abbreviated%variant{
                    "b.e.ə.",
                    "b.e.",
                }
                wide{
                    "eramızdan əvvəl",
                    "yeni era",
                }
                wide%variant{
                    "bizim eradan əvvəl",
                    "bizim era",
                }
            }
            intervalFormats{
                GyM{
                    G{"GGGGG MM.y – GGGGG MM.y"}
                    M{"GGGGG MM.y – MM.y"}
                    y{"GGGGG MM.y – MM.y"}
                }
                GyMEd{
                    G{"GGGGG dd.MM.y, E – GGGGG dd.MM.y, E"}
                    M{"GGGGG dd.MM.y, E – dd.MM.y, E"}
                    d{"GGGGG dd.MM.y, E – dd.MM.y, E"}
                    y{"GGGGG dd.MM.y, E – dd.MM.y, E"}
                }
                GyMMM{
                    G{"G MMM y – G MMM y"}
                    M{"G MMM – MMM y"}
                    y{"G MMM y – MMM y"}
                }
                GyMMMEd{
                    G{"G d MMM y, E – d MMM y, E"}
                    M{"G d MMM, E – d MMM y, E"}
                    d{"G d MMM, E – d MMM y, E"}
                    y{"G d MMM y, E – d MMM y, E"}
                }
                GyMMMd{
                    G{"G d MMM y – G d MMM y"}
                    M{"G d MMM – d MMM y"}
                    d{"G d – d MMM y"}
                    y{"G d MMM y – d MMM y"}
                }
                GyMd{
                    G{"GGGGG dd.MM.y – GGGGG dd.MM.y"}
                    M{"GGGGG dd.MM.y – dd.MM.y"}
                    d{"GGGGG dd.MM.y – dd.MM.y"}
                    y{"GGGGG dd.MM.y – dd.MM.y"}
<<<<<<< HEAD
                }
                H{
                    H{"HH–HH"}
                }
                Hm{
                    H{"HH:mm–HH:mm"}
                    m{"HH:mm–HH:mm"}
                }
                Hmv{
                    H{"HH:mm–HH:mm v"}
                    m{"HH:mm–HH:mm v"}
                }
                Hv{
                    H{"HH–HH v"}
                }
                M{
                    M{"MM–MM"}
=======
>>>>>>> 626889fb
                }
                MEd{
                    M{"dd.MM, E – dd.MM, E"}
                    d{"dd.MM, E – dd.MM, E"}
<<<<<<< HEAD
                }
                MMM{
                    M{"LLL–LLL"}
=======
>>>>>>> 626889fb
                }
                MMMEd{
                    M{"d MMM, E – d MMM, E"}
                    d{"d MMM, E – d MMM, E"}
                }
                MMMd{
                    M{"d MMM – d MMM"}
                    d{"d–d MMM"}
                }
                Md{
                    M{"dd.MM – dd.MM"}
                    d{"dd.MM – dd.MM"}
                }
<<<<<<< HEAD
                d{
                    d{"d–d"}
                }
                fallback{"{0} – {1}"}
=======
>>>>>>> 626889fb
                h{
                    a{"h a – h a"}
                    h{"h–h a"}
                }
                hm{
                    a{"h:mm a – h:mm a"}
                    h{"h:mm–h:mm a"}
                    m{"h:mm–h:mm a"}
                }
                hmv{
                    a{"h:mm a – h:mm a v"}
                    h{"h:mm–h:mm a v"}
                    m{"h:mm–h:mm a v"}
                }
                hv{
                    a{"h a – h a v"}
                    h{"h–h a v"}
<<<<<<< HEAD
                }
                y{
                    y{"y–y"}
=======
>>>>>>> 626889fb
                }
                yM{
                    M{"MM.y – MM.y"}
                    y{"MM.y – MM.y"}
                }
                yMEd{
                    M{"dd.MM.y, E – dd.MM.y, E"}
                    d{"dd.MM.y, E – dd.MM.y, E"}
                    y{"dd.MM.y, E – dd.MM.y, E"}
                }
                yMMM{
                    M{"MMM–MMM y"}
                    y{"MMM y – MMM y"}
                }
                yMMMEd{
                    M{"d MMM y, E – d MMM, E"}
                    d{"d MMM y, E – d MMM, E"}
                    y{"d MMM y, E – d MMM y, E"}
                }
                yMMMM{
                    M{"MMMM–MMMM y"}
                    y{"MMMM y – MMMM y"}
                }
                yMMMd{
                    M{"d MMM y – d MMM"}
<<<<<<< HEAD
                    d{"y MMM d–d"}
=======
>>>>>>> 626889fb
                    y{"d MMM y – d MMM y"}
                }
                yMd{
                    M{"dd.MM.y – dd.MM.y"}
                    d{"dd.MM.y – dd.MM.y"}
                    y{"dd.MM.y – dd.MM.y"}
                }
            }
            monthNames{
                format{
                    abbreviated{
                        "yan",
                        "fev",
                        "mar",
                        "apr",
                        "may",
                        "iyn",
                        "iyl",
                        "avq",
                        "sen",
                        "okt",
                        "noy",
                        "dek",
                    }
                    wide{
                        "yanvar",
                        "fevral",
                        "mart",
                        "aprel",
                        "may",
                        "iyun",
                        "iyul",
                        "avqust",
                        "sentyabr",
                        "oktyabr",
                        "noyabr",
                        "dekabr",
                    }
                }
            }
            quarters{
                format{
                    abbreviated{
                        "1-ci kv.",
                        "2-ci kv.",
                        "3-cü kv.",
                        "4-cü kv.",
                    }
                    wide{
                        "1-ci kvartal",
                        "2-ci kvartal",
                        "3-cü kvartal",
                        "4-cü kvartal",
                    }
                }
            }
        }
        islamic{
            monthNames{
                format{
                    abbreviated{
                        "Məh.",
                        "Səf.",
                        "Rəb. I",
                        "Rəb. II",
                        "Cəm. I",
                        "Cəm. II",
                        "Rəc.",
                        "Şab.",
                        "Ram.",
                        "Şəv.",
                        "Zilq.",
                        "Zilh.",
                    }
                    wide{
                        "Məhərrəm",
                        "Səfər",
                        "Rəbiüləvvəl",
                        "Rəbiülaxır",
                        "Cəmadiyələvvəl",
                        "Cəmadiyəlaxır",
                        "Rəcəb",
                        "Şaban",
                        "Ramazan",
                        "Şəvval",
                        "Zilqədə",
                        "Zilhiccə",
                    }
                }
            }
        }
        persian{
            monthNames{
                format{
                    wide{
                        "fərvərdin",
                        "ordibeheşt",
                        "xordəd",
                        "tir",
                        "mordəd",
                        "şəhrivar",
                        "mehr",
                        "abən",
                        "azər",
                        "dey",
                        "bəhmən",
                        "isfənd",
                    }
                }
            }
        }
    }
    characterLabel{
        activities{"Aktivitələr"}
        african_scripts{"Afrika Yazıları"}
        american_scripts{"Amerika Yazıları"}
        animal{"heyvan"}
        animals_nature{"Heyvanlar və Təbiət"}
        arrows{"Oxlar"}
        body{"bədən"}
        box_drawing{"Qutu Çəkmək"}
        braille{"Brayl"}
        building{"bina"}
        bullets_stars{"Marker/Ulduz"}
        consonantal_jamo{"Samit Jamo"}
        currency_symbols{"Valyuta Simvolları"}
        dash_connector{"Tire/Bağlayıcı"}
        digits{"Rəqəmlər"}
        dingbats{"Dinqbatlar"}
        divination_symbols{"Divinasiya Simvolları"}
        downwards_arrows{"Aşağıya Oxlar"}
        downwards_upwards_arrows{"Aşağıya Yuxarıya Oxlar"}
        east_asian_scripts{"Şərqi Asiya Yazıları"}
        emoji{"Emoji"}
        european_scripts{"Avropa Yazıları"}
        female{"qadın"}
        flag{"bayraq"}
        flags{"Bayraqlar"}
        food_drink{"Yemək-içmək"}
        format{"Format"}
        format_whitespace{"Format və Boşluq"}
        full_width_form_variant{"Tam Genişlik Formalı Variant"}
        geometric_shapes{"Həndəsi Fiqurlar"}
        half_width_form_variant{"Genişlik Formalı Variant"}
        han_characters{"Han Simvolları"}
        han_radicals{"Han Radikalları"}
        hanja{"Hanja"}
        hanzi_simplified{"Hanzi (Sadələşmiş)"}
        hanzi_traditional{"Hanzi (Ənənəvi)"}
        heart{"ürək"}
        historic_scripts{"Tarixi Yazılar"}
        ideographic_desc_characters{"İdeoqrafik Simvollar"}
        japanese_kana{"Yapon Kanası"}
        kanbun{"Kanbun"}
        kanji{"Kanji"}
        keycap{"klaviatura qapağı"}
        leftwards_arrows{"Sola Oxlar"}
        leftwards_rightwards_arrows{"Sola Sağa Oxlar"}
        letterlike_symbols{"Hərfəbənzər Simvollar"}
        limited_use{"Limitli İstifadə"}
        male{"kişi"}
        math_symbols{"Riyazi Simvollar"}
        middle_eastern_scripts{"Yaxın Şərq Yazıları"}
        miscellaneous{"Qarışıq"}
        modern_scripts{"Çağdaş Yazılar"}
        modifier{"Modifikator"}
        musical_symbols{"Musiqi Simvolları"}
        nature{"təbiət"}
        nonspacing{"Boşluqsuz"}
        numbers{"Saylar"}
        objects{"Obyektlər"}
        other{"Digər"}
        paired{"Cüt"}
        person{"şəxs"}
        phonetic_alphabet{"Fonetik Əlifba"}
        pictographs{"Piktoqram"}
        place{"yer"}
        plant{"bitki"}
        punctuation{"Durğu"}
        rightwards_arrows{"Sağa Oxlar"}
        sign_standard_symbols{"İşarə/Standart Simvollar"}
        small_form_variant{"Kiçik Forma Variantları"}
        smiley{"təbəssüm"}
        smileys_people{"Gülüş və Camaat"}
        south_asian_scripts{"Cənubi Asiya Yazıları"}
        southeast_asian_scripts{"Cənub-Şərqi Asiya Yazıları"}
        spacing{"Boşluq"}
        sport{"idman"}
        symbols{"Simvollar"}
        technical_symbols{"Texniki Simvollar"}
        tone_marks{"Ton Qeydləri"}
        travel{"səyahət"}
        travel_places{"Səyahət və Yerlər"}
        upwards_arrows{"Yuxarıya Oxlar"}
        variant_forms{"Variant Formaları"}
        vocalic_jamo{"Vokal Jamo"}
        weather{"hava"}
        western_asian_scripts{"Qərbi Asiya Yazıları"}
        whitespace{"Boşluq"}
    }
    fields{
        day{
            dn{"Gün"}
            relative{
                "-1"{"dünən"}
                "0"{"bu gün"}
                "1"{"sabah"}
            }
            relativeTime{
                future{
                    one{"{0} gün ərzində"}
                    other{"{0} gün ərzində"}
                }
                past{
                    one{"{0} gün öncə"}
                    other{"{0} gün öncə"}
                }
            }
        }
        dayOfYear{
            dn{"ilin günü"}
        }
        dayperiod{
            dn{"AM/PM"}
        }
<<<<<<< HEAD
        era{
            dn{"Era"}
        }
        era-narrow{
            dn{"Era"}
        }
        era-short{
            dn{"Era"}
        }
=======
>>>>>>> 626889fb
        fri{
            relative{
                "-1"{"keçən cümə"}
                "0"{"bu cümə"}
                "1"{"gələn cümə"}
            }
            relativeTime{
                future{
                    one{"{0} cümə ərzində"}
                    other{"{0} cümə ərzində"}
                }
                past{
                    one{"{0} cümə öncə"}
                    other{"{0} cümə öncə"}
                }
            }
        }
        fri-narrow{
            relative{
                "-1"{"keçən C"}
                "0"{"bu C"}
                "1"{"gələn C"}
            }
        }
        hour{
            dn{"Saat"}
            relative{
                "0"{"bu saat"}
            }
            relativeTime{
                future{
                    one{"{0} saat ərzində"}
                    other{"{0} saat ərzində"}
                }
                past{
                    one{"{0} saat öncə"}
                    other{"{0} saat öncə"}
                }
            }
        }
<<<<<<< HEAD
        fri-short{
            relative{
                "-1"{"keçən cümə"}
                "0"{"bu cümə"}
                "1"{"gələn cümə"}
            }
            relativeTime{
                future{
                    one{"{0} cümə ərzində"}
                    other{"{0} cümə ərzində"}
                }
                past{
                    one{"{0} cümə öncə"}
                    other{"{0} cümə öncə"}
                }
            }
        }
        hour{
            dn{"Saat"}
            relative{
                "0"{"bu saat"}
            }
            relativeTime{
                future{
                    one{"{0} saat ərzində"}
                    other{"{0} saat ərzində"}
                }
                past{
                    one{"{0} saat öncə"}
                    other{"{0} saat öncə"}
                }
            }
        }
=======
>>>>>>> 626889fb
        hour-short{
            dn{"saat"}
        }
        minute{
            dn{"Dəqiqə"}
            relative{
                "0"{"bu dəqiqə"}
            }
            relativeTime{
                future{
                    one{"{0} dəqiqə ərzində"}
                    other{"{0} dəqiqə ərzində"}
                }
                past{
                    one{"{0} dəqiqə öncə"}
                    other{"{0} dəqiqə öncə"}
                }
            }
        }
        minute-short{
            dn{"dəq."}
        }
        mon{
            relative{
                "-1"{"keçən bazar ertəsi"}
                "0"{"bu bazar ertəsi"}
                "1"{"gələn bazar ertəsi"}
            }
            relativeTime{
                future{
                    one{"{0} bazar ertəsi ərzində"}
                    other{"{0} bazar ertəsi əzrində"}
                }
                past{
                    one{"{0} bazar ertəsi öncə"}
                    other{"{0} bazar ertəsi öncə"}
                }
            }
        }
        mon-narrow{
            relative{
                "-1"{"keçən BE"}
                "0"{"bu BE"}
                "1"{"gələn BE"}
            }
        }
        mon-short{
            relativeTime{
                future{
                    one{"{0} bazar ertəsi ərzində"}
                    other{"{0} bazar ertəsi ərzində"}
                }
            }
        }
        month{
            dn{"Ay"}
            relative{
                "-1"{"keçən ay"}
                "0"{"bu ay"}
                "1"{"gələn ay"}
            }
            relativeTime{
                future{
                    one{"{0} ay ərzində"}
                    other{"{0} ay ərzində"}
                }
                past{
                    one{"{0} ay öncə"}
                    other{"{0} ay öncə"}
                }
            }
        }
<<<<<<< HEAD
        month-narrow{
            dn{"ay"}
            relativeTime{
                past{
                    one{"{0} ay öncə"}
                    other{"{0} ay öncə"}
                }
            }
        }
=======
>>>>>>> 626889fb
        month-short{
            dn{"ay"}
        }
        quarter{
            dn{"Rüb"}
            relative{
                "-1"{"keçən rüb"}
                "0"{"bu rüb"}
                "1"{"gələn rüb"}
            }
            relativeTime{
                future{
                    one{"{0} rüb ərzində"}
                    other{"{0} rüb ərzində"}
                }
                past{
                    one{"{0} rüb öncə"}
                    other{"{0} rüb öncə"}
                }
            }
        }
<<<<<<< HEAD
        quarter-narrow{
            dn{"rüb"}
            relative{
                "-1"{"keçən rüb"}
                "0"{"bu rüb"}
                "1"{"gələn rüb"}
            }
        }
        quarter-short{
            dn{"rüb"}
            relative{
                "-1"{"keçən rüb"}
                "0"{"bu rüb"}
                "1"{"gələn rüb"}
            }
=======
        quarter-short{
            dn{"rüb"}
>>>>>>> 626889fb
        }
        sat{
            relative{
                "-1"{"keçən şənbə"}
                "0"{"bu şənbə"}
                "1"{"gələn şənbə"}
            }
            relativeTime{
                future{
                    one{"{0} şənbə ərzində"}
                    other{"{0} şənbə ərzində"}
                }
                past{
                    one{"{0} şənbə öncə"}
                    other{"{0} şənbə öncə"}
                }
            }
        }
        sat-narrow{
            relative{
                "-1"{"keçən Ş"}
                "0"{"bu Ş"}
                "1"{"gələn Ş"}
            }
        }
        second{
            dn{"Saniyə"}
            relative{
                "0"{"indi"}
            }
            relativeTime{
                future{
                    one{"{0} saniyə ərzində"}
                    other{"{0} saniyə ərzində"}
                }
                past{
                    one{"{0} saniyə öncə"}
                    other{"{0} saniyə öncə"}
                }
            }
        }
        second-short{
            dn{"san."}
        }
        sun{
            relative{
                "-1"{"keçən bazar"}
                "0"{"bu bazar"}
                "1"{"gələn bazar"}
            }
            relativeTime{
                future{
                    one{"{0} bazar ərzində"}
                    other{"{0} bazar ərzində"}
                }
                past{
                    one{"{0} bazar öncə"}
                    other{"{0} bazar öncə"}
                }
            }
        }
        thu{
            relative{
                "-1"{"keçən cümə axşamı"}
                "0"{"bu cümə axşamı"}
                "1"{"gələn cümə axşamı"}
            }
            relativeTime{
                future{
                    one{"{0} cümə axşamı ərzində"}
                    other{"{0} cümə axşamı ərzində"}
                }
                past{
                    one{"{0} cümə axşamı öncə"}
                    other{"{0} cümə axşamı öncə"}
                }
            }
        }
        thu-narrow{
            relative{
                "-1"{"keçən CA"}
                "0"{"bu CA"}
                "1"{"gələn CA"}
            }
        }
        tue{
            relative{
                "-1"{"keçən çərşənbə axşamı"}
                "0"{"bu çərşənbə axşamı"}
                "1"{"gələn çərşənbə axşamı"}
            }
            relativeTime{
                future{
                    one{"{0} çərşənbə axşamı ərzində"}
                    other{"{0} çərşənbə axşamı ərzində"}
                }
                past{
                    one{"{0} çərşənbə axşamı öncə"}
                    other{"{0} çərşənbə axşamı öncə"}
                }
            }
        }
        tue-short{
            relative{
                "-1"{"keçən ÇƏ"}
                "0"{"bu ÇƏ"}
                "1"{"gələn ÇƏ"}
            }
        }
        wed{
            relative{
                "-1"{"keçən çərşənbə"}
                "0"{"bu çərşənbə"}
                "1"{"gələn çərşənbə"}
            }
            relativeTime{
                future{
                    one{"{0} çərşənbə ərzində"}
                    other{"{0} çərşənbə ərzində"}
                }
                past{
                    one{"{0} çərşənbə öncə"}
                    other{"{0} çərşənbə öncə"}
                }
            }
        }
        wed-narrow{
            relative{
                "-1"{"keçən Ç"}
                "0"{"bu Ç"}
                "1"{"gələn Ç"}
            }
<<<<<<< HEAD
            relativeTime{
                future{
                    one{"{0} çərşənbə ərzində"}
                    other{"{0} çərşənbə ərzində"}
                }
            }
        }
        wed-short{
            relativeTime{
                future{
                    one{"{0} çərşənbə ərzində"}
                    other{"{0} çərşənbə ərzində"}
                }
            }
=======
>>>>>>> 626889fb
        }
        week{
            dn{"Həftə"}
            relative{
                "-1"{"keçən həftə"}
                "0"{"bu həftə"}
                "1"{"gələn həftə"}
            }
            relativePeriod{"{0} həftəsi"}
            relativeTime{
                future{
                    one{"{0} həftə ərzində"}
                    other{"{0} həftə ərzində"}
                }
                past{
                    one{"{0} həftə öncə"}
                    other{"{0} həftə öncə"}
                }
            }
        }
        week-short{
            dn{"həftə"}
<<<<<<< HEAD
            relativePeriod{"{0} həftəsi"}
=======
>>>>>>> 626889fb
        }
        weekOfMonth{
            dn{"Ayın həftəsi"}
        }
        weekOfMonth-short{
            dn{"ay hft."}
        }
        weekday{
            dn{"Həftənin Günü"}
        }
        weekday-short{
            dn{"hft. günü"}
        }
        weekdayOfMonth{
            dn{"ayın həftə günü"}
        }
        weekdayOfMonth-short{
            dn{"ay hft. günü"}
        }
        year{
            dn{"İl"}
            relative{
                "-1"{"keçən il"}
                "0"{"bu il"}
                "1"{"gələn il"}
            }
            relativeTime{
                future{
                    one{"{0} il ərzində"}
                    other{"{0} il ərzində"}
                }
                past{
                    one{"{0} il öncə"}
                    other{"{0} il öncə"}
                }
            }
        }
<<<<<<< HEAD
        year-narrow{
            dn{"il"}
        }
=======
>>>>>>> 626889fb
        year-short{
            dn{"il"}
        }
        zone{
            dn{"Saat Qurşağı"}
        }
        zone-short{
            dn{"qurşaq"}
        }
    }
    listPattern{
        or{
            2{"{0} yaxud {1}"}
            end{"{0}, yaxud {1}"}
        }
        or-short{
            2{"{0}, yaxud {1}"}
        }
        standard{
            2{"{0} və {1}"}
            end{"{0} və {1}"}
        }
        standard-narrow{
            2{"{0}, {1}"}
            end{"{0}, {1}"}
        }
        unit-short{
            2{"{0}, {1}"}
            end{"{0}, {1}"}
        }
    }
    measurementSystemNames{
        UK{"Britaniya"}
        US{"ABŞ"}
        metric{"Metrik"}
    }
    parse{
        date{
            lenient{
                "[\\- ‑ . /]",
                "[\\: ∶]",
            }
        }
        general{
            lenient{
                "[.．․﹒ 。｡︒]",
                "['＇’ ՚ ᾽᾿ ʼ]",
                "[%％﹪ ٪]",
                "[‰ ؉]",
                "[\$＄﹩]",
                "[£ ₤]",
                "[¥￥]",
                "[₩￦]",
                "[₹ ₨ {Rp} {Rs}]",
            }
        }
        number{
            lenient{
                "[\\-－﹣ ‑ ‒ −⁻₋ ➖]",
                "[,，﹐︐ ، ٫ 、﹑､︑]",
                "[+＋﬩﹢⁺₊ ➕]",
            }
            stricter{
                "[,，﹐︐ ٫]",
                "[.．․﹒ ｡]",
            }
        }
    }
    personNames{
        nameOrderLocales{
            givenFirst{
                "und",
                "az",
            }
            surnameFirst{
                "ko",
                "vi",
                "yue",
                "zh",
            }
        }
        namePattern{
<<<<<<< HEAD
            givenFirst-long-addressing-formal{"{prefix} {surname}"}
            givenFirst-long-addressing-informal{"{given-informal}"}
            givenFirst-long-monogram-formal{
                "{given-monogram-allCaps}{given2-monogram-allCaps}{surname-monogram-a"
                "llCaps}"
            }
            givenFirst-long-monogram-informal{"{given-informal-monogram-allCaps}{surname-monogram-allCaps}"}
            givenFirst-long-referring-informal{"{given-informal} {surname}"}
            givenFirst-medium-addressing-formal{"{prefix} {surname}"}
            givenFirst-medium-addressing-informal{"{given-informal}"}
            givenFirst-medium-monogram-formal{"{surname-monogram-allCaps}"}
            givenFirst-medium-monogram-informal{"{given-informal-monogram-allCaps}"}
            givenFirst-medium-referring-formal{"{given} {given2-initial} {surname} {suffix}"}
            givenFirst-medium-referring-informal{"{given-informal} {surname}"}
            givenFirst-short-addressing-formal{"{prefix} {surname}"}
=======
            givenFirst-long-addressing-formal{"{title} {surname}"}
            givenFirst-long-addressing-informal{"{given-informal}"}
            givenFirst-long-monogram-informal{"{given-informal-monogram-allCaps}{surname-monogram-allCaps}"}
            givenFirst-long-referring-informal{"{given-informal} {surname}"}
            givenFirst-medium-addressing-formal{"{title} {surname}"}
            givenFirst-medium-addressing-informal{"{given-informal}"}
            givenFirst-medium-monogram-formal{"{surname-monogram-allCaps}"}
            givenFirst-medium-monogram-informal{"{given-informal-monogram-allCaps}"}
            givenFirst-medium-referring-formal{"{given} {given2-initial} {surname} {credentials}"}
            givenFirst-medium-referring-informal{"{given-informal} {surname}"}
            givenFirst-short-addressing-formal{"{title} {surname}"}
>>>>>>> 626889fb
            givenFirst-short-addressing-informal{"{given-informal}"}
            givenFirst-short-monogram-formal{"{surname-monogram-allCaps}"}
            givenFirst-short-monogram-informal{"{given-informal-monogram-allCaps}"}
            givenFirst-short-referring-formal{"{given-initial} {given2-initial} {surname}"}
            givenFirst-short-referring-informal{"{given-informal} {surname-initial}"}
<<<<<<< HEAD
            surnameFirst-long-addressing-formal{"{prefix} {surname}"}
            surnameFirst-long-addressing-informal{"{given-informal}"}
            surnameFirst-long-monogram-formal{
                "{surname-monogram-allCaps}{given-monogram-allCaps}{given2-monogram-a"
                "llCaps}"
            }
            surnameFirst-long-monogram-informal{"{surname-monogram-allCaps}{given-informal-monogram-allCaps}"}
            surnameFirst-long-referring-formal{"{surname} {given} {given2} {suffix}"}
            surnameFirst-long-referring-informal{"{surname} {given-informal}"}
            surnameFirst-medium-addressing-formal{"{prefix} {surname}"}
            surnameFirst-medium-addressing-informal{"{given-informal}"}
            surnameFirst-medium-referring-formal{"{surname} {given} {given2-initial} {suffix}"}
            surnameFirst-medium-referring-informal{"{surname} {given-informal}"}
=======
            surnameFirst-long-monogram-informal{"{surname-monogram-allCaps}{given-informal-monogram-allCaps}"}
            surnameFirst-long-referring-formal{"{surname} {given} {given2} {credentials}"}
            surnameFirst-medium-addressing-informal{"{given-informal}"}
        }
        parameterDefault{
            formality{"informal"}
>>>>>>> 626889fb
        }
    }
}<|MERGE_RESOLUTION|>--- conflicted
+++ resolved
@@ -12,10 +12,6 @@
                 atLeast{"{0}+"}
             }
             patterns{
-<<<<<<< HEAD
-                accountingFormat{"#,##0.00 ¤"}
-=======
->>>>>>> 626889fb
                 accountingFormat%noCurrency{"#,##0.00;(#,##0.00)"}
                 currencyFormat{"#,##0.00 ¤"}
             }
@@ -202,63 +198,20 @@
                 "{1}, {0}",
                 "{1}, {0}",
             }
-<<<<<<< HEAD
-            DateTimeSkeletons{
-                "HHmmsszzzz",
-                "HHmmssz",
-                "HHmmss",
-                "HHmm",
-                "GyMMMMEEEEd",
-                "GyMMMMd",
-                "GyMMMd",
-                "GGGGGyMMdd",
-            }
-            availableFormats{
-                Bh{"h B"}
-                Bhm{"h:mm B"}
-                Bhms{"h:mm:ss B"}
-                E{"ccc"}
-                EBhm{"E h:mm B"}
-                EBhms{"E h:mm:ss B"}
-                EHm{"E HH:mm"}
-                EHms{"E HH:mm:ss"}
-                Ed{"d, E"}
-                Ehm{"E h:mm a"}
-                Ehms{"E h:mm:ss a"}
-                Gy{"G y"}
-=======
             availableFormats{
                 Ehm{"E h:mm a"}
                 Ehms{"E h:mm:ss a"}
->>>>>>> 626889fb
                 GyMMM{"G MMM y"}
                 GyMMMEd{"G d MMM y, E"}
                 GyMMMd{"G d MMM y"}
                 GyMd{"GGGGG d M y"}
-<<<<<<< HEAD
-                H{"HH"}
-                Hm{"HH:mm"}
-                Hms{"HH:mm:ss"}
-                M{"L"}
-=======
->>>>>>> 626889fb
                 MEd{"dd.MM, E"}
                 MMMEd{"d MMM, E"}
                 MMMd{"d MMM"}
                 Md{"dd.MM"}
-<<<<<<< HEAD
-                d{"d"}
                 h{"h a"}
                 hm{"h:mm a"}
                 hms{"h:mm:ss a"}
-                ms{"mm:ss"}
-                y{"G y"}
-                yyyy{"G y"}
-=======
-                h{"h a"}
-                hm{"h:mm a"}
-                hms{"h:mm:ss a"}
->>>>>>> 626889fb
                 yyyyM{"GGGGG MM y"}
                 yyyyMEd{"GGGGG dd.MM.y, E"}
                 yyyyMMM{"G MMM y"}
@@ -301,36 +254,10 @@
                     M{"GGGGG dd/MM/y – dd/MM/y"}
                     d{"GGGGG dd/MM/y – dd/MM/y"}
                     y{"GGGGG dd/MM/y – dd/MM/y"}
-<<<<<<< HEAD
-                }
-                H{
-                    H{"HH–HH"}
-                }
-                Hm{
-                    H{"HH:mm–HH:mm"}
-                    m{"HH:mm–HH:mm"}
-                }
-                Hmv{
-                    H{"HH:mm–HH:mm v"}
-                    m{"HH:mm–HH:mm v"}
-                }
-                Hv{
-                    H{"HH–HH v"}
-                }
-                M{
-                    M{"MM–MM"}
-=======
->>>>>>> 626889fb
                 }
                 MEd{
                     M{"dd.MM, E – dd.MM, E"}
                     d{"dd.MM, E – dd.MM, E"}
-<<<<<<< HEAD
-                }
-                MMM{
-                    M{"LLL–LLL"}
-=======
->>>>>>> 626889fb
                 }
                 MMMEd{
                     M{"MMM d, E – MMM d, E"}
@@ -338,23 +265,11 @@
                 }
                 MMMd{
                     M{"MMM d – MMM d"}
-<<<<<<< HEAD
-                    d{"MMM d–d"}
-=======
->>>>>>> 626889fb
                 }
                 Md{
                     M{"dd.MM – dd.MM"}
                     d{"dd.MM – dd.MM"}
-<<<<<<< HEAD
-                }
-                d{
-                    d{"d–d"}
-                }
-                fallback{"{0} – {1}"}
-=======
-                }
->>>>>>> 626889fb
+                }
                 h{
                     a{"h a – h a"}
                     h{"h–h a"}
@@ -372,12 +287,6 @@
                 hv{
                     a{"h a – h a v"}
                     h{"h–h a v"}
-<<<<<<< HEAD
-                }
-                y{
-                    y{"G y–y"}
-=======
->>>>>>> 626889fb
                 }
                 yM{
                     M{"GGGGG MM/y – MM/y"}
@@ -448,12 +357,6 @@
                 "yMMMMd",
                 "yMMMd",
                 "yyMMdd",
-<<<<<<< HEAD
-            }
-            appendItems{
-                Timezone{"{0} {1}"}
-=======
->>>>>>> 626889fb
             }
             availableFormats{
                 Bh{"B h"}
@@ -464,23 +367,10 @@
                 Ed{"d E"}
                 Ehm{"E h:mm a"}
                 Ehms{"E h:mm:ss a"}
-<<<<<<< HEAD
-                Gy{"G y"}
-=======
->>>>>>> 626889fb
                 GyMMM{"G MMM y"}
                 GyMMMEd{"G d MMM y, E"}
                 GyMMMd{"G d MMM y"}
                 GyMd{"GGGGG d MMM y"}
-<<<<<<< HEAD
-                H{"HH"}
-                Hm{"HH:mm"}
-                Hms{"HH:mm:ss"}
-                Hmsv{"HH:mm:ss v"}
-                Hmv{"HH:mm v"}
-                M{"L"}
-=======
->>>>>>> 626889fb
                 MEd{"dd.MM, E"}
                 MMMEd{"d MMM, E"}
                 MMMMW{
@@ -490,20 +380,11 @@
                 MMMMd{"d MMMM"}
                 MMMd{"d MMM"}
                 Md{"dd.MM"}
-<<<<<<< HEAD
-                d{"d"}
-=======
->>>>>>> 626889fb
                 h{"h a"}
                 hm{"h:mm a"}
                 hms{"h:mm:ss a"}
                 hmsv{"h:mm:ss a v"}
                 hmv{"h:mm a v"}
-<<<<<<< HEAD
-                ms{"mm:ss"}
-                y{"y"}
-=======
->>>>>>> 626889fb
                 yM{"MM.y"}
                 yMEd{"dd.MM.y, E"}
                 yMMM{"MMM y"}
@@ -643,36 +524,10 @@
                     M{"GGGGG dd.MM.y – dd.MM.y"}
                     d{"GGGGG dd.MM.y – dd.MM.y"}
                     y{"GGGGG dd.MM.y – dd.MM.y"}
-<<<<<<< HEAD
-                }
-                H{
-                    H{"HH–HH"}
-                }
-                Hm{
-                    H{"HH:mm–HH:mm"}
-                    m{"HH:mm–HH:mm"}
-                }
-                Hmv{
-                    H{"HH:mm–HH:mm v"}
-                    m{"HH:mm–HH:mm v"}
-                }
-                Hv{
-                    H{"HH–HH v"}
-                }
-                M{
-                    M{"MM–MM"}
-=======
->>>>>>> 626889fb
                 }
                 MEd{
                     M{"dd.MM, E – dd.MM, E"}
                     d{"dd.MM, E – dd.MM, E"}
-<<<<<<< HEAD
-                }
-                MMM{
-                    M{"LLL–LLL"}
-=======
->>>>>>> 626889fb
                 }
                 MMMEd{
                     M{"d MMM, E – d MMM, E"}
@@ -686,13 +541,6 @@
                     M{"dd.MM – dd.MM"}
                     d{"dd.MM – dd.MM"}
                 }
-<<<<<<< HEAD
-                d{
-                    d{"d–d"}
-                }
-                fallback{"{0} – {1}"}
-=======
->>>>>>> 626889fb
                 h{
                     a{"h a – h a"}
                     h{"h–h a"}
@@ -710,12 +558,6 @@
                 hv{
                     a{"h a – h a v"}
                     h{"h–h a v"}
-<<<<<<< HEAD
-                }
-                y{
-                    y{"y–y"}
-=======
->>>>>>> 626889fb
                 }
                 yM{
                     M{"MM.y – MM.y"}
@@ -741,10 +583,6 @@
                 }
                 yMMMd{
                     M{"d MMM y – d MMM"}
-<<<<<<< HEAD
-                    d{"y MMM d–d"}
-=======
->>>>>>> 626889fb
                     y{"d MMM y – d MMM y"}
                 }
                 yMd{
@@ -970,18 +808,6 @@
         dayperiod{
             dn{"AM/PM"}
         }
-<<<<<<< HEAD
-        era{
-            dn{"Era"}
-        }
-        era-narrow{
-            dn{"Era"}
-        }
-        era-short{
-            dn{"Era"}
-        }
-=======
->>>>>>> 626889fb
         fri{
             relative{
                 "-1"{"keçən cümə"}
@@ -1022,42 +848,6 @@
                 }
             }
         }
-<<<<<<< HEAD
-        fri-short{
-            relative{
-                "-1"{"keçən cümə"}
-                "0"{"bu cümə"}
-                "1"{"gələn cümə"}
-            }
-            relativeTime{
-                future{
-                    one{"{0} cümə ərzində"}
-                    other{"{0} cümə ərzində"}
-                }
-                past{
-                    one{"{0} cümə öncə"}
-                    other{"{0} cümə öncə"}
-                }
-            }
-        }
-        hour{
-            dn{"Saat"}
-            relative{
-                "0"{"bu saat"}
-            }
-            relativeTime{
-                future{
-                    one{"{0} saat ərzində"}
-                    other{"{0} saat ərzində"}
-                }
-                past{
-                    one{"{0} saat öncə"}
-                    other{"{0} saat öncə"}
-                }
-            }
-        }
-=======
->>>>>>> 626889fb
         hour-short{
             dn{"saat"}
         }
@@ -1130,18 +920,6 @@
                 }
             }
         }
-<<<<<<< HEAD
-        month-narrow{
-            dn{"ay"}
-            relativeTime{
-                past{
-                    one{"{0} ay öncə"}
-                    other{"{0} ay öncə"}
-                }
-            }
-        }
-=======
->>>>>>> 626889fb
         month-short{
             dn{"ay"}
         }
@@ -1163,26 +941,8 @@
                 }
             }
         }
-<<<<<<< HEAD
-        quarter-narrow{
-            dn{"rüb"}
-            relative{
-                "-1"{"keçən rüb"}
-                "0"{"bu rüb"}
-                "1"{"gələn rüb"}
-            }
-        }
         quarter-short{
             dn{"rüb"}
-            relative{
-                "-1"{"keçən rüb"}
-                "0"{"bu rüb"}
-                "1"{"gələn rüb"}
-            }
-=======
-        quarter-short{
-            dn{"rüb"}
->>>>>>> 626889fb
         }
         sat{
             relative{
@@ -1315,23 +1075,6 @@
                 "0"{"bu Ç"}
                 "1"{"gələn Ç"}
             }
-<<<<<<< HEAD
-            relativeTime{
-                future{
-                    one{"{0} çərşənbə ərzində"}
-                    other{"{0} çərşənbə ərzində"}
-                }
-            }
-        }
-        wed-short{
-            relativeTime{
-                future{
-                    one{"{0} çərşənbə ərzində"}
-                    other{"{0} çərşənbə ərzində"}
-                }
-            }
-=======
->>>>>>> 626889fb
         }
         week{
             dn{"Həftə"}
@@ -1354,10 +1097,6 @@
         }
         week-short{
             dn{"həftə"}
-<<<<<<< HEAD
-            relativePeriod{"{0} həftəsi"}
-=======
->>>>>>> 626889fb
         }
         weekOfMonth{
             dn{"Ayın həftəsi"}
@@ -1395,12 +1134,6 @@
                 }
             }
         }
-<<<<<<< HEAD
-        year-narrow{
-            dn{"il"}
-        }
-=======
->>>>>>> 626889fb
         year-short{
             dn{"il"}
         }
@@ -1483,23 +1216,6 @@
             }
         }
         namePattern{
-<<<<<<< HEAD
-            givenFirst-long-addressing-formal{"{prefix} {surname}"}
-            givenFirst-long-addressing-informal{"{given-informal}"}
-            givenFirst-long-monogram-formal{
-                "{given-monogram-allCaps}{given2-monogram-allCaps}{surname-monogram-a"
-                "llCaps}"
-            }
-            givenFirst-long-monogram-informal{"{given-informal-monogram-allCaps}{surname-monogram-allCaps}"}
-            givenFirst-long-referring-informal{"{given-informal} {surname}"}
-            givenFirst-medium-addressing-formal{"{prefix} {surname}"}
-            givenFirst-medium-addressing-informal{"{given-informal}"}
-            givenFirst-medium-monogram-formal{"{surname-monogram-allCaps}"}
-            givenFirst-medium-monogram-informal{"{given-informal-monogram-allCaps}"}
-            givenFirst-medium-referring-formal{"{given} {given2-initial} {surname} {suffix}"}
-            givenFirst-medium-referring-informal{"{given-informal} {surname}"}
-            givenFirst-short-addressing-formal{"{prefix} {surname}"}
-=======
             givenFirst-long-addressing-formal{"{title} {surname}"}
             givenFirst-long-addressing-informal{"{given-informal}"}
             givenFirst-long-monogram-informal{"{given-informal-monogram-allCaps}{surname-monogram-allCaps}"}
@@ -1511,34 +1227,17 @@
             givenFirst-medium-referring-formal{"{given} {given2-initial} {surname} {credentials}"}
             givenFirst-medium-referring-informal{"{given-informal} {surname}"}
             givenFirst-short-addressing-formal{"{title} {surname}"}
->>>>>>> 626889fb
             givenFirst-short-addressing-informal{"{given-informal}"}
             givenFirst-short-monogram-formal{"{surname-monogram-allCaps}"}
             givenFirst-short-monogram-informal{"{given-informal-monogram-allCaps}"}
             givenFirst-short-referring-formal{"{given-initial} {given2-initial} {surname}"}
             givenFirst-short-referring-informal{"{given-informal} {surname-initial}"}
-<<<<<<< HEAD
-            surnameFirst-long-addressing-formal{"{prefix} {surname}"}
-            surnameFirst-long-addressing-informal{"{given-informal}"}
-            surnameFirst-long-monogram-formal{
-                "{surname-monogram-allCaps}{given-monogram-allCaps}{given2-monogram-a"
-                "llCaps}"
-            }
-            surnameFirst-long-monogram-informal{"{surname-monogram-allCaps}{given-informal-monogram-allCaps}"}
-            surnameFirst-long-referring-formal{"{surname} {given} {given2} {suffix}"}
-            surnameFirst-long-referring-informal{"{surname} {given-informal}"}
-            surnameFirst-medium-addressing-formal{"{prefix} {surname}"}
-            surnameFirst-medium-addressing-informal{"{given-informal}"}
-            surnameFirst-medium-referring-formal{"{surname} {given} {given2-initial} {suffix}"}
-            surnameFirst-medium-referring-informal{"{surname} {given-informal}"}
-=======
             surnameFirst-long-monogram-informal{"{surname-monogram-allCaps}{given-informal-monogram-allCaps}"}
             surnameFirst-long-referring-formal{"{surname} {given} {given2} {credentials}"}
             surnameFirst-medium-addressing-informal{"{given-informal}"}
         }
         parameterDefault{
             formality{"informal"}
->>>>>>> 626889fb
         }
     }
 }