--- conflicted
+++ resolved
@@ -261,16 +261,8 @@
                     other{"'satin' W 'cikin' MMMM"}
                 }
                 Md{"M/d"}
-<<<<<<< HEAD
-                d{"d"}
                 hm{"h:mm a"}
                 hms{"h:mm:ss a"}
-                ms{"mm:ss"}
-                y{"y"}
-=======
-                hm{"h:mm a"}
-                hms{"h:mm:ss a"}
->>>>>>> 626889fb
                 yM{"M/y"}
                 yMEd{"E, M/d/y"}
                 yMMM{"MMM y"}
@@ -493,146 +485,6 @@
                 }
             }
         }
-        islamic{
-            availableFormats{
-                Ed{"d E"}
-                Gy{"y G"}
-                GyMMM{"G MMM y"}
-                GyMMMEd{"G d MMM y, E"}
-                GyMMMd{"G d MMM y"}
-                GyMd{"GGGGG dd-MM-y"}
-                M{"L"}
-                MEd{"E, d/M"}
-                MMMEd{"E, d MMM"}
-                MMMMEd{"E d MMM"}
-                MMMMd{"d MMMM"}
-                MMMd{"d MMM"}
-                Md{"d/M"}
-                yM{"yM"}
-                yMEd{"E, d M y"}
-                yMMM{"y MMM"}
-                yMMMEd{"E, d MMM, y"}
-                yMMMM{"MMMM y"}
-                yQQQ{"y QQQ"}
-                yQQQQ{"y QQQQ"}
-                yyyy{"y G"}
-                yyyyM{"y/M GGGGG"}
-                yyyyMEd{"E, d/M/y GGGGG"}
-                yyyyMMM{"y G MMM"}
-                yyyyMMMEd{"y G d MMM, E"}
-                yyyyMMMM{"y G MMMM"}
-                yyyyMMMd{"y G d MMM"}
-                yyyyMd{"d/M/y GGGGG"}
-                yyyyQQQ{"y G QQQ"}
-                yyyyQQQQ{"y G QQQQ"}
-            }
-            monthNames{
-                format{
-                    wide{
-                        "Muharram",
-                        "Safar",
-                        "Rabiʻ I",
-                        "Rabiʻ II",
-                        "Jumada I",
-                        "Jumada II",
-                        "Rajab",
-                        "Shaʼaban",
-                        "Ramadan",
-                        "Shawwal",
-                        "Dhuʻl-Qiʻdah",
-                        "Dhuʻl-Hijjah",
-                    }
-                }
-            }
-        }
-    }
-    characterLabel{
-        activities{"aiki"}
-        african_scripts{"rubutun Afirka"}
-        american_scripts{"rubutun Amurka"}
-        animal{"dabba"}
-        animals_nature{"dabba ko ɗabiʼa"}
-        arrows{"kibiya"}
-        body{"jiki"}
-        box_drawing{"zana akwati"}
-        braille{"rubutun makafi"}
-        building{"gini"}
-        bullets_stars{"harsashi ko tauraro"}
-        consonantal_jamo{"baƙin jamo"}
-        currency_symbols{"alamar kuɗi"}
-        dash_connector{"ɗigo ko mahaɗi"}
-        digits{"lamba"}
-        dingbats{"dingbat"}
-        divination_symbols{"alamar duba"}
-        downwards_arrows{"kibiya zuwa ƙasa"}
-        downwards_upwards_arrows{"kibiya zuwa ƙasa sama"}
-        east_asian_scripts{"Rubutun gabashin Asiya"}
-        emoji{"imoji"}
-        european_scripts{"rubutun Turai"}
-        female{"mace"}
-        flag{"tuta"}
-        flags{"tutoci"}
-        food_drink{"abinci da abin sha"}
-        format{"tsara"}
-        format_whitespace{"tsara da fararin-sarari"}
-        full_width_form_variant{"nauʼi mai cikakken faɗi"}
-        geometric_shapes{"siffar lissafi"}
-        half_width_form_variant{"nauʼi mai rabin faɗi"}
-        han_characters{"harafin Han"}
-        han_radicals{"Han mai tsattsaura"}
-        hanja{"hanja"}
-        hanzi_simplified{"Hanzi (sauƙaƙaƙƙe)"}
-        hanzi_traditional{"Hanzi (na gargajiya)"}
-        heart{"zuciya"}
-        historic_scripts{"rubutu mai tarihi"}
-        ideographic_desc_characters{"baƙin ideographic desc."}
-        japanese_kana{"kana na Japan"}
-        kanbun{"kanbun"}
-        kanji{"kanji"}
-        keycap{"maɓalli na musamman"}
-        leftwards_arrows{"kibiyar hagu"}
-        leftwards_rightwards_arrows{"kibiyar hagu dama"}
-        letterlike_symbols{"alamar haruffa"}
-        limited_use{"taƙaitaccen-amfani"}
-        male{"namiji"}
-        math_symbols{"alamar lissafi"}
-        middle_eastern_scripts{"rubutun Gabas ta Tsakiya"}
-        miscellaneous{"daban-daban"}
-        modern_scripts{"rubutun zamani"}
-        modifier{"mai gyagyarawa"}
-        musical_symbols{"alamar kiɗa"}
-        nature{"ɗabiʼa"}
-        nonspacing{"marar-sarari"}
-        numbers{"lambobi"}
-        objects{"abu"}
-        other{"wani daban"}
-        paired{"an haɗa"}
-        person{"mutum"}
-        phonetic_alphabet{"harafin sauti"}
-        pictographs{"rubutun hoto"}
-        place{"wuri"}
-        plant{"shuka"}
-        punctuation{"alamar rubutu"}
-        rightwards_arrows{"kibiyar dama"}
-        sign_standard_symbols{"alama ko alama"}
-        small_form_variant{"ƙaramin nauʼi"}
-        smiley{"murmushi"}
-        smileys_people{"murmushi ko mutum"}
-        south_asian_scripts{"rubutun Kudu-maso-gabashin Asiya"}
-        southeast_asian_scripts{"rubutun Kudu-maso-gabashin Asiya"}
-        spacing{"tazara"}
-        sport{"wasa"}
-        symbols{"alama"}
-        technical_symbols{"alamar fasaha"}
-        tone_marks{"alamar karin sauti"}
-        travel{"bulaguro"}
-        travel_places{"bulaguro ko wuri"}
-        upwards_arrows{"kibiyoyi sama"}
-        variant_forms{"nauʼi"}
-        vocalic_jamo{"muryar jamo"}
-        weather{"yanayi"}
-        western_asian_scripts{"rubutun Yammacin Asiya"}
-        whitespace{"farin-sarari"}
     }
     characterLabel{
         activities{"aiki"}
@@ -737,27 +589,6 @@
                 }
             }
         }
-<<<<<<< HEAD
-        day-narrow{
-            dn{"kwana"}
-            relativeTime{
-                past{
-                    one{"rana da ya gabata {0}"}
-                    other{"kwanaki da suka gabata {0}"}
-                }
-            }
-        }
-        day-short{
-            dn{"kwana"}
-            relativeTime{
-                future{
-                    one{"a cikin rana {0}"}
-                    other{"a cikin kwanaki {0}"}
-                }
-            }
-        }
-=======
->>>>>>> 626889fb
         dayOfYear{
             dn{"Kwanan Shekara"}
         }
@@ -784,39 +615,6 @@
                 }
             }
         }
-<<<<<<< HEAD
-        fri-narrow{
-            relative{
-                "-1"{"Jumaʼa da ta gabata"}
-                "0"{"wannan Jumaʼar"}
-                "1"{"Jumaʼa mai zuwa"}
-            }
-            relativeTime{
-                future{
-                    one{"cikin {0} Jumaʼa"}
-                    other{"cikin {0} Jumaʼa"}
-                }
-                past{
-                    one{"{0} Jumaʼa da ta wuce"}
-                    other{"{0} Jumaʼa da ta wuce"}
-                }
-            }
-        }
-        fri-short{
-            relative{
-                "-1"{"Jumaʼa da ta gabata"}
-                "0"{"wannan Jumaʼar"}
-                "1"{"Jumaʼa mai zuwa"}
-            }
-            relativeTime{
-                past{
-                    one{"{0} Jumaʼa da ta wuce"}
-                    other{"{0} Jumaʼa da ta wuce"}
-                }
-            }
-        }
-=======
->>>>>>> 626889fb
         hour{
             dn{"awa"}
             relative{
@@ -833,31 +631,6 @@
                 }
             }
         }
-<<<<<<< HEAD
-        hour-narrow{
-            dn{"awa"}
-            relativeTime{
-                past{
-                    one{"{0} awa da ya gabata"}
-                    other{"{0} awa da ya gabata"}
-                }
-            }
-        }
-        hour-short{
-            dn{"awa"}
-            relativeTime{
-                future{
-                    one{"cikin {0} awa"}
-                    other{"cikin {0} awa"}
-                }
-                past{
-                    one{"{0} awa da ya gabata"}
-                    other{"{0} awa da ya gabata"}
-                }
-            }
-        }
-=======
->>>>>>> 626889fb
         minute{
             dn{"minti"}
             relative{
@@ -1039,39 +812,6 @@
                 }
             }
         }
-<<<<<<< HEAD
-        tue-narrow{
-            relative{
-                "-1"{"Talata da ta gabata"}
-                "0"{"wannan Talata"}
-                "1"{"Talata mai zuwa"}
-            }
-            relativeTime{
-                future{
-                    one{"cikin {0} Talata"}
-                    other{"cikin {0} Talata"}
-                }
-                past{
-                    one{"{0} Talatar da ta gabata"}
-                    other{"{0} Talatar da ta gabata"}
-                }
-            }
-        }
-        tue-short{
-            relative{
-                "-1"{"Talata da ta gabata"}
-                "0"{"wannan Talata"}
-                "1"{"Talata mai zuwa"}
-            }
-            relativeTime{
-                future{
-                    one{"cikin {0} Talata"}
-                    other{"cikin {0} Talata"}
-                }
-            }
-        }
-=======
->>>>>>> 626889fb
         wed{
             relative{
                 "-1"{"Laraba da ta gabata"}
@@ -1117,15 +857,6 @@
             }
         }
         week-short{
-<<<<<<< HEAD
-            dn{"mako"}
-            relative{
-                "-1"{"satin da ya gabata"}
-                "0"{"wannan satin"}
-                "1"{"sati na gaba"}
-            }
-=======
->>>>>>> 626889fb
             relativeTime{
                 future{
                     one{"a cikin mako {0}"}
@@ -1142,12 +873,6 @@
         }
         weekOfMonth-narrow{
             dn{"Mk. wt."}
-<<<<<<< HEAD
-        }
-        weekOfMonth-short{
-            dn{"Mk. wt."}
-=======
->>>>>>> 626889fb
         }
         weekday{
             dn{"ranar mako"}
@@ -1155,12 +880,6 @@
         weekdayOfMonth{
             dn{"Ranar Aikin Wata"}
         }
-<<<<<<< HEAD
-        weekdayOfMonth-short{
-            dn{"Ranar Aikin Wata"}
-        }
-=======
->>>>>>> 626889fb
         year{
             dn{"shekara"}
             relative{
@@ -1179,30 +898,6 @@
                 }
             }
         }
-<<<<<<< HEAD
-        year-narrow{
-            relative{
-                "-1"{"bara"}
-                "0"{"bana"}
-                "1"{"badi"}
-            }
-            relativeTime{
-                past{
-                    one{"shekara da suka gabata {0}"}
-                    other{"shekara da suka gabata {0}"}
-                }
-            }
-        }
-        year-short{
-            dn{"shekara"}
-            relative{
-                "-1"{"bara"}
-                "0"{"bana"}
-                "1"{"badi"}
-            }
-        }
-=======
->>>>>>> 626889fb
         zone{
             dn{"Lokacin yanki"}
         }
@@ -1239,8 +934,6 @@
                 "zh",
             }
         }
-<<<<<<< HEAD
-=======
         namePattern{
             givenFirst-long-addressing-formal{"{title} {surname}"}
             givenFirst-long-addressing-informal{"{given-informal}"}
@@ -1273,6 +966,5 @@
             surnameFirst-short-referring-formal{"{surname} {given-initial} {given2-initial}"}
             surnameFirst-short-referring-informal{"{surname} {given-initial}"}
         }
->>>>>>> 626889fb
     }
 }