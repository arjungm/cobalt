--- conflicted
+++ resolved
@@ -5,11 +5,6 @@
     AuxExemplarCharacters{"[áàăâåäãā æ éèĕêëē íìĭîïī óòŏôöøō œ úùŭûüū ÿ]"}
     Ellipsis{
         word-final{"{0}…"}
-<<<<<<< HEAD
-        word-initial{"… {0}"}
-        word-medial{"{0} … {1}"}
-=======
->>>>>>> 626889fb
     }
     ExemplarCharacters{"[a b cç d e f g h i j k l m nñ o p q r s t u v w x y z]"}
     ExemplarCharactersIndex{"[A B C D E F G H I J K L M N O P Q R S T U V W X Y Z]"}
@@ -17,9 +12,6 @@
     ExemplarCharactersPunctuation{"[\\- ‐‑ – — , ; \\: ! ? . … '‘’ \u0022“” ( ) \\[ \\] § @ * / \\& # † ‡ ′ ″]"}
     NumberElements{
         arab{
-            patterns{
-                currencyFormat%noCurrency{"#,##0.00"}
-            }
             symbols{
                 minusSign{"-"}
                 plusSign{"+"}
@@ -34,13 +26,7 @@
                 accountingFormat{"#,##0.00 ¤;(#,##0.00 ¤)"}
                 accountingFormat%noCurrency{"#,##0.00;(#,##0.00)"}
                 currencyFormat{"#,##0.00 ¤"}
-<<<<<<< HEAD
-                currencyFormat%noCurrency{"#,##0.00"}
                 currencyPatternAppendISO{"{0} ¤¤"}
-                decimalFormat{"#,##0.###"}
-=======
-                currencyPatternAppendISO{"{0} ¤¤"}
->>>>>>> 626889fb
                 percentFormat{"% #,##0"}
             }
             patternsLong{
@@ -373,19 +359,6 @@
                 "{1}, {0}",
                 "{1}, {0}",
             }
-<<<<<<< HEAD
-            DateTimeSkeletons{
-                "HHmmsszzzz",
-                "HHmmssz",
-                "HHmmss",
-                "HHmm",
-                "GyMMMMEEEEd",
-                "GyMMMMd",
-                "GyMMMd",
-                "GGGGGyMMdd",
-            }
-=======
->>>>>>> 626889fb
             availableFormats{
                 Bh{"B h('r')('a')'k'"}
                 Bhm{"B h:mm"}
@@ -399,29 +372,14 @@
                 GyMMMEd{"G. 'aroko' y('e')'ko' MMMM d, EEEE"}
                 GyMMMd{"G. 'aroko' y('e')'ko' MMMM d"}
                 GyMd{"y-MM-dd (GGGGG)"}
-<<<<<<< HEAD
-                H{"HH"}
-                Hm{"HH:mm"}
-                Hms{"HH:mm:ss"}
-                M{"L"}
-=======
->>>>>>> 626889fb
                 MEd{"MM/dd, EEEE"}
                 MMMEd{"MMM'k' d, EEEE"}
                 MMMMd{"MMMM'k' d"}
                 MMMd{"MMM'k' d"}
                 Md{"MM/dd"}
-<<<<<<< HEAD
-                d{"d"}
                 h{"h a"}
                 hm{"h:mm a"}
                 hms{"h:mm:ss a"}
-                ms{"mm:ss"}
-=======
-                h{"h a"}
-                hm{"h:mm a"}
-                hms{"h:mm:ss a"}
->>>>>>> 626889fb
                 y{"y"}
                 yM{"y/MM"}
                 yMEd{"y/MM/dd, EEEE"}
@@ -474,19 +432,6 @@
                 Hm{
                     H{"HH:mm – HH:mm"}
                     m{"HH:mm – HH:mm"}
-<<<<<<< HEAD
-                }
-                Hmv{
-                    H{"HH:mm–HH:mm v"}
-                    m{"HH:mm–HH:mm v"}
-                }
-                Hv{
-                    H{"HH–HH v"}
-                }
-                M{
-                    M{"MM–MM"}
-=======
->>>>>>> 626889fb
                 }
                 MEd{
                     M{"MM/dd, EEEE – MM/dd, EEEE"}
@@ -510,10 +455,6 @@
                 d{
                     d{"dd–dd"}
                 }
-<<<<<<< HEAD
-                fallback{"{0} – {1}"}
-=======
->>>>>>> 626889fb
                 h{
                     a{"h a – h a"}
                     h{"h – h a"}
@@ -531,12 +472,6 @@
                 hv{
                     a{"h a – h a v"}
                     h{"h–h a v"}
-<<<<<<< HEAD
-                }
-                y{
-                    y{"G y–y"}
-=======
->>>>>>> 626889fb
                 }
                 yM{
                     M{"G y/MM – y/MM"}
@@ -602,22 +537,6 @@
                 "yMMMd",
                 "yyMd",
             }
-            DateTimePatterns%atTime{
-                "{1} ({0})",
-                "{1} ({0})",
-                "{1}, {0}",
-                "{1}, {0}",
-            }
-            DateTimeSkeletons{
-                "HHmmsszzzz",
-                "HHmmssz",
-                "HHmmss",
-                "HHmm",
-                "yMMMMEEEEd",
-                "yMMMMd",
-                "yMMMd",
-                "yyMd",
-            }
             appendItems{
                 Timezone{"{0} ({1})"}
             }
@@ -627,32 +546,12 @@
                 Bhms{"B h:mm:ss"}
                 EBhm{"E B h:mm"}
                 EBhms{"E B h:mm:ss"}
-<<<<<<< HEAD
-                EHm{"E HH:mm"}
-                EHms{"E HH:mm:ss"}
-                Ed{"d, E"}
-                Ehm{"E h:mm a"}
-                Ehms{"E h:mm:ss a"}
-                Gy{"G y"}
-                GyMMM{"G y. 'urteko' MMM"}
-                GyMMMEd{"G y. 'urteko' MMM d('a'), E"}
-                GyMMMd{"G y. 'urteko' MMM d('a')"}
-                H{"HH"}
-                Hm{"HH:mm"}
-                Hms{"HH:mm:ss"}
-                Hmsv{"HH:mm:ss v"}
-                Hmv{"HH:mm v"}
-                M{"L"}
-                MEd{"M/d, E"}
-                MMM{"LLL"}
-=======
                 Ehm{"E h:mm a"}
                 Ehms{"E h:mm:ss a"}
                 GyMMM{"G y. 'urteko' MMM"}
                 GyMMMEd{"G y. 'urteko' MMM d('a'), E"}
                 GyMMMd{"G y. 'urteko' MMM d('a')"}
                 MEd{"M/d, E"}
->>>>>>> 626889fb
                 MMMEd{"MMM d('a'), E"}
                 MMMMW{
                     one{"MMMM'ren' W. 'astea'"}
@@ -661,25 +560,13 @@
                 MMMMd{"MMMM'ren' d('a')"}
                 MMMd{"MMM d('a')"}
                 Md{"M/d"}
-<<<<<<< HEAD
-                d{"d"}
-=======
->>>>>>> 626889fb
                 h{"h a"}
                 hm{"h:mm a"}
                 hms{"h:mm:ss a"}
                 hmsv{"h:mm:ss a v"}
                 hmv{"h:mm a v"}
-<<<<<<< HEAD
-                ms{"mm:ss"}
-                y{"y"}
                 yM{"y/M"}
                 yMEd{"y/M/d, E"}
-                yMMM{"y MMM"}
-=======
-                yM{"y/M"}
-                yMEd{"y/M/d, E"}
->>>>>>> 626889fb
                 yMMMEd{"y MMM d('a'), E"}
                 yMMMM{"y('e')'ko' MMMM"}
                 yMMMMEd{"y('e')'ko' MMMM'ren' d('a'), E"}
@@ -800,10 +687,6 @@
                     "G.a.a.",
                     "G.a.",
                 }
-                narrow{
-                    "a",
-                    "o",
-                }
                 wide{
                     "K.a.",
                     "Kristo ondoren",
@@ -839,23 +722,6 @@
                     M{"G y, MMM d('a') – MMM d('a')"}
                     d{"G y, MMM d–d"}
                     y{"G y, MMM d('a') – G y, MMM d('a')"}
-<<<<<<< HEAD
-                }
-                H{
-                    H{"HH–HH"}
-                }
-                Hm{
-                    H{"HH:mm–HH:mm"}
-                    m{"HH:mm–HH:mm"}
-                }
-                Hmv{
-                    H{"HH:mm–HH:mm v"}
-                    m{"HH:mm–HH:mm v"}
-                }
-                Hv{
-                    H{"HH–HH v"}
-=======
->>>>>>> 626889fb
                 }
                 M{
                     M{"M–M"}
@@ -873,23 +739,11 @@
                 }
                 MMMd{
                     M{"MMM d('a') – MMM d('a')"}
-<<<<<<< HEAD
-                    d{"MMM d–d"}
-=======
->>>>>>> 626889fb
                 }
                 Md{
                     M{"M/d – M/d"}
                     d{"M/d – M/d"}
-<<<<<<< HEAD
-                }
-                d{
-                    d{"d–d"}
-                }
-                fallback{"{0} – {1}"}
-=======
-                }
->>>>>>> 626889fb
+                }
                 h{
                     a{"h a – h a"}
                     h{"h–h a"}
@@ -907,12 +761,6 @@
                 hv{
                     a{"h a – h a v"}
                     h{"h–h a v"}
-<<<<<<< HEAD
-                }
-                y{
-                    y{"y–y"}
-=======
->>>>>>> 626889fb
                 }
                 yM{
                     M{"y/M – y/M"}
@@ -1426,53 +1274,17 @@
                     other{"{0} hiruhileko barru"}
                 }
                 past{
-<<<<<<< HEAD
-                    one{"Duela {0} hiruhileko"}
-                    other{"Duela {0} hiruhileko"}
-                }
-            }
-        }
-        quarter-narrow{
+                    one{"duela {0} hiruhileko"}
+                    other{"duela {0} hiruhileko"}
+                }
+            }
+        }
+        quarter-short{
             dn{"hiruhil."}
             relative{
                 "-1"{"aurreko hiruhil."}
                 "0"{"hiruhil. hau"}
                 "1"{"hurrengo hiruhil."}
-            }
-            relativeTime{
-                future{
-                    one{"{0} hiruhileko barru"}
-                    other{"{0} hiruhileko barru"}
-                }
-                past{
-                    one{"Duela {0} hiruhileko"}
-                    other{"Duela {0} hiruhileko"}
-=======
-                    one{"duela {0} hiruhileko"}
-                    other{"duela {0} hiruhileko"}
->>>>>>> 626889fb
-                }
-            }
-        }
-        quarter-short{
-            dn{"hiruhil."}
-            relative{
-                "-1"{"aurreko hiruhil."}
-                "0"{"hiruhil. hau"}
-                "1"{"hurrengo hiruhil."}
-<<<<<<< HEAD
-            }
-            relativeTime{
-                future{
-                    one{"{0} hiruhileko barru"}
-                    other{"{0} hiruhileko barru"}
-                }
-                past{
-                    one{"Duela {0} hiruhileko"}
-                    other{"Duela {0} hiruhileko"}
-                }
-=======
->>>>>>> 626889fb
             }
         }
         sat{
@@ -1734,14 +1546,6 @@
         metric{"Sistema metrikoa"}
     }
     personNames{
-<<<<<<< HEAD
-        foreignSpaceReplacement{" "}
-        initialPattern{
-            initial{"{0}."}
-            initialSequence{"{0} {1}"}
-        }
-=======
->>>>>>> 626889fb
         nameOrderLocales{
             givenFirst{
                 "und",
@@ -1755,24 +1559,6 @@
             }
         }
         namePattern{
-<<<<<<< HEAD
-            givenFirst-long-addressing-formal{"{surname} {prefix}"}
-            givenFirst-long-addressing-informal{"{given-informal}"}
-            givenFirst-long-monogram-formal{
-                "{given-monogram-allCaps}{given2-monogram-allCaps}{surname-monogram-a"
-                "llCaps}"
-            }
-            givenFirst-long-monogram-informal{"{given-informal-monogram-allCaps}{surname-monogram-allCaps}"}
-            givenFirst-long-referring-formal{"{given} {given2} {surname} {suffix}"}
-            givenFirst-long-referring-informal{"{given-informal} {surname}"}
-            givenFirst-medium-addressing-formal{"{surname} {prefix}"}
-            givenFirst-medium-addressing-informal{"{given-informal}"}
-            givenFirst-medium-monogram-formal{"{surname-monogram-allCaps}"}
-            givenFirst-medium-monogram-informal{"{given-informal-monogram-allCaps}"}
-            givenFirst-medium-referring-formal{"{given} {given2-initial} {surname} {suffix}"}
-            givenFirst-medium-referring-informal{"{given-informal} {surname}"}
-            givenFirst-short-addressing-formal{"{surname} {prefix}"}
-=======
             givenFirst-long-addressing-formal{"{surname} {title}"}
             givenFirst-long-addressing-informal{"{given-informal}"}
             givenFirst-long-monogram-informal{"{given-informal-monogram-allCaps}{surname-monogram-allCaps}"}
@@ -1785,36 +1571,11 @@
             givenFirst-medium-referring-formal{"{given} {given2-initial} {surname} {credentials}"}
             givenFirst-medium-referring-informal{"{given-informal} {surname}"}
             givenFirst-short-addressing-formal{"{surname} {title}"}
->>>>>>> 626889fb
             givenFirst-short-addressing-informal{"{given-informal}"}
             givenFirst-short-monogram-formal{"{surname-monogram-allCaps}"}
             givenFirst-short-monogram-informal{"{given-informal-monogram-allCaps}"}
             givenFirst-short-referring-formal{"{given-initial} {given2-initial} {surname}"}
             givenFirst-short-referring-informal{"{given-informal} {surname-initial}"}
-<<<<<<< HEAD
-            sorting-long-referring-formal{"{surname}, {given} {given2} {suffix}"}
-            sorting-long-referring-informal{"{surname}, {given-informal}"}
-            sorting-medium-referring-formal{"{surname}, {given} {given2-initial} {suffix}"}
-            sorting-medium-referring-informal{"{surname}, {given-informal}"}
-            sorting-short-referring-formal{"{surname}, {given-initial} {given2-initial}"}
-            sorting-short-referring-informal{"{surname}, {given-informal}"}
-            surnameFirst-long-addressing-formal{"{surname} {prefix}"}
-            surnameFirst-long-addressing-informal{"{given-informal}"}
-            surnameFirst-long-monogram-formal{
-                "{surname-monogram-allCaps}{given-monogram-allCaps}{given2-monogram-a"
-                "llCaps}"
-            }
-            surnameFirst-long-monogram-informal{"{surname-monogram-allCaps}{given-informal-monogram-allCaps}"}
-            surnameFirst-long-referring-formal{"{surname}, {given} {given2} {suffix}"}
-            surnameFirst-long-referring-informal{"{surname}, {given-informal}"}
-            surnameFirst-medium-addressing-formal{"{surname} {prefix}"}
-            surnameFirst-medium-addressing-informal{"{given-informal}"}
-            surnameFirst-medium-monogram-formal{"{surname-monogram-allCaps}"}
-            surnameFirst-medium-monogram-informal{"{given-informal-monogram-allCaps}"}
-            surnameFirst-medium-referring-formal{"{surname}, {given} {given2-initial} {suffix}"}
-            surnameFirst-medium-referring-informal{"{surname}, {given-informal}"}
-            surnameFirst-short-addressing-formal{"{surname} {prefix}"}
-=======
             sorting-long-referring-formal{"{surname}, {given} {given2} {credentials}"}
             sorting-long-referring-informal{"{surname}, {given-informal}"}
             sorting-medium-referring-formal{"{surname}, {given} {given2-initial} {credentials}"}
@@ -1833,18 +1594,14 @@
             surnameFirst-medium-referring-formal{"{surname}, {given} {given2-initial} {credentials}"}
             surnameFirst-medium-referring-informal{"{surname}, {given-informal}"}
             surnameFirst-short-addressing-formal{"{surname} {title}"}
->>>>>>> 626889fb
             surnameFirst-short-addressing-informal{"{given-informal}"}
             surnameFirst-short-monogram-formal{"{surname-monogram-allCaps}"}
             surnameFirst-short-monogram-informal{"{given-informal-monogram-allCaps}"}
             surnameFirst-short-referring-formal{"{surname}, {given-initial} {given2-initial}"}
             surnameFirst-short-referring-informal{"{surname}, {given-initial}"}
         }
-<<<<<<< HEAD
-=======
         parameterDefault{
             formality{"informal"}
         }
->>>>>>> 626889fb
     }
 }