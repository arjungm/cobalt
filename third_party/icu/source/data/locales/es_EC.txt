﻿// © 2016 and later: Unicode, Inc. and others.
// License & terms of use: http://www.unicode.org/copyright.html
// Generated using tools/cldr/cldr-to-icu/build-icu-data.xml
es_EC{
    %%Parent{"es_419"}
    NumberElements{
        latn{
            patterns{
                currencyFormat{"¤#,##0.00;¤-#,##0.00"}
            }
            symbols{
                decimal{","}
                group{"."}
            }
        }
    }
<<<<<<< HEAD
=======
    calendar{
        gregorian{
            AmPmMarkers{
                "a. m.",
                "p. m.",
            }
            AmPmMarkersAbbr{
                "a. m.",
                "p. m.",
            }
            dayPeriod{
                stand-alone{
                    abbreviated{
                        am{"a. m."}
                        pm{"p. m."}
                    }
                    narrow{
                        am{"a. m."}
                        pm{"p. m."}
                    }
                    wide{
                        am{"a. m."}
                        pm{"p. m."}
                    }
                }
            }
        }
    }
>>>>>>> 626889fb
    fields{
        dayperiod{
            dn{"a. m./p. m."}
        }
    }
}<|MERGE_RESOLUTION|>--- conflicted
+++ resolved
@@ -14,8 +14,6 @@
             }
         }
     }
-<<<<<<< HEAD
-=======
     calendar{
         gregorian{
             AmPmMarkers{
@@ -44,7 +42,6 @@
             }
         }
     }
->>>>>>> 626889fb
     fields{
         dayperiod{
             dn{"a. m./p. m."}
