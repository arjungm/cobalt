--- conflicted
+++ resolved
@@ -4,10 +4,7 @@
 ar_AE{
     NumberElements{
         default{"latn"}
-<<<<<<< HEAD
-=======
         default_latn{"latn"}
->>>>>>> 626889fb
     }
     calendar{
         gregorian{
