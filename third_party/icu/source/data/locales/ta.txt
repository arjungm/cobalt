--- conflicted
+++ resolved
@@ -208,24 +208,6 @@
             patterns{
                 currencyFormat{"¤#,##0.00"}
                 currencyFormat%noCurrency{"#,##,##0.00"}
-<<<<<<< HEAD
-                decimalFormat{"#,##,##0.###"}
-                percentFormat{"#,##,##0%"}
-                scientificFormat{"#E0"}
-            }
-            symbols{
-                decimal{"."}
-                exponential{"E"}
-                group{","}
-                infinity{"∞"}
-                minusSign{"-"}
-                nan{"NaN"}
-                perMille{"‰"}
-                percentSign{"%"}
-                plusSign{"+"}
-                superscriptingExponent{"×"}
-=======
->>>>>>> 626889fb
             }
         }
         traditional{"taml"}
@@ -390,10 +372,6 @@
                 "d MMM, y G",
                 "d/M/y GGGGG",
                 "{1}, {0}",
-<<<<<<< HEAD
-=======
-                "{1} {0}",
->>>>>>> 626889fb
                 "{1} {0}",
                 "{1} {0}",
                 "{1}, {0}",
@@ -405,15 +383,6 @@
                 "{1}, {0}",
                 "{1}, {0}",
             }
-<<<<<<< HEAD
-=======
-            DateTimePatterns%atTime{
-                "{1} அன்று {0}",
-                "{1} அன்று {0}",
-                "{1}, {0}",
-                "{1}, {0}",
-            }
->>>>>>> 626889fb
             DateTimeSkeletons{
                 "ahmmsszzzz",
                 "ahmmssz",
@@ -438,13 +407,6 @@
                 GyMMMEd{"E, d MMM, y G"}
                 GyMMMd{"d MMM, y G"}
                 GyMd{"d/M/y GGGGG"}
-<<<<<<< HEAD
-                H{"HH"}
-                Hm{"HH:mm"}
-                Hms{"HH:mm:ss"}
-                M{"L"}
-=======
->>>>>>> 626889fb
                 MEd{"E, d/M"}
                 MMMEd{"E, d MMM"}
                 MMMMd{"d MMMM"}
@@ -570,7 +532,6 @@
                 "{1}, {0}",
                 "{1}, {0}",
                 "{1}, {0}",
-<<<<<<< HEAD
                 "{1}, {0}",
                 "{1}, {0}",
             }
@@ -580,17 +541,6 @@
                 "{1}, {0}",
                 "{1}, {0}",
             }
-=======
-                "{1}, {0}",
-                "{1}, {0}",
-            }
-            DateTimePatterns%atTime{
-                "{1} அன்று {0}",
-                "{1} அன்று {0}",
-                "{1}, {0}",
-                "{1}, {0}",
-            }
->>>>>>> 626889fb
             DateTimeSkeletons{
                 "ahmmsszzzz",
                 "ahmmssz",
@@ -600,12 +550,6 @@
                 "yMMMMd",
                 "yMMMd",
                 "yyMd",
-<<<<<<< HEAD
-            }
-            appendItems{
-                Timezone{"{0} {1}"}
-=======
->>>>>>> 626889fb
             }
             availableFormats{
                 Bh{"B h"}
@@ -616,21 +560,7 @@
                 Ed{"d E"}
                 Ehm{"E a h:mm"}
                 Ehms{"E a h:mm:ss"}
-<<<<<<< HEAD
-                Gy{"G y"}
-                GyMMM{"G y MMM"}
-                GyMMMEd{"G y MMM d, E"}
-                GyMMMd{"G y MMM d"}
                 GyMd{"d/M/y G"}
-                H{"HH"}
-                Hm{"HH:mm"}
-                Hms{"HH:mm:ss"}
-                Hmsv{"HH:mm:ss v"}
-                Hmv{"HH:mm v"}
-                M{"L"}
-=======
-                GyMd{"d/M/y G"}
->>>>>>> 626889fb
                 MEd{"dd-MM, E"}
                 MMMMW{
                     one{"MMMM W -ஆம் வாரம்"}
@@ -994,87 +924,6 @@
                         "தை",
                         "மாசி",
                         "பங்குனி",
-<<<<<<< HEAD
-                    }
-                }
-                stand-alone{
-                    abbreviated{
-                        "சித்.",
-                        "வைகா.",
-                        "ஆனி",
-                        "ஆடி",
-                        "ஆவ.",
-                        "புர.",
-                        "ஐப்.",
-                        "கார்.",
-                        "மார்.",
-                        "தை",
-                        "மாசி",
-                        "பங்.",
-                    }
-                    wide{
-                        "சித்திரை",
-                        "வைகாசி",
-                        "ஆனி",
-                        "ஆடி",
-                        "ஆவணி",
-                        "புரட்டாசி",
-                        "ஐப்பசி",
-                        "கார்த்திகை",
-                        "மார்கழி",
-                        "தை",
-                        "மாசி",
-                        "பங்குனி",
-                    }
-                }
-            }
-        }
-        islamic{
-            availableFormats{
-                GyMd{"d/M/y GGGGG"}
-            }
-            eras{
-                abbreviated{
-                    "AH",
-                }
-                narrow{
-                    "AH",
-                }
-                wide{
-                    "AH",
-                }
-            }
-            monthNames{
-                format{
-                    abbreviated{
-                        "முஹ.",
-                        "சஃப.",
-                        "ரபி 1",
-                        "ரபி 2",
-                        "ஜும. 1",
-                        "ஜும. 2",
-                        "ரஜ.",
-                        "ஷஃ.",
-                        "ரம.",
-                        "ஷவ்.",
-                        "துல் கஃ.",
-                        "துல் ஹிஜ்.",
-                    }
-                    wide{
-                        "முஹர்ரம்",
-                        "சஃபர்",
-                        "ரபி 1",
-                        "ரபி 2",
-                        "ஜுமதா 1",
-                        "ஜுமதா 2",
-                        "ரஜப்",
-                        "ஷஃபான்",
-                        "ரமலான்",
-                        "ஷவ்வால்",
-                        "துல் கஃதா",
-                        "துல் ஹிஜ்ஜா",
-=======
->>>>>>> 626889fb
                     }
                 }
             }
@@ -1893,28 +1742,6 @@
         standard{
             2{"{0} மற்றும் {1}"}
             end{"{0} மற்றும் {1}"}
-<<<<<<< HEAD
-            middle{"{0}, {1}"}
-            start{"{0}, {1}"}
-        }
-        standard-narrow{
-            2{"{0} மற்றும் {1}"}
-            end{"{0} மற்றும் {1}"}
-            middle{"{0}, {1}"}
-            start{"{0}, {1}"}
-        }
-        standard-short{
-            2{"{0} மற்றும் {1}"}
-            end{"{0} மற்றும் {1}"}
-            middle{"{0}, {1}"}
-            start{"{0}, {1}"}
-        }
-        unit{
-            end{"{0}, {1}"}
-            middle{"{0}, {1}"}
-            start{"{0}, {1}"}
-=======
->>>>>>> 626889fb
         }
         unit-narrow{
             2{"{0} {1}"}
@@ -1925,11 +1752,6 @@
         unit-short{
             2{"{0}, {1}"}
             end{"{0}, {1}"}
-<<<<<<< HEAD
-            middle{"{0}, {1}"}
-            start{"{0}, {1}"}
-=======
->>>>>>> 626889fb
         }
     }
     measurementSystemNames{
@@ -1970,13 +1792,7 @@
         }
     }
     personNames{
-<<<<<<< HEAD
-        foreignSpaceReplacement{" "}
         nameOrderLocales{
-            givenFirst{"und"}
-=======
-        nameOrderLocales{
->>>>>>> 626889fb
             surnameFirst{
                 "ko",
                 "si",
@@ -1988,32 +1804,12 @@
             }
         }
         namePattern{
-<<<<<<< HEAD
-            givenFirst-long-addressing-formal{"{prefix} {given} {surname}"}
-            givenFirst-long-addressing-informal{"{given-informal}"}
-            givenFirst-long-monogram-formal{
-                "{given-monogram-allCaps}{given2-monogram-allCaps}{surname-monogram-a"
-                "llCaps}"
-            }
-=======
             givenFirst-long-addressing-formal{"{title} {given} {surname}"}
             givenFirst-long-addressing-informal{"{given-informal}"}
->>>>>>> 626889fb
             givenFirst-long-monogram-informal{
                 "{given-informal-monogram-allCaps}{given2-monogram-allCaps}{surname-m"
                 "onogram-allCaps}"
             }
-<<<<<<< HEAD
-            givenFirst-long-referring-formal{"{given} {given2} {surname} {surname2} {suffix}"}
-            givenFirst-long-referring-informal{"{given-informal} {surname}"}
-            givenFirst-medium-addressing-formal{"{prefix} {given-initial} {surname}"}
-            givenFirst-medium-addressing-informal{"{given-informal}"}
-            givenFirst-medium-monogram-formal{"{given-monogram-allCaps}{surname-monogram-allCaps}"}
-            givenFirst-medium-monogram-informal{"{given-informal-monogram-allCaps}{surname-monogram-allCaps}"}
-            givenFirst-medium-referring-formal{"{given} {given2-initial} {surname} {suffix}"}
-            givenFirst-medium-referring-informal{"{given-informal} {surname}"}
-            givenFirst-short-addressing-formal{"{prefix} {surname}"}
-=======
             givenFirst-long-referring-formal{"{given} {given2} {surname} {surname2} {credentials}"}
             givenFirst-long-referring-informal{"{given-informal} {surname}"}
             givenFirst-medium-addressing-formal{"{title} {given-initial} {surname}"}
@@ -2023,7 +1819,6 @@
             givenFirst-medium-referring-formal{"{given} {given2-initial} {surname} {credentials}"}
             givenFirst-medium-referring-informal{"{given-informal} {surname}"}
             givenFirst-short-addressing-formal{"{title} {surname}"}
->>>>>>> 626889fb
             givenFirst-short-addressing-informal{"{given-informal}"}
             givenFirst-short-monogram-formal{"{surname-monogram-allCaps}"}
             givenFirst-short-monogram-informal{"{given-informal-monogram-allCaps}"}
@@ -2035,24 +1830,6 @@
             sorting-medium-referring-informal{"{given-informal} {given2}, {surname-initial}"}
             sorting-short-referring-formal{"{given} {given2-initial}, {surname-initial}"}
             sorting-short-referring-informal{"{given-informal} {given2-initial}, {surname-initial}"}
-<<<<<<< HEAD
-            surnameFirst-long-addressing-formal{"{prefix} {surname-initial} {given}"}
-            surnameFirst-long-addressing-informal{"{given-informal}"}
-            surnameFirst-long-monogram-formal{
-                "{surname-monogram-allCaps}{given-monogram-allCaps}{given2-monogram-a"
-                "llCaps}"
-            }
-            surnameFirst-long-monogram-informal{"{surname-monogram-allCaps}{given-informal-monogram-allCaps}"}
-            surnameFirst-long-referring-formal{"{prefix} {surname} {given} {given2} {suffix}"}
-            surnameFirst-long-referring-informal{"{surname} {given-informal}"}
-            surnameFirst-medium-addressing-formal{"{prefix} {surname-initial} {given}"}
-            surnameFirst-medium-addressing-informal{"{given-informal}"}
-            surnameFirst-medium-monogram-formal{"{surname-monogram-allCaps}{given-monogram-allCaps}"}
-            surnameFirst-medium-monogram-informal{"{given-informal-monogram-allCaps}"}
-            surnameFirst-medium-referring-formal{"{surname-initial} {given} {given2} {suffix}"}
-            surnameFirst-medium-referring-informal{"{surname-initial} {given-informal}"}
-            surnameFirst-short-addressing-formal{"{prefix} {given}"}
-=======
             surnameFirst-long-addressing-formal{"{title} {surname-initial} {given}"}
             surnameFirst-long-addressing-informal{"{given-informal}"}
             surnameFirst-long-monogram-informal{"{surname-monogram-allCaps}{given-informal-monogram-allCaps}"}
@@ -2065,7 +1842,6 @@
             surnameFirst-medium-referring-formal{"{surname-initial} {given} {given2} {credentials}"}
             surnameFirst-medium-referring-informal{"{surname-initial} {given-informal}"}
             surnameFirst-short-addressing-formal{"{title} {given}"}
->>>>>>> 626889fb
             surnameFirst-short-addressing-informal{"{given-informal}"}
             surnameFirst-short-monogram-formal{"{given-monogram-allCaps}"}
             surnameFirst-short-monogram-informal{"{given-informal-monogram-allCaps}"}
