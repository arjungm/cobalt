--- conflicted
+++ resolved
@@ -2,26 +2,10 @@
 // License & terms of use: http://www.unicode.org/copyright.html
 // Generated using tools/cldr/cldr-to-icu/build-icu-data.xml
 hi{
-<<<<<<< HEAD
-    AuxExemplarCharacters{"[\u200C\u200D \u0944]"}
-    Ellipsis{
-        final{"{0}…"}
-        initial{"…{0}"}
-        medial{"{0}…{1}"}
-        word-final{"{0} …"}
-        word-initial{"… {0}"}
-        word-medial{"{0} … {1}"}
-    }
-    ExemplarCharacters{
-        "[\u093C ॐ \u0902 \u0901 ः अ आ इ ई उ ऊ ऋ ऌ ऍ ए ऐ ऑ ओ औ क ख ग घ ङ च छ ज झ ञ ट "
-        "ठ ड ढ ण त थ द ध न प फ ब भ म य र ल ळ व श ष स ह ऽ ा ि ी \u0941 \u0942 \u0943 "
-        "\u0945 \u0947 \u0948 ॉ ो ौ \u094D]"
-=======
     AuxExemplarCharacters{"[\u200C\u200D ॄ]"}
     ExemplarCharacters{
         "[़ ॐ ं ँ ः अ आ इ ई उ ऊ ऋ ऌ ऍ ए ऐ ऑ ओ औ क ख ग घ ङ च छ ज झ ञ ट ठ ड ढ ण त थ द ध"
         " न प फ ब भ म य र ल ळ व श ष स ह ऽ ा ि ी ु ू ृ ॅ े ै ॉ ो ौ ्]"
->>>>>>> 626889fb
     }
     ExemplarCharactersIndex{
         "[अ आ इ ई उ ऊ ऋ ए ऐ ओ औ क ख ग घ ङ च छ ज झ ञ ट ठ ड ढ ण त थ द ध न प फ ब भ म य र"
@@ -29,28 +13,15 @@
     }
     ExemplarCharactersNumbers{"[\\- ‑ , . % ‰ + 0० 1१ 2२ 3३ 4४ 5५ 6६ 7७ 8८ 9९]"}
     ExemplarCharactersPunctuation{
-<<<<<<< HEAD
-        "[\\- ‐ ‑ – — , ; \\: ! ? . … । ॥ ' ‘ ’ \u0022 “ ” ( ) \\[ \\] § @ * / # † ‡ "
-        "′ ″ ॰]"
-    }
-    MoreInformation{"?"}
-=======
         "[\\- ‐‑ – — , ; \\: ! ? . … । ॥ '‘’ \u0022“” ( ) \\[ \\] § @ * / # † ‡ ′ ″ ॰"
         "]"
     }
->>>>>>> 626889fb
     NumberElements{
         latn{
             miscPatterns{
                 atLeast{"{0}+"}
             }
             patterns{
-<<<<<<< HEAD
-                accountingFormat{"¤#,##,##0.00"}
-                accountingFormat%alphaNextToNumber{"¤ #,##,##0.00"}
-                accountingFormat%noCurrency{"#,##,##0.00"}
-=======
->>>>>>> 626889fb
                 currencyFormat{"¤#,##,##0.00"}
                 currencyPatternAppendISO{"¤¤ {0}"}
                 decimalFormat{"#,##,##0.###"}
@@ -409,12 +380,6 @@
                 GyMMMEd{"G E, d MMM y"}
                 GyMMMd{"G d MMM y"}
                 GyMd{"GGGGG d/M/y"}
-<<<<<<< HEAD
-                H{"HH"}
-                Hm{"HH:mm"}
-                Hms{"HH:mm:ss"}
-=======
->>>>>>> 626889fb
                 M{"M"}
                 MEd{"E, d/M"}
                 MMM{"MMM"}
@@ -422,15 +387,6 @@
                 MMMd{"d MMM"}
                 MMdd{"dd-MM"}
                 Md{"d/M"}
-<<<<<<< HEAD
-                d{"d"}
-                hm{"h:mm a"}
-                hms{"h:mm:ss a"}
-                ms{"mm:ss"}
-                y{"G y"}
-                yyyy{"G y"}
-=======
->>>>>>> 626889fb
                 yyyyM{"GGGGG M/y"}
                 yyyyMEd{"G E, d/M/y"}
                 yyyyMMM{"G MMM y"}
@@ -526,17 +482,6 @@
                 "d MMM y",
                 "d/M/yy",
                 "{1}, {0}",
-<<<<<<< HEAD
-=======
-                "{1}, {0}",
-                "{1}, {0}",
-                "{1}, {0}",
-                "{1}, {0}",
-            }
-            DateTimePatterns%atTime{
-                "{1} को {0} बजे",
-                "{1} को {0} बजे",
->>>>>>> 626889fb
                 "{1}, {0}",
                 "{1}, {0}",
                 "{1}, {0}",
@@ -547,16 +492,6 @@
                 "{1} को {0} बजे",
                 "{1}, {0}",
                 "{1}, {0}",
-            }
-            DateTimeSkeletons{
-                "ahmmsszzzz",
-                "ahmmssz",
-                "ahmmss",
-                "ahmm",
-                "yMMMMEEEEd",
-                "yMMMMd",
-                "yMMMd",
-                "yyMd",
             }
             DateTimeSkeletons{
                 "ahmmsszzzz",
@@ -580,15 +515,6 @@
                 GyMMMEd{"E, d MMM y G"}
                 GyMMMd{"d MMM y G"}
                 GyMd{"GGGGG d/M/y"}
-<<<<<<< HEAD
-                H{"HH"}
-                Hm{"HH:mm"}
-                Hms{"HH:mm:ss"}
-                Hmsv{"HH:mm:ss v"}
-                Hmv{"HH:mm v"}
-                M{"L"}
-=======
->>>>>>> 626889fb
                 MEd{"E, d/M"}
                 MMMEd{"E, d MMM"}
                 MMMMEd{"E, d MMMM"}
@@ -830,25 +756,10 @@
                 "d MMM y G",
                 "d/M/y GGGGG",
                 "{1}, {0}",
-<<<<<<< HEAD
-=======
-                "{1}, {0}",
-                "{1}, {0}",
->>>>>>> 626889fb
                 "{1}, {0}",
                 "{1}, {0}",
                 "{1}, {0}",
                 "{1}, {0}",
-            }
-            DateTimeSkeletons{
-                "ahmmsszzzz",
-                "ahmmssz",
-                "ahmmss",
-                "ahmm",
-                "GyMMMMEEEEd",
-                "GyMMMMd",
-                "GyMMMd",
-                "GGGGGyMd",
             }
             DateTimeSkeletons{
                 "ahmmsszzzz",
@@ -1842,24 +1753,6 @@
             }
         }
         namePattern{
-<<<<<<< HEAD
-            givenFirst-long-addressing-formal{"{prefix} {surname}"}
-            givenFirst-long-addressing-informal{"{prefix} {given-informal}"}
-            givenFirst-long-monogram-formal{
-                "{given-monogram-allCaps}{given2-monogram-allCaps}{surname-monogram-a"
-                "llCaps}"
-            }
-            givenFirst-long-monogram-informal{"{given-informal-monogram-allCaps}{surname-monogram-allCaps}"}
-            givenFirst-long-referring-formal{"{prefix} {given} {given2} {surname} {surname2}, {suffix}"}
-            givenFirst-long-referring-informal{"{prefix} {given-informal} {surname}"}
-            givenFirst-medium-addressing-formal{"{prefix} {surname}"}
-            givenFirst-medium-addressing-informal{"{given-informal}"}
-            givenFirst-medium-monogram-formal{"{given-monogram-allCaps}"}
-            givenFirst-medium-monogram-informal{"{given-informal-monogram-allCaps}"}
-            givenFirst-medium-referring-formal{"{prefix} {given-initial} {given2-initial} {surname}, {suffix}"}
-            givenFirst-medium-referring-informal{"{given-informal} {surname}"}
-            givenFirst-short-addressing-formal{"{prefix} {surname}"}
-=======
             givenFirst-long-addressing-formal{"{title} {surname}"}
             givenFirst-long-addressing-informal{"{title} {given-informal}"}
             givenFirst-long-monogram-informal{"{given-informal-monogram-allCaps}{surname-monogram-allCaps}"}
@@ -1872,36 +1765,11 @@
             givenFirst-medium-referring-formal{"{title} {given-initial} {given2-initial} {surname}, {credentials}"}
             givenFirst-medium-referring-informal{"{given-informal} {surname}"}
             givenFirst-short-addressing-formal{"{title} {surname}"}
->>>>>>> 626889fb
             givenFirst-short-addressing-informal{"{given-informal}"}
             givenFirst-short-monogram-formal{"{given-monogram-allCaps}"}
             givenFirst-short-monogram-informal{"{given-informal-monogram-allCaps}"}
             givenFirst-short-referring-formal{"{given-initial} {given2-initial} {surname}"}
             givenFirst-short-referring-informal{"{given-informal} {surname}"}
-<<<<<<< HEAD
-            sorting-long-referring-formal{"{surname}, {given} {given2} {suffix}"}
-            sorting-long-referring-informal{"{surname}, {given-informal}"}
-            sorting-medium-referring-formal{"{surname}, {given} {given2-initial} {suffix}"}
-            sorting-medium-referring-informal{"{surname}, {given-informal}"}
-            sorting-short-referring-formal{"{surname}, {given-initial} {given2-initial}"}
-            sorting-short-referring-informal{"{surname}, {given-informal}"}
-            surnameFirst-long-addressing-formal{"{prefix} {surname}"}
-            surnameFirst-long-addressing-informal{"{given-informal}"}
-            surnameFirst-long-monogram-formal{
-                "{surname-monogram-allCaps}{given-monogram-allCaps}{given2-monogram-a"
-                "llCaps}"
-            }
-            surnameFirst-long-monogram-informal{"{surname-monogram-allCaps}{given-informal-monogram-allCaps}"}
-            surnameFirst-long-referring-formal{"{prefix} {surname} {given} {given2}, {suffix}"}
-            surnameFirst-long-referring-informal{"{prefix} {surname} {given-informal}"}
-            surnameFirst-medium-addressing-formal{"{prefix} {surname}"}
-            surnameFirst-medium-addressing-informal{"{given-informal}"}
-            surnameFirst-medium-monogram-formal{"{surname-monogram-allCaps}"}
-            surnameFirst-medium-monogram-informal{"{given-informal-monogram-allCaps}"}
-            surnameFirst-medium-referring-formal{"{prefix} {surname} {given-initial} {given2-initial}, {suffix}"}
-            surnameFirst-medium-referring-informal{"{surname} {given-informal}"}
-            surnameFirst-short-addressing-formal{"{prefix} {surname}"}
-=======
             sorting-long-referring-formal{"{surname}, {given} {given2} {credentials}"}
             sorting-long-referring-informal{"{surname}, {given-informal}"}
             sorting-medium-referring-formal{"{surname}, {given} {given2-initial} {credentials}"}
@@ -1920,18 +1788,14 @@
             surnameFirst-medium-referring-formal{"{title} {surname} {given-initial} {given2-initial}, {credentials}"}
             surnameFirst-medium-referring-informal{"{surname} {given-informal}"}
             surnameFirst-short-addressing-formal{"{title} {surname}"}
->>>>>>> 626889fb
             surnameFirst-short-addressing-informal{"{given-informal}"}
             surnameFirst-short-monogram-formal{"{surname-monogram-allCaps}"}
             surnameFirst-short-monogram-informal{"{given-informal-monogram-allCaps}"}
             surnameFirst-short-referring-formal{"{surname} {given-initial} {given2-initial}"}
             surnameFirst-short-referring-informal{"{surname} {given-initial}"}
         }
-<<<<<<< HEAD
-=======
         parameterDefault{
             formality{"informal"}
         }
->>>>>>> 626889fb
     }
 }