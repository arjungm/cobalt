﻿// © 2016 and later: Unicode, Inc. and others.
// License & terms of use: http://www.unicode.org/copyright.html
// Generated using tools/cldr/cldr-to-icu/build-icu-data.xml
ru{
    AuxExemplarCharacters{"[{а́} {е́} {и́} {о́} {у́} {ы́} {э́} {ю́} {я́}]"}
    ExemplarCharacters{"[а б в г д её ж з и й к л м н о п р с т у ф х ц ч ш щ ъ ы ь э ю я]"}
    ExemplarCharactersIndex{"[А Б В Г Д ЕЁ Ж З И Й К Л М Н О П Р С Т У Ф Х Ц Ч Ш Щ Ы Э Ю Я]"}
    ExemplarCharactersNumbers{"[  \\- ‑ , % ‰ + 0 1 2 3 4 5 6 7 8 9]"}
    ExemplarCharactersPunctuation{
        "[\\- ‐‑ – — , ; \\: ! ? . … '‘‚ \u0022“„ « » ( ) \\[ \\] \\{ \\} § @ * / \\&"
        " #]"
    }
    NumberElements{
        latn{
            miscPatterns{
                approximately{"≈{0}"}
            }
            patterns{
<<<<<<< HEAD
                accountingFormat{"#,##0.00 ¤"}
                accountingFormat%noCurrency{"#,##0.00"}
                currencyFormat{"#,##0.00 ¤"}
                currencyPatternAppendISO{"{0} ¤¤"}
                decimalFormat{"#,##0.###"}
=======
                currencyFormat{"#,##0.00 ¤"}
>>>>>>> 626889fb
                percentFormat{"#,##0 %"}
            }
            patternsLong{
                decimalFormat{
                    1000{
                        few{"0 тысячи"}
                        many{"0 тысяч"}
                        one{"0 тысяча"}
                        other{"0 тысячи"}
                    }
                    10000{
                        few{"00 тысячи"}
                        many{"00 тысяч"}
                        one{"00 тысяча"}
                        other{"00 тысячи"}
                    }
                    100000{
                        few{"000 тысячи"}
                        many{"000 тысяч"}
                        one{"000 тысяча"}
                        other{"000 тысячи"}
                    }
                    1000000{
                        few{"0 миллиона"}
                        many{"0 миллионов"}
                        one{"0 миллион"}
                        other{"0 миллиона"}
                    }
                    10000000{
                        few{"00 миллиона"}
                        many{"00 миллионов"}
                        one{"00 миллион"}
                        other{"00 миллиона"}
                    }
                    100000000{
                        few{"000 миллиона"}
                        many{"000 миллионов"}
                        one{"000 миллион"}
                        other{"000 миллиона"}
                    }
                    1000000000{
                        few{"0 миллиарда"}
                        many{"0 миллиардов"}
                        one{"0 миллиард"}
                        other{"0 миллиарда"}
                    }
                    10000000000{
                        few{"00 миллиарда"}
                        many{"00 миллиардов"}
                        one{"00 миллиард"}
                        other{"00 миллиарда"}
                    }
                    100000000000{
                        few{"000 миллиарда"}
                        many{"000 миллиардов"}
                        one{"000 миллиард"}
                        other{"000 миллиарда"}
                    }
                    1000000000000{
                        few{"0 триллиона"}
                        many{"0 триллионов"}
                        one{"0 триллион"}
                        other{"0 триллиона"}
                    }
                    10000000000000{
                        few{"00 триллиона"}
                        many{"00 триллионов"}
                        one{"00 триллион"}
                        other{"00 триллиона"}
                    }
                    100000000000000{
                        few{"000 триллиона"}
                        many{"000 триллионов"}
                        one{"000 триллион"}
                        other{"000 триллиона"}
                    }
                }
            }
            patternsShort{
                currencyFormat{
                    1000{
                        few{"0 тыс'.' ¤"}
                        many{"0 тыс'.' ¤"}
                        one{"0 тыс'.' ¤"}
                        other{"0 тыс'.' ¤"}
                    }
                    10000{
                        few{"00 тыс'.' ¤"}
                        many{"00 тыс'.' ¤"}
                        one{"00 тыс'.' ¤"}
                        other{"00 тыс'.' ¤"}
                    }
                    100000{
                        few{"000 тыс'.' ¤"}
                        many{"000 тыс'.' ¤"}
                        one{"000 тыс'.' ¤"}
                        other{"000 тыс'.' ¤"}
                    }
                    1000000{
                        few{"0 млн ¤"}
                        many{"0 млн ¤"}
                        one{"0 млн ¤"}
                        other{"0 млн ¤"}
                    }
                    10000000{
                        few{"00 млн ¤"}
                        many{"00 млн ¤"}
                        one{"00 млн ¤"}
                        other{"00 млн ¤"}
                    }
                    100000000{
                        few{"000 млн ¤"}
                        many{"000 млн ¤"}
                        one{"000 млн ¤"}
                        other{"000 млн ¤"}
                    }
                    1000000000{
                        few{"0 млрд ¤"}
                        many{"0 млрд ¤"}
                        one{"0 млрд ¤"}
                        other{"0 млрд ¤"}
                    }
                    10000000000{
                        few{"00 млрд ¤"}
                        many{"00 млрд ¤"}
                        one{"00 млрд ¤"}
                        other{"00 млрд ¤"}
                    }
                    100000000000{
                        few{"000 млрд ¤"}
                        many{"000 млрд ¤"}
                        one{"000 млрд ¤"}
                        other{"000 млрд ¤"}
                    }
                    1000000000000{
                        few{"0 трлн ¤"}
                        many{"0 трлн ¤"}
                        one{"0 трлн ¤"}
                        other{"0 трлн ¤"}
                    }
                    10000000000000{
                        few{"00 трлн ¤"}
                        many{"00 трлн ¤"}
                        one{"00 трлн ¤"}
                        other{"00 трлн ¤"}
                    }
                    100000000000000{
                        few{"000 трлн ¤"}
                        many{"000 трлн ¤"}
                        one{"000 трлн ¤"}
                        other{"000 трлн ¤"}
                    }
                }
                decimalFormat{
                    1000{
                        one{"0 тыс'.'"}
                        other{"0 тыс'.'"}
                    }
                    10000{
                        one{"00 тыс'.'"}
                        other{"00 тыс'.'"}
                    }
                    100000{
                        one{"000 тыс'.'"}
                        other{"000 тыс'.'"}
                    }
                    1000000{
                        one{"0 млн"}
                        other{"0 млн"}
                    }
                    10000000{
                        one{"00 млн"}
                        other{"00 млн"}
                    }
                    100000000{
                        one{"000 млн"}
                        other{"000 млн"}
                    }
                    1000000000{
                        one{"0 млрд"}
                        other{"0 млрд"}
                    }
                    10000000000{
                        one{"00 млрд"}
                        other{"00 млрд"}
                    }
                    100000000000{
                        one{"000 млрд"}
                        other{"000 млрд"}
                    }
                    1000000000000{
                        one{"0 трлн"}
                        other{"0 трлн"}
                    }
                    10000000000000{
                        one{"00 трлн"}
                        other{"00 трлн"}
                    }
                    100000000000000{
                        one{"000 трлн"}
                        other{"000 трлн"}
                    }
                }
            }
            symbols{
                approximatelySign{"≈"}
                decimal{","}
                group{" "}
                nan{"не число"}
            }
        }
        minimalPairs{
            case{
                accusative{"Вижу {0}"}
                dative{"Верю {0}"}
                genitive{"Не хватает {0}"}
                instrumental{"Занимаюсь {0}"}
                locative{"Сижу на {0}"}
                nominative{"{0} здесь"}
                prepositional{"Думаю о {0}"}
                vocative{"Эй, {0}"}
            }
            gender{
                feminine{"эта {0}"}
                masculine{"этот {0}"}
                neuter{"это {0}"}
            }
            ordinal{
                other{"{0}-й перекресток — поворот направо."}
            }
            plural{
                few{"из {0} книг за {0} дня"}
                many{"из {0} книг за {0} дней"}
                one{"из {0} книги за {0} день"}
                other{"из {0} книги за {0} дня"}
            }
        }
    }
    calendar{
        buddhist{
            eras{
                narrow{
                    "бэ",
                }
                wide{
                    "буддийская эра",
                }
            }
        }
        chinese{
            DateTimePatterns{
                "HH:mm:ss zzzz",
                "HH:mm:ss z",
                "HH:mm:ss",
                "HH:mm",
                "EEEE, d MMMM U",
                "d MMMM U",
                "dd.MM U",
                "dd.MM.y",
                "{1} {0}",
                "{1} {0}",
                "{1} {0}",
                "{1} {0}",
                "{1} {0}",
            }
            DateTimeSkeletons{
                "HHmmsszzzz",
                "HHmmssz",
                "HHmmss",
                "HHmm",
                "UMMMMEEEEd",
                "UMMMMd",
                "UMMdd",
                "yMMdd",
            }
            availableFormats{
                Ed{"E, d"}
                Gy{"U"}
                GyMMM{"LLL U"}
                GyMMMEd{"E, d MMM U"}
                GyMMMd{"d MMM U"}
                H{"H"}
                Hm{"H:mm"}
                Hms{"H:mm:ss"}
                MEd{"E, dd.MM"}
                MMMEd{"ccc, d MMM"}
                MMMd{"d MMM"}
                Md{"dd.MM"}
<<<<<<< HEAD
                d{"d"}
                h{"h a"}
                hm{"h:mm a"}
                hms{"h:mm:ss a"}
                ms{"mm:ss"}
=======
                h{"h a"}
                hm{"h:mm a"}
                hms{"h:mm:ss a"}
>>>>>>> 626889fb
                y{"U"}
                yyyy{"U"}
                yyyyM{"MM.y"}
                yyyyMEd{"E, dd.MM.y"}
                yyyyMMM{"LLL U"}
                yyyyMMMEd{"E, d MMM U"}
                yyyyMMMM{"LLLL U"}
                yyyyMMMd{"d MMM U"}
                yyyyMd{"dd.MM.y"}
                yyyyQQQ{"QQQ U"}
                yyyyQQQQ{"QQQQ U"}
            }
            monthNames{
                format{
                    abbreviated{
                        "1",
                        "2",
                        "3",
                        "4",
                        "5",
                        "6",
                        "7",
                        "8",
                        "9",
                        "10",
                        "11",
                        "12",
                    }
                }
                stand-alone{
                    wide{
                        "1",
                        "2",
                        "3",
                        "4",
                        "5",
                        "6",
                        "7",
                        "8",
                        "9",
                        "10",
                        "11",
                        "12",
                    }
                }
            }
        }
        coptic{
            eras{
                abbreviated{
                    "до Диокл.",
                    "от Диокл.",
                }
                wide{
                    "до Диоклетиана",
                    "от Диоклетиана",
                }
            }
            monthNames{
                format{
                    wide{
                        "тот",
                        "бабэ",
                        "хатур",
                        "кихак",
                        "тубэ",
                        "амшир",
                        "барамхат",
                        "бармуда",
                        "башнас",
                        "бауна",
                        "абиб",
                        "мисра",
                        "наси",
                    }
                }
            }
        }
        ethiopic{
            eras{
                abbreviated{
                    "до Христа",
                    "от Христа",
                }
                wide{
                    "до воплощения Христа",
                    "от воплощения Христа",
                }
            }
            monthNames{
                format{
                    wide{
                        "мескерем",
                        "текемт",
                        "хедар",
                        "тахсас",
                        "тер",
                        "якатит",
                        "магабит",
                        "миазия",
                        "генбот",
                        "сэнэ",
                        "хамлэ",
                        "нахасэ",
                        "эпагомен",
                    }
                }
            }
        }
        generic{
            DateTimePatterns{
                "HH:mm:ss zzzz",
                "HH:mm:ss z",
                "HH:mm:ss",
                "HH:mm",
                "EEEE, d MMMM y 'г'. G",
                "d MMMM y 'г'. G",
                "d MMM y 'г'. G",
                "dd.MM.y G",
                "{1}, {0}",
                "{1}, {0}",
                "{1}, {0}",
                "{1}, {0}",
                "{1}, {0}",
            }
            DateTimePatterns%atTime{
                "{1} 'в' {0}",
                "{1} 'в' {0}",
                "{1}, {0}",
                "{1}, {0}",
            }
            DateTimeSkeletons{
                "HHmmsszzzz",
                "HHmmssz",
                "HHmmss",
                "HHmm",
                "GyMMMMEEEEd",
                "GyMMMMd",
                "GyMMMd",
                "GyMMdd",
            }
            availableFormats{
                EBhm{"ccc, h:mm B"}
                EBhms{"ccc, h:mm:ss B"}
                EHm{"ccc HH:mm"}
                EHms{"ccc HH:mm:ss"}
                Ed{"E, d"}
                Ehm{"ccc, h:mm a"}
                Ehms{"ccc, h:mm:ss a"}
                Gy{"y 'г'. G"}
                GyMMM{"LLL y 'г'. G"}
                GyMMMEd{"E, d MMM y 'г'. G"}
                GyMMMd{"d MMM y 'г'. G"}
                GyMd{"dd.MM.y G"}
<<<<<<< HEAD
                H{"HH"}
                Hm{"HH:mm"}
                Hms{"HH:mm:ss"}
                M{"L"}
=======
>>>>>>> 626889fb
                MEd{"E, dd.MM"}
                MMMEd{"ccc, d MMM"}
                MMMMd{"d MMMM"}
                MMMd{"d MMM"}
                Md{"dd.MM"}
<<<<<<< HEAD
                d{"d"}
                h{"h a"}
                hm{"h:mm a"}
                hms{"h:mm:ss a"}
                ms{"mm:ss"}
=======
                h{"h a"}
                hm{"h:mm a"}
                hms{"h:mm:ss a"}
>>>>>>> 626889fb
                y{"y 'г'. G"}
                yyyy{"y 'г'. G"}
                yyyyM{"MM.y G"}
                yyyyMEd{"E, dd.MM.y G"}
                yyyyMMM{"LLL y 'г'. G"}
                yyyyMMMEd{"E, d MMM y 'г'. G"}
                yyyyMMMM{"LLLL y 'г'. G"}
                yyyyMMMd{"d MMM y 'г'. G"}
                yyyyMd{"dd.MM.y G"}
                yyyyQQQ{"QQQ y 'г'. G"}
                yyyyQQQQ{"QQQQ y 'г'. G"}
            }
            intervalFormats{
                Bhm{
                    h{"h:mm – h:mm B"}
                    m{"h:mm – h:mm B"}
                }
                Gy{
                    G{"y 'г'. G – y 'г'. G"}
                    y{"y–y 'гг'. G"}
                }
                GyM{
                    G{"MM.y G – MM.y G"}
                    M{"MM.y – MM.y G"}
                    y{"MM.y – MM.y G"}
                }
                GyMEd{
                    G{"ccc, dd.MM.y G – ccc, dd.MM.y G"}
                    M{"ccc, dd.MM.y – ccc, dd.MM.y G"}
                    d{"ccc, dd.MM.y – ccc, dd.MM.y G"}
                    y{"ccc, dd.MM.y – ccc, dd.MM.y G"}
                }
                GyMMM{
                    G{"LLL y 'г'. G – LLL y 'г'. G"}
                    M{"LLL – LLL y 'г'. G"}
                    y{"LLL y – LLL y 'гг'. G"}
                }
                GyMMMEd{
                    G{"ccc, d MMM y 'г'. G – ccc, d MMM y 'г'. G"}
                    M{"ccc, d MMM – ccc, d MMM y 'г'. G"}
                    d{"ccc, d MMM – ccc, d MMM y 'г'. G"}
                    y{"ccc, d MMM y – ccc, d MMM y 'гг'. G"}
                }
                GyMMMd{
                    G{"d MMM y 'г'. G – d MMM y 'г'. G"}
                    M{"d MMM – d MMM y 'г'. G"}
                    d{"d–d MMM y 'г'. G"}
                    y{"d MMM y – d MMM y 'гг'. G"}
                }
                GyMd{
                    G{"dd.MM.y G – dd.MM.y G"}
                    M{"dd.MM.y – dd.MM.y G"}
                    d{"dd.MM.y – dd.MM.y G"}
                    y{"dd.MM.y – dd.MM.y G"}
                }
                H{
                    H{"H–H"}
                }
                Hm{
                    H{"H:mm–H:mm"}
                    m{"H:mm–H:mm"}
                }
                Hmv{
                    H{"H:mm–H:mm v"}
                    m{"H:mm–H:mm v"}
                }
                Hv{
                    H{"H–H v"}
                }
                M{
                    M{"M–M"}
                }
                MEd{
                    M{"E, dd.MM – E, dd.MM"}
                    d{"E, dd.MM – E, dd.MM"}
                }
                MMM{
                    M{"LLL – LLL"}
                }
                MMMEd{
                    M{"ccc, d MMM – ccc, d MMM"}
                    d{"ccc, d MMM – ccc, d MMM"}
                }
                MMMM{
                    M{"LLLL – LLLL"}
                }
                MMMd{
                    M{"d MMM – d MMM"}
                    d{"d–d MMM"}
                }
                Md{
                    M{"dd.MM – dd.MM"}
                    d{"dd.MM – dd.MM"}
                }
                fallback{"{0} – {1}"}
                h{
                    a{"h a – h a"}
                    h{"h–h a"}
                }
                hm{
                    a{"h:mm a – h:mm a"}
                    h{"h:mm–h:mm a"}
                    m{"h:mm–h:mm a"}
                }
                hmv{
                    a{"h:mm a – h:mm a v"}
                    h{"h:mm–h:mm a v"}
                    m{"h:mm–h:mm a v"}
                }
                hv{
                    a{"h a – h a v"}
                    h{"h–h a v"}
                }
                y{
                    y{"y–y 'гг'. G"}
                }
                yM{
                    M{"MM.y – MM.y G"}
                    y{"MM.y – MM.y G"}
                }
                yMEd{
                    M{"ccc, dd.MM.y – ccc, dd.MM.y G"}
                    d{"ccc, dd.MM.y – ccc, dd.MM.y G"}
                    y{"ccc, dd.MM.y – ccc, dd.MM.y G"}
                }
                yMMM{
                    M{"LLL – LLL y 'г'. G"}
                    y{"LLL y 'г'. – LLL y 'г'. G"}
                }
                yMMMEd{
                    M{"ccc, d MMM – ccc, d MMM y 'г'. G"}
                    d{"ccc, d MMM – ccc, d MMM y 'г'. G"}
                    y{"ccc, d MMM y 'г'. – ccc, d MMM y 'г'. G"}
                }
                yMMMM{
                    M{"LLLL – LLLL y 'г'. G"}
                    y{"LLLL y 'г'. – LLLL y 'г'. G"}
                }
                yMMMd{
                    M{"d MMM – d MMM y 'г'. G"}
                    d{"d–d MMM y 'г'. G"}
                    y{"d MMM y 'г'. – d MMM y 'г'. G"}
                }
                yMd{
                    M{"dd.MM.y – dd.MM.y G"}
                    d{"dd.MM.y – dd.MM.y G"}
                    y{"dd.MM.y – dd.MM.y G"}
                }
            }
        }
        gregorian{
            DateTimePatterns{
                "HH:mm:ss zzzz",
                "HH:mm:ss z",
                "HH:mm:ss",
                "HH:mm",
                "EEEE, d MMMM y 'г'.",
                "d MMMM y 'г'.",
                "d MMM y 'г'.",
                "dd.MM.y",
                "{1}, {0}",
                "{1}, {0}",
                "{1}, {0}",
                "{1}, {0}",
                "{1}, {0}",
            }
            DateTimePatterns%atTime{
                "{1} 'в' {0}",
                "{1} 'в' {0}",
                "{1}, {0}",
                "{1}, {0}",
<<<<<<< HEAD
            }
            DateTimeSkeletons{
                "HHmmsszzzz",
                "HHmmssz",
                "HHmmss",
                "HHmm",
                "yMMMMEEEEd",
                "yMMMMd",
                "yMMMd",
                "yMMdd",
            }
            appendItems{
                Timezone{"{0} {1}"}
=======
>>>>>>> 626889fb
            }
            availableFormats{
                EBhm{"ccc, h:mm B"}
                EBhms{"ccc, h:mm:ss B"}
                Ed{"ccc, d"}
                Ehm{"E h:mm a"}
                Ehms{"E h:mm:ss a"}
                Gy{"y 'г'. G"}
                GyMMM{"LLL y 'г'. G"}
                GyMMMEd{"E, d MMM y 'г'. G"}
                GyMMMd{"d MMM y 'г'. G"}
                GyMd{"dd.MM.y GGGGG"}
<<<<<<< HEAD
                H{"HH"}
                Hm{"HH:mm"}
                Hms{"HH:mm:ss"}
                Hmsv{"HH:mm:ss v"}
                Hmv{"HH:mm v"}
                M{"L"}
=======
>>>>>>> 626889fb
                MEd{"E, dd.MM"}
                MMMEd{"ccc, d MMM"}
                MMMMW{
                    few{"W-'я' 'неделя' MMMM"}
                    many{"W-'я' 'неделя' MMMM"}
                    one{"W-'я' 'неделя' MMMM"}
                    other{"W-'я' 'неделя' MMMM"}
                }
                MMMMd{"d MMMM"}
                MMMd{"d MMM"}
                MMdd{"dd.MM"}
                Md{"dd.MM"}
<<<<<<< HEAD
                d{"d"}
=======
>>>>>>> 626889fb
                h{"h a"}
                hm{"h:mm a"}
                hms{"h:mm:ss a"}
                hmsv{"h:mm:ss a v"}
                hmv{"h:mm a v"}
<<<<<<< HEAD
                ms{"mm:ss"}
                y{"y"}
=======
>>>>>>> 626889fb
                yM{"MM.y"}
                yMEd{"ccc, dd.MM.y 'г'."}
                yMM{"MM.y"}
                yMMM{"LLL y 'г'."}
                yMMMEd{"E, d MMM y 'г'."}
                yMMMM{"LLLL y 'г'."}
                yMMMd{"d MMM y 'г'."}
                yMd{"dd.MM.y"}
                yQQQ{"QQQ y 'г'."}
                yQQQQ{"QQQQ y 'г'."}
                yw{
                    few{"w-'я' 'неделя' Y 'г'."}
                    many{"w-'я' 'неделя' Y 'г'."}
                    one{"w-'я' 'неделя' Y 'г'."}
                    other{"w-'я' 'неделя' Y 'г'."}
                }
            }
            dayNames{
                format{
                    abbreviated{
                        "вс",
                        "пн",
                        "вт",
                        "ср",
                        "чт",
                        "пт",
                        "сб",
                    }
<<<<<<< HEAD
                    short{
                        "вс",
                        "пн",
                        "вт",
                        "ср",
                        "чт",
                        "пт",
                        "сб",
                    }
=======
>>>>>>> 626889fb
                    wide{
                        "воскресенье",
                        "понедельник",
                        "вторник",
                        "среда",
                        "четверг",
                        "пятница",
                        "суббота",
                    }
                }
                stand-alone{
                    narrow{
                        "В",
                        "П",
                        "В",
                        "С",
                        "Ч",
                        "П",
                        "С",
                    }
                }
            }
            dayPeriod{
                format{
                    abbreviated{
                        afternoon1{"дня"}
                        evening1{"вечера"}
                        midnight{"полн."}
                        morning1{"утра"}
                        night1{"ночи"}
                        noon{"полд."}
                    }
                    narrow{
                        afternoon1{"дня"}
                        evening1{"веч."}
                        midnight{"полн."}
                        morning1{"утра"}
                        night1{"ночи"}
                        noon{"полд."}
                    }
                    wide{
                        afternoon1{"дня"}
                        evening1{"вечера"}
                        midnight{"полночь"}
                        morning1{"утра"}
                        night1{"ночи"}
                        noon{"полдень"}
                    }
                }
                stand-alone{
                    abbreviated{
                        afternoon1{"день"}
                        evening1{"веч."}
                        morning1{"утро"}
                        night1{"ночь"}
                    }
                    wide{
                        afternoon1{"день"}
                        evening1{"вечер"}
                        midnight{"полночь"}
                        morning1{"утро"}
                        night1{"ночь"}
                        noon{"полдень"}
                    }
                }
            }
            eras{
                abbreviated{
                    "до н. э.",
                    "н. э.",
                }
                abbreviated%variant{
                    "до н. э.",
                    "н. э.",
                }
                narrow{
                    "до н.э.",
                    "н.э.",
                }
                wide{
                    "до Рождества Христова",
                    "от Рождества Христова",
                }
                wide%variant{
                    "до нашей эры",
                    "нашей эры",
                }
            }
            intervalFormats{
                Bhm{
                    h{"h:mm – h:mm B"}
                    m{"h:mm – h:mm B"}
                }
                Gy{
                    G{"y 'г'. G – y 'г'. G"}
                    y{"y–y 'гг'. G"}
                }
                GyM{
                    G{"MM.y G – MM.y G"}
                    M{"MM.y – MM.y G"}
                    y{"MM.y – MM.y G"}
                }
                GyMEd{
                    G{"ccc, dd.MM.y G – ccc, dd.MM.y G"}
                    M{"ccc, dd.MM.y – ccc, dd.MM.y G"}
                    d{"ccc, dd.MM.y – ccc, dd.MM.y G"}
                    y{"ccc, dd.MM.y – ccc, dd.MM.y G"}
                }
                GyMMM{
                    G{"LLL y 'г'. G – LLL y 'г'. G"}
                    M{"LLL – LLL y 'г'. G"}
                    y{"LLL y – LLL y 'гг'. G"}
                }
                GyMMMEd{
                    G{"ccc, d MMM y 'г'. G – ccc, d MMM y 'г'. G"}
                    M{"ccc, d MMM – ccc, d MMM y 'г'. G"}
                    d{"ccc, d MMM – ccc, d MMM y 'г'. G"}
                    y{"ccc, d MMM y – ccc, d MMM y 'гг'. G"}
                }
                GyMMMd{
                    G{"d MMM y 'г'. G – d MMM y 'г'. G"}
                    M{"d MMM – d MMM y 'г'. G"}
                    d{"d–d MMM y 'г'. G"}
                    y{"d MMM y – d MMM y 'гг'. G"}
                }
                GyMd{
                    G{"dd.MM.y G – dd.MM.y G"}
                    M{"dd.MM.y – dd.MM.y G"}
                    d{"dd.MM.y – dd.MM.y G"}
                    y{"dd.MM.y – dd.MM.y G"}
                }
                M{
                    M{"M–M"}
                }
                MEd{
                    M{"E, dd.MM – E, dd.MM"}
                    d{"E, dd.MM – E, dd.MM"}
                }
                MMM{
                    M{"LLL – LLL"}
                }
                MMMEd{
                    M{"E, d MMM – E, d MMM"}
                    d{"E, d MMM – E, d MMM"}
                }
                MMMM{
                    M{"LLLL – LLLL"}
                }
                MMMd{
                    M{"d MMM – d MMM"}
                    d{"d–d MMM"}
                }
                Md{
                    M{"dd.MM – dd.MM"}
                    d{"dd.MM – dd.MM"}
                }
                fallback{"{0} – {1}"}
                h{
                    a{"h a – h a"}
                    h{"h–h a"}
                }
                hm{
                    a{"h:mm a – h:mm a"}
                    h{"h:mm–h:mm a"}
                    m{"h:mm–h:mm a"}
                }
                hmv{
                    a{"h:mm a – h:mm a v"}
                    h{"h:mm–h:mm a v"}
                    m{"h:mm–h:mm a v"}
                }
                hv{
                    a{"h a – h a v"}
                    h{"h–h a v"}
<<<<<<< HEAD
                }
                y{
                    y{"y–y"}
=======
>>>>>>> 626889fb
                }
                yM{
                    M{"MM.y – MM.y"}
                    y{"MM.y – MM.y"}
                }
                yMEd{
                    M{"ccc, dd.MM.y – ccc, dd.MM.y"}
                    d{"ccc, dd.MM.y – ccc, dd.MM.y"}
                    y{"ccc, dd.MM.y – ccc, dd.MM.y"}
                }
                yMMM{
                    M{"LLL – LLL y 'г'."}
                    y{"LLL y 'г'. – LLL y 'г'."}
                }
                yMMMEd{
                    M{"ccc, d MMM – ccc, d MMM y 'г'."}
                    d{"ccc, d – ccc, d MMM y 'г'."}
                    y{"ccc, d MMM y 'г'. – ccc, d MMM y 'г'."}
                }
                yMMMM{
                    M{"LLLL – LLLL y 'г'."}
                    y{"LLLL y 'г'. – LLLL y 'г'."}
                }
                yMMMd{
                    M{"d MMM – d MMM y 'г'."}
                    d{"d–d MMM y 'г'."}
                    y{"d MMM y 'г'. – d MMM y 'г'."}
                }
                yMd{
                    M{"dd.MM.y – dd.MM.y"}
                    d{"dd.MM.y – dd.MM.y"}
                    y{"dd.MM.y – dd.MM.y"}
                }
            }
            monthNames{
                format{
                    abbreviated{
                        "янв.",
                        "февр.",
                        "мар.",
                        "апр.",
                        "мая",
                        "июн.",
                        "июл.",
                        "авг.",
                        "сент.",
                        "окт.",
                        "нояб.",
                        "дек.",
                    }
                    wide{
                        "января",
                        "февраля",
                        "марта",
                        "апреля",
                        "мая",
                        "июня",
                        "июля",
                        "августа",
                        "сентября",
                        "октября",
                        "ноября",
                        "декабря",
                    }
                }
                stand-alone{
                    abbreviated{
                        "янв.",
                        "февр.",
                        "март",
                        "апр.",
                        "май",
                        "июнь",
                        "июль",
                        "авг.",
                        "сент.",
                        "окт.",
                        "нояб.",
                        "дек.",
                    }
                    narrow{
                        "Я",
                        "Ф",
                        "М",
                        "А",
                        "М",
                        "И",
                        "И",
                        "А",
                        "С",
                        "О",
                        "Н",
                        "Д",
                    }
                    wide{
                        "январь",
                        "февраль",
                        "март",
                        "апрель",
                        "май",
                        "июнь",
                        "июль",
                        "август",
                        "сентябрь",
                        "октябрь",
                        "ноябрь",
                        "декабрь",
                    }
                }
            }
            quarters{
                format{
                    abbreviated{
                        "1-й кв.",
                        "2-й кв.",
                        "3-й кв.",
                        "4-й кв.",
                    }
                    wide{
                        "1-й квартал",
                        "2-й квартал",
                        "3-й квартал",
                        "4-й квартал",
                    }
                }
            }
        }
        hebrew{
            eras{
                wide{
                    "от сотворения мира",
                }
            }
            monthNames{
                format{
                    wide{
                        "тишрей",
                        "хешван",
                        "кислев",
                        "тевет",
                        "шеват",
                        "адар I",
                        "адар",
                        "нисан",
                        "ияр",
                        "сиван",
                        "таммуз",
                        "ав",
                        "элул",
                        "адар II",
                    }
                }
            }
        }
        indian{
            eras{
                abbreviated{
                    "Сака",
                }
            }
            monthNames{
                format{
                    wide{
                        "чайтра",
                        "ваисакха",
                        "джанштха",
                        "асадха",
                        "сравана",
                        "бхадра",
                        "азвина",
                        "картика",
                        "аграхайана",
                        "пауза",
                        "магха",
                        "пхалгуна",
                    }
                }
            }
        }
        islamic{
            eras{
                wide{
                    "после хиджры",
                }
            }
            monthNames{
                format{
                    abbreviated{
                        "мух.",
                        "саф.",
                        "раб. I",
                        "раб. II",
                        "джум. I",
                        "джум. II",
                        "радж.",
                        "шааб.",
                        "рам.",
                        "шав.",
                        "зуль-к.",
                        "зуль-х.",
                    }
                    wide{
                        "мухаррам",
                        "сафар",
                        "раби-уль-авваль",
                        "раби-уль-ахир",
                        "джумад-уль-авваль",
                        "джумад-уль-ахир",
                        "раджаб",
                        "шаабан",
                        "рамадан",
                        "шавваль",
                        "зуль-каада",
                        "зуль-хиджжа",
                    }
                }
            }
        }
        japanese{
            eras{
                abbreviated{
                    "Эпоха Тайка (645–650)",
                    "Эпоха Хакути (650–671)",
                    "Эпоха Хакухо (672–686)",
                    "Эпоха Сючё (686–701)",
                    "Эпоха Тайхо (701–704)",
                    "Эпоха Кёюн (704–708)",
                    "Эпоха Вадо (708–715)",
                    "Эпоха Рэйки (715–717)",
                    "Эпоха Ёро (717–724)",
                    "Эпоха Дзинки (724–729)",
                    "Эпоха Темпьё (729–749)",
                    "Эпоха Темпьё (749–749)",
                    "Эпоха Темпьё-Сьохо (749-757)",
                    "Эпоха Темпьё-Ходзи (757-765)",
                    "Эпоха Темпьё-Ходзи (765-767)",
                    "Эпоха Джинго-Кёюн (767-770)",
                    "Эпоха Хоки (770–780)",
                    "Эпоха Теньё (781–782)",
                    "Эпоха Енряку (782–806)",
                    "Эпоха Дайдо (806–810)",
                    "Эпоха Конин (810–824)",
                    "Эпоха Тентьо (824–834)",
                    "Эпоха Шова (834–848)",
                    "Эпоха Кайо (848–851)",
                    "Эпоха Ниндзю (851–854)",
                    "Эпоха Сайко (854–857)",
                    "Эпоха Теннан (857–859)",
                    "Эпоха Йоган (859–877)",
                    "Эпоха Генкей (877–885)",
                    "Эпоха Нинна (885–889)",
                    "Эпоха Кампьё (889–898)",
                    "Эпоха Сьотай (898–901)",
                    "Эпоха Энги (901–923)",
                    "Эпоха Ентьо (923–931)",
                    "Эпоха Сьёхэй (931–938)",
                    "Эпоха Тенгьо (938–947)",
                    "Эпоха Тенрияку (947–957)",
                    "Эпоха Тентоку (957–961)",
                    "Эпоха Ова (961–964)",
                    "Эпоха Кохо (964–968)",
                    "Эпоха Анна (968–970)",
                    "Эпоха Тенроку (970–973)",
                    "Эпоха Теньен (973–976)",
                    "Эпоха Дзьоген (976–978)",
                    "Эпоха Тенген (978–983)",
                    "Эпоха Ейкан (983–985)",
                    "Эпоха Канна (985–987)",
                    "Эпоха Ейен (987–989)",
                    "Эпоха Ейсо (989–990)",
                    "Эпоха Сёряку (990–995)",
                    "Эпоха Тётоку (995–999)",
                    "Эпоха Тёхо (999–1004)",
                    "Эпоха Канко (1004–1012)",
                    "Эпоха Тёва (1012–1017)",
                    "Эпоха Каннин (1017–1021)",
                    "Эпоха Дзиан (1021–1024)",
                    "Эпоха Мандзю (1024–1028)",
                    "Эпоха Тёгэн (1028–1037)",
                    "Эпоха Тёряку (1037–1040)",
                    "Эпоха Тёкю (1040–1044)",
                    "Эпоха Катоку (1044–1046)",
                    "Эпоха Эйсо (1046–1053)",
                    "Эпоха Тэнги (1053–1058)",
                    "Эпоха Кохэй (1058–1065)",
                    "Эпоха Дзиряку (1065–1069)",
                    "Эпоха Энкю (1069–1074)",
                    "Эпоха Сёхо (1074–1077)",
                    "Эпоха Сёряку (1077–1081)",
                    "Эпоха Эйхо (1081–1084)",
                    "Эпоха Отоку (1084–1087)",
                    "Эпоха Кандзи (1087–1094)",
                    "Эпоха Кахо (1094–1096)",
                    "Эпоха Эйтё (1096–1097)",
                    "Эпоха Сётоку (1097–1099)",
                    "Эпоха Кова (1099–1104)",
                    "Эпоха Тёдзи (1104–1106)",
                    "Эпоха Касё (1106–1108)",
                    "Эпоха Тэннин (1108–1110)",
                    "Эпоха Тэнъэй (1110–1113)",
                    "Эпоха Эйкю (1113–1118)",
                    "Эпоха Гэнъэй (1118–1120)",
                    "Эпоха Хоан (1120–1124)",
                    "Эпоха Тэндзи (1124–1126)",
                    "Эпоха Дайдзи (1126–1131)",
                    "Эпоха Тэнсё (1131–1132)",
                    "Эпоха Тёсё (1132–1135)",
                    "Эпоха Хоэн (1135–1141)",
                    "Эпоха Эйдзи (1141–1142)",
                    "Эпоха Кодзи (1142–1144)",
                    "Эпоха Тэнё (1144–1145)",
                    "Эпоха Кюан (1145–1151)",
                    "Эпоха Нимпэй (1151–1154)",
                    "Эпоха Кюдзю (1154–1156)",
                    "Эпоха Хогэн (1156–1159)",
                    "Эпоха Хэйдзи (1159–1160)",
                    "Эпоха Эйряку (1160–1161)",
                    "Эпоха Охо (1161–1163)",
                    "Эпоха Тёкан (1163–1165)",
                    "Эпоха Эйман (1165–1166)",
                    "Эпоха Нинъан (1166–1169)",
                    "Эпоха Као (1169–1171)",
                    "Эпоха Сёан (1171–1175)",
                    "Эпоха Ангэн (1175–1177)",
                    "Эпоха Дзисё (1177–1181)",
                    "Эпоха Ёва (1181–1182)",
                    "Эпоха Дзюэй (1182–1184)",
                    "Эпоха Гэнрюку (1184–1185)",
                    "Эпоха Бундзи (1185–1190)",
                    "Эпоха Кэнкю (1190–1199)",
                    "Эпоха Сёдзи (1199–1201)",
                    "Эпоха Кэннин (1201–1204)",
                    "Эпоха Гэнкю (1204–1206)",
                    "Эпоха Кэнъэй (1206–1207)",
                    "Эпоха Сёгэн (1207–1211)",
                    "Эпоха Кэнряку (1211–1213)",
                    "Эпоха Кэмпо (1213–1219)",
                    "Эпоха Сёкю (1219–1222)",
                    "Эпоха Дзёо (1222–1224)",
                    "Эпоха Гэннин (1224–1225)",
                    "Эпоха Кароку (1225–1227)",
                    "Эпоха Антэй (1227–1229)",
                    "Эпоха Канки (1229–1232)",
                    "Эпоха Дзёэй (1232–1233)",
                    "Эпоха Тэмпуку (1233–1234)",
                    "Эпоха Бунряку (1234–1235)",
                    "Эпоха Катэй (1235–1238)",
                    "Эпоха Рякунин (1238–1239)",
                    "Эпоха Энъо (1239–1240)",
                    "Эпоха Ниндзи (1240–1243)",
                    "Эпоха Кангэн (1243–1247)",
                    "Эпоха Ходзи (1247–1249)",
                    "Эпоха Кэнтё (1249–1256)",
                    "Эпоха Когэн (1256–1257)",
                    "Эпоха Сёка (1257–1259)",
                    "Эпоха Сёгэн (1259–1260)",
                    "Эпоха Бунъо (1260–1261)",
                    "Эпоха Котё (1261–1264)",
                    "Эпоха Бунъэй (1264–1275)",
                    "Эпоха Кэндзи (1275–1278)",
                    "Эпоха Коан (1278–1288)",
                    "Эпоха Сёо (1288–1293)",
                    "Эпоха Эйнин (1293–1299)",
                    "Эпоха Сёан (1299–1302)",
                    "Эпоха Кэнгэн (1302–1303)",
                    "Эпоха Кагэн (1303–1306)",
                    "Эпоха Токудзи (1306–1308)",
                    "Эпоха Энкэй (1308–1311)",
                    "Эпоха Отё (1311–1312)",
                    "Эпоха Сёва (1312–1317)",
                    "Эпоха Бумпо (1317–1319)",
                    "Эпоха Гэно (1319–1321)",
                    "Эпоха Гэнкё (1321–1324)",
                    "Эпоха Сётю (1324–1326)",
                    "Эпоха Карэки (1326–1329)",
                    "Эпоха Гэнтоку (1329–1331)",
                    "Эпоха Гэнко (1331–1334)",
                    "Эпоха Кэмму (1334–1336)",
                    "Эпоха Энгэн (1336–1340)",
                    "Эпоха Кококу (1340–1346)",
                    "Эпоха Сёхэй (1346–1370)",
                    "Эпоха Кэнтоку (1370–1372)",
                    "Эпоха Бунтю (1372–1375)",
                    "Эпоха Иэндзю (1375–1379)",
                    "Эпоха Коряку (1379–1381)",
                    "Эпоха Кова (1381–1384)",
                    "Эпоха Гэнтю (1384–1392)",
                    "Эпоха Мэйтоку (1384–1387)",
                    "Эпоха Какэй (1387–1389)",
                    "Эпоха Коо (1389–1390)",
                    "Эпоха Мэйтоку (1390–1394)",
                    "Эпоха Оэй (1394–1428)",
                    "Эпоха Сётё (1428–1429)",
                    "Эпоха Эйкё (1429–1441)",
                    "Эпоха Какицу (1441–1444)",
                    "Эпоха Банъан (1444–1449)",
                    "Эпоха Хотоку (1449–1452)",
                    "Эпоха Кётоку (1452–1455)",
                    "Эпоха Косё (1455–1457)",
                    "Эпоха Тёроку (1457–1460)",
                    "Эпоха Кансё (1460–1466)",
                    "Эпоха Бунсё (1466–1467)",
                    "Эпоха Онин (1467–1469)",
                    "Эпоха Буммэй (1469–1487)",
                    "Эпоха Тёкё (1487–1489)",
                    "Эпоха Энтоку (1489–1492)",
                    "Эпоха Мэйо (1492–1501)",
                    "Эпоха Бунки (1501–1504)",
                    "Эпоха Эйсё (1504–1521)",
                    "Эпоха Тайэй (1521–1528)",
                    "Эпоха Кёроку (1528–1532)",
                    "Эпоха Тэммон (1532–1555)",
                    "Эпоха Кодзи (1555–1558)",
                    "Эпоха Эйроку (1558–1570)",
                    "Эпоха Гэнки (1570–1573)",
                    "Эпоха Тэнсё (1573–1592)",
                    "Эпоха Бунроку (1592–1596)",
                    "Эпоха Кэйтё (1596–1615)",
                    "Эпоха Гэнва (1615–1624)",
                    "Эпоха Канъэй (1624–1644)",
                    "Эпоха Сёхо (1644–1648)",
                    "Эпоха Кэйан (1648–1652)",
                    "Эпоха Сё (1652–1655)",
                    "Эпоха Мэйряку (1655–1658)",
                    "Эпоха Мандзи (1658–1661)",
                    "Эпоха Камбун (1661–1673)",
                    "Эпоха Эмпо (1673–1681)",
                    "Эпоха Тэнва (1681–1684)",
                    "Эпоха Дзёкё (1684–1688)",
                    "Эпоха Гэнроку (1688–1704)",
                    "Эпоха Хоэй (1704–1711)",
                    "Эпоха Сётоку (1711–1716)",
                    "Эпоха Кёхо (1716–1736)",
                    "Эпоха Гэмбун (1736–1741)",
                    "Эпоха Кампо (1741–1744)",
                    "Эпоха Энкё (1744–1748)",
                    "Эпоха Канъэн (1748–1751)",
                    "Эпоха Хоряку (1751–1764)",
                    "Эпоха Мэйва (1764–1772)",
                    "Эпоха Анъэй (1772–1781)",
                    "Эпоха Тэммэй (1781–1789)",
                    "Эпоха Кансэй (1789–1801)",
                    "Эпоха Кёва (1801–1804)",
                    "Эпоха Бунка (1804–1818)",
                    "Эпоха Бунсэй (1818–1830)",
                    "Эпоха Тэмпо (1830–1844)",
                    "Эпоха Кока (1844–1848)",
                    "Эпоха Каэй (1848–1854)",
                    "Эпоха Ансэй (1854–1860)",
                    "Эпоха Манъэн (1860–1861)",
                    "Эпоха Бункю (1861–1864)",
                    "Эпоха Гендзи (1864–1865)",
                    "Эпоха Кейо (1865–1868)",
                    "Эпоха Мэйдзи",
                    "Эпоха Тайсьо",
                    "Сьова",
                    "Эпоха Хэйсэй",
                    "Рэйва",
                }
            }
        }
        persian{
            eras{
                abbreviated{
                    "перс. год",
                }
                wide{
                    "персидский год",
                }
            }
            monthNames{
                format{
                    wide{
                        "фарвардин",
                        "ордибехешт",
                        "хордад",
                        "тир",
                        "мордад",
                        "шахривер",
                        "мехр",
                        "абан",
                        "азер",
                        "дей",
                        "бахман",
                        "эсфанд",
                    }
                }
            }
        }
        roc{
            eras{
                abbreviated{
                    "Before R.O.C.",
                    "Minguo",
                }
                narrow{
                    "до респ.",
                    "Миньго",
                }
                wide{
                    "до основания Китайской республики",
                    "Миньго",
                }
            }
        }
    }
    characterLabel{
        activities{"занятия"}
        african_scripts{"письменности Африки"}
        american_scripts{"письменности Америки"}
        animal{"животные"}
        animals_nature{"животные и природа"}
        arrows{"стрелки"}
        body{"тело"}
        box_drawing{"псевдографика"}
        braille{"шрифт Брайля"}
        building{"здания"}
        bullets_stars{"маркеры списка/звезды"}
        consonantal_jamo{"согласные чамо"}
        currency_symbols{"символы валюты"}
        dash_connector{"тире/связка"}
        digits{"цифры"}
        dingbats{"дингбаты"}
        divination_symbols{"оккультные символы"}
        downwards_arrows{"стрелки вниз"}
        downwards_upwards_arrows{"стрелки вверх и вниз"}
        east_asian_scripts{"письменности Восточной Азии"}
        emoji{"эмодзи"}
        european_scripts{"письменности Европы"}
        female{"женщины"}
        flag{"флаг"}
        flags{"флаги"}
        food_drink{"еда и напитки"}
        format{"форматирование"}
        format_whitespace{"форматирование и пробелы"}
        full_width_form_variant{"варианты формы в полную ширину"}
        geometric_shapes{"геометрические фигуры"}
        half_width_form_variant{"варианты формы в половину ширины"}
        han_characters{"китайские символы"}
        han_radicals{"иероглифические ключи"}
        hanja{"ханча"}
        hanzi_simplified{"упрощенные китайские иероглифы"}
        hanzi_traditional{"традиционные китайские иероглифы"}
        heart{"сердца"}
        historic_scripts{"историческая письменность"}
        ideographic_desc_characters{"символы описания иероглифов"}
        japanese_kana{"кана"}
        kanbun{"камбун"}
        kanji{"кандзи"}
        keycap{"клавиши"}
        leftwards_arrows{"стрелки влево"}
        leftwards_rightwards_arrows{"стрелки влево и вправо"}
        letterlike_symbols{"буквенные символы"}
        limited_use{"ограниченное использование"}
        male{"мужчины"}
        math_symbols{"математические символы"}
        middle_eastern_scripts{"письменности Среднего Востока"}
        miscellaneous{"разное"}
        modern_scripts{"современная письменность"}
        modifier{"модификаторы"}
        musical_symbols{"музыкальные символы"}
        nature{"природа"}
        nonspacing{"непротяженные символы"}
        numbers{"числа"}
        objects{"объекты"}
        other{"другое"}
        paired{"парные символы"}
        person{"люди"}
        phonetic_alphabet{"фонетический алфавит"}
        pictographs{"пиктограммы"}
        place{"места"}
        plant{"растения"}
        punctuation{"пунктуационные знаки"}
        rightwards_arrows{"стрелки вправо"}
        sign_standard_symbols{"знаки/стандартные символы"}
        small_form_variant{"маленькие варианты формы"}
        smiley{"смайлики"}
        smileys_people{"смайлики и люди"}
        south_asian_scripts{"письменности Южной Азии"}
        southeast_asian_scripts{"письменности Юго-Восточной Азии"}
        spacing{"промежутки"}
        sport{"спорт"}
        symbols{"символы"}
        technical_symbols{"технические символы"}
        tone_marks{"метки тона"}
        travel{"путешествия"}
        travel_places{"путешествия и места"}
        upwards_arrows{"стрелки вверх"}
        variant_forms{"вариативные формы"}
        vocalic_jamo{"гласные чамо"}
        weather{"погода"}
        western_asian_scripts{"письменности Западной Азии"}
        whitespace{"пробелы"}
    }
    contextTransforms{
        currencyName:intvector{
            1,
            1,
        }
        day-format-except-narrow:intvector{
            1,
            1,
        }
        day-standalone-except-narrow:intvector{
            1,
            1,
        }
        era-abbr:intvector{
            1,
            1,
        }
        era-name:intvector{
            1,
            1,
        }
        keyValue:intvector{
            1,
            1,
        }
        languages:intvector{
            1,
            1,
        }
        month-format-except-narrow:intvector{
            1,
            1,
        }
        month-standalone-except-narrow:intvector{
            1,
            1,
        }
        relative:intvector{
            1,
            1,
        }
        script:intvector{
            1,
            1,
        }
        typographicNames:intvector{
            1,
            1,
        }
    }
    delimiters{
        alternateQuotationEnd{"“"}
        alternateQuotationStart{"„"}
        quotationEnd{"»"}
        quotationStart{"«"}
    }
    fields{
        day{
            dn{"день"}
            relative{
                "-1"{"вчера"}
                "-2"{"позавчера"}
                "0"{"сегодня"}
                "1"{"завтра"}
                "2"{"послезавтра"}
            }
            relativeTime{
                future{
                    few{"через {0} дня"}
                    many{"через {0} дней"}
                    one{"через {0} день"}
                    other{"через {0} дня"}
                }
                past{
                    few{"{0} дня назад"}
                    many{"{0} дней назад"}
                    one{"{0} день назад"}
                    other{"{0} дня назад"}
                }
            }
        }
        day-narrow{
            relativeTime{
                future{
                    few{"+{0} дн."}
                    many{"+{0} дн."}
                    one{"+{0} дн."}
                    other{"+{0} дн."}
                }
                past{
                    few{"-{0} дн."}
                    many{"-{0} дн."}
                    one{"-{0} дн."}
                    other{"-{0} дн."}
                }
            }
        }
        day-short{
            dn{"дн."}
            relativeTime{
                future{
                    few{"через {0} дн."}
                    many{"через {0} дн."}
                    one{"через {0} дн."}
                    other{"через {0} дн."}
                }
                past{
                    few{"{0} дн. назад"}
                    many{"{0} дн. назад"}
                    one{"{0} дн. назад"}
                    other{"{0} дн. назад"}
                }
            }
        }
        dayOfYear{
            dn{"день года"}
        }
        dayOfYear-short{
            dn{"дн. года"}
        }
        dayperiod{
            dn{"AM/PM"}
        }
        era{
            dn{"эра"}
        }
        fri{
            relative{
                "-1"{"в прошлую пятницу"}
                "0"{"в эту пятницу"}
                "1"{"в следующую пятницу"}
            }
            relativeTime{
                future{
                    few{"через {0} пятницы"}
                    many{"через {0} пятниц"}
                    one{"через {0} пятницу"}
                    other{"через {0} пятницы"}
                }
                past{
                    few{"{0} пятницы назад"}
                    many{"{0} пятниц назад"}
                    one{"{0} пятницу назад"}
                    other{"{0} пятницы назад"}
                }
            }
        }
        fri-narrow{
            relativeTime{
                future{
                    few{"+{0} пт."}
                    many{"+{0} пт."}
                    one{"+{0} пт."}
                    other{"+{0} пт."}
                }
                past{
                    few{"-{0} пт."}
                    many{"-{0} пт."}
                    one{"-{0} пт."}
                    other{"-{0} пт."}
                }
            }
        }
        fri-short{
            relative{
                "-1"{"в прош. пт."}
                "0"{"в эту пт."}
                "1"{"в след. пт."}
            }
            relativeTime{
                future{
                    few{"через {0} пт."}
                    many{"через {0} пт."}
                    one{"через {0} пт."}
                    other{"через {0} пт."}
                }
                past{
                    few{"{0} пт. назад"}
                    many{"{0} пт. назад"}
                    one{"{0} пт. назад"}
                    other{"{0} пт. назад"}
                }
            }
        }
        hour{
            dn{"час"}
            relative{
                "0"{"в этот час"}
            }
            relativeTime{
                future{
                    few{"через {0} часа"}
                    many{"через {0} часов"}
                    one{"через {0} час"}
                    other{"через {0} часа"}
                }
                past{
                    few{"{0} часа назад"}
                    many{"{0} часов назад"}
                    one{"{0} час назад"}
                    other{"{0} часа назад"}
                }
            }
        }
        hour-narrow{
            relativeTime{
                future{
                    few{"+{0} ч"}
                    many{"+{0} ч"}
                    one{"+{0} ч"}
                    other{"+{0} ч"}
                }
                past{
                    few{"-{0} ч"}
                    many{"-{0} ч"}
                    one{"-{0} ч"}
                    other{"-{0} ч"}
                }
            }
        }
        hour-short{
            dn{"ч"}
            relativeTime{
                future{
                    few{"через {0} ч"}
                    many{"через {0} ч"}
                    one{"через {0} ч"}
                    other{"через {0} ч"}
                }
                past{
                    few{"{0} ч назад"}
                    many{"{0} ч назад"}
                    one{"{0} ч назад"}
                    other{"{0} ч назад"}
                }
            }
        }
        minute{
            dn{"минута"}
            relative{
                "0"{"в эту минуту"}
            }
            relativeTime{
                future{
                    few{"через {0} минуты"}
                    many{"через {0} минут"}
                    one{"через {0} минуту"}
                    other{"через {0} минуты"}
                }
                past{
                    few{"{0} минуты назад"}
                    many{"{0} минут назад"}
                    one{"{0} минуту назад"}
                    other{"{0} минуты назад"}
                }
            }
        }
        minute-narrow{
            dn{"мин"}
            relativeTime{
                future{
                    few{"+{0} мин"}
                    many{"+{0} мин"}
                    one{"+{0} мин"}
                    other{"+{0} мин"}
                }
                past{
                    few{"-{0} мин"}
                    many{"-{0} мин"}
                    one{"-{0} мин"}
                    other{"-{0} мин"}
                }
            }
        }
        minute-short{
            dn{"мин."}
            relativeTime{
                future{
                    few{"через {0} мин."}
                    many{"через {0} мин."}
                    one{"через {0} мин."}
                    other{"через {0} мин."}
                }
                past{
                    few{"{0} мин. назад"}
                    many{"{0} мин. назад"}
                    one{"{0} мин. назад"}
                    other{"{0} мин. назад"}
                }
            }
        }
        mon{
            relative{
                "-1"{"в прошлый понедельник"}
                "0"{"в этот понедельник"}
                "1"{"в следующий понедельник"}
            }
            relativeTime{
                future{
                    few{"через {0} понедельника"}
                    many{"через {0} понедельников"}
                    one{"через {0} понедельник"}
                    other{"через {0} понедельника"}
                }
                past{
                    few{"{0} понедельника назад"}
                    many{"{0} понедельников назад"}
                    one{"{0} понедельник назад"}
                    other{"{0} понедельника назад"}
                }
            }
        }
        mon-narrow{
            relativeTime{
                future{
                    few{"+{0} пн."}
                    many{"+{0} пн."}
                    one{"+{0} пн."}
                    other{"+{0} пн."}
                }
                past{
                    few{"-{0} пн."}
                    many{"-{0} пн."}
                    one{"-{0} пн."}
                    other{"-{0} пн."}
                }
            }
        }
        mon-short{
            relative{
                "-1"{"в прош. пн."}
                "0"{"в этот пн."}
                "1"{"в след. пн."}
            }
            relativeTime{
                future{
                    few{"через {0} пн."}
                    many{"через {0} пн."}
                    one{"через {0} пн."}
                    other{"через {0} пн."}
                }
                past{
                    few{"{0} пн. назад"}
                    many{"{0} пн. назад"}
                    one{"{0} пн. назад"}
                    other{"{0} пн. назад"}
                }
            }
        }
        month{
            dn{"месяц"}
            relative{
                "-1"{"в прошлом месяце"}
                "0"{"в этом месяце"}
                "1"{"в следующем месяце"}
            }
            relativeTime{
                future{
                    few{"через {0} месяца"}
                    many{"через {0} месяцев"}
                    one{"через {0} месяц"}
                    other{"через {0} месяца"}
                }
                past{
                    few{"{0} месяца назад"}
                    many{"{0} месяцев назад"}
                    one{"{0} месяц назад"}
                    other{"{0} месяца назад"}
                }
            }
        }
        month-narrow{
            relative{
                "-1"{"в пр. мес."}
                "0"{"в эт. мес."}
                "1"{"в след. мес."}
            }
            relativeTime{
                future{
                    few{"+{0} мес."}
                    many{"+{0} мес."}
                    one{"+{0} мес."}
                    other{"+{0} мес."}
                }
                past{
                    few{"-{0} мес."}
                    many{"-{0} мес."}
                    one{"-{0} мес."}
                    other{"-{0} мес."}
                }
            }
        }
        month-short{
            dn{"мес."}
            relative{
                "-1"{"в прошлом мес."}
                "0"{"в этом мес."}
                "1"{"в следующем мес."}
            }
            relativeTime{
                future{
                    few{"через {0} мес."}
                    many{"через {0} мес."}
                    one{"через {0} мес."}
                    other{"через {0} мес."}
                }
                past{
                    few{"{0} мес. назад"}
                    many{"{0} мес. назад"}
                    one{"{0} мес. назад"}
                    other{"{0} мес. назад"}
                }
            }
        }
        quarter{
            dn{"квартал"}
            relative{
                "-1"{"в прошлом квартале"}
                "0"{"в текущем квартале"}
                "1"{"в следующем квартале"}
            }
            relativeTime{
                future{
                    few{"через {0} квартала"}
                    many{"через {0} кварталов"}
                    one{"через {0} квартал"}
                    other{"через {0} квартала"}
                }
                past{
                    few{"{0} квартала назад"}
                    many{"{0} кварталов назад"}
                    one{"{0} квартал назад"}
                    other{"{0} квартала назад"}
                }
            }
        }
        quarter-narrow{
            relative{
                "-1"{"посл. кв."}
                "0"{"тек. кв."}
                "1"{"след. кв."}
            }
            relativeTime{
                future{
                    few{"+{0} кв."}
                    many{"+{0} кв."}
                    one{"+{0} кв."}
                    other{"+{0} кв."}
                }
                past{
                    few{"-{0} кв."}
                    many{"-{0} кв."}
                    one{"-{0} кв."}
                    other{"-{0} кв."}
                }
            }
        }
        quarter-short{
            dn{"кв."}
            relative{
                "-1"{"последний кв."}
                "0"{"текущий кв."}
                "1"{"следующий кв."}
            }
            relativeTime{
                future{
                    few{"через {0} кв."}
                    many{"через {0} кв."}
                    one{"через {0} кв."}
                    other{"через {0} кв."}
                }
                past{
                    few{"{0} кв. назад"}
                    many{"{0} кв. назад"}
                    one{"{0} кв. назад"}
                    other{"{0} кв. назад"}
                }
            }
        }
        sat{
            relative{
                "-1"{"в прошлую субботу"}
                "0"{"в эту субботу"}
                "1"{"в следующую субботу"}
            }
            relativeTime{
                future{
                    few{"через {0} субботы"}
                    many{"через {0} суббот"}
                    one{"через {0} субботу"}
                    other{"через {0} субботы"}
                }
                past{
                    few{"{0} субботы назад"}
                    many{"{0} суббот назад"}
                    one{"{0} субботу назад"}
                    other{"{0} субботы назад"}
                }
            }
        }
        sat-narrow{
            relativeTime{
                future{
                    few{"+{0} сб."}
                    many{"+{0} сб."}
                    one{"+{0} сб."}
                    other{"+{0} сб."}
                }
                past{
                    few{"-{0} сб."}
                    many{"-{0} сб."}
                    one{"-{0} сб."}
                    other{"-{0} сб."}
                }
            }
        }
        sat-short{
            relative{
                "-1"{"в прош. сб."}
                "0"{"в эту сб."}
                "1"{"в след. сб."}
            }
            relativeTime{
                future{
                    few{"через {0} сб."}
                    many{"через {0} сб."}
                    one{"через {0} сб."}
                    other{"через {0} сб."}
                }
                past{
                    few{"{0} сб. назад"}
                    many{"{0} сб. назад"}
                    one{"{0} сб. назад"}
                    other{"{0} сб. назад"}
                }
            }
        }
        second{
            dn{"секунда"}
            relative{
                "0"{"сейчас"}
            }
            relativeTime{
                future{
                    few{"через {0} секунды"}
                    many{"через {0} секунд"}
                    one{"через {0} секунду"}
                    other{"через {0} секунды"}
                }
                past{
                    few{"{0} секунды назад"}
                    many{"{0} секунд назад"}
                    one{"{0} секунду назад"}
                    other{"{0} секунды назад"}
                }
            }
        }
        second-narrow{
            dn{"с"}
            relativeTime{
                future{
                    few{"+{0} с"}
                    many{"+{0} с"}
                    one{"+{0} с"}
                    other{"+{0} с"}
                }
                past{
                    few{"-{0} с"}
                    many{"-{0} с"}
                    one{"-{0} с"}
                    other{"-{0} с"}
                }
            }
        }
        second-short{
            dn{"сек."}
            relativeTime{
                future{
                    few{"через {0} сек."}
                    many{"через {0} сек."}
                    one{"через {0} сек."}
                    other{"через {0} сек."}
                }
                past{
                    few{"{0} сек. назад"}
                    many{"{0} сек. назад"}
                    one{"{0} сек. назад"}
                    other{"{0} сек. назад"}
                }
            }
        }
        sun{
            relative{
                "-1"{"в прошлое воскресенье"}
                "0"{"в это воскресенье"}
                "1"{"в следующее воскресенье"}
            }
            relativeTime{
                future{
                    few{"через {0} воскресенья"}
                    many{"через {0} воскресений"}
                    one{"через {0} воскресенье"}
                    other{"через {0} воскресенья"}
                }
                past{
                    few{"{0} воскресенья назад"}
                    many{"{0} воскресений назад"}
                    one{"{0} воскресенье назад"}
                    other{"{0} воскресенья назад"}
                }
            }
        }
        sun-narrow{
            relativeTime{
                future{
                    few{"+{0} вс."}
                    many{"+{0} вс."}
                    one{"+{0} вс."}
                    other{"+{0} вс."}
                }
                past{
                    few{"-{0} вс."}
                    many{"-{0} вс."}
                    one{"-{0} вс."}
                    other{"-{0} вс."}
                }
            }
        }
        sun-short{
            relative{
                "-1"{"в прош. вс."}
                "0"{"в это вс."}
                "1"{"в след. вс."}
            }
            relativeTime{
                future{
                    few{"через {0} вс."}
                    many{"через {0} вс."}
                    one{"через {0} вс."}
                    other{"через {0} вс."}
                }
                past{
                    few{"{0} вс. назад"}
                    many{"{0} вс. назад"}
                    one{"{0} вс. назад"}
                    other{"{0} вс. назад"}
                }
            }
        }
        thu{
            relative{
                "-1"{"в прошлый четверг"}
                "0"{"в этот четверг"}
                "1"{"в следующий четверг"}
            }
            relativeTime{
                future{
                    few{"через {0} четверга"}
                    many{"через {0} четвергов"}
                    one{"через {0} четверг"}
                    other{"через {0} четверга"}
                }
                past{
                    few{"{0} четверга назад"}
                    many{"{0} четвергов назад"}
                    one{"{0} четверг назад"}
                    other{"{0} четверга назад"}
                }
            }
        }
        thu-narrow{
            relativeTime{
                future{
                    few{"+{0} чт."}
                    many{"+{0} чт."}
                    one{"+{0} чт."}
                    other{"+{0} чт."}
                }
                past{
                    few{"-{0} чт."}
                    many{"-{0} чт."}
                    one{"-{0} чт."}
                    other{"-{0} чт."}
                }
            }
        }
        thu-short{
            relative{
                "-1"{"в прош. чт."}
                "0"{"в этот чт."}
                "1"{"в след. чт."}
            }
            relativeTime{
                future{
                    few{"через {0} чт."}
                    many{"через {0} чт."}
                    one{"через {0} чт."}
                    other{"через {0} чт."}
                }
                past{
                    few{"{0} чт. назад"}
                    many{"{0} чт. назад"}
                    one{"{0} чт. назад"}
                    other{"{0} чт. назад"}
                }
            }
        }
        tue{
            relative{
                "-1"{"в прошлый вторник"}
                "0"{"в этот вторник"}
                "1"{"в следующий вторник"}
            }
            relativeTime{
                future{
                    few{"через {0} вторника"}
                    many{"через {0} вторников"}
                    one{"через {0} вторник"}
                    other{"через {0} вторника"}
                }
                past{
                    few{"{0} вторника назад"}
                    many{"{0} вторников назад"}
                    one{"{0} вторник назад"}
                    other{"{0} вторника назад"}
                }
            }
        }
        tue-narrow{
            relativeTime{
                future{
                    few{"+{0} вт."}
                    many{"+{0} вт."}
                    one{"+{0} вт."}
                    other{"+{0} вт."}
                }
                past{
                    few{"-{0} вт."}
                    many{"-{0} вт."}
                    one{"-{0} вт."}
                    other{"-{0} вт."}
                }
            }
        }
        tue-short{
            relative{
                "-1"{"в прош. вт."}
                "0"{"в этот вт."}
                "1"{"в след. вт."}
            }
            relativeTime{
                future{
                    few{"через {0} вт."}
                    many{"через {0} вт."}
                    one{"через {0} вт."}
                    other{"через {0} вт."}
                }
                past{
                    few{"{0} вт. назад"}
                    many{"{0} вт. назад"}
                    one{"{0} вт. назад"}
                    other{"{0} вт. назад"}
                }
            }
        }
        wed{
            relative{
                "-1"{"в прошлую среду"}
                "0"{"в эту среду"}
                "1"{"в следующую среду"}
            }
            relativeTime{
                future{
                    few{"через {0} среды"}
                    many{"через {0} сред"}
                    one{"через {0} среду"}
                    other{"через {0} среды"}
                }
                past{
                    few{"{0} среды назад"}
                    many{"{0} сред назад"}
                    one{"{0} среду назад"}
                    other{"{0} среды назад"}
                }
            }
        }
        wed-narrow{
            relativeTime{
                future{
                    few{"+{0} ср."}
                    many{"+{0} ср."}
                    one{"+{0} ср."}
                    other{"+{0} ср."}
                }
                past{
                    few{"-{0} ср."}
                    many{"-{0} ср."}
                    one{"-{0} ср."}
                    other{"-{0} ср."}
                }
            }
        }
        wed-short{
            relative{
                "-1"{"в прош. ср."}
                "0"{"в эту ср."}
                "1"{"в след. ср."}
            }
            relativeTime{
                future{
                    few{"через {0} ср."}
                    many{"через {0} ср."}
                    one{"через {0} ср."}
                    other{"через {0} ср."}
                }
                past{
                    few{"{0} ср. назад"}
                    many{"{0} ср. назад"}
                    one{"{0} ср. назад"}
                    other{"{0} ср. назад"}
                }
            }
        }
        week{
            dn{"неделя"}
            relative{
                "-1"{"на прошлой неделе"}
                "0"{"на этой неделе"}
                "1"{"на следующей неделе"}
            }
            relativePeriod{"на неделе {0}"}
            relativeTime{
                future{
                    few{"через {0} недели"}
                    many{"через {0} недель"}
                    one{"через {0} неделю"}
                    other{"через {0} недели"}
                }
                past{
                    few{"{0} недели назад"}
                    many{"{0} недель назад"}
                    one{"{0} неделю назад"}
                    other{"{0} недели назад"}
                }
            }
        }
        week-narrow{
            relative{
                "-1"{"на пр. нед."}
                "0"{"на эт. нед."}
                "1"{"на след. нед."}
            }
            relativeTime{
                future{
                    few{"+{0} нед."}
                    many{"+{0} нед."}
                    one{"+{0} нед."}
                    other{"+{0} нед."}
                }
                past{
                    few{"-{0} нед."}
                    many{"-{0} нед."}
                    one{"-{0} нед."}
                    other{"-{0} нед."}
                }
            }
        }
        week-short{
            dn{"нед."}
            relative{
                "-1"{"на прошлой нед."}
                "0"{"на этой нед."}
                "1"{"на следующей нед."}
            }
            relativePeriod{"на нед. {0}"}
            relativeTime{
                future{
                    few{"через {0} нед."}
                    many{"через {0} нед."}
                    one{"через {0} нед."}
                    other{"через {0} нед."}
                }
                past{
                    few{"{0} нед. назад"}
                    many{"{0} нед. назад"}
                    one{"{0} нед. назад"}
                    other{"{0} нед. назад"}
                }
            }
        }
        weekOfMonth{
            dn{"неделя месяца"}
        }
        weekOfMonth-narrow{
            dn{"нед. мес."}
        }
        weekOfMonth-short{
            dn{"нед. месяца"}
        }
        weekday{
            dn{"день недели"}
        }
        weekday-narrow{
            dn{"дн. нед."}
        }
        weekday-short{
            dn{"дн. недели"}
        }
        weekdayOfMonth{
            dn{"день недели в месяце"}
        }
        weekdayOfMonth-narrow{
            dn{"дн. нед. в мес."}
        }
        weekdayOfMonth-short{
            dn{"дн. нед. в месяце"}
        }
        year{
            dn{"год"}
            relative{
                "-1"{"в прошлом году"}
                "0"{"в этом году"}
                "1"{"в следующем году"}
            }
            relativeTime{
                future{
                    few{"через {0} года"}
                    many{"через {0} лет"}
                    one{"через {0} год"}
                    other{"через {0} года"}
                }
                past{
                    few{"{0} года назад"}
                    many{"{0} лет назад"}
                    one{"{0} год назад"}
                    other{"{0} года назад"}
                }
            }
        }
        year-narrow{
            relative{
                "-1"{"в пр. г."}
                "0"{"в эт. г."}
                "1"{"в сл. г."}
            }
            relativeTime{
                future{
                    few{"+{0} г."}
                    many{"+{0} л."}
                    one{"+{0} г."}
                    other{"+{0} г."}
                }
                past{
                    few{"-{0} г."}
                    many{"-{0} л."}
                    one{"-{0} г."}
                    other{"-{0} г."}
                }
            }
        }
        year-short{
            dn{"г."}
            relative{
                "-1"{"в прошлом г."}
                "0"{"в этом г."}
                "1"{"в след. г."}
            }
            relativeTime{
                future{
                    few{"через {0} г."}
                    many{"через {0} л."}
                    one{"через {0} г."}
                    other{"через {0} г."}
                }
                past{
                    few{"{0} г. назад"}
                    many{"{0} л. назад"}
                    one{"{0} г. назад"}
                    other{"{0} г. назад"}
                }
            }
        }
        zone{
            dn{"часовой пояс"}
        }
        zone-short{
            dn{"час. пояс"}
        }
    }
    listPattern{
        or{
            2{"{0} или {1}"}
            end{"{0} или {1}"}
        }
        standard{
            2{"{0} и {1}"}
            end{"{0} и {1}"}
        }
        standard-narrow{
            2{"{0}, {1}"}
            end{"{0}, {1}"}
        }
        unit-short{
            2{"{0} {1}"}
            end{"{0} {1}"}
            middle{"{0} {1}"}
            start{"{0} {1}"}
        }
    }
    measurementSystemNames{
        UK{"Английская"}
        US{"Американская"}
        metric{"Метрическая"}
    }
    parse{
        date{
            lenient{
                "[\\- ‑ . /]",
                "[\\: ∶]",
            }
        }
        general{
            lenient{
                "[.．․﹒ 。｡︒]",
                "['＇’ ՚ ᾽᾿ ʼ]",
                "[%％﹪ ٪]",
                "[‰ ؉]",
                "[\$＄﹩]",
                "[£ ₤]",
                "[¥￥]",
                "[₩￦]",
                "[₹ ₨ {Rp} {Rs}]",
            }
        }
        number{
            lenient{
                "[\\-－﹣ ‑ ‒ −⁻₋ ➖]",
                "[,，﹐︐ ، ٫ 、﹑､︑]",
                "[+＋﬩﹢⁺₊ ➕]",
            }
            stricter{
                "[,，﹐︐ ٫]",
                "[.．․﹒ ｡]",
            }
        }
    }
    personNames{
<<<<<<< HEAD
        foreignSpaceReplacement{" "}
=======
>>>>>>> 626889fb
        nameOrderLocales{
            givenFirst{
                "und",
                "ru",
            }
            surnameFirst{
                "ko",
                "vi",
                "yue",
                "zh",
            }
        }
        namePattern{
<<<<<<< HEAD
            givenFirst-long-addressing-formal{"{prefix} {surname}"}
            givenFirst-long-addressing-informal{"{given-informal}"}
            givenFirst-long-monogram-formal{
                "{given-monogram-allCaps}{given2-monogram-allCaps}{surname-monogram-a"
                "llCaps}"
            }
            givenFirst-long-monogram-informal{"{given-informal-monogram-allCaps}{surname-monogram-allCaps}"}
            givenFirst-long-referring-formal{"{given} {given2} {surname}, {suffix}"}
            givenFirst-long-referring-informal{"{given-informal} {surname}"}
            givenFirst-medium-addressing-formal{"{prefix} {surname}"}
=======
            givenFirst-long-addressing-formal{"{title} {surname}"}
            givenFirst-long-addressing-informal{"{given-informal}"}
            givenFirst-long-monogram-informal{"{given-informal-monogram-allCaps}{surname-monogram-allCaps}"}
            givenFirst-long-referring-formal{"{title} {given} {given2} {surname} — {generation}, {credentials}"}
            givenFirst-long-referring-informal{"{given-informal} {surname}"}
            givenFirst-medium-addressing-formal{"{title} {surname}"}
>>>>>>> 626889fb
            givenFirst-medium-addressing-informal{"{given-informal}"}
            givenFirst-medium-monogram-formal{"{surname-monogram-allCaps}"}
            givenFirst-medium-monogram-informal{"{given-informal-monogram-allCaps}"}
            givenFirst-medium-referring-informal{"{given-informal} {surname}"}
<<<<<<< HEAD
            givenFirst-short-addressing-formal{"{prefix} {surname}"}
=======
            givenFirst-short-addressing-formal{"{title} {surname}"}
>>>>>>> 626889fb
            givenFirst-short-addressing-informal{"{given-informal}"}
            givenFirst-short-monogram-formal{"{surname-monogram-allCaps}"}
            givenFirst-short-monogram-informal{"{given-informal-monogram-allCaps}"}
            givenFirst-short-referring-formal{"{given-initial} {given2-initial} {surname}"}
            givenFirst-short-referring-informal{"{given-informal} {surname-initial}"}
            sorting-long-referring-formal{"{surname-core}, {given} {given2} {surname-prefix}"}
            sorting-long-referring-informal{"{surname}, {given-informal}"}
            sorting-medium-referring-formal{"{surname-core}, {given} {given2-initial} {surname-prefix}"}
            sorting-medium-referring-informal{"{surname}, {given-informal}"}
            sorting-short-referring-formal{"{surname-core}, {given-initial} {given2-initial} {surname-prefix}"}
            sorting-short-referring-informal{"{surname}, {given-informal}"}
<<<<<<< HEAD
            surnameFirst-long-addressing-formal{"{prefix} {surname}"}
            surnameFirst-long-addressing-informal{"{given-informal}"}
            surnameFirst-long-monogram-formal{
                "{surname-monogram-allCaps}{given-monogram-allCaps}{given2-monogram-a"
                "llCaps}"
            }
            surnameFirst-long-monogram-informal{"{surname-monogram-allCaps}{given-informal-monogram-allCaps}"}
            surnameFirst-long-referring-formal{"{surname} {given} {given2}, {suffix}"}
            surnameFirst-long-referring-informal{"{surname} {given-informal}"}
            surnameFirst-medium-addressing-formal{"{prefix} {surname}"}
            surnameFirst-medium-addressing-informal{"{given-informal}"}
            surnameFirst-medium-monogram-formal{"{surname-monogram-allCaps}"}
            surnameFirst-medium-monogram-informal{"{given-informal-monogram-allCaps}"}
            surnameFirst-medium-referring-formal{"{surname} {given} {given2-initial}, {suffix}"}
            surnameFirst-medium-referring-informal{"{surname} {given-informal}"}
            surnameFirst-short-addressing-formal{"{prefix} {surname}"}
=======
            surnameFirst-long-addressing-formal{"{title} {surname}"}
            surnameFirst-long-addressing-informal{"{given-informal}"}
            surnameFirst-long-monogram-informal{"{surname-monogram-allCaps}{given-informal-monogram-allCaps}"}
            surnameFirst-long-referring-formal{"{surname} {given} {given2}, {credentials}"}
            surnameFirst-long-referring-informal{"{surname} {given-informal}"}
            surnameFirst-medium-addressing-formal{"{title} {surname}"}
            surnameFirst-medium-addressing-informal{"{given-informal}"}
            surnameFirst-medium-monogram-formal{"{surname-monogram-allCaps}"}
            surnameFirst-medium-monogram-informal{"{given-informal-monogram-allCaps}"}
            surnameFirst-medium-referring-formal{"{surname} {given} {given2-initial}, {credentials}"}
            surnameFirst-medium-referring-informal{"{surname} {given-informal}"}
            surnameFirst-short-addressing-formal{"{title} {surname}"}
>>>>>>> 626889fb
            surnameFirst-short-addressing-informal{"{given-informal}"}
            surnameFirst-short-monogram-formal{"{surname-monogram-allCaps}"}
            surnameFirst-short-monogram-informal{"{given-informal-monogram-allCaps}"}
            surnameFirst-short-referring-formal{"{surname} {given-initial} {given2-initial}"}
            surnameFirst-short-referring-informal{"{surname} {given-initial}"}
        }
    }
}<|MERGE_RESOLUTION|>--- conflicted
+++ resolved
@@ -16,15 +16,7 @@
                 approximately{"≈{0}"}
             }
             patterns{
-<<<<<<< HEAD
-                accountingFormat{"#,##0.00 ¤"}
-                accountingFormat%noCurrency{"#,##0.00"}
                 currencyFormat{"#,##0.00 ¤"}
-                currencyPatternAppendISO{"{0} ¤¤"}
-                decimalFormat{"#,##0.###"}
-=======
-                currencyFormat{"#,##0.00 ¤"}
->>>>>>> 626889fb
                 percentFormat{"#,##0 %"}
             }
             patternsLong{
@@ -313,17 +305,9 @@
                 MMMEd{"ccc, d MMM"}
                 MMMd{"d MMM"}
                 Md{"dd.MM"}
-<<<<<<< HEAD
-                d{"d"}
                 h{"h a"}
                 hm{"h:mm a"}
                 hms{"h:mm:ss a"}
-                ms{"mm:ss"}
-=======
-                h{"h a"}
-                hm{"h:mm a"}
-                hms{"h:mm:ss a"}
->>>>>>> 626889fb
                 y{"U"}
                 yyyy{"U"}
                 yyyyM{"MM.y"}
@@ -478,29 +462,14 @@
                 GyMMMEd{"E, d MMM y 'г'. G"}
                 GyMMMd{"d MMM y 'г'. G"}
                 GyMd{"dd.MM.y G"}
-<<<<<<< HEAD
-                H{"HH"}
-                Hm{"HH:mm"}
-                Hms{"HH:mm:ss"}
-                M{"L"}
-=======
->>>>>>> 626889fb
                 MEd{"E, dd.MM"}
                 MMMEd{"ccc, d MMM"}
                 MMMMd{"d MMMM"}
                 MMMd{"d MMM"}
                 Md{"dd.MM"}
-<<<<<<< HEAD
-                d{"d"}
                 h{"h a"}
                 hm{"h:mm a"}
                 hms{"h:mm:ss a"}
-                ms{"mm:ss"}
-=======
-                h{"h a"}
-                hm{"h:mm a"}
-                hms{"h:mm:ss a"}
->>>>>>> 626889fb
                 y{"y 'г'. G"}
                 yyyy{"y 'г'. G"}
                 yyyyM{"MM.y G"}
@@ -672,22 +641,6 @@
                 "{1} 'в' {0}",
                 "{1}, {0}",
                 "{1}, {0}",
-<<<<<<< HEAD
-            }
-            DateTimeSkeletons{
-                "HHmmsszzzz",
-                "HHmmssz",
-                "HHmmss",
-                "HHmm",
-                "yMMMMEEEEd",
-                "yMMMMd",
-                "yMMMd",
-                "yMMdd",
-            }
-            appendItems{
-                Timezone{"{0} {1}"}
-=======
->>>>>>> 626889fb
             }
             availableFormats{
                 EBhm{"ccc, h:mm B"}
@@ -700,15 +653,6 @@
                 GyMMMEd{"E, d MMM y 'г'. G"}
                 GyMMMd{"d MMM y 'г'. G"}
                 GyMd{"dd.MM.y GGGGG"}
-<<<<<<< HEAD
-                H{"HH"}
-                Hm{"HH:mm"}
-                Hms{"HH:mm:ss"}
-                Hmsv{"HH:mm:ss v"}
-                Hmv{"HH:mm v"}
-                M{"L"}
-=======
->>>>>>> 626889fb
                 MEd{"E, dd.MM"}
                 MMMEd{"ccc, d MMM"}
                 MMMMW{
@@ -721,20 +665,11 @@
                 MMMd{"d MMM"}
                 MMdd{"dd.MM"}
                 Md{"dd.MM"}
-<<<<<<< HEAD
-                d{"d"}
-=======
->>>>>>> 626889fb
                 h{"h a"}
                 hm{"h:mm a"}
                 hms{"h:mm:ss a"}
                 hmsv{"h:mm:ss a v"}
                 hmv{"h:mm a v"}
-<<<<<<< HEAD
-                ms{"mm:ss"}
-                y{"y"}
-=======
->>>>>>> 626889fb
                 yM{"MM.y"}
                 yMEd{"ccc, dd.MM.y 'г'."}
                 yMM{"MM.y"}
@@ -763,18 +698,6 @@
                         "пт",
                         "сб",
                     }
-<<<<<<< HEAD
-                    short{
-                        "вс",
-                        "пн",
-                        "вт",
-                        "ср",
-                        "чт",
-                        "пт",
-                        "сб",
-                    }
-=======
->>>>>>> 626889fb
                     wide{
                         "воскресенье",
                         "понедельник",
@@ -949,12 +872,6 @@
                 hv{
                     a{"h a – h a v"}
                     h{"h–h a v"}
-<<<<<<< HEAD
-                }
-                y{
-                    y{"y–y"}
-=======
->>>>>>> 626889fb
                 }
                 yM{
                     M{"MM.y – MM.y"}
@@ -2596,10 +2513,6 @@
         }
     }
     personNames{
-<<<<<<< HEAD
-        foreignSpaceReplacement{" "}
-=======
->>>>>>> 626889fb
         nameOrderLocales{
             givenFirst{
                 "und",
@@ -2613,34 +2526,17 @@
             }
         }
         namePattern{
-<<<<<<< HEAD
-            givenFirst-long-addressing-formal{"{prefix} {surname}"}
-            givenFirst-long-addressing-informal{"{given-informal}"}
-            givenFirst-long-monogram-formal{
-                "{given-monogram-allCaps}{given2-monogram-allCaps}{surname-monogram-a"
-                "llCaps}"
-            }
-            givenFirst-long-monogram-informal{"{given-informal-monogram-allCaps}{surname-monogram-allCaps}"}
-            givenFirst-long-referring-formal{"{given} {given2} {surname}, {suffix}"}
-            givenFirst-long-referring-informal{"{given-informal} {surname}"}
-            givenFirst-medium-addressing-formal{"{prefix} {surname}"}
-=======
             givenFirst-long-addressing-formal{"{title} {surname}"}
             givenFirst-long-addressing-informal{"{given-informal}"}
             givenFirst-long-monogram-informal{"{given-informal-monogram-allCaps}{surname-monogram-allCaps}"}
             givenFirst-long-referring-formal{"{title} {given} {given2} {surname} — {generation}, {credentials}"}
             givenFirst-long-referring-informal{"{given-informal} {surname}"}
             givenFirst-medium-addressing-formal{"{title} {surname}"}
->>>>>>> 626889fb
             givenFirst-medium-addressing-informal{"{given-informal}"}
             givenFirst-medium-monogram-formal{"{surname-monogram-allCaps}"}
             givenFirst-medium-monogram-informal{"{given-informal-monogram-allCaps}"}
             givenFirst-medium-referring-informal{"{given-informal} {surname}"}
-<<<<<<< HEAD
-            givenFirst-short-addressing-formal{"{prefix} {surname}"}
-=======
             givenFirst-short-addressing-formal{"{title} {surname}"}
->>>>>>> 626889fb
             givenFirst-short-addressing-informal{"{given-informal}"}
             givenFirst-short-monogram-formal{"{surname-monogram-allCaps}"}
             givenFirst-short-monogram-informal{"{given-informal-monogram-allCaps}"}
@@ -2652,24 +2548,6 @@
             sorting-medium-referring-informal{"{surname}, {given-informal}"}
             sorting-short-referring-formal{"{surname-core}, {given-initial} {given2-initial} {surname-prefix}"}
             sorting-short-referring-informal{"{surname}, {given-informal}"}
-<<<<<<< HEAD
-            surnameFirst-long-addressing-formal{"{prefix} {surname}"}
-            surnameFirst-long-addressing-informal{"{given-informal}"}
-            surnameFirst-long-monogram-formal{
-                "{surname-monogram-allCaps}{given-monogram-allCaps}{given2-monogram-a"
-                "llCaps}"
-            }
-            surnameFirst-long-monogram-informal{"{surname-monogram-allCaps}{given-informal-monogram-allCaps}"}
-            surnameFirst-long-referring-formal{"{surname} {given} {given2}, {suffix}"}
-            surnameFirst-long-referring-informal{"{surname} {given-informal}"}
-            surnameFirst-medium-addressing-formal{"{prefix} {surname}"}
-            surnameFirst-medium-addressing-informal{"{given-informal}"}
-            surnameFirst-medium-monogram-formal{"{surname-monogram-allCaps}"}
-            surnameFirst-medium-monogram-informal{"{given-informal-monogram-allCaps}"}
-            surnameFirst-medium-referring-formal{"{surname} {given} {given2-initial}, {suffix}"}
-            surnameFirst-medium-referring-informal{"{surname} {given-informal}"}
-            surnameFirst-short-addressing-formal{"{prefix} {surname}"}
-=======
             surnameFirst-long-addressing-formal{"{title} {surname}"}
             surnameFirst-long-addressing-informal{"{given-informal}"}
             surnameFirst-long-monogram-informal{"{surname-monogram-allCaps}{given-informal-monogram-allCaps}"}
@@ -2682,7 +2560,6 @@
             surnameFirst-medium-referring-formal{"{surname} {given} {given2-initial}, {credentials}"}
             surnameFirst-medium-referring-informal{"{surname} {given-informal}"}
             surnameFirst-short-addressing-formal{"{title} {surname}"}
->>>>>>> 626889fb
             surnameFirst-short-addressing-informal{"{given-informal}"}
             surnameFirst-short-monogram-formal{"{surname-monogram-allCaps}"}
             surnameFirst-short-monogram-informal{"{given-informal-monogram-allCaps}"}
