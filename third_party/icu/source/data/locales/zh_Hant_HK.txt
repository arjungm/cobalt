﻿// © 2016 and later: Unicode, Inc. and others.
// License & terms of use: http://www.unicode.org/copyright.html
// Generated using tools/cldr/cldr-to-icu/build-icu-data.xml
zh_Hant_HK{
    Ellipsis{
        final{"{0}⋯"}
        initial{"⋯{0}"}
        medial{"{0}⋯{1}"}
        word-final{"{0}⋯"}
        word-initial{"⋯{0}"}
        word-medial{"{0}⋯{1}"}
    }
    NumberElements{
        latn{
            patternsShort{
                currencyFormat{
                    1000{
                        other{"¤0K"}
                    }
                    10000{
                        other{"¤00K"}
                    }
                    100000{
                        other{"¤000K"}
                    }
                    1000000{
                        other{"¤0M"}
                    }
                    10000000{
                        other{"¤00M"}
                    }
                    100000000{
                        other{"¤000M"}
                    }
                    1000000000{
                        other{"¤0B"}
                    }
                    10000000000{
                        other{"¤00B"}
                    }
                    100000000000{
                        other{"¤000B"}
                    }
                    1000000000000{
                        other{"¤0T"}
                    }
                    10000000000000{
                        other{"¤00T"}
                    }
                    100000000000000{
                        other{"¤000T"}
                    }
                }
                decimalFormat{
                    1000{
                        other{"0K"}
                    }
                    10000{
                        other{"00K"}
                    }
                    100000{
                        other{"000K"}
                    }
                    1000000{
                        other{"0M"}
                    }
                    10000000{
                        other{"00M"}
                    }
                    100000000{
                        other{"000M"}
                    }
                    1000000000{
                        other{"0B"}
                    }
                    10000000000{
                        other{"00B"}
                    }
                    100000000000{
                        other{"000B"}
                    }
                    1000000000000{
                        other{"0T"}
                    }
                    10000000000000{
                        other{"00T"}
                    }
                    100000000000000{
                        other{"000T"}
                    }
                }
            }
        }
    }
    calendar{
        buddhist{
            availableFormats{
                MEd{"M-d（E）"}
                Md{"M-d"}
            }
            intervalFormats{
                h{
<<<<<<< HEAD
                    a{"ah時至ah時"}
                    h{"ah時至h時"}
                }
                hm{
                    a{"ah:mm至ah:mm"}
=======
                    h{"ah時至h時"}
                }
                hm{
>>>>>>> 626889fb
                    h{"ah:mm至h:mm"}
                    m{"ah:mm至h:mm"}
                }
                hmv{
<<<<<<< HEAD
                    a{"ah:mm至ah:mm [v]"}
=======
>>>>>>> 626889fb
                    h{"ah:mm至h:mm [v]"}
                    m{"ah:mm至h:mm [v]"}
                }
                hv{
<<<<<<< HEAD
                    a{"ah時至ah時 [v]"}
=======
>>>>>>> 626889fb
                    h{"ah時至h時 [v]"}
                }
            }
        }
        chinese{
            DateTimePatterns{
                "ah:mm:ss [zzzz]",
                "ah:mm:ss [z]",
                "ah:mm:ss",
                "ah:mm",
                "U（r）年MMMdEEEE",
                "U（r）年MMMd",
                "U年MMMd",
                "U/M/d",
                "{1}, {0}",
                "{1} {0}",
                "{1} {0}",
                "{1}, {0}",
                "{1}, {0}",
            }
            DateTimeSkeletons{
                "ahmmsszzzz",
                "ahmmssz",
                "ahmmss",
                "ahmm",
                "UMMMEEEEd",
                "UMMMd",
                "UMMMd",
                "UMd",
            }
            availableFormats{
                Ed{"d日E"}
                GyMMMM{"r(U)年MMMM"}
                GyMMMMEd{"r(U)年MMMMd日 E"}
                GyMMMMd{"r(U)年MMMMd日"}
                H{"HH"}
                h{"ah時"}
                hm{"ah:mm"}
                hms{"ah:mm:ss"}
                yyyyMMMMEd{"r(U)年MMMMd日 E"}
                yyyyMMMMd{"r(U)年MMMMd日"}
            }
            intervalFormats{
                h{
                    a{"ah時至ah時"}
                    h{"ah時至h時"}
                }
                hm{
                    a{"ah:mm至ah:mm"}
                    h{"ah:mm至h:mm"}
                    m{"ah:mm至h:mm"}
                }
                hmv{
                    a{"ah:mm至ah:mm [v]"}
                    h{"ah:mm至h:mm [v]"}
                    m{"ah:mm至h:mm [v]"}
                }
                hv{
                    a{"ah時至ah時 [v]"}
                    h{"ah時至h時 [v]"}
                }
            }
            monthNames{
                format{
                    wide{
                        "正月",
                        "二月",
                        "三月",
                        "四月",
                        "五月",
                        "六月",
                        "七月",
                        "八月",
                        "九月",
                        "十月",
                        "十一月",
                        "十二月",
                    }
                }
                stand-alone{
                    narrow{
                        "正",
                        "二",
                        "三",
                        "四",
                        "五",
                        "六",
                        "七",
                        "八",
                        "九",
                        "十",
                        "十一",
                        "十二",
                    }
                }
            }
        }
        coptic{
            intervalFormats{
                h{
                    h{"ah時至h時"}
                }
                hm{
                    h{"ah:mm至h:mm"}
                    m{"ah:mm至h:mm"}
                }
                hmv{
                    h{"ah:mm至h:mm [v]"}
                    m{"ah:mm至h:mm [v]"}
                }
                hv{
                    h{"ah時至h時 [v]"}
                }
            }
        }
        dangi{
            intervalFormats{
                h{
                    h{"ah時至h時"}
                }
                hm{
                    h{"ah:mm至h:mm"}
                    m{"ah:mm至h:mm"}
                }
                hmv{
                    h{"ah:mm至h:mm [v]"}
                    m{"ah:mm至h:mm [v]"}
                }
                hv{
                    h{"ah時至h時 [v]"}
                }
            }
        }
        ethiopic{
            intervalFormats{
                h{
                    h{"ah時至h時"}
                }
                hm{
                    h{"ah:mm至h:mm"}
                    m{"ah:mm至h:mm"}
                }
                hmv{
                    h{"ah:mm至h:mm [v]"}
                    m{"ah:mm至h:mm [v]"}
                }
                hv{
                    h{"ah時至h時 [v]"}
                }
            }
        }
        coptic{
            intervalFormats{
                h{
                    a{"ah時至ah時"}
                    h{"ah時至h時"}
                }
                hm{
                    a{"ah:mm至ah:mm"}
                    h{"ah:mm至h:mm"}
                    m{"ah:mm至h:mm"}
                }
                hmv{
                    a{"ah:mm至ah:mm [v]"}
                    h{"ah:mm至h:mm [v]"}
                    m{"ah:mm至h:mm [v]"}
                }
                hv{
                    a{"ah時至ah時 [v]"}
                    h{"ah時至h時 [v]"}
                }
            }
        }
        dangi{
            intervalFormats{
                h{
                    a{"ah時至ah時"}
                    h{"ah時至h時"}
                }
                hm{
                    a{"ah:mm至ah:mm"}
                    h{"ah:mm至h:mm"}
                    m{"ah:mm至h:mm"}
                }
                hmv{
                    a{"ah:mm至ah:mm [v]"}
                    h{"ah:mm至h:mm [v]"}
                    m{"ah:mm至h:mm [v]"}
                }
                hv{
                    a{"ah時至ah時 [v]"}
                    h{"ah時至h時 [v]"}
                }
            }
        }
        ethiopic{
            intervalFormats{
                h{
                    a{"ah時至ah時"}
                    h{"ah時至h時"}
                }
                hm{
                    a{"ah:mm至ah:mm"}
                    h{"ah:mm至h:mm"}
                    m{"ah:mm至h:mm"}
                }
                hmv{
                    a{"ah:mm至ah:mm [v]"}
                    h{"ah:mm至h:mm [v]"}
                    m{"ah:mm至h:mm [v]"}
                }
                hv{
                    a{"ah時至ah時 [v]"}
                    h{"ah時至h時 [v]"}
                }
            }
        }
        generic{
            DateTimePatterns{
                "ah:mm:ss [zzzz]",
                "ah:mm:ss [z]",
                "ah:mm:ss",
                "ah:mm",
                "Gy年M月d日EEEE",
                "Gy年M月d日",
                "Gy年M月d日",
                "Gy/M/d",
                "{1} {0}",
                "{1} {0}",
                "{1} {0}",
                "{1} {0}",
                "{1} {0}",
            }
            availableFormats{
                Ed{"d日E"}
                Ehm{"E ah:mm"}
                Gy{"Gy年"}
                GyMMM{"Gy年M月"}
                GyMMMEd{"Gy年M月d日E"}
                GyMMMd{"Gy年M月d日"}
                MEd{"d/M（E）"}
                MMMEd{"M月d日E"}
                Md{"d/M"}
                y{"Gy年"}
                yyyy{"Gy年"}
                yyyyM{"Gy/M"}
                yyyyMEd{"Gy/M/dE"}
                yyyyMMM{"Gy年M月"}
                yyyyMMMEd{"Gy年M月d日E"}
                yyyyMMMM{"Gy年M月"}
                yyyyMMMd{"Gy年M月d日"}
                yyyyMd{"Gy/M/d"}
                yyyyQQQ{"Gy年QQQ"}
                yyyyQQQQ{"Gy年QQQQ"}
            }
            intervalFormats{
                MEd{
                    M{"d/M（E） 至 d/M（E）"}
                    d{"d/M（E） 至 d/M（E）"}
                }
                Md{
                    M{"d/M 至 d/M"}
                    d{"d/M 至 d/M"}
                }
                h{
                    a{"ah時至ah時"}
                    h{"ah時至h時"}
                }
                hm{
                    a{"ah:mm至ah:mm"}
                    h{"ah:mm至h:mm"}
                    m{"ah:mm至h:mm"}
                }
                hmv{
                    a{"ah:mm至ah:mm [v]"}
                    h{"ah:mm至h:mm [v]"}
                    m{"ah:mm至h:mm [v]"}
                }
                hv{
                    a{"ah時至ah時 [v]"}
                    h{"ah時至h時 [v]"}
                }
                y{
                    y{"Gy年至y年"}
                }
                yM{
                    M{"Gy/M至y/M"}
                    y{"Gy/M至y/M"}
                }
                yMEd{
                    M{"Gy/M/dE至y/M/dE"}
                    d{"Gy/M/dE至y/M/dE"}
                    y{"Gy/M/dE至y/M/dE"}
                }
                yMMM{
                    M{"Gy年M月至M月"}
                    y{"Gy年M月至y年M月"}
                }
                yMMMEd{
                    M{"Gy年M月d日E至M月d日E"}
                    d{"Gy年M月d日E至d日E"}
                    y{"Gy年M月d日E至y年M月d日E"}
                }
                yMMMM{
                    M{"Gy年M月至M月"}
                    y{"Gy年M月至y年M月"}
                }
                yMMMd{
                    M{"Gy年M月d日至M月d日"}
                    d{"Gy年M月d日至d日"}
                    y{"Gy年M月d日至y年M月d日"}
                }
                yMd{
                    M{"Gy/M/d至y/M/d"}
                    d{"Gy/M/d至y/M/d"}
                    y{"Gy/M/d至y/M/d"}
                }
            }
        }
        gregorian{
            DateTimePatterns{
                "ah:mm:ss [zzzz]",
                "ah:mm:ss [z]",
                "ah:mm:ss",
                "ah:mm",
                "y年M月d日EEEE",
                "y年M月d日",
                "y年M月d日",
                "d/M/y",
                "{1} {0}",
                "{1} {0}",
                "{1} {0}",
                "{1} {0}",
                "{1} {0}",
            }
            DateTimeSkeletons{
                "ahmmsszzzz",
                "ahmmssz",
                "ahmmss",
                "ahmm",
                "yMEEEEd",
                "yMd",
                "yMd",
                "yMd",
            }
            availableFormats{
                Ehm{"E ah:mm"}
                Ehms{"E ah:mm:ss"}
                GyMMMEd{"Gy年M月d日E"}
                MEd{"d/M（E）"}
                MMMEd{"M月d日E"}
                MMMMW{
                    other{"M月第W週"}
                }
                MMdd{"dd/MM"}
                Md{"d/M"}
                h{"ah時"}
                hm{"ah:mm"}
                hms{"ah:mm:ss"}
                hmsv{"ah:mm:ss [v]"}
                hmv{"ah:mm [v]"}
                yM{"M/y"}
                yMEd{"d/M/y（E）"}
                yMM{"MM/y"}
                yMMMEd{"y年M月d日E"}
                yMd{"d/M/y"}
                yw{
                    other{"Y年第w週"}
                }
            }
            dayPeriod{
                format{
                    abbreviated{
                        afternoon1{"中午"}
                        afternoon2{"下午"}
                        evening1{"晚上"}
                        midnight{"午夜"}
                        morning1{"早上"}
                        morning2{"上午"}
                        night1{"凌晨"}
                    }
                }
            }
            eras{
                abbreviated{
                    "公元前",
                    "公元",
                }
            }
            intervalFormats{
                MEd{
                    M{"d/M（E） 至 d/M（E）"}
                    d{"d/M（E） 至 d/M（E）"}
                }
                Md{
                    M{"d/M 至 d/M"}
                    d{"d/M 至 d/M"}
                }
                h{
                    h{"ah時至h時"}
                }
                hm{
                    h{"ah:mm至h:mm"}
                    m{"ah:mm至h:mm"}
                }
                hmv{
                    h{"ah:mm至h:mm [v]"}
                    m{"ah:mm至h:mm [v]"}
                }
                hv{
                    h{"ah時至h時 [v]"}
                }
                yM{
                    M{"M/y 至 M/y"}
                    y{"M/y 至 M/y"}
                }
                yMEd{
                    M{"d/M/y（E） 至 d/M/y（E）"}
                    d{"d/M/y（E） 至 d/M/y（E）"}
                    y{"d/M/y（E） 至 d/M/y（E）"}
                }
                yMd{
                    M{"d/M/y 至 d/M/y"}
                    d{"d/M/y 至 d/M/y"}
                    y{"d/M/y 至 d/M/y"}
                }
            }
            quarters{
                format{
                    abbreviated{
                        "Q1",
                        "Q2",
                        "Q3",
                        "Q4",
                    }
                }
            }
        }
        hebrew{
            intervalFormats{
                h{
                    h{"ah時至h時"}
                }
                hm{
                    h{"ah:mm至h:mm"}
                    m{"ah:mm至h:mm"}
                }
                hmv{
                    h{"ah:mm至h:mm [v]"}
                    m{"ah:mm至h:mm [v]"}
                }
                hv{
                    h{"ah時至h時 [v]"}
                }
            }
        }
        indian{
            intervalFormats{
                h{
                    h{"ah時至h時"}
                }
                hm{
                    h{"ah:mm至h:mm"}
                    m{"ah:mm至h:mm"}
                }
                hmv{
                    h{"ah:mm至h:mm [v]"}
                    m{"ah:mm至h:mm [v]"}
                }
                hv{
                    h{"ah時至h時 [v]"}
                }
            }
        }
        islamic{
            intervalFormats{
                h{
                    h{"ah時至h時"}
                }
                hm{
                    h{"ah:mm至h:mm"}
                    m{"ah:mm至h:mm"}
                }
                hmv{
                    h{"ah:mm至h:mm [v]"}
                    m{"ah:mm至h:mm [v]"}
                }
                hv{
                    h{"ah時至h時 [v]"}
                }
            }
        }
        japanese{
            availableFormats{
                h{"ah時"}
                hm{"ah:mm"}
                hms{"ah:mm:ss"}
            }
            intervalFormats{
                h{
                    h{"ah時至h時"}
                }
                hm{
                    h{"ah:mm至h:mm"}
                    m{"ah:mm至h:mm"}
                }
                hmv{
                    h{"ah:mm至h:mm [v]"}
                    m{"ah:mm至h:mm [v]"}
                }
                hv{
                    h{"ah時至h時 [v]"}
                }
            }
        }
        persian{
            intervalFormats{
                h{
                    h{"ah時至h時"}
                }
                hm{
                    h{"ah:mm至h:mm"}
                    m{"ah:mm至h:mm"}
                }
                hmv{
                    h{"ah:mm至h:mm [v]"}
                    m{"ah:mm至h:mm [v]"}
                }
                hv{
                    h{"ah時至h時 [v]"}
                }
            }
        }
        hebrew{
            intervalFormats{
                h{
                    a{"ah時至ah時"}
                    h{"ah時至h時"}
                }
                hm{
                    a{"ah:mm至ah:mm"}
                    h{"ah:mm至h:mm"}
                    m{"ah:mm至h:mm"}
                }
                hmv{
                    a{"ah:mm至ah:mm [v]"}
                    h{"ah:mm至h:mm [v]"}
                    m{"ah:mm至h:mm [v]"}
                }
                hv{
                    a{"ah時至ah時 [v]"}
                    h{"ah時至h時 [v]"}
                }
            }
        }
        indian{
            intervalFormats{
                h{
                    a{"ah時至ah時"}
                    h{"ah時至h時"}
                }
                hm{
                    a{"ah:mm至ah:mm"}
                    h{"ah:mm至h:mm"}
                    m{"ah:mm至h:mm"}
                }
                hmv{
                    a{"ah:mm至ah:mm [v]"}
                    h{"ah:mm至h:mm [v]"}
                    m{"ah:mm至h:mm [v]"}
                }
                hv{
                    a{"ah時至ah時 [v]"}
                    h{"ah時至h時 [v]"}
                }
            }
        }
        islamic{
            intervalFormats{
                h{
                    a{"ah時至ah時"}
                    h{"ah時至h時"}
                }
                hm{
                    a{"ah:mm至ah:mm"}
                    h{"ah:mm至h:mm"}
                    m{"ah:mm至h:mm"}
                }
                hmv{
                    a{"ah:mm至ah:mm [v]"}
                    h{"ah:mm至h:mm [v]"}
                    m{"ah:mm至h:mm [v]"}
                }
                hv{
                    a{"ah時至ah時 [v]"}
                    h{"ah時至h時 [v]"}
                }
            }
        }
        japanese{
            availableFormats{
                h{"ah時"}
                hm{"ah:mm"}
                hms{"ah:mm:ss"}
            }
            intervalFormats{
                h{
                    a{"ah時至ah時"}
                    h{"ah時至h時"}
                }
                hm{
                    a{"ah:mm至ah:mm"}
                    h{"ah:mm至h:mm"}
                    m{"ah:mm至h:mm"}
                }
                hmv{
                    a{"ah:mm至ah:mm [v]"}
                    h{"ah:mm至h:mm [v]"}
                    m{"ah:mm至h:mm [v]"}
                }
                hv{
                    a{"ah時至ah時 [v]"}
                    h{"ah時至h時 [v]"}
                }
            }
        }
        persian{
            intervalFormats{
                h{
                    a{"ah時至ah時"}
                    h{"ah時至h時"}
                }
                hm{
                    a{"ah:mm至ah:mm"}
                    h{"ah:mm至h:mm"}
                    m{"ah:mm至h:mm"}
                }
                hmv{
                    a{"ah:mm至ah:mm [v]"}
                    h{"ah:mm至h:mm [v]"}
                    m{"ah:mm至h:mm [v]"}
                }
                hv{
                    a{"ah時至ah時 [v]"}
                    h{"ah時至h時 [v]"}
                }
            }
        }
        roc{
            availableFormats{
                MEd{"d-M（E）"}
                Md{"d-M"}
                yyyyMEd{"Gy/M/dE"}
            }
            intervalFormats{
                h{
<<<<<<< HEAD
                    a{"ah時至ah時"}
                    h{"ah時至h時"}
                }
                hm{
                    a{"ah:mm至ah:mm"}
=======
                    h{"ah時至h時"}
                }
                hm{
>>>>>>> 626889fb
                    h{"ah:mm至h:mm"}
                    m{"ah:mm至h:mm"}
                }
                hmv{
<<<<<<< HEAD
                    a{"ah:mm至ah:mm [v]"}
=======
>>>>>>> 626889fb
                    h{"ah:mm至h:mm [v]"}
                    m{"ah:mm至h:mm [v]"}
                }
                hv{
<<<<<<< HEAD
                    a{"ah時至ah時 [v]"}
=======
>>>>>>> 626889fb
                    h{"ah時至h時 [v]"}
                }
            }
        }
    }
    characterLabel{
        arrows{"箭嘴"}
        downwards_arrows{"左右箭嘴"}
        downwards_upwards_arrows{"上下箭嘴"}
        leftwards_arrows{"向左箭嘴"}
        leftwards_rightwards_arrows{"左右箭嘴"}
        rightwards_arrows{"向右箭嘴"}
        upwards_arrows{"向上箭嘴"}
    }
    fields{
        day{
            relative{
                "-1"{"昨日"}
                "-2"{"前日"}
                "0"{"今日"}
                "1"{"明日"}
                "2"{"後日"}
            }
            relativeTime{
                future{
                    other{"{0} 日後"}
                }
                past{
                    other{"{0} 日前"}
                }
            }
        }
        day-narrow{
            relativeTime{
                future{
                    other{"{0}日後"}
                }
                past{
                    other{"{0}日前"}
                }
            }
        }
        fri{
            relative{
                "-1"{"上星期五"}
                "0"{"本星期五"}
                "1"{"下星期五"}
            }
            relativeTime{
                future{
                    other{"{0} 個星期五後"}
                }
                past{
                    other{"{0} 個星期五前"}
                }
            }
        }
        hour{
            relative{
                "0"{"這個小時"}
            }
        }
        hour-narrow{
            dn{"時"}
            relativeTime{
                future{
                    other{"{0}小時後"}
                }
                past{
                    other{"{0}小時前"}
                }
            }
        }
        minute{
            relative{
                "0"{"這分鐘"}
            }
        }
        minute-narrow{
            dn{"分"}
            relativeTime{
                future{
                    other{"{0}分後"}
                }
                past{
                    other{"{0}分前"}
                }
            }
        }
        mon{
            relative{
                "-1"{"上星期一"}
                "0"{"本星期一"}
                "1"{"下星期一"}
            }
            relativeTime{
                future{
                    other{"{0} 個星期一後"}
                }
                past{
                    other{"{0} 個星期一前"}
                }
            }
        }
        month-narrow{
            relativeTime{
                future{
                    other{"{0}個月後"}
                }
                past{
                    other{"{0}個月前"}
                }
            }
        }
        quarter{
            relative{
                "-1"{"上一季"}
                "0"{"今季"}
                "1"{"下一季"}
            }
        }
        quarter-narrow{
            relativeTime{
                future{
                    other{"+{0}Q"}
                }
                past{
                    other{"-{0}Q"}
                }
            }
        }
        quarter-short{
            relative{
                "-1"{"上季"}
                "0"{"今季"}
                "1"{"下季"}
            }
        }
        sat{
            relative{
                "-1"{"上星期六"}
                "0"{"本星期六"}
                "1"{"下星期六"}
            }
            relativeTime{
                future{
                    other{"{0} 個星期六後"}
                }
                past{
                    other{"{0} 個星期六前"}
                }
            }
        }
        second-narrow{
            relativeTime{
                future{
                    other{"{0}秒後"}
                }
                past{
                    other{"{0}秒前"}
                }
            }
        }
        sun{
            relative{
                "-1"{"上星期日"}
                "0"{"本星期日"}
                "1"{"下星期日"}
            }
            relativeTime{
                future{
                    other{"{0} 個星期日後"}
                }
                past{
                    other{"{0} 個星期日前"}
                }
            }
        }
        thu{
            relative{
                "-1"{"上星期四"}
                "0"{"本星期四"}
                "1"{"下星期四"}
            }
            relativeTime{
                future{
                    other{"{0} 個星期四後"}
                }
                past{
                    other{"{0} 個星期四前"}
                }
            }
        }
        tue{
            relative{
                "-1"{"上星期二"}
                "0"{"本星期二"}
                "1"{"下星期二"}
            }
            relativeTime{
                future{
                    other{"{0} 個星期二後"}
                }
                past{
                    other{"{0} 個星期二前"}
                }
            }
        }
        wed{
            relative{
                "-1"{"上星期三"}
                "0"{"本星期三"}
                "1"{"下星期三"}
            }
            relativeTime{
                future{
                    other{"{0} 個星期三後"}
                }
                past{
                    other{"{0} 個星期三前"}
                }
            }
        }
        week{
            dn{"星期"}
            relative{
                "-1"{"上星期"}
                "0"{"本星期"}
                "1"{"下星期"}
            }
            relativeTime{
                future{
                    other{"{0} 星期後"}
                }
                past{
                    other{"{0} 星期前"}
                }
            }
        }
        week-narrow{
            relativeTime{
                future{
                    other{"{0}星期後"}
                }
                past{
                    other{"{0}星期前"}
                }
            }
        }
        weekday{
            dn{"星期幾"}
        }
        year{
            relative{
                "-1"{"上年"}
                "0"{"今年"}
                "1"{"下年"}
            }
        }
        year-narrow{
            relativeTime{
                future{
                    other{"{0}年後"}
                }
                past{
                    other{"{0}年前"}
                }
            }
        }
    }
    listPattern{
        standard{
            2{"{0}及{1}"}
            end{"{0}及{1}"}
        }
        standard-narrow{
            2{"{0}及{1}"}
        }
    }
    personNames{
        namePattern{
            givenFirst-long-referring-formal{"{title} {given} {given2} {surname} {generation}, {credentials}"}
            givenFirst-short-referring-formal{"{title} {given} {given2} {surname} {generation}, {credentials}"}
        }
    }
}<|MERGE_RESOLUTION|>--- conflicted
+++ resolved
@@ -100,33 +100,17 @@
             }
             intervalFormats{
                 h{
-<<<<<<< HEAD
-                    a{"ah時至ah時"}
-                    h{"ah時至h時"}
-                }
-                hm{
-                    a{"ah:mm至ah:mm"}
-=======
-                    h{"ah時至h時"}
-                }
-                hm{
->>>>>>> 626889fb
-                    h{"ah:mm至h:mm"}
-                    m{"ah:mm至h:mm"}
-                }
-                hmv{
-<<<<<<< HEAD
-                    a{"ah:mm至ah:mm [v]"}
-=======
->>>>>>> 626889fb
-                    h{"ah:mm至h:mm [v]"}
-                    m{"ah:mm至h:mm [v]"}
-                }
-                hv{
-<<<<<<< HEAD
-                    a{"ah時至ah時 [v]"}
-=======
->>>>>>> 626889fb
+                    h{"ah時至h時"}
+                }
+                hm{
+                    h{"ah:mm至h:mm"}
+                    m{"ah:mm至h:mm"}
+                }
+                hmv{
+                    h{"ah:mm至h:mm [v]"}
+                    m{"ah:mm至h:mm [v]"}
+                }
+                hv{
                     h{"ah時至h時 [v]"}
                 }
             }
@@ -274,72 +258,6 @@
                     m{"ah:mm至h:mm [v]"}
                 }
                 hv{
-                    h{"ah時至h時 [v]"}
-                }
-            }
-        }
-        coptic{
-            intervalFormats{
-                h{
-                    a{"ah時至ah時"}
-                    h{"ah時至h時"}
-                }
-                hm{
-                    a{"ah:mm至ah:mm"}
-                    h{"ah:mm至h:mm"}
-                    m{"ah:mm至h:mm"}
-                }
-                hmv{
-                    a{"ah:mm至ah:mm [v]"}
-                    h{"ah:mm至h:mm [v]"}
-                    m{"ah:mm至h:mm [v]"}
-                }
-                hv{
-                    a{"ah時至ah時 [v]"}
-                    h{"ah時至h時 [v]"}
-                }
-            }
-        }
-        dangi{
-            intervalFormats{
-                h{
-                    a{"ah時至ah時"}
-                    h{"ah時至h時"}
-                }
-                hm{
-                    a{"ah:mm至ah:mm"}
-                    h{"ah:mm至h:mm"}
-                    m{"ah:mm至h:mm"}
-                }
-                hmv{
-                    a{"ah:mm至ah:mm [v]"}
-                    h{"ah:mm至h:mm [v]"}
-                    m{"ah:mm至h:mm [v]"}
-                }
-                hv{
-                    a{"ah時至ah時 [v]"}
-                    h{"ah時至h時 [v]"}
-                }
-            }
-        }
-        ethiopic{
-            intervalFormats{
-                h{
-                    a{"ah時至ah時"}
-                    h{"ah時至h時"}
-                }
-                hm{
-                    a{"ah:mm至ah:mm"}
-                    h{"ah:mm至h:mm"}
-                    m{"ah:mm至h:mm"}
-                }
-                hmv{
-                    a{"ah:mm至ah:mm [v]"}
-                    h{"ah:mm至h:mm [v]"}
-                    m{"ah:mm至h:mm [v]"}
-                }
-                hv{
-                    a{"ah時至ah時 [v]"}
                     h{"ah時至h時 [v]"}
                 }
             }
@@ -660,121 +578,6 @@
                 }
             }
         }
-        hebrew{
-            intervalFormats{
-                h{
-                    a{"ah時至ah時"}
-                    h{"ah時至h時"}
-                }
-                hm{
-                    a{"ah:mm至ah:mm"}
-                    h{"ah:mm至h:mm"}
-                    m{"ah:mm至h:mm"}
-                }
-                hmv{
-                    a{"ah:mm至ah:mm [v]"}
-                    h{"ah:mm至h:mm [v]"}
-                    m{"ah:mm至h:mm [v]"}
-                }
-                hv{
-                    a{"ah時至ah時 [v]"}
-                    h{"ah時至h時 [v]"}
-                }
-            }
-        }
-        indian{
-            intervalFormats{
-                h{
-                    a{"ah時至ah時"}
-                    h{"ah時至h時"}
-                }
-                hm{
-                    a{"ah:mm至ah:mm"}
-                    h{"ah:mm至h:mm"}
-                    m{"ah:mm至h:mm"}
-                }
-                hmv{
-                    a{"ah:mm至ah:mm [v]"}
-                    h{"ah:mm至h:mm [v]"}
-                    m{"ah:mm至h:mm [v]"}
-                }
-                hv{
-                    a{"ah時至ah時 [v]"}
-                    h{"ah時至h時 [v]"}
-                }
-            }
-        }
-        islamic{
-            intervalFormats{
-                h{
-                    a{"ah時至ah時"}
-                    h{"ah時至h時"}
-                }
-                hm{
-                    a{"ah:mm至ah:mm"}
-                    h{"ah:mm至h:mm"}
-                    m{"ah:mm至h:mm"}
-                }
-                hmv{
-                    a{"ah:mm至ah:mm [v]"}
-                    h{"ah:mm至h:mm [v]"}
-                    m{"ah:mm至h:mm [v]"}
-                }
-                hv{
-                    a{"ah時至ah時 [v]"}
-                    h{"ah時至h時 [v]"}
-                }
-            }
-        }
-        japanese{
-            availableFormats{
-                h{"ah時"}
-                hm{"ah:mm"}
-                hms{"ah:mm:ss"}
-            }
-            intervalFormats{
-                h{
-                    a{"ah時至ah時"}
-                    h{"ah時至h時"}
-                }
-                hm{
-                    a{"ah:mm至ah:mm"}
-                    h{"ah:mm至h:mm"}
-                    m{"ah:mm至h:mm"}
-                }
-                hmv{
-                    a{"ah:mm至ah:mm [v]"}
-                    h{"ah:mm至h:mm [v]"}
-                    m{"ah:mm至h:mm [v]"}
-                }
-                hv{
-                    a{"ah時至ah時 [v]"}
-                    h{"ah時至h時 [v]"}
-                }
-            }
-        }
-        persian{
-            intervalFormats{
-                h{
-                    a{"ah時至ah時"}
-                    h{"ah時至h時"}
-                }
-                hm{
-                    a{"ah:mm至ah:mm"}
-                    h{"ah:mm至h:mm"}
-                    m{"ah:mm至h:mm"}
-                }
-                hmv{
-                    a{"ah:mm至ah:mm [v]"}
-                    h{"ah:mm至h:mm [v]"}
-                    m{"ah:mm至h:mm [v]"}
-                }
-                hv{
-                    a{"ah時至ah時 [v]"}
-                    h{"ah時至h時 [v]"}
-                }
-            }
-        }
         roc{
             availableFormats{
                 MEd{"d-M（E）"}
@@ -783,33 +586,17 @@
             }
             intervalFormats{
                 h{
-<<<<<<< HEAD
-                    a{"ah時至ah時"}
-                    h{"ah時至h時"}
-                }
-                hm{
-                    a{"ah:mm至ah:mm"}
-=======
-                    h{"ah時至h時"}
-                }
-                hm{
->>>>>>> 626889fb
-                    h{"ah:mm至h:mm"}
-                    m{"ah:mm至h:mm"}
-                }
-                hmv{
-<<<<<<< HEAD
-                    a{"ah:mm至ah:mm [v]"}
-=======
->>>>>>> 626889fb
-                    h{"ah:mm至h:mm [v]"}
-                    m{"ah:mm至h:mm [v]"}
-                }
-                hv{
-<<<<<<< HEAD
-                    a{"ah時至ah時 [v]"}
-=======
->>>>>>> 626889fb
+                    h{"ah時至h時"}
+                }
+                hm{
+                    h{"ah:mm至h:mm"}
+                    m{"ah:mm至h:mm"}
+                }
+                hmv{
+                    h{"ah:mm至h:mm [v]"}
+                    m{"ah:mm至h:mm [v]"}
+                }
+                hv{
                     h{"ah時至h時 [v]"}
                 }
             }
