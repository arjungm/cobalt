--- conflicted
+++ resolved
@@ -21,11 +21,6 @@
                 range{"{0}-{1}"}
             }
             patterns{
-<<<<<<< HEAD
-                accountingFormat{"#,##0.00 ¤"}
-                accountingFormat%noCurrency{"#,##0.00"}
-=======
->>>>>>> 626889fb
                 currencyFormat{"#,##0.00 ¤"}
             }
             patternsLong{
@@ -237,13 +232,6 @@
                 GyMMMEd{"E, d MMM, y G"}
                 GyMMMd{"d MMM, y G"}
                 GyMd{"d.M.y GGGGG"}
-<<<<<<< HEAD
-                H{"HH"}
-                Hm{"HH:mm"}
-                Hms{"HH:mm:ss"}
-                M{"L"}
-=======
->>>>>>> 626889fb
                 MEd{"E, d.M"}
                 MMMEd{"E, d MMM"}
                 MMMMd{"d MMMM"}
@@ -348,15 +336,6 @@
                 "{1}, {0}",
                 "{1}, {0}",
             }
-<<<<<<< HEAD
-            DateTimePatterns%atTime{
-                "{1}, {0}",
-                "{1}, {0}",
-                "{1}, {0}",
-                "{1}, {0}",
-            }
-=======
->>>>>>> 626889fb
             DateTimeSkeletons{
                 "HHmmsszzzz",
                 "HHmmssz",
@@ -366,12 +345,6 @@
                 "yMMMMd",
                 "yMMMd",
                 "yyMMdd",
-<<<<<<< HEAD
-            }
-            appendItems{
-                Timezone{"{0} {1}"}
-=======
->>>>>>> 626889fb
             }
             availableFormats{
                 EHm{"E, HH:mm"}
@@ -384,15 +357,6 @@
                 GyMMMEd{"E, d MMM. y G"}
                 GyMMMd{"d MMM. y G"}
                 GyMd{"d.M.y GGGGG"}
-<<<<<<< HEAD
-                H{"HH"}
-                Hm{"HH:mm"}
-                Hms{"HH:mm:ss"}
-                Hmsv{"HH:mm:ss v"}
-                Hmv{"HH:mm v"}
-                M{"L"}
-=======
->>>>>>> 626889fb
                 MEd{"E, d.M"}
                 MMMEd{"E, d MMM"}
                 MMMMW{
@@ -1218,8 +1182,6 @@
                 "zh",
             }
         }
-<<<<<<< HEAD
-=======
         namePattern{
             givenFirst-long-addressing-formal{"{title} {given}"}
             givenFirst-long-addressing-informal{"{given-informal}"}
@@ -1237,6 +1199,5 @@
             surnameFirst-short-monogram-formal{"{surname-monogram}{given-monogram}{given2-monogram}"}
             surnameFirst-short-monogram-informal{"{surname-monogram}{given-monogram}{given2-monogram}"}
         }
->>>>>>> 626889fb
     }
 }