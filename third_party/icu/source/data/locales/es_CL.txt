--- conflicted
+++ resolved
@@ -41,16 +41,6 @@
                 "GyMMdd",
                 "GGGGGyMMdd",
             }
-            DateTimeSkeletons{
-                "HHmmsszzzz",
-                "HHmmssz",
-                "HHmmss",
-                "HHmm",
-                "GyMMMMEEEEd",
-                "GyMMMMd",
-                "GyMMdd",
-                "GGGGGyMMdd",
-            }
             availableFormats{
                 MEd{"E, dd-MM"}
                 Md{"dd-MM"}
@@ -121,19 +111,6 @@
                 "d 'de' MMMM 'de' y",
                 "dd-MM-y",
                 "dd-MM-yy",
-<<<<<<< HEAD
-                "{1} {0}",
-                "{1}, {0}",
-                "{1}, {0}",
-                "{1} {0}",
-                "{1}, {0}",
-            }
-            DateTimeSkeletons{
-                "HHmmsszzzz",
-                "HHmmssz",
-                "HHmmss",
-                "HHmm",
-=======
                 "{1}, {0}",
                 "{1}, {0}",
                 "{1}, {0}",
@@ -145,7 +122,6 @@
                 "ahmmssz",
                 "ahmmss",
                 "ahmm",
->>>>>>> 626889fb
                 "yMMMMEEEEd",
                 "yMMMMd",
                 "yMMdd",
