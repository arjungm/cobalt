--- conflicted
+++ resolved
@@ -7,10 +7,6 @@
         " ዹ ዺ ዻ ዼ ዽ ዾ ዿ ⶍ ⶎ ጏ ጘ ጙ ጚ ጛ ጜ ጝ ጞ ጟ ⶓ ⶔ ⶕ ⶖ ⶏ ⶐ ⶑ ᎈ ᎉ ᎊ ᎋ ᎌ ᎍ ᎎ ᎏ ⶒ ፘ ፙ ፚ ⶠ"
         " ⶡ ⶢ ⶣ ⶤ ⶥ ⶦ ⶨ ⶩ ⶪ ⶫ ⶬ ⶭ ⶮ ⶰ ⶱ ⶲ ⶳ ⶴ ⶵ ⶶ ⶸ ⶹ ⶺ ⶻ ⶼ ⶽ ⶾ ⷀ ⷁ ⷂ ⷃ ⷄ ⷅ ⷆ ⷈ ⷉ ⷊ ⷋ"
         " ⷌ ⷍ ⷎ ⷐ ⷑ ⷒ ⷓ ⷔ ⷕ ⷖ ⷘ ⷙ ⷚ ⷛ ⷜ ⷝ ⷞ]"
-    }
-    Ellipsis{
-        final{"{0}…"}
-        word-initial{"… {0}"}
     }
     ExemplarCharacters{
         "[፟ ሀ ሁ ሂ ሃ ሄ ህ ሆ ለ ሉ ሊ ላ ሌ ል ሎ ሏ ሐ ሑ ሒ ሓ ሔ ሕ ሖ ሗ መ ሙ ሚ ማ ሜ ም ሞ ሟ ሠ ሡ ሢ ሣ ሤ ሥ"
@@ -26,11 +22,6 @@
         "[ሀ ለ ሐ መ ሠ ረ ሰ ሸ ቀ ቈ ቐ ቘ በ ቨ ተ ቸ ኀ ኈ ነ ኘ አ ከ ኰ ኸ ዀ ወ ዐ ዘ ዠ የ ደ ጀ ገ ጐ ጠ ጨ ጰ ጸ"
         " ፀ ፈ ፐ]"
     }
-<<<<<<< HEAD
-    ExemplarCharactersNumbers{"[\\- ‑ , . % ‰ + 0 1 2 3 4 5 6 7 8 9]"}
-    MoreInformation{"?"}
-=======
->>>>>>> 626889fb
     NumberElements{
         latn{
             miscPatterns{
@@ -200,33 +191,9 @@
                 other{"{0} መዓልታት"}
             }
         }
-<<<<<<< HEAD
-        minimalPairs{
-            plural{
-                one{"{0} መዓልቲ"}
-                other{"{0} መዓልታት"}
-            }
-        }
-        minimumGroupingDigits{"1"}
-        native{"latn"}
-=======
->>>>>>> 626889fb
         traditional{"ethi"}
     }
     calendar{
-        buddhist{
-            eras{
-                abbreviated{
-                    "BE",
-                }
-                narrow{
-                    "BE",
-                }
-                wide{
-                    "BE",
-                }
-            }
-        }
         generic{
             DateTimePatterns{
                 "h:mm:ss a zzzz",
@@ -260,50 +227,19 @@
                 "GGGGGyyMMdd",
             }
             availableFormats{
-<<<<<<< HEAD
-                Bh{"h B"}
-                Bhm{"h:mm B"}
-                Bhms{"h:mm:ss B"}
-                E{"ccc"}
-                EBhm{"E h:mm B"}
-                EBhms{"E h:mm:ss B"}
-                EHm{"E HH:mm"}
-                EHms{"E HH:mm:ss"}
                 Ed{"E d"}
-                Ehm{"E h:mm a"}
-                Ehms{"E h:mm:ss a"}
-=======
-                Ed{"E d"}
->>>>>>> 626889fb
                 Gy{"y G"}
                 GyMMM{"MMM y G"}
                 GyMMMEd{"E፣ d MMM y G"}
                 GyMMMd{"d MMM y G"}
                 GyMd{"d/M/y GGGGG"}
-<<<<<<< HEAD
-                H{"HH"}
-                Hm{"HH:mm"}
-                Hms{"HH:mm:ss"}
-                M{"L"}
                 MEd{"E፣ d/M"}
-                MMM{"LLL"}
-=======
-                MEd{"E፣ d/M"}
->>>>>>> 626889fb
                 MMMEd{"E፣ d MMM"}
                 MMMMd{"d MMMM"}
                 MMMMdd{"dd MMMM"}
                 MMMd{"d MMM"}
                 MMdd{"dd/MM"}
                 Md{"d/M"}
-<<<<<<< HEAD
-                d{"d"}
-                h{"h a"}
-                hm{"h:mm a"}
-                hms{"h:mm:ss a"}
-                ms{"mm:ss"}
-=======
->>>>>>> 626889fb
                 y{"y G"}
                 yMM{"MM/y"}
                 yMMMM{"MMMM y"}
@@ -320,47 +256,10 @@
                 yyyyQQQQ{"QQQQ y G"}
             }
             intervalFormats{
-<<<<<<< HEAD
-                H{
-                    H{"HH–HH"}
-                }
-                Hv{
-                    H{"HH–HH v"}
-                }
-=======
->>>>>>> 626889fb
                 M{
                     M{"M–M"}
                 }
                 fallback{"{0} – {1}"}
-<<<<<<< HEAD
-                h{
-                    a{"h a – h a"}
-                    h{"h–h a"}
-                }
-                hm{
-                    a{"h:mm a – h:mm a"}
-                    h{"h:mm – h:mm a"}
-                }
-                hv{
-                    a{"h a – h a v"}
-                    h{"h–h a v"}
-                }
-            }
-        }
-        gregorian{
-            AmPmMarkers{
-                "ቅ.ቀ.",
-                "ድ.ቀ.",
-            }
-            AmPmMarkersAbbr{
-                "ቅ.ቀ.",
-                "ድ.ቀ.",
-            }
-            AmPmMarkersNarrow{
-                "ቅ.ቀ.",
-                "ድ.ቀ.",
-=======
                 hm{
                     h{"h:mm – h:mm a"}
                 }
@@ -370,7 +269,6 @@
             AmPmMarkersAbbr{
                 "ቅ.ቀ.",
                 "ድ.ቀ.",
->>>>>>> 626889fb
             }
             DateTimePatterns{
                 "h:mm:ss a zzzz",
@@ -402,22 +300,8 @@
                 "yMMMMdd",
                 "yMMMdd",
                 "yyMMdd",
-<<<<<<< HEAD
-            }
-            appendItems{
-                Timezone{"{0} {1}"}
             }
             availableFormats{
-                Bh{"h B"}
-                Bhm{"h:mm B"}
-                Bhms{"h:mm:ss B"}
-                E{"ccc"}
-                EBhm{"E h:mm B"}
-                EBhms{"E h:mm:ss B"}
-=======
-            }
-            availableFormats{
->>>>>>> 626889fb
                 EHm{"E፣ HH:mm"}
                 EHms{"E፣ HH:mm:ss"}
                 Ed{"E d"}
@@ -428,18 +312,7 @@
                 GyMMMEd{"E፣ d MMM y G"}
                 GyMMMd{"d MMM y G"}
                 GyMd{"d/M/y GGGGG"}
-<<<<<<< HEAD
-                H{"HH"}
-                Hm{"HH:mm"}
-                Hms{"HH:mm:ss"}
-                Hmsv{"HH:mm:ss v"}
-                Hmv{"HH:mm v"}
-                M{"L"}
                 MEd{"E፣ d/M"}
-                MMM{"LLL"}
-=======
-                MEd{"E፣ d/M"}
->>>>>>> 626889fb
                 MMMEd{"E፣ d MMM"}
                 MMMMW{
                     one{"ሰሙን W ናይ MMMM"}
@@ -450,25 +323,10 @@
                 MMMd{"d MMM"}
                 MMdd{"d/M"}
                 Md{"d/M"}
-<<<<<<< HEAD
-                d{"d"}
-                h{"h a"}
-                hm{"h:mm a"}
-                hms{"h:mm:ss a"}
-                hmsv{"h:mm:ss a v"}
-                hmv{"h:mm a v"}
-                ms{"mm:ss"}
-                y{"y"}
-=======
->>>>>>> 626889fb
                 yM{"M/y"}
                 yMEd{"E፣ d/M/y"}
                 yMM{"M/y"}
                 yMMM{"MMM y"}
-<<<<<<< HEAD
-                yMMMEd{"y MMM d, E"}
-=======
->>>>>>> 626889fb
                 yMMMM{"MMMM y"}
                 yMMMd{"d MMM y"}
                 yMd{"d/M/y"}
@@ -510,43 +368,6 @@
                         "ዓ",
                         "ቀ",
                     }
-<<<<<<< HEAD
-                    short{
-                        "ሰን",
-                        "ሰኑ",
-                        "ሰሉ",
-                        "ረቡ",
-                        "ሓሙ",
-                        "ዓር",
-                        "ቀዳ",
-                    }
-                    wide{
-                        "ሰንበት",
-                        "ሰኑይ",
-                        "ሰሉስ",
-                        "ረቡዕ",
-                        "ሓሙስ",
-                        "ዓርቢ",
-                        "ቀዳም",
-                    }
-                }
-            }
-            dayPeriod{
-                stand-alone{
-                    abbreviated{
-                        am{"ቅ.ቀ."}
-                        pm{"ድ.ቀ."}
-                    }
-                    narrow{
-                        am{"ቅ.ቀ."}
-                        pm{"ድ.ቀ."}
-                    }
-                    wide{
-                        am{"ቅ.ቀ."}
-                        pm{"ድ.ቀ."}
-                    }
-=======
->>>>>>> 626889fb
                 }
             }
             eras{
@@ -561,28 +382,9 @@
                 wide{
                     "ቅድመ ክርስቶስ",
                     "ዓመተ ምሕረት",
-<<<<<<< HEAD
-                }
-                wide%variant{
-                    "ቅ.ል.ክ",
-                    "ድ.ል.ክ",
                 }
             }
             intervalFormats{
-                Bh{
-                    B{"h B – h B"}
-                    h{"h–h B"}
-                }
-                Bhm{
-                    B{"h:mm B – h:mm B"}
-                    h{"h:mm–h:mm B"}
-                    m{"h:mm–h:mm B"}
-                }
-=======
-                }
-            }
-            intervalFormats{
->>>>>>> 626889fb
                 Gy{
                     G{"y G – y G"}
                     y{"y–y G"}
@@ -620,23 +422,6 @@
                     M{"d/M/y – d/M/y GGGGG"}
                     d{"d/M/y – d/M/y GGGGG"}
                     y{"d/M/y – d/M/y GGGGG"}
-<<<<<<< HEAD
-                }
-                H{
-                    H{"HH–HH"}
-                }
-                Hm{
-                    H{"HH:mm–HH:mm"}
-                    m{"HH:mm–HH:mm"}
-                }
-                Hmv{
-                    H{"HH:mm–HH:mm v"}
-                    m{"HH:mm–HH:mm v"}
-                }
-                Hv{
-                    H{"HH–HH v"}
-=======
->>>>>>> 626889fb
                 }
                 M{
                     M{"M–M"}
@@ -659,35 +444,11 @@
                 Md{
                     M{"d/M – d/M"}
                     d{"d/M – d/M"}
-<<<<<<< HEAD
-                }
-                d{
-                    d{"d–d"}
-=======
->>>>>>> 626889fb
                 }
                 fallback{"{0} – {1}"}
                 hm{
-<<<<<<< HEAD
-                    a{"h:mm a – h:mm a"}
                     h{"h:mm – h:mm a"}
                     m{"h:mm – h:mm a"}
-                }
-                hmv{
-                    a{"h:mm a – h:mm a v"}
-                    h{"h:mm–h:mm a v"}
-                    m{"h:mm–h:mm a v"}
-                }
-                hv{
-                    a{"h a – h a v"}
-                    h{"h–h a v"}
-                }
-                y{
-                    y{"y–y"}
-=======
-                    h{"h:mm – h:mm a"}
-                    m{"h:mm – h:mm a"}
->>>>>>> 626889fb
                 }
                 yM{
                     M{"M/y – M/y"}
@@ -772,29 +533,6 @@
             }
             quarters{
                 format{
-<<<<<<< HEAD
-                    abbreviated{
-                        "ር1",
-                        "ር2",
-                        "ር3",
-                        "ር4",
-                    }
-                    narrow{
-                        "1",
-                        "2",
-                        "3",
-                        "4",
-                    }
-                    wide{
-                        "1ይ ርብዒ",
-                        "2ይ ርብዒ",
-                        "3ይ ርብዒ",
-                        "4ይ ርብዒ",
-                    }
-                }
-                stand-alone{
-=======
->>>>>>> 626889fb
                     abbreviated{
                         "ር1",
                         "ር2",
@@ -883,15 +621,6 @@
         }
         dayperiod{
             dn{"AM/PM"}
-<<<<<<< HEAD
-        }
-        dayperiod-narrow{
-            dn{"AM/PM"}
-        }
-        dayperiod-short{
-            dn{"AM/PM"}
-=======
->>>>>>> 626889fb
         }
         era{
             dn{"ዘመን"}
@@ -991,80 +720,6 @@
                 }
             }
         }
-<<<<<<< HEAD
-        mon-short{
-            relative{
-                "-1"{"ዝሓለፈ ሰኑይ"}
-                "0"{"ሎሚ ሰኑይ"}
-                "1"{"ዝመጽእ ሰኑይ"}
-            }
-            relativeTime{
-                future{
-                    one{"ኣብ {0} ሰኑይ"}
-                    other{"ኣብ {0} ሰኑይ"}
-                }
-                past{
-                    one{"ቅድሚ {0} ሰኑይ"}
-                    other{"ቅድሚ {0} ሰኑይ"}
-                }
-            }
-        }
-        month{
-            dn{"ወርሒ"}
-            relative{
-                "-1"{"ዝሓለፈ ወርሒ"}
-                "0"{"ህሉው ወርሒ"}
-                "1"{"ዝመጽእ ወርሒ"}
-            }
-            relativeTime{
-                future{
-                    one{"ኣብ {0} ወርሒ"}
-                    other{"ኣብ {0} ወርሒ"}
-                }
-                past{
-                    one{"ቅድሚ {0} ወርሒ"}
-                    other{"ቅድሚ {0} ወርሒ"}
-                }
-            }
-        }
-        month-narrow{
-            dn{"ወርሒ"}
-            relative{
-                "-1"{"ዝሓለፈ ወርሒ"}
-                "0"{"ህሉው ወርሒ"}
-                "1"{"ዝመጽእ ወርሒ"}
-            }
-            relativeTime{
-                future{
-                    one{"ኣብ {0} ወርሒ"}
-                    other{"ኣብ {0} ወርሒ"}
-                }
-                past{
-                    one{"ቅድሚ {0} ወርሒ"}
-                    other{"ቅድሚ {0} ወርሒ"}
-                }
-            }
-        }
-        month-short{
-            dn{"ወርሒ"}
-            relative{
-                "-1"{"ዝሓለፈ ወርሒ"}
-                "0"{"ህሉው ወርሒ"}
-                "1"{"ዝመጽእ ወርሒ"}
-            }
-            relativeTime{
-                future{
-                    one{"ኣብ {0} ወርሒ"}
-                    other{"ኣብ {0} ወርሒ"}
-                }
-                past{
-                    one{"ቅድሚ {0} ወርሒ"}
-                    other{"ቅድሚ {0} ወርሒ"}
-                }
-            }
-        }
-=======
->>>>>>> 626889fb
         quarter{
             dn{"ርብዒ"}
             relative{
@@ -1257,12 +912,6 @@
         }
         zone{
             dn{"ዞባ ግዜ"}
-<<<<<<< HEAD
-        }
-        zone-narrow{
-            dn{"ዞባ"}
-=======
->>>>>>> 626889fb
         }
         zone-short{
             dn{"ዞባ"}
@@ -1281,22 +930,8 @@
             middle{"{0}፣ {1}"}
             start{"{0}፣ {1}"}
         }
-<<<<<<< HEAD
-        standard-short{
-            2{"{0}ን {1}ን"}
-            end{"{0}ን {1}ን"}
-            middle{"{0}፣ {1}"}
-            start{"{0}፣ {1}"}
-        }
-        unit{
-            2{"{0}ን {1}ን"}
-            end{"{0}ን {1}ን"}
-            middle{"{0}፣ {1}"}
-            start{"{0}፣ {1}"}
-=======
         unit{
             end{"{0}ን {1}ን"}
->>>>>>> 626889fb
         }
         unit-narrow{
             2{"{0} {1}"}
@@ -1305,14 +940,7 @@
             start{"{0} {1}"}
         }
         unit-short{
-<<<<<<< HEAD
-            2{"{0}ን {1}ን"}
             end{"{0}፣ {1}"}
-            middle{"{0}፣ {1}"}
-            start{"{0}፣ {1}"}
-=======
-            end{"{0}፣ {1}"}
->>>>>>> 626889fb
         }
     }
     measurementSystemNames{
@@ -1335,8 +963,6 @@
                 "yue",
                 "zh",
             }
-<<<<<<< HEAD
-=======
         }
         namePattern{
             givenFirst-long-addressing-formal{"{title} {surname}"}
@@ -1378,7 +1004,6 @@
             surnameFirst-short-monogram-informal{"{given-informal-monogram-allCaps}"}
             surnameFirst-short-referring-formal{"{surname} {surname2} {title} {given} {given2} {credentials}"}
             surnameFirst-short-referring-informal{"{surname} {given-initial}"}
->>>>>>> 626889fb
         }
     }
 }