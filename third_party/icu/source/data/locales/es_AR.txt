﻿// © 2016 and later: Unicode, Inc. and others.
// License & terms of use: http://www.unicode.org/copyright.html
// Generated using tools/cldr/cldr-to-icu/build-icu-data.xml
es_AR{
    %%Parent{"es_419"}
    NumberElements{
        latn{
            patterns{
                accountingFormat{"¤ #,##0.00;(¤ #,##0.00)"}
                currencyFormat{"¤ #,##0.00"}
            }
            symbols{
                decimal{","}
                group{"."}
            }
        }
    }
    calendar{
        generic{
            availableFormats{
                MEd{"E d-M"}
                yyyyM{"M-y G"}
            }
        }
        gregorian{
            AmPmMarkers{
                "a. m.",
                "p. m.",
            }
            AmPmMarkersAbbr{
                "a. m.",
                "p. m.",
            }
            availableFormats{
                GyMMMEd{"E, d 'de' MMM 'de' y G"}
                GyMMMd{"d MMM y G"}
                Hmsvvvv{"HH:mm:ss (vvvv)"}
                MEd{"E d-M"}
                hms{"hh:mm:ss"}
                yM{"M-y"}
                yMEd{"E, d/M/y"}
                yMMMd{"d 'de' MMM 'de' y"}
<<<<<<< HEAD
            }
            dayNames{
                format{
                    narrow{
                        "D",
                        "L",
                        "M",
                        "M",
                        "J",
                        "V",
                        "S",
                    }
                }
=======
>>>>>>> 626889fb
            }
            dayPeriod{
                format{
                    abbreviated{
                        evening1{"tarde"}
                        morning1{"madrugada"}
                        morning2{"mañana"}
                        night1{"noche"}
                        noon{"mediodía"}
                    }
                }
                stand-alone{
                    abbreviated{
                        am{"a. m."}
                        pm{"p. m."}
                    }
                    narrow{
                        am{"a. m."}
                        noon{"m."}
                        pm{"p. m."}
                    }
                    wide{
                        am{"a. m."}
                        pm{"p. m."}
                    }
                }
            }
            intervalFormats{
                H{
                    H{"HH–HH"}
                }
                Hm{
                    H{"HH:mm–HH:mm"}
                    m{"HH:mm–HH:mm"}
                }
                Hmv{
                    H{"HH:mm–HH:mm v"}
                    m{"HH:mm–HH:mm v"}
                }
                Hv{
                    H{"HH–HH v"}
                }
                MEd{
                    M{"E dd/MM – E dd/MM"}
                    d{"E dd/MM – E dd/MM"}
                }
                MMMEd{
                    M{"E d 'de' MMM 'al' E d 'de' MMM"}
                    d{"E d 'al' E d 'de' MMM"}
                }
                MMMd{
                    M{"d 'de' MMM 'al' d 'de' MMM"}
                    d{"dd – dd 'de' MM"}
                }
                Md{
                    M{"dd/MM – dd/MM"}
                    d{"dd/MM – dd/MM"}
                }
                fallback{"{0} a el {1}"}
                h{
                    a{"h a – h a"}
                }
                hm{
                    h{"h:mm–h:mm a"}
                    m{"h:mm–h:mm a"}
                }
                hmv{
                    a{"h:mm a – h:mm a v"}
                }
                hv{
                    a{"h a – h a v"}
                }
                yM{
                    M{"MM/y – MM/y"}
                    y{"MM/y – MM/y"}
                }
                yMEd{
                    M{"E, dd/MM/y – E, dd/MM/y"}
                    d{"E, dd/MM/y – E, dd/MM/y"}
                    y{"E, dd/MM/y – E, dd/MM/y"}
                }
                yMMM{
                    y{"MMM 'de' y 'a' MMM 'de' y"}
                }
                yMMMEd{
                    M{"E, d 'de' MMM 'al' E, d 'de' MMM 'de' y"}
                    d{"E, d 'al' E, d 'de' MMM 'de' y"}
                    y{"E, d 'de' MMM 'de' y 'al' E, d 'de' MMM 'de' y"}
                }
                yMMMM{
                    M{"MMMM 'al' MMMM 'de' y"}
                    y{"MMMM 'de' y 'al' MMMM 'de' y"}
                }
                yMMMd{
                    M{"d 'de' MMM 'al' d 'de' MMM 'de' y"}
                    y{"d 'de' MMM 'de' y 'al' d 'de' MMM 'de' y"}
                }
                yMd{
                    M{"dd/MM/y – dd/MM/y"}
                    d{"dd/MM/y – dd/MM/y"}
                    y{"dd/MM/y – dd/MM/y"}
                }
            }
            quarters{
                format{
                    wide{
                        "1.er trimestre",
                        "2.º trimestre",
                        "3.er trimestre",
                        "4.º trimestre",
                    }
                }
                stand-alone{
                    wide{
                        "1.er trimestre",
                        "2.º trimestre",
                        "3.er trimestre",
                        "4.º trimestre",
                    }
                }
            }
        }
    }
    fields{
        day-narrow{
            relativeTime{
                future{
                    one{"dentro de {0} días"}
                    other{"dentro de {0} días"}
                }
                past{
                    one{"hace {0} días"}
                    other{"hace {0} días"}
                }
            }
        }
        day-short{
            relativeTime{
                future{
                    one{"dentro de {0} días"}
                    other{"dentro de {0} días"}
                }
                past{
                    one{"hace {0} días"}
                    other{"hace {0} días"}
                }
            }
        }
        dayperiod{
            dn{"a. m./p. m."}
<<<<<<< HEAD
        }
        second-narrow{
            dn{"seg."}
            relativeTime{
                future{
                    one{"dentro de {0} seg."}
                    other{"dentro de {0} seg."}
                }
                past{
                    one{"hace {0} seg."}
                    other{"hace {0} seg."}
                }
            }
=======
>>>>>>> 626889fb
        }
        second-short{
            dn{"seg."}
            relativeTime{
                future{
                    one{"dentro de {0} seg."}
                    other{"dentro de {0} seg."}
                }
                past{
                    one{"hace {0} seg."}
                    other{"hace {0} seg."}
                }
            }
        }
    }
}<|MERGE_RESOLUTION|>--- conflicted
+++ resolved
@@ -40,22 +40,6 @@
                 yM{"M-y"}
                 yMEd{"E, d/M/y"}
                 yMMMd{"d 'de' MMM 'de' y"}
-<<<<<<< HEAD
-            }
-            dayNames{
-                format{
-                    narrow{
-                        "D",
-                        "L",
-                        "M",
-                        "M",
-                        "J",
-                        "V",
-                        "S",
-                    }
-                }
-=======
->>>>>>> 626889fb
             }
             dayPeriod{
                 format{
@@ -206,22 +190,6 @@
         }
         dayperiod{
             dn{"a. m./p. m."}
-<<<<<<< HEAD
-        }
-        second-narrow{
-            dn{"seg."}
-            relativeTime{
-                future{
-                    one{"dentro de {0} seg."}
-                    other{"dentro de {0} seg."}
-                }
-                past{
-                    one{"hace {0} seg."}
-                    other{"hace {0} seg."}
-                }
-            }
-=======
->>>>>>> 626889fb
         }
         second-short{
             dn{"seg."}
