--- conflicted
+++ resolved
@@ -21,141 +21,11 @@
     calendar{
         default{"persian"}
         generic{
-<<<<<<< HEAD
-            DateTimePatterns{
-                "HH:mm:ss zzzz",
-                "HH:mm:ss z",
-                "HH:mm:ss",
-                "HH:mm",
-                "G y MMMM d, EEEE",
-                "G y MMMM d",
-                "G y MMM d",
-                "GGGGG y-MM-dd",
-                "{1} {0}",
-                "{1} {0}",
-                "{1} {0}",
-                "{1} {0}",
-                "{1} {0}",
-            }
-            DateTimeSkeletons{
-                "HHmmsszzzz",
-                "HHmmssz",
-                "HHmmss",
-                "HHmm",
-                "GyMMMMEEEEd",
-                "GyMMMMd",
-                "GyMMMd",
-                "GGGGGyMMdd",
-            }
-=======
->>>>>>> 626889fb
             intervalFormats{
                 fallback{"{0} – {1}"}
             }
         }
         gregorian{
-<<<<<<< HEAD
-            AmPmMarkers{
-                "AM",
-                "PM",
-            }
-            AmPmMarkersAbbr{
-                "AM",
-                "PM",
-            }
-            DateTimePatterns{
-                "HH:mm:ss zzzz",
-                "HH:mm:ss z",
-                "HH:mm:ss",
-                "HH:mm",
-                "y MMMM d, EEEE",
-                "y MMMM d",
-                "y MMM d",
-                "y-MM-dd",
-                "{1} {0}",
-                "{1} {0}",
-                "{1} {0}",
-                "{1} {0}",
-                "{1} {0}",
-            }
-            DateTimeSkeletons{
-                "HHmmsszzzz",
-                "HHmmssz",
-                "HHmmss",
-                "HHmm",
-                "yMMMMEEEEd",
-                "yMMMMd",
-                "yMMMd",
-                "yMMdd",
-            }
-            dayNames{
-                format{
-                    abbreviated{
-                        "Sun",
-                        "Mon",
-                        "Tue",
-                        "Wed",
-                        "Thu",
-                        "Fri",
-                        "Sat",
-                    }
-                    narrow{
-                        "S",
-                        "M",
-                        "T",
-                        "W",
-                        "T",
-                        "F",
-                        "S",
-                    }
-                    wide{
-                        "Sun",
-                        "Mon",
-                        "Tue",
-                        "Wed",
-                        "Thu",
-                        "Fri",
-                        "Sat",
-                    }
-                }
-                stand-alone{
-                    abbreviated{
-                        "Sun",
-                        "Mon",
-                        "Tue",
-                        "Wed",
-                        "Thu",
-                        "Fri",
-                        "Sat",
-                    }
-                    narrow{
-                        "S",
-                        "M",
-                        "T",
-                        "W",
-                        "T",
-                        "F",
-                        "S",
-                    }
-                    wide{
-                        "Sun",
-                        "Mon",
-                        "Tue",
-                        "Wed",
-                        "Thu",
-                        "Fri",
-                        "Sat",
-                    }
-                }
-            }
-            eras{
-                abbreviated{
-                    "BCE",
-                    "CE",
-                }
-            }
-=======
->>>>>>> 626889fb
             intervalFormats{
                 fallback{"{0} – {1}"}
             }
