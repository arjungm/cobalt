--- conflicted
+++ resolved
@@ -97,12 +97,6 @@
                 "yMMMMd",
                 "yMMMd",
                 "yyMd",
-<<<<<<< HEAD
-            }
-            appendItems{
-                Timezone{"{0} {1}"}
-=======
->>>>>>> 626889fb
             }
             availableFormats{
                 Ed{"E d"}
@@ -395,25 +389,6 @@
                 "-1"{"जंदा कल"}
                 "0"{"अज्ज"}
                 "1"{"औंदे कल"}
-<<<<<<< HEAD
-            }
-        }
-        day-narrow{
-            dn{"दिन"}
-            relative{
-                "-1"{"जंदा कल"}
-                "0"{"अज्ज"}
-                "1"{"औंदे कल"}
-            }
-        }
-        day-short{
-            dn{"दिन"}
-            relative{
-                "-1"{"जंदा कल"}
-                "0"{"अज्ज"}
-                "1"{"औंदे कल"}
-=======
->>>>>>> 626889fb
             }
         }
         dayperiod{
