--- conflicted
+++ resolved
@@ -29,15 +29,12 @@
                 "GyMd",
                 "GyyMd",
             }
-<<<<<<< HEAD
-=======
             intervalFormats{
                 Hv{
                     H{"vHH–HH"}
                 }
                 fallback{"{0}至{1}"}
             }
->>>>>>> 626889fb
         }
         chinese{
             DateTimePatterns{
