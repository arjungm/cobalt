--- conflicted
+++ resolved
@@ -22,13 +22,6 @@
     NumberElements{
         beng{
             patterns{
-<<<<<<< HEAD
-                currencyFormat{"#,##,##0.00¤"}
-                currencyFormat%alphaNextToNumber{"#,##,##0.00 ¤"}
-                currencyFormat%noCurrency{"#,##,##0.00"}
-                decimalFormat{"#,##,##0.###"}
-=======
->>>>>>> 626889fb
                 percentFormat{"#,##0%"}
             }
         }
@@ -42,7 +35,6 @@
                 accountingFormat%alphaNextToNumber{"#,##,##0.00 ¤;(#,##,##0.00 ¤)"}
                 accountingFormat%noCurrency{"#,##,##0.00;(#,##,##0.00)"}
                 currencyFormat{"#,##,##0.00¤"}
-                currencyPatternAppendISO{"{0} ¤¤"}
                 decimalFormat{"#,##,##0.###"}
                 percentFormat{"#,##,##0%"}
             }
@@ -400,13 +392,6 @@
                 GyMMMEd{"E, d MMM, y G"}
                 GyMMMd{"d MMM, y G"}
                 GyMd{"d/M/y GGGGG"}
-<<<<<<< HEAD
-                H{"HH"}
-                Hm{"HH:mm"}
-                Hms{"HH:mm:ss"}
-                M{"L"}
-=======
->>>>>>> 626889fb
                 MEd{"E, d-M"}
                 MMMEd{"E d MMM"}
                 MMMMEd{"E d MMMM"}
@@ -465,23 +450,6 @@
                     M{"d/M/y – d/M/y GGGGG"}
                     d{"d/M/y – d/M/y GGGGG"}
                     y{"d/M/y – d/M/y GGGGG"}
-<<<<<<< HEAD
-                }
-                H{
-                    H{"HH–HH"}
-                }
-                Hm{
-                    H{"HH:mm–HH:mm"}
-                    m{"HH:mm–HH:mm"}
-                }
-                Hmv{
-                    H{"HH:mm–HH:mm v"}
-                    m{"HH:mm–HH:mm v"}
-                }
-                Hv{
-                    H{"HH–HH v"}
-=======
->>>>>>> 626889fb
                 }
                 M{
                     M{"M–M"}
@@ -574,12 +542,6 @@
                 "yMMMMd",
                 "yMMMd",
                 "yyMd",
-<<<<<<< HEAD
-            }
-            appendItems{
-                Timezone{"{0} {1}"}
-=======
->>>>>>> 626889fb
             }
             availableFormats{
                 Ed{"d E"}
@@ -588,15 +550,6 @@
                 GyMMMEd{"E, d MMM, y G"}
                 GyMMMd{"d MMM, y G"}
                 GyMd{"dd-MM-y GGGGG"}
-<<<<<<< HEAD
-                H{"HH"}
-                Hm{"HH:mm"}
-                Hms{"HH:mm:ss"}
-                Hmsv{"HH:mm:ss v"}
-                Hmv{"HH:mm v"}
-                M{"L"}
-=======
->>>>>>> 626889fb
                 MEd{"E, d-M"}
                 MMMEd{"E d MMM"}
                 MMMMEd{"E d MMMM"}
@@ -682,41 +635,6 @@
                         morning1{"ভোরবেলায়"}
                         morning2{"সকালবেলায়"}
                         night1{"রাত্রিবেলায়"}
-<<<<<<< HEAD
-                    }
-                }
-                stand-alone{
-                    abbreviated{
-                        afternoon1{"দুপুর"}
-                        afternoon2{"বিকাল"}
-                        am{"AM"}
-                        evening1{"সন্ধ্যা"}
-                        morning1{"ভোর"}
-                        morning2{"সকাল"}
-                        night1{"রাত্রি"}
-                        pm{"PM"}
-                    }
-                    narrow{
-                        afternoon1{"দুপুর"}
-                        afternoon2{"বিকাল"}
-                        am{"AM"}
-                        evening1{"সন্ধ্যা"}
-                        morning1{"ভোর"}
-                        morning2{"সকাল"}
-                        night1{"রাত্রি"}
-                        pm{"PM"}
-                    }
-                    wide{
-                        afternoon1{"দুপুর"}
-                        afternoon2{"বিকাল"}
-                        am{"AM"}
-                        evening1{"সন্ধ্যা"}
-                        morning1{"ভোর"}
-                        morning2{"সকাল"}
-                        night1{"রাত্রি"}
-                        pm{"PM"}
-=======
->>>>>>> 626889fb
                     }
                 }
             }
@@ -836,23 +754,6 @@
                         "ফেব",
                         "মার্চ",
                         "এপ্রি",
-<<<<<<< HEAD
-                        "মে",
-                        "জুন",
-                        "জুল",
-                        "আগ",
-                        "সেপ",
-                        "অক্টো",
-                        "নভে",
-                        "ডিসে",
-                    }
-                    narrow{
-                        "জা",
-                        "ফে",
-                        "মা",
-                        "এ",
-=======
->>>>>>> 626889fb
                         "মে",
                         "জুন",
                         "জুল",
@@ -934,170 +835,6 @@
             }
         }
         hebrew{
-<<<<<<< HEAD
-            DateTimePatterns{
-                "h:mm:ss a zzzz",
-                "h:mm:ss a z",
-                "h:mm:ss a",
-                "h:mm a",
-                "EEEE, d MMMM, y G",
-                "d MMMM, y G",
-                "d MMM, y G",
-                "d/M/y GGGGG",
-                "{1} {0}",
-                "{1} {0}",
-                "{1} {0}",
-                "{1} {0}",
-                "{1} {0}",
-            }
-            DateTimeSkeletons{
-                "ahmmsszzzz",
-                "ahmmssz",
-                "ahmmss",
-                "ahmm",
-                "GyMMMMEEEEd",
-                "GyMMMMd",
-                "GyMMMd",
-                "GGGGGyMd",
-            }
-            availableFormats{
-                E{"ccc"}
-                Ed{"d E"}
-                Gy{"y G"}
-                GyMMM{"MMM y G"}
-                GyMMMEd{"E, d MMM, y G"}
-                GyMMMd{"d MMM, y G"}
-                M{"L"}
-                MEd{"E, d-M"}
-                MMM{"LLL"}
-                MMMEd{"E d MMM"}
-                MMMMEd{"E d MMMM"}
-                MMMMd{"d MMMM"}
-                MMMd{"d MMM"}
-                MMdd{"dd-MM"}
-                Md{"d/M"}
-                d{"d"}
-                y{"y G"}
-                yyyy{"y G"}
-                yyyyM{"M/y G"}
-                yyyyMEd{"E, d/M/y G"}
-                yyyyMM{"MM-y G"}
-                yyyyMMM{"MMM y G"}
-                yyyyMMMEd{"E, d MMM, y G"}
-                yyyyMMMM{"MMMM y G"}
-                yyyyMMMd{"d MMM, y G"}
-                yyyyMd{"d/M/y G"}
-                yyyyQQQ{"QQQ y G"}
-                yyyyQQQQ{"QQQQ y G"}
-            }
-            eras{
-                abbreviated{
-                    "AM",
-                }
-                narrow{
-                    "AM",
-                }
-                wide{
-                    "AM",
-                }
-            }
-            intervalFormats{
-                H{
-                    H{"HH–HH"}
-                }
-                Hm{
-                    H{"HH:mm–HH:mm"}
-                    m{"HH:mm–HH:mm"}
-                }
-                Hmv{
-                    H{"HH:mm–HH:mm v"}
-                    m{"HH:mm–HH:mm v"}
-                }
-                Hv{
-                    H{"HH–HH v"}
-                }
-                M{
-                    M{"M–M"}
-                }
-                MEd{
-                    M{"E, d/M – E, d/M"}
-                    d{"E, d/M – E, d/M"}
-                }
-                MMM{
-                    M{"MMM – MMM"}
-                }
-                MMMEd{
-                    M{"E, d MMM – E, d MMM"}
-                    d{"E, d MMM – E, d MMM"}
-                }
-                MMMd{
-                    M{"d MMM – d MMM"}
-                    d{"d–d MMM"}
-                }
-                Md{
-                    M{"d/M – d/M"}
-                    d{"d/M – d/M"}
-                }
-                d{
-                    d{"d–d"}
-                }
-                fallback{"{0} – {1}"}
-                h{
-                    a{"h a – h a"}
-                    h{"h–h a"}
-                }
-                hm{
-                    a{"h:mm a – h:mm a"}
-                    h{"h:mm–h:mm a"}
-                    m{"h:mm–h:mm a"}
-                }
-                hmv{
-                    a{"h:mm a – h:mm a v"}
-                    h{"h:mm–h:mm a v"}
-                    m{"h:mm–h:mm a v"}
-                }
-                hv{
-                    a{"h a – h a v"}
-                    h{"h–h a v"}
-                }
-                y{
-                    y{"y–y G"}
-                }
-                yM{
-                    M{"M/y – M/y G"}
-                    y{"M/y – M/y G"}
-                }
-                yMEd{
-                    M{"E, d/M/y – E, d/M/y G"}
-                    d{"E, d/M/y – E, d/M/y G"}
-                    y{"E, d/M/y – E, d/M/y G"}
-                }
-                yMMM{
-                    M{"MMM–MMM y G"}
-                    y{"MMM y – MMM y G"}
-                }
-                yMMMEd{
-                    M{"E, d MMM – E, d MMM, y G"}
-                    d{"E, d MMM – E, d MMM, y G"}
-                    y{"E, d MMM, y – E, d MMM, y G"}
-                }
-                yMMMM{
-                    M{"MMMM–MMMM y G"}
-                    y{"MMMM y – MMMM y G"}
-                }
-                yMMMd{
-                    M{"d MMM – d MMM, y G"}
-                    d{"d–d MMM, y G"}
-                    y{"d MMM, y – d MMM, y G"}
-                }
-                yMd{
-                    M{"d/M/y – d/M/y G"}
-                    d{"d/M/y – d/M/y G"}
-                    y{"d/M/y – d/M/y G"}
-                }
-            }
-=======
->>>>>>> 626889fb
             monthNames{
                 format{
                     wide{
@@ -1469,43 +1206,6 @@
                 future{
                     one{"{0} সোমবারে"}
                     other{"{0} সোমবারে"}
-<<<<<<< HEAD
-                }
-                past{
-                    one{"{0} সোমবার আগে"}
-                    other{"{0} সোমবার আগে"}
-                }
-            }
-        }
-        mon-narrow{
-            relative{
-                "-1"{"গত সোমবার"}
-                "0"{"এই সোমবার"}
-                "1"{"পরের সোমবার"}
-            }
-            relativeTime{
-                future{
-                    one{"{0} সোমবারে"}
-                    other{"{0} সোমবারে"}
-                }
-                past{
-                    one{"{0} সোমবার আগে"}
-                    other{"{0} সোমবার আগে"}
-                }
-            }
-        }
-        mon-short{
-            relative{
-                "-1"{"গত সোমবার"}
-                "0"{"এই সোমবার"}
-                "1"{"পরের সোমবার"}
-            }
-            relativeTime{
-                future{
-                    one{"{0} সোমবারে"}
-                    other{"{0} সোমবারে"}
-=======
->>>>>>> 626889fb
                 }
                 past{
                     one{"{0} সোমবার আগে"}
@@ -1600,43 +1300,6 @@
                 future{
                     one{"{0} রবিবারে"}
                     other{"{0} রবিবারে"}
-<<<<<<< HEAD
-                }
-                past{
-                    one{"{0} রবিবার আগে"}
-                    other{"{0} রবিবার আগে"}
-                }
-            }
-        }
-        sun-narrow{
-            relative{
-                "-1"{"গত রবিবার"}
-                "0"{"এই রবিবার"}
-                "1"{"পরের রবিবার"}
-            }
-            relativeTime{
-                future{
-                    one{"{0} রবিবারে"}
-                    other{"{0} রবিবারে"}
-                }
-                past{
-                    one{"{0} রবিবার আগে"}
-                    other{"{0} রবিবার আগে"}
-                }
-            }
-        }
-        sun-short{
-            relative{
-                "-1"{"গত রবিবার"}
-                "0"{"এই রবিবার"}
-                "1"{"পরের রবিবার"}
-            }
-            relativeTime{
-                future{
-                    one{"{0} রবিবারে"}
-                    other{"{0} রবিবারে"}
-=======
->>>>>>> 626889fb
                 }
                 past{
                     one{"{0} রবিবার আগে"}
@@ -1807,14 +1470,6 @@
         }
     }
     personNames{
-<<<<<<< HEAD
-        foreignSpaceReplacement{" "}
-        initialPattern{
-            initial{"{0}."}
-            initialSequence{"{0} {1}"}
-        }
-=======
->>>>>>> 626889fb
         nameOrderLocales{
             givenFirst{
                 "und",
@@ -1828,85 +1483,6 @@
             }
         }
         namePattern{
-<<<<<<< HEAD
-            givenFirst-long-addressing-formal{"{prefix} {given} {given2} {surname} {surname2} {suffix}"}
-            givenFirst-long-addressing-informal{"{given} {given2} {surname} {surname2}"}
-            givenFirst-long-monogram-formal{
-                "{given-monogram-allCaps}{given2-monogram-allCaps}{surname-monogram-a"
-                "llCaps}"
-            }
-            givenFirst-long-monogram-informal{
-                "{given-monogram-allCaps}{given2-monogram-allCaps}{surname-monogram-a"
-                "llCaps}"
-            }
-            givenFirst-long-referring-formal{"{prefix} {given} {given2} {surname} {surname2} {suffix}"}
-            givenFirst-long-referring-informal{"{given} {given2} {surname} {surname2}"}
-            givenFirst-medium-addressing-formal{"{prefix} {given} {given2} {surname} {surname2} {suffix}"}
-            givenFirst-medium-addressing-informal{"{given} {given2} {surname} {surname2}"}
-            givenFirst-medium-monogram-formal{
-                "{given-monogram-allCaps}{given2-monogram-allCaps}{surname-monogram-a"
-                "llCaps}"
-            }
-            givenFirst-medium-monogram-informal{
-                "{given-monogram-allCaps}{given2-monogram-allCaps}{surname-monogram-a"
-                "llCaps}"
-            }
-            givenFirst-medium-referring-formal{"{prefix} {given} {given2} {surname} {surname2} {suffix}"}
-            givenFirst-medium-referring-informal{"{given} {given2} {surname} {surname2}"}
-            givenFirst-short-addressing-formal{"{prefix} {given} {given2} {surname} {surname2} {suffix}"}
-            givenFirst-short-addressing-informal{"{given} {given2} {surname} {surname2}"}
-            givenFirst-short-monogram-formal{
-                "{given-monogram-allCaps}{given2-monogram-allCaps}{surname-monogram-a"
-                "llCaps}"
-            }
-            givenFirst-short-monogram-informal{
-                "{given-monogram-allCaps}{given2-monogram-allCaps}{surname-monogram-a"
-                "llCaps}"
-            }
-            givenFirst-short-referring-formal{"{prefix} {given} {given2} {surname} {surname2} {suffix}"}
-            givenFirst-short-referring-informal{"{given} {given2} {surname} {surname2}"}
-            sorting-long-referring-formal{"{surname} {surname2}, {prefix} {given} {given2} {suffix}"}
-            sorting-long-referring-informal{"{surname} {surname2}, {given} {given2}"}
-            sorting-medium-referring-formal{"{surname} {surname2}, {prefix} {given} {given2} {suffix}"}
-            sorting-medium-referring-informal{"{surname} {surname2}, {given} {given2}"}
-            sorting-short-referring-formal{"{surname} {surname2}, {prefix} {given} {given2} {suffix}"}
-            sorting-short-referring-informal{"{surname} {surname2}, {given} {given2}"}
-            surnameFirst-long-addressing-formal{"{surname} {surname2} {prefix} {given} {given2} {suffix}"}
-            surnameFirst-long-addressing-informal{"{surname} {surname2} {given} {given2}"}
-            surnameFirst-long-monogram-formal{
-                "{surname-monogram-allCaps}{given-monogram-allCaps}{given2-monogram-a"
-                "llCaps}"
-            }
-            surnameFirst-long-monogram-informal{
-                "{surname-monogram-allCaps}{given-monogram-allCaps}{given2-monogram-a"
-                "llCaps}"
-            }
-            surnameFirst-long-referring-formal{"{surname} {surname2} {prefix} {given} {given2} {suffix}"}
-            surnameFirst-long-referring-informal{"{surname} {surname2} {given} {given2}"}
-            surnameFirst-medium-addressing-formal{"{surname} {surname2} {prefix} {given} {given2} {suffix}"}
-            surnameFirst-medium-addressing-informal{"{surname} {surname2} {given} {given2}"}
-            surnameFirst-medium-monogram-formal{
-                "{surname-monogram-allCaps}{given-monogram-allCaps}{given2-monogram-a"
-                "llCaps}"
-            }
-            surnameFirst-medium-monogram-informal{
-                "{surname-monogram-allCaps}{given-monogram-allCaps}{given2-monogram-a"
-                "llCaps}"
-            }
-            surnameFirst-medium-referring-formal{"{surname} {surname2} {prefix} {given} {given2} {suffix}"}
-            surnameFirst-medium-referring-informal{"{surname} {surname2} {given} {given2}"}
-            surnameFirst-short-addressing-formal{"{surname} {surname2} {prefix} {given} {given2} {suffix}"}
-            surnameFirst-short-addressing-informal{"{surname} {surname2} {given} {given2}"}
-            surnameFirst-short-monogram-formal{
-                "{surname-monogram-allCaps}{given-monogram-allCaps}{given2-monogram-a"
-                "llCaps}"
-            }
-            surnameFirst-short-monogram-informal{
-                "{surname-monogram-allCaps}{given-monogram-allCaps}{given2-monogram-a"
-                "llCaps}"
-            }
-            surnameFirst-short-referring-formal{"{surname} {surname2} {prefix} {given} {given2} {suffix}"}
-=======
             givenFirst-long-addressing-formal{"{title} {surname}"}
             givenFirst-long-addressing-informal{"{given} {given2} {surname} {surname2}"}
             givenFirst-long-referring-informal{"{given} {given2} {surname} {surname2}"}
@@ -1922,7 +1498,6 @@
             surnameFirst-medium-addressing-informal{"{surname} {surname2} {given} {given2}"}
             surnameFirst-medium-referring-informal{"{surname} {surname2} {given} {given2}"}
             surnameFirst-short-addressing-informal{"{surname} {surname2} {given} {given2}"}
->>>>>>> 626889fb
             surnameFirst-short-referring-informal{"{surname} {surname2} {given} {given2}"}
         }
     }
