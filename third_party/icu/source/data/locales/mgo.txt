--- conflicted
+++ resolved
@@ -32,15 +32,6 @@
                 "GyMMMMd",
                 "GyMMMd",
                 "GGGGGyMMdd",
-<<<<<<< HEAD
-            }
-            availableFormats{
-                d{"d"}
-            }
-            intervalFormats{
-                fallback{"{0} – {1}"}
-=======
->>>>>>> 626889fb
             }
         }
         gregorian{
@@ -68,12 +59,6 @@
                 "yMMMMd",
                 "yMMMd",
                 "yMMdd",
-<<<<<<< HEAD
-            }
-            availableFormats{
-                d{"d"}
-=======
->>>>>>> 626889fb
             }
             dayNames{
                 format{
@@ -108,18 +93,6 @@
                     }
                 }
             }
-<<<<<<< HEAD
-            eras{
-                abbreviated{
-                    "BCE",
-                    "CE",
-                }
-            }
-            intervalFormats{
-                fallback{"{0} – {1}"}
-            }
-=======
->>>>>>> 626889fb
             monthNames{
                 format{
                     abbreviated{
