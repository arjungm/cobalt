--- conflicted
+++ resolved
@@ -3,9 +3,5 @@
 // Generated using tools/cldr/cldr-to-icu/build-icu-data.xml
 
 {
-<<<<<<< HEAD
-    "cldrVersion": "42"
-=======
     "cldrVersion": "44.1"
->>>>>>> 626889fb
 }