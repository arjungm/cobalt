--- conflicted
+++ resolved
@@ -30,11 +30,8 @@
 $AI = [:LineBreak =  Ambiguous:];
 $AK = [:LineBreak =  Aksara:];
 $AL = [:LineBreak =  Alphabetic:];
-<<<<<<< HEAD
-=======
 $AP = [:LineBreak =  Aksara_Prebase:];
 $AS = [:LineBreak =  Aksara_Start:];
->>>>>>> 626889fb
 $BA = [:LineBreak =  Break_After:];
 $HH = [\u2010];     # \u2010 is HYPHEN, default line break is BA.
 $BB = [:LineBreak =  Break_Before:];
