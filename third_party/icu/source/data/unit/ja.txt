--- conflicted
+++ resolved
@@ -73,13 +73,9 @@
             10p-2{"センチ{0}"}
             10p-21{"ゼプト{0}"}
             10p-24{"ヨクト{0}"}
-<<<<<<< HEAD
-            10p-3{"ミリ{0}"}
-=======
             10p-27{"ロント{0}"}
             10p-3{"ミリ{0}"}
             10p-30{"クエクト{0}"}
->>>>>>> 626889fb
             10p-6{"マイクロ{0}"}
             10p-9{"ナノ{0}"}
             10p1{"デカ{0}"}
@@ -89,13 +85,9 @@
             10p2{"ヘクト{0}"}
             10p21{"ゼタ{0}"}
             10p24{"ヨタ{0}"}
-<<<<<<< HEAD
-            10p3{"キロ{0}"}
-=======
             10p27{"ロナ{0}"}
             10p3{"キロ{0}"}
             10p30{"クエタ{0}"}
->>>>>>> 626889fb
             10p6{"メガ{0}"}
             10p9{"ギガ{0}"}
             per{"{0}毎{1}"}
@@ -113,25 +105,9 @@
                     }
                 }
             }
-<<<<<<< HEAD
-            times{"{0}⋅{1}"}
-        }
-        concentr{
-            item{
-                dnam{"項目"}
-                other{"{0} 項目"}
-            }
-            karat{
-                dnam{"金"}
-                other{"{0} 金"}
-            }
-            milligram-ofglucose-per-deciliter{
-                dnam{"ミリグラム毎デシリットル"}
-=======
         }
         concentr{
             milligram-ofglucose-per-deciliter{
->>>>>>> 626889fb
                 other{"{0} ミリグラム毎デシリットル"}
             }
             millimole-per-liter{
@@ -216,28 +192,7 @@
                 other{"{0} ナノ秒"}
             }
             quarter{
-<<<<<<< HEAD
-                dnam{"四半期"}
                 other{"{0} 四半期"}
-                per{"{0}/四半期"}
-            }
-            second{
-                dnam{"秒"}
-                other{"{0} 秒"}
-                per{"{0}/秒"}
-            }
-            week{
-                dnam{"週間"}
-                other{"{0} 週間"}
-                per{"{0}/週"}
-            }
-            year{
-                dnam{"年"}
-                other{"{0} 年"}
-                per{"{0}/年"}
-=======
-                other{"{0} 四半期"}
->>>>>>> 626889fb
             }
         }
         electric{
@@ -743,21 +698,6 @@
                 other{"{0}yd²"}
             }
         }
-<<<<<<< HEAD
-        compound{
-            1024p1{"Ki{0}"}
-            1024p2{"Mi{0}"}
-            1024p3{"Gi{0}"}
-            1024p4{"Ti{0}"}
-            1024p5{"Pi{0}"}
-            1024p6{"Ei{0}"}
-            1024p7{"Zi{0}"}
-            1024p8{"Yi{0}"}
-            per{"{0}/{1}"}
-            times{"{0}⋅{1}"}
-        }
-=======
->>>>>>> 626889fb
         concentr{
             item{
                 other{"{0}項目"}
@@ -779,15 +719,6 @@
             }
             percent{
                 dnam{"%"}
-            }
-            permille{
-                dnam{"‰"}
-            }
-            permillion{
-                other{"{0}ppm"}
-            }
-            permyriad{
-                dnam{"‱"}
             }
             permille{
                 dnam{"‰"}
@@ -865,17 +796,10 @@
         }
         duration{
             century{
-<<<<<<< HEAD
-                dnam{"世紀"}
-=======
->>>>>>> 626889fb
                 other{"{0}世紀"}
             }
             day{
                 other{"{0}d"}
-            }
-            decade{
-                other{"{0}十年"}
             }
             decade{
                 other{"{0}十年"}
@@ -902,10 +826,6 @@
                 other{"{0}ns"}
             }
             quarter{
-<<<<<<< HEAD
-                dnam{"四半期"}
-=======
->>>>>>> 626889fb
                 other{"{0}Q"}
                 per{"{0}/Q"}
             }
@@ -965,10 +885,6 @@
         }
         force{
             kilowatt-hour-per-100-kilometer{
-<<<<<<< HEAD
-                dnam{"kWh/100km"}
-=======
->>>>>>> 626889fb
                 other{"{0}kWh/100km"}
             }
             newton{
@@ -1063,24 +979,12 @@
                 other{"{0}m"}
             }
             micrometer{
-<<<<<<< HEAD
-                dnam{"マイクロメートル"}
-                other{"{0}μm"}
-            }
-            mile{
-                dnam{"マイル"}
-                other{"{0}mi"}
-            }
-            mile-scandinavian{
-                dnam{"スカンジナビアマイル"}
-=======
                 other{"{0}μm"}
             }
             mile{
                 other{"{0}mi"}
             }
             mile-scandinavian{
->>>>>>> 626889fb
                 other{"{0}smi"}
             }
             millimeter{
@@ -1102,55 +1006,37 @@
                 dnam{"pt"}
                 other{"{0}pt"}
             }
-<<<<<<< HEAD
+            ri-jp{
+                other{"{0}里"}
+            }
+            rin{
+                other{"{0}厘"}
+            }
+            shaku-cloth{
+                other{"{0}鯨尺"}
+            }
+            shaku-length{
+                other{"{0}尺"}
+            }
             solar-radius{
                 dnam{"R☉"}
                 other{"{0}R☉"}
             }
-            yard{
-                dnam{"ヤード"}
-=======
-            ri-jp{
-                other{"{0}里"}
-            }
-            rin{
-                other{"{0}厘"}
-            }
-            shaku-cloth{
-                other{"{0}鯨尺"}
-            }
-            shaku-length{
-                other{"{0}尺"}
-            }
-            solar-radius{
-                dnam{"R☉"}
-                other{"{0}R☉"}
-            }
             sun{
                 other{"{0}寸"}
             }
             yard{
->>>>>>> 626889fb
                 other{"{0}yd"}
             }
         }
         light{
             candela{
-<<<<<<< HEAD
-                dnam{"cd"}
                 other{"{0}cd"}
             }
             lumen{
-                dnam{"lm"}
-=======
-                other{"{0}cd"}
-            }
-            lumen{
->>>>>>> 626889fb
                 other{"{0}lm"}
             }
             lux{
-                dnam{"ルクス"}
                 other{"{0}lx"}
             }
             solar-luminosity{
@@ -1170,13 +1056,10 @@
                 dnam{"M⊕"}
                 other{"{0}M⊕"}
             }
-<<<<<<< HEAD
-=======
             fun{
                 dnam{"分"}
                 other{"{0}分"}
             }
->>>>>>> 626889fb
             grain{
                 other{"{0}グレーン"}
             }
@@ -1186,10 +1069,6 @@
             }
             kilogram{
                 other{"{0}kg"}
-<<<<<<< HEAD
-                per{"{0}/kg"}
-=======
->>>>>>> 626889fb
             }
             microgram{
                 dnam{"μg"}
@@ -1212,10 +1091,6 @@
                 dnam{"M☉"}
                 other{"{0}M☉"}
             }
-            solar-mass{
-                dnam{"M☉"}
-                other{"{0}M☉"}
-            }
             stone{
                 other{"{0}st"}
             }
@@ -1223,10 +1098,6 @@
                 other{"{0}s/t"}
             }
             tonne{
-<<<<<<< HEAD
-                dnam{"t"}
-=======
->>>>>>> 626889fb
                 other{"{0}t"}
             }
         }
@@ -1275,10 +1146,6 @@
                 other{"{0}mb"}
             }
             millimeter-ofhg{
-<<<<<<< HEAD
-                dnam{"水銀柱ミリメートル"}
-=======
->>>>>>> 626889fb
                 other{"{0}mmHg"}
             }
             pascal{
@@ -1297,10 +1164,6 @@
                 other{"{0}km/h"}
             }
             knot{
-<<<<<<< HEAD
-                dnam{"ノット"}
-=======
->>>>>>> 626889fb
                 other{"{0}kn"}
             }
             meter-per-second{
@@ -1370,12 +1233,9 @@
                 dnam{"カップ"}
                 other{"{0}カップ"}
             }
-<<<<<<< HEAD
-=======
             cup-jp{
                 other{"{0}カップ"}
             }
->>>>>>> 626889fb
             cup-metric{
                 other{"{0}mc"}
             }
@@ -1418,15 +1278,12 @@
             jigger{
                 other{"{0}ジガー"}
             }
-<<<<<<< HEAD
-=======
             koku{
                 other{"{0}石"}
             }
             kosaji{
                 other{"小さじ{0}"}
             }
->>>>>>> 626889fb
             liter{
                 dnam{"L"}
                 other{"{0}L"}
@@ -1439,12 +1296,9 @@
                 dnam{"mL"}
                 other{"{0}ml"}
             }
-<<<<<<< HEAD
-=======
             osaji{
                 other{"大さじ{0}"}
             }
->>>>>>> 626889fb
             pinch{
                 other{"{0}つまみ"}
             }
@@ -1463,15 +1317,12 @@
                 dnam{"qt Imp"}
                 other{"{0}qt-Imp."}
             }
-<<<<<<< HEAD
-=======
             sai{
                 other{"{0}才"}
             }
             shaku{
                 other{"{0}勺"}
             }
->>>>>>> 626889fb
             tablespoon{
                 dnam{"tbsp"}
                 other{"{0}tbsp"}
@@ -1547,21 +1398,6 @@
                 dnam{"平方ヤード"}
             }
         }
-<<<<<<< HEAD
-        compound{
-            1024p1{"Ki{0}"}
-            1024p2{"Mi{0}"}
-            1024p3{"Gi{0}"}
-            1024p4{"Ti{0}"}
-            1024p5{"Pi{0}"}
-            1024p6{"Ei{0}"}
-            1024p7{"Zi{0}"}
-            1024p8{"Yi{0}"}
-            per{"{0}/{1}"}
-            times{"{0}⋅{1}"}
-        }
-=======
->>>>>>> 626889fb
         concentr{
             item{
                 dnam{"項目"}
@@ -1679,11 +1515,6 @@
                 other{"{0}四半期"}
                 per{"{0}/四半期"}
             }
-            quarter{
-                dnam{"四半期"}
-                other{"{0}四半期"}
-                per{"{0}/四半期"}
-            }
             second{
                 dnam{"秒"}
                 other{"{0} 秒"}
@@ -1741,10 +1572,6 @@
             }
         }
         force{
-            kilowatt-hour-per-100-kilometer{
-                dnam{"kWh/100km"}
-                other{"{0} kWh/100km"}
-            }
             newton{
                 dnam{"ニュートン"}
             }
@@ -1808,10 +1635,6 @@
             }
             micrometer{
                 dnam{"マイクロメートル"}
-<<<<<<< HEAD
-                other{"{0} μm"}
-=======
->>>>>>> 626889fb
             }
             mile{
                 dnam{"マイル"}
@@ -1891,27 +1714,9 @@
             }
             gram{
                 dnam{"グラム"}
-<<<<<<< HEAD
-                other{"{0} g"}
-                per{"{0}/g"}
-            }
-            kilogram{
-                dnam{"kg"}
-                other{"{0} kg"}
-                per{"{0}/kg"}
             }
             microgram{
                 dnam{"マイクログラム"}
-                other{"{0} μg"}
-            }
-            milligram{
-                dnam{"mg"}
-                other{"{0} mg"}
-=======
-            }
-            microgram{
-                dnam{"マイクログラム"}
->>>>>>> 626889fb
             }
             ounce{
                 dnam{"オンス"}
@@ -1931,10 +1736,6 @@
             ton{
                 dnam{"米トン"}
                 other{"{0} s/t"}
-            }
-            tonne{
-                dnam{"トン"}
-                other{"{0} t"}
             }
         }
         power{
