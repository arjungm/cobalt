--- conflicted
+++ resolved
@@ -147,10 +147,6 @@
                     }
                 }
             }
-<<<<<<< HEAD
-            times{"{0}⋅{1}"}
-=======
->>>>>>> 626889fb
         }
         concentr{
             karat{
@@ -552,10 +548,6 @@
                 other{"{0} Nọ́tíkál Mail"}
             }
             parsec{
-<<<<<<< HEAD
-                dnam{"Ích Sẹ́k"}
-=======
->>>>>>> 626889fb
                 one{"{0} Ích Sẹ́k"}
                 other{"{0} Ích Sẹ́k"}
             }
@@ -984,65 +976,8 @@
             }
         }
         compound{
-<<<<<<< HEAD
-            1024p1{"Kí{0}"}
-            1024p2{"Mím{0}"}
-            1024p3{"Gím{0}"}
-            1024p4{"Tím{0}"}
-            1024p5{"Pím{0}"}
-            1024p6{"Ẹím{0}"}
-            1024p7{"Zím{0}"}
-            1024p8{"Yím{0}"}
-            10p-1{"D{0}"}
-            10p-12{"p{0}"}
-            10p-15{"Fẹ́{0}"}
-            10p-18{"Á{0}"}
-            10p-2{"s{0}"}
             10p-21{"Zẹ́{0}"}
             10p-24{"Yó{0}"}
-            10p-3{"m{0}"}
-            10p-6{"μ{0}"}
-            10p-9{"n{0}"}
-            10p1{"Dẹ́{0}"}
-            10p12{"T{0}"}
-            10p15{"P{0}"}
-            10p18{"{0}Ẹ"}
-            10p2{"h{0}"}
-            10p21{"Zẹ́{0}"}
-            10p24{"Yó{0}"}
-            10p3{"k{0}"}
-            10p6{"M{0}"}
-            10p9{"G{0}"}
-            per{"{0}/{1}"}
-            power2{
-                one{
-                    _{
-                        _{"{0}²"}
-                    }
-                }
-                other{
-                    _{
-                        _{"{0}²"}
-                    }
-                }
-            }
-            power3{
-                one{
-                    _{
-                        _{"{0}³"}
-                    }
-                }
-                other{
-                    _{
-                        _{"{0}³"}
-                    }
-                }
-            }
-            times{"{0}⋅{1}"}
-=======
-            10p-21{"Zẹ́{0}"}
-            10p-24{"Yó{0}"}
->>>>>>> 626889fb
         }
         concentr{
             karat{
@@ -1057,17 +992,6 @@
             }
             permillion{
                 dnam{"Pfim"}
-            }
-            permyriad{
-                dnam{"‱"}
-            }
-            permille{
-                dnam{"‰"}
-            }
-            permillion{
-                dnam{"Pfim"}
-                one{"{0} pfim"}
-                other{"{0} pfim"}
             }
             permyriad{
                 dnam{"‱"}
@@ -1189,22 +1113,10 @@
             }
         }
         length{
-            astronomical-unit{
-                dnam{"ay"}
-                one{"{0} ay"}
-                other{"{0} ay"}
-            }
             centimeter{
                 one{"{0}sm"}
                 other{"{0}sm"}
             }
-<<<<<<< HEAD
-            fathom{
-                one{"{0} fátọ"}
-                other{"{0} fátọ"}
-            }
-=======
->>>>>>> 626889fb
             furlong{
                 one{"{0} fọlọ"}
                 other{"{0} fọlọ"}
@@ -1213,10 +1125,6 @@
                 one{"{0}km"}
                 other{"{0}km"}
             }
-            light-year{
-                one{"{0}ly"}
-                other{"{0}ly"}
-            }
             meter{
                 one{"{0}m"}
                 other{"{0}m"}
@@ -1224,15 +1132,6 @@
             millimeter{
                 one{"{0}mm"}
                 other{"{0}mm"}
-            }
-            parsec{
-                one{"{0} is"}
-                other{"{0} is"}
-            }
-        }
-        light{
-            solar-luminosity{
-                dnam{"L☉"}
             }
         }
         light{
@@ -1251,18 +1150,6 @@
                 other{"{0}kg"}
             }
         }
-        pressure{
-            atmosphere{
-                dnam{"átmó"}
-                one{"{0} átmó"}
-                other{"{0} átmó"}
-            }
-            pound-force-per-square-inch{
-                dnam{"pfẹsi"}
-                one{"{0} pfẹsi"}
-                other{"{0} pfẹsi"}
-            }
-        }
         speed{
             kilometer-per-hour{
                 dnam{"km/áw"}
@@ -1271,16 +1158,6 @@
         temperature{
             celsius{
                 dnam{"°C"}
-            }
-            fahrenheit{
-                dnam{"°F"}
-                one{"{0}°"}
-                other{"{0}°"}
-            }
-        }
-        torque{
-            newton-meter{
-                dnam{"N⋅m"}
             }
             fahrenheit{
                 dnam{"°F"}
@@ -1394,61 +1271,15 @@
             1024p7{"Zím{0}"}
             1024p8{"Yím{0}"}
             10p-1{"D{0}"}
-<<<<<<< HEAD
-            10p-12{"p{0}"}
-=======
->>>>>>> 626889fb
             10p-15{"Fẹ́{0}"}
             10p-18{"Á{0}"}
             10p-2{"s{0}"}
             10p-21{"Zẹ{0}"}
             10p-24{"Yo{0}"}
-<<<<<<< HEAD
-            10p-3{"m{0}"}
-            10p-6{"μ{0}"}
-            10p-9{"n{0}"}
-            10p1{"Dẹ́{0}"}
-            10p12{"T{0}"}
-            10p15{"P{0}"}
-            10p18{"{0}Ẹ"}
-            10p2{"h{0}"}
-            10p21{"Zẹ́{0}"}
-            10p24{"Yó{0}"}
-            10p3{"k{0}"}
-            10p6{"M{0}"}
-            10p9{"G{0}"}
-            per{"{0}/{1}"}
-            power2{
-                one{
-                    _{
-                        _{"{0}²"}
-                    }
-                }
-                other{
-                    _{
-                        _{"{0}²"}
-                    }
-                }
-            }
-            power3{
-                one{
-                    _{
-                        _{"{0}³"}
-                    }
-                }
-                other{
-                    _{
-                        _{"{0}³"}
-                    }
-                }
-            }
-            times{"{0}⋅{1}"}
-=======
             10p1{"Dẹ́{0}"}
             10p18{"{0}Ẹ"}
             10p21{"Zẹ́{0}"}
             10p24{"Yó{0}"}
->>>>>>> 626889fb
         }
         concentr{
             karat{
@@ -1456,14 +1287,6 @@
                 one{"{0} kar"}
                 other{"{0} kar"}
             }
-<<<<<<< HEAD
-            milligram-ofglucose-per-deciliter{
-                dnam{"mg/dL"}
-                one{"{0} mg/dL"}
-                other{"{0} mg/dL"}
-            }
-=======
->>>>>>> 626889fb
             millimole-per-liter{
                 dnam{"Mílimol/Líta"}
             }
@@ -1741,11 +1564,6 @@
             }
             micrometer{
                 dnam{"μmíta"}
-<<<<<<< HEAD
-                one{"{0} μm"}
-                other{"{0} μm"}
-=======
->>>>>>> 626889fb
             }
             mile{
                 dnam{"Mails"}
@@ -1756,14 +1574,6 @@
                 dnam{"Ích Sẹ́k"}
                 one{"{0} is"}
                 other{"{0} is"}
-<<<<<<< HEAD
-            }
-            picometer{
-                dnam{"pm"}
-                one{"{0} pm"}
-                other{"{0} pm"}
-=======
->>>>>>> 626889fb
             }
             point{
                 dnam{"points"}
@@ -1809,34 +1619,6 @@
             }
             gram{
                 dnam{"Grams"}
-<<<<<<< HEAD
-                one{"{0} g"}
-                other{"{0} g"}
-                per{"{0}/g"}
-            }
-            kilogram{
-                dnam{"kg"}
-                one{"{0} kg"}
-                other{"{0} kg"}
-                per{"{0}/kg"}
-            }
-            microgram{
-                dnam{"μg"}
-                one{"{0} μg"}
-                other{"{0} μg"}
-            }
-            milligram{
-                dnam{"mg"}
-                one{"{0} mg"}
-                other{"{0} mg"}
-            }
-            ounce{
-                dnam{"oz"}
-                one{"{0} oz"}
-                other{"{0} oz"}
-                per{"{0}/oz"}
-=======
->>>>>>> 626889fb
             }
             ounce-troy{
                 dnam{"oz trọi"}
@@ -1855,11 +1637,6 @@
             }
             tonne{
                 dnam{"T"}
-            }
-            tonne{
-                dnam{"T"}
-                one{"{0} t"}
-                other{"{0} t"}
             }
         }
         power{
