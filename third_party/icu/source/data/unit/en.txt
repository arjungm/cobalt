--- conflicted
+++ resolved
@@ -115,13 +115,9 @@
             10p-2{"centi{0}"}
             10p-21{"zepto{0}"}
             10p-24{"yocto{0}"}
-<<<<<<< HEAD
-            10p-3{"milli{0}"}
-=======
             10p-27{"ronto{0}"}
             10p-3{"milli{0}"}
             10p-30{"quecto{0}"}
->>>>>>> 626889fb
             10p-6{"micro{0}"}
             10p-9{"nano{0}"}
             10p1{"deka{0}"}
@@ -131,13 +127,9 @@
             10p2{"hecto{0}"}
             10p21{"zetta{0}"}
             10p24{"yotta{0}"}
-<<<<<<< HEAD
-            10p3{"kilo{0}"}
-=======
             10p27{"ronna{0}"}
             10p3{"kilo{0}"}
             10p30{"quetta{0}"}
->>>>>>> 626889fb
             10p6{"mega{0}"}
             10p9{"giga{0}"}
             per{"{0} per {1}"}
@@ -354,10 +346,7 @@
                 dnam{"quarters"}
                 one{"{0} quarter"}
                 other{"{0} quarters"}
-<<<<<<< HEAD
-=======
                 per{"{0}/q"}
->>>>>>> 626889fb
             }
             second{
                 dnam{"seconds"}
@@ -1420,10 +1409,7 @@
                 dnam{"qtr"}
                 one{"{0}q"}
                 other{"{0}q"}
-<<<<<<< HEAD
-=======
                 per{"{0}/q"}
->>>>>>> 626889fb
             }
             second{
                 dnam{"sec"}
@@ -1764,10 +1750,7 @@
                 dnam{"kg"}
                 one{"{0}kg"}
                 other{"{0}kg"}
-<<<<<<< HEAD
-=======
                 per{"{0}/kg"}
->>>>>>> 626889fb
             }
             microgram{
                 dnam{"μg"}
@@ -2489,10 +2472,7 @@
                 dnam{"qtr"}
                 one{"{0} qtr"}
                 other{"{0} qtrs"}
-<<<<<<< HEAD
-=======
                 per{"{0}/q"}
->>>>>>> 626889fb
             }
             second{
                 dnam{"secs"}
