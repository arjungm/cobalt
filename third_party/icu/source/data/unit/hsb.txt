﻿// © 2016 and later: Unicode, Inc. and others.
// License & terms of use: http://www.unicode.org/copyright.html
// Generated using tools/cldr/cldr-to-icu/build-icu-data.xml
hsb{
    units{
        acceleration{
            g-force{
                dnam{"jednotki zemskeho pospěšenja"}
                few{"{0} jednotki zemskeho pospěšenja"}
                one{"{0} jednotka zemskeho pospěšenja"}
                other{"{0} jednotkow zemskeho pospěšenja"}
                two{"{0} jednotce zemskeho pospěšenja"}
            }
            meter-per-square-second{
                dnam{"metry na kwadratnu sekundu"}
                few{"{0} metry na kwadratnu sekundu"}
                one{"{0} meter na kwadratnu sekundu"}
                other{"{0} metrow na kwadratnu sekundu"}
                two{"{0} metraj na kwadratnu sekundu"}
            }
        }
        angle{
            arc-minute{
                dnam{"minuty"}
                few{"{0} minuty"}
                one{"{0} minuta"}
                other{"{0} minutow"}
                two{"{0} minuće"}
            }
            arc-second{
                dnam{"sekundy"}
                few{"{0} sekundy"}
                one{"{0} sekunda"}
                other{"{0} sekundow"}
                two{"{0} sekundźe"}
            }
            degree{
                dnam{"stopnje"}
                few{"{0} stopnje"}
                one{"{0} stopjeń"}
                other{"{0} stopnjow"}
                two{"{0} stopnjej"}
            }
            radian{
                dnam{"radianty"}
                few{"{0} radianty"}
                one{"{0} radiant"}
                other{"{0} radiantow"}
                two{"{0} radiantaj"}
            }
            revolution{
                dnam{"wobroty"}
                few{"{0} wobroty"}
                one{"{0} wobrot"}
                other{"{0} wobrotow"}
                two{"{0} wobrotaj"}
            }
        }
        area{
            acre{
                dnam{"acry"}
                few{"{0} acry"}
                one{"{0} acre"}
                other{"{0} acrow"}
                two{"{0} acraj"}
            }
            dunam{
                dnam{"dunamy"}
                few{"{0} dunamy"}
                one{"{0} dunam"}
                other{"{0} dunamow"}
                two{"{0} dunamaj"}
            }
            hectare{
                dnam{"hektary"}
                few{"{0} hektary"}
                one{"{0} hektar"}
                other{"{0} hektarow"}
                two{"{0} hektaraj"}
            }
            square-centimeter{
                dnam{"kwadratne centimetry"}
                few{"{0} kwadratne centimetry"}
                one{"{0} kwadratny centimeter"}
                other{"{0} kwadratnych centimetrow"}
                per{"{0} na kwadratny centimeter"}
                two{"{0} kwadratnej centimetraj"}
            }
            square-foot{
                dnam{"kwadratne stopy"}
                few{"{0} kwadratne stopy"}
                one{"{0} kwadratna stopa"}
                other{"{0} kwadratnych stopow"}
                two{"{0} kwadratnej stopje"}
            }
            square-inch{
                dnam{"kwadratne cóle"}
                few{"{0} kwadratne cóle"}
                one{"{0} kwadratny cól"}
                other{"{0} kwadratnych cólow"}
                per{"{0} na kwadratny cól"}
                two{"{0} kwadratnej cólaj"}
            }
            square-kilometer{
                dnam{"kwadratne kilometry"}
                few{"{0} kwadratne kilometry"}
                one{"{0} kwadratny kilometer"}
                other{"{0} kwadratnych kilometrow"}
                per{"{0} na kwadratny kilometer"}
                two{"{0} kwadratnej kilometraj"}
            }
            square-meter{
                dnam{"kwadratne metry"}
                few{"{0} kwadratne metry"}
                one{"{0} kwadratny meter"}
                other{"{0} kwadratnych metrow"}
                per{"{0} na kwadratny meter"}
                two{"{0} kwadratnej metraj"}
            }
            square-mile{
                dnam{"kwadratne mile"}
                few{"{0} kwadratne mile"}
                one{"{0} kwadratna mila"}
                other{"{0} kwadratnych milow"}
                per{"{0} na kwadratnu milu"}
                two{"{0} kwadratnej mili"}
            }
            square-yard{
                dnam{"kwadratne yardy"}
                few{"{0} kwadratne yardy"}
                one{"{0} kwadratny yard"}
                other{"{0} kwadratnych yardow"}
                two{"{0} kwadratnej yardaj"}
            }
        }
        compound{
            1024p1{"kibi{0}"}
            1024p2{"mebi{0}"}
            1024p3{"gibi{0}"}
            1024p4{"tebi{0}"}
            1024p5{"pebi{0}"}
            1024p6{"exbi{0}"}
            1024p7{"zebi{0}"}
            1024p8{"yobi{0}"}
            10p-1{"deci{0}"}
            10p-12{"piko{0}"}
            10p-15{"femto{0}"}
            10p-18{"atto{0}"}
            10p-2{"centi{0}"}
            10p-21{"zepto{0}"}
            10p-24{"yokto{0}"}
<<<<<<< HEAD
            10p-3{"mili{0}"}
=======
            10p-27{"ronto{0}"}
            10p-3{"mili{0}"}
            10p-30{"quecto{0}"}
>>>>>>> 626889fb
            10p-6{"mikro{0}"}
            10p-9{"nano{0}"}
            10p1{"deka{0}"}
            10p12{"tera{0}"}
            10p15{"peta{0}"}
            10p18{"eksa{0}"}
            10p2{"hekto{0}"}
            10p21{"zeta{0}"}
            10p24{"yotta{0}"}
<<<<<<< HEAD
            10p3{"kilo{0}"}
=======
            10p27{"ronna{0}"}
            10p3{"kilo{0}"}
            10p30{"quetta{0}"}
>>>>>>> 626889fb
            10p6{"mega{0}"}
            10p9{"giga{0}"}
            per{"{0} na {1}"}
            power2{
                few{
                    _{
                        _{"kwadratne {0}"}
                    }
                }
                one{
                    _{
                        _{"kwadratny {0}"}
                    }
                }
                other{
                    _{
                        _{"kwadratnych {0}"}
                    }
                }
                two{
                    _{
                        _{"kwadratnej {0}"}
                    }
                }
            }
            power3{
                few{
                    _{
                        _{"kubikne {0}"}
                    }
                }
                one{
                    _{
                        _{"kubikny {0}"}
                    }
                }
                other{
                    _{
                        _{"kubiknych {0}"}
                    }
                }
                two{
                    _{
                        _{"kubiknej {0}"}
                    }
                }
            }
            times{"{0}-{1}"}
        }
        concentr{
            item{
                dnam{"kuski"}
                few{"{0} kuski"}
                one{"{0} kusk"}
                other{"{0} kuskow"}
                two{"{0} kuskaj"}
            }
            karat{
                dnam{"karaty"}
                few{"{0} karaty"}
                one{"{0} karat"}
                other{"{0} karatow"}
                two{"{0} karataj"}
            }
            milligram-ofglucose-per-deciliter{
                dnam{"miligramy na deciliter"}
                few{"{0} miligramy na deciliter"}
                one{"{0} miligram na deciliter"}
                other{"{0} miligramow na deciliter"}
                two{"{0} miligramaj na deciliter"}
            }
            millimole-per-liter{
                dnam{"milimole na liter"}
                few{"{0} milimole na liter"}
                one{"{0} milimol na liter"}
                other{"{0} milimolow na liter"}
                two{"{0} milimolej na liter"}
            }
            mole{
                dnam{"mole"}
                few{"{0} mole"}
                one{"{0} mol"}
                other{"{0} molow"}
                two{"{0} molej"}
            }
            percent{
                dnam{"procenty"}
                few{"{0} procenty"}
                one{"{0} procent"}
                other{"{0} procentow"}
                two{"{0} procentaj"}
            }
            permille{
                dnam{"promile"}
                few{"{0} promile"}
                one{"{0} promil"}
                other{"{0} promilow"}
                two{"{0} promilej"}
            }
            permillion{
                dnam{"milionćiny"}
                few{"{0} milionćiny"}
                one{"{0} milionćina"}
                other{"{0} milionćinow"}
                two{"{0} milionćinje"}
            }
            permyriad{
                dnam{"dźesaćiny promila"}
                few{"{0} dźesaćiny promila"}
                one{"{0} dźesaćina promila"}
                other{"{0} dźesaćinow promila"}
                two{"{0} dźesaćinje promila"}
            }
        }
        consumption{
            liter-per-100-kilometer{
                dnam{"litry na 100 kilometrow"}
                few{"{0} litry na 100 kilometrow"}
                one{"{0} liter na 100 kilometrow"}
                other{"{0} litrow na 100 kilometrow"}
                two{"{0} litraj na 100 kilometrow"}
            }
            liter-per-kilometer{
                dnam{"litry na kilometer"}
                few{"{0} litry na kilometer"}
                one{"{0} liter na kilometer"}
                other{"{0} litrow na kilometer"}
                two{"{0} litraj na kilometer"}
            }
            mile-per-gallon{
                dnam{"mile na galonu"}
                few{"{0} mile na galonu"}
                one{"{0} mila na galonu"}
                other{"{0} milow na galonu"}
                two{"{0} mili na galonu"}
            }
            mile-per-gallon-imperial{
                dnam{"mile na britisku galonu"}
                few{"{0} mile na britisku galonu"}
                one{"{0} mila na britisku galonu"}
                other{"{0} milow na britisku galonu"}
                two{"{0} mili na britisku galonu"}
            }
        }
        coordinate{
            dnam{"wobzorosměr"}
            east{"{0} wuchod"}
            north{"{0} sewjer"}
            south{"{0} juh"}
            west{"{0} zapad"}
        }
        digital{
            bit{
                dnam{"bity"}
                few{"{0} bity"}
                one{"{0} bit"}
                other{"{0} bitow"}
                two{"{0} bitaj"}
            }
            byte{
                dnam{"bytey"}
                few{"{0} bytey"}
                one{"{0} byte"}
                other{"{0} byteow"}
                two{"{0} byteaj"}
            }
            gigabit{
                dnam{"gigabity"}
                few{"{0} gigabity"}
                one{"{0} gigabit"}
                other{"{0} gigabitow"}
                two{"{0} gigabitaj"}
            }
            gigabyte{
                dnam{"gigabytey"}
                few{"{0} gigabytey"}
                one{"{0} gigabyte"}
                other{"{0} gigabyteow"}
                two{"{0} gigabyteaj"}
            }
            kilobit{
                dnam{"kilobity"}
                few{"{0} kilobity"}
                one{"{0} kilobit"}
                other{"{0} kilobitow"}
                two{"{0} kilobitaj"}
            }
            kilobyte{
                dnam{"kilobytey"}
                few{"{0} kilobytey"}
                one{"{0} kilobyte"}
                other{"{0} kilobyteow"}
                two{"{0} kilobyteaj"}
            }
            megabit{
                dnam{"megabity"}
                few{"{0} megabity"}
                one{"{0} megabit"}
                other{"{0} megabitow"}
                two{"{0} megabitaj"}
            }
            megabyte{
                dnam{"megabytey"}
                few{"{0} megabytey"}
                one{"{0} megabyte"}
                other{"{0} megabyteow"}
                two{"{0} megabyteaj"}
            }
            petabyte{
                dnam{"petabytey"}
                few{"{0} petabytey"}
                one{"{0} petabyte"}
                other{"{0} petabyteow"}
                two{"{0} petabyteaj"}
            }
            terabit{
                dnam{"terabity"}
                few{"{0} terabity"}
                one{"{0} terabit"}
                other{"{0} terabitow"}
                two{"{0} terabitaj"}
            }
            terabyte{
                dnam{"terabytey"}
                few{"{0} terabytey"}
                one{"{0} terabyte"}
                other{"{0} terabyteow"}
                two{"{0} terabyteaj"}
            }
        }
        duration{
            century{
                dnam{"lětstotki"}
                few{"{0} lětstotki"}
                one{"{0} lětstotk"}
                other{"{0} lětstotkow"}
                two{"{0} lětstotkaj"}
            }
            day{
                few{"{0} dny"}
                one{"{0} dźeń"}
                other{"{0} dnjow"}
                per{"{0} wob dźeń"}
                two{"{0} dnjej"}
            }
            decade{
                dnam{"lětdźesatki"}
                few{"{0} lětdźesatki"}
                one{"{0} lětdźesatk"}
                other{"{0} lětdźesatkow"}
                two{"{0} lětdźesatkaj"}
            }
            hour{
                dnam{"hodźiny"}
                few{"{0} hodźiny"}
                one{"{0} hodźina"}
                other{"{0} hodźinow"}
                per{"{0} na hodźinu"}
                two{"{0} hodźinje"}
            }
            microsecond{
                dnam{"mikrosekundy"}
                few{"{0} mikrosekundy"}
                one{"{0} mikrosekunda"}
                other{"{0} mikrosekundow"}
                two{"{0} mikrosekundźe"}
            }
            millisecond{
                dnam{"milisekundy"}
                few{"{0} milisekundy"}
                one{"{0} milisekunda"}
                other{"{0} milisekundow"}
                two{"{0} milisekundźe"}
            }
            minute{
                dnam{"minuty"}
                few{"{0} minuty"}
                one{"{0} minuta"}
                other{"{0} minutow"}
                per{"{0} za minutu"}
                two{"{0} minuće"}
            }
            month{
                dnam{"měsacy"}
                few{"{0} měsacy"}
                one{"{0} měsac"}
                other{"{0} měsacow"}
                per{"{0} wob měsac"}
                two{"{0} měsacaj"}
            }
            nanosecond{
                dnam{"nanosekundy"}
                few{"{0} nanosekundy"}
                one{"{0} nanosekunda"}
                other{"{0} nanosekundow"}
                two{"{0} nanosekundźe"}
            }
            quarter{
                dnam{"kwartale"}
                few{"{0} kwartale"}
                one{"{0} kwartal"}
                other{"{0} kwartalow"}
                per{"{0}/kwartal"}
                two{"{0} kwartalej"}
            }
            second{
                dnam{"sekundy"}
                few{"{0} sekundy"}
                one{"{0} sekunda"}
                other{"{0} sekundow"}
                per{"{0} na sekundu"}
                two{"{0} sekundźe"}
            }
            week{
                dnam{"tydźenje"}
                few{"{0} tydźenje"}
                one{"{0} tydźeń"}
                other{"{0} tydźenjow"}
                per{"{0} wob tydźeń"}
                two{"{0} tydźenjej"}
            }
            year{
                dnam{"lěta"}
                few{"{0} lěta"}
                one{"{0} lěto"}
                other{"{0} lět"}
                per{"{0} wob lěto"}
                two{"{0} lěće"}
            }
        }
        electric{
            ampere{
                dnam{"ampery"}
                few{"{0} ampery"}
                one{"{0} ampere"}
                other{"{0} amperow"}
                two{"{0} amperaj"}
            }
            milliampere{
                dnam{"milliampery"}
                few{"{0} milliampery"}
                one{"{0} milliampere"}
                other{"{0} milliamperow"}
                two{"{0} milliamperaj"}
            }
            ohm{
                dnam{"ohmy"}
                few{"{0} ohmy"}
                one{"{0} ohm"}
                other{"{0} ohmow"}
                two{"{0} ohmaj"}
            }
            volt{
                dnam{"volty"}
                few{"{0} volty"}
                one{"{0} volt"}
                other{"{0} voltow"}
                two{"{0} voltaj"}
            }
        }
        energy{
            british-thermal-unit{
                dnam{"britiske jednotki ćopłoty"}
                few{"{0} britiske jednotki ćopłoty"}
                one{"{0} britiska jednotka ćopłoty"}
                other{"{0} britiskich jednotkow ćopłoty"}
                two{"{0} britiskej jednotce ćopłoty"}
            }
            calorie{
                dnam{"kalorije"}
                few{"{0} kalorije"}
                one{"{0} kalorija"}
                other{"{0} kalorijow"}
                two{"{0} kaloriji"}
            }
            electronvolt{
                dnam{"elektronvolty"}
                few{"{0} elektronvolty"}
                one{"{0} elektronvolt"}
                other{"{0} elektronvoltow"}
                two{"{0} elektronvoltaj"}
            }
            foodcalorie{
                dnam{"kilokalorije"}
                few{"{0} kilokalorije"}
                one{"{0} kilokalorija"}
                other{"{0} kilokalorijow"}
                two{"{0} kilokaloriji"}
            }
            joule{
                dnam{"joule"}
                few{"{0} joule"}
                one{"{0} joule"}
                other{"{0} jouleow"}
                two{"{0} joulej"}
            }
            kilocalorie{
                dnam{"kilokalorije"}
                few{"{0} kilokalorije"}
                one{"{0} kilokalorija"}
                other{"{0} kilokalorijow"}
                two{"{0} kilokaloriji"}
            }
            kilojoule{
                dnam{"kilojoule"}
                few{"{0} kilojoule"}
                one{"{0} kilojoule"}
                other{"{0} kilojouleow"}
                two{"{0} kilojoulej"}
            }
            kilowatt-hour{
                dnam{"kilowattowe hodźiny"}
                few{"{0} kilowattowe hodźiny"}
                one{"{0} kilowattowa hodźina"}
                other{"{0} kilowattowych hodźin"}
                two{"{0} kilowattowej hodźinje"}
            }
            therm-us{
                dnam{"ameriske jednotki ćopłoty"}
                few{"{0} ameriske jednotki ćopłoty"}
                one{"{0} ameriska jednotka ćopłoty"}
                other{"{0} ameriskich jednotkow ćopłoty"}
                two{"{0} ameriskej jednotce ćopłoty"}
            }
        }
        force{
            kilowatt-hour-per-100-kilometer{
                dnam{"kilowattowe hodźiny na 100 kilometrow"}
                few{"{0} kilowattowe hodźiny na 100 kilometrow"}
                one{"{0} kilowattowa hodźina na 100 kilometrow"}
                other{"{0} kilowattowych hodźinow na 100 kilometrow"}
                two{"{0} kilowattowej hodźinje na 100 kilometrow"}
            }
            newton{
                dnam{"newtony"}
                few{"{0} newtony"}
                one{"{0} newton"}
                other{"{0} newtonow"}
                two{"{0} newtonaj"}
            }
            pound-force{
                dnam{"punty mocy"}
                few{"{0} punty mocy"}
                one{"{0} punt mocy"}
                other{"{0} puntow mocy"}
                two{"{0} puntaj mocy"}
            }
        }
        frequency{
            gigahertz{
                dnam{"gigahertzy"}
                few{"{0} gigahertzy"}
                one{"{0} gigahertz"}
                other{"{0} gigahertzow"}
                two{"{0} gigahertzaj"}
            }
            hertz{
                dnam{"hertzy"}
                few{"{0} hertzy"}
                one{"{0} hertz"}
                other{"{0} hertzow"}
                two{"{0} hertzaj"}
            }
            kilohertz{
                dnam{"kilohertzy"}
                few{"{0} kilohertzy"}
                one{"{0} kilohertz"}
                other{"{0} kilohertzow"}
                two{"{0} kilohertzaj"}
            }
            megahertz{
                dnam{"megahertzy"}
                few{"{0} megahertzy"}
                one{"{0} megahertz"}
                other{"{0} megahertzow"}
                two{"{0} megahertzaj"}
            }
        }
        graphics{
            em{
                dnam{"typografiski em"}
                few{"{0} typografiske em"}
                one{"{0} typografiski em"}
                other{"{0} typografiskich em"}
                two{"{0} typografiskej em"}
            }
            megapixel{
                dnam{"megapiksele"}
                few{"{0} megapiksele"}
                one{"{0} megapiksel"}
                other{"{0} megapikselow"}
                two{"{0} megapikselej"}
            }
            pixel{
                dnam{"piksele"}
                few{"{0} piksele"}
                one{"{0} piksel"}
                other{"{0} pikselow"}
                two{"{0} pikselej"}
            }
            pixel-per-centimeter{
                dnam{"piksele na centimeter"}
                few{"{0} piksele na centimeter"}
                one{"{0} piksel na centimeter"}
                other{"{0} pikselow na centimeter"}
                two{"{0} pikselej na centimeter"}
            }
            pixel-per-inch{
                dnam{"piksele na cól"}
                few{"{0} piksele na cól"}
                one{"{0} piksel na cól"}
                other{"{0} pikselow na cól"}
                two{"{0} pikselej na cól"}
            }
        }
        length{
            astronomical-unit{
                dnam{"astronomiske jednotki"}
                few{"{0} astronomiske jednotki"}
                one{"{0} astronomiska jednotka"}
                other{"{0} astronomiskich jednotkow"}
                two{"{0} astronomiskej jednotce"}
            }
            centimeter{
                dnam{"centimetry"}
                few{"{0} centimetry"}
                one{"{0} centimeter"}
                other{"{0} centimetrow"}
                per{"{0} na centimeter"}
                two{"{0} centimetraj"}
            }
            decimeter{
                dnam{"decimetry"}
                few{"{0} decimetry"}
                one{"{0} decimeter"}
                other{"{0} decimetrow"}
                two{"{0} decimetraj"}
            }
            earth-radius{
                dnam{"radius zemje"}
                few{"{0} radiusy zemje"}
                one{"{0} radius zemje"}
                other{"{0} radiusow zemje"}
                two{"{0} radiusaj zemje"}
            }
            fathom{
                dnam{"sahi"}
                few{"{0} sahi"}
                one{"{0} saha"}
                other{"{0} sahow"}
                two{"{0} saze"}
            }
            foot{
                dnam{"stopy"}
                few{"{0} stopy"}
                one{"{0} stopa"}
                other{"{0} stopow"}
                per{"{0} na stopu"}
                two{"{0} stopje"}
            }
            furlong{
                dnam{"furlongi"}
                few{"{0} furlongi"}
                one{"{0} furlong"}
                other{"{0} furlongow"}
                two{"{0} furlongaj"}
            }
            inch{
                dnam{"cóle"}
                few{"{0} cóle"}
                one{"{0} cól"}
                other{"{0} cólow"}
                per{"{0} na cól"}
                two{"{0} cólej"}
            }
            kilometer{
                dnam{"kilometry"}
                few{"{0} kilometry"}
                one{"{0} kilometer"}
                other{"{0} kilometrow"}
                per{"{0} na kilometer"}
                two{"{0} kilometraj"}
            }
            light-year{
                dnam{"swětłolěta"}
                few{"{0} swětłolěta"}
                one{"{0} swětłolěto"}
                other{"{0} swětłolět"}
                two{"{0} swětłolěće"}
            }
            meter{
                dnam{"metry"}
                few{"{0} metry"}
                one{"{0} meter"}
                other{"{0} metrow"}
                per{"{0} na meter"}
                two{"{0} metraj"}
            }
            micrometer{
                dnam{"mikrometry"}
                few{"{0} mikrometry"}
                one{"{0} mikrometer"}
                other{"{0} mikrometrow"}
                two{"{0} mikrometraj"}
            }
            mile{
                dnam{"mile"}
                few{"{0} mile"}
                one{"{0} mila"}
                other{"{0} milow"}
                two{"{0} mili"}
            }
            mile-scandinavian{
                dnam{"skandinawiske mile"}
                few{"{0} skandinawiske mile"}
                one{"{0} skandinawiska mila"}
                other{"{0} skandinawiskich milow"}
                two{"{0} skandinawiskej mili"}
            }
            millimeter{
                dnam{"milimetry"}
                few{"{0} milimetry"}
                one{"{0} milimeter"}
                other{"{0} milimetrow"}
                two{"{0} milimetraj"}
            }
            nanometer{
                dnam{"nanometry"}
                few{"{0} nanometry"}
                one{"{0} nanometer"}
                other{"{0} nanometrow"}
                two{"{0} nanometraj"}
            }
            nautical-mile{
                dnam{"nawtiske mile"}
                few{"{0} nawtiske mile"}
                one{"{0} nawtiska mila"}
                other{"{0} nawtiskich milow"}
                two{"{0} nawtiskej mili"}
            }
            parsec{
                dnam{"parsec"}
                few{"{0} parsec"}
                one{"{0} parsec"}
                other{"{0} parsec"}
                two{"{0} parsec"}
            }
            picometer{
                dnam{"pikometry"}
                few{"{0} pikometry"}
                one{"{0} pikometer"}
                other{"{0} pikometrow"}
                two{"{0} pikometraj"}
            }
            point{
                dnam{"dypki"}
                few{"{0} dypki"}
                one{"{0} dypk"}
                other{"{0} dypkow"}
                two{"{0} dypkaj"}
            }
            solar-radius{
                dnam{"radiusy słónca"}
                few{"{0} radiusy słónca"}
                one{"{0} radius słónca"}
                other{"{0} radiusow słónca"}
                two{"{0} radiusaj słónca"}
            }
            yard{
                dnam{"yardy"}
                few{"{0} yardy"}
                one{"{0} yard"}
                other{"{0} yardow"}
                two{"{0} yardaj"}
            }
        }
        light{
            candela{
                dnam{"kandele"}
                few{"{0} kandele"}
                one{"{0} kandela"}
                other{"{0} kandelow"}
                two{"{0} kandeli"}
            }
            lumen{
                dnam{"lumeny"}
                few{"{0} lumeny"}
                one{"{0} lumen"}
                other{"{0} lumenow"}
                two{"{0} lumenaj"}
            }
            lux{
                dnam{"lux"}
                few{"{0} lux"}
                one{"{0} lux"}
                other{"{0} lux"}
                two{"{0} lux"}
            }
            solar-luminosity{
                dnam{"swěćenske mocy słónca"}
                few{"{0} swěćenske mocy słónca"}
                one{"{0} swěćenska móc słónca"}
                other{"{0} swěćenskich mocow słónca"}
                two{"{0} swěćenskej mocy słónca"}
            }
        }
        mass{
            carat{
                dnam{"karaty"}
                few{"{0} karaty"}
                one{"{0} karat"}
                other{"{0} karatow"}
                two{"{0} karataj"}
            }
            dalton{
                dnam{"daltony"}
                few{"{0} daltony"}
                one{"{0} dalton"}
                other{"{0} daltonow"}
                two{"{0} daltonaj"}
            }
            earth-mass{
                dnam{"masy zemje"}
                few{"{0} masy zemje"}
                one{"{0} masa zemje"}
                other{"{0} masow zemje"}
                two{"{0} masy zemje"}
            }
<<<<<<< HEAD
            grain{
                dnam{"grain"}
                few{"{0} grainy"}
                one{"{0} grain"}
                other{"{0} grainow"}
                two{"{0} grainaj"}
            }
=======
>>>>>>> 626889fb
            gram{
                dnam{"gramy"}
                few{"{0} gramy"}
                one{"{0} gram"}
                other{"{0} gramow"}
                per{"{0} na gram"}
                two{"{0} gramaj"}
            }
            kilogram{
                dnam{"kilogramy"}
                few{"{0} kilogramy"}
                one{"{0} kilogram"}
                other{"{0} kilogramow"}
                per{"{0} na kilogram"}
                two{"{0} kilogramaj"}
            }
            microgram{
                dnam{"mikrogramy"}
                few{"{0} mikrogramy"}
                one{"{0} mikrogram"}
                other{"{0} mikrogramow"}
                two{"{0} mikrogramaj"}
            }
            milligram{
                dnam{"miligramy"}
                few{"{0} miligramy"}
                one{"{0} miligram"}
                other{"{0} miligramow"}
                two{"{0} miligramaj"}
            }
            ounce{
                dnam{"uncy"}
                few{"{0} uncy"}
                one{"{0} unca"}
                other{"{0} uncow"}
                per{"{0} na uncu"}
                two{"{0} uncy"}
            }
            ounce-troy{
                dnam{"troyske uncy"}
                few{"{0} troyske uncy"}
                one{"{0} troyska unca"}
                other{"{0} troyskich uncow"}
                two{"{0} troyskej uncy"}
            }
            pound{
                dnam{"punty"}
                few{"{0} punty"}
                one{"{0} punt"}
                other{"{0} puntow"}
                per{"{0} na punt"}
                two{"{0} puntaj"}
            }
            solar-mass{
                dnam{"masy słónca"}
                few{"{0} masy słónca"}
                one{"{0} masa słónca"}
                other{"{0} masow słónca"}
                two{"{0} masy słónca"}
            }
            stone{
                dnam{"kamjenje"}
                few{"{0} kamjenje"}
                one{"{0} kamjeń"}
                other{"{0} kamjenjow"}
                two{"{0} kamjenjej"}
            }
            ton{
                dnam{"ameriske tony"}
                few{"{0} ameriske tony"}
                one{"{0} ameriska tona"}
                other{"{0} ameriskich tonow"}
                two{"{0} ameriskej tonje"}
            }
            tonne{
                dnam{"tony"}
                few{"{0} tony"}
                one{"{0} tona"}
                other{"{0} tonow"}
                two{"{0} tonje"}
            }
        }
        power{
            gigawatt{
                dnam{"gigawatty"}
                few{"{0} gigawatty"}
                one{"{0} gigawatt"}
                other{"{0} gigawattow"}
                two{"{0} gigawattaj"}
            }
            horsepower{
                dnam{"konjace mocy"}
                few{"{0} konjace mocy"}
                one{"{0} konjaca móc"}
                other{"{0} konjacych mocow"}
                two{"{0} konjacej mocy"}
            }
            kilowatt{
                dnam{"kilowatty"}
                few{"{0} kilowatty"}
                one{"{0} kilowatt"}
                other{"{0} kilowattow"}
                two{"{0} kilowattaj"}
            }
            megawatt{
                dnam{"megawatty"}
                few{"{0} megawatty"}
                one{"{0} megawatt"}
                other{"{0} megawattow"}
                two{"{0} megawattaj"}
            }
            milliwatt{
                dnam{"miliwatty"}
                few{"{0} miliwatty"}
                one{"{0} miliwatt"}
                other{"{0} miliwattow"}
                two{"{0} miliwattaj"}
            }
            watt{
                dnam{"watty"}
                few{"{0} watty"}
                one{"{0} watt"}
                other{"{0} wattow"}
                two{"{0} wattaj"}
            }
        }
        pressure{
            atmosphere{
                dnam{"atmosfery"}
                few{"{0} atmosfery"}
                one{"{0} atmosfera"}
                other{"{0} atmosferow"}
                two{"{0} atmosferje"}
            }
            bar{
                dnam{"bary"}
                few{"{0} bary"}
                one{"{0} bar"}
                other{"{0} barow"}
                two{"{0} baraj"}
            }
            hectopascal{
                dnam{"hektopascale"}
                few{"{0} hektopascale"}
                one{"{0} hektopascal"}
                other{"{0} hektopascalow"}
                two{"{0} hektopascalej"}
            }
            inch-ofhg{
                dnam{"cóle žiwoslěbroweho stołpika"}
                few{"{0} cóle žiwoslěbroweho stołpika"}
                one{"{0} cól žiwoslěbroweho stołpika"}
                other{"{0} cólow žiwoslěbroweho stołpika"}
                two{"{0} cólej žiwoslěbroweho stołpika"}
            }
            kilopascal{
                dnam{"kilopascale"}
                few{"{0} kilopascale"}
                one{"{0} kilopascal"}
                other{"{0} kilopascalow"}
                two{"{0} kilopascalej"}
            }
            megapascal{
                dnam{"megapascale"}
                few{"{0} megapascale"}
                one{"{0} megapascal"}
                other{"{0} megapascalow"}
                two{"{0} megapascalej"}
            }
            millibar{
                dnam{"milibary"}
                few{"{0} milibary"}
                one{"{0} milibar"}
                other{"{0} milibarow"}
                two{"{0} milibaraj"}
            }
            millimeter-ofhg{
                dnam{"milimetry žiwoslěbroweho stołpika"}
                few{"{0} milimetry žiwoslěbroweho stołpika"}
                one{"{0} milimeter žiwoslěbroweho stołpika"}
                other{"{0} milimetrow žiwoslěbroweho stołpika"}
                two{"{0} milimetraj žiwoslěbroweho stołpika"}
            }
            pascal{
                dnam{"pascale"}
                few{"{0} pascale"}
                one{"{0} pascal"}
                other{"{0} pascalow"}
                two{"{0} pascalej"}
            }
            pound-force-per-square-inch{
                dnam{"punty na kwadratny cól"}
                few{"{0} punty na kwadratny cól"}
                one{"{0} punt na kwadratny cól"}
                other{"{0} puntow na kwadratny cól"}
                two{"{0} puntaj na kwadratny cól"}
            }
        }
        speed{
            beaufort{
                dnam{"beaufort"}
                few{"{0} stopnje beauforta"}
                one{"{0} stopjeń beauforta"}
                other{"{0} stopnjow beauforta"}
                two{"{0} stopnjej beauforta"}
            }
            kilometer-per-hour{
                dnam{"kilometry na hodźinu"}
                few{"{0} kilometry na hodźinu"}
                one{"{0} kilometer na hodźinu"}
                other{"{0} kilometrow na hodźinu"}
                two{"{0} kilometraj na hodźinu"}
            }
            knot{
                dnam{"suki"}
                few{"{0} suki"}
                one{"{0} suk"}
                other{"{0} sukow"}
                two{"{0} sukaj"}
            }
            meter-per-second{
                dnam{"metry na sekundu"}
                few{"{0} metry na sekundu"}
                one{"{0} meter na sekundu"}
                other{"{0} metrow na sekundu"}
                two{"{0} metraj na sekundu"}
            }
            mile-per-hour{
                dnam{"mile na hodźinu"}
                few{"{0} mile na hodźinu"}
                one{"{0} mila na hodźinu"}
                other{"{0} milow na hodźinu"}
                two{"{0} mili na hodźinu"}
            }
        }
        temperature{
            celsius{
                dnam{"stopnje Celsiusa"}
                few{"{0} stopnje Celsiusa"}
                one{"{0} stopjeń Celsiusa"}
                other{"{0} stopnjow Celsiusa"}
                two{"{0} stopnjej Celsiusa"}
            }
            fahrenheit{
                dnam{"stopnje Fahrenheita"}
                few{"{0} stopnje Fahrenheita"}
                one{"{0} stopjeń Fahrenheita"}
                other{"{0} stopnjow Fahrenheita"}
                two{"{0} stopnjej Fahrenheita"}
            }
            generic{
<<<<<<< HEAD
                dnam{"°"}
=======
>>>>>>> 626889fb
                few{"{0} stopjenje"}
                one{"{0} stopjeń"}
                other{"{0} stopjenjow"}
                two{"{0} stopjenjej"}
            }
            kelvin{
                dnam{"stopnje Kelvina"}
                few{"{0} stopnje Kelvina"}
                one{"{0} stopjeń Kelvina"}
                other{"{0} stopnjow Kelvina"}
                two{"{0} stopnjej Kelvina"}
            }
        }
        torque{
            newton-meter{
                dnam{"newtonmetry"}
                few{"{0} newtonmetry"}
                one{"{0} newtonmeter"}
                other{"{0} newtonmetrow"}
                two{"{0} newtonmetraj"}
            }
            pound-force-foot{
                dnam{"librostopy"}
                few{"{0} librostopy"}
                one{"{0} librostopa"}
                other{"{0} librostopow"}
                two{"{0} librostopje"}
            }
        }
        volume{
            acre-foot{
                dnam{"acre-stopy"}
                few{"{0} acre-stopy"}
                one{"{0} acre-stopa"}
                other{"{0} acre-stopow"}
                two{"{0} acre-stopje"}
            }
            barrel{
                dnam{"barele"}
                few{"{0} barele"}
                one{"{0} barel"}
                other{"{0} barelow"}
                two{"{0} barelej"}
            }
            bushel{
                dnam{"bušle"}
                few{"{0} bušle"}
                one{"{0} bušl"}
                other{"{0} bušlow"}
                two{"{0} bušlej"}
            }
            centiliter{
                dnam{"centilitry"}
                few{"{0} centilitry"}
                one{"{0} centiliter"}
                other{"{0} centilitrow"}
                two{"{0} centilitraj"}
            }
            cubic-centimeter{
                dnam{"kubikne centimetry"}
                few{"{0} kubikne centimetry"}
                one{"{0} kubikny centimeter"}
                other{"{0} kubiknych centimetrow"}
                per{"{0} na kubikny centimeter"}
                two{"{0} kubiknej centimetraj"}
            }
            cubic-foot{
                dnam{"kubikne stopy"}
                few{"{0} kubikne stopy"}
                one{"{0} kubikna stopa"}
                other{"{0} kubiknych stopow"}
                two{"{0} kubiknej stopje"}
            }
            cubic-inch{
                dnam{"kubikne cóle"}
                few{"{0} kubikne cóle"}
                one{"{0} kubikny cól"}
                other{"{0} kubiknych cólow"}
                two{"{0} kubiknej cólej"}
            }
            cubic-kilometer{
                dnam{"kubikne kilometry"}
                few{"{0} kubikne kilometry"}
                one{"{0} kubikny kilometer"}
                other{"{0} kubiknych kilometrow"}
                two{"{0} kubiknej kilometraj"}
            }
            cubic-meter{
                dnam{"kubikne metry"}
                few{"{0} kubikne metry"}
                one{"{0} kubikny meter"}
                other{"{0} kubiknych metrow"}
                per{"{0} na kubikny meter"}
                two{"{0} kubiknej metraj"}
            }
            cubic-mile{
                dnam{"kubikne mile"}
                few{"{0} kubikne mile"}
                one{"{0} kubikna mila"}
                other{"{0} kubiknych milow"}
                two{"{0} kubiknej mili"}
            }
            cubic-yard{
                dnam{"kubikne yardy"}
                few{"{0} kubikne yardy"}
                one{"{0} kubikny yard"}
                other{"{0} kubiknych yardow"}
                two{"{0} kubiknej yardaj"}
            }
            cup{
                dnam{"šalki"}
                few{"{0} šalki"}
                one{"{0} šalka"}
                other{"{0} šalkow"}
                two{"{0} šalce"}
            }
            cup-metric{
                dnam{"metriske šalki"}
                few{"{0} metriske šalki"}
                one{"{0} metriska šalka"}
                other{"{0} metriskich šalkow"}
                two{"{0} metriskej šalce"}
            }
            deciliter{
                dnam{"decilitry"}
                few{"{0} decilitry"}
                one{"{0} deciliter"}
                other{"{0} decilitrow"}
                two{"{0} decilitraj"}
            }
            dessert-spoon{
                dnam{"dessertowe łžički"}
                few{"{0} dessertowe łžički"}
                one{"{0} dessertowa łžička"}
                other{"{0} dessertowych łžičkow"}
                two{"{0} dessertowej łžičce"}
            }
            dessert-spoon-imperial{
                dnam{"britiske łžički"}
                few{"{0} britiske łžički"}
                one{"{0} britiska łžička"}
                other{"{0} britiskich łžičkow"}
                two{"{0} britiskej łžičce"}
            }
            dram{
                dnam{"dramy"}
                few{"{0} dramy"}
                one{"{0} dram"}
                other{"{0} dramow"}
                two{"{0} dramaj"}
            }
            drop{
                dnam{"kapki"}
                few{"{0} kapki"}
                one{"{0} kapka"}
                other{"{0} kapkow"}
                two{"{0} kapce"}
            }
            fluid-ounce{
                dnam{"běžite uncy"}
                few{"{0} běžite uncy"}
                one{"{0} běžita unca"}
                other{"{0} běžitych uncow"}
                two{"{0} běžitej uncy"}
            }
            fluid-ounce-imperial{
                dnam{"britiske běžite uncy"}
                few{"{0} britiske běžite uncy"}
                one{"{0} britiska běžita unca"}
                other{"{0} britiskich běžitych uncow"}
                two{"{0} britiskej běžitej uncy"}
            }
            gallon{
                dnam{"galony"}
                few{"{0} galony"}
                one{"{0} galona"}
                other{"{0} galonow"}
                per{"{0} na galonu"}
                two{"{0} galonje"}
            }
            gallon-imperial{
                dnam{"britiske galony"}
                few{"{0} britiske galony"}
                one{"{0} britiska galona"}
                other{"{0} britiskich galonow"}
                per{"{0} na britisku galonu"}
                two{"{0} britiskej galonje"}
            }
            hectoliter{
                dnam{"hektolitry"}
                few{"{0} hektolitry"}
                one{"{0} hektoliter"}
                other{"{0} hektolitrow"}
                two{"{0} hektolitraj"}
            }
            jigger{
                dnam{"jiggery"}
                few{"{0} jiggery"}
                one{"{0} jigger"}
                other{"{0} jiggerow"}
                two{"{0} jiggeraj"}
            }
            liter{
                dnam{"litry"}
                few{"{0} litry"}
                one{"{0} liter"}
                other{"{0} litrow"}
                per{"{0} na liter"}
                two{"{0} litraj"}
            }
            megaliter{
                dnam{"megalitry"}
                few{"{0} megalitry"}
                one{"{0} megaliter"}
                other{"{0} megalitrow"}
                two{"{0} megalitraj"}
            }
            milliliter{
                dnam{"mililitry"}
                few{"{0} mililitry"}
                one{"{0} mililiter"}
                other{"{0} mililitrow"}
                two{"{0} mililitraj"}
            }
            pinch{
                dnam{"šćipki"}
                few{"{0} šćipki"}
                one{"{0} šćipka"}
                other{"{0} šćipkow"}
                two{"{0} šćipce"}
            }
            pint{
                dnam{"pinty"}
                few{"{0} pinty"}
                one{"{0} pint"}
                other{"{0} pintow"}
                two{"{0} pintaj"}
            }
            pint-metric{
                dnam{"metriske pinty"}
                few{"{0} metriske pinty"}
                one{"{0} metriski pint"}
                other{"{0} metriskich pintow"}
                two{"{0} metriskej pintaj"}
            }
            quart{
                dnam{"quarty"}
                few{"{0} quarty"}
                one{"{0} quart"}
                other{"{0} quartow"}
                two{"{0} quartaj"}
            }
            quart-imperial{
                dnam{"britiske běrtle"}
                few{"{0} britiske běrtle"}
                one{"{0} britiski běrtl"}
                other{"{0} britiskich běrtlow"}
                two{"{0} britiskej běrtlej"}
            }
            tablespoon{
                dnam{"łžicy"}
                few{"{0} łžicy"}
                one{"{0} łžica"}
                other{"{0} łžicow"}
                two{"{0} łžicy"}
            }
            teaspoon{
                dnam{"łžički"}
                few{"{0} łžički"}
                one{"{0} łžička"}
                other{"{0} łžičkow"}
                two{"{0} łžičce"}
            }
        }
    }
    unitsNarrow{
        angle{
            arc-minute{
                few{"{0}′"}
                one{"{0}′"}
                other{"{0}′"}
                two{"{0}′"}
            }
            arc-second{
                few{"{0}″"}
                one{"{0}″"}
                other{"{0}″"}
                two{"{0}″"}
            }
            degree{
                few{"{0}°"}
                one{"{0}°"}
                other{"{0}°"}
                two{"{0}°"}
            }
        }
        consumption{
            mile-per-gallon-imperial{
                dnam{"mpg br."}
                few{"{0} mpg br."}
                one{"{0} mpg br."}
                other{"{0} mpg br."}
                two{"{0} mpg br."}
            }
        }
        compound{
            1024p1{"Ki{0}"}
            1024p2{"Mi{0}"}
            1024p3{"Gi{0}"}
            1024p4{"Ti{0}"}
            1024p5{"Pi{0}"}
            1024p6{"Ei{0}"}
            1024p7{"Zi{0}"}
            1024p8{"Yi{0}"}
            10p-1{"d{0}"}
            10p-12{"p{0}"}
            10p-15{"f{0}"}
            10p-18{"a{0}"}
            10p-2{"c{0}"}
            10p-21{"z{0}"}
            10p-24{"y{0}"}
            10p-3{"m{0}"}
            10p-6{"μ{0}"}
            10p-9{"n{0}"}
            10p1{"da{0}"}
            10p12{"T{0}"}
            10p15{"P{0}"}
            10p18{"E{0}"}
            10p2{"h{0}"}
            10p21{"Z{0}"}
            10p24{"Y{0}"}
            10p3{"k{0}"}
            10p6{"M{0}"}
            10p9{"G{0}"}
            per{"{0}/{1}"}
            times{"{0}⋅{1}"}
        }
        consumption{
            mile-per-gallon-imperial{
                dnam{"mpg br."}
                few{"{0} mpg br."}
                one{"{0} mpg br."}
                other{"{0} mpg br."}
                two{"{0} mpg br."}
            }
        }
        duration{
            day{
                dnam{"d"}
                few{"{0} d"}
                one{"{0} d"}
                other{"{0} d"}
                two{"{0} d"}
            }
            hour{
                dnam{"h"}
                few{"{0} h"}
                one{"{0} h"}
                other{"{0} h"}
                two{"{0} h"}
            }
            minute{
                dnam{"min"}
                few{"{0} min"}
                one{"{0} min"}
                other{"{0} min"}
                two{"{0} min"}
            }
            quarter{
                dnam{"kw."}
                few{"{0} kw."}
                one{"{0} kw."}
                other{"{0} kw."}
                per{"{0}/kw."}
                two{"{0} kw."}
            }
            quarter{
                dnam{"kw."}
                few{"{0} kw."}
                one{"{0} kw."}
                other{"{0} kw."}
                per{"{0}/kw."}
                two{"{0} kw."}
            }
            second{
                dnam{"s"}
                few{"{0} s"}
                one{"{0} s"}
                other{"{0} s"}
                two{"{0} s"}
            }
            week{
                dnam{"t."}
                few{"{0} t."}
                one{"{0} t."}
                other{"{0} t."}
                two{"{0} t."}
            }
        }
        volume{
<<<<<<< HEAD
            cubic-kilometer{
                few{"{0} km³"}
                one{"{0} km³"}
                other{"{0} km³"}
                two{"{0} km³"}
            }
            cubic-mile{
                few{"{0} mi³"}
                one{"{0} mi³"}
                other{"{0} mi³"}
                two{"{0} mi³"}
            }
=======
>>>>>>> 626889fb
            dessert-spoon-imperial{
                dnam{"im. łk."}
                few{"{0} im. łk."}
                one{"{0} im. łk."}
                other{"{0} im. łk."}
                two{"{0} im. łk."}
            }
            fluid-ounce-imperial{
                dnam{"br. fl oz"}
                few{"{0} br. fl oz"}
                one{"{0} br. fl oz"}
                other{"{0} br. fl oz"}
                two{"{0} br. fl oz"}
            }
            gallon-imperial{
                dnam{"br. gal."}
                few{"{0} br. gal."}
                one{"{0} br. gal."}
                other{"{0} br. gal."}
                per{"{0}/br. gal."}
                two{"{0} br. gal."}
            }
            jigger{
                dnam{"jigg."}
                few{"{0} jigg."}
                one{"{0} jigg."}
                other{"{0} jigg."}
                two{"{0} jigg."}
            }
<<<<<<< HEAD
            liter{
                dnam{"l"}
                few{"{0} l"}
                one{"{0} l"}
                other{"{0} l"}
                two{"{0} l"}
=======
            pinch{
                dnam{"šć"}
                few{"{0} šć"}
                one{"{0} šć"}
                other{"{0} šć"}
                two{"{0} šć"}
>>>>>>> 626889fb
            }
            pinch{
                dnam{"šć"}
                few{"{0} šć"}
                one{"{0} šć"}
                other{"{0} šć"}
                two{"{0} šć"}
            }
        }
    }
    unitsShort{
        acceleration{
            g-force{
                dnam{"G"}
            }
        }
        angle{
            arc-minute{
                dnam{"′"}
                few{"{0} ′"}
                one{"{0} ′"}
                other{"{0} ′"}
                two{"{0} ′"}
            }
            arc-second{
                dnam{"″"}
                few{"{0} ″"}
                one{"{0} ″"}
                other{"{0} ″"}
                two{"{0} ″"}
            }
            degree{
                dnam{"°"}
                few{"{0} °"}
                one{"{0} °"}
                other{"{0} °"}
                two{"{0} °"}
            }
            revolution{
                dnam{"wobr."}
                few{"{0} wobr."}
                one{"{0} wobr."}
                other{"{0} wobr."}
                two{"{0} wobr."}
            }
            revolution{
                dnam{"wobr."}
                few{"{0} wobr."}
                one{"{0} wobr."}
                other{"{0} wobr."}
                two{"{0} wobr."}
            }
        }
        area{
            acre{
                dnam{"ac"}
            }
            dunam{
                dnam{"dun."}
                few{"{0} dun."}
                one{"{0} dun."}
                other{"{0} dun."}
                two{"{0} dun."}
            }
            dunam{
                dnam{"dun."}
                few{"{0} dun."}
                one{"{0} dun."}
                other{"{0} dun."}
                two{"{0} dun."}
            }
            hectare{
                dnam{"ha"}
<<<<<<< HEAD
                few{"{0} ha"}
                one{"{0} ha"}
                other{"{0} ha"}
                two{"{0} ha"}
            }
            square-centimeter{
                dnam{"cm²"}
                few{"{0} cm²"}
                one{"{0} cm²"}
                other{"{0} cm²"}
                per{"{0}/cm²"}
                two{"{0} cm²"}
            }
            square-foot{
                dnam{"ft²"}
                few{"{0} ft²"}
                one{"{0} ft²"}
                other{"{0} ft²"}
                two{"{0} ft²"}
            }
            square-inch{
                dnam{"in²"}
                few{"{0} in²"}
                one{"{0} in²"}
                other{"{0} in²"}
                two{"{0} in²"}
            }
            square-kilometer{
                dnam{"km²"}
                few{"{0} km²"}
                one{"{0} km²"}
                other{"{0} km²"}
                per{"{0}/km²"}
                two{"{0} km²"}
            }
            square-meter{
                dnam{"m²"}
                few{"{0} m²"}
                one{"{0} m²"}
                other{"{0} m²"}
                per{"{0}/m²"}
                two{"{0} m²"}
            }
            square-mile{
                dnam{"mi²"}
                few{"{0} mi²"}
                one{"{0} mi²"}
                other{"{0} mi²"}
                per{"{0}/mi²"}
                two{"{0} mi²"}
            }
            square-yard{
                dnam{"yd²"}
                few{"{0} yd²"}
                one{"{0} yd²"}
                other{"{0} yd²"}
                two{"{0} yd²"}
=======
>>>>>>> 626889fb
            }
        }
        compound{
            1024p1{"Ki{0}"}
            1024p2{"Mi{0}"}
            1024p3{"Gi{0}"}
            1024p4{"Ti{0}"}
            1024p5{"Pi{0}"}
            1024p6{"Ei{0}"}
            1024p7{"Zi{0}"}
            1024p8{"Yi{0}"}
            10p-1{"d{0}"}
            10p-12{"p{0}"}
            10p-15{"f{0}"}
            10p-18{"a{0}"}
            10p-2{"c{0}"}
            10p-21{"z{0}"}
            10p-24{"y{0}"}
            10p-3{"m{0}"}
            10p-6{"μ{0}"}
            10p-9{"n{0}"}
            10p1{"da{0}"}
            10p12{"T{0}"}
            10p15{"P{0}"}
            10p18{"E{0}"}
            10p2{"h{0}"}
            10p21{"Z{0}"}
            10p24{"Y{0}"}
            10p3{"k{0}"}
            10p6{"M{0}"}
            10p9{"G{0}"}
            per{"{0}/{1}"}
            power2{
                few{
                    _{
                        _{"{0}²"}
                    }
                }
                one{
                    _{
                        _{"{0}²"}
                    }
                }
                other{
                    _{
                        _{"{0}²"}
                    }
                }
                two{
                    _{
                        _{"{0}²"}
                    }
                }
            }
            power3{
                few{
                    _{
                        _{"{0}³"}
                    }
                }
                one{
                    _{
                        _{"{0}³"}
                    }
                }
                other{
                    _{
                        _{"{0}³"}
                    }
                }
                two{
                    _{
                        _{"{0}³"}
                    }
                }
            }
            times{"{0}⋅{1}"}
        }
        concentr{
            item{
                dnam{"kus"}
                few{"{0} kusy"}
                one{"{0} kus"}
                other{"{0} kusow"}
                two{"{0} kusaj"}
            }
<<<<<<< HEAD
            karat{
                dnam{"kt"}
                few{"{0} kt"}
                one{"{0} kt"}
                other{"{0} kt"}
                two{"{0} kt"}
=======
            milligram-ofglucose-per-deciliter{
                dnam{"mg/dl"}
                few{"{0} mg/dl"}
                one{"{0} mg/dl"}
                other{"{0} mg/dl"}
                two{"{0} mg/dl"}
            }
            millimole-per-liter{
                dnam{"mmol/l"}
                few{"{0} mmol/l"}
                one{"{0} mmol/l"}
                other{"{0} mmol/l"}
                two{"{0} mmol/l"}
            }
            percent{
                few{"{0} %"}
                one{"{0} %"}
                other{"{0} %"}
                two{"{0} %"}
            }
            permille{
                few{"{0} ‰"}
                one{"{0} ‰"}
                other{"{0} ‰"}
                two{"{0} ‰"}
            }
            permyriad{
                few{"{0} ‱"}
                one{"{0} ‱"}
                other{"{0} ‱"}
                two{"{0} ‱"}
>>>>>>> 626889fb
            }
            milligram-ofglucose-per-deciliter{
                dnam{"mg/dl"}
                few{"{0} mg/dl"}
                one{"{0} mg/dl"}
                other{"{0} mg/dl"}
                two{"{0} mg/dl"}
            }
            millimole-per-liter{
                dnam{"mmol/l"}
                few{"{0} mmol/l"}
                one{"{0} mmol/l"}
                other{"{0} mmol/l"}
                two{"{0} mmol/l"}
            }
            mole{
                dnam{"mol"}
                few{"{0} mol"}
                one{"{0} mol"}
                other{"{0} mol"}
                two{"{0} mol"}
            }
            percent{
                dnam{"%"}
                few{"{0} %"}
                one{"{0} %"}
                other{"{0} %"}
                two{"{0} %"}
            }
            permille{
                dnam{"‰"}
                few{"{0} ‰"}
                one{"{0} ‰"}
                other{"{0} ‰"}
                two{"{0} ‰"}
            }
            permillion{
                dnam{"ppm"}
                few{"{0} ppm"}
                one{"{0} ppm"}
                other{"{0} ppm"}
                two{"{0} ppm"}
            }
            permyriad{
                dnam{"‱"}
                few{"{0} ‱"}
                one{"{0} ‱"}
                other{"{0} ‱"}
                two{"{0} ‱"}
            }
        }
        consumption{
            liter-per-100-kilometer{
                dnam{"l/100km"}
                few{"{0} l/100km"}
                one{"{0} l/100km"}
                other{"{0} l/100km"}
                two{"{0} l/100km"}
            }
            liter-per-kilometer{
                dnam{"l/km"}
                few{"{0} l/km"}
                one{"{0} l/km"}
                other{"{0} l/km"}
                two{"{0} l/km"}
            }
            mile-per-gallon{
                dnam{"mpg"}
                few{"{0} mpg"}
                one{"{0} mpg"}
                other{"{0} mpg"}
                two{"{0} mpg"}
            }
            mile-per-gallon-imperial{
                dnam{"mpg brit."}
                few{"{0} mpg brit."}
                one{"{0} mpg brit."}
                other{"{0} mpg brit."}
                two{"{0} mpg brit."}
<<<<<<< HEAD
            }
        }
        coordinate{
            dnam{"směr"}
            east{"{0} w"}
            north{"{0} s"}
            south{"{0} j"}
            west{"{0} z"}
        }
        digital{
            bit{
                dnam{"bit"}
                few{"{0} bit"}
                one{"{0} bit"}
                other{"{0} bit"}
                two{"{0} bit"}
            }
            byte{
                dnam{"byte"}
                few{"{0} byte"}
                one{"{0} byte"}
                other{"{0} byte"}
                two{"{0} byte"}
            }
            gigabit{
                dnam{"Gb"}
                few{"{0} Gb"}
                one{"{0} Gb"}
                other{"{0} Gb"}
                two{"{0} Gb"}
            }
            gigabyte{
                dnam{"GB"}
                few{"{0} GB"}
                one{"{0} GB"}
                other{"{0} GB"}
                two{"{0} GB"}
            }
            kilobit{
                dnam{"kb"}
                few{"{0} kb"}
                one{"{0} kb"}
                other{"{0} kb"}
                two{"{0} kb"}
            }
            kilobyte{
                dnam{"kB"}
                few{"{0} kB"}
                one{"{0} kB"}
                other{"{0} kB"}
                two{"{0} kB"}
            }
            megabit{
                dnam{"Mb"}
                few{"{0} Mb"}
                one{"{0} Mb"}
                other{"{0} Mb"}
                two{"{0} Mb"}
            }
            megabyte{
                dnam{"MB"}
                few{"{0} MB"}
                one{"{0} MB"}
                other{"{0} MB"}
                two{"{0} MB"}
            }
            petabyte{
                dnam{"PB"}
                few{"{0} PB"}
                one{"{0} PB"}
                other{"{0} PB"}
                two{"{0} PB"}
            }
            terabit{
                dnam{"Tb"}
                few{"{0} Tb"}
                one{"{0} Tb"}
                other{"{0} Tb"}
                two{"{0} Tb"}
            }
            terabyte{
                dnam{"TB"}
                few{"{0} TB"}
                one{"{0} TB"}
                other{"{0} TB"}
                two{"{0} TB"}
=======
>>>>>>> 626889fb
            }
        }
        coordinate{
            dnam{"směr"}
            east{"{0} w"}
            north{"{0} s"}
            south{"{0} j"}
            west{"{0} z"}
        }
        duration{
            century{
                dnam{"lětst."}
                few{"{0} lětst."}
                one{"{0} lětst."}
                other{"{0} lětst."}
                two{"{0} lětst."}
            }
            day{
                dnam{"dny"}
                few{"{0} dn."}
                one{"{0} dź."}
                other{"{0} dn."}
                per{"{0}/dź."}
                two{"{0} dn."}
            }
            decade{
                dnam{"lětdź."}
                few{"{0} lětdź."}
                one{"{0} lětdź."}
                other{"{0} lětdź."}
                two{"{0} lětdź."}
            }
            hour{
                dnam{"hodź."}
                few{"{0} hodź."}
                one{"{0} hodź."}
                other{"{0} hodź."}
                two{"{0} hodź."}
            }
            minute{
                dnam{"min."}
                few{"{0} min."}
                one{"{0} min."}
                other{"{0} min."}
                per{"{0}/min."}
                two{"{0} min."}
            }
            month{
                dnam{"měs."}
                few{"{0} měs."}
                one{"{0} měs."}
                other{"{0} měs."}
                per{"{0}/měs."}
                two{"{0} měs."}
            }
            quarter{
                dnam{"kwart."}
                few{"{0} kwart."}
                one{"{0} kwart."}
                other{"{0} kwart."}
                per{"{0}/kwart."}
                two{"{0} kwart."}
            }
            quarter{
                dnam{"kwart."}
                few{"{0} kwart."}
                one{"{0} kwart."}
                other{"{0} kwart."}
                per{"{0}/kwart."}
                two{"{0} kwart."}
            }
            second{
                dnam{"sek."}
                few{"{0} sek."}
                one{"{0} sek."}
                other{"{0} sek."}
                two{"{0} sek."}
            }
            week{
                dnam{"tydź."}
                few{"{0} tydź."}
                one{"{0} tydź."}
                other{"{0} tydź."}
                per{"{0}/tydź."}
                two{"{0} tydź."}
            }
            year{
                dnam{"l."}
                few{"{0} l."}
                one{"{0} l."}
                other{"{0} l."}
                per{"{0}/l."}
                two{"{0} l."}
            }
        }
        electric{
            ampere{
                dnam{"A"}
            }
            ohm{
                dnam{"Ω"}
            }
            volt{
                dnam{"V"}
            }
        }
        energy{
<<<<<<< HEAD
            british-thermal-unit{
                dnam{"Btu"}
                few{"{0} Btu"}
                one{"{0} Btu"}
                other{"{0} Btu"}
                two{"{0} Btu"}
            }
            calorie{
                dnam{"cal"}
                few{"{0} cal"}
                one{"{0} cal"}
                other{"{0} cal"}
                two{"{0} cal"}
            }
            electronvolt{
                dnam{"eV"}
                few{"{0} eV"}
                one{"{0} eV"}
                other{"{0} eV"}
                two{"{0} eV"}
            }
            foodcalorie{
                dnam{"kcal"}
                few{"{0} kcal"}
                one{"{0} kcal"}
                other{"{0} kcal"}
                two{"{0} kcal"}
            }
=======
>>>>>>> 626889fb
            joule{
                dnam{"J"}
            }
<<<<<<< HEAD
            kilowatt-hour{
                dnam{"kWh"}
                few{"{0} kWh"}
                one{"{0} kWh"}
                other{"{0} kWh"}
                two{"{0} kWh"}
            }
            therm-us{
                dnam{"US therm"}
=======
            therm-us{
>>>>>>> 626889fb
                few{"{0} US therms"}
                one{"{0} US therm"}
                other{"{0} US therms"}
                two{"{0} US therms"}
<<<<<<< HEAD
            }
        }
        force{
            kilowatt-hour-per-100-kilometer{
                dnam{"kWh/100km"}
                few{"{0} kWh/100km"}
                one{"{0} kWh/100km"}
                other{"{0} kWh/100km"}
                two{"{0} kWh/100km"}
            }
            newton{
                dnam{"N"}
                few{"{0} N"}
                one{"{0} N"}
                other{"{0} N"}
                two{"{0} N"}
            }
            pound-force{
                dnam{"lbf"}
                few{"{0} lbf"}
                one{"{0} lbf"}
                other{"{0} lbf"}
                two{"{0} lbf"}
            }
        }
        frequency{
            gigahertz{
                dnam{"GHz"}
                few{"{0} GHz"}
                one{"{0} GHz"}
                other{"{0} GHz"}
                two{"{0} GHz"}
            }
            hertz{
                dnam{"Hz"}
                few{"{0} Hz"}
                one{"{0} Hz"}
                other{"{0} Hz"}
                two{"{0} Hz"}
            }
            kilohertz{
                dnam{"kHz"}
                few{"{0} kHz"}
                one{"{0} kHz"}
                other{"{0} kHz"}
                two{"{0} kHz"}
            }
            megahertz{
                dnam{"MHz"}
                few{"{0} MHz"}
                one{"{0} MHz"}
                other{"{0} MHz"}
                two{"{0} MHz"}
=======
>>>>>>> 626889fb
            }
        }
        graphics{
            em{
                dnam{"em"}
                few{"{0} em"}
                one{"{0} em"}
                other{"{0} em"}
                two{"{0} em"}
            }
            megapixel{
                dnam{"MP"}
                few{"{0} MP"}
                one{"{0} MP"}
                other{"{0} MP"}
                two{"{0} MP"}
            }
            pixel{
                dnam{"px"}
                few{"{0} px"}
                one{"{0} px"}
                other{"{0} px"}
                two{"{0} px"}
            }
            pixel-per-centimeter{
                dnam{"ppcm"}
                few{"{0} ppcm"}
                one{"{0} ppcm"}
                other{"{0} ppcm"}
                two{"{0} ppcm"}
            }
            pixel-per-inch{
                dnam{"ppi"}
                few{"{0} ppi"}
                one{"{0} ppi"}
                other{"{0} ppi"}
                two{"{0} ppi"}
            }
        }
        length{
<<<<<<< HEAD
            astronomical-unit{
                dnam{"au"}
                few{"{0} au"}
                one{"{0} au"}
                other{"{0} au"}
                two{"{0} au"}
            }
            centimeter{
                dnam{"cm"}
                few{"{0} cm"}
                one{"{0} cm"}
                other{"{0} cm"}
                per{"{0}/cm"}
                two{"{0} cm"}
            }
            decimeter{
                dnam{"dm"}
                few{"{0} dm"}
                one{"{0} dm"}
                other{"{0} dm"}
                two{"{0} dm"}
            }
            earth-radius{
                dnam{"R⊕"}
                few{"{0} R⊕"}
                one{"{0} R⊕"}
                other{"{0} R⊕"}
                two{"{0} R⊕"}
            }
            fathom{
                dnam{"fth"}
                few{"{0} fth"}
                one{"{0} fth"}
                other{"{0} fth"}
                two{"{0} fth"}
            }
            foot{
                dnam{"ft"}
                few{"{0} ft"}
                one{"{0} ft"}
                other{"{0} ft"}
                per{"{0}/ft"}
                two{"{0} ft"}
=======
            fathom{
                dnam{"fth"}
>>>>>>> 626889fb
            }
            furlong{
                dnam{"fur"}
                few{"{0} fur"}
                one{"{0} fur"}
                other{"{0} fur"}
                two{"{0} fur"}
            }
            inch{
<<<<<<< HEAD
                dnam{"in"}
                few{"{0} in"}
                one{"{0} in"}
                other{"{0} in"}
                per{"{0}/cól"}
                two{"{0} in"}
            }
            kilometer{
                dnam{"km"}
                few{"{0} km"}
                one{"{0} km"}
                other{"{0} km"}
                per{"{0}/km"}
                two{"{0} km"}
            }
            light-year{
                dnam{"ly"}
                few{"{0} ly"}
                one{"{0} ly"}
                other{"{0} ly"}
                two{"{0} ly"}
            }
            meter{
                dnam{"m"}
                few{"{0} m"}
                one{"{0} m"}
                other{"{0} m"}
                per{"{0}/m"}
                two{"{0} m"}
            }
            micrometer{
                dnam{"μm"}
                few{"{0} μm"}
                one{"{0} μm"}
                other{"{0} μm"}
                two{"{0} μm"}
            }
            mile{
                dnam{"mi"}
                few{"{0} mi"}
                one{"{0} mi"}
                other{"{0} mi"}
                two{"{0} mi"}
            }
            mile-scandinavian{
                dnam{"smi"}
                few{"{0} smi"}
                one{"{0} smi"}
                other{"{0} smi"}
                two{"{0} smi"}
            }
            millimeter{
                dnam{"mm"}
                few{"{0} mm"}
                one{"{0} mm"}
                other{"{0} mm"}
                two{"{0} mm"}
            }
            nanometer{
                dnam{"nm"}
                few{"{0} nm"}
                one{"{0} nm"}
                other{"{0} nm"}
                two{"{0} nm"}
            }
            nautical-mile{
                dnam{"nmi"}
                few{"{0} nmi"}
                one{"{0} nmi"}
                other{"{0} nmi"}
                two{"{0} nmi"}
            }
            parsec{
                dnam{"pc"}
                few{"{0} pc"}
                one{"{0} pc"}
                other{"{0} pc"}
                two{"{0} pc"}
            }
            picometer{
                dnam{"pm"}
                few{"{0} pm"}
                one{"{0} pm"}
                other{"{0} pm"}
                two{"{0} pm"}
            }
            point{
                dnam{"pt"}
                few{"{0} pt"}
                one{"{0} pt"}
                other{"{0} pt"}
                two{"{0} pt"}
            }
            solar-radius{
                dnam{"R☉"}
                few{"{0} R☉"}
                one{"{0} R☉"}
                other{"{0} R☉"}
                two{"{0} R☉"}
            }
            yard{
                dnam{"yd"}
                few{"{0} yd"}
                one{"{0} yd"}
                other{"{0} yd"}
                two{"{0} yd"}
            }
        }
        light{
            candela{
                dnam{"cd"}
                few{"{0} cd"}
                one{"{0} cd"}
                other{"{0} cd"}
                two{"{0} cd"}
            }
            lumen{
                dnam{"lm"}
                few{"{0} lm"}
                one{"{0} lm"}
                other{"{0} lm"}
                two{"{0} lm"}
            }
            lux{
                dnam{"lx"}
                few{"{0} lx"}
                one{"{0} lx"}
                other{"{0} lx"}
                two{"{0} lx"}
=======
                per{"{0}/cól"}
            }
            meter{
                dnam{"m"}
>>>>>>> 626889fb
            }
            solar-luminosity{
                dnam{"L☉"}
                few{"{0} L☉"}
                one{"{0} L☉"}
                other{"{0} L☉"}
                two{"{0} L☉"}
            }
        }
        mass{
            carat{
                dnam{"Kt"}
                few{"{0} Kt"}
                one{"{0} Kt"}
                other{"{0} Kt"}
                two{"{0} Kt"}
            }
<<<<<<< HEAD
            dalton{
                dnam{"Da"}
                few{"{0} Da"}
                one{"{0} Da"}
                other{"{0} Da"}
                two{"{0} Da"}
            }
            earth-mass{
                dnam{"M⊕"}
                few{"{0} M⊕"}
                one{"{0} M⊕"}
                other{"{0} M⊕"}
                two{"{0} M⊕"}
            }
            grain{
                dnam{"grain"}
=======
            grain{
>>>>>>> 626889fb
                few{"{0} grainy"}
                one{"{0} grain"}
                other{"{0} grainow"}
                two{"{0} grainaj"}
            }
            gram{
                dnam{"g"}
<<<<<<< HEAD
                few{"{0} g"}
                one{"{0} g"}
                other{"{0} g"}
                two{"{0} g"}
            }
            kilogram{
                dnam{"kg"}
                few{"{0} kg"}
                one{"{0} kg"}
                other{"{0} kg"}
                per{"{0}/kg"}
                two{"{0} kg"}
            }
            microgram{
                dnam{"μg"}
                few{"{0} μg"}
                one{"{0} μg"}
                other{"{0} μg"}
                two{"{0} μg"}
            }
            milligram{
                dnam{"mg"}
                few{"{0} mg"}
                one{"{0} mg"}
                other{"{0} mg"}
                two{"{0} mg"}
            }
            ounce{
                dnam{"oz"}
                few{"{0} oz"}
                one{"{0} oz"}
                other{"{0} oz"}
                per{"{0}/oz"}
                two{"{0} oz"}
=======
>>>>>>> 626889fb
            }
            ounce-troy{
                dnam{"oz. tr."}
                few{"{0} oz. tr."}
                one{"{0} oz. tr."}
                other{"{0} oz. tr."}
                two{"{0} oz. tr."}
            }
<<<<<<< HEAD
            pound{
                dnam{"lb"}
                few{"{0} lb"}
                one{"{0} lb"}
                other{"{0} lb"}
                per{"{0}/lb"}
                two{"{0} lb"}
            }
            solar-mass{
                dnam{"M☉"}
                few{"{0} M☉"}
                one{"{0} M☉"}
                other{"{0} M☉"}
                two{"{0} M☉"}
            }
            stone{
                dnam{"st"}
                few{"{0} st"}
                one{"{0} st"}
                other{"{0} st"}
                two{"{0} st"}
            }
=======
>>>>>>> 626889fb
            ton{
                dnam{"am.tony"}
            }
            tonne{
                dnam{"t"}
                few{"{0} t"}
                one{"{0} t"}
                other{"{0} t"}
                two{"{0} t"}
            }
        }
        power{
            horsepower{
                dnam{"PS"}
                few{"{0} PS"}
                one{"{0} PS"}
                other{"{0} PS"}
                two{"{0} PS"}
            }
            watt{
                dnam{"W"}
<<<<<<< HEAD
                few{"{0} W"}
                one{"{0} W"}
                other{"{0} W"}
                two{"{0} W"}
            }
        }
        pressure{
            atmosphere{
                dnam{"atm"}
                few{"{0} atm"}
                one{"{0} atm"}
                other{"{0} atm"}
                two{"{0} atm"}
            }
            bar{
                dnam{"bar"}
                few{"{0} bar"}
                one{"{0} bar"}
                other{"{0} bar"}
                two{"{0} bar"}
            }
            hectopascal{
                dnam{"hPa"}
                few{"{0} hPa"}
                one{"{0} hPa"}
                other{"{0} hPa"}
                two{"{0} hPa"}
            }
            inch-ofhg{
                dnam{"inHg"}
                few{"{0} inHg"}
                one{"{0} inHg"}
                other{"{0} inHg"}
                two{"{0} inHg"}
            }
            kilopascal{
                dnam{"kPa"}
                few{"{0} kPa"}
                one{"{0} kPa"}
                other{"{0} kPa"}
                two{"{0} kPa"}
            }
            megapascal{
                dnam{"MPa"}
                few{"{0} MPa"}
                one{"{0} MPa"}
                other{"{0} MPa"}
                two{"{0} MPa"}
            }
            millibar{
                dnam{"mbar"}
                few{"{0} mbar"}
                one{"{0} mbar"}
                other{"{0} mbar"}
                two{"{0} mbar"}
            }
            millimeter-ofhg{
                dnam{"mm Hg"}
                few{"{0} mm Hg"}
                one{"{0} mm Hg"}
                other{"{0} mm Hg"}
                two{"{0} mm Hg"}
            }
            pascal{
                dnam{"Pa"}
                few{"{0} Pa"}
                one{"{0} Pa"}
                other{"{0} Pa"}
                two{"{0} Pa"}
            }
            pound-force-per-square-inch{
                dnam{"psi"}
                few{"{0} psi"}
                one{"{0} psi"}
                other{"{0} psi"}
                two{"{0} psi"}
            }
        }
        speed{
            kilometer-per-hour{
                dnam{"km/h"}
                few{"{0} km/h"}
                one{"{0} km/h"}
                other{"{0} km/h"}
                two{"{0} km/h"}
=======
            }
        }
        speed{
            beaufort{
                few{"{0} Bft"}
                one{"{0} Bft"}
                other{"{0} Bft"}
                two{"{0} Bft"}
>>>>>>> 626889fb
            }
            knot{
                dnam{"sk"}
                few{"{0} sk"}
                one{"{0} sk"}
                other{"{0} sk"}
                two{"{0} sk"}
<<<<<<< HEAD
            }
            meter-per-second{
                dnam{"m/s"}
                few{"{0} m/s"}
                one{"{0} m/s"}
                other{"{0} m/s"}
                two{"{0} m/s"}
=======
>>>>>>> 626889fb
            }
            mile-per-hour{
                dnam{"mph"}
                few{"{0} mph"}
                one{"{0} mph"}
                other{"{0} mph"}
                two{"{0} mph"}
            }
        }
<<<<<<< HEAD
        temperature{
            celsius{
                dnam{"°C"}
                few{"{0}°C"}
                one{"{0}°C"}
                other{"{0}°C"}
                two{"{0}°C"}
            }
            fahrenheit{
                dnam{"°F"}
                few{"{0}°F"}
                one{"{0}°F"}
                other{"{0}°F"}
                two{"{0}°F"}
            }
            generic{
                dnam{"°"}
                few{"{0}°"}
                one{"{0}°"}
                other{"{0}°"}
                two{"{0}°"}
            }
            kelvin{
                dnam{"K"}
                few{"{0} K"}
                one{"{0} K"}
                other{"{0} K"}
                two{"{0} K"}
=======
        torque{
            newton-meter{
                dnam{"Nm"}
                few{"{0} Nm"}
                one{"{0} Nm"}
                other{"{0} Nm"}
                two{"{0} Nm"}
>>>>>>> 626889fb
            }
        }
        torque{
            newton-meter{
                dnam{"Nm"}
                few{"{0} Nm"}
                one{"{0} Nm"}
                other{"{0} Nm"}
                two{"{0} Nm"}
            }
            pound-force-foot{
                dnam{"lbf⋅ft"}
                few{"{0} lbf⋅ft"}
                one{"{0} lbf⋅ft"}
                other{"{0} lbf⋅ft"}
                two{"{0} lbf⋅ft"}
            }
        }
        volume{
<<<<<<< HEAD
            acre-foot{
                dnam{"ac ft"}
                few{"{0} ac ft"}
                one{"{0} ac ft"}
                other{"{0} ac ft"}
                two{"{0} ac ft"}
            }
            barrel{
                dnam{"bbl"}
                few{"{0} bbl"}
                one{"{0} bbl"}
                other{"{0} bbl"}
                two{"{0} bbl"}
            }
            bushel{
                dnam{"bu"}
                few{"{0} bu"}
                one{"{0} bu"}
                other{"{0} bu"}
                two{"{0} bu"}
            }
=======
>>>>>>> 626889fb
            centiliter{
                dnam{"cl"}
                few{"{0} cl"}
                one{"{0} cl"}
                other{"{0} cl"}
                two{"{0} cl"}
            }
<<<<<<< HEAD
            cubic-centimeter{
                dnam{"cm³"}
                few{"{0} cm³"}
                one{"{0} cm³"}
                other{"{0} cm³"}
                per{"{0}/cm³"}
                two{"{0} cm³"}
            }
            cubic-foot{
                dnam{"ft³"}
                few{"{0} ft³"}
                one{"{0} ft³"}
                other{"{0} ft³"}
                two{"{0} ft³"}
            }
            cubic-inch{
                dnam{"in³"}
                few{"{0} in³"}
                one{"{0} in³"}
                other{"{0} in³"}
                two{"{0} in³"}
            }
            cubic-kilometer{
                dnam{"km³"}
                few{"{0} km³"}
                one{"{0} km³"}
                other{"{0} km³"}
                two{"{0} km³"}
            }
            cubic-meter{
                dnam{"m³"}
                few{"{0} m³"}
                one{"{0} m³"}
                other{"{0} m³"}
                per{"{0}/m³"}
                two{"{0} m³"}
            }
            cubic-mile{
                dnam{"mi³"}
                few{"{0} mi³"}
                one{"{0} mi³"}
                other{"{0} mi³"}
                two{"{0} mi³"}
            }
            cubic-yard{
                dnam{"yd³"}
                few{"{0} yd³"}
                one{"{0} yd³"}
                other{"{0} yd³"}
                two{"{0} yd³"}
            }
=======
>>>>>>> 626889fb
            cup{
                dnam{"š."}
                few{"{0} š."}
                one{"{0} š."}
                other{"{0} š."}
                two{"{0} š."}
            }
            cup-metric{
                dnam{"mc"}
<<<<<<< HEAD
                few{"{0} mc"}
                one{"{0} mc"}
                other{"{0} mc"}
                two{"{0} mc"}
=======
>>>>>>> 626889fb
            }
            deciliter{
                dnam{"dl"}
                few{"{0} dl"}
                one{"{0} dl"}
                other{"{0} dl"}
                two{"{0} dl"}
            }
            dessert-spoon{
                dnam{"dess. łžk."}
                few{"{0} dess. łžk."}
                one{"{0} dess. łžk."}
                other{"{0} dess. łžk."}
                two{"{0} dess. łžk."}
            }
            dessert-spoon-imperial{
                dnam{"imp. łžk."}
                few{"{0} imp. łžk."}
                one{"{0} imp. łžk."}
                other{"{0} imp. łžk."}
                two{"{0} imp. łžk."}
            }
            dram{
                dnam{"dr"}
                few{"{0} dr"}
                one{"{0} dr"}
                other{"{0} dr"}
                two{"{0} dr"}
            }
            drop{
                dnam{"kpk."}
                few{"{0} kpk."}
                one{"{0} kpk."}
                other{"{0} kpk."}
                two{"{0} kpk."}
            }
            fluid-ounce{
                dnam{"fl. oz."}
                few{"{0} fl. oz."}
                one{"{0} fl. oz."}
                other{"{0} fl. oz."}
                two{"{0} fl. oz."}
            }
            fluid-ounce-imperial{
                dnam{"brit. fl oz"}
                few{"{0} brit. fl oz"}
                one{"{0} brit. fl oz"}
                other{"{0} brit. fl oz"}
                two{"{0} brit. fl oz"}
            }
            gallon{
                dnam{"gal"}
                few{"{0} gal"}
                one{"{0} gal"}
                other{"{0} gal"}
                per{"{0}/gal"}
                two{"{0} gal"}
            }
            gallon-imperial{
                dnam{"brit. gal."}
                few{"{0} brit. gal."}
                one{"{0} brit. gal."}
                other{"{0} brit. gal."}
                per{"{0}/brit. gal."}
                two{"{0} brit. gal."}
            }
            hectoliter{
                dnam{"hl"}
                few{"{0} hl"}
                one{"{0} hl"}
                other{"{0} hl"}
                two{"{0} hl"}
            }
            jigger{
                dnam{"jiggery"}
                few{"{0} jiggery"}
                one{"{0} jigger"}
                other{"{0} jiggerow"}
                two{"{0} jiggeraj"}
            }
            liter{
                dnam{"l"}
<<<<<<< HEAD
                few{"{0} l"}
                one{"{0} l"}
                other{"{0} l"}
                per{"{0}/l"}
                two{"{0} l"}
=======
>>>>>>> 626889fb
            }
            megaliter{
                dnam{"Ml"}
                few{"{0} Ml"}
                one{"{0} Ml"}
                other{"{0} Ml"}
                two{"{0} Ml"}
            }
            milliliter{
                dnam{"ml"}
                few{"{0} ml"}
                one{"{0} ml"}
                other{"{0} ml"}
                two{"{0} ml"}
            }
            pinch{
                dnam{"šćipki"}
                few{"{0} šćipki"}
                one{"{0} šćipka"}
                other{"{0} šćipkow"}
                two{"{0} šćipce"}
<<<<<<< HEAD
            }
            pint{
                dnam{"pt"}
                few{"{0} pt"}
                one{"{0} pt"}
                other{"{0} pt"}
                two{"{0} pt"}
            }
            pint-metric{
                dnam{"mpt"}
                few{"{0} mpt"}
                one{"{0} mpt"}
                other{"{0} mpt"}
                two{"{0} mpt"}
            }
            quart{
                dnam{"qt"}
                few{"{0} qt"}
                one{"{0} qt"}
                other{"{0} qt"}
                two{"{0} qt"}
=======
>>>>>>> 626889fb
            }
            quart-imperial{
                dnam{"qt Imp"}
                few{"{0} qt Imp."}
                one{"{0} qt Imp."}
                other{"{0} qt Imp."}
                two{"{0} qt Imp."}
            }
            tablespoon{
                dnam{"łž."}
                few{"{0} łž."}
                one{"{0} łž."}
                other{"{0} łž."}
                two{"{0} łž."}
            }
            teaspoon{
                dnam{"łžk."}
                few{"{0} łžk."}
                one{"{0} łžk."}
                other{"{0} łžk."}
                two{"{0} łžk."}
            }
        }
    }
}<|MERGE_RESOLUTION|>--- conflicted
+++ resolved
@@ -149,13 +149,9 @@
             10p-2{"centi{0}"}
             10p-21{"zepto{0}"}
             10p-24{"yokto{0}"}
-<<<<<<< HEAD
-            10p-3{"mili{0}"}
-=======
             10p-27{"ronto{0}"}
             10p-3{"mili{0}"}
             10p-30{"quecto{0}"}
->>>>>>> 626889fb
             10p-6{"mikro{0}"}
             10p-9{"nano{0}"}
             10p1{"deka{0}"}
@@ -165,13 +161,9 @@
             10p2{"hekto{0}"}
             10p21{"zeta{0}"}
             10p24{"yotta{0}"}
-<<<<<<< HEAD
-            10p3{"kilo{0}"}
-=======
             10p27{"ronna{0}"}
             10p3{"kilo{0}"}
             10p30{"quetta{0}"}
->>>>>>> 626889fb
             10p6{"mega{0}"}
             10p9{"giga{0}"}
             per{"{0} na {1}"}
@@ -900,16 +892,6 @@
                 other{"{0} masow zemje"}
                 two{"{0} masy zemje"}
             }
-<<<<<<< HEAD
-            grain{
-                dnam{"grain"}
-                few{"{0} grainy"}
-                one{"{0} grain"}
-                other{"{0} grainow"}
-                two{"{0} grainaj"}
-            }
-=======
->>>>>>> 626889fb
             gram{
                 dnam{"gramy"}
                 few{"{0} gramy"}
@@ -1161,10 +1143,6 @@
                 two{"{0} stopnjej Fahrenheita"}
             }
             generic{
-<<<<<<< HEAD
-                dnam{"°"}
-=======
->>>>>>> 626889fb
                 few{"{0} stopjenje"}
                 one{"{0} stopjeń"}
                 other{"{0} stopjenjow"}
@@ -1360,13 +1338,6 @@
                 other{"{0} hektolitrow"}
                 two{"{0} hektolitraj"}
             }
-            jigger{
-                dnam{"jiggery"}
-                few{"{0} jiggery"}
-                one{"{0} jigger"}
-                other{"{0} jiggerow"}
-                two{"{0} jiggeraj"}
-            }
             liter{
                 dnam{"litry"}
                 few{"{0} litry"}
@@ -1388,13 +1359,6 @@
                 one{"{0} mililiter"}
                 other{"{0} mililitrow"}
                 two{"{0} mililitraj"}
-            }
-            pinch{
-                dnam{"šćipki"}
-                few{"{0} šćipki"}
-                one{"{0} šćipka"}
-                other{"{0} šćipkow"}
-                two{"{0} šćipce"}
             }
             pint{
                 dnam{"pinty"}
@@ -1470,47 +1434,6 @@
                 two{"{0} mpg br."}
             }
         }
-        compound{
-            1024p1{"Ki{0}"}
-            1024p2{"Mi{0}"}
-            1024p3{"Gi{0}"}
-            1024p4{"Ti{0}"}
-            1024p5{"Pi{0}"}
-            1024p6{"Ei{0}"}
-            1024p7{"Zi{0}"}
-            1024p8{"Yi{0}"}
-            10p-1{"d{0}"}
-            10p-12{"p{0}"}
-            10p-15{"f{0}"}
-            10p-18{"a{0}"}
-            10p-2{"c{0}"}
-            10p-21{"z{0}"}
-            10p-24{"y{0}"}
-            10p-3{"m{0}"}
-            10p-6{"μ{0}"}
-            10p-9{"n{0}"}
-            10p1{"da{0}"}
-            10p12{"T{0}"}
-            10p15{"P{0}"}
-            10p18{"E{0}"}
-            10p2{"h{0}"}
-            10p21{"Z{0}"}
-            10p24{"Y{0}"}
-            10p3{"k{0}"}
-            10p6{"M{0}"}
-            10p9{"G{0}"}
-            per{"{0}/{1}"}
-            times{"{0}⋅{1}"}
-        }
-        consumption{
-            mile-per-gallon-imperial{
-                dnam{"mpg br."}
-                few{"{0} mpg br."}
-                one{"{0} mpg br."}
-                other{"{0} mpg br."}
-                two{"{0} mpg br."}
-            }
-        }
         duration{
             day{
                 dnam{"d"}
@@ -1541,14 +1464,6 @@
                 per{"{0}/kw."}
                 two{"{0} kw."}
             }
-            quarter{
-                dnam{"kw."}
-                few{"{0} kw."}
-                one{"{0} kw."}
-                other{"{0} kw."}
-                per{"{0}/kw."}
-                two{"{0} kw."}
-            }
             second{
                 dnam{"s"}
                 few{"{0} s"}
@@ -1565,21 +1480,6 @@
             }
         }
         volume{
-<<<<<<< HEAD
-            cubic-kilometer{
-                few{"{0} km³"}
-                one{"{0} km³"}
-                other{"{0} km³"}
-                two{"{0} km³"}
-            }
-            cubic-mile{
-                few{"{0} mi³"}
-                one{"{0} mi³"}
-                other{"{0} mi³"}
-                two{"{0} mi³"}
-            }
-=======
->>>>>>> 626889fb
             dessert-spoon-imperial{
                 dnam{"im. łk."}
                 few{"{0} im. łk."}
@@ -1609,22 +1509,6 @@
                 other{"{0} jigg."}
                 two{"{0} jigg."}
             }
-<<<<<<< HEAD
-            liter{
-                dnam{"l"}
-                few{"{0} l"}
-                one{"{0} l"}
-                other{"{0} l"}
-                two{"{0} l"}
-=======
-            pinch{
-                dnam{"šć"}
-                few{"{0} šć"}
-                one{"{0} šć"}
-                other{"{0} šć"}
-                two{"{0} šć"}
->>>>>>> 626889fb
-            }
             pinch{
                 dnam{"šć"}
                 few{"{0} šć"}
@@ -1669,13 +1553,6 @@
                 other{"{0} wobr."}
                 two{"{0} wobr."}
             }
-            revolution{
-                dnam{"wobr."}
-                few{"{0} wobr."}
-                one{"{0} wobr."}
-                other{"{0} wobr."}
-                two{"{0} wobr."}
-            }
         }
         area{
             acre{
@@ -1688,152 +1565,9 @@
                 other{"{0} dun."}
                 two{"{0} dun."}
             }
-            dunam{
-                dnam{"dun."}
-                few{"{0} dun."}
-                one{"{0} dun."}
-                other{"{0} dun."}
-                two{"{0} dun."}
-            }
             hectare{
                 dnam{"ha"}
-<<<<<<< HEAD
-                few{"{0} ha"}
-                one{"{0} ha"}
-                other{"{0} ha"}
-                two{"{0} ha"}
-            }
-            square-centimeter{
-                dnam{"cm²"}
-                few{"{0} cm²"}
-                one{"{0} cm²"}
-                other{"{0} cm²"}
-                per{"{0}/cm²"}
-                two{"{0} cm²"}
-            }
-            square-foot{
-                dnam{"ft²"}
-                few{"{0} ft²"}
-                one{"{0} ft²"}
-                other{"{0} ft²"}
-                two{"{0} ft²"}
-            }
-            square-inch{
-                dnam{"in²"}
-                few{"{0} in²"}
-                one{"{0} in²"}
-                other{"{0} in²"}
-                two{"{0} in²"}
-            }
-            square-kilometer{
-                dnam{"km²"}
-                few{"{0} km²"}
-                one{"{0} km²"}
-                other{"{0} km²"}
-                per{"{0}/km²"}
-                two{"{0} km²"}
-            }
-            square-meter{
-                dnam{"m²"}
-                few{"{0} m²"}
-                one{"{0} m²"}
-                other{"{0} m²"}
-                per{"{0}/m²"}
-                two{"{0} m²"}
-            }
-            square-mile{
-                dnam{"mi²"}
-                few{"{0} mi²"}
-                one{"{0} mi²"}
-                other{"{0} mi²"}
-                per{"{0}/mi²"}
-                two{"{0} mi²"}
-            }
-            square-yard{
-                dnam{"yd²"}
-                few{"{0} yd²"}
-                one{"{0} yd²"}
-                other{"{0} yd²"}
-                two{"{0} yd²"}
-=======
->>>>>>> 626889fb
-            }
-        }
-        compound{
-            1024p1{"Ki{0}"}
-            1024p2{"Mi{0}"}
-            1024p3{"Gi{0}"}
-            1024p4{"Ti{0}"}
-            1024p5{"Pi{0}"}
-            1024p6{"Ei{0}"}
-            1024p7{"Zi{0}"}
-            1024p8{"Yi{0}"}
-            10p-1{"d{0}"}
-            10p-12{"p{0}"}
-            10p-15{"f{0}"}
-            10p-18{"a{0}"}
-            10p-2{"c{0}"}
-            10p-21{"z{0}"}
-            10p-24{"y{0}"}
-            10p-3{"m{0}"}
-            10p-6{"μ{0}"}
-            10p-9{"n{0}"}
-            10p1{"da{0}"}
-            10p12{"T{0}"}
-            10p15{"P{0}"}
-            10p18{"E{0}"}
-            10p2{"h{0}"}
-            10p21{"Z{0}"}
-            10p24{"Y{0}"}
-            10p3{"k{0}"}
-            10p6{"M{0}"}
-            10p9{"G{0}"}
-            per{"{0}/{1}"}
-            power2{
-                few{
-                    _{
-                        _{"{0}²"}
-                    }
-                }
-                one{
-                    _{
-                        _{"{0}²"}
-                    }
-                }
-                other{
-                    _{
-                        _{"{0}²"}
-                    }
-                }
-                two{
-                    _{
-                        _{"{0}²"}
-                    }
-                }
-            }
-            power3{
-                few{
-                    _{
-                        _{"{0}³"}
-                    }
-                }
-                one{
-                    _{
-                        _{"{0}³"}
-                    }
-                }
-                other{
-                    _{
-                        _{"{0}³"}
-                    }
-                }
-                two{
-                    _{
-                        _{"{0}³"}
-                    }
-                }
-            }
-            times{"{0}⋅{1}"}
+            }
         }
         concentr{
             item{
@@ -1843,14 +1577,6 @@
                 other{"{0} kusow"}
                 two{"{0} kusaj"}
             }
-<<<<<<< HEAD
-            karat{
-                dnam{"kt"}
-                few{"{0} kt"}
-                one{"{0} kt"}
-                other{"{0} kt"}
-                two{"{0} kt"}
-=======
             milligram-ofglucose-per-deciliter{
                 dnam{"mg/dl"}
                 few{"{0} mg/dl"}
@@ -1878,56 +1604,6 @@
                 two{"{0} ‰"}
             }
             permyriad{
-                few{"{0} ‱"}
-                one{"{0} ‱"}
-                other{"{0} ‱"}
-                two{"{0} ‱"}
->>>>>>> 626889fb
-            }
-            milligram-ofglucose-per-deciliter{
-                dnam{"mg/dl"}
-                few{"{0} mg/dl"}
-                one{"{0} mg/dl"}
-                other{"{0} mg/dl"}
-                two{"{0} mg/dl"}
-            }
-            millimole-per-liter{
-                dnam{"mmol/l"}
-                few{"{0} mmol/l"}
-                one{"{0} mmol/l"}
-                other{"{0} mmol/l"}
-                two{"{0} mmol/l"}
-            }
-            mole{
-                dnam{"mol"}
-                few{"{0} mol"}
-                one{"{0} mol"}
-                other{"{0} mol"}
-                two{"{0} mol"}
-            }
-            percent{
-                dnam{"%"}
-                few{"{0} %"}
-                one{"{0} %"}
-                other{"{0} %"}
-                two{"{0} %"}
-            }
-            permille{
-                dnam{"‰"}
-                few{"{0} ‰"}
-                one{"{0} ‰"}
-                other{"{0} ‰"}
-                two{"{0} ‰"}
-            }
-            permillion{
-                dnam{"ppm"}
-                few{"{0} ppm"}
-                one{"{0} ppm"}
-                other{"{0} ppm"}
-                two{"{0} ppm"}
-            }
-            permyriad{
-                dnam{"‱"}
                 few{"{0} ‱"}
                 one{"{0} ‱"}
                 other{"{0} ‱"}
@@ -1962,95 +1638,6 @@
                 one{"{0} mpg brit."}
                 other{"{0} mpg brit."}
                 two{"{0} mpg brit."}
-<<<<<<< HEAD
-            }
-        }
-        coordinate{
-            dnam{"směr"}
-            east{"{0} w"}
-            north{"{0} s"}
-            south{"{0} j"}
-            west{"{0} z"}
-        }
-        digital{
-            bit{
-                dnam{"bit"}
-                few{"{0} bit"}
-                one{"{0} bit"}
-                other{"{0} bit"}
-                two{"{0} bit"}
-            }
-            byte{
-                dnam{"byte"}
-                few{"{0} byte"}
-                one{"{0} byte"}
-                other{"{0} byte"}
-                two{"{0} byte"}
-            }
-            gigabit{
-                dnam{"Gb"}
-                few{"{0} Gb"}
-                one{"{0} Gb"}
-                other{"{0} Gb"}
-                two{"{0} Gb"}
-            }
-            gigabyte{
-                dnam{"GB"}
-                few{"{0} GB"}
-                one{"{0} GB"}
-                other{"{0} GB"}
-                two{"{0} GB"}
-            }
-            kilobit{
-                dnam{"kb"}
-                few{"{0} kb"}
-                one{"{0} kb"}
-                other{"{0} kb"}
-                two{"{0} kb"}
-            }
-            kilobyte{
-                dnam{"kB"}
-                few{"{0} kB"}
-                one{"{0} kB"}
-                other{"{0} kB"}
-                two{"{0} kB"}
-            }
-            megabit{
-                dnam{"Mb"}
-                few{"{0} Mb"}
-                one{"{0} Mb"}
-                other{"{0} Mb"}
-                two{"{0} Mb"}
-            }
-            megabyte{
-                dnam{"MB"}
-                few{"{0} MB"}
-                one{"{0} MB"}
-                other{"{0} MB"}
-                two{"{0} MB"}
-            }
-            petabyte{
-                dnam{"PB"}
-                few{"{0} PB"}
-                one{"{0} PB"}
-                other{"{0} PB"}
-                two{"{0} PB"}
-            }
-            terabit{
-                dnam{"Tb"}
-                few{"{0} Tb"}
-                one{"{0} Tb"}
-                other{"{0} Tb"}
-                two{"{0} Tb"}
-            }
-            terabyte{
-                dnam{"TB"}
-                few{"{0} TB"}
-                one{"{0} TB"}
-                other{"{0} TB"}
-                two{"{0} TB"}
-=======
->>>>>>> 626889fb
             }
         }
         coordinate{
@@ -2114,14 +1701,6 @@
                 per{"{0}/kwart."}
                 two{"{0} kwart."}
             }
-            quarter{
-                dnam{"kwart."}
-                few{"{0} kwart."}
-                one{"{0} kwart."}
-                other{"{0} kwart."}
-                per{"{0}/kwart."}
-                two{"{0} kwart."}
-            }
             second{
                 dnam{"sek."}
                 few{"{0} sek."}
@@ -2158,353 +1737,25 @@
             }
         }
         energy{
-<<<<<<< HEAD
-            british-thermal-unit{
-                dnam{"Btu"}
-                few{"{0} Btu"}
-                one{"{0} Btu"}
-                other{"{0} Btu"}
-                two{"{0} Btu"}
-            }
-            calorie{
-                dnam{"cal"}
-                few{"{0} cal"}
-                one{"{0} cal"}
-                other{"{0} cal"}
-                two{"{0} cal"}
-            }
-            electronvolt{
-                dnam{"eV"}
-                few{"{0} eV"}
-                one{"{0} eV"}
-                other{"{0} eV"}
-                two{"{0} eV"}
-            }
-            foodcalorie{
-                dnam{"kcal"}
-                few{"{0} kcal"}
-                one{"{0} kcal"}
-                other{"{0} kcal"}
-                two{"{0} kcal"}
-            }
-=======
->>>>>>> 626889fb
             joule{
                 dnam{"J"}
             }
-<<<<<<< HEAD
-            kilowatt-hour{
-                dnam{"kWh"}
-                few{"{0} kWh"}
-                one{"{0} kWh"}
-                other{"{0} kWh"}
-                two{"{0} kWh"}
-            }
             therm-us{
-                dnam{"US therm"}
-=======
-            therm-us{
->>>>>>> 626889fb
                 few{"{0} US therms"}
                 one{"{0} US therm"}
                 other{"{0} US therms"}
                 two{"{0} US therms"}
-<<<<<<< HEAD
-            }
-        }
-        force{
-            kilowatt-hour-per-100-kilometer{
-                dnam{"kWh/100km"}
-                few{"{0} kWh/100km"}
-                one{"{0} kWh/100km"}
-                other{"{0} kWh/100km"}
-                two{"{0} kWh/100km"}
-            }
-            newton{
-                dnam{"N"}
-                few{"{0} N"}
-                one{"{0} N"}
-                other{"{0} N"}
-                two{"{0} N"}
-            }
-            pound-force{
-                dnam{"lbf"}
-                few{"{0} lbf"}
-                one{"{0} lbf"}
-                other{"{0} lbf"}
-                two{"{0} lbf"}
-            }
-        }
-        frequency{
-            gigahertz{
-                dnam{"GHz"}
-                few{"{0} GHz"}
-                one{"{0} GHz"}
-                other{"{0} GHz"}
-                two{"{0} GHz"}
-            }
-            hertz{
-                dnam{"Hz"}
-                few{"{0} Hz"}
-                one{"{0} Hz"}
-                other{"{0} Hz"}
-                two{"{0} Hz"}
-            }
-            kilohertz{
-                dnam{"kHz"}
-                few{"{0} kHz"}
-                one{"{0} kHz"}
-                other{"{0} kHz"}
-                two{"{0} kHz"}
-            }
-            megahertz{
-                dnam{"MHz"}
-                few{"{0} MHz"}
-                one{"{0} MHz"}
-                other{"{0} MHz"}
-                two{"{0} MHz"}
-=======
->>>>>>> 626889fb
-            }
-        }
-        graphics{
-            em{
-                dnam{"em"}
-                few{"{0} em"}
-                one{"{0} em"}
-                other{"{0} em"}
-                two{"{0} em"}
-            }
-            megapixel{
-                dnam{"MP"}
-                few{"{0} MP"}
-                one{"{0} MP"}
-                other{"{0} MP"}
-                two{"{0} MP"}
-            }
-            pixel{
-                dnam{"px"}
-                few{"{0} px"}
-                one{"{0} px"}
-                other{"{0} px"}
-                two{"{0} px"}
-            }
-            pixel-per-centimeter{
-                dnam{"ppcm"}
-                few{"{0} ppcm"}
-                one{"{0} ppcm"}
-                other{"{0} ppcm"}
-                two{"{0} ppcm"}
-            }
-            pixel-per-inch{
-                dnam{"ppi"}
-                few{"{0} ppi"}
-                one{"{0} ppi"}
-                other{"{0} ppi"}
-                two{"{0} ppi"}
             }
         }
         length{
-<<<<<<< HEAD
-            astronomical-unit{
-                dnam{"au"}
-                few{"{0} au"}
-                one{"{0} au"}
-                other{"{0} au"}
-                two{"{0} au"}
-            }
-            centimeter{
-                dnam{"cm"}
-                few{"{0} cm"}
-                one{"{0} cm"}
-                other{"{0} cm"}
-                per{"{0}/cm"}
-                two{"{0} cm"}
-            }
-            decimeter{
-                dnam{"dm"}
-                few{"{0} dm"}
-                one{"{0} dm"}
-                other{"{0} dm"}
-                two{"{0} dm"}
-            }
-            earth-radius{
-                dnam{"R⊕"}
-                few{"{0} R⊕"}
-                one{"{0} R⊕"}
-                other{"{0} R⊕"}
-                two{"{0} R⊕"}
-            }
             fathom{
                 dnam{"fth"}
-                few{"{0} fth"}
-                one{"{0} fth"}
-                other{"{0} fth"}
-                two{"{0} fth"}
-            }
-            foot{
-                dnam{"ft"}
-                few{"{0} ft"}
-                one{"{0} ft"}
-                other{"{0} ft"}
-                per{"{0}/ft"}
-                two{"{0} ft"}
-=======
-            fathom{
-                dnam{"fth"}
->>>>>>> 626889fb
-            }
-            furlong{
-                dnam{"fur"}
-                few{"{0} fur"}
-                one{"{0} fur"}
-                other{"{0} fur"}
-                two{"{0} fur"}
             }
             inch{
-<<<<<<< HEAD
-                dnam{"in"}
-                few{"{0} in"}
-                one{"{0} in"}
-                other{"{0} in"}
                 per{"{0}/cól"}
-                two{"{0} in"}
-            }
-            kilometer{
-                dnam{"km"}
-                few{"{0} km"}
-                one{"{0} km"}
-                other{"{0} km"}
-                per{"{0}/km"}
-                two{"{0} km"}
-            }
-            light-year{
-                dnam{"ly"}
-                few{"{0} ly"}
-                one{"{0} ly"}
-                other{"{0} ly"}
-                two{"{0} ly"}
             }
             meter{
                 dnam{"m"}
-                few{"{0} m"}
-                one{"{0} m"}
-                other{"{0} m"}
-                per{"{0}/m"}
-                two{"{0} m"}
-            }
-            micrometer{
-                dnam{"μm"}
-                few{"{0} μm"}
-                one{"{0} μm"}
-                other{"{0} μm"}
-                two{"{0} μm"}
-            }
-            mile{
-                dnam{"mi"}
-                few{"{0} mi"}
-                one{"{0} mi"}
-                other{"{0} mi"}
-                two{"{0} mi"}
-            }
-            mile-scandinavian{
-                dnam{"smi"}
-                few{"{0} smi"}
-                one{"{0} smi"}
-                other{"{0} smi"}
-                two{"{0} smi"}
-            }
-            millimeter{
-                dnam{"mm"}
-                few{"{0} mm"}
-                one{"{0} mm"}
-                other{"{0} mm"}
-                two{"{0} mm"}
-            }
-            nanometer{
-                dnam{"nm"}
-                few{"{0} nm"}
-                one{"{0} nm"}
-                other{"{0} nm"}
-                two{"{0} nm"}
-            }
-            nautical-mile{
-                dnam{"nmi"}
-                few{"{0} nmi"}
-                one{"{0} nmi"}
-                other{"{0} nmi"}
-                two{"{0} nmi"}
-            }
-            parsec{
-                dnam{"pc"}
-                few{"{0} pc"}
-                one{"{0} pc"}
-                other{"{0} pc"}
-                two{"{0} pc"}
-            }
-            picometer{
-                dnam{"pm"}
-                few{"{0} pm"}
-                one{"{0} pm"}
-                other{"{0} pm"}
-                two{"{0} pm"}
-            }
-            point{
-                dnam{"pt"}
-                few{"{0} pt"}
-                one{"{0} pt"}
-                other{"{0} pt"}
-                two{"{0} pt"}
-            }
-            solar-radius{
-                dnam{"R☉"}
-                few{"{0} R☉"}
-                one{"{0} R☉"}
-                other{"{0} R☉"}
-                two{"{0} R☉"}
-            }
-            yard{
-                dnam{"yd"}
-                few{"{0} yd"}
-                one{"{0} yd"}
-                other{"{0} yd"}
-                two{"{0} yd"}
-            }
-        }
-        light{
-            candela{
-                dnam{"cd"}
-                few{"{0} cd"}
-                one{"{0} cd"}
-                other{"{0} cd"}
-                two{"{0} cd"}
-            }
-            lumen{
-                dnam{"lm"}
-                few{"{0} lm"}
-                one{"{0} lm"}
-                other{"{0} lm"}
-                two{"{0} lm"}
-            }
-            lux{
-                dnam{"lx"}
-                few{"{0} lx"}
-                one{"{0} lx"}
-                other{"{0} lx"}
-                two{"{0} lx"}
-=======
-                per{"{0}/cól"}
-            }
-            meter{
-                dnam{"m"}
->>>>>>> 626889fb
-            }
-            solar-luminosity{
-                dnam{"L☉"}
-                few{"{0} L☉"}
-                one{"{0} L☉"}
-                other{"{0} L☉"}
-                two{"{0} L☉"}
             }
         }
         mass{
@@ -2515,26 +1766,7 @@
                 other{"{0} Kt"}
                 two{"{0} Kt"}
             }
-<<<<<<< HEAD
-            dalton{
-                dnam{"Da"}
-                few{"{0} Da"}
-                one{"{0} Da"}
-                other{"{0} Da"}
-                two{"{0} Da"}
-            }
-            earth-mass{
-                dnam{"M⊕"}
-                few{"{0} M⊕"}
-                one{"{0} M⊕"}
-                other{"{0} M⊕"}
-                two{"{0} M⊕"}
-            }
             grain{
-                dnam{"grain"}
-=======
-            grain{
->>>>>>> 626889fb
                 few{"{0} grainy"}
                 one{"{0} grain"}
                 other{"{0} grainow"}
@@ -2542,43 +1774,6 @@
             }
             gram{
                 dnam{"g"}
-<<<<<<< HEAD
-                few{"{0} g"}
-                one{"{0} g"}
-                other{"{0} g"}
-                two{"{0} g"}
-            }
-            kilogram{
-                dnam{"kg"}
-                few{"{0} kg"}
-                one{"{0} kg"}
-                other{"{0} kg"}
-                per{"{0}/kg"}
-                two{"{0} kg"}
-            }
-            microgram{
-                dnam{"μg"}
-                few{"{0} μg"}
-                one{"{0} μg"}
-                other{"{0} μg"}
-                two{"{0} μg"}
-            }
-            milligram{
-                dnam{"mg"}
-                few{"{0} mg"}
-                one{"{0} mg"}
-                other{"{0} mg"}
-                two{"{0} mg"}
-            }
-            ounce{
-                dnam{"oz"}
-                few{"{0} oz"}
-                one{"{0} oz"}
-                other{"{0} oz"}
-                per{"{0}/oz"}
-                two{"{0} oz"}
-=======
->>>>>>> 626889fb
             }
             ounce-troy{
                 dnam{"oz. tr."}
@@ -2587,40 +1782,8 @@
                 other{"{0} oz. tr."}
                 two{"{0} oz. tr."}
             }
-<<<<<<< HEAD
-            pound{
-                dnam{"lb"}
-                few{"{0} lb"}
-                one{"{0} lb"}
-                other{"{0} lb"}
-                per{"{0}/lb"}
-                two{"{0} lb"}
-            }
-            solar-mass{
-                dnam{"M☉"}
-                few{"{0} M☉"}
-                one{"{0} M☉"}
-                other{"{0} M☉"}
-                two{"{0} M☉"}
-            }
-            stone{
-                dnam{"st"}
-                few{"{0} st"}
-                one{"{0} st"}
-                other{"{0} st"}
-                two{"{0} st"}
-            }
-=======
->>>>>>> 626889fb
             ton{
                 dnam{"am.tony"}
-            }
-            tonne{
-                dnam{"t"}
-                few{"{0} t"}
-                one{"{0} t"}
-                other{"{0} t"}
-                two{"{0} t"}
             }
         }
         power{
@@ -2633,93 +1796,6 @@
             }
             watt{
                 dnam{"W"}
-<<<<<<< HEAD
-                few{"{0} W"}
-                one{"{0} W"}
-                other{"{0} W"}
-                two{"{0} W"}
-            }
-        }
-        pressure{
-            atmosphere{
-                dnam{"atm"}
-                few{"{0} atm"}
-                one{"{0} atm"}
-                other{"{0} atm"}
-                two{"{0} atm"}
-            }
-            bar{
-                dnam{"bar"}
-                few{"{0} bar"}
-                one{"{0} bar"}
-                other{"{0} bar"}
-                two{"{0} bar"}
-            }
-            hectopascal{
-                dnam{"hPa"}
-                few{"{0} hPa"}
-                one{"{0} hPa"}
-                other{"{0} hPa"}
-                two{"{0} hPa"}
-            }
-            inch-ofhg{
-                dnam{"inHg"}
-                few{"{0} inHg"}
-                one{"{0} inHg"}
-                other{"{0} inHg"}
-                two{"{0} inHg"}
-            }
-            kilopascal{
-                dnam{"kPa"}
-                few{"{0} kPa"}
-                one{"{0} kPa"}
-                other{"{0} kPa"}
-                two{"{0} kPa"}
-            }
-            megapascal{
-                dnam{"MPa"}
-                few{"{0} MPa"}
-                one{"{0} MPa"}
-                other{"{0} MPa"}
-                two{"{0} MPa"}
-            }
-            millibar{
-                dnam{"mbar"}
-                few{"{0} mbar"}
-                one{"{0} mbar"}
-                other{"{0} mbar"}
-                two{"{0} mbar"}
-            }
-            millimeter-ofhg{
-                dnam{"mm Hg"}
-                few{"{0} mm Hg"}
-                one{"{0} mm Hg"}
-                other{"{0} mm Hg"}
-                two{"{0} mm Hg"}
-            }
-            pascal{
-                dnam{"Pa"}
-                few{"{0} Pa"}
-                one{"{0} Pa"}
-                other{"{0} Pa"}
-                two{"{0} Pa"}
-            }
-            pound-force-per-square-inch{
-                dnam{"psi"}
-                few{"{0} psi"}
-                one{"{0} psi"}
-                other{"{0} psi"}
-                two{"{0} psi"}
-            }
-        }
-        speed{
-            kilometer-per-hour{
-                dnam{"km/h"}
-                few{"{0} km/h"}
-                one{"{0} km/h"}
-                other{"{0} km/h"}
-                two{"{0} km/h"}
-=======
             }
         }
         speed{
@@ -2728,7 +1804,6 @@
                 one{"{0} Bft"}
                 other{"{0} Bft"}
                 two{"{0} Bft"}
->>>>>>> 626889fb
             }
             knot{
                 dnam{"sk"}
@@ -2736,16 +1811,6 @@
                 one{"{0} sk"}
                 other{"{0} sk"}
                 two{"{0} sk"}
-<<<<<<< HEAD
-            }
-            meter-per-second{
-                dnam{"m/s"}
-                few{"{0} m/s"}
-                one{"{0} m/s"}
-                other{"{0} m/s"}
-                two{"{0} m/s"}
-=======
->>>>>>> 626889fb
             }
             mile-per-hour{
                 dnam{"mph"}
@@ -2755,36 +1820,6 @@
                 two{"{0} mph"}
             }
         }
-<<<<<<< HEAD
-        temperature{
-            celsius{
-                dnam{"°C"}
-                few{"{0}°C"}
-                one{"{0}°C"}
-                other{"{0}°C"}
-                two{"{0}°C"}
-            }
-            fahrenheit{
-                dnam{"°F"}
-                few{"{0}°F"}
-                one{"{0}°F"}
-                other{"{0}°F"}
-                two{"{0}°F"}
-            }
-            generic{
-                dnam{"°"}
-                few{"{0}°"}
-                one{"{0}°"}
-                other{"{0}°"}
-                two{"{0}°"}
-            }
-            kelvin{
-                dnam{"K"}
-                few{"{0} K"}
-                one{"{0} K"}
-                other{"{0} K"}
-                two{"{0} K"}
-=======
         torque{
             newton-meter{
                 dnam{"Nm"}
@@ -2792,50 +1827,9 @@
                 one{"{0} Nm"}
                 other{"{0} Nm"}
                 two{"{0} Nm"}
->>>>>>> 626889fb
-            }
-        }
-        torque{
-            newton-meter{
-                dnam{"Nm"}
-                few{"{0} Nm"}
-                one{"{0} Nm"}
-                other{"{0} Nm"}
-                two{"{0} Nm"}
-            }
-            pound-force-foot{
-                dnam{"lbf⋅ft"}
-                few{"{0} lbf⋅ft"}
-                one{"{0} lbf⋅ft"}
-                other{"{0} lbf⋅ft"}
-                two{"{0} lbf⋅ft"}
             }
         }
         volume{
-<<<<<<< HEAD
-            acre-foot{
-                dnam{"ac ft"}
-                few{"{0} ac ft"}
-                one{"{0} ac ft"}
-                other{"{0} ac ft"}
-                two{"{0} ac ft"}
-            }
-            barrel{
-                dnam{"bbl"}
-                few{"{0} bbl"}
-                one{"{0} bbl"}
-                other{"{0} bbl"}
-                two{"{0} bbl"}
-            }
-            bushel{
-                dnam{"bu"}
-                few{"{0} bu"}
-                one{"{0} bu"}
-                other{"{0} bu"}
-                two{"{0} bu"}
-            }
-=======
->>>>>>> 626889fb
             centiliter{
                 dnam{"cl"}
                 few{"{0} cl"}
@@ -2843,60 +1837,6 @@
                 other{"{0} cl"}
                 two{"{0} cl"}
             }
-<<<<<<< HEAD
-            cubic-centimeter{
-                dnam{"cm³"}
-                few{"{0} cm³"}
-                one{"{0} cm³"}
-                other{"{0} cm³"}
-                per{"{0}/cm³"}
-                two{"{0} cm³"}
-            }
-            cubic-foot{
-                dnam{"ft³"}
-                few{"{0} ft³"}
-                one{"{0} ft³"}
-                other{"{0} ft³"}
-                two{"{0} ft³"}
-            }
-            cubic-inch{
-                dnam{"in³"}
-                few{"{0} in³"}
-                one{"{0} in³"}
-                other{"{0} in³"}
-                two{"{0} in³"}
-            }
-            cubic-kilometer{
-                dnam{"km³"}
-                few{"{0} km³"}
-                one{"{0} km³"}
-                other{"{0} km³"}
-                two{"{0} km³"}
-            }
-            cubic-meter{
-                dnam{"m³"}
-                few{"{0} m³"}
-                one{"{0} m³"}
-                other{"{0} m³"}
-                per{"{0}/m³"}
-                two{"{0} m³"}
-            }
-            cubic-mile{
-                dnam{"mi³"}
-                few{"{0} mi³"}
-                one{"{0} mi³"}
-                other{"{0} mi³"}
-                two{"{0} mi³"}
-            }
-            cubic-yard{
-                dnam{"yd³"}
-                few{"{0} yd³"}
-                one{"{0} yd³"}
-                other{"{0} yd³"}
-                two{"{0} yd³"}
-            }
-=======
->>>>>>> 626889fb
             cup{
                 dnam{"š."}
                 few{"{0} š."}
@@ -2906,13 +1846,6 @@
             }
             cup-metric{
                 dnam{"mc"}
-<<<<<<< HEAD
-                few{"{0} mc"}
-                one{"{0} mc"}
-                other{"{0} mc"}
-                two{"{0} mc"}
-=======
->>>>>>> 626889fb
             }
             deciliter{
                 dnam{"dl"}
@@ -2995,14 +1928,6 @@
             }
             liter{
                 dnam{"l"}
-<<<<<<< HEAD
-                few{"{0} l"}
-                one{"{0} l"}
-                other{"{0} l"}
-                per{"{0}/l"}
-                two{"{0} l"}
-=======
->>>>>>> 626889fb
             }
             megaliter{
                 dnam{"Ml"}
@@ -3024,37 +1949,6 @@
                 one{"{0} šćipka"}
                 other{"{0} šćipkow"}
                 two{"{0} šćipce"}
-<<<<<<< HEAD
-            }
-            pint{
-                dnam{"pt"}
-                few{"{0} pt"}
-                one{"{0} pt"}
-                other{"{0} pt"}
-                two{"{0} pt"}
-            }
-            pint-metric{
-                dnam{"mpt"}
-                few{"{0} mpt"}
-                one{"{0} mpt"}
-                other{"{0} mpt"}
-                two{"{0} mpt"}
-            }
-            quart{
-                dnam{"qt"}
-                few{"{0} qt"}
-                one{"{0} qt"}
-                other{"{0} qt"}
-                two{"{0} qt"}
-=======
->>>>>>> 626889fb
-            }
-            quart-imperial{
-                dnam{"qt Imp"}
-                few{"{0} qt Imp."}
-                one{"{0} qt Imp."}
-                other{"{0} qt Imp."}
-                two{"{0} qt Imp."}
             }
             tablespoon{
                 dnam{"łž."}
