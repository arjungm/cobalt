--- conflicted
+++ resolved
@@ -26,15 +26,6 @@
                 dnam{"micrometres"}
             }
         }
-<<<<<<< HEAD
-        mass{
-            tonne{
-                one{"tonne"}
-                other{"{0} tonnes"}
-            }
-        }
-=======
->>>>>>> 626889fb
         pressure{
             pound-force-per-square-inch{
                 dnam{"pounds per square inch"}
@@ -50,11 +41,6 @@
             }
         }
         volume{
-            fluid-ounce-imperial{
-                dnam{"Imp. fluid ounces"}
-                one{"{0} Imp. fluid ounce"}
-                other{"{0} Imp. fluid ounces"}
-            }
             fluid-ounce-imperial{
                 dnam{"Imp. fluid ounces"}
                 one{"{0} Imp. fluid ounce"}
@@ -117,9 +103,6 @@
                 one{"{0}°C"}
                 other{"{0}°C"}
             }
-            generic{
-                dnam{"°"}
-            }
         }
         volume{
             bushel{
@@ -146,14 +129,6 @@
                 one{"{0}dsp-Imp"}
                 other{"{0}dsp-Imp"}
             }
-<<<<<<< HEAD
-            fluid-ounce{
-                dnam{"fl oz"}
-                one{"{0}fl oz"}
-                other{"{0}fl oz"}
-            }
-=======
->>>>>>> 626889fb
             fluid-ounce-imperial{
                 dnam{"Imp fl oz"}
                 one{"{0}fl oz Im"}
@@ -343,11 +318,6 @@
                 one{"{0} fl oz Imp."}
                 other{"{0} fl oz Imp."}
             }
-            fluid-ounce-imperial{
-                dnam{"Imp. fl oz"}
-                one{"{0} fl oz Imp."}
-                other{"{0} fl oz Imp."}
-            }
             gallon{
                 dnam{"gal US"}
                 one{"{0} gal US"}
