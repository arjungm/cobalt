﻿// © 2016 and later: Unicode, Inc. and others.
// License & terms of use: http://www.unicode.org/copyright.html
// Generated using tools/cldr/cldr-to-icu/build-icu-data.xml
uz{
    units{
        acceleration{
            g-force{
                dnam{"gravitatsiya kuchi"}
                one{"{0} grav. kuchi"}
                other{"{0} grav. kuchi"}
            }
            meter-per-square-second{
                dnam{"metr/soniya kvadrat"}
                one{"{0} metr/soniya kvadrat"}
                other{"{0} metr/soniya kvadrat"}
            }
        }
        angle{
            arc-minute{
                one{"{0} yoy daqiqasi"}
                other{"{0} yoy daqiqasi"}
            }
            arc-second{
                one{"{0} yoy soniyasi"}
                other{"{0} yoy soniyasi"}
            }
            degree{
                one{"{0} gradus"}
                other{"{0} gradus"}
            }
            radian{
                dnam{"radian"}
                one{"{0} radian"}
                other{"{0} radian"}
            }
            revolution{
                one{"{0} marta aylanish"}
                other{"{0} marta aylanish"}
            }
        }
        area{
            hectare{
                one{"{0} gektar"}
                other{"{0} gektar"}
            }
            square-centimeter{
                dnam{"kvadrat santimetr"}
                one{"{0} kvadrat santimetr"}
                other{"{0} kvadrat santimetr"}
                per{"{0}/kvadrat santimetr"}
            }
            square-foot{
                dnam{"kvadrat fut"}
                one{"{0} kvadrat fut"}
                other{"{0} kvadrat fut"}
            }
            square-inch{
                one{"{0} kvadrat dyum"}
                other{"{0} kvadrat dyum"}
                per{"{0}/kvadrat duym"}
            }
            square-kilometer{
                dnam{"kvadrat kilometr"}
                one{"{0} kvadrat kilometr"}
                other{"{0} kvadrat kilometr"}
                per{"{0} kvadrat kilometr"}
            }
            square-meter{
                dnam{"kvadrat metr"}
                one{"{0} kvadrat metr"}
                other{"{0} kvadrat metr"}
                per{"{0}/kvadrat metr"}
            }
            square-mile{
                dnam{"kvadrat mil"}
                one{"{0} kvadrat mil"}
                other{"{0} kvadrat mil"}
                per{"{0}/kvadrat mil"}
            }
            square-yard{
                dnam{"kvadrat yard"}
                one{"{0} kvadrat yard"}
                other{"{0} kvadrat yard"}
            }
        }
        compound{
            1024p1{"kibi{0}"}
            1024p2{"mebi{0}"}
            1024p3{"gibi{0}"}
            1024p4{"tebi{0}"}
            1024p5{"pebi{0}"}
            1024p6{"eksbi{0}"}
            1024p7{"zebi{0}"}
            1024p8{"yobe{0}"}
            10p-1{"detsi{0}"}
            10p-12{"piko{0}"}
            10p-15{"femto{0}"}
            10p-18{"atto{0}"}
            10p-2{"santi{0}"}
            10p-21{"zepto{0}"}
            10p-24{"yokto{0}"}
<<<<<<< HEAD
            10p-3{"milli{0}"}
=======
            10p-27{"ronto{0}"}
            10p-3{"milli{0}"}
            10p-30{"kvekto{0}"}
>>>>>>> 626889fb
            10p-6{"mikro{0}"}
            10p-9{"nano{0}"}
            10p1{"deka{0}"}
            10p12{"tera{0}"}
            10p15{"peta{0}"}
            10p18{"eksa{0}"}
<<<<<<< HEAD
            10p2{"gekto{0}"}
            10p21{"zetta{0}"}
            10p24{"yotta{0}"}
            10p3{"kilo{0}"}
            10p6{"mega{0}"}
            10p9{"giga{0}"}
            per{"{0}/{1}"}
=======
            10p21{"zetta{0}"}
            10p24{"yotta{0}"}
            10p27{"ronna{0}"}
            10p3{"kilo{0}"}
            10p30{"kvetta{0}"}
            10p6{"mega{0}"}
            10p9{"giga{0}"}
>>>>>>> 626889fb
            power2{
                one{
                    _{
                        _{"{0} kvadrat"}
                    }
                }
                other{
                    _{
                        _{"{0} kvadrat"}
                    }
                }
            }
            power3{
                one{
                    _{
                        _{"{0} kub"}
                    }
                }
                other{
                    _{
                        _{"{0} kub"}
                    }
                }
            }
        }
        concentr{
            item{
                dnam{"elementlar"}
<<<<<<< HEAD
                one{"{0} element"}
                other{"{0} ta element"}
=======
>>>>>>> 626889fb
            }
            karat{
                one{"{0} karat"}
                other{"{0} karat"}
            }
            milligram-ofglucose-per-deciliter{
                dnam{"milligramm/detsilitr"}
                one{"{0} milligramm/detsilitr"}
                other{"{0} milligramm/detsilitr"}
            }
            millimole-per-liter{
                one{"{0} millimol/litr"}
                other{"{0} millimol/litr"}
            }
            percent{
                one{"{0} foiz"}
                other{"{0} foiz"}
            }
            permille{
                one{"{0} promille"}
                other{"{0} promille"}
            }
<<<<<<< HEAD
            permillion{
                dnam{"milliondan ulush"}
                one{"{0} ppm"}
                other{"{0} ppm"}
            }
=======
>>>>>>> 626889fb
            permyriad{
                one{"{0} promiriada"}
                other{"{0} promiriada"}
            }
        }
        consumption{
            liter-per-100-kilometer{
                dnam{"litr/100 km"}
                one{"{0} litr/100 km"}
                other{"{0} litr/100 km"}
            }
            liter-per-kilometer{
                dnam{"litr/kilometr"}
                one{"{0} litr/kilometr"}
                other{"{0} litr/kilometr"}
            }
            mile-per-gallon{
                dnam{"mil/gallon"}
                one{"{0} mil/gallon"}
                other{"{0} mil/gallon"}
            }
            mile-per-gallon-imperial{
                one{"{0} mil/imp. gallon"}
                other{"{0} mil/imp. gallon"}
            }
        }
        coordinate{
            east{"{0} sharqiy uzunlik"}
            north{"{0} shimoliy kenglik"}
            south{"{0} janubiy kenglik"}
            west{"{0} g‘arbiy uzunlik"}
        }
        digital{
            gigabit{
                dnam{"gigabit"}
                one{"{0} gigabit"}
                other{"{0} gigabit"}
            }
            gigabyte{
                dnam{"gigabayt"}
                one{"{0} gigabayt"}
                other{"{0} gigabayt"}
            }
            kilobit{
                dnam{"kilobit"}
                one{"{0} kilobit"}
                other{"{0} kilobit"}
            }
            kilobyte{
                dnam{"kilobayt"}
                one{"{0} kilobayt"}
                other{"{0} kilobayt"}
            }
            megabit{
                dnam{"megabit"}
                one{"{0} megabit"}
                other{"{0} megabit"}
            }
            megabyte{
                dnam{"megabayt"}
                one{"{0} megabayt"}
                other{"{0} megabayt"}
            }
            petabyte{
                dnam{"petabayt"}
                one{"{0} petabayt"}
                other{"{0} petabayt"}
            }
            terabit{
                dnam{"terabit"}
                one{"{0} terabit"}
                other{"{0} terabit"}
            }
            terabyte{
                dnam{"terabayt"}
                one{"{0} terabayt"}
                other{"{0} terabayt"}
            }
        }
        duration{
            microsecond{
                dnam{"mikrosoniya"}
                one{"{0} mikrosoniya"}
                other{"{0} mikrosoniya"}
            }
            millisecond{
                one{"{0} millisoniya"}
                other{"{0} millisoniya"}
            }
            minute{
                dnam{"daqiqa"}
                one{"{0} daqiqa"}
                other{"{0} daqiqa"}
                per{"{0}/daqiqa"}
            }
            nanosecond{
                one{"{0} nanosoniya"}
                other{"{0} nanosoniya"}
            }
            quarter{
                dnam{"chorak"}
                one{"{0} chorak"}
                other{"{0} chorak"}
                per{"{0}/chorak"}
            }
            second{
                dnam{"soniya"}
                one{"{0} soniya"}
                other{"{0} soniya"}
                per{"{0}/soniya"}
            }
        }
        electric{
            ampere{
                one{"{0} amper"}
                other{"{0} amper"}
            }
            milliampere{
                dnam{"milliamper"}
                one{"{0} milliamper"}
                other{"{0} milliamper"}
            }
            ohm{
                one{"{0} om"}
                other{"{0} om"}
            }
            volt{
                one{"{0} volt"}
                other{"{0} volt"}
            }
        }
        energy{
            british-thermal-unit{
                dnam{"Britaniya issiqlik birligi"}
                one{"{0} Britaniya issiqlik birligi"}
                other{"{0} Britaniya issiqlik birligi"}
            }
            calorie{
                dnam{"kaloriya"}
                one{"kaloriya"}
                other{"{0} kaloriya"}
            }
            electronvolt{
                one{"{0} elektronvolt"}
                other{"{0} elektronvolt"}
            }
            foodcalorie{
                dnam{"kaloriya"}
                one{"{0} kaloriya"}
                other{"{0} kaloriya"}
            }
            joule{
                one{"{0} joul"}
                other{"{0} joul"}
            }
            kilocalorie{
                dnam{"kilokaloriya"}
                one{"{0} kilokaloriya"}
                other{"{0} kilokaloriya"}
            }
            kilojoule{
                one{"{0} kilojoul"}
                other{"{0} kilojoul"}
            }
            kilowatt-hour{
                dnam{"kilovatt-soat"}
                one{"{0} kilovatt-soat"}
                other{"{0} kilovatt-soat"}
            }
        }
        force{
            kilowatt-hour-per-100-kilometer{
                dnam{"kWh/100km"}
                one{"{0} kWh/100km"}
                other{"{0} kWh/100km"}
            }
            newton{
                one{"{0} nyuton"}
                other{"{0} nyuton"}
            }
        }
        frequency{
            gigahertz{
                dnam{"gigagers"}
                one{"{0} gigagers"}
                other{"{0} gigagers"}
            }
            hertz{
                dnam{"gers"}
                one{"{0} gers"}
                other{"{0} gers"}
            }
            kilohertz{
                dnam{"kilogers"}
                one{"{0} kilogers"}
                other{"{0} kilogers"}
            }
            megahertz{
                dnam{"megagers"}
                one{"{0} megagers"}
                other{"{0} megagers"}
            }
        }
        graphics{
            dot-per-centimeter{
                dnam{"nuqta/santimetr"}
                one{"{0} nuqta/santimetr"}
                other{"{0} nuqta/santimetr"}
            }
            em{
                dnam{"tipografik em"}
            }
            megapixel{
                one{"{0} megapiksel"}
                other{"{0} megapiksel"}
            }
            pixel{
                one{"{0} piksel"}
                other{"{0} piksel"}
            }
            pixel-per-centimeter{
                dnam{"piksel/santimetr"}
                one{"{0} piksel/santimetr"}
                other{"{0} piksel/santimetr"}
            }
        }
        length{
            astronomical-unit{
                dnam{"astronomik birlik"}
                one{"{0} astronomik birlik"}
                other{"{0} astronomik birlik"}
            }
            centimeter{
                dnam{"santimetr"}
                one{"{0} santimetr"}
                other{"{0} santimetr"}
                per{"{0}/santimetr"}
            }
            decimeter{
                dnam{"detsimetr"}
                one{"{0} detsimetr"}
                other{"{0} detsimetr"}
            }
            foot{
                per{"{0}/fut"}
            }
            inch{
                one{"{0} duym"}
                other{"{0} duym"}
                per{"{0}/duym"}
            }
            kilometer{
                dnam{"kilometr"}
                one{"{0} kilometr"}
                other{"{0} kilometr"}
                per{"{0}/kilometr"}
            }
            light-year{
                one{"{0} yorug‘lik yili"}
                other{"{0} yorug‘lik yili"}
            }
            meter{
                one{"{0} metr"}
                other{"{0} metr"}
                per{"{0}/metr"}
            }
            micrometer{
                dnam{"mikrometr"}
                one{"{0} mikrometr"}
                other{"{0} mikrometr"}
            }
            mile-scandinavian{
                dnam{"skandinav mili"}
                one{"{0} skandinav mili"}
                other{"{0} skandinav mili"}
            }
            millimeter{
                dnam{"millimetr"}
                one{"{0} millimetr"}
                other{"{0} millimetr"}
            }
            nanometer{
                dnam{"nanometr"}
                one{"{0} nanometr"}
                other{"{0} nanometr"}
            }
            nautical-mile{
                dnam{"dengiz mili"}
                one{"{0} dengiz mili"}
                other{"{0} dengiz mili"}
            }
            parsec{
                dnam{"parsek"}
                one{"{0} parsek"}
                other{"{0} parsek"}
            }
            picometer{
                dnam{"pikometr"}
                one{"{0} pikometr"}
                other{"{0} pikometr"}
            }
            solar-radius{
                one{"{0} quyosh radiusi"}
                other{"{0} quyosh radiusi"}
            }
        }
        light{
            lumen{
                dnam{"lumen"}
                one{"{0} lumen"}
                other{"{0} lumen"}
            }
            lux{
                dnam{"lyuks"}
                one{"{0} lyuks"}
                other{"{0} lyuks"}
            }
            solar-luminosity{
                one{"{0} quyosh nuri kuchi"}
                other{"{0} quyosh nuri kuchi"}
            }
        }
        mass{
            carat{
                one{"{0} karat"}
                other{"{0} karat"}
            }
            dalton{
                one{"{0} dalton"}
                other{"{0} dalton"}
            }
            earth-mass{
                one{"{0} Yer massasi"}
                other{"{0} Yer massasi"}
            }
            gram{
                one{"{0} gramm"}
                other{"{0} gramm"}
                per{"{0}/gramm"}
            }
            kilogram{
                dnam{"kilogramm"}
                one{"{0} kilogramm"}
                other{"{0} kilogramm"}
                per{"{0}/kilogramm"}
            }
            microgram{
                dnam{"mikrogramm"}
                one{"{0} mikrogramm"}
                other{"{0} mikrogramm"}
            }
            milligram{
                dnam{"milligramm"}
                one{"{0} milligramm"}
                other{"{0} milligramm"}
            }
            solar-mass{
                one{"{0} quyosh massasi"}
                other{"{0} quyosh massasi"}
            }
            ton{
                dnam{"amerika tonnasi"}
                one{"{0} amerika tonnasi"}
                other{"{0} amerika tonnasi"}
            }
            tonne{
                dnam{"tonna"}
                one{"{0} tonna"}
                other{"{0} tonna"}
            }
        }
        power{
            gigawatt{
                dnam{"gigavatt"}
                one{"{0} gigavatt"}
                other{"{0} gigavatt"}
            }
            horsepower{
                dnam{"ot kuchi"}
                one{"{0} ot kuchi"}
                other{"{0} ot kuchi"}
            }
            kilowatt{
                dnam{"kilovatt"}
                one{"{0} kilovatt"}
                other{"{0} kilovatt"}
            }
            megawatt{
                dnam{"megavatt"}
                one{"{0} megavatt"}
                other{"{0} megavatt"}
            }
            milliwatt{
                dnam{"millivatt"}
                one{"{0} millivatt"}
                other{"{0} millivatt"}
            }
            watt{
                dnam{"vatt"}
                one{"{0} vatt"}
                other{"{0} vatt"}
            }
        }
        pressure{
            atmosphere{
                dnam{"atmosfera"}
                one{"{0} atmosfera"}
                other{"{0} atmosfera"}
            }
            hectopascal{
                dnam{"gektopaskal"}
                one{"{0} gektopaskal"}
                other{"{0} gektopaskal"}
            }
            inch-ofhg{
                dnam{"duym simob ustuni"}
                one{"{0} duym simob ustuni"}
                other{"{0} duym simob ustuni"}
            }
            kilopascal{
                dnam{"kilopaskal"}
                one{"{0} kilopaskal"}
                other{"{0} kilopaskal"}
            }
            megapascal{
                dnam{"megapaskal"}
                one{"{0} megapaskal"}
                other{"{0} megapaskal"}
            }
            millibar{
                dnam{"millibar"}
                one{"{0} millibar"}
                other{"{0} millibar"}
            }
            millimeter-ofhg{
                dnam{"mm simob ustuni"}
                one{"{0} mm simob ustuni"}
                other{"{0} mm simob ustuni"}
            }
            pascal{
                dnam{"paskal"}
                one{"{0} paskal"}
                other{"{0} paskal"}
            }
            pound-force-per-square-inch{
                dnam{"funt/duym kvadrat"}
                one{"{0} funt/duym kvadrat"}
                other{"{0} funt/duym kvadrat"}
            }
        }
        speed{
            beaufort{
                dnam{"Bofort"}
                one{"Bofort {0}"}
                other{"Bofort {0}"}
            }
            meter-per-second{
                dnam{"metr/soniya"}
                one{"{0} metr/soniya"}
                other{"{0} metr/soniya"}
            }
        }
        temperature{
            celsius{
                dnam{"Selsiy darajasi"}
                one{"{0} Selsiy darajasi"}
                other{"{0} Selsiy darajasi"}
            }
            fahrenheit{
                dnam{"Farengeyt darajasi"}
                one{"{0} Farengeyt darajasi"}
                other{"{0} Farengeyt darajasi"}
            }
            kelvin{
                dnam{"kelvin"}
                one{"{0} kelvin"}
                other{"{0} kelvin"}
            }
        }
        torque{
            newton-meter{
                dnam{"nyuton-metr"}
                one{"{0} nyuton-metr"}
                other{"{0} nyuton-metr"}
            }
            pound-force-foot{
                dnam{"funt-fut"}
                one{"{0} funt-kuch-fut"}
                other{"{0} funt-fut"}
            }
        }
        volume{
            centiliter{
                dnam{"santilitr"}
                one{"{0} santilitr"}
                other{"{0} santilitr"}
            }
            cubic-centimeter{
                dnam{"kub santimetr"}
                one{"{0} kub santimetr"}
                other{"{0} kub santimetr"}
                per{"{0}/kub santimetr"}
            }
            cubic-kilometer{
                dnam{"kub kilometr"}
                one{"{0} kub kilometr"}
                other{"{0} kub kilometr"}
            }
            cubic-meter{
                dnam{"kub metr"}
                one{"{0} kub metr"}
                other{"{0} kub metr"}
                per{"{0}/kub metr"}
            }
            cubic-yard{
                one{"{0} kub yard"}
                other{"{0} kub yard"}
            }
            cup-metric{
                dnam{"metrik piyola"}
                one{"{0} metrik piyola"}
                other{"{0} metrik piyola"}
            }
            deciliter{
                dnam{"detsilitr"}
                one{"{0} detsilitr"}
                other{"{0} detsilitr"}
            }
            dessert-spoon-imperial{
                dnam{"imp. desert qoshiq"}
                one{"{0} imp. desert qoshiq"}
                other{"{0} imp. desert qoshiq"}
            }
            dram{
                dnam{"draxma"}
                one{"{0} draxma"}
                other{"{0} draxma"}
            }
            fluid-ounce-imperial{
                one{"{0} ingliz suyuq unsiyasi"}
                other{"{0} ingliz suyuq unsiyasi"}
            }
            gallon{
                dnam{"gallon"}
                one{"{0} gallon"}
                other{"{0} gallon"}
                per{"{0}/gallon"}
            }
            gallon-imperial{
                dnam{"imp. gallon"}
                one{"{0} imp. gallon"}
                other{"{0} imp. gallon"}
                per{"{0}/imp. gallon"}
            }
            hectoliter{
                dnam{"gektolitr"}
                one{"{0} gektolitr"}
                other{"{0} gektolitr"}
            }
            liter{
                one{"{0} litr"}
                other{"{0} litr"}
                per{"{0}/litr"}
            }
            megaliter{
                dnam{"megalitr"}
                one{"{0} megalitr"}
                other{"{0} megalitr"}
            }
            milliliter{
                dnam{"millilitr"}
                one{"{0} millilitr"}
                other{"{0} millilitr"}
            }
            pint-metric{
                dnam{"metrik pint"}
                one{"{0} metrik pint"}
                other{"{0} metrik pint"}
            }
        }
    }
    unitsNarrow{
        angle{
            arc-minute{
                one{"{0}′"}
                other{"{0}′"}
            }
            arc-second{
                one{"{0}″"}
                other{"{0}″"}
            }
            degree{
                one{"{0}°"}
                other{"{0}°"}
            }
        }
        area{
            hectare{
                one{"{0} ha"}
                other{"{0} ha"}
            }
            square-foot{
                one{"{0} ft²"}
                other{"{0} ft²"}
            }
            square-mile{
                one{"{0} mi²"}
                other{"{0} mi²"}
            }
        }
<<<<<<< HEAD
        compound{
            10p-1{"d{0}"}
            10p-12{"p{0}"}
            10p-15{"f{0}"}
            10p-18{"a{0}"}
            10p-2{"s{0}"}
            10p-21{"z{0}"}
            10p-24{"y{0}"}
            10p-3{"m{0}"}
            10p-6{"μ{0}"}
            10p-9{"n{0}"}
            10p1{"da{0}"}
            10p12{"T{0}"}
            10p15{"P{0}"}
            10p18{"E{0}"}
            10p2{"gekto{0}"}
            10p21{"Z{0}"}
            10p24{"Y{0}"}
            10p3{"k{0}"}
            10p6{"M{0}"}
            10p9{"G{0}"}
            per{"{0}/{1}"}
            power2{
                one{
                    _{
                        _{"{0}²"}
                    }
                }
                other{
                    _{
                        _{"{0}²"}
                    }
                }
            }
            power3{
                one{
                    _{
                        _{"{0}³"}
                    }
                }
                other{
                    _{
                        _{"{0}³"}
                    }
                }
            }
        }
=======
>>>>>>> 626889fb
        concentr{
            percent{
                dnam{"%"}
            }
            permillion{
                dnam{"ppm"}
                one{"{0}ppm"}
                other{"{0}ppm"}
            }
            permillion{
                dnam{"ppm"}
                one{"{0}ppm"}
                other{"{0}ppm"}
            }
        }
        consumption{
            liter-per-100-kilometer{
                one{"{0}L/100km"}
                other{"{0}L/100km"}
            }
        }
        duration{
            millisecond{
                dnam{"mson"}
            }
            quarter{
                per{"{0}/ch."}
            }
            quarter{
                dnam{"chorak"}
                one{"{0} chorak"}
                other{"{0} chorak"}
                per{"{0}/ch."}
            }
            second{
                one{"{0} s"}
                other{"{0} s"}
            }
        }
        graphics{
            dot-per-centimeter{
                one{"{0} nqt/sm"}
                other{"{0} nuqta/sm"}
            }
            dot-per-centimeter{
                one{"{0} nqt/sm"}
                other{"{0} nuqta/sm"}
            }
        }
        length{
            inch{
                one{"{0} dyuym"}
                other{"{0} dyuym"}
            }
            light-year{
                one{"{0} yo.y."}
                other{"{0} yo.y."}
            }
            mile{
                one{"{0} milya"}
                other{"{0} milya"}
            }
        }
        light{
            candela{
                dnam{"kd"}
                one{"{0}kd"}
                other{"{0}kd"}
            }
            lumen{
                one{"{0}lm"}
                other{"{0}lm"}
            }
            solar-luminosity{
                dnam{"L☉"}
                one{"{0}L☉"}
                other{"{0}L☉"}
            }
        }
        light{
            candela{
                dnam{"kd"}
                one{"{0}kd"}
                other{"{0}kd"}
            }
            lumen{
                one{"{0}lm"}
                other{"{0}lm"}
            }
            solar-luminosity{
                dnam{"L☉"}
                one{"{0}L☉"}
                other{"{0}L☉"}
            }
        }
        mass{
            earth-mass{
                dnam{"M⊕"}
            }
        }
        power{
            horsepower{
                one{"{0} hp"}
                other{"{0} hp"}
            }
            kilowatt{
                one{"{0} kW"}
                other{"{0} kW"}
            }
            watt{
                one{"{0} W"}
                other{"{0} W"}
            }
        }
        pressure{
            hectopascal{
                one{"{0} hPa"}
                other{"{0} hPa"}
            }
        }
        speed{
            mile-per-hour{
                one{"{0} mi/h"}
                other{"{0} mi/h"}
            }
        }
        torque{
            newton-meter{
                one{"{0}N⋅m"}
                other{"{0}N⋅m"}
            }
            pound-force-foot{
                dnam{"funt-fut"}
                one{"{0} funt-fut"}
                other{"{0} funt-fut"}
            }
        }
        torque{
            newton-meter{
                one{"{0}N⋅m"}
                other{"{0}N⋅m"}
            }
            pound-force-foot{
                dnam{"funt-fut"}
                one{"{0} funt-fut"}
                other{"{0} funt-fut"}
            }
        }
        volume{
            cubic-mile{
                one{"{0} mi³"}
                other{"{0} mi³"}
            }
            liter{
                one{"{0}L"}
                other{"{0}L"}
            }
        }
    }
    unitsShort{
        acceleration{
            g-force{
                dnam{"grav. kuchi"}
            }
            meter-per-square-second{
                dnam{"metr/soniya²"}
            }
        }
        angle{
            arc-minute{
                dnam{"yoy daqiqasi"}
                one{"{0} yoy daq."}
                other{"{0} yoy daq."}
            }
            arc-second{
                dnam{"yoy soniyasi"}
                one{"{0} yoy son."}
                other{"{0} yoy son."}
            }
            degree{
                dnam{"gradus"}
                one{"{0} grad"}
                other{"{0} grad"}
            }
            revolution{
                dnam{"aylanish"}
                one{"{0} marta ayl."}
                other{"{0} marta ayl."}
            }
        }
        area{
            acre{
                dnam{"akr"}
                one{"{0} akr"}
                other{"{0} akr"}
            }
            hectare{
                dnam{"gektar"}
                one{"{0} ga"}
                other{"{0} ga"}
            }
            square-centimeter{
                dnam{"sm²"}
                one{"{0} sm²"}
                other{"{0} sm²"}
                per{"{0}/sm²"}
            }
            square-foot{
                dnam{"kv. fut"}
                one{"{0} kv. fut"}
                other{"{0} kv. fut"}
            }
            square-inch{
                dnam{"kvadrat duym"}
                one{"{0} kv. duym"}
                other{"{0} kv. duym"}
                per{"{0} kv. duym"}
            }
            square-mile{
                dnam{"kv. mil"}
                one{"{0} kv. mil"}
                other{"{0} kv. mil"}
                per{"{0}/mil²"}
            }
            square-yard{
                dnam{"yard²"}
                one{"{0} yard²"}
                other{"{0} yard²"}
            }
        }
        compound{
<<<<<<< HEAD
            10p-1{"d{0}"}
            10p-12{"p{0}"}
            10p-15{"f{0}"}
            10p-18{"a{0}"}
            10p-2{"s{0}"}
            10p-21{"z{0}"}
            10p-24{"y{0}"}
            10p-3{"m{0}"}
            10p-6{"μ{0}"}
            10p-9{"n{0}"}
            10p1{"da{0}"}
            10p12{"T{0}"}
            10p15{"P{0}"}
            10p18{"E{0}"}
            10p2{"gekto{0}"}
            10p21{"Z{0}"}
            10p24{"Y{0}"}
            10p3{"k{0}"}
            10p6{"M{0}"}
            10p9{"G{0}"}
            per{"{0}/{1}"}
            power2{
                one{
                    _{
                        _{"{0}²"}
                    }
                }
                other{
                    _{
                        _{"{0}²"}
                    }
                }
            }
            power3{
                one{
                    _{
                        _{"{0}³"}
                    }
                }
                other{
                    _{
                        _{"{0}³"}
                    }
                }
            }
            times{"{0}⋅{1}"}
=======
            10p-2{"s{0}"}
            10p-30{"kv{0}"}
            10p2{"gekto{0}"}
            10p30{"Kv{0}"}
>>>>>>> 626889fb
        }
        concentr{
            item{
                dnam{"element"}
                one{"{0} element"}
                other{"{0} ta element"}
            }
            karat{
                dnam{"karat"}
<<<<<<< HEAD
                one{"{0} kt"}
                other{"{0} kt"}
            }
            milligram-ofglucose-per-deciliter{
                dnam{"mg/dL"}
                one{"{0} mg/dL"}
                other{"{0} mg/dL"}
=======
>>>>>>> 626889fb
            }
            millimole-per-liter{
                dnam{"millimol/litr"}
            }
            percent{
                dnam{"foiz"}
            }
            permille{
                dnam{"promille"}
            }
            permillion{
                dnam{"milliondan ulush"}
<<<<<<< HEAD
                one{"{0} ppm"}
                other{"{0} ppm"}
=======
>>>>>>> 626889fb
            }
            permyriad{
                dnam{"promiriada"}
            }
        }
        consumption{
            liter-per-100-kilometer{
                dnam{"L/100 km"}
                one{"{0} L/100 km"}
                other{"{0} L/100 km"}
            }
            liter-per-kilometer{
                dnam{"litr/km"}
            }
            mile-per-gallon{
                dnam{"mil/gal"}
                one{"{0} mil/gal"}
                other{"{0} mil/gal"}
            }
            mile-per-gallon-imperial{
                dnam{"mil/imp. gallon"}
                one{"{0} mil/imp.gal"}
                other{"{0} mil/imp.gal"}
            }
        }
        coordinate{
            dnam{"yo‘nalish"}
            east{"{0} shq. u."}
            north{"{0} shm. k."}
            south{"{0} jan. k."}
            west{"{0} g‘rb. u."}
        }
        digital{
            byte{
                dnam{"bayt"}
                one{"{0} bayt"}
                other{"{0} bayt"}
            }
            gigabit{
                dnam{"Gbit"}
                one{"{0} Gbit"}
                other{"{0} Gbit"}
            }
            kilobit{
                dnam{"kbit"}
                one{"{0} kbit"}
                other{"{0} kbit"}
            }
            megabit{
                dnam{"Mbit"}
                one{"{0} Mbit"}
                other{"{0} Mbit"}
            }
            terabit{
                dnam{"Tbit"}
                one{"{0} Tbit"}
                other{"{0} Tbit"}
            }
        }
        duration{
            century{
                dnam{"asr"}
                one{"{0} asr"}
                other{"{0} asr"}
            }
            day{
                dnam{"kun"}
                one{"{0} kun"}
                other{"{0} kun"}
                per{"{0}/kun"}
            }
            decade{
                dnam{"dekada"}
                one{"{0} dekada"}
                other{"{0} dekada"}
            }
            hour{
                dnam{"soat"}
                one{"{0} soat"}
                other{"{0} soat"}
                per{"{0}/soat"}
            }
            microsecond{
                dnam{"mks"}
                one{"{0} mks"}
                other{"{0} mks"}
            }
            millisecond{
                dnam{"millisoniya"}
            }
            minute{
                dnam{"daq."}
                one{"{0} daq."}
                other{"{0} daq."}
                per{"{0}/daq."}
            }
            month{
                dnam{"oy"}
                one{"{0} oy"}
                other{"{0} oy"}
                per{"{0}/oy"}
            }
            nanosecond{
                dnam{"nanosoniya"}
            }
            quarter{
                dnam{"chorak"}
                one{"{0} chorak"}
                other{"{0} chorak"}
                per{"{0}/chorak"}
            }
            quarter{
                dnam{"chorak"}
                one{"{0} chorak"}
                other{"{0} chorak"}
                per{"{0}/chorak"}
            }
            second{
                dnam{"son."}
                one{"{0} son."}
                other{"{0} son."}
            }
            week{
                dnam{"hafta"}
                one{"{0} hafta"}
                other{"{0} hafta"}
                per{"{0}/hafta"}
            }
            year{
                dnam{"yil"}
                one{"{0} yil"}
                other{"{0} yil"}
                per{"{0}/yil"}
            }
        }
        electric{
            ampere{
                dnam{"amper"}
            }
            ohm{
                dnam{"om"}
            }
        }
        energy{
            british-thermal-unit{
                dnam{"BTU"}
                one{"{0} BTU"}
                other{"{0} BTU"}
            }
            calorie{
                dnam{"kal"}
                one{"{0} kal"}
                other{"{0} kal"}
            }
            electronvolt{
                dnam{"elektronvolt"}
            }
            foodcalorie{
                dnam{"kal"}
                one{"{0} kal"}
                other{"{0} kal"}
            }
            joule{
                dnam{"joul"}
            }
            kilocalorie{
                dnam{"kkal"}
                one{"{0} kkal"}
                other{"{0} kkal"}
            }
            kilojoule{
                dnam{"kilojoul"}
            }
            kilowatt-hour{
                dnam{"kVt-soat"}
                one{"{0} kVt-soat"}
                other{"{0} kVt-soat"}
            }
            therm-us{
                dnam{"AQSH termi"}
                one{"{0} AQSH termi"}
                other{"{0} AQSH termi"}
            }
        }
        force{
            kilowatt-hour-per-100-kilometer{
                dnam{"kWh/100km"}
                one{"{0} kWh/100km"}
                other{"{0} kWh/100km"}
            }
            newton{
                dnam{"nyuton"}
            }
            pound-force{
                dnam{"funt-kuch"}
                one{"{0} funt-kuch"}
                other{"{0} funt-kuch"}
            }
        }
        frequency{
            gigahertz{
                dnam{"GGs"}
                one{"{0} GGs"}
                other{"{0} GGs"}
            }
            hertz{
                dnam{"Gs"}
                one{"{0} Gs"}
                other{"{0} Gs"}
            }
            kilohertz{
                dnam{"kGs"}
                one{"{0} kGs"}
                other{"{0} kGs"}
            }
            megahertz{
                dnam{"MGs"}
                one{"{0} MGs"}
                other{"{0} MGs"}
            }
        }
        graphics{
            dot{
                one{"{0} piksel"}
                other{"{0} piksel"}
            }
            dot-per-centimeter{
                dnam{"nuqta/sm"}
                one{"{0} nuqta/sm"}
                other{"{0} nuqta/sm"}
            }
            dot-per-inch{
                dnam{"nuqta/duym"}
                one{"{0} nuqta/duym"}
                other{"{0} nuqta/duym"}
            }
            megapixel{
                dnam{"megapiksel"}
            }
            pixel{
                dnam{"piksel"}
            }
            pixel-per-centimeter{
                dnam{"px/sm"}
                one{"{0} px/sm"}
                other{"{0} px/sm"}
            }
            pixel-per-inch{
                dnam{"piksel/duym"}
                one{"{0} piksel/duym"}
                other{"{0} piksel/duym"}
            }
        }
        length{
            astronomical-unit{
                dnam{"a.b."}
                one{"{0} a.b."}
                other{"{0} a.b."}
            }
            centimeter{
                dnam{"sm"}
                one{"{0} sm"}
                other{"{0} sm"}
                per{"{0}/sm"}
            }
            earth-radius{
                dnam{"yer radiusi"}
                one{"{0} yer radiusi"}
                other{"{0} yer radiusi"}
            }
            fathom{
                dnam{"fatom"}
                one{"{0} fatom"}
                other{"{0} fatom"}
            }
            foot{
                dnam{"fut"}
                one{"{0} fut"}
                other{"{0} fut"}
                per{"{0} fut"}
            }
            furlong{
                dnam{"farlong"}
                one{"{0} farlong"}
                other{"{0} farlong"}
            }
            inch{
                dnam{"duym"}
                one{"{0} dy"}
                other{"{0} dy"}
                per{"{0}/dy"}
            }
            light-year{
                dnam{"yorug‘lik yili"}
                one{"{0} y.y."}
                other{"{0} y.y."}
            }
            meter{
                dnam{"metr"}
            }
            micrometer{
                dnam{"μmetr"}
<<<<<<< HEAD
                one{"{0} μm"}
                other{"{0} μm"}
=======
>>>>>>> 626889fb
            }
            mile{
                dnam{"mil"}
                one{"{0} mil"}
                other{"{0} mil"}
            }
            mile-scandinavian{
                dnam{"sk. mili"}
                one{"{0} sk. mili"}
                other{"{0} sk. mili"}
            }
            nautical-mile{
                dnam{"den. mili"}
                one{"{0} den. mili"}
                other{"{0} den. mili"}
            }
            parsec{
                dnam{"pk"}
                one{"{0} pk"}
                other{"{0} pk"}
            }
            point{
                dnam{"nuqta"}
                one{"{0} nuqta"}
                other{"{0} nuqta"}
            }
            solar-radius{
                dnam{"quyosh radiusi"}
            }
            yard{
                dnam{"yard"}
                one{"{0} yard"}
                other{"{0} yard"}
            }
        }
        light{
            candela{
                dnam{"kandela"}
                one{"{0} kandela"}
                other{"{0} kandela"}
            }
            lux{
                dnam{"lk"}
                one{"{0} lk"}
                other{"{0} lk"}
            }
            solar-luminosity{
                dnam{"quyosh nuri kuchi"}
            }
        }
        mass{
            carat{
                dnam{"karat"}
                one{"{0} kar"}
                other{"{0} kar"}
            }
            dalton{
                dnam{"dalton"}
            }
            earth-mass{
                dnam{"Yer massasi"}
            }
            grain{
                dnam{"gran"}
                one{"{0} gran"}
                other{"{0} gran"}
            }
            gram{
                dnam{"gramm"}
<<<<<<< HEAD
                one{"{0} g"}
                other{"{0} g"}
                per{"{0}/g"}
            }
            kilogram{
                dnam{"kg"}
                one{"{0} kg"}
                other{"{0} kg"}
                per{"{0}/kg"}
            }
            microgram{
                dnam{"μg"}
                one{"{0} μg"}
                other{"{0} μg"}
            }
            milligram{
                dnam{"mg"}
                one{"{0} mg"}
                other{"{0} mg"}
=======
>>>>>>> 626889fb
            }
            ounce{
                dnam{"unsiya"}
                one{"{0} unsiya"}
                other{"{0} unsiya"}
                per{"{0}/unsiya"}
            }
            ounce-troy{
                dnam{"troya unsiyasi"}
                one{"{0} troya unsiyasi"}
                other{"{0} troya unsiyasi"}
            }
            pound{
                dnam{"funt"}
                one{"{0} funt"}
                other{"{0} funt"}
                per{"{0}/funt"}
            }
            solar-mass{
                dnam{"quyosh massasi"}
            }
            stone{
                dnam{"tosh"}
                one{"{0} tosh"}
                other{"{0} tosh"}
            }
            ton{
                dnam{"amer. t"}
                one{"{0} amer. t"}
                other{"{0} amer. t"}
            }
            tonne{
                dnam{"t"}
                one{"{0} t"}
                other{"{0} t"}
            }
        }
        power{
            gigawatt{
                dnam{"GVt"}
                one{"{0} GVt"}
                other{"{0} GVt"}
            }
            horsepower{
                dnam{"o.k."}
                one{"{0} o.k."}
                other{"{0} o.k."}
            }
            kilowatt{
                dnam{"kVt"}
                one{"{0} kVt"}
                other{"{0} kVt"}
            }
            megawatt{
                dnam{"MVt"}
                one{"{0} MVt"}
                other{"{0} MVt"}
            }
            milliwatt{
                dnam{"mVt"}
                one{"{0} mVt"}
                other{"{0} mVt"}
            }
            watt{
                dnam{"Vt"}
                one{"{0} Vt"}
                other{"{0} Vt"}
            }
        }
        pressure{
            hectopascal{
                dnam{"gPa"}
                one{"{0} gPa"}
                other{"{0} gPa"}
            }
            millimeter-ofhg{
                one{"{0} mmHg"}
                other{"{0} mmHg"}
            }
            pound-force-per-square-inch{
                dnam{"funt/dy.kv"}
                one{"{0} funt/dy.kv"}
                other{"{0} funt/dy.kv"}
            }
        }
        speed{
            kilometer-per-hour{
                dnam{"km/soat"}
                one{"{0} km/soat"}
                other{"{0} km/soat"}
            }
            knot{
                dnam{"uzel"}
                one{"{0} uzel"}
                other{"{0} uzel"}
            }
            mile-per-hour{
                dnam{"mil/soat"}
                one{"{0} mil/soat"}
                other{"{0} mil/soat"}
            }
        }
        torque{
            pound-force-foot{
                dnam{"funt-kuch-fut"}
                one{"{0} funt-kuch-fut"}
                other{"{0} funt-kuch-fut"}
            }
        }
        volume{
            acre-foot{
                dnam{"akrofut"}
                one{"{0} akrofut"}
                other{"{0} akrofut"}
            }
            barrel{
                dnam{"barrel"}
                one{"{0} barrel"}
                other{"{0} barrel"}
            }
            bushel{
                dnam{"bushel"}
                one{"{0} bushel"}
                other{"{0} bushel"}
            }
            centiliter{
                dnam{"sL"}
                one{"{0} sL"}
                other{"{0} sL"}
            }
            cubic-centimeter{
                dnam{"sm³"}
                one{"{0} sm³"}
                other{"{0} sm³"}
                per{"{0}/sm³"}
            }
            cubic-foot{
                dnam{"kub fut"}
                one{"{0} kub fut"}
                other{"{0} kub fut"}
            }
            cubic-inch{
                dnam{"kub duym"}
                one{"{0} kub duym"}
                other{"{0} kub duym"}
            }
            cubic-mile{
                dnam{"kub mil"}
                one{"{0} kub mil"}
                other{"{0} kub mil"}
            }
            cubic-yard{
                dnam{"kub yard"}
                one{"{0} yard³"}
                other{"{0} yard³"}
            }
            cup{
                dnam{"piyola"}
                one{"{0} piyola"}
                other{"{0} piyola"}
            }
            cup-metric{
                dnam{"m. piyola"}
                one{"{0} m. piyola"}
                other{"{0} m. piyola"}
            }
            dessert-spoon{
                dnam{"desert qoshiq"}
                one{"{0} desert qoshiq"}
                other{"{0} desert qoshiq"}
            }
            dessert-spoon-imperial{
                dnam{"imp desert qoshiq"}
                one{"{0} imp desert qoshiq"}
                other{"{0} imp desert qoshiq"}
            }
            dram{
                dnam{"suyuqlik draxmasi"}
                one{"{0} suyuqlik draxmasi"}
                other{"{0} suyuqlik draxmasi"}
            }
            drop{
                dnam{"tomchi"}
                one{"{0} tomchi"}
                other{"{0} tomchi"}
            }
            fluid-ounce{
                dnam{"suyuq unsiya"}
                one{"{0} suyuq unsiya"}
                other{"{0} suyuq unsiya"}
            }
            fluid-ounce-imperial{
                dnam{"ingliz suyuq unsiyasi"}
                one{"{0} ing. suyuq uns."}
                other{"{0} ing. suyuq uns."}
            }
            gallon{
                dnam{"gal"}
                one{"{0} gal"}
                other{"{0} gal"}
                per{"{0}/gal"}
            }
            gallon-imperial{
                dnam{"imp. gal."}
                one{"{0} imp. gal."}
                other{"{0} imp. gal."}
                per{"{0} imp. gal."}
            }
            hectoliter{
                dnam{"gL"}
                one{"{0} gL"}
                other{"{0} gL"}
            }
            jigger{
                dnam{"qadah"}
                one{"{0} qadah"}
                other{"{0} qadah"}
            }
            liter{
                dnam{"litr"}
                one{"{0} L"}
                other{"{0} L"}
                per{"{0}/L"}
            }
            pinch{
                dnam{"chimdim"}
                one{"{0} chimdim"}
                other{"{0} chimdim"}
            }
            pint{
                dnam{"pint"}
                one{"{0} pint"}
                other{"{0} pint"}
            }
            quart{
                dnam{"kvart"}
                one{"{0} kvart"}
                other{"{0} kvart"}
            }
            quart-imperial{
                dnam{"imp kvarta"}
                one{"{0} imp. kvarta"}
                other{"{0} imp. kvarta"}
            }
            tablespoon{
                dnam{"osh qoshiq"}
                one{"{0} osh qoshiq"}
                other{"{0} osh qoshiq"}
            }
            teaspoon{
                dnam{"choy qoshiq"}
                one{"{0} choy qoshiq"}
                other{"{0} choy qoshiq"}
            }
        }
    }
}<|MERGE_RESOLUTION|>--- conflicted
+++ resolved
@@ -99,28 +99,15 @@
             10p-2{"santi{0}"}
             10p-21{"zepto{0}"}
             10p-24{"yokto{0}"}
-<<<<<<< HEAD
-            10p-3{"milli{0}"}
-=======
             10p-27{"ronto{0}"}
             10p-3{"milli{0}"}
             10p-30{"kvekto{0}"}
->>>>>>> 626889fb
             10p-6{"mikro{0}"}
             10p-9{"nano{0}"}
             10p1{"deka{0}"}
             10p12{"tera{0}"}
             10p15{"peta{0}"}
             10p18{"eksa{0}"}
-<<<<<<< HEAD
-            10p2{"gekto{0}"}
-            10p21{"zetta{0}"}
-            10p24{"yotta{0}"}
-            10p3{"kilo{0}"}
-            10p6{"mega{0}"}
-            10p9{"giga{0}"}
-            per{"{0}/{1}"}
-=======
             10p21{"zetta{0}"}
             10p24{"yotta{0}"}
             10p27{"ronna{0}"}
@@ -128,7 +115,6 @@
             10p30{"kvetta{0}"}
             10p6{"mega{0}"}
             10p9{"giga{0}"}
->>>>>>> 626889fb
             power2{
                 one{
                     _{
@@ -157,11 +143,6 @@
         concentr{
             item{
                 dnam{"elementlar"}
-<<<<<<< HEAD
-                one{"{0} element"}
-                other{"{0} ta element"}
-=======
->>>>>>> 626889fb
             }
             karat{
                 one{"{0} karat"}
@@ -184,14 +165,6 @@
                 one{"{0} promille"}
                 other{"{0} promille"}
             }
-<<<<<<< HEAD
-            permillion{
-                dnam{"milliondan ulush"}
-                one{"{0} ppm"}
-                other{"{0} ppm"}
-            }
-=======
->>>>>>> 626889fb
             permyriad{
                 one{"{0} promiriada"}
                 other{"{0} promiriada"}
@@ -291,12 +264,6 @@
                 one{"{0} nanosoniya"}
                 other{"{0} nanosoniya"}
             }
-            quarter{
-                dnam{"chorak"}
-                one{"{0} chorak"}
-                other{"{0} chorak"}
-                per{"{0}/chorak"}
-            }
             second{
                 dnam{"soniya"}
                 one{"{0} soniya"}
@@ -363,11 +330,6 @@
             }
         }
         force{
-            kilowatt-hour-per-100-kilometer{
-                dnam{"kWh/100km"}
-                one{"{0} kWh/100km"}
-                other{"{0} kWh/100km"}
-            }
             newton{
                 one{"{0} nyuton"}
                 other{"{0} nyuton"}
@@ -802,56 +764,6 @@
                 other{"{0} mi²"}
             }
         }
-<<<<<<< HEAD
-        compound{
-            10p-1{"d{0}"}
-            10p-12{"p{0}"}
-            10p-15{"f{0}"}
-            10p-18{"a{0}"}
-            10p-2{"s{0}"}
-            10p-21{"z{0}"}
-            10p-24{"y{0}"}
-            10p-3{"m{0}"}
-            10p-6{"μ{0}"}
-            10p-9{"n{0}"}
-            10p1{"da{0}"}
-            10p12{"T{0}"}
-            10p15{"P{0}"}
-            10p18{"E{0}"}
-            10p2{"gekto{0}"}
-            10p21{"Z{0}"}
-            10p24{"Y{0}"}
-            10p3{"k{0}"}
-            10p6{"M{0}"}
-            10p9{"G{0}"}
-            per{"{0}/{1}"}
-            power2{
-                one{
-                    _{
-                        _{"{0}²"}
-                    }
-                }
-                other{
-                    _{
-                        _{"{0}²"}
-                    }
-                }
-            }
-            power3{
-                one{
-                    _{
-                        _{"{0}³"}
-                    }
-                }
-                other{
-                    _{
-                        _{"{0}³"}
-                    }
-                }
-            }
-        }
-=======
->>>>>>> 626889fb
         concentr{
             percent{
                 dnam{"%"}
@@ -861,11 +773,6 @@
                 one{"{0}ppm"}
                 other{"{0}ppm"}
             }
-            permillion{
-                dnam{"ppm"}
-                one{"{0}ppm"}
-                other{"{0}ppm"}
-            }
         }
         consumption{
             liter-per-100-kilometer{
@@ -880,22 +787,12 @@
             quarter{
                 per{"{0}/ch."}
             }
-            quarter{
-                dnam{"chorak"}
-                one{"{0} chorak"}
-                other{"{0} chorak"}
-                per{"{0}/ch."}
-            }
             second{
                 one{"{0} s"}
                 other{"{0} s"}
             }
         }
         graphics{
-            dot-per-centimeter{
-                one{"{0} nqt/sm"}
-                other{"{0} nuqta/sm"}
-            }
             dot-per-centimeter{
                 one{"{0} nqt/sm"}
                 other{"{0} nuqta/sm"}
@@ -931,22 +828,6 @@
                 other{"{0}L☉"}
             }
         }
-        light{
-            candela{
-                dnam{"kd"}
-                one{"{0}kd"}
-                other{"{0}kd"}
-            }
-            lumen{
-                one{"{0}lm"}
-                other{"{0}lm"}
-            }
-            solar-luminosity{
-                dnam{"L☉"}
-                one{"{0}L☉"}
-                other{"{0}L☉"}
-            }
-        }
         mass{
             earth-mass{
                 dnam{"M⊕"}
@@ -976,17 +857,6 @@
             mile-per-hour{
                 one{"{0} mi/h"}
                 other{"{0} mi/h"}
-            }
-        }
-        torque{
-            newton-meter{
-                one{"{0}N⋅m"}
-                other{"{0}N⋅m"}
-            }
-            pound-force-foot{
-                dnam{"funt-fut"}
-                one{"{0} funt-fut"}
-                other{"{0} funt-fut"}
             }
         }
         torque{
@@ -1083,59 +953,10 @@
             }
         }
         compound{
-<<<<<<< HEAD
-            10p-1{"d{0}"}
-            10p-12{"p{0}"}
-            10p-15{"f{0}"}
-            10p-18{"a{0}"}
-            10p-2{"s{0}"}
-            10p-21{"z{0}"}
-            10p-24{"y{0}"}
-            10p-3{"m{0}"}
-            10p-6{"μ{0}"}
-            10p-9{"n{0}"}
-            10p1{"da{0}"}
-            10p12{"T{0}"}
-            10p15{"P{0}"}
-            10p18{"E{0}"}
-            10p2{"gekto{0}"}
-            10p21{"Z{0}"}
-            10p24{"Y{0}"}
-            10p3{"k{0}"}
-            10p6{"M{0}"}
-            10p9{"G{0}"}
-            per{"{0}/{1}"}
-            power2{
-                one{
-                    _{
-                        _{"{0}²"}
-                    }
-                }
-                other{
-                    _{
-                        _{"{0}²"}
-                    }
-                }
-            }
-            power3{
-                one{
-                    _{
-                        _{"{0}³"}
-                    }
-                }
-                other{
-                    _{
-                        _{"{0}³"}
-                    }
-                }
-            }
-            times{"{0}⋅{1}"}
-=======
             10p-2{"s{0}"}
             10p-30{"kv{0}"}
             10p2{"gekto{0}"}
             10p30{"Kv{0}"}
->>>>>>> 626889fb
         }
         concentr{
             item{
@@ -1145,16 +966,6 @@
             }
             karat{
                 dnam{"karat"}
-<<<<<<< HEAD
-                one{"{0} kt"}
-                other{"{0} kt"}
-            }
-            milligram-ofglucose-per-deciliter{
-                dnam{"mg/dL"}
-                one{"{0} mg/dL"}
-                other{"{0} mg/dL"}
-=======
->>>>>>> 626889fb
             }
             millimole-per-liter{
                 dnam{"millimol/litr"}
@@ -1167,11 +978,6 @@
             }
             permillion{
                 dnam{"milliondan ulush"}
-<<<<<<< HEAD
-                one{"{0} ppm"}
-                other{"{0} ppm"}
-=======
->>>>>>> 626889fb
             }
             permyriad{
                 dnam{"promiriada"}
@@ -1283,12 +1089,6 @@
                 other{"{0} chorak"}
                 per{"{0}/chorak"}
             }
-            quarter{
-                dnam{"chorak"}
-                one{"{0} chorak"}
-                other{"{0} chorak"}
-                per{"{0}/chorak"}
-            }
             second{
                 dnam{"son."}
                 one{"{0} son."}
@@ -1357,11 +1157,6 @@
             }
         }
         force{
-            kilowatt-hour-per-100-kilometer{
-                dnam{"kWh/100km"}
-                one{"{0} kWh/100km"}
-                other{"{0} kWh/100km"}
-            }
             newton{
                 dnam{"nyuton"}
             }
@@ -1474,11 +1269,6 @@
             }
             micrometer{
                 dnam{"μmetr"}
-<<<<<<< HEAD
-                one{"{0} μm"}
-                other{"{0} μm"}
-=======
->>>>>>> 626889fb
             }
             mile{
                 dnam{"mil"}
@@ -1548,28 +1338,6 @@
             }
             gram{
                 dnam{"gramm"}
-<<<<<<< HEAD
-                one{"{0} g"}
-                other{"{0} g"}
-                per{"{0}/g"}
-            }
-            kilogram{
-                dnam{"kg"}
-                one{"{0} kg"}
-                other{"{0} kg"}
-                per{"{0}/kg"}
-            }
-            microgram{
-                dnam{"μg"}
-                one{"{0} μg"}
-                other{"{0} μg"}
-            }
-            milligram{
-                dnam{"mg"}
-                one{"{0} mg"}
-                other{"{0} mg"}
-=======
->>>>>>> 626889fb
             }
             ounce{
                 dnam{"unsiya"}
@@ -1601,11 +1369,6 @@
                 one{"{0} amer. t"}
                 other{"{0} amer. t"}
             }
-            tonne{
-                dnam{"t"}
-                one{"{0} t"}
-                other{"{0} t"}
-            }
         }
         power{
             gigawatt{
