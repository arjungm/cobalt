﻿// © 2016 and later: Unicode, Inc. and others.
// License & terms of use: http://www.unicode.org/copyright.html
// Generated using tools/cldr/cldr-to-icu/build-icu-data.xml
ceb{
    units{
        acceleration{
            g-force{
                one{"{0} g-force"}
                other{"{0} g-force"}
            }
            meter-per-square-second{
                dnam{"mga metro kada segundo kwadrado"}
                one{"{0} ka metro kada segundo kwadrado"}
                other{"{0} ka mga metro kada segundo kwadrado"}
            }
        }
        angle{
            arc-minute{
                dnam{"mga arcminute"}
                one{"{0} ka arcminute"}
                other{"{0} ka mga arcminute"}
            }
            arc-second{
                dnam{"mga arcsecond"}
                one{"{0} ka arcsecond"}
                other{"{0} ka mga arcsecond"}
            }
            degree{
                one{"{0} ka degree"}
                other{"{0} ka mga degree"}
            }
            radian{
                one{"{0} ka radian"}
                other{"{0} ka mga radian"}
            }
            revolution{
                dnam{"rebolusyon"}
                one{"{0} ka rebolusyon"}
                other{"{0} ka mga rebolusyon"}
            }
        }
        area{
            acre{
                one{"{0} ka acre"}
                other{"{0} ka mga acre"}
            }
            dunam{
                one{"{0} ka dunam"}
                other{"{0} ka mga dunam"}
            }
            hectare{
                one{"{0} ka ektarya"}
                other{"{0} ka mga ektarya"}
            }
            square-centimeter{
                dnam{"mga centimetro kwadrado"}
                one{"{0} ka sentimetro kwadrado"}
                other{"{0} ka mga sentimetro kwadrado"}
                per{"{0} kada sentimetro kwadrado"}
            }
            square-foot{
                dnam{"mga square foot"}
                one{"{0} ka square foot"}
                other{"{0} ka mga square foot"}
            }
            square-inch{
                dnam{"mga square inch"}
                one{"{0} ka mga square inch"}
                other{"{0} ka square inch"}
                per{"{0} kada square inch"}
            }
            square-kilometer{
                dnam{"mga square kilometer"}
                one{"{0} ka kilometro kwadrado"}
                other{"{0} ka mga kilometro kwadrado"}
                per{"{0} kada kilometro kwadrado"}
            }
            square-meter{
                dnam{"mga metro kwadrado"}
                one{"{0} ka metro kwadrado"}
                other{"{0} ka mga metro kwadrado"}
                per{"{0} kada metro kwadrado"}
            }
            square-mile{
                one{"{0} ka milya kwadrado"}
                other{"{0} ka mga milya kwadrado"}
                per{"{0} kada milya kwadrado"}
            }
            square-yard{
                dnam{"mga square yard"}
                one{"{0} ka square yard"}
                other{"{0} ka mga square yard"}
            }
        }
        compound{
            1024p1{"kibi{0}"}
            1024p2{"mebi{0}"}
            1024p3{"gibi{0}"}
            1024p4{"tebi{0}"}
            1024p5{"pebi{0}"}
            1024p6{"exbi{0}"}
            1024p7{"zebi{0}"}
            1024p8{"yobe{0}"}
            10p-1{"deci{0}"}
            10p-12{"pico{0}"}
            10p-15{"femto{0}"}
            10p-18{"atto{0}"}
            10p-2{"centi{0}"}
            10p-21{"zepto{0}"}
            10p-24{"yocto{0}"}
            10p-3{"milli{0}"}
            10p-6{"micro{0}"}
            10p-9{"nano{0}"}
            10p1{"deka{0}"}
            10p12{"tera{0}"}
            10p15{"peta{0}"}
            10p18{"exa{0}"}
            10p2{"hecto{0}"}
            10p21{"zetta{0}"}
            10p24{"yotta{0}"}
            10p3{"kilo{0}"}
            10p6{"mega{0}"}
            10p9{"giga{0}"}
            per{"{0} kada {1}"}
            power2{
                one{
                    _{
                        _{"square {0}"}
                    }
                }
                other{
                    _{
                        _{"square {0}"}
                    }
                }
            }
            power3{
                one{
                    _{
                        _{"cubic {0}"}
                    }
                }
                other{
                    _{
                        _{"cubic {0}"}
                    }
                }
            }
        }
        concentr{
            karat{
                one{"{0} ka karat"}
                other{"{0} ka mga karat"}
            }
            milligram-ofglucose-per-deciliter{
                dnam{"mga milligram kada deciliter"}
                one{"{0} ka milligram kada deciliter"}
                other{"{0} ka mga milligram kada deciliter"}
            }
            millimole-per-liter{
                dnam{"mga millimole kada litro"}
                one{"{0} ka millimole kada litro"}
                other{"{0} ka mga millimole kada litro"}
            }
            mole{
                dnam{"mga mole"}
                one{"{0} ka mole"}
                other{"{0} ka mga mole"}
            }
            percent{
                one{"{0} ka porsyento"}
                other{"{0} ka porsyento"}
            }
            permille{
                one{"{0} ka permille"}
                other{"{0} ka permille"}
            }
            permillion{
                dnam{"mga part per million"}
                one{"{0} ka part per million"}
                other{"{0} ka mga part per million"}
            }
            permyriad{
                one{"{0} ka permyriad"}
                other{"{0} ka permyriad"}
            }
        }
        consumption{
            liter-per-100-kilometer{
                dnam{"mga litro kada 100 kilometro"}
                one{"{0} ka litro kada 100 kilometro"}
                other{"{0} ka litro kada 100 kilometro"}
            }
            liter-per-kilometer{
                dnam{"mga litro kada kilometro"}
                one{"{0} litro kada kilometro"}
                other{"{0} ka mga litro kada kilometro"}
            }
            mile-per-gallon{
                dnam{"mga milya kada gallon"}
                one{"{0} ka milya kada gallon"}
                other{"{0} ka mga milya kada gallon"}
            }
            mile-per-gallon-imperial{
                dnam{"mga milya kada Imp. gallon"}
                one{"{0} ka milya kada Imp. gallon"}
                other{"{0} ka mga milya kada Imp. gallon"}
            }
        }
        coordinate{
            dnam{"cardinal nga direksyon"}
            east{"{0} sidlakan"}
            north{"{0} amihanan"}
            south{"{0} habagatan"}
            west{"{0} kasadpan"}
        }
        digital{
            bit{
                dnam{"mga bit"}
                one{"{0} ka bit"}
                other{"{0} ka mga bit"}
            }
            byte{
                dnam{"mga byte"}
                one{"{0} ka byte"}
                other{"{0} ka mga byte"}
            }
            gigabit{
                dnam{"mga gigabit"}
                one{"{0} ka gigabit"}
                other{"{0} ka mga gigabit"}
            }
            gigabyte{
                dnam{"mga gigabyte"}
                one{"{0} ka gigabyte"}
                other{"{0} ka mga gigabyte"}
            }
            kilobit{
                dnam{"mga kilobit"}
                one{"{0} ka kilobit"}
                other{"{0} ka mga kilobit"}
            }
            kilobyte{
                dnam{"mga kilobyte"}
                one{"{0} ka kilobyte"}
                other{"{0} ka mga kilobyte"}
            }
            megabit{
                dnam{"mga megabit"}
                one{"{0} ka megabit"}
                other{"{0} ka mga megabit"}
            }
            megabyte{
                dnam{"mga megabyte"}
                one{"{0} ka megabyte"}
                other{"{0} ka mga megabyte"}
            }
            petabyte{
                dnam{"mga petabyte"}
                one{"{0} ka petabyte"}
                other{"{0} ka mga petabyte"}
            }
            terabit{
                dnam{"mga terabit"}
                one{"{0} ka terabit"}
                other{"{0} ka mga terabit"}
            }
            terabyte{
                dnam{"mga terabyte"}
                one{"{0} ka terabyte"}
                other{"{0} ka mga terabyte"}
            }
        }
        duration{
            century{
                dnam{"mga siglo"}
                one{"{0} ka siglo"}
                other{"{0} ka mga siglo"}
            }
            day{
                one{"{0} ka adlaw"}
                other{"{0} ka mga adlaw"}
                per{"{0} kada adlaw"}
            }
            decade{
                dnam{"mga dekada"}
                one{"{0} ka dekada"}
                other{"{0} ka mga dekada"}
            }
            hour{
                one{"{0} ka oras"}
                other{"{0} ka mga oras"}
                per{"{0} kada oras"}
            }
            microsecond{
                dnam{"mga microsecond"}
                one{"{0} ka microsecond"}
                other{"{0} ka mga microsecond"}
            }
            millisecond{
                dnam{"mga millisecond"}
                one{"{0} ka millisecond"}
                other{"{0} ka mga millisecond"}
            }
            minute{
                one{"{0} ka minuto"}
                other{"{0} ka mga minuto"}
                per{"{0} kada minuto"}
            }
            month{
                one{"{0} ka buwan"}
                other{"{0} ka mga buwan"}
                per{"{0} kada buwan"}
            }
            nanosecond{
                dnam{"mga nanosecond"}
                one{"{0} ka nanosecond"}
                other{"{0} ka mga nanosecond"}
            }
            second{
                one{"{0} ka segundo"}
                other{"{0} ka mga segundo"}
                per{"{0} kada segundo"}
            }
            week{
                one{"{0} ka semana"}
                other{"{0} ka mga semana"}
                per{"{0} kada semana"}
            }
            year{
                one{"{0} ka tuig"}
                other{"{0} ka mga tuig"}
                per{"{0} kada tuig"}
            }
        }
        electric{
            ampere{
                dnam{"mga ampere"}
                one{"{0} ka ampere"}
                other{"{0} ka mga ampere"}
            }
            milliampere{
                dnam{"mga milliampere"}
                one{"{0} milliampere"}
                other{"{0} ka mga milliampere"}
            }
            ohm{
                one{"{0} ka ohm"}
                other{"{0} ka mga ohm"}
            }
            volt{
                one{"{0} ka boltahe"}
                other{"{0} ka mga boltahe"}
            }
        }
        energy{
            british-thermal-unit{
                dnam{"Mga British thermal unit"}
                one{"{0} ka British thermal unit"}
                other{"{0} ka mga British thermal unit"}
            }
            calorie{
                dnam{"mga calorie"}
                one{"{0} ka calorie"}
                other{"{0} ka mga calorie"}
            }
            electronvolt{
                dnam{"mga electronvolt"}
                one{"{0} ka electronvolt"}
                other{"{0} ka mga electronvolt"}
            }
            joule{
                one{"{0} ka joule"}
                other{"{0} ka mga joule"}
            }
            kilocalorie{
                dnam{"mga kilocalorie"}
                one{"{0} ka kilocalorie"}
                other{"{0} ka mga kilocalorie"}
            }
            kilojoule{
                dnam{"mga kilojoule"}
                one{"{0} ka kilojoule"}
                other{"{0} ka mga kilojoule"}
            }
            kilowatt-hour{
                dnam{"mga kilowatt-hour"}
                one{"{0} ka kilowatt hour"}
                other{"{0} ka mga kilowatt-hour"}
            }
            therm-us{
                dnam{"Mga US therm"}
            }
        }
        force{
            newton{
                dnam{"mga newton"}
                one{"{0} ka newton"}
                other{"{0} ka mga newton"}
            }
            pound-force{
                dnam{"mga pound sa puwersa"}
                one{"{0} ka pound sa puwersa"}
                other{"{0} ka mga pound sa puwersa"}
            }
        }
        frequency{
            gigahertz{
                dnam{"gigahertz"}
                one{"{0} gigahertz"}
                other{"{0} gigahertz"}
            }
            hertz{
                dnam{"hertz"}
                one{"{0} hertz"}
                other{"{0} hertz"}
            }
            kilohertz{
                dnam{"kilohertz"}
                one{"{0} kilohertz"}
                other{"{0} kilohertz"}
            }
            megahertz{
                dnam{"megahertz"}
                one{"{0} megahertz"}
                other{"{0} megahertz"}
            }
        }
        graphics{
<<<<<<< HEAD
            dot{
                one{"{0} dot"}
                other{"{0} px"}
            }
            dot-per-centimeter{
                dnam{"mga dot kada sentimetro"}
                one{"{0} ka dot kada sentimetro"}
                other{"{0} ka mga dot kada sentimetro"}
            }
            dot-per-inch{
                dnam{"mga dot kada pulgada"}
                one{"{0} ka dot kada pulgada"}
                other{"{0} ka mga dot kada pulgada"}
            }
=======
>>>>>>> 626889fb
            em{
                dnam{"typographic em"}
                one{"{0} ka em"}
                other{"{0} ka mga em"}
            }
            megapixel{
                one{"{0} ka megapixel"}
                other{"{0} ka mga megapixel"}
            }
            pixel{
                one{"{0} ka pixel"}
                other{"{0} ka mga pixel"}
            }
            pixel-per-centimeter{
                dnam{"mga pixel kada sentimetro"}
                one{"{0} ka pixel kada sentimetro"}
                other{"{0} ka mga pixel kada sentimetro"}
            }
            pixel-per-inch{
                dnam{"mga pixel kada pulgada"}
                one{"{0} ka pixel kada pulgada"}
                other{"{0} ka mga pixel kada pulgada"}
            }
        }
        length{
            astronomical-unit{
                dnam{"mga astronomical unit"}
                one{"{0} ka astronomical unit"}
                other{"{0} ka mga astronomical unit"}
            }
            centimeter{
                dnam{"mga sentimetro"}
                one{"{0} ka sentimetro"}
                other{"{0} ka mga sentimetro"}
                per{"{0} kada sentimetro"}
            }
            decimeter{
                dnam{"mga decimeter"}
                one{"{0} ka decimeter"}
                other{"{0} ka mga decimeter"}
            }
            earth-radius{
                dnam{"radyus sa yuta"}
                one{"{0} ka radyus sa yuta"}
                other{"{0} ka radyus sa yuta"}
            }
            foot{
                one{"{0} ka piye"}
                other{"{0} ka mga piye"}
                per{"{0} kada piye"}
            }
            inch{
                one{"{0} ka pulgada"}
                other{"{0} ka pulgada"}
                per{"{0} kada pulgada"}
            }
            kilometer{
                dnam{"mga kilometro"}
                one{"{0} ka kilometro"}
                other{"{0} ka mga kilometro"}
                per{"{0} kada kilometro"}
            }
            light-year{
                dnam{"mga light year"}
                one{"{0} ka light year"}
                other{"{0} ka mga light year"}
            }
            meter{
                dnam{"mga metro"}
                one{"{0} ka metro"}
                other{"{0} ka mga metro"}
                per{"{0} kada metro"}
            }
            micrometer{
                dnam{"mga micrometer"}
                one{"{0} ka micrometer"}
                other{"{0} ka mga micrometer"}
            }
            mile{
                one{"{0} ka milya"}
                other{"{0} ka mga milya"}
            }
            mile-scandinavian{
                dnam{"mile-scandinavian"}
                one{"{0} ka mile-scandinavian"}
                other{"{0} ka mile-scandinavian"}
            }
            millimeter{
                dnam{"mga millimetro"}
                one{"{0} ka millimetro"}
                other{"{0} ka millimetro"}
            }
            nanometer{
                dnam{"mga nanometer"}
                one{"{0} ka nanometer"}
                other{"{0} ka mga nanometer"}
            }
            nautical-mile{
                dnam{"mga nautical mile"}
                one{"{0} ka nautical mile"}
                other{"{0} ka mga nautical mile"}
            }
            parsec{
                one{"{0} ka parsec"}
                other{"{0} ka mga parsec"}
            }
            picometer{
                dnam{"mga picometer"}
                one{"{0} ka picometer"}
                other{"{0} ka mga picometer"}
            }
            point{
                one{"{0} ka point"}
                other{"{0} ka mga point"}
            }
            solar-radius{
                one{"{0} ka solar radius"}
                other{"{0} ka mga solar radius"}
            }
            yard{
                one{"{0} ka yarda"}
                other{"{0} ka mga yarda"}
            }
        }
        light{
            candela{
                dnam{"candela"}
                one{"{0} ka candela"}
                other{"{0} ka candela"}
            }
            lumen{
                dnam{"lumen"}
                one{"{0} ka lumen"}
                other{"{0} ka lumen"}
            }
            lux{
                one{"{0} lux"}
                other{"{0} lux"}
            }
            solar-luminosity{
                one{"{0} ka solar luminosity"}
                other{"{0}ka mga solar luminosity"}
            }
        }
        mass{
            carat{
                one{"{0} ka carat"}
                other{"{0} ka mga carat"}
            }
            dalton{
                one{"{0} ka dalton"}
                other{"{0} ka mga dalton"}
            }
            earth-mass{
                one{"{0} ka mass sa Earth"}
                other{"{0} ka mga mass sa Earth"}
            }
            grain{
                one{"{0} ka grain"}
                other{"{0} ka grain"}
            }
            gram{
                one{"{0} ka gramo"}
                other{"{0} ka mga gramo"}
                per{"{0} kada gramo"}
            }
            kilogram{
                dnam{"mga kilogramo"}
                one{"{0} ka kilogramo"}
                other{"{0} ka mga kilogramo"}
                per{"{0} kada kilogramo"}
            }
            microgram{
                dnam{"mga microgram"}
                one{"{0} ka microgram"}
                other{"{0} ka mga microgram"}
            }
            milligram{
                dnam{"mga milligram"}
                one{"{0} ka milligram"}
                other{"{0} ka mga milligram"}
            }
            ounce{
                dnam{"mga ounce"}
                one{"{0} ka ounce"}
                other{"{0} ka mga ounce"}
                per{"{0} kada ounce"}
            }
            ounce-troy{
                dnam{"mga troy ounce"}
                one{"{0} ka troy ounce"}
                other{"{0} ka mga troy ounce"}
            }
            pound{
                one{"{0} ka pound"}
                other{"{0} ka mga pound"}
                per{"{0} kada pound"}
            }
            solar-mass{
                one{"{0} ka solar mass"}
                other{"{0} ka mga solar mass"}
            }
            ton{
                one{"{0} ka tonelada"}
                other{"{0} ka mga tonelada"}
            }
            tonne{
                dnam{"mga metrikong tonelada"}
                one{"{0} ka metrikong tonelada"}
                other{"{0} ka mga metrikong tonelada"}
            }
        }
        power{
            gigawatt{
                dnam{"mga gigawatt"}
                one{"{0} ka gigawatt"}
                other{"{0} ka mga gigawatt"}
            }
            horsepower{
                dnam{"horsepower"}
                one{"{0} ka horsepower"}
                other{"{0} ka horsepower"}
            }
            kilowatt{
                dnam{"mga kilowatt"}
                one{"{0} ka kilowatt"}
                other{"{0} ka mga kilowatt"}
            }
            megawatt{
                dnam{"mga megawatt"}
                one{"{0} ka megawatt"}
                other{"{0} ka mga megawatt"}
            }
            milliwatt{
                dnam{"mga milliwatt"}
                one{"{0} ka milliwatt"}
                other{"{0} ka mga milliwatt"}
            }
            watt{
                one{"{0} ka watt"}
                other{"{0} ka mga watt"}
            }
        }
        pressure{
            atmosphere{
                dnam{"mga atmosphere"}
                one{"{0} ka atmosphere"}
                other{"{0} ka mga atmosphere"}
            }
            bar{
                dnam{"mga bar"}
                one{"{0} ka bar"}
                other{"{0} ka mga bar"}
            }
            hectopascal{
                dnam{"mga hectopascal"}
                one{"{0} ka hectopascal"}
                other{"{0} ka mga hectopascal"}
            }
            inch-ofhg{
                dnam{"mga inch sa mercury"}
                one{"{0} ka inch sa mercury"}
                other{"{0} ka mga pulgada sa mercury"}
            }
            kilopascal{
                dnam{"mga kilopascal"}
                one{"{0} ka kilopascal"}
                other{"{0} ka mga kilopascal"}
            }
            megapascal{
                dnam{"mga megapascal"}
                one{"{0} ka megapascal"}
                other{"{0} ka mga megapascal"}
            }
            millibar{
                dnam{"mga millibar"}
                one{"{0} ka millibar"}
                other{"{0} ka mga millibar"}
            }
            millimeter-ofhg{
                dnam{"mga millimetro sa mercury"}
                one{"{0} ka millimetro sa mercury"}
                other{"{0} ka mga millimetro sa mercury"}
            }
            pascal{
                dnam{"mga pascal"}
                one{"{0} ka pascal"}
                other{"{0} ka mga pascal"}
            }
            pound-force-per-square-inch{
                dnam{"mga pound kada kuwadradong pulgada"}
                one{"{0} ka pound kada kuwadradong pulgada"}
                other{"{0} ka mga pound kada kuwadradong pulgada"}
            }
        }
        speed{
            kilometer-per-hour{
                dnam{"mga kilometro kada oras"}
                one{"{0} ka kilometro kada oras"}
                other{"{0} ka mga kilometro kada oras"}
            }
            knot{
                dnam{"mga knot"}
                one{"{0} ka knot"}
                other{"{0} ka mga knot"}
            }
            meter-per-second{
                dnam{"mga metro kada segundo"}
                one{"{0} ka metro kada segundo"}
                other{"{0} ka mga metro kada segundo"}
            }
            mile-per-hour{
                dnam{"mga milya kada oras"}
                one{"{0} ka milya kada oras"}
                other{"{0} ka mga milya kada oras"}
            }
        }
        temperature{
            celsius{
                dnam{"mga degree Celsius"}
                one{"{0} ka degree Celsius"}
                other{"{0} degree Celsius"}
            }
            fahrenheit{
                dnam{"mga degree Fahrenheit"}
                one{"{0} degree Fahrenheit"}
                other{"{0} degree Fahrenheit"}
            }
            kelvin{
                dnam{"mga kelvin"}
                one{"{0} ka kelvin"}
                other{"{0} ka mga kelvin"}
            }
        }
        torque{
            newton-meter{
                dnam{"mga newton-meter"}
                one{"{0} N⋅m"}
                other{"{0} ka mga newton-meter"}
            }
            pound-force-foot{
                dnam{"pound-feet"}
                one{"{0} ka pound-force-foot"}
                other{"{0} ka mga pound-force-foot"}
            }
        }
        volume{
            acre-foot{
                dnam{"mga acre-foot"}
                one{"{0} ka acre-foot"}
                other{"{0} ka mga acre-foot"}
            }
            barrel{
                dnam{"mga barrel"}
                one{"{0} ka barrel"}
                other{"{0} ka mga barrel"}
            }
            centiliter{
                dnam{"mga centiliter"}
                one{"{0} ka centiliter"}
                other{"{0} ka mga centiliter"}
            }
            cubic-centimeter{
                dnam{"mga cubic centimeter"}
                one{"{0} ka cubic centimeter"}
                other{"{0} ka mga cubic centimeter"}
                per{"{0} kada cubic centimeter"}
            }
            cubic-foot{
                dnam{"mga cubic foot"}
                one{"{0} ka cubic foot"}
                other{"{0} ka mga cubic foot"}
            }
            cubic-inch{
                dnam{"mga cubic inch"}
                one{"{0} ka cubic inch"}
                other{"{0} ka mga cubic inch"}
            }
            cubic-kilometer{
                dnam{"mga cubic kilometer"}
                one{"{0} ka cubic kilometer"}
                other{"{0} ka mga cubic kilometer"}
            }
            cubic-meter{
                dnam{"mga cubic meter"}
                one{"{0} ka cubic meter"}
                other{"{0} ka mga cubic meter"}
                per{"{0} kada cubic meter"}
            }
            cubic-mile{
                dnam{"mga cubic mile"}
                one{"{0} ka cubic mile"}
                other{"{0} ka mga cubic mile"}
            }
            cubic-yard{
                dnam{"mga cubic yard"}
                one{"{0} ka cubic yard"}
                other{"{0} ka mga cubic yard"}
            }
            cup{
                one{"{0} ka tasa"}
                other{"{0} ka mga tasa"}
            }
            cup-metric{
                dnam{"mga metric cup"}
                one{"{0} ka metric cup"}
                other{"{0} ka metric cup"}
            }
            deciliter{
                dnam{"mga deciliter"}
                one{"{0} ka deciliter"}
                other{"{0} ka mga deciliter"}
            }
            dessert-spoon{
                dnam{"kutsarang panghinam-is"}
                one{"{0} ka kutsarang panghinam-is"}
                other{"{0} ka kutsarang panghinam-is"}
            }
            dessert-spoon-imperial{
                dnam{"Imp. nga kutsarang panghinam-is"}
                one{"{0} ka Imp. nga kutsarang panghinam-is"}
                other{"{0} ka Imp. nga kutsarang panghinam-is"}
            }
            dram{
                dnam{"dram"}
                one{"{0} ka dram"}
                other{"{0} ka dram"}
            }
            fluid-ounce{
                dnam{"mga fluid ounce"}
                one{"{0} ka fluid ounce"}
                other{"{0} ka mga fluid ounce"}
            }
            fluid-ounce-imperial{
                dnam{"mga Imp. fluid ounce"}
                one{"{0} ka Imp. fluid ounce"}
                other{"{0} ka mga Imp. fluid ounce"}
            }
            gallon{
                dnam{"mga gallon"}
                one{"{0} ka gallon"}
                other{"{0} ka mga gallon"}
                per{"{0} kada gallon"}
            }
            gallon-imperial{
                dnam{"mga Imp. gallon"}
                one{"{0} ka Imp. gallon"}
                other{"{0} ka mga Imp. gallon"}
                per{"{0} kada Imp. gallon"}
            }
            hectoliter{
                dnam{"mga hectoliter"}
                one{"{0} ka hectoliter"}
                other{"{0} ka mga hectoliter"}
            }
            liter{
                one{"{0} ka litro"}
                other{"{0} ka mga litro"}
                per{"{0} kada litro"}
            }
            megaliter{
                dnam{"mga megaliter"}
                one{"{0} ka megaliter"}
                other{"{0} ka mga megaliter"}
            }
            milliliter{
                dnam{"mga milliliter"}
                one{"{0} ka milliliter"}
                other{"{0} ka mga milliliter"}
            }
            pint{
                one{"{0} ka pint"}
                other{"{0} ka mga pint"}
            }
            pint-metric{
                dnam{"mga metric pint"}
                one{"{0} ka metric pint"}
                other{"{0} ka mga metric pint"}
            }
            quart{
                dnam{"mga quart"}
                one{"{0} ka quart"}
                other{"{0} ka mga quart"}
            }
            quart-imperial{
                dnam{"Imp. quart"}
                one{"{0} ka Imp. quart"}
                other{"{0} ka Imp. quart"}
            }
            tablespoon{
                dnam{"mga kutsara"}
                one{"{0} ka kutsara"}
                other{"{0} ka kutsara"}
            }
            teaspoon{
                dnam{"mga kutsarita"}
                one{"{0} ka kutsarita"}
                other{"{0} ka mga kutsarita"}
            }
        }
    }
    unitsNarrow{
        concentr{
            percent{
                dnam{"%"}
            }
        }
        consumption{
            liter-per-100-kilometer{
                dnam{"L/100km"}
                one{"{0}L/100km"}
                other{"{0}L/100km"}
            }
        }
        coordinate{
            east{"{0}E"}
            north{"{0}N"}
            south{"{0}S"}
            west{"{0}W"}
        }
        duration{
            day{
                dnam{"adlaw"}
                one{"{0} adlaw"}
                other{"{0} adlaw"}
            }
            hour{
                dnam{"oras"}
            }
            millisecond{
                dnam{"msec"}
                one{"{0}ms"}
                other{"{0}ms"}
            }
            minute{
                dnam{"minuto"}
                one{"{0} minuto"}
                other{"{0} minuto"}
            }
            month{
                dnam{"buwan"}
                one{"{0} buwan"}
                other{"{0} buwan"}
            }
            second{
                dnam{"segundo"}
            }
            week{
                dnam{"semana"}
                one{"{0} semana"}
                other{"{0}w"}
            }
            year{
                dnam{"tuig"}
            }
        }
        length{
            centimeter{
                one{"{0}cm"}
                other{"{0}cm"}
            }
            kilometer{
                one{"{0}km"}
                other{"{0}km"}
            }
            meter{
                one{"{0}m"}
                other{"{0}m"}
            }
            millimeter{
                one{"{0}mm"}
                other{"{0}mm"}
            }
        }
        mass{
            gram{
                dnam{"gramo"}
            }
            kilogram{
                one{"{0}kg"}
                other{"{0}kg"}
            }
        }
        speed{
            kilometer-per-hour{
                dnam{"km/hr"}
                one{"{0}km/h"}
                other{"{0}km/h"}
            }
        }
        temperature{
            celsius{
                dnam{"°C"}
            }
        }
        volume{
            liter{
                dnam{"litro"}
                one{"{0}L"}
                other{"{0}L"}
            }
        }
    }
    unitsShort{
        acceleration{
            meter-per-square-second{
                dnam{"mga metro/sec²"}
            }
        }
        angle{
            arc-minute{
                dnam{"mga arcmin"}
                one{"{0} ka arcmin"}
                other{"{0} ka mga arcmin"}
            }
            arc-second{
                dnam{"mga arcsec"}
                one{"{0} ka arcsec"}
                other{"{0} ka mga arcsec"}
            }
            degree{
                dnam{"mga degree"}
                one{"{0} deg"}
                other{"{0} deg"}
            }
            radian{
                dnam{"mga radian"}
            }
        }
        area{
            acre{
                dnam{"mga acre"}
            }
            dunam{
                dnam{"mga dunam"}
                one{"{0} ka dunam"}
                other{"{0} ka dunam"}
            }
            hectare{
                dnam{"mga ektarya"}
            }
            square-foot{
                dnam{"mga sq foot"}
                one{"{0} sq ft"}
                other{"{0} sq ft"}
            }
            square-inch{
                dnam{"mga inch²"}
            }
            square-meter{
                dnam{"mga metro²"}
            }
            square-mile{
                dnam{"mga milya kwadrado"}
                one{"{0} sq mi"}
                other{"{0} sq mi"}
            }
            square-yard{
                dnam{"mga yard²"}
            }
        }
        concentr{
            karat{
                dnam{"mga karat"}
            }
<<<<<<< HEAD
            milligram-ofglucose-per-deciliter{
                one{"{0} mg/dL"}
                other{"{0} mg/dL"}
            }
=======
>>>>>>> 626889fb
            millimole-per-liter{
                dnam{"millimol/litro"}
            }
            mole{
                dnam{"mole"}
            }
            percent{
                dnam{"porsyento"}
            }
            permille{
                dnam{"permille"}
            }
            permillion{
                dnam{"mga part/million"}
            }
            permyriad{
                dnam{"permyriad"}
            }
        }
        consumption{
            liter-per-100-kilometer{
                dnam{"L/100 km"}
                one{"{0} L/100 km"}
                other{"{0} L/100 km"}
            }
            liter-per-kilometer{
                dnam{"mga litro/km"}
            }
            mile-per-gallon{
                dnam{"mga milya/gal"}
                one{"{0} mpg"}
                other{"{0} mpg"}
            }
            mile-per-gallon-imperial{
                dnam{"mga milya/gal Imp."}
            }
        }
        coordinate{
            dnam{"direksyon"}
            east{"{0} E"}
            north{"{0} N"}
            south{"{0} S"}
            west{"{0} W"}
        }
        digital{
            bit{
                one{"{0} ka bit"}
                other{"{0} ka bit"}
            }
            byte{
                one{"{0} ka byte"}
                other{"{0} ka byte"}
            }
            gigabit{
                dnam{"Gbit"}
            }
            gigabyte{
                dnam{"GByte"}
            }
            kilobit{
                dnam{"kbit"}
            }
            kilobyte{
                dnam{"kByte"}
            }
            megabit{
                dnam{"Mbit"}
            }
            megabyte{
                dnam{"MByte"}
            }
            petabyte{
                dnam{"PByte"}
            }
            terabit{
                dnam{"Tbit"}
            }
            terabyte{
                dnam{"TByte"}
            }
        }
        duration{
            day{
                dnam{"mga adlaw"}
                one{"{0} ka adlaw"}
                other{"{0} ka adlaw"}
                per{"{0}/adlaw"}
            }
            hour{
                dnam{"mga oras"}
                one{"{0} ka oras"}
                other{"{0} ka oras"}
                per{"{0}/oras"}
            }
            microsecond{
                dnam{"μsecs"}
            }
            millisecond{
                dnam{"mga millisec"}
            }
            minute{
                dnam{"mga minuto"}
                one{"{0} ka minuto"}
                other{"{0} ka minuto"}
                per{"{0}/minuto"}
            }
            month{
                dnam{"mga buwan"}
                one{"{0} ka buwan"}
                other{"{0} ka buwan"}
                per{"{0}/buwan"}
            }
            nanosecond{
                dnam{"mga nanosec"}
            }
            second{
                dnam{"mga segundo"}
                one{"{0}segundo"}
                other{"{0}segundo"}
                per{"{0}/segundo"}
            }
            week{
                dnam{"mga semana"}
                one{"{0} ka semana"}
                other{"{0} ka semana"}
                per{"{0}/semana"}
            }
            year{
                dnam{"mga tuig"}
                one{"{0} ka tuig"}
                other{"{0} ka tuig"}
                per{"{0}/tuig"}
            }
        }
        electric{
            ampere{
                dnam{"mga amp"}
            }
            milliampere{
                dnam{"mga milliamp"}
            }
            ohm{
                dnam{"mga ohm"}
            }
            volt{
                dnam{"mga boltahe"}
            }
        }
        energy{
            british-thermal-unit{
                dnam{"BTU"}
            }
            electronvolt{
                dnam{"electronvolt"}
            }
            joule{
                dnam{"mga joule"}
            }
            kilojoule{
                dnam{"kilojoule"}
            }
            kilowatt-hour{
                dnam{"kW-hour"}
            }
            therm-us{
                one{"{0} ka US therm"}
                other{"{0} ka mga US therm"}
            }
        }
        force{
            newton{
                dnam{"newton"}
            }
            pound-force{
                dnam{"pound-force"}
            }
        }
        graphics{
            em{
                one{"{0} ka em"}
                other{"{0} ka em"}
            }
            megapixel{
                dnam{"mga megapixel"}
            }
            pixel{
                dnam{"mga pixel"}
            }
        }
        length{
            foot{
                dnam{"mga piye"}
            }
            inch{
                dnam{"mga pulgada"}
            }
            light-year{
                dnam{"mga light yr"}
            }
            meter{
                dnam{"m"}
            }
            micrometer{
                dnam{"mga μmeter"}
            }
            mile{
                dnam{"mga milya"}
            }
            parsec{
                dnam{"mga parsec"}
            }
            point{
                dnam{"mga point"}
            }
            solar-radius{
                dnam{"mga solar radius"}
            }
            yard{
                dnam{"mga yarda"}
            }
        }
        light{
            lux{
                dnam{"lux"}
            }
            solar-luminosity{
                dnam{"mga solar luminosity"}
            }
        }
        mass{
            carat{
                dnam{"mga carat"}
            }
            dalton{
                dnam{"mga dalton"}
            }
            earth-mass{
                dnam{"mga mass sa Earth"}
            }
            gram{
                dnam{"mga gramo"}
            }
            ounce-troy{
                dnam{"oz troy"}
            }
            pound{
                dnam{"mga pound"}
            }
            solar-mass{
                dnam{"mga solar mass"}
            }
            ton{
                dnam{"mga tonelada"}
            }
        }
        power{
            watt{
                dnam{"mga watt"}
            }
        }
        pressure{
            bar{
                one{"{0} ka bar"}
                other{"{0} ka bar"}
            }
            millibar{
                one{"{0} ka mbar"}
                other{"{0} ka mbar"}
            }
            millimeter-ofhg{
                dnam{"mmHg"}
                one{"{0} mmHg"}
                other{"{0} mmHg"}
            }
        }
        speed{
            kilometer-per-hour{
                dnam{"km/oras"}
            }
            meter-per-second{
                dnam{"mga metro/seg"}
            }
            mile-per-hour{
                dnam{"mga milya/oras"}
                one{"{0} mph"}
                other{"{0} mph"}
            }
        }
        temperature{
            celsius{
                dnam{"deg. C"}
            }
            fahrenheit{
                dnam{"deg. F"}
            }
        }
        volume{
            acre-foot{
                dnam{"acre ft"}
            }
            barrel{
                dnam{"barrel"}
            }
            cubic-foot{
                dnam{"mga foot³"}
            }
            cubic-inch{
                dnam{"mga inch³"}
            }
            cubic-yard{
                dnam{"mga yard³"}
            }
            cup{
                dnam{"mga tasa"}
            }
            dram{
                one{"{0} ka dram fl"}
                other{"{0} ka dram fl"}
            }
            drop{
                one{"{0} ka drop"}
                other{"{0} ka drop"}
            }
            fluid-ounce{
                dnam{"fl oz"}
                one{"{0} fl oz"}
                other{"{0} fl oz"}
            }
            gallon{
                dnam{"gal"}
                one{"{0} gal"}
                other{"{0} gal"}
            }
            jigger{
                one{"{0} ka jigger"}
                other{"{0} ka jigger"}
            }
            liter{
                dnam{"mga litro"}
                one{"{0} L"}
                other{"{0} L"}
                per{"{0}/L"}
            }
            pinch{
                one{"{0} ka pinch"}
                other{"{0} ka pinch"}
            }
            pint{
                dnam{"mga pint"}
            }
            quart{
                dnam{"qts"}
            }
            teaspoon{
                dnam{"kutsarita"}
                one{"{0} ka kutsarita"}
                other{"{0} ka kutsarita"}
            }
        }
    }
}<|MERGE_RESOLUTION|>--- conflicted
+++ resolved
@@ -427,23 +427,6 @@
             }
         }
         graphics{
-<<<<<<< HEAD
-            dot{
-                one{"{0} dot"}
-                other{"{0} px"}
-            }
-            dot-per-centimeter{
-                dnam{"mga dot kada sentimetro"}
-                one{"{0} ka dot kada sentimetro"}
-                other{"{0} ka mga dot kada sentimetro"}
-            }
-            dot-per-inch{
-                dnam{"mga dot kada pulgada"}
-                one{"{0} ka dot kada pulgada"}
-                other{"{0} ka mga dot kada pulgada"}
-            }
-=======
->>>>>>> 626889fb
             em{
                 dnam{"typographic em"}
                 one{"{0} ka em"}
@@ -1109,13 +1092,6 @@
             karat{
                 dnam{"mga karat"}
             }
-<<<<<<< HEAD
-            milligram-ofglucose-per-deciliter{
-                one{"{0} mg/dL"}
-                other{"{0} mg/dL"}
-            }
-=======
->>>>>>> 626889fb
             millimole-per-liter{
                 dnam{"millimol/litro"}
             }
