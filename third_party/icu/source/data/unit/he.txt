--- conflicted
+++ resolved
@@ -5,10 +5,6 @@
     units{
         acceleration{
             g-force{
-<<<<<<< HEAD
-                dnam{"כוח ג׳י"}
-=======
->>>>>>> 626889fb
                 gender{"masculine"}
                 many{"{0} כוחות ג׳י"}
                 one{"כוח ג׳י אחד"}
@@ -42,10 +38,6 @@
                 two{"{0} שניות קשת"}
             }
             degree{
-<<<<<<< HEAD
-                dnam{"מעלות"}
-=======
->>>>>>> 626889fb
                 gender{"feminine"}
                 many{"{0} מעלות"}
                 one{"מעלה אחת"}
@@ -53,10 +45,6 @@
                 two{"שתי מעלות"}
             }
             radian{
-<<<<<<< HEAD
-                dnam{"רדיאנים"}
-=======
->>>>>>> 626889fb
                 gender{"masculine"}
                 many{"{0} רדיאנים"}
                 one{"רדיאן אחד"}
@@ -80,10 +68,6 @@
                 two{"{0} אקר"}
             }
             hectare{
-<<<<<<< HEAD
-                dnam{"הקטאר"}
-=======
->>>>>>> 626889fb
                 gender{"masculine"}
                 many{"{0} הקטאר"}
                 one{"הקטאר {0}"}
@@ -156,33 +140,10 @@
             1024p6{"אקסבי{0}"}
             1024p7{"זבי{0}"}
             1024p8{"יובא{0}"}
-<<<<<<< HEAD
-            10p-1{"דצי{0}"}
-            10p-12{"פיקו{0}"}
-            10p-15{"פמטו{0}"}
-            10p-18{"אטו{0}"}
-            10p-2{"סנטי{0}"}
-            10p-21{"זפטו{0}"}
-            10p-24{"יוקטו{0}"}
-            10p-3{"מילי{0}"}
-            10p-6{"מיקרו{0}"}
-            10p-9{"ננו{0}"}
-            10p1{"דקא{0}"}
-            10p12{"טרה{0}"}
-            10p15{"פטא{0}"}
-            10p18{"אקסה{0}"}
-            10p2{"הקטו{0}"}
-            10p21{"זטא{0}"}
-            10p24{"יוטא{0}"}
-            10p3{"קילו{0}"}
-            10p6{"מגה{0}"}
-            10p9{"גיגה{0}"}
-=======
             10p-6{"מיקרו{0}"}
             10p18{"אקסה{0}"}
             10p27{"רונא{0}"}
             10p30{"קווטא{0}"}
->>>>>>> 626889fb
             per{"{0} ל{1}"}
             power2{
                 many{
@@ -251,13 +212,6 @@
             item{
                 dnam{"פריטים"}
                 gender{"masculine"}
-<<<<<<< HEAD
-                many{"{0} פריטים"}
-                one{"פריט {0}"}
-                other{"{0} פריטים"}
-                two{"{0} פריטים"}
-=======
->>>>>>> 626889fb
             }
             karat{
                 dnam{"קראט"}
@@ -363,27 +317,10 @@
         }
         digital{
             bit{
-<<<<<<< HEAD
-                dnam{"ביט"}
-                gender{"masculine"}
-                many{"{0} ביט"}
-                one{"{0} ביט"}
-                other{"{0} ביט"}
-                two{"{0} ביט"}
+                gender{"masculine"}
             }
             byte{
-                dnam{"בייט"}
-                gender{"masculine"}
-                many{"{0} בייט"}
-                one{"{0} בייט"}
-                other{"{0} בייט"}
-                two{"{0} בייט"}
-=======
-                gender{"masculine"}
-            }
-            byte{
-                gender{"masculine"}
->>>>>>> 626889fb
+                gender{"masculine"}
             }
             gigabit{
                 dnam{"ג׳יגה-ביט"}
@@ -460,21 +397,9 @@
         }
         duration{
             century{
-<<<<<<< HEAD
-                dnam{"מאות"}
                 gender{"feminine"}
-                many{"{0} מאות"}
-                one{"מאה {0}"}
-                other{"{0} מאות"}
-                two{"{0} מאות"}
             }
             day{
-                dnam{"ימים"}
-=======
-                gender{"feminine"}
-            }
-            day{
->>>>>>> 626889fb
                 gender{"masculine"}
                 many{"{0} יום"}
                 one{"יום {0}"}
@@ -487,13 +412,6 @@
             decade{
                 dnam{"עשורים"}
                 gender{"masculine"}
-<<<<<<< HEAD
-                many{"{0} עשורים"}
-                one{"עשור {0}"}
-                other{"{0} עשורים"}
-                two{"{0} עשורים"}
-=======
->>>>>>> 626889fb
             }
             hour{
                 dnam{"שעות"}
@@ -530,10 +448,6 @@
                 two{"שתי דקות"}
             }
             month{
-<<<<<<< HEAD
-                dnam{"חודשים"}
-=======
->>>>>>> 626889fb
                 gender{"masculine"}
                 many{"{0} חודשים"}
                 one{"חודש"}
@@ -542,10 +456,6 @@
                 two{"חודשיים"}
             }
             nanosecond{
-<<<<<<< HEAD
-                dnam{"ננו שניות"}
-=======
->>>>>>> 626889fb
                 gender{"feminine"}
                 many{"{0} ננו שניות"}
                 one{"{0} ננו שנייה"}
@@ -553,10 +463,6 @@
                 two{"{0} ננו שניות"}
             }
             quarter{
-<<<<<<< HEAD
-                dnam{"רבעונים"}
-=======
->>>>>>> 626889fb
                 gender{"masculine"}
                 many{"{0} רבעונים"}
                 one{"{0} רבעון"}
@@ -573,25 +479,13 @@
                 two{"שתי שניות"}
             }
             week{
-<<<<<<< HEAD
-                dnam{"שבועות"}
-                gender{"masculine"}
-                many{"{0} שבועות"}
-=======
-                gender{"masculine"}
->>>>>>> 626889fb
+                gender{"masculine"}
                 one{"שבוע"}
                 other{"{0} שבועות"}
                 two{"שבועיים"}
             }
             year{
-<<<<<<< HEAD
-                dnam{"שנים"}
                 gender{"feminine"}
-                many{"{0} שנים"}
-=======
-                gender{"feminine"}
->>>>>>> 626889fb
                 one{"שנה"}
                 other{"{0} שנים"}
                 per{"‏{0} לשנה"}
@@ -616,10 +510,6 @@
                 two{"{0} מיליאמפר"}
             }
             ohm{
-<<<<<<< HEAD
-                dnam{"ohms"}
-=======
->>>>>>> 626889fb
                 gender{"masculine"}
                 many{"{0} ohms"}
                 one{"{0} ohm"}
@@ -627,10 +517,6 @@
                 two{"{0} ohms"}
             }
             volt{
-<<<<<<< HEAD
-                dnam{"וולט"}
-=======
->>>>>>> 626889fb
                 gender{"masculine"}
                 many{"{0} וולט"}
                 one{"וולט {0}"}
@@ -669,10 +555,6 @@
                 two{"שתי קלוריות"}
             }
             joule{
-<<<<<<< HEAD
-                dnam{"ג׳אול"}
-=======
->>>>>>> 626889fb
                 gender{"masculine"}
                 many{"{0} ג׳אול"}
                 one{"{0} ג׳אול"}
@@ -687,10 +569,6 @@
                 two{"{0} קילו קלוריות"}
             }
             kilojoule{
-<<<<<<< HEAD
-                dnam{"קילו ג׳אול"}
-=======
->>>>>>> 626889fb
                 gender{"masculine"}
                 many{"{0} קילו ג׳אול"}
                 one{"קילו ג׳אול {0}"}
@@ -791,10 +669,6 @@
             em{
                 dnam{"קו מפריד מסוג em"}
                 gender{"masculine"}
-<<<<<<< HEAD
-                many{"‎{0} em ‎"}
-=======
->>>>>>> 626889fb
                 one{"‎{0} em ‎"}
                 other{"‎{0} ems ‎"}
                 two{"‎{0} em ‎"}
@@ -802,35 +676,14 @@
             megapixel{
                 dnam{"מגה-פיקסל"}
                 gender{"masculine"}
-<<<<<<< HEAD
-                many{"‎{0} MP ‎"}
-                one{"‎{0} MP ‎"}
-                other{"‎{0} MP ‎"}
-                two{"‎{0} MP ‎"}
-=======
->>>>>>> 626889fb
             }
             pixel{
                 dnam{"פיקסלים"}
                 gender{"masculine"}
-<<<<<<< HEAD
-                many{"‎{0} px ‎"}
-                one{"‎{0} px ‎"}
-                other{"‎{0} px ‎"}
-                two{"‎{0} px ‎"}
-=======
->>>>>>> 626889fb
             }
             pixel-per-centimeter{
                 dnam{"פיקסלים לסנטימטר"}
                 gender{"masculine"}
-<<<<<<< HEAD
-                many{"‎{0} ppcm‎"}
-                one{"‎{0} ppcm‎"}
-                other{"‎{0} ppcm‎"}
-                two{"‎{0} ppcm‎"}
-=======
->>>>>>> 626889fb
             }
             pixel-per-inch{
                 dnam{"פיקסלים לאינץ׳"}
@@ -909,10 +762,6 @@
                 two{"{0} קילומטרים"}
             }
             meter{
-<<<<<<< HEAD
-                dnam{"מטרים"}
-=======
->>>>>>> 626889fb
                 gender{"masculine"}
                 many{"{0} מטרים"}
                 one{"מטר {0}"}
@@ -1023,10 +872,6 @@
         }
         mass{
             carat{
-<<<<<<< HEAD
-                dnam{"קרט"}
-=======
->>>>>>> 626889fb
                 gender{"masculine"}
                 many{"{0} קרט"}
                 one{"קרט אחד"}
@@ -1048,10 +893,6 @@
                 two{"{0} מסות כדור הארץ"}
             }
             gram{
-<<<<<<< HEAD
-                dnam{"גרם"}
-=======
->>>>>>> 626889fb
                 gender{"masculine"}
                 many{"{0} גרם"}
                 one{"גרם {0}"}
@@ -1170,10 +1011,6 @@
                 two{"{0} מיליוואט"}
             }
             watt{
-<<<<<<< HEAD
-                dnam{"ואט"}
-=======
->>>>>>> 626889fb
                 gender{"masculine"}
                 many{"{0} ואט"}
                 one{"ואט {0}"}
@@ -1191,16 +1028,7 @@
                 two{"{0} אטמוספרה"}
             }
             bar{
-<<<<<<< HEAD
-                dnam{"בר"}
-                gender{"masculine"}
-                many{"{0} בר"}
-                one{"{0} בר"}
-                other{"{0} בר"}
-                two{"{0} בר"}
-=======
-                gender{"masculine"}
->>>>>>> 626889fb
+                gender{"masculine"}
             }
             hectopascal{
                 dnam{"הקטופסקל"}
@@ -1319,16 +1147,7 @@
                 two{"{0} מעלות פרנהייט"}
             }
             generic{
-<<<<<<< HEAD
-                dnam{"°"}
                 gender{"feminine"}
-                many{"{0}°"}
-                one{"{0}°"}
-                other{"{0}°"}
-                two{"{0}°"}
-=======
-                gender{"feminine"}
->>>>>>> 626889fb
             }
             kelvin{
                 dnam{"מעלות קלווין"}
@@ -1528,10 +1347,6 @@
                 two{"{0} ג'יגר"}
             }
             liter{
-<<<<<<< HEAD
-                dnam{"ליטר"}
-=======
->>>>>>> 626889fb
                 gender{"masculine"}
                 many{"{0} ליטר"}
                 one{"ליטר {0}"}
@@ -1650,7 +1465,377 @@
             }
         }
         compound{
-<<<<<<< HEAD
+            10p27{"רונא{0}"}
+            10p30{"קווטא{0}"}
+        }
+        concentr{
+            item{
+                many{"{0} פר'"}
+                one{"פריט {0}"}
+                other{"{0} פר'"}
+                two{"{0} פר'"}
+            }
+        }
+        consumption{
+            liter-per-100-kilometer{
+                dnam{"ל׳/100ק״מ"}
+                many{"{0}ל׳/100ק״מ"}
+                one{"{0}ל׳/100ק״מ"}
+                other{"{0}ל׳/100ק״מ"}
+                two{"{0}ל׳/100ק״מ"}
+            }
+        }
+        digital{
+            gigabyte{
+                dnam{"ג״ב"}
+                many{"{0} ג״ב"}
+                one{"{0} ג״ב"}
+                other{"{0} ג״ב"}
+                two{"{0} ג״ב"}
+            }
+            kilobyte{
+                dnam{"ק״ב"}
+                many{"{0} ק״ב"}
+                one{"ק״ב {0}"}
+                other{"{0} ק״ב"}
+                two{"{0} ק״ב"}
+            }
+            megabyte{
+                many{"{0} מ״ב"}
+                one{"{0} מ״ב"}
+                other{"{0} מ״ב"}
+                two{"{0} מ״ב"}
+            }
+        }
+        duration{
+            day{
+                dnam{"יום"}
+                many{"{0} י׳"}
+                one{"י׳"}
+                other{"{0} י׳"}
+                two{"{0} י׳"}
+            }
+            hour{
+                one{"שעה {0}"}
+                other{"{0} שע׳"}
+                two{"{0} שע׳"}
+            }
+            month{
+                dnam{"ח׳"}
+                one{"ח׳ {0}"}
+                other{"{0} ח׳"}
+                two{"{0} ח׳"}
+            }
+            second{
+                one{"שניה"}
+                other{"{0} שנ׳"}
+                two{"שתי שנ׳"}
+            }
+            week{
+                dnam{"שבוע"}
+                many{"{0} ש′"}
+                one{"ש′ {0}"}
+                other{"{0} ש′"}
+                two{"{0} ש′"}
+            }
+            year{
+                dnam{"ש׳"}
+                many{"{0} ש′"}
+                one{"ש′ {0}"}
+                other{"{0} ש′"}
+                two{"{0} ש′"}
+            }
+        }
+        energy{
+            foodcalorie{
+                dnam{"קל׳"}
+                one{"{0} קלו׳"}
+                other{"{0} קלו׳"}
+                two{"{0} קלו׳"}
+            }
+        }
+        force{
+            kilowatt-hour-per-100-kilometer{
+                dnam{"kWh/100km"}
+                many{"{0} kWh/100km"}
+                one{"{0} kWh/100km"}
+                other{"{0} kWh"}
+                two{"{0} קוט\u0022ש/100 ק\u0022מ"}
+            }
+        }
+        graphics{
+            dot{
+                dnam{"נקודה"}
+            }
+            dot-per-centimeter{
+                one{"‎{0} ppcm‎"}
+                other{"‎{0} נק׳ ס״מ"}
+                two{"‎{0} ppcm‎"}
+            }
+            dot-per-inch{
+                many{"{0} ppi"}
+                one{"{0} dpi"}
+                other{"‎{0} dpi‎"}
+                two{"{0} ppi"}
+            }
+        }
+        length{
+            astronomical-unit{
+                many{"{0} au"}
+                one{"{0} au"}
+                other{"{0} au"}
+                two{"{0} au"}
+            }
+            centimeter{
+                one{"ס\u0022מ {0}"}
+                other{"{0} ס״מ"}
+                two{"{0} ס״מ"}
+            }
+            foot{
+                many{"{0} רגל"}
+                one{"רגל {0}"}
+                other{"{0} רגל"}
+                per{"{0}/רגל"}
+                two{"{0} רגל"}
+            }
+            inch{
+                many{"{0} אינץ׳"}
+                one{"אינץ׳ {0}"}
+                other{"{0} אינץ׳"}
+                per{"{0}/אינץ׳"}
+                two{"{0} אינץ׳"}
+            }
+            meter{
+                dnam{"מטר"}
+                one{"{0} מ׳"}
+                other{"{0} מ׳"}
+                two{"{0} מ′"}
+            }
+            micrometer{
+                many{"{0} μm"}
+                one{"{0} μm"}
+                other{"{0} μm"}
+                two{"{0} μm"}
+            }
+            mile{
+                one{"מייל {0}"}
+                other{"{0} מייל"}
+                two{"{0} מייל"}
+            }
+            millimeter{
+                one{"מ״מ {0}"}
+                other{"{0} מ״מ"}
+                two{"{0} מ״מ"}
+            }
+            nanometer{
+                many{"{0} nm"}
+                one{"{0} nm"}
+                other{"{0} nm"}
+                two{"{0} nm"}
+            }
+            parsec{
+                many{"{0} pc"}
+                one{"{0} pc"}
+                other{"{0} pc"}
+                two{"{0} pc"}
+            }
+            picometer{
+                many{"{0} פיקומטר"}
+                one{"פיקומטר {0}"}
+                other{"{0} פיקומטר"}
+                two{"{0} פיקומטר"}
+            }
+            point{
+                dnam{"נק׳"}
+                many{"{0} נק׳"}
+                one{"נק׳ {0}"}
+                other{"{0} נק'"}
+                two{"{0} נק׳"}
+            }
+        }
+        mass{
+            gram{
+                many{"{0}g"}
+                one{"{0}g"}
+                other{"{0}g"}
+                two{"{0}g"}
+            }
+            kilogram{
+                many{"{0}kg"}
+                one{"{0}kg"}
+                other{"{0}kg"}
+                two{"{0}kg"}
+            }
+            microgram{
+                one{"מק״ג {0}"}
+                other{"{0} מק״ג"}
+                two{"{0} מק״ג"}
+            }
+            pound{
+                dnam{"lb"}
+            }
+            tonne{
+                many{"{0} t"}
+                one{"{0} t"}
+                other{"{0} t"}
+                two{"{0} t"}
+            }
+        }
+        pressure{
+            millibar{
+                dnam{"מ״ב"}
+                many{"{0} מיליבר"}
+                one{"מיליבר {0}"}
+                other{"{0} מיליבר"}
+                two{"{0} מיליבר"}
+            }
+        }
+        speed{
+            beaufort{
+                one{"B{0}"}
+                other{"B{0}"}
+                two{"B {0}"}
+            }
+            meter-per-second{
+                many{"{0} מ/ש"}
+                one{"{0} מ/ש"}
+                other{"{0} מ/ש"}
+                two{"{0} מ/ש"}
+            }
+        }
+        volume{
+            cubic-kilometer{
+                one{"{0} קמ״ק"}
+                other{"{0} קמ״ק"}
+                two{"{0} קמ״ק"}
+            }
+            cubic-mile{
+                many{"{0} mi³"}
+                one{"{0} mi³"}
+                other{"{0} mi³"}
+                two{"{0} mi³"}
+            }
+            dessert-spoon-imperial{
+                many{"{0} dstspn"}
+                one{"{0}dsp-Imp"}
+                other{"{0}dsp-Imp"}
+                two{"{0}dsp-Imp"}
+            }
+            gallon-imperial{
+                many{"{0}/galIm"}
+                one{"{0}/galIm"}
+                other{"{0}/galIm"}
+                per{"{0}/galIm"}
+                two{"{0}/galIm"}
+            }
+            liter{
+                one{"{0} ל׳"}
+                other{"{0} ל׳"}
+                two{"{0} ל׳"}
+            }
+        }
+    }
+    unitsShort{
+        acceleration{
+            g-force{
+                dnam{"כוח ג׳י"}
+            }
+        }
+        angle{
+            arc-minute{
+                dnam{"דק׳ קשת"}
+                one{"ד׳ קשת {0}"}
+                other{"{0} דק׳ קשת"}
+                two{"{0} דק׳ קשת"}
+            }
+            arc-second{
+                dnam{"שנ׳ קשת"}
+                one{"שנ׳ קשת {0}"}
+                other{"{0} שנ׳ קשת"}
+                two{"{0} שנ׳ קשת"}
+            }
+            degree{
+                dnam{"מעלות"}
+            }
+            radian{
+                dnam{"רדיאנים"}
+                one{"{0} π"}
+                other{"{0} π"}
+                two{"{0} π"}
+            }
+            revolution{
+                dnam{"ס׳"}
+                one{"{0} ס׳"}
+                other{"{0} ס׳"}
+                two{"{0} ס׳"}
+            }
+        }
+        area{
+            acre{
+                dnam{"אקר"}
+                one{"‎{0} ac"}
+                other{"‎{0} ac"}
+                two{"{0} ac"}
+            }
+            dunam{
+                dnam{"דונם"}
+                one{"{0} דונם"}
+                other{"{0} דונם"}
+                two{"{0} דונם"}
+            }
+            hectare{
+                dnam{"הקטאר"}
+                one{"‎{0} ha"}
+                other{"‎{0} ha"}
+                two{"‎{0} ha"}
+            }
+            square-centimeter{
+                dnam{"סמ״ר"}
+                one{"{0} סמ״ר"}
+                other{"{0} סמ״ר"}
+                per{"{0}/סמ״ר"}
+                two{"{0} סמ״ר"}
+            }
+            square-foot{
+                one{"‎{0} sq ft"}
+                other{"‎{0} sq ft"}
+                two{"‎{0} sq ft"}
+            }
+            square-inch{
+                one{"‎{0} in²"}
+                other{"‎{0} in²"}
+                per{"‎{0}/in²"}
+                two{"‎{0} in²"}
+            }
+            square-kilometer{
+                dnam{"קמ״ר"}
+                one{"{0} קמ״ר"}
+                other{"{0} קמ״ר"}
+                per{"{0}/קמ״ר"}
+                two{"{0} קמ״ר"}
+            }
+            square-meter{
+                dnam{"מ״ר"}
+                one{"מ״ר {0}"}
+                other{"{0} מ״ר"}
+                per{"{0}/מ״ר"}
+                two{"{0} מ״ר"}
+            }
+            square-mile{
+                dnam{"מייל רבוע"}
+                one{"‎{0} sq mi"}
+                other{"‎{0} sq mi"}
+                per{"‎{0}/mi²"}
+                two{"‎{0} sq mi"}
+            }
+            square-yard{
+                dnam{"yards²"}
+                one{"‎{0} yd²"}
+                other{"‎{0} yd²"}
+                two{"‎{0} yd²"}
+            }
+        }
+        compound{
             10p-1{"דצי{0}"}
             10p-12{"פיקו{0}"}
             10p-15{"פמטו{0}"}
@@ -1658,7 +1843,9 @@
             10p-2{"סנטי{0}"}
             10p-21{"זפטו{0}"}
             10p-24{"יוקטו{0}"}
+            10p-27{"רונטו{0}"}
             10p-3{"מילי{0}"}
+            10p-30{"קווקטו{0}"}
             10p-9{"ננו{0}"}
             10p1{"דקא{0}"}
             10p12{"טרה{0}"}
@@ -1670,45 +1857,36 @@
             10p3{"קילו{0}"}
             10p6{"מגה{0}"}
             10p9{"גיגה{0}"}
-            per{"{0}/{1}"}
         }
         concentr{
             item{
                 dnam{"פריט"}
-=======
-            10p27{"רונא{0}"}
-            10p30{"קווטא{0}"}
-        }
-        concentr{
-            item{
->>>>>>> 626889fb
-                many{"{0} פר'"}
                 one{"פריט {0}"}
-                other{"{0} פר'"}
-                two{"{0} פר'"}
-<<<<<<< HEAD
-            }
-            percent{
-                dnam{"%"}
-                many{"{0}%"}
-                one{"{0}%"}
-                other{"{0}%"}
-                two{"{0}%"}
-=======
->>>>>>> 626889fb
+                other{"{0} פריטים"}
+                two{"{0} פריטים"}
             }
         }
         consumption{
             liter-per-100-kilometer{
-                dnam{"ל׳/100ק״מ"}
-                many{"{0}ל׳/100ק״מ"}
-                one{"{0}ל׳/100ק״מ"}
-                other{"{0}ל׳/100ק״מ"}
-                two{"{0}ל׳/100ק״מ"}
-            }
-<<<<<<< HEAD
+                dnam{"ל׳/100 ק״מ"}
+                one{"ל׳ {0}/100 ק״מ"}
+                other{"{0} ל׳/100 ק״מ"}
+                two{"{0} ל׳/100 ק״מ"}
+            }
+            liter-per-kilometer{
+                dnam{"ליטרים/ק״מ"}
+                one{"{0} ל׳/ק״מ"}
+                other{"{0} ל׳/ק״מ"}
+                two{"{0} ל׳/ק״מ"}
+            }
             mile-per-gallon{
                 dnam{"מייל/גלון"}
+                one{"{0} mpg"}
+                other{"{0} mpg"}
+                two{"{0} mpg"}
+            }
+            mile-per-gallon-imperial{
+                dnam{"miles/gal Imp."}
             }
         }
         coordinate{
@@ -1720,574 +1898,7 @@
         }
         digital{
             bit{
-                many{"{0} ביט"}
-                one{"{0} ביט"}
-                other{"{0} ביט"}
-                two{"{0} ביט"}
-            }
-=======
-        }
-        digital{
->>>>>>> 626889fb
-            gigabyte{
-                dnam{"ג״ב"}
-                many{"{0} ג״ב"}
-                one{"{0} ג״ב"}
-                other{"{0} ג״ב"}
-                two{"{0} ג״ב"}
-            }
-            kilobyte{
-                dnam{"ק״ב"}
-                many{"{0} ק״ב"}
-                one{"ק״ב {0}"}
-                other{"{0} ק״ב"}
-                two{"{0} ק״ב"}
-            }
-            megabyte{
-                many{"{0} מ״ב"}
-                one{"{0} מ״ב"}
-                other{"{0} מ״ב"}
-                two{"{0} מ״ב"}
-            }
-        }
-        duration{
-            day{
-                dnam{"יום"}
-                many{"{0} י׳"}
-                one{"י׳"}
-                other{"{0} י׳"}
-                two{"{0} י׳"}
-            }
-            hour{
-                one{"שעה {0}"}
-                other{"{0} שע׳"}
-                two{"{0} שע׳"}
-            }
-            month{
-                dnam{"ח׳"}
-                one{"ח׳ {0}"}
-                other{"{0} ח׳"}
-                two{"{0} ח׳"}
-            }
-<<<<<<< HEAD
-            nanosecond{
-                many{"{0} ns"}
-                one{"{0} ns"}
-                other{"{0} ns"}
-                two{"{0} ns"}
-            }
-            quarter{
-                dnam{"רבעונים"}
-            }
-=======
->>>>>>> 626889fb
-            second{
-                one{"שניה"}
-                other{"{0} שנ׳"}
-                two{"שתי שנ׳"}
-            }
-            week{
-                dnam{"שבוע"}
-                many{"{0} ש′"}
-                one{"ש′ {0}"}
-                other{"{0} ש′"}
-                two{"{0} ש′"}
-            }
-            year{
-                dnam{"ש׳"}
-                many{"{0} ש′"}
-                one{"ש′ {0}"}
-                other{"{0} ש′"}
-                two{"{0} ש′"}
-            }
-        }
-<<<<<<< HEAD
-=======
-        energy{
-            foodcalorie{
-                dnam{"קל׳"}
-                one{"{0} קלו׳"}
-                other{"{0} קלו׳"}
-                two{"{0} קלו׳"}
-            }
-        }
->>>>>>> 626889fb
-        force{
-            kilowatt-hour-per-100-kilometer{
-                dnam{"kWh/100km"}
-                many{"{0} kWh/100km"}
-                one{"{0} kWh/100km"}
-                other{"{0} kWh"}
-                two{"{0} קוט\u0022ש/100 ק\u0022מ"}
-            }
-        }
-        graphics{
-            dot{
-<<<<<<< HEAD
-                dnam{"נק׳ קטנה"}
-                many{"{0} נק' ק'"}
-                one{"{0} נק' ק'"}
-                other{"{0} נק' ק'"}
-                two{"{0} נק' ק'"}
-=======
-                dnam{"נקודה"}
-            }
-            dot-per-centimeter{
-                one{"‎{0} ppcm‎"}
-                other{"‎{0} נק׳ ס״מ"}
-                two{"‎{0} ppcm‎"}
-            }
-            dot-per-inch{
-                many{"{0} ppi"}
-                one{"{0} dpi"}
-                other{"‎{0} dpi‎"}
-                two{"{0} ppi"}
->>>>>>> 626889fb
-            }
-        }
-        length{
-            astronomical-unit{
-                many{"{0} au"}
-                one{"{0} au"}
-                other{"{0} au"}
-                two{"{0} au"}
-            }
-            centimeter{
-                one{"ס\u0022מ {0}"}
-                other{"{0} ס״מ"}
-                two{"{0} ס״מ"}
-            }
-            foot{
-                many{"{0} רגל"}
-                one{"רגל {0}"}
-                other{"{0} רגל"}
-                per{"{0}/רגל"}
-                two{"{0} רגל"}
-            }
-            inch{
-                many{"{0} אינץ׳"}
-                one{"אינץ׳ {0}"}
-                other{"{0} אינץ׳"}
-                per{"{0}/אינץ׳"}
-                two{"{0} אינץ׳"}
-            }
-            meter{
-                dnam{"מטר"}
-                one{"{0} מ׳"}
-                other{"{0} מ׳"}
-                two{"{0} מ′"}
-            }
-            micrometer{
-<<<<<<< HEAD
-                dnam{"μm"}
-=======
->>>>>>> 626889fb
-                many{"{0} μm"}
-                one{"{0} μm"}
-                other{"{0} μm"}
-                two{"{0} μm"}
-            }
-            mile{
-                one{"מייל {0}"}
-                other{"{0} מייל"}
-                two{"{0} מייל"}
-            }
-            millimeter{
-                one{"מ״מ {0}"}
-                other{"{0} מ״מ"}
-                two{"{0} מ״מ"}
-            }
-            nanometer{
-                many{"{0} nm"}
-                one{"{0} nm"}
-                other{"{0} nm"}
-                two{"{0} nm"}
-            }
-            parsec{
-                many{"{0} pc"}
-                one{"{0} pc"}
-                other{"{0} pc"}
-                two{"{0} pc"}
-            }
-            picometer{
-                many{"{0} פיקומטר"}
-                one{"פיקומטר {0}"}
-                other{"{0} פיקומטר"}
-                two{"{0} פיקומטר"}
-            }
-            point{
-                dnam{"נק׳"}
-                many{"{0} נק׳"}
-                one{"נק׳ {0}"}
-                other{"{0} נק'"}
-                two{"{0} נק׳"}
-            }
-        }
-        mass{
-            gram{
-                many{"{0}g"}
-                one{"{0}g"}
-                other{"{0}g"}
-                two{"{0}g"}
-            }
-            kilogram{
-                many{"{0}kg"}
-                one{"{0}kg"}
-                other{"{0}kg"}
-                two{"{0}kg"}
-            }
-            microgram{
-                one{"מק״ג {0}"}
-                other{"{0} מק״ג"}
-                two{"{0} מק״ג"}
-            }
-<<<<<<< HEAD
-            milligram{
-                dnam{"מ״ג"}
-                many{"{0} מ״ג"}
-                one{"{0} מ״ג"}
-                other{"{0} מ״ג"}
-                two{"{0} מ״ג"}
-            }
-            ounce{
-                dnam{"oz"}
-                per{"{0}/oz"}
-            }
-            ounce-troy{
-                dnam{"oz t"}
-                many{"{0} oz t"}
-                one{"{0} oz t"}
-                other{"{0} oz t"}
-                two{"{0} oz t"}
-            }
-            pound{
-                dnam{"פאונד"}
-                per{"{0}/lb"}
-            }
-            ton{
-                dnam{"טונה"}
-                many{"{0} ט׳"}
-                one{"ט׳ {0}"}
-                other{"{0} ט׳"}
-                two{"{0} ט׳"}
-            }
-            tonne{
-                dnam{"t"}
-=======
-            pound{
-                dnam{"lb"}
-            }
-            tonne{
->>>>>>> 626889fb
-                many{"{0} t"}
-                one{"{0} t"}
-                other{"{0} t"}
-                two{"{0} t"}
-<<<<<<< HEAD
-            }
-        }
-        power{
-            horsepower{
-                many{"{0} כ״ס"}
-                one{"כ״ס {0}"}
-                other{"{0} כ״ס"}
-                two{"{0} כ״ס"}
-            }
-            kilowatt{
-                many{"{0} kW"}
-                one{"{0} kW"}
-                other{"{0} kW"}
-                two{"{0} kW"}
-            }
-            watt{
-                many{"{0} W"}
-                one{"{0} W"}
-                other{"{0} W"}
-                two{"{0} W"}
-=======
->>>>>>> 626889fb
-            }
-        }
-        pressure{
-            millibar{
-                dnam{"מ״ב"}
-                many{"{0} מיליבר"}
-                one{"מיליבר {0}"}
-                other{"{0} מיליבר"}
-                two{"{0} מיליבר"}
-            }
-        }
-        speed{
-            beaufort{
-                one{"B{0}"}
-                other{"B{0}"}
-                two{"B {0}"}
-            }
-            meter-per-second{
-                many{"{0} מ/ש"}
-                one{"{0} מ/ש"}
-                other{"{0} מ/ש"}
-                two{"{0} מ/ש"}
-            }
-        }
-        volume{
-            cubic-kilometer{
-                one{"{0} קמ״ק"}
-                other{"{0} קמ״ק"}
-                two{"{0} קמ״ק"}
-            }
-            cubic-mile{
-                many{"{0} mi³"}
-                one{"{0} mi³"}
-                other{"{0} mi³"}
-                two{"{0} mi³"}
-            }
-            dessert-spoon-imperial{
-                many{"{0} dstspn"}
-                one{"{0}dsp-Imp"}
-                other{"{0}dsp-Imp"}
-                two{"{0}dsp-Imp"}
-            }
-            gallon-imperial{
-                many{"{0}/galIm"}
-                one{"{0}/galIm"}
-                other{"{0}/galIm"}
-                per{"{0}/galIm"}
-                two{"{0}/galIm"}
-            }
-            liter{
-                one{"{0} ל׳"}
-                other{"{0} ל׳"}
-                two{"{0} ל׳"}
-            }
-        }
-    }
-    unitsShort{
-        acceleration{
-            g-force{
-                dnam{"כוח ג׳י"}
-            }
-        }
-        angle{
-            arc-minute{
-                dnam{"דק׳ קשת"}
-                one{"ד׳ קשת {0}"}
-                other{"{0} דק׳ קשת"}
-                two{"{0} דק׳ קשת"}
-            }
-            arc-second{
-                dnam{"שנ׳ קשת"}
-                one{"שנ׳ קשת {0}"}
-                other{"{0} שנ׳ קשת"}
-                two{"{0} שנ׳ קשת"}
-            }
-            degree{
-                dnam{"מעלות"}
-            }
-            radian{
-                dnam{"רדיאנים"}
-                one{"{0} π"}
-                other{"{0} π"}
-                two{"{0} π"}
-            }
-            revolution{
-                dnam{"ס׳"}
-                one{"{0} ס׳"}
-                other{"{0} ס׳"}
-                two{"{0} ס׳"}
-            }
-        }
-        area{
-            acre{
-                dnam{"אקר"}
-                one{"‎{0} ac"}
-                other{"‎{0} ac"}
-                two{"{0} ac"}
-            }
-            dunam{
-                dnam{"דונם"}
-                one{"{0} דונם"}
-                other{"{0} דונם"}
-                two{"{0} דונם"}
-            }
-            hectare{
-                dnam{"הקטאר"}
-                one{"‎{0} ha"}
-                other{"‎{0} ha"}
-                two{"‎{0} ha"}
-            }
-            square-centimeter{
-                dnam{"סמ״ר"}
-                one{"{0} סמ״ר"}
-                other{"{0} סמ״ר"}
-                per{"{0}/סמ״ר"}
-                two{"{0} סמ״ר"}
-            }
-            square-foot{
-                one{"‎{0} sq ft"}
-                other{"‎{0} sq ft"}
-                two{"‎{0} sq ft"}
-            }
-            square-inch{
-                one{"‎{0} in²"}
-                other{"‎{0} in²"}
-                per{"‎{0}/in²"}
-                two{"‎{0} in²"}
-            }
-            square-kilometer{
-                dnam{"קמ״ר"}
-                one{"{0} קמ״ר"}
-                other{"{0} קמ״ר"}
-                per{"{0}/קמ״ר"}
-                two{"{0} קמ״ר"}
-            }
-            square-meter{
-                dnam{"מ״ר"}
-                one{"מ״ר {0}"}
-                other{"{0} מ״ר"}
-                per{"{0}/מ״ר"}
-                two{"{0} מ״ר"}
-            }
-            square-mile{
-                dnam{"מייל רבוע"}
-                one{"‎{0} sq mi"}
-                other{"‎{0} sq mi"}
-                per{"‎{0}/mi²"}
-                two{"‎{0} sq mi"}
-            }
-            square-yard{
-                dnam{"yards²"}
-                one{"‎{0} yd²"}
-                other{"‎{0} yd²"}
-                two{"‎{0} yd²"}
-            }
-        }
-        compound{
-            10p-1{"דצי{0}"}
-            10p-12{"פיקו{0}"}
-            10p-15{"פמטו{0}"}
-            10p-18{"אטו{0}"}
-            10p-2{"סנטי{0}"}
-            10p-21{"זפטו{0}"}
-            10p-24{"יוקטו{0}"}
-<<<<<<< HEAD
-            10p-3{"מילי{0}"}
-=======
-            10p-27{"רונטו{0}"}
-            10p-3{"מילי{0}"}
-            10p-30{"קווקטו{0}"}
->>>>>>> 626889fb
-            10p-9{"ננו{0}"}
-            10p1{"דקא{0}"}
-            10p12{"טרה{0}"}
-            10p15{"פטא{0}"}
-            10p18{"אקס{0}"}
-            10p2{"הקטו{0}"}
-            10p21{"זטא{0}"}
-            10p24{"יוטא{0}"}
-            10p3{"קילו{0}"}
-            10p6{"מגה{0}"}
-            10p9{"גיגה{0}"}
-<<<<<<< HEAD
-            per{"{0}/{1}"}
-            times{"{0}⋅{1}"}
-=======
->>>>>>> 626889fb
-        }
-        concentr{
-            item{
-                dnam{"פריט"}
-<<<<<<< HEAD
-                many{"{0} פריטים"}
-                one{"פריט {0}"}
-                other{"{0} פריטים"}
-                two{"{0} פריטים"}
-            }
-            karat{
-                dnam{"kt"}
-                many{"{0} kt"}
-                one{"{0} kt"}
-                other{"{0} kt"}
-                two{"{0} kt"}
-            }
-            milligram-ofglucose-per-deciliter{
-                dnam{"mg/dL"}
-                many{"{0} mg/dL"}
-                one{"{0} mg/dL"}
-                other{"{0} mg/dL"}
-                two{"{0} mg/dL"}
-            }
-            millimole-per-liter{
-                dnam{"mmol/L"}
-                many{"{0} mmol/L"}
-                one{"{0} mmol/L"}
-                other{"{0} mmol/L"}
-                two{"{0} mmol/L"}
-            }
-            percent{
-                dnam{"%"}
-                many{"{0}%"}
-                one{"{0}%"}
-                other{"{0}%"}
-                two{"{0}%"}
-            }
-            permille{
-                dnam{"‰"}
-                many{"{0}‰"}
-                one{"{0}‰"}
-                other{"{0}‰"}
-                two{"{0}‰"}
-            }
-            permillion{
-                dnam{"ppm"}
-                many{"{0} ppm"}
-                one{"{0} ppm"}
-                other{"{0} ppm"}
-                two{"{0} ppm"}
-=======
-                one{"פריט {0}"}
-                other{"{0} פריטים"}
-                two{"{0} פריטים"}
->>>>>>> 626889fb
-            }
-        }
-        consumption{
-            liter-per-100-kilometer{
-                dnam{"ל׳/100 ק״מ"}
-                one{"ל׳ {0}/100 ק״מ"}
-                other{"{0} ל׳/100 ק״מ"}
-                two{"{0} ל׳/100 ק״מ"}
-            }
-            liter-per-kilometer{
-                dnam{"ליטרים/ק״מ"}
-                one{"{0} ל׳/ק״מ"}
-                other{"{0} ל׳/ק״מ"}
-                two{"{0} ל׳/ק״מ"}
-            }
-            mile-per-gallon{
-                dnam{"מייל/גלון"}
-                one{"{0} mpg"}
-                other{"{0} mpg"}
-                two{"{0} mpg"}
-            }
-            mile-per-gallon-imperial{
-                dnam{"miles/gal Imp."}
-            }
-        }
-        coordinate{
-            dnam{"כיוון"}
-            east{"{0} מז׳"}
-            north{"{0} צפ׳"}
-            south{"{0} דר׳"}
-            west{"{0} מע׳"}
-        }
-        digital{
-            bit{
                 dnam{"ביט"}
-<<<<<<< HEAD
-                many{"{0} ביט"}
-=======
->>>>>>> 626889fb
                 one{"{0} ביט"}
                 other{"{0} ביט"}
                 two{"{0} ביט"}
@@ -2355,9 +1966,6 @@
             quarter{
                 dnam{"רבעונים"}
             }
-            quarter{
-                dnam{"רבעונים"}
-            }
             second{
                 dnam{"שנ׳"}
                 one{"שנ׳"}
@@ -2418,46 +2026,9 @@
         force{
             kilowatt-hour-per-100-kilometer{
                 dnam{"קוט״ש/100 ק״מ"}
-<<<<<<< HEAD
-                many{"{0} קוט\u0022ש/100 ק\u0022מ"}
                 one{"{0} קוט\u0022ש/100 ק\u0022מ"}
                 other{"{0} קוט\u0022ש/100 ק\u0022מ"}
                 two{"{0} קוט\u0022ש/100 ק\u0022מ"}
-            }
-        }
-        frequency{
-            gigahertz{
-                dnam{"GHz"}
-                many{"{0} GHz"}
-                one{"{0} GHz"}
-                other{"{0} GHz"}
-                two{"{0} GHz"}
-            }
-            hertz{
-                dnam{"Hz"}
-                many{"{0} Hz"}
-                one{"{0} Hz"}
-                other{"{0} Hz"}
-                two{"{0} Hz"}
-            }
-            kilohertz{
-                dnam{"kHz"}
-                many{"{0} kHz"}
-                one{"{0} kHz"}
-                other{"{0} kHz"}
-                two{"{0} kHz"}
-            }
-            megahertz{
-                dnam{"MHz"}
-                many{"{0} MHz"}
-                one{"{0} MHz"}
-                other{"{0} MHz"}
-                two{"{0} MHz"}
-=======
-                one{"{0} קוט\u0022ש/100 ק\u0022מ"}
-                other{"{0} קוט\u0022ש/100 ק\u0022מ"}
-                two{"{0} קוט\u0022ש/100 ק\u0022מ"}
->>>>>>> 626889fb
             }
         }
         graphics{
@@ -2550,11 +2121,6 @@
                 two{"{0} מ׳"}
             }
             micrometer{
-<<<<<<< HEAD
-                dnam{"μm"}
-                many{"‎{0} μm‎"}
-=======
->>>>>>> 626889fb
                 one{"‎{0} μm‎"}
                 other{"‎{0} μm‎"}
                 two{"‎{0} μm‎"}
@@ -2666,26 +2232,14 @@
             }
             ton{
                 dnam{"טונה"}
-<<<<<<< HEAD
-                many{"{0} ט׳"}
-=======
->>>>>>> 626889fb
                 one{"ט׳ {0}"}
                 other{"{0} ט׳"}
                 two{"{0} ט׳"}
             }
             tonne{
-<<<<<<< HEAD
-                dnam{"t"}
-                many{"{0} t"}
-                one{"{0} t"}
-                other{"{0} t"}
-                two{"{0} t"}
-=======
                 one{"{0} טון מ׳"}
                 other{"{0} טון מ׳"}
                 two{"{0} טון מ׳"}
->>>>>>> 626889fb
             }
         }
         power{
