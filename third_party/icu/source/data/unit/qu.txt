--- conflicted
+++ resolved
@@ -61,20 +61,6 @@
             1024p7{"zebi{0}"}
             1024p8{"yobe{0}"}
             10p-1{"deci{0}"}
-<<<<<<< HEAD
-            10p-12{"{0} picómetro"}
-            10p-15{"femto{0}"}
-            10p-18{"atto{0}"}
-            10p-2{"{0} centímetro"}
-            10p-21{"zepto{0}"}
-            10p-24{"yocto{0}"}
-            10p-3{"{0} mg"}
-            10p-6{"micro{0}"}
-            10p-9{"nano{0}"}
-            10p1{"deka{0}"}
-            10p12{"{0} Tbyte"}
-            10p15{"{0} petabyte"}
-=======
             10p-12{"pico{0}"}
             10p-15{"femto{0}"}
             10p-18{"atto{0}"}
@@ -87,40 +73,25 @@
             10p1{"deka{0}"}
             10p12{"tera{0}"}
             10p15{"peta{0}"}
->>>>>>> 626889fb
             10p18{"exa{0}"}
             10p2{"{0} hectopa"}
             10p21{"zetta{0}"}
             10p24{"yotta{0}"}
-<<<<<<< HEAD
-            10p3{"{0} kilómetro"}
-            10p6{"{0} megabyte"}
-            10p9{"{0} gigahz"}
-=======
             10p3{"kilo{0}"}
             10p6{"mega{0}"}
             10p9{"giga{0}"}
->>>>>>> 626889fb
             per{"{0} sapa {1}"}
             power2{
                 other{
                     _{
-<<<<<<< HEAD
-                        _{"{0} metro cuadrado"}
-=======
                         _{"{0} cuadrado"}
->>>>>>> 626889fb
                     }
                 }
             }
             power3{
                 other{
                     _{
-<<<<<<< HEAD
-                        _{"{0} metro cubico"}
-=======
                         _{"{0} cubico"}
->>>>>>> 626889fb
                     }
                 }
             }
@@ -200,15 +171,12 @@
                 per{"{0} sapa wata"}
             }
         }
-<<<<<<< HEAD
-=======
         energy{
             foodcalorie{
                 dnam{"Calorias"}
                 other{"{0} calorias"}
             }
         }
->>>>>>> 626889fb
         force{
             kilowatt-hour-per-100-kilometer{
                 dnam{"kilowatt-ura sapa 100 kilometrokuna"}
@@ -511,15 +479,7 @@
     }
     unitsNarrow{
         compound{
-<<<<<<< HEAD
-            10p-1{"{0} dL"}
-            10p12{"{0} TB"}
-            10p15{"{0} byte PB"}
-            10p3{"{0} km"}
-            10p6{"{0} byte MB"}
-=======
             10p15{"P{0}"}
->>>>>>> 626889fb
         }
         duration{
             day{
@@ -573,13 +533,7 @@
             }
         }
         compound{
-<<<<<<< HEAD
-            10p-1{"{0} dl"}
             10p15{"{0} PB"}
-            10p6{"{0} MB"}
-=======
-            10p15{"{0} PB"}
->>>>>>> 626889fb
         }
         concentr{
             item{
