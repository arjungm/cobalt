--- conflicted
+++ resolved
@@ -286,10 +286,6 @@
                 other{"shk gm-gm {0}"}
             }
             hour{
-<<<<<<< HEAD
-                dnam{"saʼoʼi"}
-=======
->>>>>>> 626889fb
                 one{"sa′a {0}"}
                 other{"sa′o′i {0}"}
                 per{"{0} a saʼa"}
@@ -325,10 +321,6 @@
                 dnam{"kwatoci"}
                 one{"kwata {0}"}
                 other{"kwatoci {0}"}
-<<<<<<< HEAD
-                per{"k/{0}"}
-=======
->>>>>>> 626889fb
             }
             second{
                 dnam{"daƙiƙoƙi"}
@@ -525,10 +517,6 @@
                 per{"{0} a ƙafa"}
             }
             furlong{
-<<<<<<< HEAD
-                dnam{"furlongs"}
-=======
->>>>>>> 626889fb
                 one{"furlong {0}"}
                 other{"furlongs {0}"}
             }
@@ -584,10 +572,6 @@
                 other{"nautical miles {0}"}
             }
             parsec{
-<<<<<<< HEAD
-                dnam{"fasekoki"}
-=======
->>>>>>> 626889fb
                 one{"fasek {0}"}
                 other{"fasekoki {0}"}
             }
@@ -684,10 +668,6 @@
                 other{"solar masses {0}"}
             }
             stone{
-<<<<<<< HEAD
-                dnam{"stones"}
-=======
->>>>>>> 626889fb
                 one{"stone {0}"}
                 other{"stones {0}"}
             }
@@ -851,10 +831,6 @@
                 other{"ganguna {0}"}
             }
             bushel{
-<<<<<<< HEAD
-                dnam{"bushels"}
-=======
->>>>>>> 626889fb
                 one{"bushel {0}"}
                 other{"bushels {0}"}
             }
@@ -1086,12 +1062,6 @@
                 other{"yd²{0}"}
             }
         }
-<<<<<<< HEAD
-        compound{
-            10p6{"M{0}"}
-        }
-=======
->>>>>>> 626889fb
         concentr{
             item{
                 one{"abu{0}"}
@@ -1134,10 +1104,6 @@
         }
         consumption{
             liter-per-100-kilometer{
-<<<<<<< HEAD
-                dnam{"L/100km"}
-=======
->>>>>>> 626889fb
                 one{"L/100km{0}"}
                 other{"L/100km{0}"}
             }
@@ -1261,15 +1227,6 @@
             quarter{
                 one{"kwt{0}"}
                 other{"kwt{0}"}
-<<<<<<< HEAD
-                per{"k/{0}"}
-            }
-            second{
-                dnam{"daƙ"}
-                one{"d {0}"}
-                other{"d {0}"}
-=======
->>>>>>> 626889fb
             }
             week{
                 dnam{"mk"}
@@ -1430,10 +1387,6 @@
                 other{"R⊕{0}"}
             }
             fathom{
-<<<<<<< HEAD
-                dnam{"fathom"}
-=======
->>>>>>> 626889fb
                 one{"fth{0}"}
                 other{"fth{0}"}
             }
@@ -1726,11 +1679,6 @@
             }
             bushel{
                 dnam{"bu"}
-<<<<<<< HEAD
-                one{"bu {0}"}
-                other{"bu {0}"}
-=======
->>>>>>> 626889fb
             }
             centiliter{
                 one{"sL{0}"}
@@ -1958,10 +1906,6 @@
                 other{"yd² {0}"}
             }
         }
-        compound{
-            10p15{"P{0}"}
-            10p6{"M{0}"}
-        }
         concentr{
             item{
                 dnam{"abu"}
@@ -2265,11 +2209,6 @@
         graphics{
             dot{
                 dnam{"aya"}
-<<<<<<< HEAD
-                one{"px {0}"}
-                other{"px {0}"}
-=======
->>>>>>> 626889fb
             }
             dot-per-centimeter{
                 one{"dpcm {0}"}
