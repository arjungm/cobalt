--- conflicted
+++ resolved
@@ -2,16 +2,6 @@
 // License & terms of use: http://www.unicode.org/copyright.html
 // Generated using tools/cldr/cldr-to-icu/build-icu-data.xml
 xh{
-<<<<<<< HEAD
-    durationUnits{
-        hm{"h:mm"}
-        hms{"h:mm:ss"}
-        ms{"m:ss"}
-    }
-    unitsShort{
-        coordinate{
-            dnam{"direction"}
-=======
     units{
         coordinate{
             dnam{"cardinal direction"}
@@ -28,7 +18,6 @@
     unitsShort{
         coordinate{
             south{"{0} S"}
->>>>>>> 626889fb
         }
     }
 }