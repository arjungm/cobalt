﻿// © 2016 and later: Unicode, Inc. and others.
// License & terms of use: http://www.unicode.org/copyright.html
// Generated using tools/cldr/cldr-to-icu/build-icu-data.xml
pt_PT{
    units{
        acceleration{
            g-force{
                one{"{0} força G"}
                other{"{0} força G"}
            }
            meter-per-square-second{
                dnam{"metros por segundo quadrado"}
                one{"{0} metro por segundo quadrado"}
                other{"{0} metros por segundo quadrado"}
            }
        }
        area{
            square-kilometer{
                dnam{"quilómetros quadrados"}
                one{"{0} quilómetro quadrado"}
                other{"{0} quilómetros quadrados"}
                per{"{0} por quilómetro quadrado"}
            }
        }
        compound{
            1024p8{"yobe{0}"}
            10p-12{"picó{0}"}
            10p-15{"fentó{0}"}
            10p-18{"ató{0}"}
            10p-21{"zeptó{0}"}
            10p-24{"ioctó{0}"}
<<<<<<< HEAD
=======
            10p-27{"rontó{0}"}
            10p-30{"quectó{0}"}
>>>>>>> 626889fb
            10p-6{"micró{0}"}
            10p-9{"nanó{0}"}
            10p1{"decâ{0}"}
            10p12{"terâ{0}"}
            10p15{"petâ{0}"}
            10p18{"exâ{0}"}
            10p2{"hectó{0}"}
            10p21{"zetâ{0}"}
            10p24{"iotâ{0}"}
<<<<<<< HEAD
            10p3{"quiló{0}"}
=======
            10p27{"ronâ{0}"}
            10p3{"quiló{0}"}
            10p30{"quetâ{0}"}
>>>>>>> 626889fb
            10p6{"megâ{0}"}
            10p9{"gigâ{0}"}
            power2{
                one{
                    _{
                        _{"{0} quadrado"}
                    }
                }
                other{
                    _{
                        _{"{0} quadrados"}
                    }
                }
            }
            power3{
                one{
                    _{
                        _{"{0} cúbico"}
                    }
                }
                other{
                    _{
                        _{"{0} cúbicos"}
                    }
                }
            }
        }
        concentr{
            karat{
                one{"{0} quilate"}
                other{"{0} quilates"}
            }
            millimole-per-liter{
                dnam{"milimoles por litro"}
                one{"{0} milimole por litro"}
                other{"{0} milimoles por litro"}
            }
        }
        consumption{
            liter-per-100-kilometer{
                dnam{"litros por 100 quilómetros"}
                one{"{0} litro por 100 quilómetros"}
                other{"{0} litros por 100 quilómetros"}
            }
            liter-per-kilometer{
                dnam{"litros por quilómetro"}
                one{"{0} litro por quilómetro"}
                other{"{0} litros por quilómetro"}
            }
        }
        coordinate{
            east{"{0} este"}
            west{"{0} Oeste"}
        }
        duration{
            hour{
                per{"{0}/h"}
            }
            second{
                per{"{0}/s"}
            }
        }
        energy{
            electronvolt{
                dnam{"eletrões-volts"}
                one{"{0} eletrão-volt"}
                other{"{0} eletrões-volts"}
            }
            foodcalorie{
                dnam{"quilocalorias"}
                one{"{0} quilocaloria"}
                other{"{0} quilocalorias"}
            }
        }
        force{
            kilowatt-hour-per-100-kilometer{
                dnam{"quilowatt-hora por 100 quilómetros"}
                one{"{0} quilowatt-hora por 100 quilómetros"}
                other{"{0} quilowatts-hora por 100 quilómetros"}
            }
        }
        graphics{
            dot{
                dnam{"pontos"}
                one{"{0} ponto"}
                other{"{0} pontos"}
            }
            megapixel{
                one{"{0} megapíxel"}
                other{"{0} megapíxeis"}
            }
            pixel{
<<<<<<< HEAD
                dnam{"píxeis"}
=======
>>>>>>> 626889fb
                one{"{0} píxel"}
                other{"{0} píxeis"}
            }
            pixel-per-centimeter{
                dnam{"píxeis por centímetro"}
                one{"{0} píxel por centímetro"}
                other{"{0} píxeis por centímetro"}
            }
            pixel-per-inch{
                dnam{"píxeis por polegada"}
                one{"{0} píxel por polegada"}
                other{"{0} píxeis por polegada"}
            }
        }
        length{
            astronomical-unit{
                dnam{"unidades astronómicas"}
                one{"{0} unidade astronómica"}
                other{"{0} unidades astronómicas"}
            }
            kilometer{
                dnam{"quilómetros"}
                one{"{0} quilómetro"}
                other{"{0} quilómetros"}
                per{"{0} por quilómetro"}
            }
            micrometer{
                dnam{"micrómetros"}
                one{"{0} micrómetro"}
                other{"{0} micrómetros"}
            }
            mile-scandinavian{
                dnam{"milha escandinava"}
            }
            nanometer{
                dnam{"nanómetros"}
                one{"{0} nanómetro"}
                other{"{0} nanómetros"}
            }
            parsec{
                dnam{"parsecs"}
            }
            picometer{
                dnam{"picómetros"}
                one{"{0} picómetro"}
                other{"{0} picómetros"}
            }
            point{
<<<<<<< HEAD
                dnam{"pontos tipográficos"}
=======
>>>>>>> 626889fb
                one{"{0} ponto tipográfico"}
                other{"{0} pontos tipográficos"}
            }
        }
        light{
            lumen{
                one{"{0} lúmen"}
                other{"{0} lúmenes"}
            }
        }
        mass{
            earth-mass{
                one{"{0} massa da Terra"}
                other{"{0} massas da Terra"}
            }
        }
        pressure{
            pound-force-per-square-inch{
                dnam{"psi"}
                one{"{0} psi"}
                other{"{0} psi"}
            }
        }
        speed{
            kilometer-per-hour{
                dnam{"quilómetros por hora"}
                one{"{0} quilómetro por hora"}
                other{"{0} quilómetros por hora"}
            }
        }
        volume{
            acre-foot{
                dnam{"acre-pés"}
                one{"{0} acre-pé"}
                other{"{0} acre-pés"}
            }
            cubic-kilometer{
                dnam{"quilómetros cúbicos"}
                one{"{0} quilómetro cúbico"}
                other{"{0} quilómetros cúbicos"}
            }
            cup{
                one{"{0} chávena"}
                other{"{0} chávenas"}
            }
            cup-metric{
                dnam{"chávenas métricas"}
                one{"{0} chávena métrica"}
                other{"{0} chávenas métricas"}
            }
            dessert-spoon-imperial{
                dnam{"colher de sobremesa imperial"}
            }
            dram{
                one{"{0} dracma"}
                other{"{0} dracmas"}
            }
        }
    }
    unitsNarrow{
        acceleration{
            g-force{
                dnam{"força G"}
            }
        }
        angle{
            degree{
                one{"{0}°"}
                other{"{0}°"}
            }
        }
        area{
<<<<<<< HEAD
            hectare{
                one{"{0} ha"}
                other{"{0} ha"}
            }
            square-foot{
                one{"{0} ft²"}
                other{"{0} ft²"}
            }
            square-inch{
                dnam{"in²"}
                per{"{0}/in²"}
            }
            square-kilometer{
                one{"{0} km²"}
                other{"{0} km²"}
            }
            square-meter{
                one{"{0} m²"}
                other{"{0} m²"}
            }
            square-mile{
                one{"{0} mi²"}
                other{"{0} mi²"}
=======
            square-inch{
                dnam{"in²"}
                per{"{0}/in²"}
>>>>>>> 626889fb
            }
        }
        concentr{
            karat{
                dnam{"quilates"}
            }
        }
        concentr{
            item{
                one{"{0} item"}
                other{"{0} itens"}
            }
        }
        consumption{
            liter-per-100-kilometer{
                one{"{0}l/100km"}
                other{"{0}l/100km"}
            }
            mile-per-gallon-imperial{
                dnam{"mpg imp."}
            }
        }
        duration{
            day{
                per{"{0}/d"}
            }
            minute{
                dnam{"min"}
            }
<<<<<<< HEAD
            second{
                per{"{0}/s"}
            }
        }
        force{
            kilowatt-hour-per-100-kilometer{
                dnam{"kWh/100 km"}
                one{"{0}kWh/100 km"}
                other{"{0}kWh/100 km"}
            }
        }
        graphics{
            dot{
                dnam{"ponto"}
            }
        }
        length{
            centimeter{
                dnam{"cm"}
                one{"{0} cm"}
                other{"{0} cm"}
            }
            fathom{
                one{"{0} fth"}
                other{"{0} fth"}
            }
            foot{
                one{"{0}′"}
                other{"{0}′"}
=======
        }
        force{
            kilowatt-hour-per-100-kilometer{
                one{"{0}kWh/100 km"}
                other{"{0}kWh/100 km"}
            }
        }
        graphics{
            dot{
                one{"{0} pt"}
                other{"{0} pts"}
            }
            dot-per-inch{
                dnam{"ppp"}
                one{"{0} ppp"}
                other{"{0} ppp"}
>>>>>>> 626889fb
            }
        }
        length{
            foot{
                dnam{"pés"}
                per{"{0}/pé"}
            }
            meter{
                dnam{"metro"}
            }
            mile{
                dnam{"milha"}
<<<<<<< HEAD
                one{"{0} milha"}
                other{"{0} milhas"}
            }
            millimeter{
                dnam{"mm"}
                one{"{0} mm"}
                other{"{0} mm"}
            }
            nautical-mile{
                dnam{"nmi"}
                one{"{0} nmi"}
                other{"{0} nmi"}
            }
            picometer{
                one{"{0} pm"}
                other{"{0} pm"}
=======
>>>>>>> 626889fb
            }
            parsec{
                dnam{"pc"}
            }
        }
        mass{
            carat{
                one{"{0} ct"}
                other{"{0} ct"}
            }
            gram{
                one{"{0} g"}
                other{"{0} g"}
            }
            kilogram{
                one{"{0} kg"}
                other{"{0} kg"}
            }
        }
        pressure{
            inch-ofhg{
                dnam{"″ Hg"}
                one{"{0}″ Hg"}
                other{"{0}″ Hg"}
            }
            inch-ofhg{
                dnam{"″ Hg"}
                one{"{0}″ Hg"}
                other{"{0}″ Hg"}
            }
        }
        speed{
            beaufort{
                one{"{0} B"}
                other{"{0} B"}
            }
            kilometer-per-hour{
                one{"{0} km/h"}
                other{"{0} km/h"}
            }
            mile-per-hour{
                dnam{"mi/h"}
<<<<<<< HEAD
                one{"{0} mi/h"}
                other{"{0} mi/h"}
=======
>>>>>>> 626889fb
            }
        }
        temperature{
            celsius{
                one{"{0}°C"}
                other{"{0}°C"}
            }
        }
        volume{
            barrel{
                dnam{"bbl"}
<<<<<<< HEAD
            }
            cubic-inch{
                dnam{"in³"}
            }
            cubic-kilometer{
                one{"{0} km³"}
                other{"{0} km³"}
=======
>>>>>>> 626889fb
            }
            cubic-inch{
                dnam{"in³"}
            }
            cup{
                dnam{"chávena"}
            }
            dram{
                dnam{"dram fl"}
            }
            fluid-ounce{
                dnam{"fl oz"}
                one{"{0} fl oz"}
                other{"{0} fl oz"}
            }
            cup{
                dnam{"chávena"}
            }
            dessert-spoon-imperial{
                dnam{"csb imp."}
                one{"{0} csb imp."}
                other{"{0} csb imp."}
            }
            dram{
                dnam{"dram fl"}
            }
            fluid-ounce{
                dnam{"fl oz"}
                one{"{0} fl oz"}
                other{"{0} fl oz"}
            }
            jigger{
                one{"{0} doseador"}
                other{"{0} doseadores"}
            }
            liter{
                one{"{0} l"}
                other{"{0} l"}
            }
        }
    }
    unitsShort{
        acceleration{
            g-force{
                dnam{"força G"}
            }
            meter-per-square-second{
                dnam{"m/s²"}
            }
        }
        angle{
            arc-minute{
                dnam{"minutos de arco"}
            }
            arc-second{
                dnam{"segundos de arco"}
            }
            degree{
                one{"{0}°"}
                other{"{0} °"}
            }
        }
        area{
            acre{
                one{"{0} acre"}
                other{"{0} acres"}
            }
            square-foot{
                dnam{"pés quadrados"}
            }
            square-inch{
                dnam{"in²"}
                one{"{0} in²"}
                other{"{0} in²"}
                per{"{0}/in²"}
            }
            square-meter{
                dnam{"m²"}
            }
            square-mile{
                dnam{"mi²"}
            }
            square-yard{
                dnam{"yd²"}
            }
        }
        concentr{
            item{
                one{"{0} item"}
                other{"{0} itens"}
            }
            karat{
                dnam{"quilates"}
                one{"{0} kt"}
                other{"{0} kt"}
            }
            millimole-per-liter{
                dnam{"milimole/litro"}
            }
        }
        consumption{
            liter-per-100-kilometer{
                dnam{"l/100km"}
                one{"{0} l/100km"}
                other{"{0} l/100km"}
            }
            mile-per-gallon{
                dnam{"milhas/galão"}
            }
            mile-per-gallon-imperial{
                dnam{"milhas/gal imp."}
            }
        }
        coordinate{
            east{"{0} E"}
        }
        digital{
            bit{
                one{"{0} bit"}
                other{"{0} bit"}
            }
            byte{
                one{"{0} byte"}
                other{"{0} byte"}
            }
        }
        duration{
            minute{
                dnam{"minutos"}
<<<<<<< HEAD
                one{"{0} min"}
                other{"{0} min"}
                per{"{0}/min"}
            }
            nanosecond{
                dnam{"ns"}
                one{"{0} ns"}
                other{"{0} ns"}
            }
        }
        electric{
            ampere{
                one{"{0} A"}
                other{"{0} A"}
            }
            milliampere{
                one{"{0} mA"}
                other{"{0} mA"}
            }
            ohm{
                one{"{0} Ω"}
                other{"{0} Ω"}
            }
            volt{
                one{"{0} V"}
                other{"{0} V"}
=======
>>>>>>> 626889fb
            }
        }
        energy{
            electronvolt{
                dnam{"eletrão-volt"}
            }
            foodcalorie{
                dnam{"kcal"}
                one{"{0} kcal"}
                other{"{0} kcal"}
            }
        }
        force{
            kilowatt-hour-per-100-kilometer{
                dnam{"kWh/100 km"}
                one{"{0} kWh/100 km"}
                other{"{0} kWh/100 km"}
<<<<<<< HEAD
            }
        }
        frequency{
            gigahertz{
                dnam{"GHz"}
                one{"{0} GHz"}
                other{"{0} GHz"}
            }
            hertz{
                dnam{"Hz"}
                one{"{0} Hz"}
                other{"{0} Hz"}
            }
            kilohertz{
                dnam{"kHz"}
                one{"{0} kHz"}
                other{"{0} kHz"}
            }
            megahertz{
                dnam{"MHz"}
                one{"{0} MHz"}
                other{"{0} MHz"}
=======
>>>>>>> 626889fb
            }
        }
        graphics{
            dot{
                dnam{"pontos"}
<<<<<<< HEAD
                one{"{0} p"}
                other{"{0} p"}
=======
                one{"{0} ponto"}
                other{"{0} pontos"}
>>>>>>> 626889fb
            }
            dot-per-inch{
                dnam{"ppp"}
                one{"{0} ppp"}
                other{"{0} ppp"}
            }
            megapixel{
                dnam{"megapíxeis"}
            }
            pixel{
                dnam{"píxeis"}
            }
        }
        length{
            fathom{
                one{"{0} fth"}
                other{"{0} fth"}
            }
            inch{
                dnam{"polegadas"}
            }
            meter{
                dnam{"metros"}
<<<<<<< HEAD
                one{"{0} m"}
                other{"{0} m"}
            }
            micrometer{
                dnam{"μm"}
                one{"{0} μm"}
                other{"{0} μm"}
=======
>>>>>>> 626889fb
            }
            mile{
                one{"{0} milha"}
                other{"{0} milhas"}
            }
            nautical-mile{
                dnam{"nmi"}
                one{"{0} nmi"}
                other{"{0} nmi"}
            }
            parsec{
                dnam{"pc"}
            }
            point{
                dnam{"pontos tipográficos"}
<<<<<<< HEAD
            }
            yard{
                one{"{0} yd"}
                other{"{0} yd"}
            }
        }
        light{
            lux{
                one{"{0} lx"}
                other{"{0} lx"}
=======
>>>>>>> 626889fb
            }
        }
        mass{
            earth-mass{
                dnam{"massas da Terra"}
            }
<<<<<<< HEAD
            gram{
                one{"{0} g"}
                other{"{0} g"}
            }
            kilogram{
                dnam{"kg"}
                one{"{0} kg"}
                other{"{0} kg"}
            }
            microgram{
                dnam{"μg"}
                one{"{0} μg"}
                other{"{0} μg"}
            }
            milligram{
                dnam{"mg"}
                one{"{0} mg"}
                other{"{0} mg"}
            }
            ounce{
                dnam{"oz"}
                one{"{0} oz"}
                other{"{0} oz"}
            }
            ounce-troy{
                one{"{0} oz t"}
                other{"{0} oz t"}
            }
            pound{
                one{"{0} lb"}
                other{"{0} lb"}
            }
=======
>>>>>>> 626889fb
            ton{
                one{"{0} ton"}
                other{"{0} ton"}
            }
        }
        pressure{
            millibar{
                one{"{0} mb"}
                other{"{0} mb"}
            }
        }
        speed{
            beaufort{
                one{"{0} B"}
                other{"{0} B"}
            }
            knot{
                dnam{"nós"}
            }
            meter-per-second{
                dnam{"m/s"}
            }
            mile-per-hour{
                dnam{"mi/h"}
                one{"{0} mi/h"}
                other{"{0} mi/h"}
            }
        }
        temperature{
            celsius{
                dnam{"graus Celsius"}
            }
            fahrenheit{
                dnam{"graus Fahrenheit"}
            }
        }
        volume{
            acre-foot{
                dnam{"ac ft"}
                one{"{0} ac ft"}
                other{"{0} ac ft"}
            }
            cubic-foot{
                dnam{"ft³"}
            }
            cubic-inch{
                dnam{"in³"}
                one{"{0} in³"}
                other{"{0} in³"}
            }
            cubic-yard{
                dnam{"yd³"}
            }
            cup{
                dnam{"chávenas"}
                one{"{0} cháv."}
                other{"{0} cháv."}
            }
            cup-metric{
                dnam{"chám"}
                one{"{0} chám"}
                other{"{0} chám"}
            }
            dessert-spoon-imperial{
                dnam{"csb imp."}
                one{"{0} csb imp."}
                other{"{0} csb imp."}
            }
            dram{
                dnam{"dracma fluido"}
            }
            fluid-ounce-imperial{
                dnam{"onças fluidas imp."}
                one{"{0} onça fluida imp."}
                other{"{0} onças fluidas imp."}
            }
            gallon-imperial{
                dnam{"gal imp."}
                one{"{0} gal imp."}
                other{"{0} gal imp."}
                per{"{0}/gal imp."}
            }
            jigger{
                dnam{"doseador"}
                one{"{0} doseador"}
                other{"{0} doseadores"}
            }
            megaliter{
                dnam{"ML"}
                one{"{0} ML"}
                other{"{0} ML"}
            }
            quart-imperial{
                dnam{"quarto imp."}
                one{"{0} quarto imp."}
                other{"{0} quartos imp."}
            }
            tablespoon{
                dnam{"cs"}
                one{"{0} cs"}
                other{"{0} cs"}
            }
            teaspoon{
                dnam{"cc"}
                one{"{0} cc"}
                other{"{0} cc"}
            }
        }
    }
}<|MERGE_RESOLUTION|>--- conflicted
+++ resolved
@@ -29,11 +29,8 @@
             10p-18{"ató{0}"}
             10p-21{"zeptó{0}"}
             10p-24{"ioctó{0}"}
-<<<<<<< HEAD
-=======
             10p-27{"rontó{0}"}
             10p-30{"quectó{0}"}
->>>>>>> 626889fb
             10p-6{"micró{0}"}
             10p-9{"nanó{0}"}
             10p1{"decâ{0}"}
@@ -43,13 +40,9 @@
             10p2{"hectó{0}"}
             10p21{"zetâ{0}"}
             10p24{"iotâ{0}"}
-<<<<<<< HEAD
-            10p3{"quiló{0}"}
-=======
             10p27{"ronâ{0}"}
             10p3{"quiló{0}"}
             10p30{"quetâ{0}"}
->>>>>>> 626889fb
             10p6{"megâ{0}"}
             10p9{"gigâ{0}"}
             power2{
@@ -104,6 +97,16 @@
             east{"{0} este"}
             west{"{0} Oeste"}
         }
+        digital{
+            bit{
+                one{"{0} bit"}
+                other{"{0} bits"}
+            }
+            byte{
+                one{"{0} byte"}
+                other{"{0} bytes"}
+            }
+        }
         duration{
             hour{
                 per{"{0}/h"}
@@ -132,20 +135,11 @@
             }
         }
         graphics{
-            dot{
-                dnam{"pontos"}
-                one{"{0} ponto"}
-                other{"{0} pontos"}
-            }
             megapixel{
                 one{"{0} megapíxel"}
                 other{"{0} megapíxeis"}
             }
             pixel{
-<<<<<<< HEAD
-                dnam{"píxeis"}
-=======
->>>>>>> 626889fb
                 one{"{0} píxel"}
                 other{"{0} píxeis"}
             }
@@ -194,10 +188,6 @@
                 other{"{0} picómetros"}
             }
             point{
-<<<<<<< HEAD
-                dnam{"pontos tipográficos"}
-=======
->>>>>>> 626889fb
                 one{"{0} ponto tipográfico"}
                 other{"{0} pontos tipográficos"}
             }
@@ -258,11 +248,6 @@
         }
     }
     unitsNarrow{
-        acceleration{
-            g-force{
-                dnam{"força G"}
-            }
-        }
         angle{
             degree{
                 one{"{0}°"}
@@ -270,46 +255,14 @@
             }
         }
         area{
-<<<<<<< HEAD
-            hectare{
-                one{"{0} ha"}
-                other{"{0} ha"}
-            }
-            square-foot{
-                one{"{0} ft²"}
-                other{"{0} ft²"}
-            }
             square-inch{
                 dnam{"in²"}
                 per{"{0}/in²"}
             }
-            square-kilometer{
-                one{"{0} km²"}
-                other{"{0} km²"}
-            }
-            square-meter{
-                one{"{0} m²"}
-                other{"{0} m²"}
-            }
-            square-mile{
-                one{"{0} mi²"}
-                other{"{0} mi²"}
-=======
-            square-inch{
-                dnam{"in²"}
-                per{"{0}/in²"}
->>>>>>> 626889fb
-            }
         }
         concentr{
             karat{
                 dnam{"quilates"}
-            }
-        }
-        concentr{
-            item{
-                one{"{0} item"}
-                other{"{0} itens"}
             }
         }
         consumption{
@@ -328,37 +281,6 @@
             minute{
                 dnam{"min"}
             }
-<<<<<<< HEAD
-            second{
-                per{"{0}/s"}
-            }
-        }
-        force{
-            kilowatt-hour-per-100-kilometer{
-                dnam{"kWh/100 km"}
-                one{"{0}kWh/100 km"}
-                other{"{0}kWh/100 km"}
-            }
-        }
-        graphics{
-            dot{
-                dnam{"ponto"}
-            }
-        }
-        length{
-            centimeter{
-                dnam{"cm"}
-                one{"{0} cm"}
-                other{"{0} cm"}
-            }
-            fathom{
-                one{"{0} fth"}
-                other{"{0} fth"}
-            }
-            foot{
-                one{"{0}′"}
-                other{"{0}′"}
-=======
         }
         force{
             kilowatt-hour-per-100-kilometer{
@@ -375,7 +297,6 @@
                 dnam{"ppp"}
                 one{"{0} ppp"}
                 other{"{0} ppp"}
->>>>>>> 626889fb
             }
         }
         length{
@@ -388,25 +309,6 @@
             }
             mile{
                 dnam{"milha"}
-<<<<<<< HEAD
-                one{"{0} milha"}
-                other{"{0} milhas"}
-            }
-            millimeter{
-                dnam{"mm"}
-                one{"{0} mm"}
-                other{"{0} mm"}
-            }
-            nautical-mile{
-                dnam{"nmi"}
-                one{"{0} nmi"}
-                other{"{0} nmi"}
-            }
-            picometer{
-                one{"{0} pm"}
-                other{"{0} pm"}
-=======
->>>>>>> 626889fb
             }
             parsec{
                 dnam{"pc"}
@@ -432,11 +334,6 @@
                 one{"{0}″ Hg"}
                 other{"{0}″ Hg"}
             }
-            inch-ofhg{
-                dnam{"″ Hg"}
-                one{"{0}″ Hg"}
-                other{"{0}″ Hg"}
-            }
         }
         speed{
             beaufort{
@@ -449,11 +346,6 @@
             }
             mile-per-hour{
                 dnam{"mi/h"}
-<<<<<<< HEAD
-                one{"{0} mi/h"}
-                other{"{0} mi/h"}
-=======
->>>>>>> 626889fb
             }
         }
         temperature{
@@ -465,16 +357,6 @@
         volume{
             barrel{
                 dnam{"bbl"}
-<<<<<<< HEAD
-            }
-            cubic-inch{
-                dnam{"in³"}
-            }
-            cubic-kilometer{
-                one{"{0} km³"}
-                other{"{0} km³"}
-=======
->>>>>>> 626889fb
             }
             cubic-inch{
                 dnam{"in³"}
@@ -489,26 +371,6 @@
                 dnam{"fl oz"}
                 one{"{0} fl oz"}
                 other{"{0} fl oz"}
-            }
-            cup{
-                dnam{"chávena"}
-            }
-            dessert-spoon-imperial{
-                dnam{"csb imp."}
-                one{"{0} csb imp."}
-                other{"{0} csb imp."}
-            }
-            dram{
-                dnam{"dram fl"}
-            }
-            fluid-ounce{
-                dnam{"fl oz"}
-                one{"{0} fl oz"}
-                other{"{0} fl oz"}
-            }
-            jigger{
-                one{"{0} doseador"}
-                other{"{0} doseadores"}
             }
             liter{
                 one{"{0} l"}
@@ -562,10 +424,6 @@
             }
         }
         concentr{
-            item{
-                one{"{0} item"}
-                other{"{0} itens"}
-            }
             karat{
                 dnam{"quilates"}
                 one{"{0} kt"}
@@ -604,35 +462,6 @@
         duration{
             minute{
                 dnam{"minutos"}
-<<<<<<< HEAD
-                one{"{0} min"}
-                other{"{0} min"}
-                per{"{0}/min"}
-            }
-            nanosecond{
-                dnam{"ns"}
-                one{"{0} ns"}
-                other{"{0} ns"}
-            }
-        }
-        electric{
-            ampere{
-                one{"{0} A"}
-                other{"{0} A"}
-            }
-            milliampere{
-                one{"{0} mA"}
-                other{"{0} mA"}
-            }
-            ohm{
-                one{"{0} Ω"}
-                other{"{0} Ω"}
-            }
-            volt{
-                one{"{0} V"}
-                other{"{0} V"}
-=======
->>>>>>> 626889fb
             }
         }
         energy{
@@ -650,43 +479,13 @@
                 dnam{"kWh/100 km"}
                 one{"{0} kWh/100 km"}
                 other{"{0} kWh/100 km"}
-<<<<<<< HEAD
-            }
-        }
-        frequency{
-            gigahertz{
-                dnam{"GHz"}
-                one{"{0} GHz"}
-                other{"{0} GHz"}
-            }
-            hertz{
-                dnam{"Hz"}
-                one{"{0} Hz"}
-                other{"{0} Hz"}
-            }
-            kilohertz{
-                dnam{"kHz"}
-                one{"{0} kHz"}
-                other{"{0} kHz"}
-            }
-            megahertz{
-                dnam{"MHz"}
-                one{"{0} MHz"}
-                other{"{0} MHz"}
-=======
->>>>>>> 626889fb
             }
         }
         graphics{
             dot{
                 dnam{"pontos"}
-<<<<<<< HEAD
-                one{"{0} p"}
-                other{"{0} p"}
-=======
                 one{"{0} ponto"}
                 other{"{0} pontos"}
->>>>>>> 626889fb
             }
             dot-per-inch{
                 dnam{"ppp"}
@@ -710,16 +509,6 @@
             }
             meter{
                 dnam{"metros"}
-<<<<<<< HEAD
-                one{"{0} m"}
-                other{"{0} m"}
-            }
-            micrometer{
-                dnam{"μm"}
-                one{"{0} μm"}
-                other{"{0} μm"}
-=======
->>>>>>> 626889fb
             }
             mile{
                 one{"{0} milha"}
@@ -735,60 +524,12 @@
             }
             point{
                 dnam{"pontos tipográficos"}
-<<<<<<< HEAD
-            }
-            yard{
-                one{"{0} yd"}
-                other{"{0} yd"}
-            }
-        }
-        light{
-            lux{
-                one{"{0} lx"}
-                other{"{0} lx"}
-=======
->>>>>>> 626889fb
             }
         }
         mass{
             earth-mass{
                 dnam{"massas da Terra"}
             }
-<<<<<<< HEAD
-            gram{
-                one{"{0} g"}
-                other{"{0} g"}
-            }
-            kilogram{
-                dnam{"kg"}
-                one{"{0} kg"}
-                other{"{0} kg"}
-            }
-            microgram{
-                dnam{"μg"}
-                one{"{0} μg"}
-                other{"{0} μg"}
-            }
-            milligram{
-                dnam{"mg"}
-                one{"{0} mg"}
-                other{"{0} mg"}
-            }
-            ounce{
-                dnam{"oz"}
-                one{"{0} oz"}
-                other{"{0} oz"}
-            }
-            ounce-troy{
-                one{"{0} oz t"}
-                other{"{0} oz t"}
-            }
-            pound{
-                one{"{0} lb"}
-                other{"{0} lb"}
-            }
-=======
->>>>>>> 626889fb
             ton{
                 one{"{0} ton"}
                 other{"{0} ton"}
