﻿// © 2016 and later: Unicode, Inc. and others.
// License & terms of use: http://www.unicode.org/copyright.html
// Generated using tools/cldr/cldr-to-icu/build-icu-data.xml
zh_Hant{
    %%Parent{"root"}
    units{
        acceleration{
            meter-per-square-second{
                dnam{"每平方秒公尺"}
                other{"每平方秒 {0} 公尺"}
            }
        }
        area{
            square-centimeter{
                per{"每平方公分 {0}"}
            }
            square-inch{
                per{"每平方英寸 {0}"}
            }
            square-kilometer{
                per{"每平方公里 {0}"}
            }
            square-meter{
                per{"每平方公尺 {0}"}
            }
            square-mile{
                per{"每平方英里 {0}"}
            }
        }
        compound{
            1024p1{"{0} 千位元組"}
            1024p2{"{0} 百萬位元組"}
            1024p3{"{0} 吉位元組"}
            1024p4{"{0} 兆位元組"}
            1024p5{"{0} 拍位元組"}
            1024p6{"{0} 艾位元組"}
            1024p7{"{0} 皆位元組"}
            1024p8{"{0} 佑位元組"}
<<<<<<< HEAD
            10p-1{"{0} 公寸"}
            10p-12{"{0} 皮米"}
            10p-15{"{0} 飛米"}
            10p-18{"{0} 阿米"}
            10p-2{"{0} 公分"}
            10p-21{"{0} 仄米"}
            10p-24{"{0} 麼米"}
            10p-3{"{0} 公釐"}
            10p-6{"{0} 微米"}
            10p-9{"{0} 奈米"}
            10p1{"{0} 公丈"}
            10p12{"{0} 太米"}
            10p15{"{0} 拍米"}
            10p18{"{0} 艾米"}
            10p2{"{0} 公引"}
            10p21{"{0} 皆米"}
            10p24{"{0} 佑米"}
            10p3{"{0} 公里"}
            10p6{"{0} 兆米"}
            10p9{"{0} 吉米"}
=======
>>>>>>> 626889fb
            per{"每{1} {0}"}
            power2{
                other{
                    _{
                        _{"平方{0}"}
                    }
                }
            }
            power3{
                other{
                    _{
                        _{"立方{0}"}
                    }
                }
            }
<<<<<<< HEAD
        }
        concentr{
            item{
                dnam{"個項目"}
                other{"{0} 個項目"}
            }
            karat{
                dnam{"克拉"}
                other{"{0} 克拉"}
            }
=======
            times{"{0}-{1}"}
        }
        concentr{
>>>>>>> 626889fb
            milligram-ofglucose-per-deciliter{
                dnam{"每分升毫克"}
                other{"每分升 {0} 毫克"}
            }
            millimole-per-liter{
                dnam{"每公升毫莫耳"}
                other{"每公升 {0} 毫莫耳"}
            }
        }
        consumption{
            liter-per-100-kilometer{
                dnam{"每 100 公里公升"}
                other{"每 100 公里 {0} 公升"}
            }
            liter-per-kilometer{
                dnam{"每公里公升"}
                other{"每公里 {0} 公升"}
            }
            mile-per-gallon{
                dnam{"每加侖英里"}
                other{"每加侖 {0} 英里"}
            }
            mile-per-gallon-imperial{
                dnam{"每英制加侖英里"}
                other{"每英制加侖 {0} 英里"}
            }
        }
        coordinate{
            dnam{"基本方向"}
        }
        duration{
            century{
                other{"{0} 個世紀"}
            }
            day{
                per{"每天 {0}"}
            }
            hour{
                per{"每小時 {0}"}
            }
            minute{
                per{"每分鐘 {0}"}
            }
            month{
                per{"每月 {0}"}
            }
<<<<<<< HEAD
            nanosecond{
                dnam{"奈秒"}
                other{"{0} 奈秒"}
            }
            quarter{
                dnam{"刻"}
                other{"{0} 刻"}
                per{"{0}/刻"}
            }
=======
>>>>>>> 626889fb
            second{
                per{"每秒 {0}"}
            }
            week{
                per{"每週 {0}"}
            }
            year{
                per{"每年 {0}"}
            }
        }
        energy{
            calorie{
                other{"{0} 卡路里"}
            }
            foodcalorie{
                dnam{"卡路里"}
            }
            joule{
                other{"{0} 焦耳"}
            }
            kilocalorie{
                dnam{"千卡路里"}
                other{"{0} 千卡路里"}
            }
            kilojoule{
                other{"{0} 千焦耳"}
            }
        }
        force{
            kilowatt-hour-per-100-kilometer{
                dnam{"每百公里千瓦小時"}
            }
            newton{
                dnam{"牛頓"}
                other{"{0} 牛頓"}
            }
            pound-force{
                dnam{"磅力"}
                other{"{0} 磅力"}
            }
        }
        graphics{
            dot-per-centimeter{
                other{"{0} dpcm"}
            }
            megapixel{
                dnam{"百萬像素"}
                other{"{0} 百萬像素"}
            }
            pixel{
                dnam{"像素"}
                other{"{0} 像素"}
            }
        }
        length{
            centimeter{
                per{"每公分 {0}"}
            }
            earth-radius{
                dnam{"地球半徑"}
                other{"{0} 地球半徑"}
            }
            foot{
                other{"{0} 英尺"}
                per{"每英尺 {0}"}
            }
            inch{
                other{"{0} 英寸"}
                per{"每英寸 {0}"}
            }
            kilometer{
                per{"每公里 {0}"}
            }
            meter{
                per{"每公尺 {0}"}
            }
            solar-radius{
                dnam{"太陽半徑"}
                other{"{0} 太陽半徑"}
            }
        }
        light{
            solar-luminosity{
                dnam{"太陽光度"}
                other{"{0} 太陽光度"}
            }
        }
        mass{
            gram{
                per{"每克 {0}"}
            }
            kilogram{
                per{"每公斤 {0}"}
            }
<<<<<<< HEAD
            microgram{
                dnam{"微克"}
                other{"{0} 微克"}
            }
            milligram{
                dnam{"毫克"}
                other{"{0} 毫克"}
            }
=======
>>>>>>> 626889fb
            ounce{
                per{"每盎司 {0}"}
            }
            pound{
<<<<<<< HEAD
                dnam{"磅"}
                other{"{0} 磅"}
                per{"每磅 {0}"}
            }
            solar-mass{
                dnam{"太陽質量"}
                other{"{0} 太陽質量"}
            }
            stone{
                dnam{"英石"}
                other{"{0} 英石"}
            }
            ton{
                dnam{"美噸"}
                other{"{0} 美噸"}
            }
            tonne{
                dnam{"公噸"}
                other{"{0} 公噸"}
            }
        }
        power{
            gigawatt{
                dnam{"吉瓦"}
                other{"{0} 吉瓦"}
=======
                per{"每磅 {0}"}
>>>>>>> 626889fb
            }
        }
        power{
            horsepower{
                dnam{"馬力"}
                other{"{0} 匹馬力"}
            }
            kilowatt{
                dnam{"千瓦特"}
                other{"{0} 千瓦特"}
            }
            megawatt{
                dnam{"百萬瓦特"}
                other{"{0} 百萬瓦特"}
            }
            milliwatt{
                dnam{"毫瓦特"}
                other{"{0} 毫瓦特"}
            }
            watt{
                other{"{0} 瓦特"}
            }
        }
        pressure{
            atmosphere{
                dnam{"氣壓"}
                other{"{0} 大氣壓"}
            }
            pascal{
                dnam{"帕斯卡"}
                other{"{0} 帕斯卡"}
            }
            pound-force-per-square-inch{
                dnam{"每平方英寸磅力"}
                other{"每平方英寸 {0} 磅力"}
            }
        }
        speed{
            kilometer-per-hour{
                dnam{"每小時公里"}
                other{"每小時 {0} 公里"}
            }
            meter-per-second{
                dnam{"每秒公尺"}
                other{"每秒 {0} 公尺"}
            }
            mile-per-hour{
                dnam{"每小時英里"}
                other{"每小時 {0} 英里"}
            }
        }
        temperature{
            celsius{
                dnam{"攝氏度數"}
                other{"攝氏 {0} 度"}
            }
            fahrenheit{
                dnam{"華氏度數"}
                other{"華氏 {0} 度"}
            }
        }
        volume{
            cubic-centimeter{
                per{"每立方公分 {0}"}
            }
            cubic-meter{
                per{"每立方公尺 {0}"}
            }
            gallon{
                per{"每加侖 {0}"}
            }
            gallon-imperial{
                per{"每英制加侖 {0}"}
            }
            liter{
                other{"{0} 公升"}
                per{"每公升 {0}"}
            }
        }
    }
    unitsNarrow{
        acceleration{
            g-force{
                other{"{0}G"}
            }
            meter-per-square-second{
                other{"{0}公尺/平方秒"}
            }
        }
        angle{
            arc-minute{
                other{"{0}角分"}
            }
            arc-second{
                other{"{0}角秒"}
            }
            degree{
<<<<<<< HEAD
                dnam{"角度"}
=======
>>>>>>> 626889fb
                other{"{0}°"}
            }
            radian{
                other{"{0}弧度"}
            }
            revolution{
                other{"{0}圈"}
            }
        }
        area{
            acre{
                other{"{0}英畝"}
            }
            dunam{
                other{"{0}杜納畝"}
            }
            hectare{
                other{"{0}公頃"}
            }
            square-centimeter{
                other{"{0}cm²"}
            }
            square-foot{
                other{"{0}平方英尺"}
            }
            square-inch{
                other{"{0}in²"}
            }
            square-kilometer{
                other{"{0}km²"}
            }
            square-meter{
                other{"{0}m²"}
            }
            square-mile{
                other{"{0}平方英里"}
            }
            square-yard{
                other{"{0}yd²"}
            }
        }
<<<<<<< HEAD
        compound{
            10p-1{"{0} 公寸"}
            10p-12{"{0} 皮米"}
            10p-15{"{0} 飛米"}
            10p-18{"{0} 阿米"}
            10p-2{"{0} 公分"}
            10p-21{"{0} 仄米"}
            10p-24{"{0} 麼米"}
            10p-3{"{0} 公釐"}
            10p-6{"{0} 微米"}
            10p-9{"{0} 奈米"}
            10p1{"{0} 公丈"}
            10p12{"{0} 太米"}
            10p15{"{0} 拍米"}
            10p18{"{0} 艾米"}
            10p2{"{0} 公引"}
            10p21{"{0} 皆米"}
            10p24{"{0} 佑米"}
            10p3{"{0} 公里"}
            10p6{"{0} 兆米"}
            10p9{"{0} 吉米"}
            per{"{0}/{1}"}
        }
=======
>>>>>>> 626889fb
        concentr{
            item{
                other{"{0}個項目"}
            }
            karat{
                other{"{0}克拉"}
            }
            milligram-ofglucose-per-deciliter{
<<<<<<< HEAD
                dnam{"毫克/分升"}
                other{"{0}mg/dL"}
=======
                other{"{0}毫克/分升"}
>>>>>>> 626889fb
            }
            millimole-per-liter{
                other{"{0}毫莫耳/公升"}
            }
            mole{
                other{"{0}莫耳"}
<<<<<<< HEAD
            }
            percent{
                dnam{"百分比"}
                other{"{0}%"}
=======
>>>>>>> 626889fb
            }
            permillion{
                other{"{0}百萬分率"}
            }
        }
        consumption{
            liter-per-100-kilometer{
                dnam{"升/100公里"}
                other{"{0}升/100公里"}
            }
            liter-per-kilometer{
                other{"{0}升/公里"}
            }
            mile-per-gallon{
                other{"{0}英里/加侖"}
            }
            mile-per-gallon-imperial{
                other{"{0}英里/英制加侖"}
            }
        }
        digital{
            bit{
                other{"{0}bit"}
            }
            byte{
                other{"{0}byte"}
            }
            gigabit{
                other{"{0}Gb"}
            }
            gigabyte{
                other{"{0}GB"}
            }
            kilobit{
                other{"{0}kb"}
            }
            kilobyte{
                other{"{0}kB"}
            }
            megabit{
                other{"{0}Mb"}
            }
            megabyte{
                other{"{0}MB"}
            }
            petabyte{
                other{"{0}PB"}
<<<<<<< HEAD
            }
            terabit{
                dnam{"Tb"}
                other{"{0}Tb"}
            }
            terabyte{
                dnam{"TB"}
                other{"{0}TB"}
            }
        }
        duration{
            century{
                dnam{"世紀"}
                other{"{0} 世紀"}
            }
            day{
                dnam{"天"}
                other{"{0} 天"}
                per{"{0}/天"}
            }
            hour{
                dnam{"小時"}
                other{"{0} 小時"}
                per{"{0}/小時"}
            }
            microsecond{
                dnam{"微秒"}
                other{"{0}μs"}
            }
            millisecond{
                dnam{"毫秒"}
                other{"{0} 毫秒"}
            }
            minute{
                dnam{"分鐘"}
                other{"{0} 分鐘"}
                per{"{0}/分鐘"}
            }
            month{
                dnam{"月"}
                other{"{0} 個月"}
                per{"{0}/月"}
            }
            nanosecond{
                dnam{"奈秒"}
                other{"{0}ns"}
            }
            quarter{
                dnam{"刻"}
                other{"{0} 刻"}
                per{"{0}/刻"}
            }
            second{
                dnam{"秒"}
                other{"{0} 秒"}
                per{"{0}/秒"}
=======
            }
            terabit{
                other{"{0}Tb"}
>>>>>>> 626889fb
            }
            terabyte{
                other{"{0}TB"}
            }
        }
        duration{
            microsecond{
                other{"{0}μs"}
            }
            nanosecond{
                other{"{0}ns"}
            }
        }
        electric{
            ampere{
                other{"{0}安培"}
            }
            milliampere{
                other{"{0}毫安培"}
            }
            ohm{
                other{"{0}歐姆"}
            }
            volt{
                other{"{0}伏特"}
            }
        }
        energy{
            british-thermal-unit{
                other{"{0}英熱單位"}
            }
            calorie{
                other{"{0}卡"}
            }
            electronvolt{
                other{"{0}電子伏特"}
            }
            foodcalorie{
                other{"{0}大卡"}
            }
            joule{
                other{"{0}焦"}
            }
            kilocalorie{
                other{"{0}千卡"}
            }
            kilojoule{
                other{"{0}千焦耳"}
            }
            kilowatt-hour{
                other{"{0}千瓦小時"}
            }
            therm-us{
                other{"{0}美制撒姆"}
            }
        }
        force{
            kilowatt-hour-per-100-kilometer{
                other{"{0}kWh/100km"}
            }
            newton{
                other{"{0}N"}
            }
            pound-force{
                other{"{0}lbf"}
            }
            therm-us{
                other{"{0}美制撒姆"}
            }
        }
        force{
            kilowatt-hour-per-100-kilometer{
                other{"{0}kWh/100km"}
            }
            newton{
                other{"{0}N"}
            }
            pound-force{
                other{"{0}lbf"}
            }
        }
        frequency{
            gigahertz{
                other{"{0}吉赫"}
            }
            hertz{
                other{"{0}赫茲"}
            }
            kilohertz{
                other{"{0}千赫"}
            }
            megahertz{
                other{"{0}兆赫"}
            }
        }
        graphics{
            dot{
                other{"{0}px"}
            }
            dot-per-centimeter{
                other{"{0}dpcm"}
            }
            dot-per-inch{
                other{"{0}dpi"}
            }
            em{
                other{"{0}em"}
            }
            megapixel{
                other{"{0}MP"}
            }
            pixel{
                other{"{0}px"}
            }
            pixel-per-centimeter{
                other{"{0}ppcm"}
            }
            pixel-per-inch{
                other{"{0}ppi"}
            }
        }
        graphics{
            dot{
                other{"{0}px"}
            }
            dot-per-centimeter{
                dnam{"dpcm"}
                other{"{0}dpcm"}
            }
            dot-per-inch{
                dnam{"dpi"}
                other{"{0}dpi"}
            }
            em{
                other{"{0}em"}
            }
            megapixel{
                other{"{0}MP"}
            }
            pixel{
                other{"{0}px"}
            }
            pixel-per-centimeter{
                other{"{0}ppcm"}
            }
            pixel-per-inch{
                other{"{0}ppi"}
            }
        }
        length{
            astronomical-unit{
                other{"{0}au"}
            }
            centimeter{
                other{"{0}公分"}
            }
            decimeter{
                other{"{0}dm"}
            }
            earth-radius{
                other{"{0}R⊕"}
            }
            fathom{
                other{"{0}fth"}
            }
            foot{
                other{"{0}呎"}
            }
            furlong{
                other{"{0}化朗"}
            }
            inch{
                other{"{0}吋"}
            }
            kilometer{
                other{"{0}公里"}
            }
            light-year{
                other{"{0}光年"}
            }
            meter{
                other{"{0}公尺"}
            }
            micrometer{
<<<<<<< HEAD
                dnam{"微米"}
=======
>>>>>>> 626889fb
                other{"{0}μm"}
            }
            mile{
                other{"{0}英里"}
            }
            mile-scandinavian{
<<<<<<< HEAD
                dnam{"斯堪地那維亞英里"}
=======
>>>>>>> 626889fb
                other{"{0}smi"}
            }
            millimeter{
                other{"{0}公釐"}
            }
            nanometer{
                other{"{0}nm"}
            }
            nautical-mile{
                other{"{0}nmi"}
            }
            parsec{
                other{"{0}pc"}
            }
            picometer{
                other{"{0}皮米"}
            }
            point{
                other{"{0}點"}
            }
            solar-radius{
                other{"{0}R☉"}
            }
            yard{
                other{"{0}碼"}
            }
        }
        light{
            candela{
                other{"{0}燭光"}
            }
            lumen{
                other{"{0}流明"}
            }
            lux{
                other{"{0}勒克斯"}
            }
            solar-luminosity{
                other{"{0}L☉"}
            }
            solar-luminosity{
                other{"{0}L☉"}
            }
        }
        mass{
            carat{
                other{"{0}克拉"}
            }
            dalton{
                other{"{0}達爾頓"}
            }
            earth-mass{
                other{"{0}地球質量"}
            }
            grain{
                other{"{0}格林"}
            }
            dalton{
                other{"{0}達爾頓"}
            }
            earth-mass{
                other{"{0}地球質量"}
            }
            grain{
                other{"{0}格林"}
            }
            gram{
                other{"{0}克"}
            }
            kilogram{
<<<<<<< HEAD
                dnam{"公斤"}
                other{"{0} 公斤"}
            }
            microgram{
                dnam{"微克"}
                other{"{0}μg"}
=======
                other{"{0}公斤"}
            }
            microgram{
                other{"{0}微克"}
>>>>>>> 626889fb
            }
            milligram{
                other{"{0}毫克"}
            }
            ounce{
                other{"{0}盎司"}
            }
            ounce-troy{
                other{"{0}金衡盎司"}
            }
            pound{
                other{"{0}磅"}
            }
            solar-mass{
                other{"{0}太陽質量"}
            }
            solar-mass{
                other{"{0}太陽質量"}
            }
            stone{
                other{"{0}英石"}
            }
            ton{
                dnam{"英噸"}
                other{"{0}美噸"}
            }
            tonne{
                other{"{0}公噸"}
            }
            tonne{
                dnam{"公噸"}
                other{"{0}t"}
            }
        }
        power{
            gigawatt{
                other{"{0}吉瓦"}
            }
            horsepower{
                other{"{0}匹"}
            }
            kilowatt{
                other{"{0}千瓦"}
            }
            megawatt{
                other{"{0}百萬瓦"}
            }
            milliwatt{
                other{"{0}毫瓦"}
            }
            watt{
                other{"{0}瓦特"}
            }
        }
        pressure{
            atmosphere{
                other{"{0}atm"}
            }
            bar{
                other{"{0}巴"}
            }
            hectopascal{
                other{"{0}百帕"}
            }
            inch-ofhg{
                other{"{0}英吋汞柱"}
            }
            kilopascal{
                other{"{0}千帕"}
            }
            megapascal{
                other{"{0}兆帕"}
            }
            millibar{
                other{"{0}毫巴"}
            }
            millimeter-ofhg{
                other{"{0}mmHg"}
            }
            pascal{
                other{"{0}帕"}
            }
            pound-force-per-square-inch{
                other{"{0}psi"}
            }
        }
        speed{
            beaufort{
                other{"蒲福風級{0}級"}
            }
            kilometer-per-hour{
                other{"{0}公里/小時"}
            }
            meter-per-second{
                other{"{0}公尺/秒"}
            }
            mile-per-hour{
                other{"{0}英里/小時"}
            }
        }
        temperature{
            celsius{
                dnam{"°C"}
            }
            kelvin{
                dnam{"K"}
                other{"{0}克耳文"}
            }
        }
        torque{
            newton-meter{
                other{"{0}牛頓米"}
            }
            pound-force-foot{
                other{"{0}磅英尺"}
            }
        }
        torque{
            newton-meter{
                other{"{0}牛頓米"}
            }
            pound-force-foot{
                other{"{0}磅英尺"}
            }
        }
        volume{
            acre-foot{
                other{"{0}英畝英尺"}
            }
            barrel{
                other{"{0}桶"}
            }
            barrel{
                other{"{0}桶"}
            }
            bushel{
                other{"{0}蒲式耳"}
            }
            centiliter{
                other{"{0}釐升"}
            }
            cubic-centimeter{
                other{"{0}立方公分"}
            }
            cubic-foot{
                other{"{0}立方英尺"}
            }
            cubic-inch{
                other{"{0}立方英寸"}
            }
            cubic-kilometer{
                other{"{0}立方公里"}
            }
            cubic-meter{
                other{"{0}立方公尺"}
            }
            cubic-mile{
                other{"{0}立方英里"}
            }
            cubic-yard{
                other{"{0}立方碼"}
            }
            cup{
                other{"{0}杯"}
            }
            cup-metric{
                other{"{0}公制杯"}
            }
            deciliter{
                other{"{0}公合"}
            }
            dessert-spoon{
                other{"{0}甜品匙"}
            }
            dessert-spoon-imperial{
                other{"{0}甜品匙"}
            }
            dram{
                other{"{0}打蘭"}
            }
            drop{
                other{"{0}滴"}
            }
            dessert-spoon{
                other{"{0}甜品匙"}
            }
            dessert-spoon-imperial{
                other{"{0}dsp-Imp"}
            }
            dram{
                other{"{0}打蘭"}
            }
            drop{
                other{"{0}滴"}
            }
            fluid-ounce{
                other{"{0}液盎司"}
            }
            fluid-ounce-imperial{
                other{"{0}英液盎司"}
            }
            fluid-ounce-imperial{
                other{"{0}英液盎司"}
            }
            gallon{
                other{"{0}加侖"}
                per{"{0}/gal"}
            }
            gallon-imperial{
                other{"{0}英制加侖"}
                per{"{0}/galIm"}
            }
            hectoliter{
                other{"{0}公石"}
            }
            jigger{
                other{"{0}量酒杯"}
            }
            jigger{
                other{"{0}量酒杯"}
            }
            liter{
                other{"{0}升"}
                per{"{0}/L"}
            }
            megaliter{
                other{"{0}兆升"}
            }
            milliliter{
                other{"{0}毫升"}
            }
            pinch{
                other{"{0}小撮"}
            }
            pinch{
                other{"{0}小撮"}
            }
            pint{
                other{"{0}品脫"}
            }
            pint-metric{
                other{"{0}公制品脫"}
            }
            quart{
                other{"{0}夸脫"}
            }
            quart-imperial{
                other{"{0}英制夸脫"}
            }
            quart-imperial{
                other{"{0}英制夸脫"}
            }
            tablespoon{
                other{"{0}匙"}
            }
            teaspoon{
                other{"{0}茶匙"}
            }
        }
    }
    unitsShort{
        acceleration{
            g-force{
                dnam{"G 力"}
                other{"{0} G 力"}
            }
            meter-per-square-second{
                dnam{"公尺/平方秒"}
                other{"{0} 公尺/平方秒"}
            }
        }
        angle{
            arc-minute{
                dnam{"角分"}
                other{"{0} 角分"}
            }
            arc-second{
                dnam{"角秒"}
                other{"{0} 角秒"}
            }
            degree{
                dnam{"角度"}
                other{"{0} 度"}
            }
            radian{
                dnam{"弧度"}
                other{"{0} 弧度"}
            }
            revolution{
                dnam{"圈數"}
                other{"{0} 圈"}
            }
        }
        area{
            acre{
                dnam{"英畝"}
                other{"{0} 英畝"}
            }
            dunam{
                dnam{"杜納畝"}
                other{"{0} 杜納畝"}
            }
            hectare{
                dnam{"公頃"}
                other{"{0} 公頃"}
            }
            square-centimeter{
                dnam{"平方公分"}
                other{"{0} 平方公分"}
                per{"{0}/平分公分"}
            }
            square-foot{
                dnam{"平方英尺"}
                other{"{0} 平方英尺"}
            }
            square-inch{
                dnam{"平方英寸"}
                other{"{0} 平方英寸"}
                per{"{0}/平方英寸"}
            }
            square-kilometer{
                dnam{"平方公里"}
                other{"{0} 平方公里"}
                per{"{0}/平方公里"}
            }
            square-meter{
                dnam{"平方公尺"}
                other{"{0} 平方公尺"}
                per{"{0}/平方公尺"}
            }
            square-mile{
                dnam{"平方英里"}
                other{"{0} 平方英里"}
                per{"{0}/平方英里"}
            }
            square-yard{
                dnam{"平方碼"}
                other{"{0} 平方碼"}
            }
        }
        compound{
            10p-1{"{0} 公寸"}
            10p-12{"{0} 皮米"}
            10p-15{"{0} 飛米"}
            10p-18{"{0} 阿米"}
            10p-2{"{0} 公分"}
            10p-21{"{0} 仄米"}
            10p-24{"{0} 麼米"}
<<<<<<< HEAD
            10p-3{"{0} 公釐"}
=======
            10p-27{"{0} 戎米"}
            10p-3{"{0} 公釐"}
            10p-30{"{0} 奎米"}
>>>>>>> 626889fb
            10p-6{"{0} 微米"}
            10p-9{"{0} 奈米"}
            10p1{"{0} 公丈"}
            10p12{"{0} 太米"}
            10p15{"{0} 拍米"}
            10p18{"{0} 艾米"}
            10p2{"{0} 公引"}
            10p21{"{0} 皆米"}
            10p24{"{0} 佑米"}
<<<<<<< HEAD
            10p3{"{0} 公里"}
            10p6{"{0} 兆米"}
            10p9{"{0} 吉米"}
            per{"{0}/{1}"}
=======
            10p27{"{0} 羅米"}
            10p3{"{0} 公里"}
            10p30{"{0} 巋米"}
            10p6{"{0} 兆米"}
            10p9{"{0} 吉米"}
>>>>>>> 626889fb
        }
        concentr{
            item{
                dnam{"個項目"}
                other{"{0} 個項目"}
            }
            karat{
                dnam{"克拉"}
                other{"{0} 克拉"}
            }
            milligram-ofglucose-per-deciliter{
                dnam{"毫克/分升"}
                other{"{0} 毫克/分升"}
            }
            millimole-per-liter{
                dnam{"毫莫耳/公升"}
                other{"{0} 毫莫耳/公升"}
            }
            mole{
                dnam{"莫耳"}
                other{"{0} 莫耳"}
            }
            percent{
                dnam{"百分比"}
            }
            permille{
                dnam{"千分比"}
            }
            permillion{
                dnam{"百萬分率"}
                other{"{0} 百萬分率"}
            }
        }
        consumption{
            liter-per-100-kilometer{
                dnam{"升/100 公里"}
                other{"{0} 升/100 公里"}
            }
            liter-per-kilometer{
                dnam{"公升/公里"}
                other{"{0} 升/公里"}
            }
            mile-per-gallon{
                dnam{"英里/加侖"}
                other{"{0} 英里/加侖"}
            }
            mile-per-gallon-imperial{
                dnam{"英里/英制加侖"}
                other{"{0} 英里/英制加侖"}
            }
        }
        coordinate{
            dnam{"方向"}
            east{"東經{0}"}
            north{"北緯{0}"}
            south{"南緯{0}"}
            west{"西經{0}"}
        }
        duration{
            century{
                dnam{"世紀"}
                other{"{0} 世紀"}
            }
            day{
                dnam{"天"}
                other{"{0} 天"}
                per{"{0}/天"}
            }
            decade{
                dnam{"10 年"}
                other{"{0}0 年"}
            }
            hour{
                dnam{"小時"}
                other{"{0} 小時"}
                per{"{0}/小時"}
            }
            microsecond{
                dnam{"微秒"}
                other{"{0} 微秒"}
            }
            millisecond{
                dnam{"毫秒"}
                other{"{0} 毫秒"}
            }
            minute{
                dnam{"分鐘"}
                other{"{0} 分鐘"}
                per{"{0}/分鐘"}
            }
            month{
                dnam{"月"}
                other{"{0} 個月"}
                per{"{0}/月"}
            }
            nanosecond{
                dnam{"奈秒"}
                other{"{0} 奈秒"}
            }
            quarter{
                dnam{"刻"}
                other{"{0} 刻"}
                per{"{0}/刻"}
            }
            second{
                dnam{"秒"}
                other{"{0} 秒"}
                per{"{0}/秒"}
            }
            week{
                dnam{"週"}
                other{"{0} 週"}
                per{"{0}/週"}
            }
            year{
                dnam{"年"}
                other{"{0} 年"}
                per{"{0}/年"}
            }
        }
        electric{
            ampere{
                dnam{"安培"}
                other{"{0} 安培"}
            }
            milliampere{
                dnam{"毫安培"}
                other{"{0} 毫安培"}
            }
            ohm{
                dnam{"歐姆"}
                other{"{0} 歐姆"}
            }
            volt{
                dnam{"伏特"}
                other{"{0} 伏特"}
            }
        }
        energy{
            british-thermal-unit{
                dnam{"英熱單位"}
                other{"{0} 英熱單位"}
            }
            calorie{
                dnam{"卡路里"}
                other{"{0} 卡"}
            }
            electronvolt{
                dnam{"電子伏特"}
                other{"{0} 電子伏特"}
            }
            foodcalorie{
                dnam{"大卡"}
                other{"{0} 大卡"}
            }
            joule{
                dnam{"焦耳"}
                other{"{0} 焦"}
            }
            kilocalorie{
                dnam{"千卡"}
                other{"{0} 千卡"}
            }
            kilojoule{
                dnam{"千焦耳"}
                other{"{0} 千焦"}
            }
            kilowatt-hour{
                dnam{"千瓦小時"}
                other{"{0} 千瓦小時"}
            }
            therm-us{
                dnam{"美制撒姆"}
                other{"{0} 美制撒姆"}
            }
        }
        frequency{
            gigahertz{
                dnam{"吉赫"}
                other{"{0} 吉赫"}
            }
            hertz{
                dnam{"赫茲"}
                other{"{0} 赫茲"}
            }
            kilohertz{
                dnam{"千赫"}
                other{"{0} 千赫"}
            }
            megahertz{
                dnam{"兆赫"}
                other{"{0} 兆赫"}
            }
        }
        graphics{
            dot-per-centimeter{
                dnam{"dpcm"}
                other{"{0} dpcm"}
            }
            dot-per-inch{
                dnam{"dpi"}
                other{"{0} dpi"}
            }
        }
        length{
            astronomical-unit{
                dnam{"天文單位"}
                other{"{0} 天文單位"}
            }
            centimeter{
                dnam{"公分"}
                other{"{0} 公分"}
                per{"{0}/公分"}
            }
            decimeter{
                dnam{"公寸"}
                other{"{0} 公寸"}
            }
            fathom{
                dnam{"英尋"}
                other{"{0} 英尋"}
            }
            foot{
                dnam{"英尺"}
                other{"{0} 呎"}
                per{"{0}/呎"}
            }
            furlong{
                dnam{"化朗"}
                other{"{0} 化朗"}
            }
            inch{
                dnam{"英寸"}
                other{"{0} 吋"}
                per{"{0}/吋"}
            }
            kilometer{
                dnam{"公里"}
                other{"{0} 公里"}
                per{"{0}/公里"}
            }
            light-year{
                dnam{"光年"}
                other{"{0} 光年"}
            }
            meter{
                dnam{"公尺"}
                other{"{0} 公尺"}
                per{"{0}/公尺"}
            }
            micrometer{
                dnam{"微米"}
                other{"{0} 微米"}
            }
            mile{
                dnam{"英里"}
                other{"{0} 英里"}
            }
            mile-scandinavian{
                dnam{"斯堪地那維亞英里"}
                other{"{0} 斯堪地那維亞英里"}
            }
            millimeter{
                dnam{"公釐"}
                other{"{0} 公釐"}
            }
            nanometer{
                dnam{"奈米"}
                other{"{0} 奈米"}
            }
            nautical-mile{
                dnam{"海里"}
                other{"{0} 海里"}
            }
            parsec{
                dnam{"秒差距"}
                other{"{0} 秒差距"}
            }
            picometer{
                dnam{"皮米"}
                other{"{0} 皮米"}
            }
            point{
                dnam{"點"}
                other{"{0} 點"}
            }
            yard{
                dnam{"碼"}
                other{"{0} 碼"}
            }
        }
        light{
            candela{
                dnam{"燭光"}
                other{"{0} 燭光"}
            }
            lumen{
                dnam{"流明"}
                other{"{0} 流明"}
            }
            lux{
                dnam{"勒克斯"}
                other{"{0} 勒克斯"}
            }
        }
        mass{
            carat{
                dnam{"克拉"}
                other{"{0} 克拉"}
            }
            dalton{
                dnam{"達爾頓"}
                other{"{0} 達爾頓"}
            }
            earth-mass{
                dnam{"地球質量"}
                other{"{0} 地球質量"}
            }
            grain{
                dnam{"格林"}
                other{"{0} 格林"}
            }
            gram{
                dnam{"克"}
                other{"{0} 克"}
                per{"{0}/克"}
            }
            kilogram{
                dnam{"公斤"}
                other{"{0} 公斤"}
                per{"{0}/公斤"}
            }
            microgram{
                dnam{"微克"}
                other{"{0} 微克"}
            }
            milligram{
                dnam{"毫克"}
                other{"{0} 毫克"}
            }
            ounce{
                dnam{"盎司"}
                other{"{0} 盎司"}
                per{"{0}/盎司"}
            }
            ounce-troy{
                dnam{"金衡盎司"}
                other{"{0} 金衡盎司"}
            }
            pound{
                dnam{"磅"}
                other{"{0} 磅"}
                per{"{0}/磅"}
            }
            solar-mass{
                dnam{"太陽質量"}
                other{"{0} 太陽質量"}
            }
            stone{
                dnam{"英石"}
                other{"{0} 英石"}
            }
            ton{
                dnam{"美噸"}
                other{"{0} 美噸"}
            }
            tonne{
                dnam{"公噸"}
                other{"{0} 公噸"}
            }
        }
        power{
            gigawatt{
                dnam{"吉瓦"}
                other{"{0} 吉瓦"}
            }
            horsepower{
                dnam{"匹"}
                other{"{0} 匹"}
            }
            kilowatt{
                dnam{"千瓦"}
                other{"{0} 千瓦"}
            }
            megawatt{
                dnam{"百萬瓦"}
                other{"{0} 百萬瓦"}
            }
            milliwatt{
                dnam{"毫瓦"}
                other{"{0} 毫瓦"}
            }
            watt{
                dnam{"瓦特"}
                other{"{0} 瓦"}
            }
        }
        pressure{
            bar{
                dnam{"巴"}
                other{"{0} 巴"}
            }
            hectopascal{
                dnam{"百帕"}
                other{"{0} 百帕"}
            }
            inch-ofhg{
                dnam{"英寸汞柱"}
                other{"{0} 英寸汞柱"}
            }
            kilopascal{
                dnam{"千帕"}
                other{"{0} 千帕"}
            }
            megapascal{
                dnam{"兆帕"}
                other{"{0} 兆帕"}
            }
            millibar{
                dnam{"毫巴"}
                other{"{0} 毫巴"}
            }
            millimeter-ofhg{
                dnam{"毫米汞柱"}
                other{"{0} 毫米汞柱"}
            }
            pascal{
                dnam{"帕"}
                other{"{0} 帕"}
            }
            pound-force-per-square-inch{
                dnam{"磅力/平方英寸"}
                other{"{0} 磅力/平方英寸"}
            }
        }
        speed{
            beaufort{
                dnam{"蒲福風級"}
                other{"蒲福風級 {0} 級"}
            }
            kilometer-per-hour{
                dnam{"公里/小時"}
                other{"{0} 公里/小時"}
            }
            knot{
                dnam{"節"}
                other{"{0} 節"}
            }
            meter-per-second{
                dnam{"公尺/秒"}
                other{"{0} 公尺/秒"}
            }
            mile-per-hour{
                dnam{"英里/小時"}
                other{"{0} 英里/小時"}
            }
        }
        temperature{
            celsius{
                dnam{"攝氏"}
            }
            fahrenheit{
                dnam{"華氏"}
            }
            kelvin{
                dnam{"克耳文"}
                other{"{0} 克耳文"}
            }
        }
        torque{
            newton-meter{
                dnam{"牛頓米"}
                other{"{0} 牛頓米"}
            }
            pound-force-foot{
                dnam{"磅英尺"}
                other{"{0} 磅英尺"}
            }
        }
        volume{
            acre-foot{
                dnam{"英畝英尺"}
                other{"{0} 英畝英尺"}
            }
            barrel{
                dnam{"桶"}
                other{"{0} 桶"}
            }
            bushel{
                dnam{"蒲式耳"}
                other{"{0} 蒲式耳"}
            }
            centiliter{
                dnam{"釐升"}
                other{"{0} 釐升"}
            }
            cubic-centimeter{
                dnam{"立方公分"}
                other{"{0} 立方公分"}
                per{"{0}/立方公分"}
            }
            cubic-foot{
                dnam{"立方英尺"}
                other{"{0} 立方英尺"}
            }
            cubic-inch{
                dnam{"立方英寸"}
                other{"{0} 立方英寸"}
            }
            cubic-kilometer{
                dnam{"立方公里"}
                other{"{0} 立方公里"}
            }
            cubic-meter{
                dnam{"立方公尺"}
                other{"{0} 立方公尺"}
                per{"{0}/立方公尺"}
            }
            cubic-mile{
                dnam{"立方英里"}
                other{"{0} 立方英里"}
            }
            cubic-yard{
                dnam{"立方碼"}
                other{"{0} 立方碼"}
            }
            cup{
                dnam{"量杯"}
                other{"{0} 杯"}
            }
            cup-metric{
                dnam{"公制量杯"}
                other{"{0} 公制杯"}
            }
            deciliter{
                dnam{"公合"}
                other{"{0} 公合"}
            }
            dessert-spoon{
                dnam{"甜品匙"}
                other{"{0} 甜品匙"}
            }
            dessert-spoon-imperial{
                dnam{"英制甜品匙"}
                other{"{0} 英制甜品匙"}
            }
            dram{
                dnam{"打蘭"}
                other{"{0} 打蘭"}
            }
            drop{
                dnam{"滴"}
                other{"{0} 滴"}
            }
            fluid-ounce{
                dnam{"液盎司"}
                other{"{0} 液盎司"}
            }
            fluid-ounce-imperial{
                dnam{"英液盎司"}
                other{"{0} 英液盎司"}
            }
            gallon{
                dnam{"加侖"}
                other{"{0} 加侖"}
                per{"{0}/加侖"}
            }
            gallon-imperial{
                dnam{"英制加侖"}
                other{"{0} 英制加侖"}
                per{"{0}/英制加侖"}
            }
            hectoliter{
                dnam{"公石"}
                other{"{0} 公石"}
            }
            jigger{
                dnam{"量酒杯"}
                other{"{0} 量酒杯"}
            }
            liter{
                dnam{"公升"}
                other{"{0} 升"}
                per{"{0}/升"}
            }
            megaliter{
                dnam{"兆升"}
                other{"{0} 兆升"}
            }
            milliliter{
                dnam{"毫升"}
                other{"{0} 毫升"}
            }
            pinch{
                dnam{"小撮"}
                other{"{0} 小撮"}
            }
            pint{
                dnam{"品脫"}
                other{"{0} 品脫"}
            }
            pint-metric{
                dnam{"公制品脫"}
                other{"{0} 公制品脫"}
            }
            quart{
                dnam{"夸脫"}
                other{"{0} 夸脫"}
            }
            quart-imperial{
                dnam{"英制夸脫"}
                other{"{0} 英制夸脫"}
            }
            tablespoon{
                dnam{"湯匙"}
                other{"{0} 湯匙"}
            }
            teaspoon{
                dnam{"茶匙"}
                other{"{0} 茶匙"}
            }
        }
    }
}<|MERGE_RESOLUTION|>--- conflicted
+++ resolved
@@ -36,7 +36,878 @@
             1024p6{"{0} 艾位元組"}
             1024p7{"{0} 皆位元組"}
             1024p8{"{0} 佑位元組"}
-<<<<<<< HEAD
+            per{"每{1} {0}"}
+            power2{
+                other{
+                    _{
+                        _{"平方{0}"}
+                    }
+                }
+            }
+            power3{
+                other{
+                    _{
+                        _{"立方{0}"}
+                    }
+                }
+            }
+            times{"{0}-{1}"}
+        }
+        concentr{
+            milligram-ofglucose-per-deciliter{
+                dnam{"每分升毫克"}
+                other{"每分升 {0} 毫克"}
+            }
+            millimole-per-liter{
+                dnam{"每公升毫莫耳"}
+                other{"每公升 {0} 毫莫耳"}
+            }
+        }
+        consumption{
+            liter-per-100-kilometer{
+                dnam{"每 100 公里公升"}
+                other{"每 100 公里 {0} 公升"}
+            }
+            liter-per-kilometer{
+                dnam{"每公里公升"}
+                other{"每公里 {0} 公升"}
+            }
+            mile-per-gallon{
+                dnam{"每加侖英里"}
+                other{"每加侖 {0} 英里"}
+            }
+            mile-per-gallon-imperial{
+                dnam{"每英制加侖英里"}
+                other{"每英制加侖 {0} 英里"}
+            }
+        }
+        coordinate{
+            dnam{"基本方向"}
+        }
+        duration{
+            century{
+                other{"{0} 個世紀"}
+            }
+            day{
+                per{"每天 {0}"}
+            }
+            hour{
+                per{"每小時 {0}"}
+            }
+            minute{
+                per{"每分鐘 {0}"}
+            }
+            month{
+                per{"每月 {0}"}
+            }
+            second{
+                per{"每秒 {0}"}
+            }
+            week{
+                per{"每週 {0}"}
+            }
+            year{
+                per{"每年 {0}"}
+            }
+        }
+        energy{
+            calorie{
+                other{"{0} 卡路里"}
+            }
+            foodcalorie{
+                dnam{"卡路里"}
+            }
+            joule{
+                other{"{0} 焦耳"}
+            }
+            kilocalorie{
+                dnam{"千卡路里"}
+                other{"{0} 千卡路里"}
+            }
+            kilojoule{
+                other{"{0} 千焦耳"}
+            }
+        }
+        force{
+            kilowatt-hour-per-100-kilometer{
+                dnam{"每百公里千瓦小時"}
+            }
+            newton{
+                dnam{"牛頓"}
+                other{"{0} 牛頓"}
+            }
+            pound-force{
+                dnam{"磅力"}
+                other{"{0} 磅力"}
+            }
+        }
+        graphics{
+            megapixel{
+                dnam{"百萬像素"}
+                other{"{0} 百萬像素"}
+            }
+            pixel{
+                dnam{"像素"}
+                other{"{0} 像素"}
+            }
+        }
+        length{
+            centimeter{
+                per{"每公分 {0}"}
+            }
+            earth-radius{
+                dnam{"地球半徑"}
+                other{"{0} 地球半徑"}
+            }
+            foot{
+                other{"{0} 英尺"}
+                per{"每英尺 {0}"}
+            }
+            inch{
+                other{"{0} 英寸"}
+                per{"每英寸 {0}"}
+            }
+            kilometer{
+                per{"每公里 {0}"}
+            }
+            meter{
+                per{"每公尺 {0}"}
+            }
+            solar-radius{
+                dnam{"太陽半徑"}
+                other{"{0} 太陽半徑"}
+            }
+        }
+        light{
+            solar-luminosity{
+                dnam{"太陽光度"}
+                other{"{0} 太陽光度"}
+            }
+        }
+        mass{
+            gram{
+                per{"每克 {0}"}
+            }
+            kilogram{
+                per{"每公斤 {0}"}
+            }
+            ounce{
+                per{"每盎司 {0}"}
+            }
+            pound{
+                per{"每磅 {0}"}
+            }
+        }
+        power{
+            horsepower{
+                dnam{"馬力"}
+                other{"{0} 匹馬力"}
+            }
+            kilowatt{
+                dnam{"千瓦特"}
+                other{"{0} 千瓦特"}
+            }
+            megawatt{
+                dnam{"百萬瓦特"}
+                other{"{0} 百萬瓦特"}
+            }
+            milliwatt{
+                dnam{"毫瓦特"}
+                other{"{0} 毫瓦特"}
+            }
+            watt{
+                other{"{0} 瓦特"}
+            }
+        }
+        pressure{
+            atmosphere{
+                dnam{"氣壓"}
+                other{"{0} 大氣壓"}
+            }
+            pascal{
+                dnam{"帕斯卡"}
+                other{"{0} 帕斯卡"}
+            }
+            pound-force-per-square-inch{
+                dnam{"每平方英寸磅力"}
+                other{"每平方英寸 {0} 磅力"}
+            }
+        }
+        speed{
+            kilometer-per-hour{
+                dnam{"每小時公里"}
+                other{"每小時 {0} 公里"}
+            }
+            meter-per-second{
+                dnam{"每秒公尺"}
+                other{"每秒 {0} 公尺"}
+            }
+            mile-per-hour{
+                dnam{"每小時英里"}
+                other{"每小時 {0} 英里"}
+            }
+        }
+        temperature{
+            celsius{
+                dnam{"攝氏度數"}
+                other{"攝氏 {0} 度"}
+            }
+            fahrenheit{
+                dnam{"華氏度數"}
+                other{"華氏 {0} 度"}
+            }
+        }
+        volume{
+            cubic-centimeter{
+                per{"每立方公分 {0}"}
+            }
+            cubic-meter{
+                per{"每立方公尺 {0}"}
+            }
+            gallon{
+                per{"每加侖 {0}"}
+            }
+            gallon-imperial{
+                per{"每英制加侖 {0}"}
+            }
+            liter{
+                other{"{0} 公升"}
+                per{"每公升 {0}"}
+            }
+        }
+    }
+    unitsNarrow{
+        acceleration{
+            g-force{
+                other{"{0}G"}
+            }
+            meter-per-square-second{
+                other{"{0}公尺/平方秒"}
+            }
+        }
+        angle{
+            arc-minute{
+                other{"{0}角分"}
+            }
+            arc-second{
+                other{"{0}角秒"}
+            }
+            degree{
+                other{"{0}°"}
+            }
+            radian{
+                other{"{0}弧度"}
+            }
+            revolution{
+                other{"{0}圈"}
+            }
+        }
+        area{
+            acre{
+                other{"{0}英畝"}
+            }
+            dunam{
+                other{"{0}杜納畝"}
+            }
+            hectare{
+                other{"{0}公頃"}
+            }
+            square-centimeter{
+                other{"{0}cm²"}
+            }
+            square-foot{
+                other{"{0}平方英尺"}
+            }
+            square-inch{
+                other{"{0}in²"}
+            }
+            square-kilometer{
+                other{"{0}km²"}
+            }
+            square-meter{
+                other{"{0}m²"}
+            }
+            square-mile{
+                other{"{0}平方英里"}
+            }
+            square-yard{
+                other{"{0}yd²"}
+            }
+        }
+        concentr{
+            item{
+                other{"{0}個項目"}
+            }
+            karat{
+                other{"{0}克拉"}
+            }
+            milligram-ofglucose-per-deciliter{
+                other{"{0}毫克/分升"}
+            }
+            millimole-per-liter{
+                other{"{0}毫莫耳/公升"}
+            }
+            mole{
+                other{"{0}莫耳"}
+            }
+            permillion{
+                other{"{0}百萬分率"}
+            }
+        }
+        consumption{
+            liter-per-100-kilometer{
+                dnam{"升/100公里"}
+                other{"{0}升/100公里"}
+            }
+            liter-per-kilometer{
+                other{"{0}升/公里"}
+            }
+            mile-per-gallon{
+                other{"{0}英里/加侖"}
+            }
+            mile-per-gallon-imperial{
+                other{"{0}英里/英制加侖"}
+            }
+        }
+        digital{
+            bit{
+                other{"{0}bit"}
+            }
+            byte{
+                other{"{0}byte"}
+            }
+            gigabit{
+                other{"{0}Gb"}
+            }
+            gigabyte{
+                other{"{0}GB"}
+            }
+            kilobit{
+                other{"{0}kb"}
+            }
+            kilobyte{
+                other{"{0}kB"}
+            }
+            megabit{
+                other{"{0}Mb"}
+            }
+            megabyte{
+                other{"{0}MB"}
+            }
+            petabyte{
+                other{"{0}PB"}
+            }
+            terabit{
+                other{"{0}Tb"}
+            }
+            terabyte{
+                other{"{0}TB"}
+            }
+        }
+        duration{
+            microsecond{
+                other{"{0}μs"}
+            }
+            nanosecond{
+                other{"{0}ns"}
+            }
+        }
+        electric{
+            ampere{
+                other{"{0}安培"}
+            }
+            milliampere{
+                other{"{0}毫安培"}
+            }
+            ohm{
+                other{"{0}歐姆"}
+            }
+            volt{
+                other{"{0}伏特"}
+            }
+        }
+        energy{
+            british-thermal-unit{
+                other{"{0}英熱單位"}
+            }
+            calorie{
+                other{"{0}卡"}
+            }
+            electronvolt{
+                other{"{0}電子伏特"}
+            }
+            foodcalorie{
+                other{"{0}大卡"}
+            }
+            joule{
+                other{"{0}焦"}
+            }
+            kilocalorie{
+                other{"{0}千卡"}
+            }
+            kilojoule{
+                other{"{0}千焦耳"}
+            }
+            kilowatt-hour{
+                other{"{0}千瓦小時"}
+            }
+            therm-us{
+                other{"{0}美制撒姆"}
+            }
+        }
+        force{
+            kilowatt-hour-per-100-kilometer{
+                other{"{0}kWh/100km"}
+            }
+            newton{
+                other{"{0}N"}
+            }
+            pound-force{
+                other{"{0}lbf"}
+            }
+        }
+        frequency{
+            gigahertz{
+                other{"{0}吉赫"}
+            }
+            hertz{
+                other{"{0}赫茲"}
+            }
+            kilohertz{
+                other{"{0}千赫"}
+            }
+            megahertz{
+                other{"{0}兆赫"}
+            }
+        }
+        graphics{
+            dot{
+                other{"{0}px"}
+            }
+            dot-per-centimeter{
+                other{"{0}dpcm"}
+            }
+            dot-per-inch{
+                other{"{0}dpi"}
+            }
+            em{
+                other{"{0}em"}
+            }
+            megapixel{
+                other{"{0}MP"}
+            }
+            pixel{
+                other{"{0}px"}
+            }
+            pixel-per-centimeter{
+                other{"{0}ppcm"}
+            }
+            pixel-per-inch{
+                other{"{0}ppi"}
+            }
+        }
+        length{
+            astronomical-unit{
+                other{"{0}au"}
+            }
+            centimeter{
+                other{"{0}公分"}
+            }
+            decimeter{
+                other{"{0}dm"}
+            }
+            earth-radius{
+                other{"{0}R⊕"}
+            }
+            fathom{
+                other{"{0}fth"}
+            }
+            foot{
+                other{"{0}呎"}
+            }
+            furlong{
+                other{"{0}化朗"}
+            }
+            inch{
+                other{"{0}吋"}
+            }
+            kilometer{
+                other{"{0}公里"}
+            }
+            light-year{
+                other{"{0}光年"}
+            }
+            meter{
+                other{"{0}公尺"}
+            }
+            micrometer{
+                other{"{0}μm"}
+            }
+            mile{
+                other{"{0}英里"}
+            }
+            mile-scandinavian{
+                other{"{0}smi"}
+            }
+            millimeter{
+                other{"{0}公釐"}
+            }
+            nanometer{
+                other{"{0}nm"}
+            }
+            nautical-mile{
+                other{"{0}nmi"}
+            }
+            parsec{
+                other{"{0}pc"}
+            }
+            picometer{
+                other{"{0}皮米"}
+            }
+            point{
+                other{"{0}點"}
+            }
+            solar-radius{
+                other{"{0}R☉"}
+            }
+            yard{
+                other{"{0}碼"}
+            }
+        }
+        light{
+            candela{
+                other{"{0}燭光"}
+            }
+            lumen{
+                other{"{0}流明"}
+            }
+            lux{
+                other{"{0}勒克斯"}
+            }
+            solar-luminosity{
+                other{"{0}L☉"}
+            }
+        }
+        mass{
+            carat{
+                other{"{0}克拉"}
+            }
+            dalton{
+                other{"{0}達爾頓"}
+            }
+            earth-mass{
+                other{"{0}地球質量"}
+            }
+            grain{
+                other{"{0}格林"}
+            }
+            gram{
+                other{"{0}克"}
+            }
+            kilogram{
+                other{"{0}公斤"}
+            }
+            microgram{
+                other{"{0}微克"}
+            }
+            milligram{
+                other{"{0}毫克"}
+            }
+            ounce{
+                other{"{0}盎司"}
+            }
+            ounce-troy{
+                other{"{0}金衡盎司"}
+            }
+            pound{
+                other{"{0}磅"}
+            }
+            solar-mass{
+                other{"{0}太陽質量"}
+            }
+            stone{
+                other{"{0}英石"}
+            }
+            ton{
+                dnam{"英噸"}
+                other{"{0}美噸"}
+            }
+            tonne{
+                other{"{0}公噸"}
+            }
+        }
+        power{
+            gigawatt{
+                other{"{0}吉瓦"}
+            }
+            horsepower{
+                other{"{0}匹"}
+            }
+            kilowatt{
+                other{"{0}千瓦"}
+            }
+            megawatt{
+                other{"{0}百萬瓦"}
+            }
+            milliwatt{
+                other{"{0}毫瓦"}
+            }
+            watt{
+                other{"{0}瓦特"}
+            }
+        }
+        pressure{
+            atmosphere{
+                other{"{0}atm"}
+            }
+            bar{
+                other{"{0}巴"}
+            }
+            hectopascal{
+                other{"{0}百帕"}
+            }
+            inch-ofhg{
+                other{"{0}英吋汞柱"}
+            }
+            kilopascal{
+                other{"{0}千帕"}
+            }
+            megapascal{
+                other{"{0}兆帕"}
+            }
+            millibar{
+                other{"{0}毫巴"}
+            }
+            millimeter-ofhg{
+                other{"{0}mmHg"}
+            }
+            pascal{
+                other{"{0}帕"}
+            }
+            pound-force-per-square-inch{
+                other{"{0}psi"}
+            }
+        }
+        speed{
+            beaufort{
+                other{"蒲福風級{0}級"}
+            }
+            kilometer-per-hour{
+                other{"{0}公里/小時"}
+            }
+            meter-per-second{
+                other{"{0}公尺/秒"}
+            }
+            mile-per-hour{
+                other{"{0}英里/小時"}
+            }
+        }
+        temperature{
+            celsius{
+                dnam{"°C"}
+            }
+            kelvin{
+                dnam{"K"}
+                other{"{0}克耳文"}
+            }
+        }
+        torque{
+            newton-meter{
+                other{"{0}牛頓米"}
+            }
+            pound-force-foot{
+                other{"{0}磅英尺"}
+            }
+        }
+        volume{
+            acre-foot{
+                other{"{0}英畝英尺"}
+            }
+            barrel{
+                other{"{0}桶"}
+            }
+            bushel{
+                other{"{0}蒲式耳"}
+            }
+            centiliter{
+                other{"{0}釐升"}
+            }
+            cubic-centimeter{
+                other{"{0}立方公分"}
+            }
+            cubic-foot{
+                other{"{0}立方英尺"}
+            }
+            cubic-inch{
+                other{"{0}立方英寸"}
+            }
+            cubic-kilometer{
+                other{"{0}立方公里"}
+            }
+            cubic-meter{
+                other{"{0}立方公尺"}
+            }
+            cubic-mile{
+                other{"{0}立方英里"}
+            }
+            cubic-yard{
+                other{"{0}立方碼"}
+            }
+            cup{
+                other{"{0}杯"}
+            }
+            cup-metric{
+                other{"{0}公制杯"}
+            }
+            deciliter{
+                other{"{0}公合"}
+            }
+            dessert-spoon{
+                other{"{0}甜品匙"}
+            }
+            dessert-spoon-imperial{
+                other{"{0}甜品匙"}
+            }
+            dram{
+                other{"{0}打蘭"}
+            }
+            drop{
+                other{"{0}滴"}
+            }
+            fluid-ounce{
+                other{"{0}液盎司"}
+            }
+            fluid-ounce-imperial{
+                other{"{0}英液盎司"}
+            }
+            gallon{
+                other{"{0}加侖"}
+                per{"{0}/gal"}
+            }
+            gallon-imperial{
+                other{"{0}英制加侖"}
+                per{"{0}/galIm"}
+            }
+            hectoliter{
+                other{"{0}公石"}
+            }
+            jigger{
+                other{"{0}量酒杯"}
+            }
+            liter{
+                other{"{0}升"}
+                per{"{0}/L"}
+            }
+            megaliter{
+                other{"{0}兆升"}
+            }
+            milliliter{
+                other{"{0}毫升"}
+            }
+            pinch{
+                other{"{0}小撮"}
+            }
+            pint{
+                other{"{0}品脫"}
+            }
+            pint-metric{
+                other{"{0}公制品脫"}
+            }
+            quart{
+                other{"{0}夸脫"}
+            }
+            quart-imperial{
+                other{"{0}英制夸脫"}
+            }
+            tablespoon{
+                other{"{0}匙"}
+            }
+            teaspoon{
+                other{"{0}茶匙"}
+            }
+        }
+    }
+    unitsShort{
+        acceleration{
+            g-force{
+                dnam{"G 力"}
+                other{"{0} G 力"}
+            }
+            meter-per-square-second{
+                dnam{"公尺/平方秒"}
+                other{"{0} 公尺/平方秒"}
+            }
+        }
+        angle{
+            arc-minute{
+                dnam{"角分"}
+                other{"{0} 角分"}
+            }
+            arc-second{
+                dnam{"角秒"}
+                other{"{0} 角秒"}
+            }
+            degree{
+                dnam{"角度"}
+                other{"{0} 度"}
+            }
+            radian{
+                dnam{"弧度"}
+                other{"{0} 弧度"}
+            }
+            revolution{
+                dnam{"圈數"}
+                other{"{0} 圈"}
+            }
+        }
+        area{
+            acre{
+                dnam{"英畝"}
+                other{"{0} 英畝"}
+            }
+            dunam{
+                dnam{"杜納畝"}
+                other{"{0} 杜納畝"}
+            }
+            hectare{
+                dnam{"公頃"}
+                other{"{0} 公頃"}
+            }
+            square-centimeter{
+                dnam{"平方公分"}
+                other{"{0} 平方公分"}
+                per{"{0}/平分公分"}
+            }
+            square-foot{
+                dnam{"平方英尺"}
+                other{"{0} 平方英尺"}
+            }
+            square-inch{
+                dnam{"平方英寸"}
+                other{"{0} 平方英寸"}
+                per{"{0}/平方英寸"}
+            }
+            square-kilometer{
+                dnam{"平方公里"}
+                other{"{0} 平方公里"}
+                per{"{0}/平方公里"}
+            }
+            square-meter{
+                dnam{"平方公尺"}
+                other{"{0} 平方公尺"}
+                per{"{0}/平方公尺"}
+            }
+            square-mile{
+                dnam{"平方英里"}
+                other{"{0} 平方英里"}
+                per{"{0}/平方英里"}
+            }
+            square-yard{
+                dnam{"平方碼"}
+                other{"{0} 平方碼"}
+            }
+        }
+        compound{
             10p-1{"{0} 公寸"}
             10p-12{"{0} 皮米"}
             10p-15{"{0} 飛米"}
@@ -44,7 +915,9 @@
             10p-2{"{0} 公分"}
             10p-21{"{0} 仄米"}
             10p-24{"{0} 麼米"}
+            10p-27{"{0} 戎米"}
             10p-3{"{0} 公釐"}
+            10p-30{"{0} 奎米"}
             10p-6{"{0} 微米"}
             10p-9{"{0} 奈米"}
             10p1{"{0} 公丈"}
@@ -54,1199 +927,11 @@
             10p2{"{0} 公引"}
             10p21{"{0} 皆米"}
             10p24{"{0} 佑米"}
-            10p3{"{0} 公里"}
-            10p6{"{0} 兆米"}
-            10p9{"{0} 吉米"}
-=======
->>>>>>> 626889fb
-            per{"每{1} {0}"}
-            power2{
-                other{
-                    _{
-                        _{"平方{0}"}
-                    }
-                }
-            }
-            power3{
-                other{
-                    _{
-                        _{"立方{0}"}
-                    }
-                }
-            }
-<<<<<<< HEAD
-        }
-        concentr{
-            item{
-                dnam{"個項目"}
-                other{"{0} 個項目"}
-            }
-            karat{
-                dnam{"克拉"}
-                other{"{0} 克拉"}
-            }
-=======
-            times{"{0}-{1}"}
-        }
-        concentr{
->>>>>>> 626889fb
-            milligram-ofglucose-per-deciliter{
-                dnam{"每分升毫克"}
-                other{"每分升 {0} 毫克"}
-            }
-            millimole-per-liter{
-                dnam{"每公升毫莫耳"}
-                other{"每公升 {0} 毫莫耳"}
-            }
-        }
-        consumption{
-            liter-per-100-kilometer{
-                dnam{"每 100 公里公升"}
-                other{"每 100 公里 {0} 公升"}
-            }
-            liter-per-kilometer{
-                dnam{"每公里公升"}
-                other{"每公里 {0} 公升"}
-            }
-            mile-per-gallon{
-                dnam{"每加侖英里"}
-                other{"每加侖 {0} 英里"}
-            }
-            mile-per-gallon-imperial{
-                dnam{"每英制加侖英里"}
-                other{"每英制加侖 {0} 英里"}
-            }
-        }
-        coordinate{
-            dnam{"基本方向"}
-        }
-        duration{
-            century{
-                other{"{0} 個世紀"}
-            }
-            day{
-                per{"每天 {0}"}
-            }
-            hour{
-                per{"每小時 {0}"}
-            }
-            minute{
-                per{"每分鐘 {0}"}
-            }
-            month{
-                per{"每月 {0}"}
-            }
-<<<<<<< HEAD
-            nanosecond{
-                dnam{"奈秒"}
-                other{"{0} 奈秒"}
-            }
-            quarter{
-                dnam{"刻"}
-                other{"{0} 刻"}
-                per{"{0}/刻"}
-            }
-=======
->>>>>>> 626889fb
-            second{
-                per{"每秒 {0}"}
-            }
-            week{
-                per{"每週 {0}"}
-            }
-            year{
-                per{"每年 {0}"}
-            }
-        }
-        energy{
-            calorie{
-                other{"{0} 卡路里"}
-            }
-            foodcalorie{
-                dnam{"卡路里"}
-            }
-            joule{
-                other{"{0} 焦耳"}
-            }
-            kilocalorie{
-                dnam{"千卡路里"}
-                other{"{0} 千卡路里"}
-            }
-            kilojoule{
-                other{"{0} 千焦耳"}
-            }
-        }
-        force{
-            kilowatt-hour-per-100-kilometer{
-                dnam{"每百公里千瓦小時"}
-            }
-            newton{
-                dnam{"牛頓"}
-                other{"{0} 牛頓"}
-            }
-            pound-force{
-                dnam{"磅力"}
-                other{"{0} 磅力"}
-            }
-        }
-        graphics{
-            dot-per-centimeter{
-                other{"{0} dpcm"}
-            }
-            megapixel{
-                dnam{"百萬像素"}
-                other{"{0} 百萬像素"}
-            }
-            pixel{
-                dnam{"像素"}
-                other{"{0} 像素"}
-            }
-        }
-        length{
-            centimeter{
-                per{"每公分 {0}"}
-            }
-            earth-radius{
-                dnam{"地球半徑"}
-                other{"{0} 地球半徑"}
-            }
-            foot{
-                other{"{0} 英尺"}
-                per{"每英尺 {0}"}
-            }
-            inch{
-                other{"{0} 英寸"}
-                per{"每英寸 {0}"}
-            }
-            kilometer{
-                per{"每公里 {0}"}
-            }
-            meter{
-                per{"每公尺 {0}"}
-            }
-            solar-radius{
-                dnam{"太陽半徑"}
-                other{"{0} 太陽半徑"}
-            }
-        }
-        light{
-            solar-luminosity{
-                dnam{"太陽光度"}
-                other{"{0} 太陽光度"}
-            }
-        }
-        mass{
-            gram{
-                per{"每克 {0}"}
-            }
-            kilogram{
-                per{"每公斤 {0}"}
-            }
-<<<<<<< HEAD
-            microgram{
-                dnam{"微克"}
-                other{"{0} 微克"}
-            }
-            milligram{
-                dnam{"毫克"}
-                other{"{0} 毫克"}
-            }
-=======
->>>>>>> 626889fb
-            ounce{
-                per{"每盎司 {0}"}
-            }
-            pound{
-<<<<<<< HEAD
-                dnam{"磅"}
-                other{"{0} 磅"}
-                per{"每磅 {0}"}
-            }
-            solar-mass{
-                dnam{"太陽質量"}
-                other{"{0} 太陽質量"}
-            }
-            stone{
-                dnam{"英石"}
-                other{"{0} 英石"}
-            }
-            ton{
-                dnam{"美噸"}
-                other{"{0} 美噸"}
-            }
-            tonne{
-                dnam{"公噸"}
-                other{"{0} 公噸"}
-            }
-        }
-        power{
-            gigawatt{
-                dnam{"吉瓦"}
-                other{"{0} 吉瓦"}
-=======
-                per{"每磅 {0}"}
->>>>>>> 626889fb
-            }
-        }
-        power{
-            horsepower{
-                dnam{"馬力"}
-                other{"{0} 匹馬力"}
-            }
-            kilowatt{
-                dnam{"千瓦特"}
-                other{"{0} 千瓦特"}
-            }
-            megawatt{
-                dnam{"百萬瓦特"}
-                other{"{0} 百萬瓦特"}
-            }
-            milliwatt{
-                dnam{"毫瓦特"}
-                other{"{0} 毫瓦特"}
-            }
-            watt{
-                other{"{0} 瓦特"}
-            }
-        }
-        pressure{
-            atmosphere{
-                dnam{"氣壓"}
-                other{"{0} 大氣壓"}
-            }
-            pascal{
-                dnam{"帕斯卡"}
-                other{"{0} 帕斯卡"}
-            }
-            pound-force-per-square-inch{
-                dnam{"每平方英寸磅力"}
-                other{"每平方英寸 {0} 磅力"}
-            }
-        }
-        speed{
-            kilometer-per-hour{
-                dnam{"每小時公里"}
-                other{"每小時 {0} 公里"}
-            }
-            meter-per-second{
-                dnam{"每秒公尺"}
-                other{"每秒 {0} 公尺"}
-            }
-            mile-per-hour{
-                dnam{"每小時英里"}
-                other{"每小時 {0} 英里"}
-            }
-        }
-        temperature{
-            celsius{
-                dnam{"攝氏度數"}
-                other{"攝氏 {0} 度"}
-            }
-            fahrenheit{
-                dnam{"華氏度數"}
-                other{"華氏 {0} 度"}
-            }
-        }
-        volume{
-            cubic-centimeter{
-                per{"每立方公分 {0}"}
-            }
-            cubic-meter{
-                per{"每立方公尺 {0}"}
-            }
-            gallon{
-                per{"每加侖 {0}"}
-            }
-            gallon-imperial{
-                per{"每英制加侖 {0}"}
-            }
-            liter{
-                other{"{0} 公升"}
-                per{"每公升 {0}"}
-            }
-        }
-    }
-    unitsNarrow{
-        acceleration{
-            g-force{
-                other{"{0}G"}
-            }
-            meter-per-square-second{
-                other{"{0}公尺/平方秒"}
-            }
-        }
-        angle{
-            arc-minute{
-                other{"{0}角分"}
-            }
-            arc-second{
-                other{"{0}角秒"}
-            }
-            degree{
-<<<<<<< HEAD
-                dnam{"角度"}
-=======
->>>>>>> 626889fb
-                other{"{0}°"}
-            }
-            radian{
-                other{"{0}弧度"}
-            }
-            revolution{
-                other{"{0}圈"}
-            }
-        }
-        area{
-            acre{
-                other{"{0}英畝"}
-            }
-            dunam{
-                other{"{0}杜納畝"}
-            }
-            hectare{
-                other{"{0}公頃"}
-            }
-            square-centimeter{
-                other{"{0}cm²"}
-            }
-            square-foot{
-                other{"{0}平方英尺"}
-            }
-            square-inch{
-                other{"{0}in²"}
-            }
-            square-kilometer{
-                other{"{0}km²"}
-            }
-            square-meter{
-                other{"{0}m²"}
-            }
-            square-mile{
-                other{"{0}平方英里"}
-            }
-            square-yard{
-                other{"{0}yd²"}
-            }
-        }
-<<<<<<< HEAD
-        compound{
-            10p-1{"{0} 公寸"}
-            10p-12{"{0} 皮米"}
-            10p-15{"{0} 飛米"}
-            10p-18{"{0} 阿米"}
-            10p-2{"{0} 公分"}
-            10p-21{"{0} 仄米"}
-            10p-24{"{0} 麼米"}
-            10p-3{"{0} 公釐"}
-            10p-6{"{0} 微米"}
-            10p-9{"{0} 奈米"}
-            10p1{"{0} 公丈"}
-            10p12{"{0} 太米"}
-            10p15{"{0} 拍米"}
-            10p18{"{0} 艾米"}
-            10p2{"{0} 公引"}
-            10p21{"{0} 皆米"}
-            10p24{"{0} 佑米"}
-            10p3{"{0} 公里"}
-            10p6{"{0} 兆米"}
-            10p9{"{0} 吉米"}
-            per{"{0}/{1}"}
-        }
-=======
->>>>>>> 626889fb
-        concentr{
-            item{
-                other{"{0}個項目"}
-            }
-            karat{
-                other{"{0}克拉"}
-            }
-            milligram-ofglucose-per-deciliter{
-<<<<<<< HEAD
-                dnam{"毫克/分升"}
-                other{"{0}mg/dL"}
-=======
-                other{"{0}毫克/分升"}
->>>>>>> 626889fb
-            }
-            millimole-per-liter{
-                other{"{0}毫莫耳/公升"}
-            }
-            mole{
-                other{"{0}莫耳"}
-<<<<<<< HEAD
-            }
-            percent{
-                dnam{"百分比"}
-                other{"{0}%"}
-=======
->>>>>>> 626889fb
-            }
-            permillion{
-                other{"{0}百萬分率"}
-            }
-        }
-        consumption{
-            liter-per-100-kilometer{
-                dnam{"升/100公里"}
-                other{"{0}升/100公里"}
-            }
-            liter-per-kilometer{
-                other{"{0}升/公里"}
-            }
-            mile-per-gallon{
-                other{"{0}英里/加侖"}
-            }
-            mile-per-gallon-imperial{
-                other{"{0}英里/英制加侖"}
-            }
-        }
-        digital{
-            bit{
-                other{"{0}bit"}
-            }
-            byte{
-                other{"{0}byte"}
-            }
-            gigabit{
-                other{"{0}Gb"}
-            }
-            gigabyte{
-                other{"{0}GB"}
-            }
-            kilobit{
-                other{"{0}kb"}
-            }
-            kilobyte{
-                other{"{0}kB"}
-            }
-            megabit{
-                other{"{0}Mb"}
-            }
-            megabyte{
-                other{"{0}MB"}
-            }
-            petabyte{
-                other{"{0}PB"}
-<<<<<<< HEAD
-            }
-            terabit{
-                dnam{"Tb"}
-                other{"{0}Tb"}
-            }
-            terabyte{
-                dnam{"TB"}
-                other{"{0}TB"}
-            }
-        }
-        duration{
-            century{
-                dnam{"世紀"}
-                other{"{0} 世紀"}
-            }
-            day{
-                dnam{"天"}
-                other{"{0} 天"}
-                per{"{0}/天"}
-            }
-            hour{
-                dnam{"小時"}
-                other{"{0} 小時"}
-                per{"{0}/小時"}
-            }
-            microsecond{
-                dnam{"微秒"}
-                other{"{0}μs"}
-            }
-            millisecond{
-                dnam{"毫秒"}
-                other{"{0} 毫秒"}
-            }
-            minute{
-                dnam{"分鐘"}
-                other{"{0} 分鐘"}
-                per{"{0}/分鐘"}
-            }
-            month{
-                dnam{"月"}
-                other{"{0} 個月"}
-                per{"{0}/月"}
-            }
-            nanosecond{
-                dnam{"奈秒"}
-                other{"{0}ns"}
-            }
-            quarter{
-                dnam{"刻"}
-                other{"{0} 刻"}
-                per{"{0}/刻"}
-            }
-            second{
-                dnam{"秒"}
-                other{"{0} 秒"}
-                per{"{0}/秒"}
-=======
-            }
-            terabit{
-                other{"{0}Tb"}
->>>>>>> 626889fb
-            }
-            terabyte{
-                other{"{0}TB"}
-            }
-        }
-        duration{
-            microsecond{
-                other{"{0}μs"}
-            }
-            nanosecond{
-                other{"{0}ns"}
-            }
-        }
-        electric{
-            ampere{
-                other{"{0}安培"}
-            }
-            milliampere{
-                other{"{0}毫安培"}
-            }
-            ohm{
-                other{"{0}歐姆"}
-            }
-            volt{
-                other{"{0}伏特"}
-            }
-        }
-        energy{
-            british-thermal-unit{
-                other{"{0}英熱單位"}
-            }
-            calorie{
-                other{"{0}卡"}
-            }
-            electronvolt{
-                other{"{0}電子伏特"}
-            }
-            foodcalorie{
-                other{"{0}大卡"}
-            }
-            joule{
-                other{"{0}焦"}
-            }
-            kilocalorie{
-                other{"{0}千卡"}
-            }
-            kilojoule{
-                other{"{0}千焦耳"}
-            }
-            kilowatt-hour{
-                other{"{0}千瓦小時"}
-            }
-            therm-us{
-                other{"{0}美制撒姆"}
-            }
-        }
-        force{
-            kilowatt-hour-per-100-kilometer{
-                other{"{0}kWh/100km"}
-            }
-            newton{
-                other{"{0}N"}
-            }
-            pound-force{
-                other{"{0}lbf"}
-            }
-            therm-us{
-                other{"{0}美制撒姆"}
-            }
-        }
-        force{
-            kilowatt-hour-per-100-kilometer{
-                other{"{0}kWh/100km"}
-            }
-            newton{
-                other{"{0}N"}
-            }
-            pound-force{
-                other{"{0}lbf"}
-            }
-        }
-        frequency{
-            gigahertz{
-                other{"{0}吉赫"}
-            }
-            hertz{
-                other{"{0}赫茲"}
-            }
-            kilohertz{
-                other{"{0}千赫"}
-            }
-            megahertz{
-                other{"{0}兆赫"}
-            }
-        }
-        graphics{
-            dot{
-                other{"{0}px"}
-            }
-            dot-per-centimeter{
-                other{"{0}dpcm"}
-            }
-            dot-per-inch{
-                other{"{0}dpi"}
-            }
-            em{
-                other{"{0}em"}
-            }
-            megapixel{
-                other{"{0}MP"}
-            }
-            pixel{
-                other{"{0}px"}
-            }
-            pixel-per-centimeter{
-                other{"{0}ppcm"}
-            }
-            pixel-per-inch{
-                other{"{0}ppi"}
-            }
-        }
-        graphics{
-            dot{
-                other{"{0}px"}
-            }
-            dot-per-centimeter{
-                dnam{"dpcm"}
-                other{"{0}dpcm"}
-            }
-            dot-per-inch{
-                dnam{"dpi"}
-                other{"{0}dpi"}
-            }
-            em{
-                other{"{0}em"}
-            }
-            megapixel{
-                other{"{0}MP"}
-            }
-            pixel{
-                other{"{0}px"}
-            }
-            pixel-per-centimeter{
-                other{"{0}ppcm"}
-            }
-            pixel-per-inch{
-                other{"{0}ppi"}
-            }
-        }
-        length{
-            astronomical-unit{
-                other{"{0}au"}
-            }
-            centimeter{
-                other{"{0}公分"}
-            }
-            decimeter{
-                other{"{0}dm"}
-            }
-            earth-radius{
-                other{"{0}R⊕"}
-            }
-            fathom{
-                other{"{0}fth"}
-            }
-            foot{
-                other{"{0}呎"}
-            }
-            furlong{
-                other{"{0}化朗"}
-            }
-            inch{
-                other{"{0}吋"}
-            }
-            kilometer{
-                other{"{0}公里"}
-            }
-            light-year{
-                other{"{0}光年"}
-            }
-            meter{
-                other{"{0}公尺"}
-            }
-            micrometer{
-<<<<<<< HEAD
-                dnam{"微米"}
-=======
->>>>>>> 626889fb
-                other{"{0}μm"}
-            }
-            mile{
-                other{"{0}英里"}
-            }
-            mile-scandinavian{
-<<<<<<< HEAD
-                dnam{"斯堪地那維亞英里"}
-=======
->>>>>>> 626889fb
-                other{"{0}smi"}
-            }
-            millimeter{
-                other{"{0}公釐"}
-            }
-            nanometer{
-                other{"{0}nm"}
-            }
-            nautical-mile{
-                other{"{0}nmi"}
-            }
-            parsec{
-                other{"{0}pc"}
-            }
-            picometer{
-                other{"{0}皮米"}
-            }
-            point{
-                other{"{0}點"}
-            }
-            solar-radius{
-                other{"{0}R☉"}
-            }
-            yard{
-                other{"{0}碼"}
-            }
-        }
-        light{
-            candela{
-                other{"{0}燭光"}
-            }
-            lumen{
-                other{"{0}流明"}
-            }
-            lux{
-                other{"{0}勒克斯"}
-            }
-            solar-luminosity{
-                other{"{0}L☉"}
-            }
-            solar-luminosity{
-                other{"{0}L☉"}
-            }
-        }
-        mass{
-            carat{
-                other{"{0}克拉"}
-            }
-            dalton{
-                other{"{0}達爾頓"}
-            }
-            earth-mass{
-                other{"{0}地球質量"}
-            }
-            grain{
-                other{"{0}格林"}
-            }
-            dalton{
-                other{"{0}達爾頓"}
-            }
-            earth-mass{
-                other{"{0}地球質量"}
-            }
-            grain{
-                other{"{0}格林"}
-            }
-            gram{
-                other{"{0}克"}
-            }
-            kilogram{
-<<<<<<< HEAD
-                dnam{"公斤"}
-                other{"{0} 公斤"}
-            }
-            microgram{
-                dnam{"微克"}
-                other{"{0}μg"}
-=======
-                other{"{0}公斤"}
-            }
-            microgram{
-                other{"{0}微克"}
->>>>>>> 626889fb
-            }
-            milligram{
-                other{"{0}毫克"}
-            }
-            ounce{
-                other{"{0}盎司"}
-            }
-            ounce-troy{
-                other{"{0}金衡盎司"}
-            }
-            pound{
-                other{"{0}磅"}
-            }
-            solar-mass{
-                other{"{0}太陽質量"}
-            }
-            solar-mass{
-                other{"{0}太陽質量"}
-            }
-            stone{
-                other{"{0}英石"}
-            }
-            ton{
-                dnam{"英噸"}
-                other{"{0}美噸"}
-            }
-            tonne{
-                other{"{0}公噸"}
-            }
-            tonne{
-                dnam{"公噸"}
-                other{"{0}t"}
-            }
-        }
-        power{
-            gigawatt{
-                other{"{0}吉瓦"}
-            }
-            horsepower{
-                other{"{0}匹"}
-            }
-            kilowatt{
-                other{"{0}千瓦"}
-            }
-            megawatt{
-                other{"{0}百萬瓦"}
-            }
-            milliwatt{
-                other{"{0}毫瓦"}
-            }
-            watt{
-                other{"{0}瓦特"}
-            }
-        }
-        pressure{
-            atmosphere{
-                other{"{0}atm"}
-            }
-            bar{
-                other{"{0}巴"}
-            }
-            hectopascal{
-                other{"{0}百帕"}
-            }
-            inch-ofhg{
-                other{"{0}英吋汞柱"}
-            }
-            kilopascal{
-                other{"{0}千帕"}
-            }
-            megapascal{
-                other{"{0}兆帕"}
-            }
-            millibar{
-                other{"{0}毫巴"}
-            }
-            millimeter-ofhg{
-                other{"{0}mmHg"}
-            }
-            pascal{
-                other{"{0}帕"}
-            }
-            pound-force-per-square-inch{
-                other{"{0}psi"}
-            }
-        }
-        speed{
-            beaufort{
-                other{"蒲福風級{0}級"}
-            }
-            kilometer-per-hour{
-                other{"{0}公里/小時"}
-            }
-            meter-per-second{
-                other{"{0}公尺/秒"}
-            }
-            mile-per-hour{
-                other{"{0}英里/小時"}
-            }
-        }
-        temperature{
-            celsius{
-                dnam{"°C"}
-            }
-            kelvin{
-                dnam{"K"}
-                other{"{0}克耳文"}
-            }
-        }
-        torque{
-            newton-meter{
-                other{"{0}牛頓米"}
-            }
-            pound-force-foot{
-                other{"{0}磅英尺"}
-            }
-        }
-        torque{
-            newton-meter{
-                other{"{0}牛頓米"}
-            }
-            pound-force-foot{
-                other{"{0}磅英尺"}
-            }
-        }
-        volume{
-            acre-foot{
-                other{"{0}英畝英尺"}
-            }
-            barrel{
-                other{"{0}桶"}
-            }
-            barrel{
-                other{"{0}桶"}
-            }
-            bushel{
-                other{"{0}蒲式耳"}
-            }
-            centiliter{
-                other{"{0}釐升"}
-            }
-            cubic-centimeter{
-                other{"{0}立方公分"}
-            }
-            cubic-foot{
-                other{"{0}立方英尺"}
-            }
-            cubic-inch{
-                other{"{0}立方英寸"}
-            }
-            cubic-kilometer{
-                other{"{0}立方公里"}
-            }
-            cubic-meter{
-                other{"{0}立方公尺"}
-            }
-            cubic-mile{
-                other{"{0}立方英里"}
-            }
-            cubic-yard{
-                other{"{0}立方碼"}
-            }
-            cup{
-                other{"{0}杯"}
-            }
-            cup-metric{
-                other{"{0}公制杯"}
-            }
-            deciliter{
-                other{"{0}公合"}
-            }
-            dessert-spoon{
-                other{"{0}甜品匙"}
-            }
-            dessert-spoon-imperial{
-                other{"{0}甜品匙"}
-            }
-            dram{
-                other{"{0}打蘭"}
-            }
-            drop{
-                other{"{0}滴"}
-            }
-            dessert-spoon{
-                other{"{0}甜品匙"}
-            }
-            dessert-spoon-imperial{
-                other{"{0}dsp-Imp"}
-            }
-            dram{
-                other{"{0}打蘭"}
-            }
-            drop{
-                other{"{0}滴"}
-            }
-            fluid-ounce{
-                other{"{0}液盎司"}
-            }
-            fluid-ounce-imperial{
-                other{"{0}英液盎司"}
-            }
-            fluid-ounce-imperial{
-                other{"{0}英液盎司"}
-            }
-            gallon{
-                other{"{0}加侖"}
-                per{"{0}/gal"}
-            }
-            gallon-imperial{
-                other{"{0}英制加侖"}
-                per{"{0}/galIm"}
-            }
-            hectoliter{
-                other{"{0}公石"}
-            }
-            jigger{
-                other{"{0}量酒杯"}
-            }
-            jigger{
-                other{"{0}量酒杯"}
-            }
-            liter{
-                other{"{0}升"}
-                per{"{0}/L"}
-            }
-            megaliter{
-                other{"{0}兆升"}
-            }
-            milliliter{
-                other{"{0}毫升"}
-            }
-            pinch{
-                other{"{0}小撮"}
-            }
-            pinch{
-                other{"{0}小撮"}
-            }
-            pint{
-                other{"{0}品脫"}
-            }
-            pint-metric{
-                other{"{0}公制品脫"}
-            }
-            quart{
-                other{"{0}夸脫"}
-            }
-            quart-imperial{
-                other{"{0}英制夸脫"}
-            }
-            quart-imperial{
-                other{"{0}英制夸脫"}
-            }
-            tablespoon{
-                other{"{0}匙"}
-            }
-            teaspoon{
-                other{"{0}茶匙"}
-            }
-        }
-    }
-    unitsShort{
-        acceleration{
-            g-force{
-                dnam{"G 力"}
-                other{"{0} G 力"}
-            }
-            meter-per-square-second{
-                dnam{"公尺/平方秒"}
-                other{"{0} 公尺/平方秒"}
-            }
-        }
-        angle{
-            arc-minute{
-                dnam{"角分"}
-                other{"{0} 角分"}
-            }
-            arc-second{
-                dnam{"角秒"}
-                other{"{0} 角秒"}
-            }
-            degree{
-                dnam{"角度"}
-                other{"{0} 度"}
-            }
-            radian{
-                dnam{"弧度"}
-                other{"{0} 弧度"}
-            }
-            revolution{
-                dnam{"圈數"}
-                other{"{0} 圈"}
-            }
-        }
-        area{
-            acre{
-                dnam{"英畝"}
-                other{"{0} 英畝"}
-            }
-            dunam{
-                dnam{"杜納畝"}
-                other{"{0} 杜納畝"}
-            }
-            hectare{
-                dnam{"公頃"}
-                other{"{0} 公頃"}
-            }
-            square-centimeter{
-                dnam{"平方公分"}
-                other{"{0} 平方公分"}
-                per{"{0}/平分公分"}
-            }
-            square-foot{
-                dnam{"平方英尺"}
-                other{"{0} 平方英尺"}
-            }
-            square-inch{
-                dnam{"平方英寸"}
-                other{"{0} 平方英寸"}
-                per{"{0}/平方英寸"}
-            }
-            square-kilometer{
-                dnam{"平方公里"}
-                other{"{0} 平方公里"}
-                per{"{0}/平方公里"}
-            }
-            square-meter{
-                dnam{"平方公尺"}
-                other{"{0} 平方公尺"}
-                per{"{0}/平方公尺"}
-            }
-            square-mile{
-                dnam{"平方英里"}
-                other{"{0} 平方英里"}
-                per{"{0}/平方英里"}
-            }
-            square-yard{
-                dnam{"平方碼"}
-                other{"{0} 平方碼"}
-            }
-        }
-        compound{
-            10p-1{"{0} 公寸"}
-            10p-12{"{0} 皮米"}
-            10p-15{"{0} 飛米"}
-            10p-18{"{0} 阿米"}
-            10p-2{"{0} 公分"}
-            10p-21{"{0} 仄米"}
-            10p-24{"{0} 麼米"}
-<<<<<<< HEAD
-            10p-3{"{0} 公釐"}
-=======
-            10p-27{"{0} 戎米"}
-            10p-3{"{0} 公釐"}
-            10p-30{"{0} 奎米"}
->>>>>>> 626889fb
-            10p-6{"{0} 微米"}
-            10p-9{"{0} 奈米"}
-            10p1{"{0} 公丈"}
-            10p12{"{0} 太米"}
-            10p15{"{0} 拍米"}
-            10p18{"{0} 艾米"}
-            10p2{"{0} 公引"}
-            10p21{"{0} 皆米"}
-            10p24{"{0} 佑米"}
-<<<<<<< HEAD
-            10p3{"{0} 公里"}
-            10p6{"{0} 兆米"}
-            10p9{"{0} 吉米"}
-            per{"{0}/{1}"}
-=======
             10p27{"{0} 羅米"}
             10p3{"{0} 公里"}
             10p30{"{0} 巋米"}
             10p6{"{0} 兆米"}
             10p9{"{0} 吉米"}
->>>>>>> 626889fb
         }
         concentr{
             item{
