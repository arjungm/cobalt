--- conflicted
+++ resolved
@@ -106,14 +106,10 @@
             1024p6{"exbi{0}"}
             1024p7{"zebi{0}"}
             1024p8{"yobe{0}"}
-<<<<<<< HEAD
-            per{"{0}/{1}"}
-=======
             10p-27{"ronto{0}"}
             10p-30{"kuekto{0}"}
             10p27{"ronna{0}"}
             10p30{"quetta{0}"}
->>>>>>> 626889fb
             power2{
                 few{
                     _{
@@ -150,12 +146,6 @@
             }
         }
         concentr{
-            item{
-                dnam{"stavka"}
-                few{"{0} stavke"}
-                one{"{0} stavka"}
-                other{"{0} stavki"}
-            }
             karat{
                 few{"{0} karata"}
                 one{"{0} karat"}
@@ -359,10 +349,6 @@
                 few{"{0} četvrtine"}
                 one{"{0} četvrtina"}
                 other{"{0} četvrtina"}
-<<<<<<< HEAD
-                per{"{0}/čet."}
-=======
->>>>>>> 626889fb
             }
             second{
                 few{"{0} sekunde"}
@@ -456,12 +442,6 @@
             }
         }
         force{
-            kilowatt-hour-per-100-kilometer{
-                dnam{"kWh/100 km"}
-                few{"{0} kWh/100 km"}
-                one{"{0} kWh/100 km"}
-                other{"{0} kWh/100 km"}
-            }
             newton{
                 dnam{"njutni"}
                 few{"{0} njutna"}
@@ -1126,18 +1106,236 @@
     }
     unitsNarrow{
         concentr{
-<<<<<<< HEAD
+            permillion{
+                dnam{"ppm"}
+            }
+        }
+        coordinate{
+            east{"{0}I"}
+            north{"{0}S"}
+            south{"{0}J"}
+            west{"{0}Z"}
+        }
+        digital{
+            bit{
+                few{"{0} bita"}
+                one{"{0} bit"}
+                other{"{0} bita"}
+            }
+            byte{
+                few{"{0} B"}
+                one{"{0} B"}
+                other{"{0} B"}
+            }
+        }
+        duration{
+            day{
+                dnam{"dan"}
+                few{"{0} d."}
+                one{"{0} d."}
+                other{"{0} d."}
+            }
+            hour{
+                dnam{"sat"}
+            }
+            microsecond{
+                dnam{"mikrosekunda"}
+            }
+            millisecond{
+                dnam{"milisekunda"}
+            }
+            minute{
+                dnam{"minuta"}
+                few{"{0} m"}
+                one{"{0} m"}
+                other{"{0} m"}
+                per{"{0}/min"}
+            }
+            month{
+                dnam{"mjesec"}
+            }
+            nanosecond{
+                dnam{"ns"}
+            }
+            second{
+                dnam{"sekunda"}
+                few{"{0} s"}
+                one{"{0} s"}
+                other{"{0} s"}
+            }
+            week{
+                dnam{"sedm."}
+            }
+            year{
+                dnam{"god."}
+            }
+        }
+        energy{
+            calorie{
+                few{"{0} kal."}
+                one{"{0} kal."}
+                other{"{0} cal"}
+            }
+            kilojoule{
+                dnam{"kJ"}
+            }
+        }
+        force{
+            kilowatt-hour-per-100-kilometer{
+                few{"{0} kWh/100 km"}
+                one{"{0}kWh/100 km"}
+                other{"{0}kWh/100 km"}
+            }
+        }
+        graphics{
+            dot{
+                dnam{"tačka"}
+            }
+            dot-per-centimeter{
+                few{"{0} ppcm"}
+                one{"{0}dpcm"}
+                other{"{0} dpcm"}
+            }
+            dot-per-inch{
+                few{"{0} ppi"}
+                one{"{0}dpi"}
+                other{"{0} dpi"}
+            }
+            pixel-per-centimeter{
+                few{"{0} ppcm"}
+                one{"{0}ppcm"}
+                other{"{0}ppcm"}
+            }
+            pixel-per-inch{
+                few{"{0} ppi"}
+                one{"{0}ppi"}
+                other{"{0}ppi"}
+            }
+        }
+        length{
+            meter{
+                dnam{"metar"}
+            }
+        }
+        mass{
+            carat{
+                dnam{"karat"}
+                few{"{0} ct"}
+                one{"{0} ct"}
+                other{"{0} ct"}
+            }
+            grain{
+                few{"{0} gr"}
+                one{"{0} gr"}
+                other{"{0} gr"}
+            }
+            gram{
+                dnam{"gram"}
+            }
+            pound{
+                few{"{0} lb"}
+                one{"{0} lb"}
+                other{"{0} lb"}
+            }
+        }
+        pressure{
+            millibar{
+                few{"{0} mbar"}
+                one{"{0} mb"}
+                other{"{0} mb"}
+            }
+        }
+        temperature{
+            celsius{
+                few{"{0}°"}
+                one{"{0}°"}
+                other{"{0}°"}
+            }
+            fahrenheit{
+                few{"{0} °F"}
+                one{"{0}°F"}
+                other{"{0}°F"}
+            }
+        }
+        volume{
+            liter{
+                dnam{"litar"}
+                few{"{0}l"}
+                one{"{0}l"}
+                other{"{0}l"}
+            }
+            tablespoon{
+                dnam{"kšk."}
+                few{"{0} kšk."}
+                one{"{0} kšk."}
+                other{"{0} kšk."}
+            }
+            teaspoon{
+                dnam{"kšč."}
+                few{"{0} kšč."}
+                one{"{0} kšč."}
+                other{"{0} kšč."}
+            }
+        }
+    }
+    unitsShort{
+        acceleration{
+            g-force{
+                dnam{"G"}
+            }
+        }
+        angle{
+            arc-minute{
+                dnam{"ugaone minute"}
+            }
+            arc-second{
+                dnam{"ugaone sekunde"}
+            }
+            degree{
+                dnam{"stepeni"}
+            }
+            radian{
+                dnam{"radijani"}
+            }
+            revolution{
+                dnam{"okret"}
+                few{"{0} okr."}
+                one{"{0} okr."}
+                other{"{0} okr."}
+            }
+        }
+        area{
+            acre{
+                dnam{"katastarska jutra"}
+                few{"{0} kj"}
+                one{"{0} kj"}
+                other{"{0} kj"}
+            }
+            dunam{
+                dnam{"dunumi"}
+                few{"{0} dunuma"}
+                one{"{0} dunum"}
+                other{"{0} dunuma"}
+            }
+            hectare{
+                dnam{"hektari"}
+            }
+        }
+        concentr{
             item{
                 dnam{"stavka"}
                 few{"{0} stavke"}
                 one{"{0} stavka"}
                 other{"{0} stavki"}
             }
-            percent{
-                dnam{"%"}
-                few{"{0}%"}
-                one{"{0}%"}
-                other{"{0}%"}
+            karat{
+                dnam{"karati"}
+            }
+            millimole-per-liter{
+                dnam{"milimol/litar"}
+            }
+            permillion{
+                dnam{"dijelovi/milion"}
             }
         }
         consumption{
@@ -1146,275 +1344,6 @@
                 few{"{0} L/100 km"}
                 one{"{0} L/100 km"}
                 other{"{0} L/100 km"}
-=======
-            permillion{
-                dnam{"ppm"}
->>>>>>> 626889fb
-            }
-        }
-        coordinate{
-            east{"{0}I"}
-            north{"{0}S"}
-            south{"{0}J"}
-            west{"{0}Z"}
-        }
-        digital{
-            bit{
-                few{"{0} bita"}
-                one{"{0} bit"}
-                other{"{0} bita"}
-            }
-            byte{
-                few{"{0} B"}
-                one{"{0} B"}
-                other{"{0} B"}
-            }
-        }
-        duration{
-            day{
-                dnam{"dan"}
-                few{"{0} d."}
-                one{"{0} d."}
-                other{"{0} d."}
-            }
-            hour{
-                dnam{"sat"}
-            }
-            microsecond{
-                dnam{"mikrosekunda"}
-            }
-            millisecond{
-                dnam{"milisekunda"}
-            }
-            minute{
-                dnam{"minuta"}
-                few{"{0} m"}
-                one{"{0} m"}
-                other{"{0} m"}
-                per{"{0}/min"}
-            }
-            month{
-                dnam{"mjesec"}
-            }
-            nanosecond{
-                dnam{"ns"}
-            }
-            second{
-                dnam{"sekunda"}
-                few{"{0} s"}
-                one{"{0} s"}
-                other{"{0} s"}
-            }
-            week{
-                dnam{"sedm."}
-            }
-            year{
-                dnam{"god."}
-            }
-        }
-<<<<<<< HEAD
-        force{
-            kilowatt-hour-per-100-kilometer{
-                dnam{"kWh/100 km"}
-                few{"{0} kWh/100 km"}
-                one{"{0}kWh/100 km"}
-                other{"{0}kWh/100 km"}
-            }
-        }
-        length{
-            centimeter{
-                dnam{"cm"}
-                few{"{0} cm"}
-                one{"{0} cm"}
-                other{"{0} cm"}
-=======
-        energy{
-            calorie{
-                few{"{0} kal."}
-                one{"{0} kal."}
-                other{"{0} cal"}
->>>>>>> 626889fb
-            }
-            kilojoule{
-                dnam{"kJ"}
-            }
-        }
-        force{
-            kilowatt-hour-per-100-kilometer{
-                few{"{0} kWh/100 km"}
-                one{"{0}kWh/100 km"}
-                other{"{0}kWh/100 km"}
-            }
-        }
-        graphics{
-            dot{
-                dnam{"tačka"}
-            }
-            dot-per-centimeter{
-                few{"{0} ppcm"}
-                one{"{0}dpcm"}
-                other{"{0} dpcm"}
-            }
-            dot-per-inch{
-                few{"{0} ppi"}
-                one{"{0}dpi"}
-                other{"{0} dpi"}
-            }
-            pixel-per-centimeter{
-                few{"{0} ppcm"}
-                one{"{0}ppcm"}
-                other{"{0}ppcm"}
-            }
-            pixel-per-inch{
-                few{"{0} ppi"}
-                one{"{0}ppi"}
-                other{"{0}ppi"}
-            }
-        }
-        length{
-            meter{
-                dnam{"metar"}
-            }
-        }
-        mass{
-            carat{
-                dnam{"karat"}
-                few{"{0} ct"}
-                one{"{0} ct"}
-                other{"{0} ct"}
-            }
-            grain{
-                few{"{0} gr"}
-                one{"{0} gr"}
-                other{"{0} gr"}
-            }
-            gram{
-                dnam{"gram"}
-            }
-            pound{
-                few{"{0} lb"}
-                one{"{0} lb"}
-                other{"{0} lb"}
-            }
-        }
-        pressure{
-            millibar{
-                few{"{0} mbar"}
-                one{"{0} mb"}
-                other{"{0} mb"}
-            }
-        }
-        temperature{
-            celsius{
-                few{"{0}°"}
-                one{"{0}°"}
-                other{"{0}°"}
-            }
-            fahrenheit{
-                few{"{0} °F"}
-                one{"{0}°F"}
-                other{"{0}°F"}
-            }
-        }
-        volume{
-            liter{
-                dnam{"litar"}
-                few{"{0}l"}
-                one{"{0}l"}
-                other{"{0}l"}
-            }
-            tablespoon{
-                dnam{"kšk."}
-                few{"{0} kšk."}
-                one{"{0} kšk."}
-                other{"{0} kšk."}
-            }
-            teaspoon{
-                dnam{"kšč."}
-                few{"{0} kšč."}
-                one{"{0} kšč."}
-                other{"{0} kšč."}
-            }
-        }
-    }
-    unitsShort{
-        acceleration{
-            g-force{
-                dnam{"G"}
-            }
-        }
-        angle{
-            arc-minute{
-                dnam{"ugaone minute"}
-            }
-            arc-second{
-                dnam{"ugaone sekunde"}
-            }
-            degree{
-                dnam{"stepeni"}
-            }
-            radian{
-                dnam{"radijani"}
-            }
-            revolution{
-                dnam{"okret"}
-                few{"{0} okr."}
-                one{"{0} okr."}
-                other{"{0} okr."}
-            }
-        }
-        area{
-            acre{
-                dnam{"katastarska jutra"}
-                few{"{0} kj"}
-                one{"{0} kj"}
-                other{"{0} kj"}
-            }
-            dunam{
-                dnam{"dunumi"}
-                few{"{0} dunuma"}
-                one{"{0} dunum"}
-                other{"{0} dunuma"}
-            }
-            hectare{
-                dnam{"hektari"}
-            }
-        }
-        concentr{
-            item{
-                dnam{"stavka"}
-                few{"{0} stavke"}
-                one{"{0} stavka"}
-                other{"{0} stavki"}
-            }
-            karat{
-                dnam{"karati"}
-<<<<<<< HEAD
-                few{"{0} kt"}
-                one{"{0} kt"}
-                other{"{0} kt"}
-            }
-            milligram-ofglucose-per-deciliter{
-                dnam{"mg/dL"}
-                few{"{0} mg/dL"}
-                one{"{0} mg/dL"}
-                other{"{0} mg/dL"}
-=======
->>>>>>> 626889fb
-            }
-            millimole-per-liter{
-                dnam{"milimol/litar"}
-            }
-            permillion{
-                dnam{"dijelovi/milion"}
-            }
-        }
-        consumption{
-            liter-per-100-kilometer{
-                dnam{"L/100 km"}
-                few{"{0} L/100 km"}
-                one{"{0} L/100 km"}
-                other{"{0} L/100 km"}
             }
             mile-per-gallon{
                 dnam{"mpg"}
@@ -1497,13 +1426,6 @@
                 other{"{0} čet."}
                 per{"{0}/čet."}
             }
-            quarter{
-                dnam{"čet."}
-                few{"{0} čet."}
-                one{"{0} čet."}
-                other{"{0} čet."}
-                per{"{0}/čet."}
-            }
             second{
                 dnam{"sekunde"}
                 few{"{0} sek."}
@@ -1565,47 +1487,6 @@
                 few{"{0} kWh/100 km"}
                 one{"{0} kWh/100 km"}
                 other{"{0} kWh/100 km"}
-<<<<<<< HEAD
-            }
-            newton{
-                dnam{"N"}
-                few{"{0} N"}
-                one{"{0} N"}
-                other{"{0} N"}
-            }
-            pound-force{
-                dnam{"lbf"}
-                few{"{0} lbf"}
-                one{"{0} lbf"}
-                other{"{0} lbf"}
-            }
-        }
-        frequency{
-            gigahertz{
-                dnam{"GHz"}
-                few{"{0} GHz"}
-                one{"{0} GHz"}
-                other{"{0} GHz"}
-            }
-            hertz{
-                dnam{"Hz"}
-                few{"{0} Hz"}
-                one{"{0} Hz"}
-                other{"{0} Hz"}
-            }
-            kilohertz{
-                dnam{"kHz"}
-                few{"{0} kHz"}
-                one{"{0} kHz"}
-                other{"{0} kHz"}
-            }
-            megahertz{
-                dnam{"MHz"}
-                few{"{0} MHz"}
-                one{"{0} MHz"}
-                other{"{0} MHz"}
-=======
->>>>>>> 626889fb
             }
         }
         graphics{
@@ -1618,21 +1499,13 @@
             dot-per-centimeter{
                 dnam{"dpcm"}
                 few{"{0} ppcm"}
-<<<<<<< HEAD
-                one{"{0} ppcm"}
-=======
                 one{"{0} dpcm"}
->>>>>>> 626889fb
                 other{"{0} dpcm"}
             }
             dot-per-inch{
                 dnam{"dpi"}
                 few{"{0} ppi"}
-<<<<<<< HEAD
-                one{"{0} ppi"}
-=======
                 one{"{0} dpi"}
->>>>>>> 626889fb
                 other{"{0} dpi"}
             }
         }
@@ -1669,19 +1542,6 @@
             }
             meter{
                 dnam{"metri"}
-<<<<<<< HEAD
-                few{"{0} m"}
-                one{"{0} m"}
-                other{"{0} m"}
-                per{"{0}/m"}
-            }
-            micrometer{
-                dnam{"μm"}
-                few{"{0} μm"}
-                one{"{0} μm"}
-                other{"{0} μm"}
-=======
->>>>>>> 626889fb
             }
             mile{
                 dnam{"milje"}
@@ -1713,45 +1573,6 @@
             }
             gram{
                 dnam{"grami"}
-<<<<<<< HEAD
-                few{"{0} g"}
-                one{"{0} g"}
-                other{"{0} g"}
-                per{"{0}/g"}
-            }
-            kilogram{
-                dnam{"kg"}
-                few{"{0} kg"}
-                one{"{0} kg"}
-                other{"{0} kg"}
-                per{"{0}/kg"}
-            }
-            microgram{
-                dnam{"μg"}
-                few{"{0} μg"}
-                one{"{0} μg"}
-                other{"{0} μg"}
-            }
-            milligram{
-                dnam{"mg"}
-                few{"{0} mg"}
-                one{"{0} mg"}
-                other{"{0} mg"}
-            }
-            ounce{
-                dnam{"oz"}
-                few{"{0} oz"}
-                one{"{0} oz"}
-                other{"{0} oz"}
-                per{"{0}/oz"}
-            }
-            ounce-troy{
-                dnam{"oz t"}
-                few{"{0} oz t"}
-                one{"{0} oz t"}
-                other{"{0} oz t"}
-=======
->>>>>>> 626889fb
             }
             pound{
                 few{"{0} lb"}
@@ -1760,12 +1581,6 @@
             }
             ton{
                 dnam{"tone"}
-            }
-            tonne{
-                dnam{"t"}
-                few{"{0} t"}
-                one{"{0} t"}
-                other{"{0} t"}
             }
         }
         power{
