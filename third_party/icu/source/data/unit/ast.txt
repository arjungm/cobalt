﻿// © 2016 and later: Unicode, Inc. and others.
// License & terms of use: http://www.unicode.org/copyright.html
// Generated using tools/cldr/cldr-to-icu/build-icu-data.xml
ast{
    units{
        acceleration{
            g-force{
                one{"{0} fuercia g"}
                other{"{0} fuercies gues"}
            }
            meter-per-square-second{
                dnam{"metros per segundu al cuadráu"}
                one{"{0} metru per segundu al cuadráu"}
                other{"{0} metros por segundu al cuadráu"}
            }
        }
        angle{
            arc-minute{
                dnam{"minutos d’arcu"}
                one{"{0} minutu d'arcu"}
                other{"{0} minutos d'arcu"}
            }
            arc-second{
                dnam{"segundos d’arcu"}
                one{"{0} segundu d'arcu"}
                other{"{0} segundos d'arcu"}
            }
            degree{
                one{"{0} grau"}
                other{"{0} graos"}
            }
            radian{
                one{"{0} radián"}
                other{"{0} radianes"}
            }
            revolution{
                dnam{"revolución"}
                one{"{0} revolución"}
                other{"{0} revoluciones"}
            }
        }
        area{
            acre{
                dnam{"acres"}
                one{"{0} acre"}
                other{"{0} acres"}
            }
            hectare{
                one{"{0} hectárea"}
                other{"{0} hectárees"}
            }
            square-centimeter{
                dnam{"centímetros cuadraos"}
                one{"{0} centímetru cuadráu"}
                other{"{0} centímetros cuadraos"}
                per{"{0} per centímetru cuadráu"}
            }
            square-foot{
                dnam{"pies cuadraos"}
                one{"{0} pie cuadráu"}
                other{"{0} pies cuadraos"}
            }
            square-inch{
                dnam{"pulgaes cuadraes"}
                one{"{0} pulgada cuadrada"}
                other{"{0} pulgaes cuadraes"}
                per{"{0} per pulgada cuadrada"}
            }
            square-kilometer{
                dnam{"kilómetros cuadraos"}
                one{"{0} kilómetru cuadráu"}
                other{"{0} kilómetros cuadraos"}
                per{"{0} per quilómetru cuadráu"}
            }
            square-meter{
                dnam{"metros cuadraos"}
                one{"{0} metru cuadráu"}
                other{"{0} metros cuadraos"}
                per{"{0} per metru cuadráu"}
            }
            square-mile{
                dnam{"milles cuadraes"}
                one{"{0} milla cuadrada"}
                other{"{0} milles cuadraes"}
                per{"{0} per milla cuadrada"}
            }
            square-yard{
                dnam{"yardes cuadraes"}
                one{"{0} yarda cuadrada"}
                other{"{0} yardes cuadraes"}
            }
        }
        compound{
            per{"{0} per {1}"}
        }
        concentr{
            karat{
                one{"{0} quilate"}
                other{"{0} quilates"}
            }
            milligram-ofglucose-per-deciliter{
                dnam{"miligramos per decillitru"}
                one{"{0} miligramu per decillitru"}
                other{"{0} miligramos per decillitru"}
            }
            millimole-per-liter{
                dnam{"milimoles per llitru"}
                one{"{0} milimol per llitru"}
                other{"{0} milimoles per llitru"}
            }
            permillion{
                dnam{"partes per millón"}
                one{"{0} parte per millón"}
                other{"{0} partes per millón"}
            }
        }
        consumption{
            liter-per-100-kilometer{
                dnam{"llitros per 100 quilómetros"}
                one{"{0} llitru per 100 quilómetros"}
                other{"{0} llitros per 100 quilómetros"}
            }
            liter-per-kilometer{
                dnam{"llitros per quilómetru"}
                one{"{0} llitru per quilómetru"}
                other{"{0} llitros per quilómetru"}
            }
            mile-per-gallon{
                dnam{"milles per galón"}
                one{"{0} milla per galón"}
                other{"{0} milles per galón"}
            }
            mile-per-gallon-imperial{
                dnam{"milles per galón imperial"}
                one{"{0} milla per galón imperial"}
                other{"{0} milles per galón imperial"}
            }
        }
        digital{
            bit{
                dnam{"bits"}
                one{"{0} bit"}
                other{"{0} bits"}
            }
            byte{
                dnam{"bytes"}
                one{"{0} byte"}
                other{"{0} bytes"}
            }
            gigabit{
                dnam{"gigabits"}
                one{"{0} gigabit"}
                other{"{0} gigabits"}
            }
            gigabyte{
                dnam{"gigabytes"}
                one{"{0} gigabyte"}
                other{"{0} gigabytes"}
            }
            kilobit{
                dnam{"kilobits"}
                one{"{0} kilobit"}
                other{"{0} kilobits"}
            }
            kilobyte{
                dnam{"kilobytes"}
                one{"{0} kilobyte"}
                other{"{0} kilobytes"}
            }
            megabit{
                dnam{"megabits"}
                one{"{0} megabit"}
                other{"{0} megabits"}
            }
            megabyte{
                dnam{"megabytes"}
                one{"{0} megabyte"}
                other{"{0} megabytes"}
            }
            terabit{
                dnam{"terabits"}
                one{"{0} terabit"}
                other{"{0} terabits"}
            }
            terabyte{
                dnam{"terabytes"}
                one{"{0} terabyte"}
                other{"{0} terabytes"}
            }
        }
        duration{
            century{
                dnam{"sieglos"}
                one{"{0} sieglu"}
                other{"{0} sieglos"}
            }
            day{
                per{"{0} per día"}
            }
            hour{
                one{"{0} hora"}
                other{"{0} hores"}
                per{"{0} per hora"}
            }
            microsecond{
                dnam{"microsegundos"}
                one{"{0} microsegundu"}
                other{"{0} microsegundos"}
            }
            millisecond{
                dnam{"milisegundos"}
                one{"{0} milisegundu"}
                other{"{0} milisegundos"}
            }
            minute{
                dnam{"minutos"}
                one{"{0} minutu"}
                other{"{0} minutos"}
                per{"{0} per minutu"}
            }
            month{
                per{"{0} per mes"}
            }
            nanosecond{
                dnam{"nanosegundos"}
                one{"{0} nanosegundu"}
                other{"{0} nanosegundos"}
            }
            second{
                dnam{"segundos"}
                one{"{0} segundu"}
                other{"{0} segundos"}
                per{"{0} per segundu"}
            }
            week{
                one{"{0} selmana"}
                other{"{0} selmanes"}
                per{"{0} per selmana"}
            }
            year{
                one{"{0} añu"}
                other{"{0} años"}
                per{"{0} per añu"}
            }
        }
        electric{
            ampere{
                dnam{"amperios"}
                one{"{0} amperiu"}
                other{"{0} amperios"}
            }
            milliampere{
                dnam{"miliamperios"}
                one{"{0} milliamperiu"}
                other{"{0} milliamperios"}
            }
            ohm{
                one{"{0} ohmiu"}
                other{"{0} ohmios"}
            }
            volt{
                one{"{0} voltiu"}
                other{"{0} voltios"}
            }
        }
        energy{
            calorie{
                dnam{"caloríes"}
                one{"{0} caloría"}
                other{"{0} caloríes"}
            }
            joule{
                one{"{0} xuliu"}
                other{"{0} xulios"}
            }
            kilocalorie{
                dnam{"quilocaloríes"}
                one{"{0} quilocaloría"}
                other{"{0} quilocaloríes"}
            }
            kilojoule{
                dnam{"quiloxulios"}
                one{"{0} quiloxuliu"}
                other{"{0} quiloxulios"}
            }
            kilowatt-hour{
                dnam{"quilovatios hora"}
                one{"{0} quilovatiu hora"}
                other{"{0} quilovatios hora"}
            }
        }
        frequency{
            gigahertz{
                dnam{"gigahercios"}
                one{"{0} gigaherciu"}
                other{"{0} gigahercios"}
            }
            hertz{
                dnam{"hercios"}
                one{"{0} herciu"}
                other{"{0} hercios"}
            }
            kilohertz{
                dnam{"quilohercios"}
                one{"{0} quiloherciu"}
                other{"{0} kilohercios"}
            }
            megahertz{
                dnam{"megahercios"}
                one{"{0} megaherciu"}
                other{"{0} megahercios"}
            }
        }
        length{
            astronomical-unit{
                dnam{"unidaes astronómiques"}
                one{"{0} unidá astronómica"}
                other{"{0} unidaes astronómiques"}
            }
            centimeter{
                dnam{"centímetros"}
                one{"{0} centímetru"}
                other{"{0} centímetros"}
                per{"{0} por centímetru"}
            }
            decimeter{
                dnam{"decímetros"}
                one{"{0} decímetru"}
                other{"{0} decímetros"}
            }
            fathom{
                one{"{0} fathom"}
                other{"{0} fathoms"}
            }
            foot{
                one{"{0} pie"}
                other{"{0} pies"}
                per{"{0} per pie"}
            }
            furlong{
                one{"{0} furlong"}
                other{"{0} furlongs"}
            }
            inch{
                one{"{0} pulgada"}
                other{"{0} pulgaes"}
                per{"{0} per pulgada"}
            }
            kilometer{
                dnam{"quilómetros"}
                one{"{0} quilómetru"}
                other{"{0} quilómetros"}
                per{"{0} per quilómetru"}
            }
            light-year{
                dnam{"años lluz"}
                one{"{0} añu lluz"}
                other{"{0} años lluz"}
            }
            meter{
                one{"{0} metru"}
                other{"{0} metros"}
                per{"{0} per metru"}
            }
            micrometer{
                dnam{"micrómetros"}
                one{"{0} micrómetru"}
                other{"{0} micrómetros"}
            }
            mile{
                one{"{0} milla"}
                other{"{0} milles"}
            }
            mile-scandinavian{
                dnam{"milla escandinava"}
                one{"{0} milla escandinava"}
                other{"{0} milles escandinaves"}
            }
            millimeter{
                dnam{"milímetros"}
                one{"{0} milímetru"}
                other{"{0} milímetros"}
            }
            nanometer{
                dnam{"nanómetros"}
                one{"{0} nanómetru"}
                other{"{0} nanómetros"}
            }
            nautical-mile{
                dnam{"milles náutiques"}
                one{"{0} milla náutica"}
                other{"{0} milles náutiques"}
            }
            parsec{
                dnam{"parsecs"}
                one{"{0} parsec"}
                other{"{0} parsecs"}
            }
            picometer{
                dnam{"picómetros"}
                one{"{0} picómetru"}
                other{"{0} picómetros"}
            }
            point{
                dnam{"Puntos"}
                one{"{0} puntu"}
                other{"{0} puntos"}
            }
            yard{
                dnam{"yardes"}
                one{"{0} yarda"}
                other{"{0} yardes"}
            }
        }
        light{
            lux{
                one{"{0} lux"}
                other{"{0} lux"}
            }
        }
        mass{
            carat{
                one{"{0} quilate"}
                other{"{0} quilates"}
            }
            gram{
                one{"{0} gramu"}
                other{"{0} gramos"}
                per{"{0} per gramu"}
            }
            kilogram{
                dnam{"quilogramos"}
                one{"{0} quilogramu"}
                other{"{0} quilogramos"}
                per{"{0} per quilogramu"}
            }
            microgram{
                dnam{"microgramos"}
                one{"{0} microgramu"}
                other{"{0} microgramos"}
            }
            milligram{
                dnam{"miligramos"}
                one{"{0} miligramu"}
                other{"{0} miligramos"}
            }
            ounce{
                dnam{"onces"}
                one{"{0} onza"}
                other{"{0} onces"}
                per{"{0} per onza"}
            }
            ounce-troy{
                dnam{"onces troy"}
                one{"{0} onza troy"}
                other{"{0} onces troy"}
            }
            pound{
                one{"{0} llibra"}
                other{"{0} llibres"}
                per{"{0} per llibra"}
            }
            stone{
                one{"{0} piedra"}
                other{"{0} piedres"}
            }
            ton{
                one{"{0} tonelada"}
                other{"{0} tonelaes"}
            }
            tonne{
                dnam{"tonelaes métriques"}
                one{"{0} tonelada métrica"}
                other{"{0} tonelaes métriques"}
            }
        }
        power{
            gigawatt{
                dnam{"gigavatios"}
                one{"{0} gigavatiu"}
                other{"{0} gigavatios"}
            }
            horsepower{
                dnam{"caballos"}
                one{"{0} caballu de fuerza"}
                other{"{0} caballos de fuerza"}
            }
            kilowatt{
                dnam{"quilovatios"}
                one{"{0} quilovatiu"}
                other{"{0} quilovatios"}
            }
            megawatt{
                dnam{"megavatios"}
                one{"{0} megavatiu"}
                other{"{0} megavatios"}
            }
            milliwatt{
                dnam{"millivatios"}
                one{"{0} millivatiu"}
                other{"{0} millivatios"}
            }
            watt{
                one{"{0} vatiu"}
                other{"{0} vatios"}
            }
        }
        pressure{
            hectopascal{
                dnam{"hectopascales"}
                one{"{0} hectopascal"}
                other{"{0} hectopascales"}
            }
            inch-ofhg{
                dnam{"pulgaes de mercuriu"}
                one{"{0} pulgada de mercuriu"}
                other{"{0} pulgaes de mercuriu"}
            }
            millibar{
                dnam{"milibares"}
                one{"{0} milibar"}
                other{"{0} milibares"}
            }
            millimeter-ofhg{
                dnam{"milímetros de mercuriu"}
                one{"{0} milímetru de mercuriu"}
                other{"{0} milímetros de mercuriu"}
            }
            pound-force-per-square-inch{
                dnam{"llibres per pulgada cuadrada"}
                one{"{0} llibra per pulgada cuadrada"}
                other{"{0} llibres per pulgada cuadrada"}
            }
        }
        speed{
            kilometer-per-hour{
                dnam{"quilómetros per hora"}
                one{"{0} quilómetru per hora"}
                other{"{0} quilómetros per hora"}
            }
            knot{
                dnam{"nuedu"}
                one{"{0} nuedu"}
                other{"{0} nuedos"}
            }
            meter-per-second{
                dnam{"metros per segundu"}
                one{"{0} metru per segundu"}
                other{"{0} metros per segundu"}
            }
            mile-per-hour{
                dnam{"milles per hora"}
                one{"{0} milla per hora"}
                other{"{0} milles per hora"}
            }
        }
        temperature{
            celsius{
                dnam{"graos Celsius"}
                one{"{0} grau Celsius"}
                other{"{0} graos Celsius"}
            }
            fahrenheit{
                dnam{"graos Fahrenheit"}
                one{"{0} grau Fahrenheit"}
                other{"{0} graos Fahrenheit"}
            }
            kelvin{
                dnam{"kelvins"}
                one{"{0} kelvin"}
                other{"{0} kelvins"}
            }
        }
        volume{
            acre-foot{
                dnam{"acre-pies"}
                one{"{0} acre-pie"}
                other{"{0} acre-pies"}
            }
            bushel{
                one{"{0} bushel"}
                other{"{0} bushels"}
            }
            centiliter{
                dnam{"centillitros"}
                one{"{0} centillitru"}
                other{"{0} centillitros"}
            }
            cubic-centimeter{
                dnam{"centímetros cúbicos"}
                one{"{0} centímetru cúbicu"}
                other{"{0} centímetros cúbicos"}
                per{"{0} per centímetru cúbicu"}
            }
            cubic-foot{
                dnam{"pies cúbicos"}
                one{"{0} pie cúbicu"}
                other{"{0} pies cúbicos"}
            }
            cubic-inch{
                dnam{"pulgaes cúbiques"}
                one{"{0} pulgada cúbica"}
                other{"{0} pulgaes cúbiques"}
            }
            cubic-kilometer{
                dnam{"quilómetros cúbicos"}
                one{"{0} quilómetru cúbicu"}
                other{"{0} quilómetros cúbicos"}
            }
            cubic-meter{
                dnam{"metros cúbicos"}
                one{"{0} metru cúbicu"}
                other{"{0} metros cúbicos"}
                per{"{0} per metru cúbicu"}
            }
            cubic-mile{
                dnam{"milles cúbiques"}
                one{"{0} milla cúbica"}
                other{"{0} milles cúbiques"}
            }
            cubic-yard{
                dnam{"yardes cúbiques"}
                one{"{0} yarda cúbica"}
                other{"{0} yardes cúbiques"}
            }
            cup{
                one{"{0} taza"}
                other{"{0} taces"}
            }
            cup-metric{
                dnam{"taces métriques"}
                one{"{0} taza métrica"}
                other{"{0} taces métriques"}
            }
            deciliter{
                dnam{"decillitros"}
                one{"{0} decillitru"}
                other{"{0} decillitros"}
            }
            fluid-ounce{
                dnam{"onces de fluidos"}
                one{"{0} onza de fluidos"}
                other{"{0} onces de fluidos"}
            }
            gallon{
                dnam{"galones"}
                one{"{0} galón"}
                other{"{0} galones"}
                per{"{0} per galón"}
            }
            gallon-imperial{
                dnam{"galones imperiales"}
                one{"{0} galón imperial"}
                other{"{0} galones imperiales"}
                per{"{0} per galón imperial"}
            }
            hectoliter{
                one{"{0} hectollitru"}
                other{"{0} hectollitros"}
            }
            liter{
                one{"{0} llitru"}
                other{"{0} llitros"}
                per{"{0} per llitru"}
            }
            megaliter{
                dnam{"megallitros"}
                one{"{0} megallitru"}
                other{"{0} megallitros"}
            }
            milliliter{
                dnam{"milillitros"}
                one{"{0} milillitru"}
                other{"{0} milillitros"}
            }
            pint{
                one{"{0} pinta"}
                other{"{0} pintes"}
            }
            pint-metric{
                dnam{"pintes métriques"}
                one{"{0} pinta métrica"}
                other{"{0} pintes métriques"}
            }
            quart{
                one{"{0} cuartu"}
                other{"{0} cuartos"}
            }
            tablespoon{
                dnam{"cuyares"}
                one{"{0} cuyar"}
                other{"{0} cuyares"}
            }
            teaspoon{
                dnam{"cuyarines"}
                one{"{0} cuyarina"}
                other{"{0} cuyarines"}
            }
        }
    }
    unitsNarrow{
        acceleration{
            g-force{
                one{"{0}G"}
                other{"{0}Gs"}
            }
            meter-per-square-second{
                one{"{0}m/s²"}
                other{"{0}m/s²"}
            }
        }
        angle{
            arc-minute{
                dnam{"arcmin"}
                one{"{0}′"}
                other{"{0}′"}
            }
            radian{
                dnam{"rad"}
                one{"{0}rad"}
                other{"{0}rad"}
            }
            revolution{
                one{"{0}rev"}
                other{"{0}rev"}
            }
        }
        area{
            acre{
                one{"{0}ac"}
                other{"{0}ac"}
            }
            hectare{
                dnam{"hectárea"}
                one{"{0}ha"}
                other{"{0}ha"}
            }
            square-centimeter{
                one{"{0}cm²"}
                other{"{0}cm²"}
            }
            square-foot{
                one{"{0}ft²"}
                other{"{0}ft²"}
            }
            square-inch{
                one{"{0}in²"}
                other{"{0}in²"}
            }
            square-meter{
                per{"{0} per m²"}
            }
            square-mile{
                one{"{0}mi²"}
                other{"{0}mi²"}
            }
            square-yard{
                one{"{0}yd²"}
                other{"{0}yd²"}
            }
        }
        concentr{
            karat{
                dnam{"quilate"}
                one{"{0}kt"}
                other{"{0}kt"}
            }
            milligram-ofglucose-per-deciliter{
<<<<<<< HEAD
                dnam{"mg/dL"}
=======
>>>>>>> 626889fb
                one{"{0}mg/dL"}
                other{"{0}mg/dL"}
            }
            millimole-per-liter{
                dnam{"mmol/L"}
                one{"{0}mmol/L"}
                other{"{0}mmol/L"}
            }
            permillion{
                one{"{0}ppm"}
                other{"{0}ppm"}
            }
        }
        consumption{
            liter-per-100-kilometer{
                dnam{"L/100km"}
                one{"{0}L/100km"}
                other{"{0}L/100km"}
            }
            liter-per-kilometer{
                dnam{"L/km"}
                one{"{0}L/km"}
                other{"{0}L/km"}
            }
            mile-per-gallon{
                dnam{"mpg"}
                one{"{0}mpg"}
                other{"{0}mpg"}
            }
            mile-per-gallon-imperial{
                dnam{"mpg imp"}
                one{"{0}mpg im"}
                other{"{0}mpg im"}
            }
        }
        digital{
            bit{
                one{"{0}bit"}
                other{"{0}bits"}
            }
            byte{
                one{"{0}byte"}
                other{"{0}byte"}
            }
            gigabit{
                one{"{0}Gb"}
                other{"{0}Gb"}
            }
            gigabyte{
                one{"{0}GB"}
                other{"{0}GB"}
            }
            kilobit{
                one{"{0}kb"}
                other{"{0}kb"}
            }
            kilobyte{
                one{"{0}kB"}
                other{"{0}kB"}
            }
            megabit{
                one{"{0}Mb"}
                other{"{0}Mb"}
            }
            megabyte{
                one{"{0}MB"}
                other{"{0}MB"}
            }
            terabit{
                one{"{0}Tb"}
                other{"{0}Tb"}
            }
            terabyte{
                one{"{0}TB"}
                other{"{0}TB"}
            }
        }
        duration{
            day{
                dnam{"día"}
                one{"{0}día"}
                other{"{0}díes"}
            }
            hour{
                dnam{"hora"}
                one{"{0}hr"}
                other{"{0}hrs"}
            }
            microsecond{
                dnam{"μseg"}
                one{"{0}μs"}
                other{"{0}μs"}
            }
            millisecond{
                dnam{"mseg"}
                one{"{0}ms"}
                other{"{0}ms"}
            }
            minute{
                dnam{"min"}
                one{"{0}min"}
                other{"{0}mins"}
            }
            month{
                dnam{"mes"}
                one{"{0}mes"}
                other{"{0}meses"}
            }
            nanosecond{
                dnam{"ns"}
                one{"{0}ns"}
                other{"{0}ns"}
            }
            second{
                dnam{"seg"}
                one{"{0}seg"}
                other{"{0}segs"}
            }
            week{
                dnam{"sel"}
                one{"{0}sel"}
                other{"{0}sels"}
            }
            year{
                dnam{"añ"}
                one{"{0}añ"}
                other{"{0}añs"}
            }
        }
        electric{
            ampere{
                dnam{"amp"}
                one{"{0}A"}
                other{"{0}A"}
            }
            milliampere{
                dnam{"mA"}
                one{"{0}mA"}
                other{"{0}mA"}
            }
            ohm{
                one{"{0}Ω"}
                other{"{0}Ω"}
            }
            volt{
                one{"{0}V"}
                other{"{0}V"}
            }
        }
        energy{
            calorie{
                one{"{0}cal"}
                other{"{0}cal"}
            }
            joule{
                one{"{0}J"}
                other{"{0}J"}
            }
            kilocalorie{
                one{"{0}kcal"}
                other{"{0}kcal"}
            }
            kilojoule{
                dnam{"kJ"}
                one{"{0}kJ"}
                other{"{0}kJ"}
            }
            kilowatt-hour{
                dnam{"kWh"}
                one{"{0}kWh"}
                other{"{0}kWh"}
            }
        }
        frequency{
            gigahertz{
                one{"{0}GHz"}
                other{"{0}GHz"}
            }
            hertz{
                one{"{0}Hz"}
                other{"{0}Hz"}
            }
            kilohertz{
                one{"{0}kHz"}
                other{"{0}kHz"}
            }
            megahertz{
                one{"{0}MHz"}
                other{"{0}MHz"}
            }
        }
        length{
            astronomical-unit{
                one{"{0}ua"}
                other{"{0}ua"}
            }
            centimeter{
                one{"{0}cm"}
                other{"{0}cm"}
            }
            decimeter{
                one{"{0}dm"}
                other{"{0}dm"}
            }
            fathom{
                dnam{"fathom"}
                one{"{0}fth"}
                other{"{0}fth"}
            }
            foot{
                dnam{"ft"}
                one{"{0}′"}
                other{"{0}′"}
            }
            furlong{
                one{"{0}fur"}
                other{"{0}fur"}
            }
            inch{
                dnam{"in"}
                one{"{0}″"}
                other{"{0}″"}
            }
            kilometer{
                one{"{0}km"}
                other{"{0}km"}
            }
            light-year{
                one{"{0}ly"}
                other{"{0}ly"}
            }
            meter{
                dnam{"m"}
                one{"{0}m"}
                other{"{0}m"}
            }
            micrometer{
                dnam{"μm"}
                one{"{0}μm"}
                other{"{0}μm"}
            }
            mile{
                dnam{"mi"}
                one{"{0}mi"}
                other{"{0}mi"}
            }
            mile-scandinavian{
                one{"{0}smi"}
                other{"{0}smi"}
            }
            millimeter{
                one{"{0}mm"}
                other{"{0}mm"}
            }
            nanometer{
                one{"{0}nm"}
                other{"{0}nm"}
            }
            nautical-mile{
                one{"{0}nmi"}
                other{"{0}nmi"}
            }
            parsec{
                dnam{"parsec"}
                one{"{0}pc"}
                other{"{0}pc"}
            }
            picometer{
                one{"{0}pm"}
                other{"{0}pm"}
            }
            yard{
                one{"{0}yd"}
                other{"{0}yd"}
            }
        }
        light{
            lux{
                one{"{0}lx"}
                other{"{0}lx"}
            }
        }
        mass{
            carat{
                one{"{0}CD"}
                other{"{0}CD"}
            }
            gram{
                one{"{0}g"}
                other{"{0}g"}
            }
            kilogram{
                one{"{0}kg"}
                other{"{0}kg"}
<<<<<<< HEAD
                per{"{0}/kg"}
            }
            microgram{
                dnam{"μg"}
=======
            }
            microgram{
>>>>>>> 626889fb
                one{"{0}μg"}
                other{"{0}μg"}
            }
            milligram{
                one{"{0}mg"}
                other{"{0}mg"}
            }
            ounce{
                one{"{0}oz"}
                other{"{0}oz"}
            }
            ounce-troy{
                dnam{"oz t"}
                one{"{0}oz t"}
                other{"{0}oz t"}
            }
            pound{
                dnam{"lb"}
                one{"{0}#"}
                other{"{0}#"}
            }
            stone{
                one{"{0}st"}
                other{"{0}st"}
            }
            ton{
                dnam{"ton"}
                one{"{0}tn"}
                other{"{0}tn"}
            }
            tonne{
<<<<<<< HEAD
                dnam{"t"}
=======
>>>>>>> 626889fb
                one{"{0}t"}
                other{"{0}t"}
            }
        }
        power{
            gigawatt{
                one{"{0}GW"}
                other{"{0}GW"}
            }
            horsepower{
                one{"{0}hp"}
                other{"{0}hp"}
            }
            kilowatt{
                one{"{0}kW"}
                other{"{0}kW"}
            }
            megawatt{
                one{"{0}MW"}
                other{"{0}MW"}
            }
            milliwatt{
                one{"{0}mW"}
                other{"{0}mW"}
            }
            watt{
                one{"{0}W"}
                other{"{0}W"}
            }
        }
        pressure{
            hectopascal{
                one{"{0}hPa"}
                other{"{0}hPa"}
            }
            inch-ofhg{
                dnam{"″ Hg"}
                one{"{0}″ Hg"}
                other{"{0}″ Hg"}
            }
            millibar{
                one{"{0}mb"}
                other{"{0}mb"}
            }
            millimeter-ofhg{
                one{"{0}mm Hg"}
                other{"{0}mm Hg"}
            }
            pound-force-per-square-inch{
                one{"{0}psi"}
                other{"{0}psi"}
            }
        }
        speed{
            kilometer-per-hour{
                one{"{0}km/h"}
                other{"{0}km/h"}
            }
            knot{
                one{"{0}kn"}
                other{"{0}kn"}
            }
            meter-per-second{
                dnam{"m/s"}
                one{"{0}m/s"}
                other{"{0}m/s"}
            }
            mile-per-hour{
                dnam{"mi/h"}
                one{"{0}mph"}
                other{"{0}mph"}
            }
        }
        temperature{
            kelvin{
                one{"{0}K"}
                other{"{0}K"}
            }
        }
        volume{
            acre-foot{
                dnam{"acre ft"}
                one{"{0}ac ft"}
                other{"{0}ac ft"}
            }
            bushel{
                dnam{"bushel"}
                one{"{0}bu"}
                other{"{0}bu"}
            }
            centiliter{
                one{"{0}cL"}
                other{"{0}cL"}
            }
            cubic-centimeter{
                one{"{0}cm³"}
                other{"{0}cm³"}
            }
            cubic-foot{
                one{"{0}ft³"}
                other{"{0}ft³"}
            }
            cubic-inch{
                dnam{"in³"}
                one{"{0}in³"}
                other{"{0}in³"}
            }
            cubic-kilometer{
                one{"{0}km³"}
                other{"{0}km³"}
            }
            cubic-meter{
                one{"{0}m³"}
                other{"{0}m³"}
            }
            cubic-mile{
                one{"{0}mi³"}
                other{"{0} mi³"}
            }
            cubic-yard{
                one{"{0}yd³"}
                other{"{0}yd³"}
            }
            cup{
                one{"{0}tz"}
                other{"{0}tz"}
            }
            cup-metric{
                one{"{0}mc"}
                other{"{0}mc"}
            }
            deciliter{
                one{"{0}dL"}
                other{"{0}dL"}
            }
            fluid-ounce{
                one{"{0}fl oz"}
                other{"{0}fl oz"}
            }
            gallon{
                one{"{0}gal"}
                other{"{0}gal"}
            }
            gallon-imperial{
                one{"{0} gal imp"}
                other{"{0} gal imp"}
                per{"{0}/gal imp"}
            }
            hectoliter{
                dnam{"hL"}
                one{"{0}hL"}
                other{"{0}hL"}
            }
            liter{
                dnam{"llitru"}
                one{"{0}l"}
                other{"{0}l"}
            }
            megaliter{
                one{"{0}ML"}
                other{"{0}ML"}
            }
            milliliter{
                one{"{0}mL"}
                other{"{0}mL"}
            }
            pint{
                dnam{"pt"}
                one{"{0}pt"}
                other{"{0}pt"}
            }
            pint-metric{
                one{"{0}mpt"}
                other{"{0}mpt"}
            }
            quart{
                dnam{"qt"}
                one{"{0}qt"}
                other{"{0}qt"}
            }
            tablespoon{
                dnam{"tbsp"}
                one{"{0}tbsp"}
                other{"{0}tbsp"}
            }
            teaspoon{
                dnam{"tsp"}
                one{"{0}tsp"}
                other{"{0}tsp"}
            }
        }
    }
    unitsShort{
        acceleration{
            g-force{
                dnam{"fuercia g"}
                one{"{0} G"}
                other{"{0} Gs"}
            }
        }
        angle{
            arc-minute{
                dnam{"arcmins"}
                one{"{0} arcmin"}
                other{"{0} arcmins"}
            }
            arc-second{
                dnam{"arcsecs"}
            }
            degree{
                dnam{"graos"}
            }
            radian{
                dnam{"radianes"}
            }
        }
        area{
            hectare{
                dnam{"hectárees"}
            }
        }
        concentr{
            karat{
                dnam{"quilates"}
<<<<<<< HEAD
                one{"{0} kt"}
                other{"{0} kt"}
            }
            milligram-ofglucose-per-deciliter{
                dnam{"mg/dL"}
                one{"{0} mg/dL"}
                other{"{0} mg/dL"}
=======
>>>>>>> 626889fb
            }
            millimole-per-liter{
                dnam{"milimol/llitru"}
            }
        }
        consumption{
            liter-per-100-kilometer{
                dnam{"L/100 km"}
                one{"{0} L/100 km"}
                other{"{0} L/100 km"}
            }
            liter-per-kilometer{
                dnam{"llitros/km"}
            }
            mile-per-gallon{
                dnam{"milles/gal"}
                one{"{0} mpg"}
                other{"{0} mpg"}
            }
            mile-per-gallon-imperial{
                dnam{"milles/gal imp."}
                one{"{0} mpg imp."}
                other{"{0} mpg imp."}
            }
        }
        coordinate{
            west{"{0}O"}
        }
        digital{
            gigabit{
                dnam{"Gbit"}
            }
            gigabyte{
                dnam{"GByte"}
            }
            kilobit{
                dnam{"kbit"}
            }
            kilobyte{
                dnam{"kByte"}
            }
            megabit{
                dnam{"Mbit"}
            }
            megabyte{
                dnam{"MByte"}
            }
            terabit{
                dnam{"Tbit"}
            }
            terabyte{
                dnam{"TByte"}
            }
        }
        duration{
            century{
                dnam{"sgl"}
                one{"{0} sgl"}
                other{"{0} sgls"}
            }
            day{
                dnam{"díes"}
                one{"{0} día"}
                other{"{0} díes"}
                per{"{0}/día"}
            }
            hour{
                dnam{"hores"}
                one{"{0} hr"}
                other{"{0} hrs"}
                per{"{0}/hr"}
            }
            microsecond{
                dnam{"μsegs"}
            }
            millisecond{
                dnam{"milisegs"}
            }
            minute{
                dnam{"mins"}
                one{"{0} min"}
                other{"{0} mins"}
            }
            month{
                dnam{"meses"}
                one{"{0} mes"}
                other{"{0} meses"}
                per{"{0}/mes"}
            }
            nanosecond{
                dnam{"nanosegs"}
            }
            second{
                dnam{"segs"}
                one{"{0} seg"}
                other{"{0} segs"}
                per{"{0}/seg"}
            }
            week{
                dnam{"selmanes"}
                one{"{0} sel"}
                other{"{0} sels"}
                per{"{0}/sel"}
            }
            year{
                dnam{"años"}
                one{"{0} añ"}
                other{"{0} añs"}
                per{"{0}/añ"}
            }
        }
        electric{
            ampere{
                dnam{"amps"}
            }
            milliampere{
                dnam{"miliamps"}
            }
            ohm{
                dnam{"ohmnios"}
            }
            volt{
                dnam{"voltios"}
            }
        }
        energy{
            joule{
                dnam{"xulios"}
            }
            kilojoule{
                dnam{"quiloxuliu"}
            }
            kilowatt-hour{
                dnam{"kW-hora"}
            }
        }
        length{
            astronomical-unit{
                dnam{"ua"}
                one{"{0} ua"}
                other{"{0} ua"}
            }
            fathom{
                dnam{"fathoms"}
            }
            foot{
                dnam{"pies"}
            }
            furlong{
                dnam{"furlongs"}
            }
            inch{
                dnam{"pulgaes"}
            }
            light-year{
                dnam{"añ. lluz"}
            }
            meter{
                dnam{"metros"}
            }
            micrometer{
                dnam{"μmetros"}
<<<<<<< HEAD
                one{"{0} μm"}
                other{"{0} μm"}
=======
>>>>>>> 626889fb
            }
            mile{
                dnam{"milles"}
            }
        }
        light{
            lux{
                dnam{"lux"}
            }
        }
        mass{
            carat{
                dnam{"quilates"}
            }
            gram{
                dnam{"gramos"}
<<<<<<< HEAD
                one{"{0} g"}
                other{"{0} g"}
                per{"{0}/g"}
            }
            kilogram{
                dnam{"kg"}
                one{"{0} kg"}
                other{"{0} kg"}
                per{"{0}/kg"}
            }
            microgram{
                dnam{"μg"}
                one{"{0} μg"}
                other{"{0} μg"}
            }
            milligram{
                dnam{"mg"}
                one{"{0} mg"}
                other{"{0} mg"}
            }
            ounce{
                dnam{"oz"}
                one{"{0} oz"}
                other{"{0} oz"}
                per{"{0}/oz"}
=======
>>>>>>> 626889fb
            }
            ounce-troy{
                dnam{"oz troy"}
            }
            pound{
                dnam{"llibres"}
                one{"{0} lb"}
                other{"{0} lbs"}
            }
            stone{
                dnam{"piedres"}
            }
            ton{
                dnam{"tonelaes"}
            }
            tonne{
                dnam{"t"}
                one{"{0} t"}
                other{"{0} t"}
            }
        }
        power{
            watt{
                dnam{"vatios"}
            }
        }
        pressure{
            inch-ofhg{
                dnam{"in Hg"}
            }
        }
        speed{
            meter-per-second{
                dnam{"metros/seg"}
            }
            mile-per-hour{
                dnam{"milles/hora"}
            }
        }
        volume{
            bushel{
                dnam{"bushels"}
            }
            cubic-inch{
                dnam{"pulgaes³"}
            }
            cup{
                dnam{"taces"}
                one{"{0} tz"}
                other{"{0} tz"}
            }
            cup-metric{
                dnam{"taces mét."}
            }
            fluid-ounce{
                dnam{"fl oz"}
                one{"{0} fl oz"}
                other{"{0} fl oz"}
            }
            gallon{
                dnam{"gal"}
                one{"{0} gal"}
                other{"{0} gal"}
                per{"{0}/gal"}
            }
            gallon-imperial{
                dnam{"gal. imp."}
                one{"{0} gal. imp."}
                other{"{0} gal. imp."}
                per{"{0}/gal. imp."}
            }
            hectoliter{
                dnam{"hectollitros"}
            }
            liter{
                dnam{"llitros"}
            }
            megaliter{
                one{"{0} ML"}
                other{"{0} Ml"}
            }
            pint{
                dnam{"pintes"}
            }
            quart{
                dnam{"cuartos"}
            }
            tablespoon{
                dnam{"cuyar"}
                one{"{0} cuyar"}
                other{"{0} cuyar"}
            }
            teaspoon{
                dnam{"cuyrn"}
                one{"{0} cuyrn"}
                other{"{0} cuyrn"}
            }
        }
    }
}<|MERGE_RESOLUTION|>--- conflicted
+++ resolved
@@ -766,10 +766,6 @@
                 other{"{0}kt"}
             }
             milligram-ofglucose-per-deciliter{
-<<<<<<< HEAD
-                dnam{"mg/dL"}
-=======
->>>>>>> 626889fb
                 one{"{0}mg/dL"}
                 other{"{0}mg/dL"}
             }
@@ -1064,15 +1060,8 @@
             kilogram{
                 one{"{0}kg"}
                 other{"{0}kg"}
-<<<<<<< HEAD
-                per{"{0}/kg"}
             }
             microgram{
-                dnam{"μg"}
-=======
-            }
-            microgram{
->>>>>>> 626889fb
                 one{"{0}μg"}
                 other{"{0}μg"}
             }
@@ -1104,10 +1093,6 @@
                 other{"{0}tn"}
             }
             tonne{
-<<<<<<< HEAD
-                dnam{"t"}
-=======
->>>>>>> 626889fb
                 one{"{0}t"}
                 other{"{0}t"}
             }
@@ -1332,16 +1317,6 @@
         concentr{
             karat{
                 dnam{"quilates"}
-<<<<<<< HEAD
-                one{"{0} kt"}
-                other{"{0} kt"}
-            }
-            milligram-ofglucose-per-deciliter{
-                dnam{"mg/dL"}
-                one{"{0} mg/dL"}
-                other{"{0} mg/dL"}
-=======
->>>>>>> 626889fb
             }
             millimole-per-liter{
                 dnam{"milimol/llitru"}
@@ -1504,11 +1479,6 @@
             }
             micrometer{
                 dnam{"μmetros"}
-<<<<<<< HEAD
-                one{"{0} μm"}
-                other{"{0} μm"}
-=======
->>>>>>> 626889fb
             }
             mile{
                 dnam{"milles"}
@@ -1525,34 +1495,6 @@
             }
             gram{
                 dnam{"gramos"}
-<<<<<<< HEAD
-                one{"{0} g"}
-                other{"{0} g"}
-                per{"{0}/g"}
-            }
-            kilogram{
-                dnam{"kg"}
-                one{"{0} kg"}
-                other{"{0} kg"}
-                per{"{0}/kg"}
-            }
-            microgram{
-                dnam{"μg"}
-                one{"{0} μg"}
-                other{"{0} μg"}
-            }
-            milligram{
-                dnam{"mg"}
-                one{"{0} mg"}
-                other{"{0} mg"}
-            }
-            ounce{
-                dnam{"oz"}
-                one{"{0} oz"}
-                other{"{0} oz"}
-                per{"{0}/oz"}
-=======
->>>>>>> 626889fb
             }
             ounce-troy{
                 dnam{"oz troy"}
@@ -1567,11 +1509,6 @@
             }
             ton{
                 dnam{"tonelaes"}
-            }
-            tonne{
-                dnam{"t"}
-                one{"{0} t"}
-                other{"{0} t"}
             }
         }
         power{
