--- conflicted
+++ resolved
@@ -5,10 +5,6 @@
     units{
         acceleration{
             g-force{
-<<<<<<< HEAD
-                dnam{"força g"}
-=======
->>>>>>> 626889fb
                 gender{"feminine"}
                 one{"{0} força g"}
                 other{"{0} força g"}
@@ -34,29 +30,17 @@
                 other{"{0} segundos de arco"}
             }
             degree{
-<<<<<<< HEAD
-                dnam{"graus"}
-=======
->>>>>>> 626889fb
                 gender{"masculine"}
                 one{"{0} grau"}
                 other{"{0} graus"}
             }
             radian{
-<<<<<<< HEAD
-                dnam{"radianos"}
-=======
->>>>>>> 626889fb
                 gender{"masculine"}
                 one{"{0} radiano"}
                 other{"{0} radianos"}
             }
             revolution{
-<<<<<<< HEAD
-                dnam{"revolução"}
-=======
                 dnam{"revoluções"}
->>>>>>> 626889fb
                 gender{"feminine"}
                 one{"{0} revolução"}
                 other{"{0} revoluções"}
@@ -64,19 +48,11 @@
         }
         area{
             acre{
-<<<<<<< HEAD
-                dnam{"acres"}
-=======
->>>>>>> 626889fb
                 gender{"masculine"}
                 one{"{0} acre"}
                 other{"{0} acres"}
             }
             hectare{
-<<<<<<< HEAD
-                dnam{"hectares"}
-=======
->>>>>>> 626889fb
                 gender{"masculine"}
                 one{"{0} hectare"}
                 other{"{0} hectares"}
@@ -143,13 +119,9 @@
             10p-2{"centí{0}"}
             10p-21{"zeptô{0}"}
             10p-24{"ioctô{0}"}
-<<<<<<< HEAD
-            10p-3{"milí{0}"}
-=======
             10p-27{"ronto{0}"}
             10p-3{"milí{0}"}
             10p-30{"quecto{0}"}
->>>>>>> 626889fb
             10p-6{"micrô{0}"}
             10p-9{"nanô{0}"}
             10p1{"deca{0}"}
@@ -159,13 +131,9 @@
             10p2{"hecto{0}"}
             10p21{"zeta{0}"}
             10p24{"iota{0}"}
-<<<<<<< HEAD
-            10p3{"quilô{0}"}
-=======
             10p27{"ronna{0}"}
             10p3{"quilô{0}"}
             10p30{"quetta{0}"}
->>>>>>> 626889fb
             10p6{"mega{0}"}
             10p9{"giga{0}"}
             per{"{0} por {1}"}
@@ -211,16 +179,8 @@
             item{
                 dnam{"itens"}
                 gender{"masculine"}
-<<<<<<< HEAD
-                one{"{0} item"}
-                other{"{0} itens"}
             }
             karat{
-                dnam{"kilates"}
-=======
-            }
-            karat{
->>>>>>> 626889fb
                 gender{"masculine"}
                 one{"{0} kilate"}
                 other{"{0} kilates"}
@@ -243,19 +203,11 @@
                 other{"{0} mols"}
             }
             percent{
-<<<<<<< HEAD
-                dnam{"por cento"}
-=======
->>>>>>> 626889fb
                 gender{"masculine"}
                 one{"{0} por cento"}
                 other{"{0} por cento"}
             }
             permille{
-<<<<<<< HEAD
-                dnam{"por mil"}
-=======
->>>>>>> 626889fb
                 gender{"masculine"}
                 one{"{0} por mil"}
                 other{"{0} por mil"}
@@ -381,14 +333,7 @@
                 other{"{0} séculos"}
             }
             day{
-<<<<<<< HEAD
-                dnam{"dias"}
-                gender{"masculine"}
-                one{"{0} dia"}
-                other{"{0} dias"}
-=======
-                gender{"masculine"}
->>>>>>> 626889fb
+                gender{"masculine"}
                 per{"{0} por dia"}
             }
             day-person{
@@ -401,10 +346,6 @@
                 other{"{0} décadas"}
             }
             hour{
-<<<<<<< HEAD
-                dnam{"horas"}
-=======
->>>>>>> 626889fb
                 gender{"feminine"}
                 one{"{0} hora"}
                 other{"{0} horas"}
@@ -417,10 +358,6 @@
                 other{"{0} microssegundos"}
             }
             millisecond{
-<<<<<<< HEAD
-                dnam{"milissegundos"}
-=======
->>>>>>> 626889fb
                 gender{"masculine"}
                 one{"{0} milissegundo"}
                 other{"{0} milissegundos"}
@@ -433,14 +370,7 @@
                 per{"{0} por minuto"}
             }
             month{
-<<<<<<< HEAD
-                dnam{"meses"}
-                gender{"masculine"}
-                one{"{0} mês"}
-                other{"{0} meses"}
-=======
-                gender{"masculine"}
->>>>>>> 626889fb
+                gender{"masculine"}
                 per{"{0} por mês"}
             }
             nanosecond{
@@ -464,24 +394,13 @@
                 per{"{0} por segundo"}
             }
             week{
-<<<<<<< HEAD
-                dnam{"semanas"}
-=======
->>>>>>> 626889fb
                 gender{"feminine"}
                 one{"{0} semana"}
                 other{"{0} semanas"}
                 per{"{0} por semana"}
             }
             year{
-<<<<<<< HEAD
-                dnam{"anos"}
-                gender{"masculine"}
-                one{"{0} ano"}
-                other{"{0} anos"}
-=======
-                gender{"masculine"}
->>>>>>> 626889fb
+                gender{"masculine"}
                 per{"{0} por ano"}
             }
         }
@@ -499,19 +418,11 @@
                 other{"{0} miliamperes"}
             }
             ohm{
-<<<<<<< HEAD
-                dnam{"ohms"}
-=======
->>>>>>> 626889fb
                 gender{"masculine"}
                 one{"{0} ohm"}
                 other{"{0} ohms"}
             }
             volt{
-<<<<<<< HEAD
-                dnam{"volts"}
-=======
->>>>>>> 626889fb
                 gender{"masculine"}
                 one{"{0} volt"}
                 other{"{0} volts"}
@@ -535,22 +446,12 @@
                 other{"{0} elétrons-volt"}
             }
             foodcalorie{
-<<<<<<< HEAD
-                dnam{"Calorias"}
-                gender{"feminine"}
-                one{"{0} Caloria"}
-                other{"{0} Calorias"}
-            }
-            joule{
-                dnam{"joules"}
-=======
                 dnam{"calorias"}
                 gender{"feminine"}
                 one{"{0} caloria"}
                 other{"{0} calorias"}
             }
             joule{
->>>>>>> 626889fb
                 gender{"masculine"}
                 one{"{0} joule"}
                 other{"{0} joules"}
@@ -626,12 +527,7 @@
         }
         graphics{
             dot{
-<<<<<<< HEAD
-                one{"{0} ponto"}
-                other{"{0} pts"}
-=======
                 dnam{"pontos"}
->>>>>>> 626889fb
             }
             dot-per-centimeter{
                 dnam{"pontos por centímetro"}
@@ -650,19 +546,11 @@
                 other{"{0} ems"}
             }
             megapixel{
-<<<<<<< HEAD
-                dnam{"megapixels"}
-=======
->>>>>>> 626889fb
                 gender{"masculine"}
                 one{"{0} megapixel"}
                 other{"{0} megapixels"}
             }
             pixel{
-<<<<<<< HEAD
-                dnam{"pixels"}
-=======
->>>>>>> 626889fb
                 gender{"masculine"}
                 one{"{0} pixel"}
                 other{"{0} pixels"}
@@ -708,10 +596,6 @@
                 other{"{0} braças"}
             }
             foot{
-<<<<<<< HEAD
-                dnam{"pés"}
-=======
->>>>>>> 626889fb
                 gender{"masculine"}
                 one{"{0} pé"}
                 other{"{0} pés"}
@@ -749,10 +633,6 @@
                 other{"{0} micrômetros"}
             }
             mile{
-<<<<<<< HEAD
-                dnam{"milhas"}
-=======
->>>>>>> 626889fb
                 gender{"feminine"}
                 one{"{0} milha"}
                 other{"{0} milhas"}
@@ -781,10 +661,6 @@
                 other{"{0} milhas náuticas"}
             }
             parsec{
-<<<<<<< HEAD
-                dnam{"parsecs"}
-=======
->>>>>>> 626889fb
                 gender{"masculine"}
                 one{"{0} parsec"}
                 other{"{0} parsecs"}
@@ -801,19 +677,11 @@
                 other{"{0} pontos"}
             }
             solar-radius{
-<<<<<<< HEAD
-                dnam{"raios solares"}
-=======
->>>>>>> 626889fb
                 gender{"masculine"}
                 one{"{0} raio solar"}
                 other{"{0} raios solares"}
             }
             yard{
-<<<<<<< HEAD
-                dnam{"jardas"}
-=======
->>>>>>> 626889fb
                 gender{"feminine"}
                 one{"{0} jarda"}
                 other{"{0} jardas"}
@@ -833,19 +701,11 @@
                 other{"{0} lúmens"}
             }
             lux{
-<<<<<<< HEAD
-                dnam{"lux"}
-=======
->>>>>>> 626889fb
                 gender{"masculine"}
                 one{"{0} lux"}
                 other{"{0} lux"}
             }
             solar-luminosity{
-<<<<<<< HEAD
-                dnam{"luminosidades solares"}
-=======
->>>>>>> 626889fb
                 gender{"feminine"}
                 one{"{0} luminosidade solar"}
                 other{"{0} luminosidades solares"}
@@ -853,19 +713,11 @@
         }
         mass{
             carat{
-<<<<<<< HEAD
-                dnam{"quilates"}
-=======
->>>>>>> 626889fb
                 gender{"masculine"}
                 one{"{0} quilate"}
                 other{"{0} quilates"}
             }
             dalton{
-<<<<<<< HEAD
-                dnam{"daltons"}
-=======
->>>>>>> 626889fb
                 gender{"masculine"}
                 one{"{0} dalton"}
                 other{"{0} daltons"}
@@ -876,19 +728,9 @@
                 other{"{0} massas terrestres"}
             }
             grain{
-<<<<<<< HEAD
-                dnam{"grão"}
-                gender{"masculine"}
-                one{"{0} grão"}
-                other{"{0} grãos"}
+                gender{"masculine"}
             }
             gram{
-                dnam{"gramas"}
-=======
-                gender{"masculine"}
-            }
-            gram{
->>>>>>> 626889fb
                 gender{"masculine"}
                 one{"{0} grama"}
                 other{"{0} gramas"}
@@ -926,20 +768,12 @@
                 other{"{0} onças troy"}
             }
             pound{
-<<<<<<< HEAD
-                dnam{"libras"}
-=======
->>>>>>> 626889fb
                 gender{"feminine"}
                 one{"{0} libra"}
                 other{"{0} libras"}
                 per{"{0} por libra"}
             }
             solar-mass{
-<<<<<<< HEAD
-                dnam{"massas solares"}
-=======
->>>>>>> 626889fb
                 gender{"feminine"}
                 one{"{0} massa solar"}
                 other{"{0} massas solares"}
@@ -990,10 +824,6 @@
                 other{"{0} miliwatts"}
             }
             watt{
-<<<<<<< HEAD
-                dnam{"watts"}
-=======
->>>>>>> 626889fb
                 gender{"masculine"}
                 one{"{0} watt"}
                 other{"{0} watts"}
@@ -1009,11 +839,6 @@
             bar{
                 dnam{"bars"}
                 gender{"masculine"}
-<<<<<<< HEAD
-                one{"{0} bar"}
-                other{"{0} bars"}
-=======
->>>>>>> 626889fb
             }
             hectopascal{
                 dnam{"hectopascais"}
@@ -1184,10 +1009,6 @@
                 other{"{0} jardas cúbicas"}
             }
             cup{
-<<<<<<< HEAD
-                dnam{"xícaras"}
-=======
->>>>>>> 626889fb
                 gender{"feminine"}
                 one{"{0} xícara"}
                 other{"{0} xícaras"}
@@ -1223,14 +1044,7 @@
                 other{"{0} dracmas líquidos"}
             }
             drop{
-<<<<<<< HEAD
-                dnam{"gota"}
-                gender{"feminine"}
-                one{"{0} gota"}
-                other{"{0} gotas"}
-=======
-                gender{"feminine"}
->>>>>>> 626889fb
+                gender{"feminine"}
             }
             fluid-ounce{
                 dnam{"onças fluidas"}
@@ -1265,19 +1079,9 @@
                 other{"{0} hectolitros"}
             }
             jigger{
-<<<<<<< HEAD
-                dnam{"dosador"}
-                gender{"masculine"}
-                one{"{0} dosador"}
-                other{"{0} dosadores"}
+                gender{"masculine"}
             }
             liter{
-                dnam{"litros"}
-=======
-                gender{"masculine"}
-            }
-            liter{
->>>>>>> 626889fb
                 gender{"masculine"}
                 one{"{0} litro"}
                 other{"{0} litros"}
@@ -1296,19 +1100,9 @@
                 other{"{0} mililitros"}
             }
             pinch{
-<<<<<<< HEAD
-                dnam{"pitada"}
-                gender{"feminine"}
-                one{"{0} pitada"}
-                other{"{0} pitadas"}
+                gender{"feminine"}
             }
             pint{
-                dnam{"pints"}
-=======
-                gender{"feminine"}
-            }
-            pint{
->>>>>>> 626889fb
                 gender{"masculine"}
                 one{"{0} pint"}
                 other{"{0} pints"}
@@ -1350,9 +1144,6 @@
             meter-per-square-second{
                 dnam{"m/s²"}
             }
-            meter-per-square-second{
-                dnam{"m/s²"}
-            }
         }
         angle{
             arc-minute{
@@ -1394,28 +1185,10 @@
             square-yard{
                 dnam{"yd²"}
             }
-<<<<<<< HEAD
-        }
-        compound{
-            1024p1{"Ki{0}"}
-            1024p2{"Mi{0}"}
-            1024p3{"Gi{0}"}
-            1024p4{"Ti{0}"}
-            1024p5{"Pi{0}"}
-            1024p6{"Ei{0}"}
-            1024p7{"Zi{0}"}
-            1024p8{"Yi{0}"}
-        }
-        concentr{
-            item{
-                one{"{0} itens"}
-                other{"{0} itens"}
-=======
         }
         concentr{
             karat{
                 dnam{"kilate"}
->>>>>>> 626889fb
             }
             millimole-per-liter{
                 dnam{"mmol/l"}
@@ -1432,23 +1205,8 @@
             permyriad{
                 dnam{"‱"}
             }
-            permille{
-                dnam{"‰"}
-            }
-            permillion{
-                dnam{"ppm"}
-            }
-            permyriad{
-                dnam{"‱"}
-            }
         }
         consumption{
-            liter-per-kilometer{
-                dnam{"l/km"}
-            }
-            mile-per-gallon{
-                dnam{"mpg"}
-            }
             liter-per-kilometer{
                 dnam{"l/km"}
             }
@@ -1496,16 +1254,6 @@
             }
             terabyte{
                 dnam{"TB"}
-<<<<<<< HEAD
-            }
-        }
-        duration{
-            century{
-                dnam{"séc."}
-                one{"{0} séc."}
-                other{"{0} sécs."}
-=======
->>>>>>> 626889fb
             }
         }
         duration{
@@ -1520,23 +1268,6 @@
             }
             month{
                 dnam{"mês"}
-<<<<<<< HEAD
-                one{"{0} mês"}
-                other{"{0} meses"}
-                per{"{0}/mês"}
-            }
-            quarter{
-                dnam{"trim."}
-                one{"{0} trim."}
-                other{"{0} trim."}
-                per{"{0}/trim."}
-            }
-            second{
-                dnam{"s"}
-                one{"{0} s"}
-                other{"{0} s"}
-=======
->>>>>>> 626889fb
             }
             week{
                 dnam{"sem."}
@@ -1576,27 +1307,6 @@
         force{
             newton{
                 dnam{"N"}
-<<<<<<< HEAD
-            }
-            pound-force{
-                dnam{"lbf"}
-            }
-        }
-        graphics{
-            megapixel{
-                dnam{"MP"}
-            }
-            pixel{
-                dnam{"px"}
-            }
-        }
-        length{
-            astronomical-unit{
-                dnam{"ua"}
-                one{"{0} ua"}
-                other{"{0} ua"}
-=======
->>>>>>> 626889fb
             }
             pound-force{
                 dnam{"lbf"}
@@ -1633,14 +1343,6 @@
             }
             mile{
                 dnam{"mi"}
-<<<<<<< HEAD
-            }
-            nautical-mile{
-                dnam{"mn"}
-                one{"{0} mn"}
-                other{"{0} mn"}
-=======
->>>>>>> 626889fb
             }
             parsec{
                 dnam{"parsec"}
@@ -1701,9 +1403,6 @@
             watt{
                 dnam{"watt"}
             }
-            watt{
-                dnam{"watt"}
-            }
         }
         pressure{
             millibar{
@@ -1722,12 +1421,6 @@
             mile-per-hour{
                 dnam{"mph"}
             }
-            meter-per-second{
-                dnam{"m/s"}
-            }
-            mile-per-hour{
-                dnam{"mph"}
-            }
         }
         temperature{
             celsius{
@@ -1757,10 +1450,6 @@
                 dnam{"fl. oz."}
                 one{"{0} fl. oz."}
                 other{"{0} fl. oz."}
-            }
-            jigger{
-                one{"{0} dosador"}
-                other{"{0} dosador"}
             }
             liter{
                 dnam{"litro"}
@@ -1835,23 +1524,9 @@
                 dnam{"jardas²"}
             }
         }
-        compound{
-            1024p1{"Ki{0}"}
-            1024p2{"Mi{0}"}
-            1024p3{"Gi{0}"}
-            1024p4{"Ti{0}"}
-            1024p5{"Pi{0}"}
-            1024p6{"Ei{0}"}
-            1024p7{"Zi{0}"}
-            1024p8{"Yi{0}"}
-        }
         concentr{
             item{
-<<<<<<< HEAD
-                one{"{0} itens"}
-=======
                 one{"{0} item"}
->>>>>>> 626889fb
                 other{"{0} itens"}
             }
             karat{
@@ -1985,12 +1660,6 @@
             }
             second{
                 dnam{"s"}
-<<<<<<< HEAD
-                one{"{0} s"}
-                other{"{0} s"}
-                per{"{0}/s"}
-=======
->>>>>>> 626889fb
             }
             week{
                 dnam{"semanas"}
@@ -2169,11 +1838,6 @@
             ton{
                 dnam{"toneladas americanas"}
             }
-            tonne{
-                dnam{"t"}
-                one{"{0} t"}
-                other{"{0} t"}
-            }
         }
         power{
             horsepower{
