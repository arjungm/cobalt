﻿// © 2016 and later: Unicode, Inc. and others.
// License & terms of use: http://www.unicode.org/copyright.html
// Generated using tools/cldr/cldr-to-icu/build-icu-data.xml
ca{
    units{
        acceleration{
            g-force{
                dnam{"força G"}
                gender{"feminine"}
                one{"{0} força G"}
                other{"{0} força G"}
            }
            meter-per-square-second{
                dnam{"metres per segon al quadrat"}
                gender{"masculine"}
                one{"{0} metre per segon al quadrat"}
                other{"{0} metres per segon al quadrat"}
            }
        }
        angle{
            arc-minute{
                dnam{"minuts d’arc"}
                gender{"masculine"}
                one{"{0} minut d’arc"}
                other{"{0} minuts d’arc"}
            }
            arc-second{
                dnam{"segons d’arc"}
                gender{"masculine"}
                one{"{0} segon d’arc"}
                other{"{0} segons d’arc"}
            }
            degree{
<<<<<<< HEAD
                dnam{"graus"}
=======
>>>>>>> 626889fb
                gender{"masculine"}
                one{"{0} grau"}
                other{"{0} graus"}
            }
            radian{
<<<<<<< HEAD
                dnam{"radiants"}
=======
>>>>>>> 626889fb
                gender{"masculine"}
                one{"{0} radiant"}
                other{"{0} radiants"}
            }
            revolution{
                dnam{"revolució"}
                gender{"feminine"}
                one{"{0} revolució"}
                other{"{0} revolucions"}
            }
        }
        area{
            acre{
                one{"{0} acre"}
                other{"{0} acres"}
            }
            hectare{
<<<<<<< HEAD
                dnam{"hectàrees"}
=======
>>>>>>> 626889fb
                gender{"feminine"}
                one{"{0} hectàrea"}
                other{"{0} hectàrees"}
            }
            square-centimeter{
                dnam{"centímetres quadrats"}
                gender{"masculine"}
                one{"{0} centímetre quadrat"}
                other{"{0} centímetres quadrats"}
                per{"{0} per centímetre quadrat"}
            }
            square-foot{
                dnam{"peus quadrats"}
                one{"{0} peu quadrat"}
                other{"{0} peus quadrats"}
            }
            square-inch{
                dnam{"polzades quadrades"}
                one{"{0} polzada quadrada"}
                other{"{0} polzades quadrades"}
                per{"{0} per polzada quadrada"}
            }
            square-kilometer{
                dnam{"quilòmetres quadrats"}
                gender{"masculine"}
                one{"{0} quilòmetre quadrat"}
                other{"{0} quilòmetres quadrats"}
                per{"{0} per quilòmetre quadrat"}
            }
            square-meter{
                dnam{"metres quadrats"}
                gender{"masculine"}
                one{"{0} metre quadrat"}
                other{"{0} metres quadrats"}
                per{"{0} per metre quadrat"}
            }
            square-mile{
                dnam{"milles quadrades"}
                one{"{0} milla quadrada"}
                other{"{0} milles quadrades"}
                per{"{0} per milla quadrada"}
            }
            square-yard{
                dnam{"iardes quadrades"}
                one{"{0} iarda quadrada"}
                other{"{0} iardes quadrades"}
            }
        }
        compound{
            1024p1{"kibi{0}"}
            1024p2{"mebi{0}"}
            1024p3{"gibi{0}"}
            1024p4{"tebi{0}"}
            1024p5{"pebi{0}"}
            1024p6{"exbi{0}"}
            1024p7{"zebi{0}"}
            1024p8{"yobi{0}"}
            10p-1{"deci{0}"}
            10p-12{"pico{0}"}
            10p-15{"femto{0}"}
            10p-18{"atto{0}"}
            10p-2{"centi{0}"}
            10p-21{"zepto{0}"}
            10p-24{"yocto{0}"}
<<<<<<< HEAD
            10p-3{"mil·li{0}"}
=======
            10p-27{"ronto{0}"}
            10p-3{"mil·li{0}"}
            10p-30{"quecto{0}"}
>>>>>>> 626889fb
            10p-6{"micro{0}"}
            10p-9{"nano{0}"}
            10p1{"deca{0}"}
            10p12{"tera{0}"}
            10p15{"peta{0}"}
            10p18{"exa{0}"}
            10p2{"hecto{0}"}
            10p21{"zetta{0}"}
            10p24{"yotta{0}"}
<<<<<<< HEAD
            10p3{"quilo{0}"}
=======
            10p27{"ronna{0}"}
            10p3{"quilo{0}"}
            10p30{"quetta{0}"}
>>>>>>> 626889fb
            10p6{"mega{0}"}
            10p9{"giga{0}"}
            per{"{0} per {1}"}
            power2{
                one{
                    _{
                        _{"{0} quadrat"}
                    }
                    feminine{
                        _{"{0} quadrada"}
                    }
                }
                other{
                    _{
                        _{"{0} quadrats"}
                    }
                    feminine{
                        _{"{0} quadrades"}
                    }
                }
            }
            power3{
                one{
                    _{
                        _{"{0} cúbic"}
                    }
                    feminine{
                        _{"{0} cúbica"}
                    }
                }
                other{
                    _{
                        _{"{0} cúbics"}
                    }
                    feminine{
                        _{"{0} cúbiques"}
                    }
                }
            }
        }
        concentr{
            item{
<<<<<<< HEAD
                dnam{"ítem"}
                gender{"masculine"}
                one{"{0} ítem"}
                other{"{0} ítems"}
            }
            karat{
                dnam{"quirats"}
=======
                gender{"masculine"}
            }
            karat{
>>>>>>> 626889fb
                gender{"masculine"}
                one{"{0} quirat"}
                other{"{0} quirats"}
            }
            milligram-ofglucose-per-deciliter{
                dnam{"mil·ligrams per decilitre"}
                one{"{0} mil·ligram per decilitre"}
                other{"{0} mil·ligrams per decilitre"}
            }
            millimole-per-liter{
                dnam{"mil·limols per litre"}
                gender{"masculine"}
                one{"{0} mil·limol per litre"}
                other{"{0} mil·limols per litre"}
            }
            mole{
                dnam{"mols"}
                gender{"masculine"}
                one{"{0} mol"}
                other{"{0} mols"}
            }
            percent{
<<<<<<< HEAD
                dnam{"per cent"}
=======
>>>>>>> 626889fb
                gender{"masculine"}
                one{"{0} per cent"}
                other{"{0} per cent"}
            }
            permille{
<<<<<<< HEAD
                dnam{"per mil"}
=======
>>>>>>> 626889fb
                gender{"masculine"}
                one{"{0} per mil"}
                other{"{0} per mil"}
            }
            permillion{
                dnam{"parts per milió"}
                gender{"masculine"}
                one{"{0} part per milió"}
                other{"{0} parts per milió"}
            }
            permyriad{
<<<<<<< HEAD
                dnam{"per deu mil"}
=======
>>>>>>> 626889fb
                gender{"masculine"}
                one{"{0} per deu mil"}
                other{"{0} per deu mil"}
            }
        }
        consumption{
            liter-per-100-kilometer{
                dnam{"litres per 100 quilòmetres"}
                gender{"masculine"}
                one{"{0} litre per 100 quilòmetres"}
                other{"{0} litres per 100 quilòmetres"}
            }
            liter-per-kilometer{
                dnam{"litres per quilòmetre"}
                gender{"masculine"}
                one{"{0} litre per quilòmetre"}
                other{"{0} litres per quilòmetre"}
            }
            mile-per-gallon{
                dnam{"milles per galó"}
                one{"{0} milla per galó"}
                other{"{0} milles per galó"}
            }
            mile-per-gallon-imperial{
                dnam{"milles per galó imperial"}
                one{"{0} milla per galó imperial"}
                other{"{0} milles per galó imperial"}
            }
        }
        coordinate{
            dnam{"punt cardinal"}
            east{"{0} est"}
            north{"{0} nord"}
            south{"{0} sud"}
            west{"{0} oest"}
        }
        digital{
            bit{
                dnam{"bits"}
                gender{"masculine"}
<<<<<<< HEAD
                one{"{0} bit"}
                other{"{0} bits"}
=======
>>>>>>> 626889fb
            }
            byte{
                dnam{"bytes"}
                gender{"masculine"}
                one{"{0} byte"}
                other{"{0} bytes"}
            }
            gigabit{
                dnam{"gigabits"}
                gender{"masculine"}
                one{"{0} gigabit"}
                other{"{0} gigabits"}
            }
            gigabyte{
                dnam{"gigabytes"}
                gender{"masculine"}
                one{"{0} gigabyte"}
                other{"{0} gigabytes"}
            }
            kilobit{
                dnam{"kilobits"}
                gender{"masculine"}
                one{"{0} kilobit"}
                other{"{0} kilobits"}
            }
            kilobyte{
                dnam{"kilobytes"}
                gender{"masculine"}
                one{"{0} kilobyte"}
                other{"{0} kilobytes"}
            }
            megabit{
                dnam{"megabits"}
                gender{"masculine"}
                one{"{0} megabit"}
                other{"{0} megabits"}
            }
            megabyte{
                dnam{"megabytes"}
                gender{"masculine"}
                one{"{0} megabyte"}
                other{"{0} megabytes"}
            }
            petabyte{
                dnam{"petabytes"}
                gender{"masculine"}
                one{"{0} petabyte"}
                other{"{0} petabytes"}
            }
            terabit{
                dnam{"terabits"}
                gender{"masculine"}
                one{"{0} terabit"}
                other{"{0} terabits"}
            }
            terabyte{
                dnam{"terabytes"}
                gender{"masculine"}
                one{"{0} terabyte"}
                other{"{0} terabytes"}
            }
        }
        duration{
            century{
<<<<<<< HEAD
                dnam{"segles"}
                gender{"masculine"}
                one{"{0} segle"}
                other{"{0} segles"}
            }
            day{
                dnam{"dies"}
                gender{"masculine"}
                one{"{0} dia"}
                other{"{0} dies"}
=======
                gender{"masculine"}
            }
            day{
                gender{"masculine"}
>>>>>>> 626889fb
                per{"{0} per dia"}
            }
            day-person{
                gender{"masculine"}
            }
            decade{
                dnam{"dècades"}
                gender{"feminine"}
                one{"{0} dècada"}
                other{"{0} dècades"}
            }
            hour{
<<<<<<< HEAD
                dnam{"hores"}
=======
>>>>>>> 626889fb
                gender{"feminine"}
                one{"{0} hora"}
                other{"{0} hores"}
                per{"{0} per hora"}
            }
            microsecond{
                dnam{"microsegons"}
                gender{"masculine"}
                one{"{0} microsegon"}
                other{"{0} microsegons"}
            }
            millisecond{
<<<<<<< HEAD
                dnam{"mil·lisegons"}
=======
>>>>>>> 626889fb
                gender{"masculine"}
                one{"{0} mil·lisegon"}
                other{"{0} mil·lisegons"}
            }
            minute{
                dnam{"minuts"}
                gender{"masculine"}
                one{"{0} minut"}
                other{"{0} minuts"}
                per{"{0} per minut"}
            }
            month{
<<<<<<< HEAD
                dnam{"mesos"}
=======
>>>>>>> 626889fb
                gender{"masculine"}
                one{"{0} mes"}
                other{"{0} mesos"}
                per{"{0} per mes"}
            }
            nanosecond{
                dnam{"nanosegons"}
                gender{"masculine"}
                one{"{0} nanosegon"}
                other{"{0} nanosegons"}
            }
            quarter{
                dnam{"trimestres"}
                gender{"masculine"}
                one{"{0} trimestre"}
                other{"{0} trimestres"}
                per{"{0} per trimestre"}
            }
            second{
                dnam{"segons"}
                gender{"masculine"}
                one{"{0} segon"}
                other{"{0} segons"}
                per{"{0} per segon"}
            }
            week{
                dnam{"setmanes"}
                gender{"feminine"}
                one{"{0} setmana"}
                other{"{0} setmanes"}
                per{"{0} per setmana"}
            }
            year{
<<<<<<< HEAD
                dnam{"anys"}
                gender{"masculine"}
                one{"{0} any"}
                other{"{0} anys"}
=======
                gender{"masculine"}
>>>>>>> 626889fb
                per{"{0} per any"}
            }
        }
        electric{
            ampere{
                dnam{"amperes"}
                gender{"masculine"}
                one{"{0} ampere"}
                other{"{0} amperes"}
            }
            milliampere{
                dnam{"mil·liamperes"}
                gender{"masculine"}
                one{"{0} mil·liampere"}
                other{"{0} mil·liamperes"}
            }
            ohm{
                dnam{"ohms"}
                gender{"masculine"}
                one{"{0} ohm"}
                other{"{0} ohms"}
            }
            volt{
                dnam{"volts"}
                gender{"masculine"}
                one{"{0} volt"}
                other{"{0} volts"}
            }
        }
        energy{
            british-thermal-unit{
                dnam{"unitats tèrmiques britàniques"}
                one{"{0} unitat tèrmica britànica"}
                other{"{0} unitats tèrmiques britàniques"}
            }
            calorie{
                dnam{"calories"}
                gender{"feminine"}
                one{"{0} caloria"}
                other{"{0} calories"}
            }
            electronvolt{
                dnam{"electrons-volt"}
                one{"{0} electró-volt"}
                other{"{0} electrons-volt"}
            }
            foodcalorie{
                dnam{"calories"}
                one{"{0} caloria"}
                other{"{0} calories"}
            }
            joule{
                dnam{"joules"}
                gender{"masculine"}
                one{"{0} joule"}
                other{"{0} joules"}
            }
            kilocalorie{
                dnam{"quilocalories"}
                one{"{0} quilocaloria"}
                other{"{0} quilocalories"}
            }
            kilojoule{
                dnam{"quilojoules"}
                gender{"masculine"}
                one{"{0} quilojoule"}
                other{"{0} quilojoules"}
            }
            kilowatt-hour{
                dnam{"quilowatts hora"}
                gender{"masculine"}
                one{"{0} quilowatt hora"}
                other{"{0} quilowatts hora"}
            }
            therm-us{
                dnam{"unitats tèrmiques americanes"}
                one{"{0} unitat tèrmica americana"}
                other{"{0} unitats tèrmiques americanes"}
            }
        }
        force{
            kilowatt-hour-per-100-kilometer{
                dnam{"kilowatt hora per 100 quilòmetres"}
                gender{"masculine"}
                one{"{0} kilowatt hora per 100 quilòmetres"}
                other{"{0} kilowatts hora per 100 quilòmetres"}
            }
            newton{
                dnam{"newtons"}
                gender{"masculine"}
                one{"{0} newton"}
                other{"{0} newtons"}
            }
            pound-force{
                dnam{"lliures de força"}
                one{"{0} lliura de força"}
                other{"{0} lliures de força"}
            }
        }
        frequency{
            gigahertz{
                dnam{"gigahertz"}
                gender{"masculine"}
                one{"{0} gigahertz"}
                other{"{0} gigahertzs"}
            }
            hertz{
                dnam{"hertz"}
                gender{"masculine"}
                one{"{0} hertz"}
                other{"{0} hertzs"}
            }
            kilohertz{
                dnam{"quilohertz"}
                gender{"masculine"}
                one{"{0} quilohertz"}
                other{"{0} quilohertzs"}
            }
            megahertz{
                dnam{"megahertz"}
                gender{"masculine"}
                one{"{0} megahertz"}
                other{"{0} megahertzs"}
            }
        }
        graphics{
            dot{
<<<<<<< HEAD
                dnam{"píxels"}
=======
                one{"{0} píxel"}
                other{"{0} píxels"}
>>>>>>> 626889fb
            }
            dot-per-centimeter{
                dnam{"píxels per centímetre"}
                one{"{0} píxel per centímetre"}
                other{"{0} píxels per centímetre"}
            }
            dot-per-inch{
                dnam{"píxels per polzada"}
                one{"{0} píxel per polzada"}
                other{"{0} píxels per polzada"}
            }
            em{
                dnam{"em tipogràfic"}
                gender{"masculine"}
            }
            megapixel{
<<<<<<< HEAD
                dnam{"megapíxels"}
=======
>>>>>>> 626889fb
                gender{"masculine"}
                one{"{0} megapíxel"}
                other{"{0} megapíxels"}
            }
            pixel{
<<<<<<< HEAD
                dnam{"píxels"}
=======
>>>>>>> 626889fb
                gender{"masculine"}
                one{"{0} píxel"}
                other{"{0} píxels"}
            }
            pixel-per-centimeter{
                dnam{"píxels per centímetre"}
                gender{"masculine"}
                one{"{0} píxel per centímetre"}
                other{"{0} píxels per centímetre"}
            }
            pixel-per-inch{
                dnam{"píxels per polzada"}
                one{"{0} píxel per polzada"}
                other{"{0} píxels per polzada"}
            }
        }
        length{
            astronomical-unit{
                dnam{"unitats astronòmiques"}
                one{"{0} unitat astronòmica"}
                other{"{0} unitats astronòmiques"}
            }
            centimeter{
                dnam{"centímetres"}
                gender{"masculine"}
                one{"{0} centímetre"}
                other{"{0} centímetres"}
                per{"{0} per centímetre"}
            }
            decimeter{
                dnam{"decímetres"}
                gender{"masculine"}
                one{"{0} decímetre"}
                other{"{0} decímetres"}
            }
            earth-radius{
                dnam{"radi terrestre"}
                one{"{0} radi terrestre"}
                other{"{0} radis terrestres"}
            }
            fathom{
                dnam{"braces"}
                one{"{0} braça"}
                other{"{0} braces"}
            }
            foot{
                one{"{0} peu"}
                other{"{0} peus"}
                per{"{0} per peu"}
            }
            furlong{
                dnam{"estadis"}
                one{"{0} estadi"}
                other{"{0} estadis"}
            }
            inch{
                one{"{0} polzada"}
                other{"{0} polzades"}
                per{"{0} per polzada"}
            }
            kilometer{
                dnam{"quilòmetres"}
                gender{"masculine"}
                one{"{0} quilòmetre"}
                other{"{0} quilòmetres"}
                per{"{0} per quilòmetre"}
            }
            light-year{
                one{"{0} any llum"}
                other{"{0} anys llum"}
            }
            meter{
                dnam{"metres"}
                gender{"masculine"}
                one{"{0} metre"}
                other{"{0} metres"}
                per{"{0} per metre"}
            }
            micrometer{
                dnam{"micròmetres"}
                gender{"masculine"}
                one{"{0} micròmetre"}
                other{"{0} micròmetres"}
            }
            mile{
                one{"{0} milla"}
                other{"{0} milles"}
            }
            mile-scandinavian{
                dnam{"milles escandinaves"}
                gender{"feminine"}
                one{"{0} milla escandinava"}
                other{"{0} milles escandinaves"}
            }
            millimeter{
                dnam{"mil·límetres"}
                gender{"masculine"}
                one{"{0} mil·límetre"}
                other{"{0} mil·límetres"}
            }
            nanometer{
                dnam{"nanòmetre"}
                gender{"masculine"}
                one{"{0} nanòmetre"}
                other{"{0} nanòmetres"}
            }
            nautical-mile{
                dnam{"milles nàutiques"}
                one{"{0} milla nàutica"}
                other{"{0} milles nàutiques"}
            }
            parsec{
                one{"{0} parsec"}
                other{"{0} parsecs"}
            }
            picometer{
                dnam{"picòmetres"}
                gender{"masculine"}
                one{"{0} picòmetre"}
                other{"{0} picòmetres"}
            }
            point{
                one{"{0} punt tipogràfic"}
                other{"{0} punts tipogràfics"}
            }
            solar-radius{
                dnam{"radis solars"}
                one{"{0} radi solar"}
                other{"{0} radis solars"}
            }
            yard{
                one{"{0} iarda"}
                other{"{0} iardes"}
            }
        }
        light{
            candela{
                dnam{"candela"}
                gender{"feminine"}
                one{"{0} candela"}
                other{"{0} candeles"}
            }
            lumen{
                dnam{"lumen"}
                gender{"masculine"}
                one{"{0} lumen"}
                other{"{0} lumens"}
            }
            lux{
<<<<<<< HEAD
                dnam{"lux"}
=======
>>>>>>> 626889fb
                gender{"masculine"}
                one{"{0} lux"}
                other{"{0} luxs"}
            }
            solar-luminosity{
                one{"{0} lluminositat solar"}
                other{"{0} lluminositats solars"}
            }
        }
        mass{
            carat{
                dnam{"quirats"}
                gender{"masculine"}
                one{"{0} quirat"}
                other{"{0} quirats"}
            }
            dalton{
                dnam{"daltons"}
                one{"{0} dalton"}
                other{"{0} daltons"}
            }
            earth-mass{
                dnam{"masses de la Terra"}
                one{"{0} massa de la Terra"}
                other{"{0} masses de la Terra"}
            }
            grain{
                dnam{"grans"}
<<<<<<< HEAD
                one{"{0} gra"}
                other{"{0} grans"}
            }
            gram{
                dnam{"grams"}
=======
            }
            gram{
>>>>>>> 626889fb
                gender{"masculine"}
                one{"{0} gram"}
                other{"{0} grams"}
                per{"{0} per gram"}
            }
            kilogram{
                dnam{"quilograms"}
                gender{"masculine"}
                one{"{0} quilogram"}
                other{"{0} quilograms"}
                per{"{0} per quilogram"}
            }
            microgram{
                dnam{"micrograms"}
                gender{"masculine"}
                one{"{0} microgram"}
                other{"{0} micrograms"}
            }
            milligram{
                dnam{"mil·ligrams"}
                gender{"masculine"}
                one{"{0} mil·ligram"}
                other{"{0} mil·ligrams"}
            }
            ounce{
                dnam{"unces"}
                one{"{0} unça"}
                other{"{0} unces"}
                per{"{0} per unça"}
            }
            ounce-troy{
                dnam{"unces troy"}
                one{"{0} unça troy"}
                other{"{0} unces troy"}
            }
            pound{
                dnam{"lliures"}
                one{"{0} lliura"}
                other{"{0} lliures"}
                per{"{0} per lliura"}
            }
            solar-mass{
                dnam{"masses solars"}
                one{"{0} massa solar"}
                other{"{0} masses solars"}
            }
            stone{
                dnam{"pedres"}
                one{"{0} pedra"}
                other{"{0} pedres"}
            }
            ton{
                dnam{"tones"}
                one{"{0} tona"}
                other{"{0} tones"}
            }
            tonne{
                dnam{"tones mètriques"}
                gender{"feminine"}
                one{"{0} tona mètrica"}
                other{"{0} tones mètriques"}
            }
        }
        power{
            gigawatt{
                dnam{"gigawatts"}
                gender{"masculine"}
                one{"{0} gigawatt"}
                other{"{0} gigawatts"}
            }
            horsepower{
                dnam{"cavalls de vapor"}
                one{"{0} cavall de vapor"}
                other{"{0} cavalls de vapor"}
            }
            kilowatt{
                dnam{"quilowatts"}
                gender{"masculine"}
                one{"{0} quilowatt"}
                other{"{0} quilowatts"}
            }
            megawatt{
                dnam{"megawatts"}
                gender{"masculine"}
                one{"{0} megawatt"}
                other{"{0} megawatts"}
            }
            milliwatt{
                dnam{"mil·liwatts"}
                gender{"masculine"}
                one{"{0} mil·liwatt"}
                other{"{0} mil·liwatts"}
            }
            watt{
                dnam{"watts"}
                gender{"masculine"}
                one{"{0} watt"}
                other{"{0} watts"}
            }
        }
        pressure{
            atmosphere{
                dnam{"atmosferes"}
                gender{"feminine"}
                one{"{0} atmosfera"}
                other{"{0} atmosferes"}
            }
            bar{
                dnam{"bars"}
                gender{"masculine"}
<<<<<<< HEAD
                one{"{0} bar"}
                other{"{0} bars"}
=======
>>>>>>> 626889fb
            }
            hectopascal{
                dnam{"hectopascals"}
                gender{"masculine"}
                one{"{0} hectopascal"}
                other{"{0} hectopascals"}
            }
            inch-ofhg{
                dnam{"polzades de mercuri"}
                one{"{0} polzada de mercuri"}
                other{"{0} polzades de mercuri"}
            }
            kilopascal{
                dnam{"quilopascals"}
                gender{"masculine"}
                one{"{0} quilopascal"}
                other{"{0} quilopascals"}
            }
            megapascal{
                dnam{"megapascals"}
                gender{"masculine"}
                one{"{0} megapascal"}
                other{"{0} megapascals"}
            }
            millibar{
                dnam{"mil·libars"}
                gender{"masculine"}
                one{"{0} mil·libar"}
                other{"{0} mil·libars"}
            }
            millimeter-ofhg{
                dnam{"mil·límetres de mercuri"}
                one{"{0} mil·límetre de mercuri"}
                other{"{0} mil·límetres de mercuri"}
            }
            pascal{
                dnam{"pascals"}
                gender{"masculine"}
                one{"{0} pascal"}
                other{"{0} pascals"}
            }
            pound-force-per-square-inch{
                dnam{"lliures per polzada quadrada"}
                one{"{0} lliura per polzada quadrada"}
                other{"{0} lliures per polzada quadrada"}
            }
        }
        speed{
            beaufort{
                dnam{"Beaufort"}
                one{"Beaufort {0}"}
                other{"Beaufort {0}"}
            }
            kilometer-per-hour{
                dnam{"quilòmetres per hora"}
                gender{"masculine"}
                one{"{0} quilòmetre per hora"}
                other{"{0} quilòmetres per hora"}
            }
            knot{
                dnam{"nusos"}
                one{"{0} nus"}
                other{"{0} nusos"}
            }
            meter-per-second{
                dnam{"metres per segon"}
                gender{"masculine"}
                one{"{0} metre per segon"}
                other{"{0} metres per segon"}
            }
            mile-per-hour{
                dnam{"milles per hora"}
                one{"{0} milla per hora"}
                other{"{0} milles per hora"}
            }
        }
        temperature{
            celsius{
                dnam{"graus Celsius"}
                gender{"masculine"}
                one{"{0} grau Celsius"}
                other{"{0} graus Celsius"}
            }
            fahrenheit{
                dnam{"graus Fahrenheit"}
                one{"{0} grau Fahrenheit"}
                other{"{0} graus Fahrenheit"}
            }
            generic{
                dnam{"grau"}
                gender{"masculine"}
                one{"{0} grau"}
                other{"{0} graus"}
            }
            kelvin{
                dnam{"Kelvin"}
                gender{"masculine"}
                one{"{0} Kelvin"}
                other{"{0} Kelvin"}
            }
        }
        torque{
            newton-meter{
                dnam{"newtons-metre"}
                gender{"masculine"}
                one{"{0} newton-metre"}
                other{"{0} newtons-metre"}
            }
            pound-force-foot{
                dnam{"lliures-peu"}
                one{"{0} lliura-peu"}
                other{"{0} lliures-peu"}
            }
        }
        volume{
            acre-foot{
                dnam{"acre-peu"}
                one{"{0} acre-peu"}
                other{"{0} acres-peus"}
            }
            barrel{
                dnam{"barrils"}
                one{"{0} barril"}
                other{"{0} barrils"}
            }
            bushel{
                one{"{0} bushel"}
                other{"{0} bushels"}
            }
            centiliter{
                dnam{"centilitres"}
                gender{"masculine"}
                one{"{0} centilitre"}
                other{"{0} centilitres"}
            }
            cubic-centimeter{
                dnam{"centímetres cúbics"}
                gender{"masculine"}
                one{"{0} centímetre cúbic"}
                other{"{0} centímetres cúbics"}
                per{"{0} per centímetre cúbic"}
            }
            cubic-foot{
                dnam{"peus cúbics"}
                one{"{0} peu cúbic"}
                other{"{0} peus cúbics"}
            }
            cubic-inch{
                dnam{"polzades cúbiques"}
                one{"{0} polzada cúbica"}
                other{"{0} polzades cúbiques"}
            }
            cubic-kilometer{
                dnam{"quilòmetres cúbics"}
                gender{"masculine"}
                one{"{0} quilòmetre cúbic"}
                other{"{0} quilòmetres cúbics"}
            }
            cubic-meter{
                dnam{"metres cúbics"}
                gender{"masculine"}
                one{"{0} metre cúbic"}
                other{"{0} metres cúbics"}
                per{"{0} per metre cúbic"}
            }
            cubic-mile{
                dnam{"milles cúbiques"}
                one{"{0} milla cúbica"}
                other{"{0} milles cúbiques"}
            }
            cubic-yard{
                dnam{"iardes cúbiques"}
                one{"{0} iarda cúbica"}
                other{"{0} iardes cúbiques"}
            }
            cup{
                dnam{"tasses"}
            }
            cup-metric{
                dnam{"tasses mètriques"}
                gender{"feminine"}
                one{"{0} tassa mètrica"}
                other{"{0} tasses mètriques"}
            }
            deciliter{
                dnam{"decilitres"}
                gender{"masculine"}
                one{"{0} decilitre"}
                other{"{0} decilitres"}
            }
            dessert-spoon{
                dnam{"culleradeta de postres"}
                one{"{0} culleradeta de postres"}
                other{"{0} culleradetes de postres"}
            }
            dessert-spoon-imperial{
                dnam{"culleradeta de postres imperial"}
                one{"{0} culleradeta de postres imperial"}
                other{"{0} culleradetes de postres imperials"}
            }
            dram{
                dnam{"dracma"}
                one{"{0} dracma"}
                other{"{0} dracmes"}
            }
            drop{
                dnam{"gotes"}
<<<<<<< HEAD
                one{"{0} gota"}
                other{"{0} gotes"}
=======
>>>>>>> 626889fb
            }
            fluid-ounce{
                dnam{"unces líquides"}
                one{"{0} unça líquida"}
                other{"{0} unces líquides"}
            }
            fluid-ounce-imperial{
                dnam{"unces líquides imperials"}
                one{"{0} unça líquida imperial"}
                other{"{0} unces líquides imperials"}
            }
            gallon{
                dnam{"galons"}
                one{"{0} galó"}
                other{"{0} galons"}
                per{"{0} per galó"}
            }
            gallon-imperial{
                dnam{"galons imperials"}
                one{"{0} galó imperial"}
                other{"{0} galons imperials"}
                per{"{0} per galó imperial"}
            }
            hectoliter{
                dnam{"hectolitres"}
                gender{"masculine"}
                one{"{0} hectolitre"}
                other{"{0} hectolitres"}
            }
            jigger{
                dnam{"mesuradors de cocteleria"}
                one{"{0} mesurador de cocteleria"}
                other{"{0} mesuradors de cocteleria"}
            }
            liter{
                dnam{"litres"}
                gender{"masculine"}
                one{"{0} litre"}
                other{"{0} litres"}
                per{"{0} per litre"}
            }
            megaliter{
                dnam{"megalitres"}
                gender{"masculine"}
                one{"{0} megalitre"}
                other{"{0} megalitres"}
            }
            milliliter{
                dnam{"mil·lilitres"}
                gender{"masculine"}
                one{"{0} mil·lilitre"}
                other{"{0} mil·lilitres"}
            }
            pinch{
                dnam{"pessics"}
<<<<<<< HEAD
                one{"{0} pessic"}
                other{"{0} pessics"}
=======
>>>>>>> 626889fb
            }
            pint{
                dnam{"pintes"}
                one{"{0} pinta"}
                other{"{0} pintes"}
            }
            pint-metric{
                dnam{"pintes mètriques"}
                gender{"feminine"}
                one{"{0} pinta mètrica"}
                other{"{0} pintes mètriques"}
            }
            quart{
                dnam{"quarts"}
                one{"{0} quart"}
                other{"{0} quarts"}
            }
            quart-imperial{
                dnam{"quarts imperials"}
<<<<<<< HEAD
                one{"{0} quart imperial"}
                other{"{0} quarts imperials"}
=======
>>>>>>> 626889fb
            }
            tablespoon{
                dnam{"cullerades"}
                one{"{0} cullerada"}
                other{"{0} cullerades"}
            }
            teaspoon{
                dnam{"culleradetes"}
                one{"{0} culleradeta"}
                other{"{0} culleradetes"}
            }
        }
    }
    unitsNarrow{
<<<<<<< HEAD
        acceleration{
            g-force{
                dnam{"G"}
            }
        }
=======
>>>>>>> 626889fb
        angle{
            arc-minute{
                one{"{0}′"}
                other{"{0}′"}
            }
            arc-second{
                one{"{0}″"}
                other{"{0}″"}
            }
            degree{
                dnam{"°"}
<<<<<<< HEAD
                one{"{0}°"}
                other{"{0}°"}
=======
            }
            radian{
                dnam{"rad"}
>>>>>>> 626889fb
            }
            radian{
                dnam{"rad"}
            }
        }
        area{
            acre{
                dnam{"acre"}
            }
            dunam{
                dnam{"dunam"}
            }
            hectare{
                dnam{"hectàrea"}
            }
            square-meter{
                dnam{"metres²"}
            }
<<<<<<< HEAD
        }
        compound{
            1024p1{"Ki{0}"}
            1024p2{"Mi{0}"}
            1024p3{"Gi{0}"}
            1024p4{"Ti{0}"}
            1024p5{"Pi{0}"}
            1024p8{"Yi{0}"}
            per{"{0}/{1}"}
        }
        concentr{
            item{
                dnam{"ítem"}
                one{"{0} ítem"}
                other{"{0} ítems"}
            }
            karat{
                dnam{"quirat"}
            }
            milligram-ofglucose-per-deciliter{
                dnam{"mg/dL"}
                one{"{0} mg/dL"}
                other{"{0} mg/dL"}
            }
            millimole-per-liter{
                dnam{"mM/l"}
                one{"{0} mM/l"}
                other{"{0} mM/l"}
=======
        }
        concentr{
            karat{
                dnam{"quirat"}
            }
            millimole-per-liter{
                dnam{"mM/l"}
>>>>>>> 626889fb
            }
            percent{
                dnam{"%"}
            }
            permille{
                dnam{"‰"}
            }
            permillion{
                dnam{"ppm"}
            }
            permyriad{
                dnam{"‱"}
<<<<<<< HEAD
                one{"{0} ‱"}
                other{"{0} ‱"}
            }
        }
        consumption{
            liter-per-100-kilometer{
                dnam{"l/100 km"}
                one{"{0} l/100 km"}
                other{"{0} l/100 km"}
=======
>>>>>>> 626889fb
            }
        }
        duration{
            century{
                dnam{"s."}
                one{"{0} s."}
                other{"{0} s."}
            }
            day{
                dnam{"dia"}
                one{"{0} d"}
                other{"{0} d"}
            }
            hour{
                dnam{"h"}
            }
            millisecond{
                dnam{"ms"}
            }
            month{
                dnam{"mes"}
                one{"{0} m"}
                other{"{0} m"}
            }
<<<<<<< HEAD
            quarter{
                dnam{"trim."}
                one{"{0} trim."}
                other{"{0} trim."}
                per{"{0}/trim."}
            }
            second{
                dnam{"s"}
                one{"{0} s"}
                other{"{0} s"}
            }
            week{
                dnam{"setm."}
                one{"{0} setm."}
                other{"{0} setm."}
                per{"{0}/setm."}
            }
=======
>>>>>>> 626889fb
            year{
                per{"{0}/any"}
            }
        }
        energy{
            therm-us{
                dnam{"thm"}
<<<<<<< HEAD
            }
        }
        force{
            kilowatt-hour-per-100-kilometer{
                dnam{"kWh/100 km"}
            }
            newton{
                dnam{"N"}
            }
            pound-force{
                dnam{"lbf"}
            }
        }
        graphics{
            megapixel{
                dnam{"Mpx"}
            }
            pixel{
                dnam{"px"}
            }
            pixel-per-centimeter{
                dnam{"px/cm"}
                one{"{0} px/cm"}
                other{"{0} px/cm"}
            }
        }
        length{
            astronomical-unit{
                dnam{"ua"}
                one{"{0} ua"}
                other{"{0} ua"}
=======
>>>>>>> 626889fb
            }
        }
        force{
            newton{
                dnam{"N"}
            }
            pound-force{
                dnam{"lbf"}
            }
        }
        graphics{
            dot{
                dnam{"píxel"}
            }
            megapixel{
                dnam{"Mpx"}
            }
            pixel{
                dnam{"px"}
            }
            pixel-per-centimeter{
                dnam{"px/cm"}
                one{"{0} px/cm"}
                other{"{0} px/cm"}
            }
        }
        length{
            fathom{
                dnam{"braça"}
            }
            fathom{
                dnam{"braça"}
            }
            foot{
                dnam{"ft"}
            }
            inch{
                dnam{"in"}
<<<<<<< HEAD
            }
            kilometer{
                dnam{"km"}
                one{"{0} km"}
                other{"{0} km"}
            }
            light-year{
                dnam{"anys llum"}
                one{"{0} a. ll."}
                other{"{0} a. ll."}
            }
            meter{
                dnam{"m"}
                one{"{0} m"}
                other{"{0} m"}
            }
            mile{
                dnam{"mi"}
            }
            millimeter{
                dnam{"mm"}
                one{"{0} mm"}
                other{"{0} mm"}
=======
            }
            light-year{
                one{"{0} a. ll."}
                other{"{0} a. ll."}
            }
            mile{
                dnam{"mi"}
>>>>>>> 626889fb
            }
            parsec{
                dnam{"parsec"}
            }
            point{
                dnam{"pt"}
            }
            yard{
                dnam{"yd"}
<<<<<<< HEAD
            }
        }
        light{
            solar-luminosity{
                dnam{"L☉"}
=======
>>>>>>> 626889fb
            }
        }
        light{
            solar-luminosity{
                dnam{"L☉"}
            }
        }
        mass{
            gram{
                dnam{"g"}
            }
<<<<<<< HEAD
            kilogram{
                dnam{"kg"}
                one{"{0} kg"}
                other{"{0} kg"}
            }
            ounce-troy{
                dnam{"ozt"}
                one{"{0} ozt"}
                other{"{0} ozt"}
            }
            ton{
=======
            tonne{
>>>>>>> 626889fb
                dnam{"t"}
                one{"{0} t m"}
                other{"{0} t m"}
            }
            tonne{
                dnam{"t mètriques"}
                one{"{0} t mètr."}
                other{"{0} t mètr."}
            }
        }
        power{
            kilowatt{
                one{"{0}kW"}
                other{"{0}kW"}
            }
        }
        pressure{
            millibar{
                one{"{0} mb"}
                other{"{0} mb"}
            }
        }
<<<<<<< HEAD
        speed{
            kilometer-per-hour{
                dnam{"km/h"}
                one{"{0} km/h"}
                other{"{0} km/h"}
            }
        }
=======
>>>>>>> 626889fb
        temperature{
            fahrenheit{
                one{"{0}°F"}
                other{"{0}°F"}
            }
        }
        volume{
            bushel{
                dnam{"bu"}
            }
            cubic-mile{
                one{"{0}mi³"}
                other{"{0}mi³"}
            }
            dessert-spoon{
                dnam{"c. postres"}
                one{"{0} c. postr."}
                other{"{0} c. postr."}
            }
            jigger{
                dnam{"mes."}
                one{"{0} mes."}
                other{"{0} mes."}
            }
<<<<<<< HEAD
            liter{
                dnam{"l"}
                one{"{0} l"}
                other{"{0} l"}
=======
            quart-imperial{
                dnam{"qt imp"}
                one{"{0} qt imp"}
                other{"{0} qt imp"}
>>>>>>> 626889fb
            }
            quart-imperial{
                dnam{"qt imp"}
                one{"{0} qt imp"}
                other{"{0} qt imp"}
            }
        }
    }
    unitsShort{
        acceleration{
            g-force{
                dnam{"G"}
            }
        }
        angle{
            arc-minute{
                one{"{0} arcmin"}
                other{"{0} arcmin"}
            }
            arc-second{
                one{"{0} arcsec"}
                other{"{0} arcsec"}
            }
            degree{
                dnam{"graus"}
            }
            radian{
                dnam{"radiants"}
            }
            revolution{
                dnam{"r"}
                one{"{0} r"}
                other{"{0} r"}
            }
        }
        area{
            acre{
                dnam{"acres"}
            }
            dunam{
                dnam{"dunams"}
                one{"{0} dunam"}
                other{"{0} dunams"}
            }
            hectare{
                dnam{"hectàrees"}
            }
        }
<<<<<<< HEAD
        compound{
            1024p1{"Ki{0}"}
            1024p2{"Mi{0}"}
            1024p3{"Gi{0}"}
            1024p4{"Ti{0}"}
            1024p5{"Pi{0}"}
            1024p8{"Yi{0}"}
            per{"{0}/{1}"}
            times{"{0}⋅{1}"}
        }
=======
>>>>>>> 626889fb
        concentr{
            item{
                dnam{"ítem"}
                one{"{0} ítem"}
                other{"{0} ítems"}
            }
            karat{
                dnam{"quirats"}
                one{"{0} ct"}
                other{"{0} ct"}
            }
<<<<<<< HEAD
            milligram-ofglucose-per-deciliter{
                one{"{0} mg/dL"}
                other{"{0} mg/dL"}
            }
=======
>>>>>>> 626889fb
            millimole-per-liter{
                dnam{"mil·limols/litre"}
                one{"{0} mM/l"}
                other{"{0} mM/l"}
            }
            percent{
                dnam{"per cent"}
                one{"{0} %"}
                other{"{0} %"}
            }
            permille{
                dnam{"per mil"}
                one{"{0} ‰"}
                other{"{0} ‰"}
            }
            permillion{
                dnam{"parts/milió"}
            }
            permyriad{
                dnam{"per deu mil"}
                one{"{0} ‱"}
                other{"{0} ‱"}
            }
        }
        consumption{
            liter-per-100-kilometer{
                dnam{"l/100 km"}
                one{"{0} l/100 km"}
                other{"{0} l/100 km"}
            }
            liter-per-kilometer{
                dnam{"l/km"}
                one{"{0} l/km"}
                other{"{0} l/km"}
            }
            mile-per-gallon{
                dnam{"mi/gal"}
                one{"{0} mi/gal"}
                other{"{0} mi/gal"}
            }
            mile-per-gallon-imperial{
                dnam{"mi/gal imp."}
                one{"{0} mi/gal imp."}
                other{"{0} mi/gal imp."}
            }
        }
        coordinate{
            dnam{"punt"}
            west{"{0}O"}
        }
        digital{
            bit{
                one{"{0} bit"}
                other{"{0} bits"}
            }
            byte{
                dnam{"B"}
                one{"{0} B"}
                other{"{0} B"}
            }
            megabit{
                dnam{"Mbit"}
                one{"{0} Mbit"}
                other{"{0} Mbit"}
            }
        }
        duration{
            century{
                dnam{"segles"}
                one{"{0} segle"}
                other{"{0} segles"}
            }
            day{
                dnam{"dies"}
                one{"{0} dia"}
                other{"{0} dies"}
            }
            decade{
                dnam{"dèc."}
                one{"{0} dèc."}
                other{"{0} dèc."}
            }
            hour{
                dnam{"hores"}
            }
            millisecond{
                dnam{"mil·lisegons"}
            }
            month{
                dnam{"mesos"}
                one{"{0} mes"}
                other{"{0} m"}
<<<<<<< HEAD
                per{"{0}/m"}
=======
>>>>>>> 626889fb
            }
            quarter{
                dnam{"trim."}
                one{"{0} trim."}
                other{"{0} trim."}
                per{"{0}/trim."}
            }
            quarter{
                dnam{"trim."}
                one{"{0} trim."}
                other{"{0} trim."}
                per{"{0}/trim."}
            }
            second{
                dnam{"s"}
            }
            week{
                dnam{"setm."}
                one{"{0} setm."}
                other{"{0} setm."}
                per{"{0}/setm."}
            }
            year{
                dnam{"anys"}
                one{"{0} any"}
                other{"{0} anys"}
                per{"{0}/a"}
            }
        }
        electric{
            ampere{
                dnam{"A"}
            }
            ohm{
                dnam{"Ω"}
            }
            volt{
                dnam{"V"}
            }
        }
        energy{
            foodcalorie{
                dnam{"cal"}
                one{"{0} cal"}
                other{"{0} cal"}
            }
            joule{
                dnam{"J"}
            }
            therm-us{
                dnam{"unitat tèrmica americana"}
                one{"{0} thm"}
                other{"{0} thm"}
            }
        }
        force{
            kilowatt-hour-per-100-kilometer{
                dnam{"kWh/100 km"}
                one{"{0} kWh/100 km"}
                other{"{0} kWh/100 km"}
            }
            newton{
                dnam{"newton"}
            }
            pound-force{
                dnam{"lliures-força"}
            }
        }
        graphics{
            dot-per-centimeter{
                dnam{"ppcm"}
                one{"{0} ppcm"}
                other{"{0} ppcm"}
            }
            dot-per-inch{
                dnam{"ppp"}
                one{"{0} ppp"}
                other{"{0} ppp"}
            }
            megapixel{
                dnam{"megapíxels"}
                one{"{0} Mpx"}
                other{"{0} Mpx"}
            }
            pixel{
                dnam{"píxels"}
            }
            pixel-per-centimeter{
                dnam{"píxels per cm"}
                one{"{0} píxel per cm"}
                other{"{0} píxels per cm"}
            }
            pixel-per-inch{
                dnam{"PPI"}
                one{"{0} PPI"}
                other{"{0} PPI"}
            }
        }
        length{
            astronomical-unit{
                dnam{"ua"}
                one{"{0} ua"}
                other{"{0} ua"}
            }
            fathom{
                dnam{"fth"}
            }
            fathom{
                dnam{"fth"}
            }
            foot{
                dnam{"peus"}
            }
            inch{
                dnam{"polzades"}
            }
            light-year{
                dnam{"anys llum"}
                one{"{0} any ll."}
                other{"{0} anys ll."}
            }
            meter{
                dnam{"m"}
<<<<<<< HEAD
                one{"{0} m"}
                other{"{0} m"}
                per{"{0}/m"}
            }
            micrometer{
                dnam{"μm"}
                one{"{0} μm"}
                other{"{0} μm"}
=======
>>>>>>> 626889fb
            }
            mile{
                dnam{"milles"}
            }
            nautical-mile{
                dnam{"NM"}
                one{"{0} NM"}
                other{"{0} NM"}
            }
            parsec{
                dnam{"parsecs"}
            }
            point{
                dnam{"punts"}
            }
            yard{
                dnam{"iardes"}
            }
        }
        light{
            lux{
                dnam{"lux"}
            }
            solar-luminosity{
                dnam{"lluminositats solars"}
            }
        }
        mass{
            carat{
                dnam{"quirat"}
                one{"{0} ct"}
                other{"{0} ct"}
            }
            grain{
                dnam{"gra"}
                one{"{0} gra"}
                other{"{0} grans"}
            }
            gram{
                dnam{"grams"}
<<<<<<< HEAD
                one{"{0} g"}
                other{"{0} g"}
                per{"{0}/g"}
            }
            kilogram{
                dnam{"kg"}
                one{"{0} kg"}
                other{"{0} kg"}
                per{"{0}/kg"}
            }
            microgram{
                dnam{"μg"}
                one{"{0} μg"}
                other{"{0} μg"}
            }
            milligram{
                dnam{"mg"}
                one{"{0} mg"}
                other{"{0} mg"}
            }
            ounce{
                dnam{"oz"}
                one{"{0} oz"}
                other{"{0} oz"}
                per{"{0}/oz"}
=======
>>>>>>> 626889fb
            }
            ounce-troy{
                dnam{"ozt"}
                one{"{0} ozt"}
                other{"{0} ozt"}
            }
            ton{
                dnam{"t"}
                one{"{0} t"}
                other{"{0} t"}
            }
            tonne{
<<<<<<< HEAD
                dnam{"t mètriques"}
                one{"{0} t mètr."}
=======
                dnam{"t mètr."}
                one{"{0} t m"}
>>>>>>> 626889fb
                other{"{0} t mètr."}
            }
        }
        power{
            horsepower{
                dnam{"CV"}
                one{"{0} CV"}
                other{"{0} CV"}
            }
            watt{
                dnam{"W"}
            }
        }
        pressure{
            bar{
                one{"{0} bar"}
                other{"{0} bars"}
            }
            millimeter-ofhg{
                dnam{"mmHg"}
                one{"{0} mmHg"}
                other{"{0} mmHg"}
            }
        }
        temperature{
            celsius{
                one{"{0} °C"}
                other{"{0} °C"}
            }
            fahrenheit{
                one{"{0} °F"}
                other{"{0} °F"}
            }
        }
        volume{
            bushel{
                dnam{"bushels"}
            }
            centiliter{
                dnam{"cl"}
                one{"{0} cl"}
                other{"{0} cl"}
            }
            cup{
                dnam{"tassa"}
                one{"{0} tassa"}
                other{"{0} tasses"}
            }
            deciliter{
                dnam{"dl"}
                one{"{0} dl"}
                other{"{0} dl"}
            }
            dessert-spoon{
                dnam{"culleradeta postres"}
                one{"{0} culleradeta postres"}
                other{"{0} culleradetes postres"}
            }
            dessert-spoon-imperial{
                dnam{"cull. postres imp."}
                one{"{0} cull. postres imp."}
                other{"{0} cull. postres imp."}
            }
            dram{
                dnam{"dracma fluid"}
                one{"{0} dracma fluid"}
                other{"{0} dracmes fluids"}
            }
            drop{
                dnam{"gota"}
                one{"{0} gota"}
                other{"{0} gotes"}
            }
            fluid-ounce{
                dnam{"fl oz"}
                one{"{0} fl oz"}
                other{"{0} fl oz"}
            }
            fluid-ounce-imperial{
                dnam{"fl oz imp."}
                one{"{0} fl oz imp."}
                other{"{0} fl oz imp."}
            }
            gallon{
                dnam{"gal"}
                one{"{0} gal"}
                other{"{0} gal"}
                per{"{0}/gal"}
            }
            gallon-imperial{
                dnam{"gal imp."}
                one{"{0} gal imp."}
                other{"{0} gal imp."}
                per{"{0}/gal imp."}
            }
            hectoliter{
                dnam{"hl"}
                one{"{0} hl"}
                other{"{0} hl"}
            }
            jigger{
                dnam{"mesurador"}
                one{"{0} mesurador"}
                other{"{0} mesuradors"}
            }
            liter{
                dnam{"l"}
            }
            megaliter{
                dnam{"Ml"}
                one{"{0} Ml"}
                other{"{0} Ml"}
            }
            milliliter{
                dnam{"ml"}
                one{"{0} ml"}
                other{"{0} ml"}
            }
            pinch{
                dnam{"pessic"}
                one{"{0} pessic"}
                other{"{0} pessics"}
            }
            pint-metric{
                dnam{"ptm"}
                one{"{0} ptm"}
                other{"{0} ptm"}
            }
            quart-imperial{
                dnam{"quart imperial"}
                one{"{0} quart imperial"}
                other{"{0} quarts imperials"}
            }
            tablespoon{
                dnam{"cull."}
                one{"{0} cull."}
                other{"{0} cull."}
            }
            teaspoon{
                dnam{"cdta."}
                one{"{0} cdta."}
                other{"{0} cdta."}
            }
        }
    }
}<|MERGE_RESOLUTION|>--- conflicted
+++ resolved
@@ -31,19 +31,11 @@
                 other{"{0} segons d’arc"}
             }
             degree{
-<<<<<<< HEAD
-                dnam{"graus"}
-=======
->>>>>>> 626889fb
                 gender{"masculine"}
                 one{"{0} grau"}
                 other{"{0} graus"}
             }
             radian{
-<<<<<<< HEAD
-                dnam{"radiants"}
-=======
->>>>>>> 626889fb
                 gender{"masculine"}
                 one{"{0} radiant"}
                 other{"{0} radiants"}
@@ -61,10 +53,6 @@
                 other{"{0} acres"}
             }
             hectare{
-<<<<<<< HEAD
-                dnam{"hectàrees"}
-=======
->>>>>>> 626889fb
                 gender{"feminine"}
                 one{"{0} hectàrea"}
                 other{"{0} hectàrees"}
@@ -129,13 +117,9 @@
             10p-2{"centi{0}"}
             10p-21{"zepto{0}"}
             10p-24{"yocto{0}"}
-<<<<<<< HEAD
-            10p-3{"mil·li{0}"}
-=======
             10p-27{"ronto{0}"}
             10p-3{"mil·li{0}"}
             10p-30{"quecto{0}"}
->>>>>>> 626889fb
             10p-6{"micro{0}"}
             10p-9{"nano{0}"}
             10p1{"deca{0}"}
@@ -145,13 +129,9 @@
             10p2{"hecto{0}"}
             10p21{"zetta{0}"}
             10p24{"yotta{0}"}
-<<<<<<< HEAD
-            10p3{"quilo{0}"}
-=======
             10p27{"ronna{0}"}
             10p3{"quilo{0}"}
             10p30{"quetta{0}"}
->>>>>>> 626889fb
             10p6{"mega{0}"}
             10p9{"giga{0}"}
             per{"{0} per {1}"}
@@ -194,19 +174,9 @@
         }
         concentr{
             item{
-<<<<<<< HEAD
-                dnam{"ítem"}
-                gender{"masculine"}
-                one{"{0} ítem"}
-                other{"{0} ítems"}
+                gender{"masculine"}
             }
             karat{
-                dnam{"quirats"}
-=======
-                gender{"masculine"}
-            }
-            karat{
->>>>>>> 626889fb
                 gender{"masculine"}
                 one{"{0} quirat"}
                 other{"{0} quirats"}
@@ -229,19 +199,11 @@
                 other{"{0} mols"}
             }
             percent{
-<<<<<<< HEAD
-                dnam{"per cent"}
-=======
->>>>>>> 626889fb
                 gender{"masculine"}
                 one{"{0} per cent"}
                 other{"{0} per cent"}
             }
             permille{
-<<<<<<< HEAD
-                dnam{"per mil"}
-=======
->>>>>>> 626889fb
                 gender{"masculine"}
                 one{"{0} per mil"}
                 other{"{0} per mil"}
@@ -253,10 +215,6 @@
                 other{"{0} parts per milió"}
             }
             permyriad{
-<<<<<<< HEAD
-                dnam{"per deu mil"}
-=======
->>>>>>> 626889fb
                 gender{"masculine"}
                 one{"{0} per deu mil"}
                 other{"{0} per deu mil"}
@@ -297,11 +255,6 @@
             bit{
                 dnam{"bits"}
                 gender{"masculine"}
-<<<<<<< HEAD
-                one{"{0} bit"}
-                other{"{0} bits"}
-=======
->>>>>>> 626889fb
             }
             byte{
                 dnam{"bytes"}
@@ -366,23 +319,10 @@
         }
         duration{
             century{
-<<<<<<< HEAD
-                dnam{"segles"}
-                gender{"masculine"}
-                one{"{0} segle"}
-                other{"{0} segles"}
+                gender{"masculine"}
             }
             day{
-                dnam{"dies"}
-                gender{"masculine"}
-                one{"{0} dia"}
-                other{"{0} dies"}
-=======
-                gender{"masculine"}
-            }
-            day{
-                gender{"masculine"}
->>>>>>> 626889fb
+                gender{"masculine"}
                 per{"{0} per dia"}
             }
             day-person{
@@ -395,10 +335,6 @@
                 other{"{0} dècades"}
             }
             hour{
-<<<<<<< HEAD
-                dnam{"hores"}
-=======
->>>>>>> 626889fb
                 gender{"feminine"}
                 one{"{0} hora"}
                 other{"{0} hores"}
@@ -411,10 +347,6 @@
                 other{"{0} microsegons"}
             }
             millisecond{
-<<<<<<< HEAD
-                dnam{"mil·lisegons"}
-=======
->>>>>>> 626889fb
                 gender{"masculine"}
                 one{"{0} mil·lisegon"}
                 other{"{0} mil·lisegons"}
@@ -427,10 +359,6 @@
                 per{"{0} per minut"}
             }
             month{
-<<<<<<< HEAD
-                dnam{"mesos"}
-=======
->>>>>>> 626889fb
                 gender{"masculine"}
                 one{"{0} mes"}
                 other{"{0} mesos"}
@@ -464,14 +392,7 @@
                 per{"{0} per setmana"}
             }
             year{
-<<<<<<< HEAD
-                dnam{"anys"}
-                gender{"masculine"}
-                one{"{0} any"}
-                other{"{0} anys"}
-=======
-                gender{"masculine"}
->>>>>>> 626889fb
+                gender{"masculine"}
                 per{"{0} per any"}
             }
         }
@@ -599,12 +520,8 @@
         }
         graphics{
             dot{
-<<<<<<< HEAD
-                dnam{"píxels"}
-=======
                 one{"{0} píxel"}
                 other{"{0} píxels"}
->>>>>>> 626889fb
             }
             dot-per-centimeter{
                 dnam{"píxels per centímetre"}
@@ -621,19 +538,11 @@
                 gender{"masculine"}
             }
             megapixel{
-<<<<<<< HEAD
-                dnam{"megapíxels"}
-=======
->>>>>>> 626889fb
                 gender{"masculine"}
                 one{"{0} megapíxel"}
                 other{"{0} megapíxels"}
             }
             pixel{
-<<<<<<< HEAD
-                dnam{"píxels"}
-=======
->>>>>>> 626889fb
                 gender{"masculine"}
                 one{"{0} píxel"}
                 other{"{0} píxels"}
@@ -783,10 +692,6 @@
                 other{"{0} lumens"}
             }
             lux{
-<<<<<<< HEAD
-                dnam{"lux"}
-=======
->>>>>>> 626889fb
                 gender{"masculine"}
                 one{"{0} lux"}
                 other{"{0} luxs"}
@@ -815,16 +720,8 @@
             }
             grain{
                 dnam{"grans"}
-<<<<<<< HEAD
-                one{"{0} gra"}
-                other{"{0} grans"}
             }
             gram{
-                dnam{"grams"}
-=======
-            }
-            gram{
->>>>>>> 626889fb
                 gender{"masculine"}
                 one{"{0} gram"}
                 other{"{0} grams"}
@@ -935,11 +832,6 @@
             bar{
                 dnam{"bars"}
                 gender{"masculine"}
-<<<<<<< HEAD
-                one{"{0} bar"}
-                other{"{0} bars"}
-=======
->>>>>>> 626889fb
             }
             hectopascal{
                 dnam{"hectopascals"}
@@ -1147,11 +1039,6 @@
             }
             drop{
                 dnam{"gotes"}
-<<<<<<< HEAD
-                one{"{0} gota"}
-                other{"{0} gotes"}
-=======
->>>>>>> 626889fb
             }
             fluid-ounce{
                 dnam{"unces líquides"}
@@ -1207,11 +1094,6 @@
             }
             pinch{
                 dnam{"pessics"}
-<<<<<<< HEAD
-                one{"{0} pessic"}
-                other{"{0} pessics"}
-=======
->>>>>>> 626889fb
             }
             pint{
                 dnam{"pintes"}
@@ -1231,11 +1113,6 @@
             }
             quart-imperial{
                 dnam{"quarts imperials"}
-<<<<<<< HEAD
-                one{"{0} quart imperial"}
-                other{"{0} quarts imperials"}
-=======
->>>>>>> 626889fb
             }
             tablespoon{
                 dnam{"cullerades"}
@@ -1250,14 +1127,6 @@
         }
     }
     unitsNarrow{
-<<<<<<< HEAD
-        acceleration{
-            g-force{
-                dnam{"G"}
-            }
-        }
-=======
->>>>>>> 626889fb
         angle{
             arc-minute{
                 one{"{0}′"}
@@ -1269,14 +1138,6 @@
             }
             degree{
                 dnam{"°"}
-<<<<<<< HEAD
-                one{"{0}°"}
-                other{"{0}°"}
-=======
-            }
-            radian{
-                dnam{"rad"}
->>>>>>> 626889fb
             }
             radian{
                 dnam{"rad"}
@@ -1295,16 +1156,206 @@
             square-meter{
                 dnam{"metres²"}
             }
-<<<<<<< HEAD
-        }
-        compound{
-            1024p1{"Ki{0}"}
-            1024p2{"Mi{0}"}
-            1024p3{"Gi{0}"}
-            1024p4{"Ti{0}"}
-            1024p5{"Pi{0}"}
-            1024p8{"Yi{0}"}
-            per{"{0}/{1}"}
+        }
+        concentr{
+            karat{
+                dnam{"quirat"}
+            }
+            millimole-per-liter{
+                dnam{"mM/l"}
+            }
+            percent{
+                dnam{"%"}
+            }
+            permille{
+                dnam{"‰"}
+            }
+            permillion{
+                dnam{"ppm"}
+            }
+            permyriad{
+                dnam{"‱"}
+            }
+        }
+        duration{
+            century{
+                dnam{"s."}
+                one{"{0} s."}
+                other{"{0} s."}
+            }
+            day{
+                dnam{"dia"}
+                one{"{0} d"}
+                other{"{0} d"}
+            }
+            hour{
+                dnam{"h"}
+            }
+            millisecond{
+                dnam{"ms"}
+            }
+            month{
+                dnam{"mes"}
+                one{"{0} m"}
+                other{"{0} m"}
+            }
+            year{
+                per{"{0}/any"}
+            }
+        }
+        energy{
+            therm-us{
+                dnam{"thm"}
+            }
+        }
+        force{
+            newton{
+                dnam{"N"}
+            }
+            pound-force{
+                dnam{"lbf"}
+            }
+        }
+        graphics{
+            dot{
+                dnam{"píxel"}
+            }
+            megapixel{
+                dnam{"Mpx"}
+            }
+            pixel{
+                dnam{"px"}
+            }
+            pixel-per-centimeter{
+                dnam{"px/cm"}
+                one{"{0} px/cm"}
+                other{"{0} px/cm"}
+            }
+        }
+        length{
+            fathom{
+                dnam{"braça"}
+            }
+            foot{
+                dnam{"ft"}
+            }
+            inch{
+                dnam{"in"}
+            }
+            light-year{
+                one{"{0} a. ll."}
+                other{"{0} a. ll."}
+            }
+            mile{
+                dnam{"mi"}
+            }
+            parsec{
+                dnam{"parsec"}
+            }
+            point{
+                dnam{"pt"}
+            }
+            yard{
+                dnam{"yd"}
+            }
+        }
+        light{
+            solar-luminosity{
+                dnam{"L☉"}
+            }
+        }
+        mass{
+            gram{
+                dnam{"g"}
+            }
+            tonne{
+                dnam{"t"}
+                one{"{0} t m"}
+                other{"{0} t m"}
+            }
+        }
+        power{
+            kilowatt{
+                one{"{0}kW"}
+                other{"{0}kW"}
+            }
+        }
+        pressure{
+            millibar{
+                one{"{0} mb"}
+                other{"{0} mb"}
+            }
+        }
+        temperature{
+            fahrenheit{
+                one{"{0}°F"}
+                other{"{0}°F"}
+            }
+        }
+        volume{
+            bushel{
+                dnam{"bu"}
+            }
+            cubic-mile{
+                one{"{0}mi³"}
+                other{"{0}mi³"}
+            }
+            dessert-spoon{
+                dnam{"c. postres"}
+                one{"{0} c. postr."}
+                other{"{0} c. postr."}
+            }
+            jigger{
+                dnam{"mes."}
+                one{"{0} mes."}
+                other{"{0} mes."}
+            }
+            quart-imperial{
+                dnam{"qt imp"}
+                one{"{0} qt imp"}
+                other{"{0} qt imp"}
+            }
+        }
+    }
+    unitsShort{
+        acceleration{
+            g-force{
+                dnam{"G"}
+            }
+        }
+        angle{
+            arc-minute{
+                one{"{0} arcmin"}
+                other{"{0} arcmin"}
+            }
+            arc-second{
+                one{"{0} arcsec"}
+                other{"{0} arcsec"}
+            }
+            degree{
+                dnam{"graus"}
+            }
+            radian{
+                dnam{"radiants"}
+            }
+            revolution{
+                dnam{"r"}
+                one{"{0} r"}
+                other{"{0} r"}
+            }
+        }
+        area{
+            acre{
+                dnam{"acres"}
+            }
+            dunam{
+                dnam{"dunams"}
+                one{"{0} dunam"}
+                other{"{0} dunams"}
+            }
+            hectare{
+                dnam{"hectàrees"}
+            }
         }
         concentr{
             item{
@@ -1313,39 +1364,30 @@
                 other{"{0} ítems"}
             }
             karat{
-                dnam{"quirat"}
-            }
-            milligram-ofglucose-per-deciliter{
-                dnam{"mg/dL"}
-                one{"{0} mg/dL"}
-                other{"{0} mg/dL"}
+                dnam{"quirats"}
+                one{"{0} ct"}
+                other{"{0} ct"}
             }
             millimole-per-liter{
-                dnam{"mM/l"}
+                dnam{"mil·limols/litre"}
                 one{"{0} mM/l"}
                 other{"{0} mM/l"}
-=======
-        }
-        concentr{
-            karat{
-                dnam{"quirat"}
-            }
-            millimole-per-liter{
-                dnam{"mM/l"}
->>>>>>> 626889fb
             }
             percent{
-                dnam{"%"}
+                dnam{"per cent"}
+                one{"{0} %"}
+                other{"{0} %"}
             }
             permille{
-                dnam{"‰"}
+                dnam{"per mil"}
+                one{"{0} ‰"}
+                other{"{0} ‰"}
             }
             permillion{
-                dnam{"ppm"}
+                dnam{"parts/milió"}
             }
             permyriad{
-                dnam{"‱"}
-<<<<<<< HEAD
+                dnam{"per deu mil"}
                 one{"{0} ‱"}
                 other{"{0} ‱"}
             }
@@ -1355,33 +1397,70 @@
                 dnam{"l/100 km"}
                 one{"{0} l/100 km"}
                 other{"{0} l/100 km"}
-=======
->>>>>>> 626889fb
+            }
+            liter-per-kilometer{
+                dnam{"l/km"}
+                one{"{0} l/km"}
+                other{"{0} l/km"}
+            }
+            mile-per-gallon{
+                dnam{"mi/gal"}
+                one{"{0} mi/gal"}
+                other{"{0} mi/gal"}
+            }
+            mile-per-gallon-imperial{
+                dnam{"mi/gal imp."}
+                one{"{0} mi/gal imp."}
+                other{"{0} mi/gal imp."}
+            }
+        }
+        coordinate{
+            dnam{"punt"}
+            west{"{0}O"}
+        }
+        digital{
+            bit{
+                one{"{0} bit"}
+                other{"{0} bits"}
+            }
+            byte{
+                dnam{"B"}
+                one{"{0} B"}
+                other{"{0} B"}
+            }
+            megabit{
+                dnam{"Mbit"}
+                one{"{0} Mbit"}
+                other{"{0} Mbit"}
             }
         }
         duration{
             century{
-                dnam{"s."}
-                one{"{0} s."}
-                other{"{0} s."}
+                dnam{"segles"}
+                one{"{0} segle"}
+                other{"{0} segles"}
             }
             day{
-                dnam{"dia"}
-                one{"{0} d"}
-                other{"{0} d"}
+                dnam{"dies"}
+                one{"{0} dia"}
+                other{"{0} dies"}
+            }
+            decade{
+                dnam{"dèc."}
+                one{"{0} dèc."}
+                other{"{0} dèc."}
             }
             hour{
-                dnam{"h"}
+                dnam{"hores"}
             }
             millisecond{
-                dnam{"ms"}
+                dnam{"mil·lisegons"}
             }
             month{
-                dnam{"mes"}
-                one{"{0} m"}
+                dnam{"mesos"}
+                one{"{0} mes"}
                 other{"{0} m"}
             }
-<<<<<<< HEAD
             quarter{
                 dnam{"trim."}
                 one{"{0} trim."}
@@ -1390,8 +1469,6 @@
             }
             second{
                 dnam{"s"}
-                one{"{0} s"}
-                other{"{0} s"}
             }
             week{
                 dnam{"setm."}
@@ -1399,40 +1476,80 @@
                 other{"{0} setm."}
                 per{"{0}/setm."}
             }
-=======
->>>>>>> 626889fb
             year{
-                per{"{0}/any"}
+                dnam{"anys"}
+                one{"{0} any"}
+                other{"{0} anys"}
+                per{"{0}/a"}
+            }
+        }
+        electric{
+            ampere{
+                dnam{"A"}
+            }
+            ohm{
+                dnam{"Ω"}
+            }
+            volt{
+                dnam{"V"}
             }
         }
         energy{
+            foodcalorie{
+                dnam{"cal"}
+                one{"{0} cal"}
+                other{"{0} cal"}
+            }
+            joule{
+                dnam{"J"}
+            }
             therm-us{
-                dnam{"thm"}
-<<<<<<< HEAD
+                dnam{"unitat tèrmica americana"}
+                one{"{0} thm"}
+                other{"{0} thm"}
             }
         }
         force{
             kilowatt-hour-per-100-kilometer{
                 dnam{"kWh/100 km"}
+                one{"{0} kWh/100 km"}
+                other{"{0} kWh/100 km"}
             }
             newton{
-                dnam{"N"}
+                dnam{"newton"}
             }
             pound-force{
-                dnam{"lbf"}
+                dnam{"lliures-força"}
             }
         }
         graphics{
+            dot-per-centimeter{
+                dnam{"ppcm"}
+                one{"{0} ppcm"}
+                other{"{0} ppcm"}
+            }
+            dot-per-inch{
+                dnam{"ppp"}
+                one{"{0} ppp"}
+                other{"{0} ppp"}
+            }
             megapixel{
-                dnam{"Mpx"}
+                dnam{"megapíxels"}
+                one{"{0} Mpx"}
+                other{"{0} Mpx"}
             }
             pixel{
-                dnam{"px"}
+                dnam{"píxels"}
             }
             pixel-per-centimeter{
-                dnam{"px/cm"}
-                one{"{0} px/cm"}
-                other{"{0} px/cm"}
+                dnam{"píxels per cm"}
+                one{"{0} píxel per cm"}
+                other{"{0} píxels per cm"}
+            }
+            pixel-per-inch{
+                dnam{"PPI"}
+                one{"{0} PPI"}
+                other{"{0} PPI"}
             }
         }
         length{
@@ -1440,470 +1557,6 @@
                 dnam{"ua"}
                 one{"{0} ua"}
                 other{"{0} ua"}
-=======
->>>>>>> 626889fb
-            }
-        }
-        force{
-            newton{
-                dnam{"N"}
-            }
-            pound-force{
-                dnam{"lbf"}
-            }
-        }
-        graphics{
-            dot{
-                dnam{"píxel"}
-            }
-            megapixel{
-                dnam{"Mpx"}
-            }
-            pixel{
-                dnam{"px"}
-            }
-            pixel-per-centimeter{
-                dnam{"px/cm"}
-                one{"{0} px/cm"}
-                other{"{0} px/cm"}
-            }
-        }
-        length{
-            fathom{
-                dnam{"braça"}
-            }
-            fathom{
-                dnam{"braça"}
-            }
-            foot{
-                dnam{"ft"}
-            }
-            inch{
-                dnam{"in"}
-<<<<<<< HEAD
-            }
-            kilometer{
-                dnam{"km"}
-                one{"{0} km"}
-                other{"{0} km"}
-            }
-            light-year{
-                dnam{"anys llum"}
-                one{"{0} a. ll."}
-                other{"{0} a. ll."}
-            }
-            meter{
-                dnam{"m"}
-                one{"{0} m"}
-                other{"{0} m"}
-            }
-            mile{
-                dnam{"mi"}
-            }
-            millimeter{
-                dnam{"mm"}
-                one{"{0} mm"}
-                other{"{0} mm"}
-=======
-            }
-            light-year{
-                one{"{0} a. ll."}
-                other{"{0} a. ll."}
-            }
-            mile{
-                dnam{"mi"}
->>>>>>> 626889fb
-            }
-            parsec{
-                dnam{"parsec"}
-            }
-            point{
-                dnam{"pt"}
-            }
-            yard{
-                dnam{"yd"}
-<<<<<<< HEAD
-            }
-        }
-        light{
-            solar-luminosity{
-                dnam{"L☉"}
-=======
->>>>>>> 626889fb
-            }
-        }
-        light{
-            solar-luminosity{
-                dnam{"L☉"}
-            }
-        }
-        mass{
-            gram{
-                dnam{"g"}
-            }
-<<<<<<< HEAD
-            kilogram{
-                dnam{"kg"}
-                one{"{0} kg"}
-                other{"{0} kg"}
-            }
-            ounce-troy{
-                dnam{"ozt"}
-                one{"{0} ozt"}
-                other{"{0} ozt"}
-            }
-            ton{
-=======
-            tonne{
->>>>>>> 626889fb
-                dnam{"t"}
-                one{"{0} t m"}
-                other{"{0} t m"}
-            }
-            tonne{
-                dnam{"t mètriques"}
-                one{"{0} t mètr."}
-                other{"{0} t mètr."}
-            }
-        }
-        power{
-            kilowatt{
-                one{"{0}kW"}
-                other{"{0}kW"}
-            }
-        }
-        pressure{
-            millibar{
-                one{"{0} mb"}
-                other{"{0} mb"}
-            }
-        }
-<<<<<<< HEAD
-        speed{
-            kilometer-per-hour{
-                dnam{"km/h"}
-                one{"{0} km/h"}
-                other{"{0} km/h"}
-            }
-        }
-=======
->>>>>>> 626889fb
-        temperature{
-            fahrenheit{
-                one{"{0}°F"}
-                other{"{0}°F"}
-            }
-        }
-        volume{
-            bushel{
-                dnam{"bu"}
-            }
-            cubic-mile{
-                one{"{0}mi³"}
-                other{"{0}mi³"}
-            }
-            dessert-spoon{
-                dnam{"c. postres"}
-                one{"{0} c. postr."}
-                other{"{0} c. postr."}
-            }
-            jigger{
-                dnam{"mes."}
-                one{"{0} mes."}
-                other{"{0} mes."}
-            }
-<<<<<<< HEAD
-            liter{
-                dnam{"l"}
-                one{"{0} l"}
-                other{"{0} l"}
-=======
-            quart-imperial{
-                dnam{"qt imp"}
-                one{"{0} qt imp"}
-                other{"{0} qt imp"}
->>>>>>> 626889fb
-            }
-            quart-imperial{
-                dnam{"qt imp"}
-                one{"{0} qt imp"}
-                other{"{0} qt imp"}
-            }
-        }
-    }
-    unitsShort{
-        acceleration{
-            g-force{
-                dnam{"G"}
-            }
-        }
-        angle{
-            arc-minute{
-                one{"{0} arcmin"}
-                other{"{0} arcmin"}
-            }
-            arc-second{
-                one{"{0} arcsec"}
-                other{"{0} arcsec"}
-            }
-            degree{
-                dnam{"graus"}
-            }
-            radian{
-                dnam{"radiants"}
-            }
-            revolution{
-                dnam{"r"}
-                one{"{0} r"}
-                other{"{0} r"}
-            }
-        }
-        area{
-            acre{
-                dnam{"acres"}
-            }
-            dunam{
-                dnam{"dunams"}
-                one{"{0} dunam"}
-                other{"{0} dunams"}
-            }
-            hectare{
-                dnam{"hectàrees"}
-            }
-        }
-<<<<<<< HEAD
-        compound{
-            1024p1{"Ki{0}"}
-            1024p2{"Mi{0}"}
-            1024p3{"Gi{0}"}
-            1024p4{"Ti{0}"}
-            1024p5{"Pi{0}"}
-            1024p8{"Yi{0}"}
-            per{"{0}/{1}"}
-            times{"{0}⋅{1}"}
-        }
-=======
->>>>>>> 626889fb
-        concentr{
-            item{
-                dnam{"ítem"}
-                one{"{0} ítem"}
-                other{"{0} ítems"}
-            }
-            karat{
-                dnam{"quirats"}
-                one{"{0} ct"}
-                other{"{0} ct"}
-            }
-<<<<<<< HEAD
-            milligram-ofglucose-per-deciliter{
-                one{"{0} mg/dL"}
-                other{"{0} mg/dL"}
-            }
-=======
->>>>>>> 626889fb
-            millimole-per-liter{
-                dnam{"mil·limols/litre"}
-                one{"{0} mM/l"}
-                other{"{0} mM/l"}
-            }
-            percent{
-                dnam{"per cent"}
-                one{"{0} %"}
-                other{"{0} %"}
-            }
-            permille{
-                dnam{"per mil"}
-                one{"{0} ‰"}
-                other{"{0} ‰"}
-            }
-            permillion{
-                dnam{"parts/milió"}
-            }
-            permyriad{
-                dnam{"per deu mil"}
-                one{"{0} ‱"}
-                other{"{0} ‱"}
-            }
-        }
-        consumption{
-            liter-per-100-kilometer{
-                dnam{"l/100 km"}
-                one{"{0} l/100 km"}
-                other{"{0} l/100 km"}
-            }
-            liter-per-kilometer{
-                dnam{"l/km"}
-                one{"{0} l/km"}
-                other{"{0} l/km"}
-            }
-            mile-per-gallon{
-                dnam{"mi/gal"}
-                one{"{0} mi/gal"}
-                other{"{0} mi/gal"}
-            }
-            mile-per-gallon-imperial{
-                dnam{"mi/gal imp."}
-                one{"{0} mi/gal imp."}
-                other{"{0} mi/gal imp."}
-            }
-        }
-        coordinate{
-            dnam{"punt"}
-            west{"{0}O"}
-        }
-        digital{
-            bit{
-                one{"{0} bit"}
-                other{"{0} bits"}
-            }
-            byte{
-                dnam{"B"}
-                one{"{0} B"}
-                other{"{0} B"}
-            }
-            megabit{
-                dnam{"Mbit"}
-                one{"{0} Mbit"}
-                other{"{0} Mbit"}
-            }
-        }
-        duration{
-            century{
-                dnam{"segles"}
-                one{"{0} segle"}
-                other{"{0} segles"}
-            }
-            day{
-                dnam{"dies"}
-                one{"{0} dia"}
-                other{"{0} dies"}
-            }
-            decade{
-                dnam{"dèc."}
-                one{"{0} dèc."}
-                other{"{0} dèc."}
-            }
-            hour{
-                dnam{"hores"}
-            }
-            millisecond{
-                dnam{"mil·lisegons"}
-            }
-            month{
-                dnam{"mesos"}
-                one{"{0} mes"}
-                other{"{0} m"}
-<<<<<<< HEAD
-                per{"{0}/m"}
-=======
->>>>>>> 626889fb
-            }
-            quarter{
-                dnam{"trim."}
-                one{"{0} trim."}
-                other{"{0} trim."}
-                per{"{0}/trim."}
-            }
-            quarter{
-                dnam{"trim."}
-                one{"{0} trim."}
-                other{"{0} trim."}
-                per{"{0}/trim."}
-            }
-            second{
-                dnam{"s"}
-            }
-            week{
-                dnam{"setm."}
-                one{"{0} setm."}
-                other{"{0} setm."}
-                per{"{0}/setm."}
-            }
-            year{
-                dnam{"anys"}
-                one{"{0} any"}
-                other{"{0} anys"}
-                per{"{0}/a"}
-            }
-        }
-        electric{
-            ampere{
-                dnam{"A"}
-            }
-            ohm{
-                dnam{"Ω"}
-            }
-            volt{
-                dnam{"V"}
-            }
-        }
-        energy{
-            foodcalorie{
-                dnam{"cal"}
-                one{"{0} cal"}
-                other{"{0} cal"}
-            }
-            joule{
-                dnam{"J"}
-            }
-            therm-us{
-                dnam{"unitat tèrmica americana"}
-                one{"{0} thm"}
-                other{"{0} thm"}
-            }
-        }
-        force{
-            kilowatt-hour-per-100-kilometer{
-                dnam{"kWh/100 km"}
-                one{"{0} kWh/100 km"}
-                other{"{0} kWh/100 km"}
-            }
-            newton{
-                dnam{"newton"}
-            }
-            pound-force{
-                dnam{"lliures-força"}
-            }
-        }
-        graphics{
-            dot-per-centimeter{
-                dnam{"ppcm"}
-                one{"{0} ppcm"}
-                other{"{0} ppcm"}
-            }
-            dot-per-inch{
-                dnam{"ppp"}
-                one{"{0} ppp"}
-                other{"{0} ppp"}
-            }
-            megapixel{
-                dnam{"megapíxels"}
-                one{"{0} Mpx"}
-                other{"{0} Mpx"}
-            }
-            pixel{
-                dnam{"píxels"}
-            }
-            pixel-per-centimeter{
-                dnam{"píxels per cm"}
-                one{"{0} píxel per cm"}
-                other{"{0} píxels per cm"}
-            }
-            pixel-per-inch{
-                dnam{"PPI"}
-                one{"{0} PPI"}
-                other{"{0} PPI"}
-            }
-        }
-        length{
-            astronomical-unit{
-                dnam{"ua"}
-                one{"{0} ua"}
-                other{"{0} ua"}
-            }
-            fathom{
-                dnam{"fth"}
             }
             fathom{
                 dnam{"fth"}
@@ -1921,17 +1574,6 @@
             }
             meter{
                 dnam{"m"}
-<<<<<<< HEAD
-                one{"{0} m"}
-                other{"{0} m"}
-                per{"{0}/m"}
-            }
-            micrometer{
-                dnam{"μm"}
-                one{"{0} μm"}
-                other{"{0} μm"}
-=======
->>>>>>> 626889fb
             }
             mile{
                 dnam{"milles"}
@@ -1972,34 +1614,6 @@
             }
             gram{
                 dnam{"grams"}
-<<<<<<< HEAD
-                one{"{0} g"}
-                other{"{0} g"}
-                per{"{0}/g"}
-            }
-            kilogram{
-                dnam{"kg"}
-                one{"{0} kg"}
-                other{"{0} kg"}
-                per{"{0}/kg"}
-            }
-            microgram{
-                dnam{"μg"}
-                one{"{0} μg"}
-                other{"{0} μg"}
-            }
-            milligram{
-                dnam{"mg"}
-                one{"{0} mg"}
-                other{"{0} mg"}
-            }
-            ounce{
-                dnam{"oz"}
-                one{"{0} oz"}
-                other{"{0} oz"}
-                per{"{0}/oz"}
-=======
->>>>>>> 626889fb
             }
             ounce-troy{
                 dnam{"ozt"}
@@ -2012,13 +1626,8 @@
                 other{"{0} t"}
             }
             tonne{
-<<<<<<< HEAD
-                dnam{"t mètriques"}
-                one{"{0} t mètr."}
-=======
                 dnam{"t mètr."}
                 one{"{0} t m"}
->>>>>>> 626889fb
                 other{"{0} t mètr."}
             }
         }
