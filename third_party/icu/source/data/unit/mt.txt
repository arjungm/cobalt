﻿// © 2016 and later: Unicode, Inc. and others.
// License & terms of use: http://www.unicode.org/copyright.html
// Generated using tools/cldr/cldr-to-icu/build-icu-data.xml
mt{
    units{
<<<<<<< HEAD
        angle{
            arc-minute{
                few{"{0}′"}
                many{"{0}′"}
                one{"{0}′"}
                other{"{0}′"}
                two{"{0}′"}
            }
        }
        concentr{
            karat{
                dnam{"karati"}
                few{"{0} kt"}
                many{"{0} kt"}
                one{"{0} kt"}
                other{"{0} kt"}
                two{"{0} kt"}
=======
        concentr{
            karat{
                dnam{"karati"}
>>>>>>> 626889fb
            }
        }
        consumption{
            liter-per-kilometer{
                few{"{0} litri kull kilometru"}
                many{"{0}-il litru kull kilometru"}
                one{"{0} litru kull kilometru"}
                other{"{0} litru kull kilometru"}
                two{"{0} litri kull kilometru"}
            }
        }
        digital{
            megabyte{
                dnam{"megabytes"}
                few{"{0} megabytes"}
                many{"{0}-il megabyte"}
                one{"{0} megabyte"}
                other{"{0} megabyte"}
                two{"{0} megabytes"}
            }
            terabit{
                dnam{"terabits"}
                few{"{0} terabits"}
                many{"{0} terabits"}
                one{"{0} terabit"}
                other{"{0} terabits"}
                two{"{0} terabits"}
            }
            terabyte{
                dnam{"terabytes"}
                few{"{0} terabytes"}
                many{"{0} terabytes"}
                one{"{0} terabyte"}
                other{"{0} terabytes"}
                two{"{0} terabytes"}
            }
        }
        duration{
            millisecond{
                dnam{"millisekondi"}
                few{"{0} millisekondi"}
                many{"{0}-il millisekonda"}
                one{"{0} millisekonda"}
                other{"{0} millisekonda"}
                two{"{0} millisekondi"}
<<<<<<< HEAD
            }
        }
        light{
            lux{
                dnam{"lx"}
                few{"{0} lx"}
                many{"{0} lx"}
                one{"{0} lx"}
                other{"{0} lx"}
                two{"{0} lx"}
=======
>>>>>>> 626889fb
            }
        }
    }
    unitsNarrow{
        duration{
            millisecond{
                few{"{0}ms"}
                many{"{0}ms"}
                one{"{0}ms"}
                other{"{0}ms"}
                two{"{0}ms"}
            }
        }
    }
    unitsShort{
<<<<<<< HEAD
        concentr{
            karat{
                dnam{"kt"}
                few{"{0} kt"}
                many{"{0} kt"}
                one{"{0} kt"}
                other{"{0} kt"}
                two{"{0} kt"}
            }
        }
        consumption{
            liter-per-kilometer{
                dnam{"L/km"}
                few{"{0} L/km"}
                many{"{0} L/km"}
                one{"{0} L/km"}
                other{"{0} L/km"}
                two{"{0} L/km"}
            }
        }
        digital{
            megabit{
                few{"{0} Mb"}
                many{"{0} Mb"}
                one{"{0} Mb"}
                other{"{0} Mb"}
                two{"{0} Mb"}
            }
            megabyte{
                dnam{"MB"}
                few{"{0} MB"}
                many{"{0} MB"}
                one{"{0} MB"}
                other{"{0} MB"}
                two{"{0} MB"}
            }
            terabit{
                dnam{"Tb"}
                few{"{0} Tb"}
                many{"{0} Tb"}
                one{"{0} Tb"}
                other{"{0} Tb"}
                two{"{0} Tb"}
            }
            terabyte{
                dnam{"TB"}
                few{"{0} TB"}
                many{"{0} TB"}
                one{"{0} TB"}
                other{"{0} TB"}
                two{"{0} TB"}
            }
        }
        duration{
            millisecond{
                dnam{"millisek"}
                few{"{0} ms"}
                many{"{0} ms"}
                one{"{0} ms"}
                other{"{0} ms"}
                two{"{0} ms"}
            }
        }
        light{
            lux{
                dnam{"lx"}
                few{"{0} lx"}
                many{"{0} lx"}
                one{"{0} lx"}
                other{"{0} lx"}
                two{"{0} lx"}
=======
        duration{
            millisecond{
                dnam{"millisek"}
>>>>>>> 626889fb
            }
        }
    }
}<|MERGE_RESOLUTION|>--- conflicted
+++ resolved
@@ -3,29 +3,9 @@
 // Generated using tools/cldr/cldr-to-icu/build-icu-data.xml
 mt{
     units{
-<<<<<<< HEAD
-        angle{
-            arc-minute{
-                few{"{0}′"}
-                many{"{0}′"}
-                one{"{0}′"}
-                other{"{0}′"}
-                two{"{0}′"}
-            }
-        }
         concentr{
             karat{
                 dnam{"karati"}
-                few{"{0} kt"}
-                many{"{0} kt"}
-                one{"{0} kt"}
-                other{"{0} kt"}
-                two{"{0} kt"}
-=======
-        concentr{
-            karat{
-                dnam{"karati"}
->>>>>>> 626889fb
             }
         }
         consumption{
@@ -71,19 +51,6 @@
                 one{"{0} millisekonda"}
                 other{"{0} millisekonda"}
                 two{"{0} millisekondi"}
-<<<<<<< HEAD
-            }
-        }
-        light{
-            lux{
-                dnam{"lx"}
-                few{"{0} lx"}
-                many{"{0} lx"}
-                one{"{0} lx"}
-                other{"{0} lx"}
-                two{"{0} lx"}
-=======
->>>>>>> 626889fb
             }
         }
     }
@@ -99,83 +66,9 @@
         }
     }
     unitsShort{
-<<<<<<< HEAD
-        concentr{
-            karat{
-                dnam{"kt"}
-                few{"{0} kt"}
-                many{"{0} kt"}
-                one{"{0} kt"}
-                other{"{0} kt"}
-                two{"{0} kt"}
-            }
-        }
-        consumption{
-            liter-per-kilometer{
-                dnam{"L/km"}
-                few{"{0} L/km"}
-                many{"{0} L/km"}
-                one{"{0} L/km"}
-                other{"{0} L/km"}
-                two{"{0} L/km"}
-            }
-        }
-        digital{
-            megabit{
-                few{"{0} Mb"}
-                many{"{0} Mb"}
-                one{"{0} Mb"}
-                other{"{0} Mb"}
-                two{"{0} Mb"}
-            }
-            megabyte{
-                dnam{"MB"}
-                few{"{0} MB"}
-                many{"{0} MB"}
-                one{"{0} MB"}
-                other{"{0} MB"}
-                two{"{0} MB"}
-            }
-            terabit{
-                dnam{"Tb"}
-                few{"{0} Tb"}
-                many{"{0} Tb"}
-                one{"{0} Tb"}
-                other{"{0} Tb"}
-                two{"{0} Tb"}
-            }
-            terabyte{
-                dnam{"TB"}
-                few{"{0} TB"}
-                many{"{0} TB"}
-                one{"{0} TB"}
-                other{"{0} TB"}
-                two{"{0} TB"}
-            }
-        }
         duration{
             millisecond{
                 dnam{"millisek"}
-                few{"{0} ms"}
-                many{"{0} ms"}
-                one{"{0} ms"}
-                other{"{0} ms"}
-                two{"{0} ms"}
-            }
-        }
-        light{
-            lux{
-                dnam{"lx"}
-                few{"{0} lx"}
-                many{"{0} lx"}
-                one{"{0} lx"}
-                other{"{0} lx"}
-                two{"{0} lx"}
-=======
-        duration{
-            millisecond{
-                dnam{"millisek"}
->>>>>>> 626889fb
             }
         }
     }
