﻿// © 2016 and later: Unicode, Inc. and others.
// License & terms of use: http://www.unicode.org/copyright.html
// Generated using tools/cldr/cldr-to-icu/build-icu-data.xml
root{
<<<<<<< HEAD
    Version{"42"}
=======
    Version{"44.1"}
>>>>>>> 626889fb
    durationUnits{
        hm{"h:mm"}
        hms{"h:mm:ss"}
        ms{"m:ss"}
    }
    units:alias{"/LOCALE/unitsShort"}
    unitsNarrow:alias{"/LOCALE/unitsShort"}
    unitsShort{
        acceleration{
            g-force{
                dnam{"g-force"}
                other{"{0} G"}
            }
            meter-per-square-second{
                dnam{"m/s²"}
                other{"{0} m/s²"}
            }
        }
        angle{
            arc-minute{
                dnam{"arcmin"}
                other{"{0}′"}
            }
            arc-second{
                dnam{"arcsec"}
                other{"{0}″"}
            }
            degree{
                dnam{"deg"}
                other{"{0}°"}
            }
            radian{
                dnam{"rad"}
                other{"{0} rad"}
            }
            revolution{
                dnam{"rev"}
                other{"{0} rev"}
            }
        }
        area{
            acre{
                dnam{"acre"}
                other{"{0} ac"}
            }
            dunam{
                dnam{"dunam"}
                other{"{0} dunam"}
            }
            hectare{
                dnam{"hectare"}
                other{"{0} ha"}
            }
            square-centimeter{
                dnam{"cm²"}
                other{"{0} cm²"}
                per{"{0}/cm²"}
            }
            square-foot{
                dnam{"ft²"}
                other{"{0} ft²"}
            }
            square-inch{
                dnam{"in²"}
                other{"{0} in²"}
                per{"{0}/in²"}
            }
            square-kilometer{
                dnam{"km²"}
                other{"{0} km²"}
                per{"{0}/km²"}
            }
            square-meter{
                dnam{"m²"}
                other{"{0} m²"}
                per{"{0}/m²"}
            }
            square-mile{
                dnam{"mi²"}
                other{"{0} mi²"}
                per{"{0}/mi²"}
            }
            square-yard{
                dnam{"yd²"}
                other{"{0} yd²"}
            }
        }
        compound{
            1024p1{"Ki{0}"}
            1024p2{"Mi{0}"}
            1024p3{"Gi{0}"}
            1024p4{"Ti{0}"}
            1024p5{"Pi{0}"}
            1024p6{"Ei{0}"}
            1024p7{"Zi{0}"}
            1024p8{"Yi{0}"}
            10p-1{"d{0}"}
            10p-12{"p{0}"}
            10p-15{"f{0}"}
            10p-18{"a{0}"}
            10p-2{"c{0}"}
            10p-21{"z{0}"}
            10p-24{"y{0}"}
<<<<<<< HEAD
            10p-3{"m{0}"}
=======
            10p-27{"r{0}"}
            10p-3{"m{0}"}
            10p-30{"q{0}"}
>>>>>>> 626889fb
            10p-6{"μ{0}"}
            10p-9{"n{0}"}
            10p1{"da{0}"}
            10p12{"T{0}"}
            10p15{"P{0}"}
            10p18{"E{0}"}
            10p2{"h{0}"}
            10p21{"Z{0}"}
            10p24{"Y{0}"}
<<<<<<< HEAD
            10p3{"k{0}"}
=======
            10p27{"R{0}"}
            10p3{"k{0}"}
            10p30{"Q{0}"}
>>>>>>> 626889fb
            10p6{"M{0}"}
            10p9{"G{0}"}
            per{"{0}/{1}"}
            power2{
                other{
                    _{
                        _{"{0}²"}
                    }
                }
            }
            power3{
                other{
                    _{
                        _{"{0}³"}
                    }
                }
            }
            times{"{0}⋅{1}"}
        }
        concentr{
            item{
                dnam{"item"}
                other{"{0} item"}
            }
            karat{
                dnam{"kt"}
                other{"{0} kt"}
            }
            milligram-ofglucose-per-deciliter{
                dnam{"mg/dL"}
                other{"{0} mg/dL"}
            }
            millimole-per-liter{
                dnam{"mmol/L"}
                other{"{0} mmol/L"}
            }
            mole{
                dnam{"mol"}
                other{"{0} mol"}
            }
            percent{
                dnam{"%"}
                other{"{0}%"}
            }
            permille{
                dnam{"‰"}
                other{"{0}‰"}
            }
            permillion{
                dnam{"ppm"}
                other{"{0} ppm"}
            }
            permyriad{
                dnam{"‱"}
                other{"{0}‱"}
            }
        }
        consumption{
            liter-per-100-kilometer{
                dnam{"L/100km"}
                other{"{0} L/100km"}
            }
            liter-per-kilometer{
                dnam{"L/km"}
                other{"{0} L/km"}
            }
            mile-per-gallon{
                dnam{"mpg US"}
                other{"{0} mpg US"}
            }
            mile-per-gallon-imperial{
                dnam{"mpg Imp."}
                other{"{0} mpg Imp."}
            }
        }
        coordinate{
            dnam{"direction"}
            east{"{0}E"}
            north{"{0}N"}
            south{"{0}S"}
            west{"{0}W"}
        }
        digital{
            bit{
                dnam{"bit"}
                other{"{0} bit"}
            }
            byte{
                dnam{"byte"}
                other{"{0} byte"}
            }
            gigabit{
                dnam{"Gb"}
                other{"{0} Gb"}
            }
            gigabyte{
                dnam{"GB"}
                other{"{0} GB"}
            }
            kilobit{
                dnam{"kb"}
                other{"{0} kb"}
            }
            kilobyte{
                dnam{"kB"}
                other{"{0} kB"}
            }
            megabit{
                dnam{"Mb"}
                other{"{0} Mb"}
            }
            megabyte{
                dnam{"MB"}
                other{"{0} MB"}
            }
            petabyte{
                dnam{"PB"}
                other{"{0} PB"}
            }
            terabit{
                dnam{"Tb"}
                other{"{0} Tb"}
            }
            terabyte{
                dnam{"TB"}
                other{"{0} TB"}
            }
        }
        duration{
            century{
                dnam{"c"}
                other{"{0} c"}
            }
            day{
                dnam{"day"}
                other{"{0} d"}
                per{"{0}/d"}
            }
            day-person:alias{"/LOCALE/unitsShort/duration/day"}
            decade{
                dnam{"dec"}
                other{"{0} dec"}
            }
            hour{
                dnam{"hr"}
                other{"{0} h"}
                per{"{0}/h"}
            }
            microsecond{
                dnam{"μs"}
                other{"{0} μs"}
            }
            millisecond{
                dnam{"ms"}
                other{"{0} ms"}
            }
            minute{
                dnam{"min"}
                other{"{0} min"}
                per{"{0}/min"}
            }
            month{
                dnam{"mon"}
                other{"{0} m"}
                per{"{0}/m"}
            }
            month-person:alias{"/LOCALE/unitsShort/duration/month"}
            nanosecond{
                dnam{"ns"}
                other{"{0} ns"}
            }
            quarter{
                dnam{"qtr"}
                other{"{0} q"}
                per{"{0}/q"}
            }
            second{
                dnam{"sec"}
                other{"{0} s"}
                per{"{0}/s"}
            }
            week{
                dnam{"wk"}
                other{"{0} w"}
                per{"{0}/w"}
            }
            week-person:alias{"/LOCALE/unitsShort/duration/week"}
            year{
                dnam{"yr"}
                other{"{0} y"}
                per{"{0}/y"}
            }
            year-person:alias{"/LOCALE/unitsShort/duration/year"}
        }
        electric{
            ampere{
                dnam{"amp"}
                other{"{0} A"}
            }
            milliampere{
                dnam{"mA"}
                other{"{0} mA"}
            }
            ohm{
                dnam{"ohm"}
                other{"{0} Ω"}
            }
            volt{
                dnam{"volt"}
                other{"{0} V"}
            }
        }
        energy{
            british-thermal-unit{
                dnam{"Btu"}
                other{"{0} Btu"}
            }
            calorie{
                dnam{"cal"}
                other{"{0} cal"}
            }
            electronvolt{
                dnam{"eV"}
                other{"{0} eV"}
            }
            foodcalorie:alias{"/LOCALE/unitsShort/energy/kilocalorie"}
            joule{
                dnam{"joule"}
                other{"{0} J"}
            }
            kilocalorie{
                dnam{"kcal"}
                other{"{0} kcal"}
            }
            kilojoule{
                dnam{"kJ"}
                other{"{0} kJ"}
            }
            kilowatt-hour{
                dnam{"kWh"}
                other{"{0} kWh"}
            }
            therm-us{
                dnam{"US therm"}
                other{"{0} US therm"}
            }
        }
        force{
            kilowatt-hour-per-100-kilometer{
                dnam{"kWh/100km"}
                other{"{0} kWh/100km"}
            }
            newton{
                dnam{"N"}
                other{"{0} N"}
            }
            pound-force{
                dnam{"lbf"}
                other{"{0} lbf"}
            }
        }
        frequency{
            gigahertz{
                dnam{"GHz"}
                other{"{0} GHz"}
            }
            hertz{
                dnam{"Hz"}
                other{"{0} Hz"}
            }
            kilohertz{
                dnam{"kHz"}
                other{"{0} kHz"}
            }
            megahertz{
                dnam{"MHz"}
                other{"{0} MHz"}
            }
        }
        graphics{
            dot-per-centimeter:alias{"/LOCALE/unitsShort/graphics/pixel-per-centimeter"}
            dot-per-inch:alias{"/LOCALE/unitsShort/graphics/pixel-per-inch"}
            dot:alias{"/LOCALE/unitsShort/graphics/pixel"}
            em{
                dnam{"em"}
                other{"{0} em"}
            }
            megapixel{
                dnam{"MP"}
                other{"{0} MP"}
            }
            pixel{
                dnam{"px"}
                other{"{0} px"}
            }
            pixel-per-centimeter{
                dnam{"ppcm"}
                other{"{0} ppcm"}
            }
            pixel-per-inch{
                dnam{"ppi"}
                other{"{0} ppi"}
            }
        }
        length{
            astronomical-unit{
                dnam{"au"}
                other{"{0} au"}
            }
            centimeter{
                dnam{"cm"}
                other{"{0} cm"}
                per{"{0}/cm"}
            }
            decimeter{
                dnam{"dm"}
                other{"{0} dm"}
            }
            earth-radius{
                dnam{"R⊕"}
                other{"{0} R⊕"}
            }
            fathom{
                dnam{"fm"}
                other{"{0} fth"}
            }
            foot{
                dnam{"ft"}
                other{"{0} ft"}
                per{"{0}/ft"}
            }
            furlong{
                dnam{"fur"}
                other{"{0} fur"}
            }
            inch{
                dnam{"in"}
                other{"{0} in"}
                per{"{0}/in"}
            }
            kilometer{
                dnam{"km"}
                other{"{0} km"}
                per{"{0}/km"}
            }
            light-year{
                dnam{"ly"}
                other{"{0} ly"}
            }
            meter{
                dnam{"meter"}
                other{"{0} m"}
                per{"{0}/m"}
            }
            micrometer{
                dnam{"μm"}
                other{"{0} μm"}
            }
            mile{
                dnam{"mi"}
                other{"{0} mi"}
            }
            mile-scandinavian{
                dnam{"smi"}
                other{"{0} smi"}
            }
            millimeter{
                dnam{"mm"}
                other{"{0} mm"}
            }
            nanometer{
                dnam{"nm"}
                other{"{0} nm"}
            }
            nautical-mile{
                dnam{"nmi"}
                other{"{0} nmi"}
            }
            parsec{
                dnam{"pc"}
                other{"{0} pc"}
            }
            picometer{
                dnam{"pm"}
                other{"{0} pm"}
            }
            point{
                dnam{"pt"}
                other{"{0} pt"}
            }
            solar-radius{
                dnam{"R☉"}
                other{"{0} R☉"}
            }
            yard{
                dnam{"yd"}
                other{"{0} yd"}
            }
        }
        light{
            candela{
                dnam{"cd"}
                other{"{0} cd"}
            }
            lumen{
                dnam{"lm"}
                other{"{0} lm"}
            }
            lux{
                dnam{"lx"}
                other{"{0} lx"}
            }
            solar-luminosity{
                dnam{"L☉"}
                other{"{0} L☉"}
            }
        }
        mass{
            carat{
                dnam{"CD"}
                other{"{0} CD"}
            }
            dalton{
                dnam{"Da"}
                other{"{0} Da"}
            }
            earth-mass{
                dnam{"M⊕"}
                other{"{0} M⊕"}
            }
            grain{
                dnam{"grain"}
                other{"{0} grain"}
            }
            gram{
                dnam{"gram"}
                other{"{0} g"}
                per{"{0}/g"}
            }
            kilogram{
                dnam{"kg"}
                other{"{0} kg"}
                per{"{0}/kg"}
            }
            microgram{
                dnam{"μg"}
                other{"{0} μg"}
            }
            milligram{
                dnam{"mg"}
                other{"{0} mg"}
            }
            ounce{
                dnam{"oz"}
                other{"{0} oz"}
                per{"{0}/oz"}
            }
            ounce-troy{
                dnam{"oz t"}
                other{"{0} oz t"}
            }
            pound{
                dnam{"lb"}
                other{"{0} lb"}
                per{"{0}/lb"}
            }
            solar-mass{
                dnam{"M☉"}
                other{"{0} M☉"}
            }
            stone{
                dnam{"st"}
                other{"{0} st"}
            }
            ton{
                dnam{"tn"}
                other{"{0} tn"}
            }
            tonne{
                dnam{"t"}
                other{"{0} t"}
            }
        }
        power{
            gigawatt{
                dnam{"GW"}
                other{"{0} GW"}
            }
            horsepower{
                dnam{"hp"}
                other{"{0} hp"}
            }
            kilowatt{
                dnam{"kW"}
                other{"{0} kW"}
            }
            megawatt{
                dnam{"MW"}
                other{"{0} MW"}
            }
            milliwatt{
                dnam{"mW"}
                other{"{0} mW"}
            }
            watt{
                dnam{"watt"}
                other{"{0} W"}
            }
        }
        pressure{
            atmosphere{
                dnam{"atm"}
                other{"{0} atm"}
            }
            bar{
                dnam{"bar"}
                other{"{0} bar"}
            }
            hectopascal{
                dnam{"hPa"}
                other{"{0} hPa"}
            }
            inch-ofhg{
                dnam{"inHg"}
                other{"{0} inHg"}
            }
            kilopascal{
                dnam{"kPa"}
                other{"{0} kPa"}
            }
            megapascal{
                dnam{"MPa"}
                other{"{0} MPa"}
            }
            millibar{
                dnam{"mbar"}
                other{"{0} mbar"}
            }
            millimeter-ofhg{
                dnam{"mm Hg"}
                other{"{0} mm Hg"}
            }
            pascal{
                dnam{"Pa"}
                other{"{0} Pa"}
            }
            pound-force-per-square-inch{
                dnam{"psi"}
                other{"{0} psi"}
            }
        }
        speed{
            beaufort{
                dnam{"Bft"}
                other{"B {0}"}
            }
            kilometer-per-hour{
                dnam{"km/h"}
                other{"{0} km/h"}
            }
            knot{
                dnam{"kn"}
                other{"{0} kn"}
            }
            meter-per-second{
                dnam{"m/s"}
                other{"{0} m/s"}
            }
            mile-per-hour{
                dnam{"mi/h"}
                other{"{0} mi/h"}
            }
        }
        temperature{
            celsius{
                dnam{"°C"}
                other{"{0}°C"}
            }
            fahrenheit{
                dnam{"°F"}
                other{"{0}°F"}
            }
            generic{
                dnam{"°"}
                other{"{0}°"}
            }
            kelvin{
                dnam{"K"}
                other{"{0} K"}
            }
        }
        torque{
            newton-meter{
                dnam{"N⋅m"}
                other{"{0} N⋅m"}
            }
            pound-force-foot{
                dnam{"lbf⋅ft"}
                other{"{0} lbf⋅ft"}
            }
        }
        volume{
            acre-foot{
                dnam{"ac ft"}
                other{"{0} ac ft"}
            }
            barrel{
                dnam{"bbl"}
                other{"{0} bbl"}
            }
            bushel{
                dnam{"bu"}
                other{"{0} bu"}
            }
            centiliter{
                dnam{"cL"}
                other{"{0} cL"}
            }
            cubic-centimeter{
                dnam{"cm³"}
                other{"{0} cm³"}
                per{"{0}/cm³"}
            }
            cubic-foot{
                dnam{"ft³"}
                other{"{0} ft³"}
            }
            cubic-inch{
                dnam{"in³"}
                other{"{0} in³"}
            }
            cubic-kilometer{
                dnam{"km³"}
                other{"{0} km³"}
            }
            cubic-meter{
                dnam{"m³"}
                other{"{0} m³"}
                per{"{0}/m³"}
            }
            cubic-mile{
                dnam{"mi³"}
                other{"{0} mi³"}
            }
            cubic-yard{
                dnam{"yd³"}
                other{"{0} yd³"}
            }
            cup{
                dnam{"cup"}
                other{"{0} c"}
            }
            cup-metric{
                dnam{"mcup"}
                other{"{0} mc"}
            }
            deciliter{
                dnam{"dL"}
                other{"{0} dL"}
            }
            dessert-spoon{
                dnam{"dstspn"}
                other{"{0} dstspn"}
            }
            dessert-spoon-imperial{
                dnam{"dstspn Imp"}
                other{"{0} dstspn Imp"}
            }
            dram{
                dnam{"dram fluid"}
                other{"{0} dram fl"}
            }
            drop{
                dnam{"drop"}
                other{"{0} drop"}
            }
            fluid-ounce{
                dnam{"US fl oz"}
                other{"{0} fl oz US"}
            }
            fluid-ounce-imperial{
                dnam{"Imp. fl oz"}
                other{"{0} fl oz Imp."}
            }
            gallon{
                dnam{"US gal"}
                other{"{0} gal US"}
                per{"{0}/gal US"}
            }
            gallon-imperial{
                dnam{"Imp. gal"}
                other{"{0} gal Imp."}
                per{"{0}/gal Imp."}
            }
            hectoliter{
                dnam{"hL"}
                other{"{0} hL"}
            }
            jigger{
                dnam{"jigger"}
                other{"{0} jigger"}
            }
            liter{
                dnam{"liter"}
                other{"{0} l"}
                per{"{0}/l"}
            }
            megaliter{
                dnam{"ML"}
                other{"{0} ML"}
            }
            milliliter{
                dnam{"mL"}
                other{"{0} mL"}
            }
            pinch{
                dnam{"pinch"}
                other{"{0} pinch"}
            }
            pint{
                dnam{"pt"}
                other{"{0} pt"}
            }
            pint-metric{
                dnam{"mpt"}
                other{"{0} mpt"}
            }
            quart{
                dnam{"qt"}
                other{"{0} qt"}
            }
            quart-imperial{
                dnam{"qt Imp"}
                other{"{0} qt Imp."}
            }
            tablespoon{
                dnam{"tbsp"}
                other{"{0} tbsp"}
            }
            teaspoon{
                dnam{"tsp"}
                other{"{0} tsp"}
            }
        }
    }
}<|MERGE_RESOLUTION|>--- conflicted
+++ resolved
@@ -2,11 +2,7 @@
 // License & terms of use: http://www.unicode.org/copyright.html
 // Generated using tools/cldr/cldr-to-icu/build-icu-data.xml
 root{
-<<<<<<< HEAD
-    Version{"42"}
-=======
     Version{"44.1"}
->>>>>>> 626889fb
     durationUnits{
         hm{"h:mm"}
         hms{"h:mm:ss"}
@@ -110,13 +106,9 @@
             10p-2{"c{0}"}
             10p-21{"z{0}"}
             10p-24{"y{0}"}
-<<<<<<< HEAD
-            10p-3{"m{0}"}
-=======
             10p-27{"r{0}"}
             10p-3{"m{0}"}
             10p-30{"q{0}"}
->>>>>>> 626889fb
             10p-6{"μ{0}"}
             10p-9{"n{0}"}
             10p1{"da{0}"}
@@ -126,13 +118,9 @@
             10p2{"h{0}"}
             10p21{"Z{0}"}
             10p24{"Y{0}"}
-<<<<<<< HEAD
-            10p3{"k{0}"}
-=======
             10p27{"R{0}"}
             10p3{"k{0}"}
             10p30{"Q{0}"}
->>>>>>> 626889fb
             10p6{"M{0}"}
             10p9{"G{0}"}
             per{"{0}/{1}"}
