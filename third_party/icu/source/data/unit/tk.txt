﻿// © 2016 and later: Unicode, Inc. and others.
// License & terms of use: http://www.unicode.org/copyright.html
// Generated using tools/cldr/cldr-to-icu/build-icu-data.xml
tk{
    durationUnits{
        hms{"hh:mm:ss"}
    }
    units{
        acceleration{
            g-force{
                dnam{"erkin düşüş tizlenmesi"}
            }
            meter-per-square-second{
                dnam{"inedördül sekuntda metr"}
                one{"{0} metr/inedördül sekunt"}
                other{"{0} metr/inedördül sekunt"}
            }
        }
        angle{
            arc-minute{
                one{"{0} burç minudy"}
                other{"{0} burç minudy"}
            }
            arc-second{
                one{"{0} burç sekundy"}
                other{"{0} burç sekundy"}
            }
            degree{
                one{"{0} dereje"}
                other{"{0} dereje"}
            }
            radian{
                dnam{"radian"}
                one{"{0} radian"}
                other{"{0} radian"}
            }
            revolution{
                dnam{"aýlaw"}
                one{"{0} aýlaw"}
                other{"{0} aýlaw"}
            }
        }
        area{
            hectare{
                dnam{"gektar"}
                one{"{0} gektar"}
                other{"{0} gektar"}
            }
            square-centimeter{
                dnam{"inedördül santimetr"}
                one{"{0} inedördül santimetr"}
                other{"{0} inedördül santimetr"}
                per{"{0}/inedördül santimetr"}
            }
            square-foot{
                dnam{"inedördül fut"}
                one{"{0} inedördül fut"}
                other{"{0} inedördül fut"}
            }
            square-inch{
                dnam{"inedördül dýuým"}
                one{"{0} inedördül dýuým"}
                other{"{0} inedördül dýuým"}
                per{"{0}/inedördül dýuým"}
            }
            square-kilometer{
                dnam{"inedördül kilometr"}
                one{"{0} inedördül kilometr"}
                other{"{0} inedördül kilometr"}
                per{"{0} /inedördül kilometr"}
            }
            square-meter{
                dnam{"inedördül metr"}
                one{"{0} inedördül metr"}
                other{"{0} inedördül metr"}
                per{"{0}/inedördül metr"}
            }
            square-mile{
                dnam{"inedördül mil"}
                one{"{0} inedördül mil"}
                other{"{0} inedördül mil"}
                per{"{0} /inedördül mil"}
            }
            square-yard{
                dnam{"inedördül ýard"}
                one{"{0} inedördül ýard"}
                other{"{0} inedördül ýard"}
            }
        }
        compound{
            1024p1{"kibi{0}"}
            1024p2{"mebi{0}"}
            1024p3{"gibi{0}"}
            1024p4{"tebi{0}"}
            1024p5{"pebi{0}"}
            1024p6{"eksbi{0}"}
            1024p7{"zebi{0}"}
            1024p8{"ýobe{0}"}
            10p-1{"desi{0}"}
            10p-12{"piko{0}"}
            10p-15{"femto{0}"}
            10p-18{"atto{0}"}
            10p-2{"senti{0}"}
            10p-21{"zepto{0}"}
            10p-24{"ýokto{0}"}
<<<<<<< HEAD
            10p-3{"milli{0}"}
=======
            10p-27{"ronto{0}"}
            10p-3{"milli{0}"}
            10p-30{"kwekto{0}"}
>>>>>>> 626889fb
            10p-6{"mikro{0}"}
            10p-9{"nano{0}"}
            10p1{"deka{0}"}
            10p12{"tera{0}"}
            10p15{"peta{0}"}
            10p18{"eksa{0}"}
            10p2{"gekto{0}"}
            10p21{"zetta{0}"}
            10p24{"ýotta{0}"}
<<<<<<< HEAD
            10p3{"kilo{0}"}
=======
            10p27{"ronna{0}"}
            10p3{"kilo{0}"}
            10p30{"kwetta{0}"}
>>>>>>> 626889fb
            10p6{"mega{0}"}
            10p9{"giga{0}"}
            per{"{1} başyna {0}"}
            power2{
                one{
                    _{
                        _{"kwadrat {0}"}
                    }
                }
                other{
                    _{
                        _{"kwadrat {0}"}
                    }
                }
            }
            power3{
                one{
                    _{
                        _{"kub {0}"}
                    }
                }
                other{
                    _{
                        _{"kub {0}"}
                    }
                }
            }
<<<<<<< HEAD
            times{"{0}.{1}"}
=======
>>>>>>> 626889fb
        }
        concentr{
            karat{
                one{"{0} karat"}
                other{"{0} karat"}
            }
            milligram-ofglucose-per-deciliter{
                dnam{"milligram/desilitr"}
                one{"{0} milligram/desilitr"}
                other{"{0} milligram/desilitr"}
            }
            millimole-per-liter{
                one{"{0} millimol/litr"}
                other{"{0} millimol/litr"}
            }
            mole{
                dnam{"mollar"}
            }
            percent{
                one{"{0} göterim"}
                other{"{0} göterim"}
            }
            permille{
                one{"{0} promille"}
                other{"{0} promille"}
            }
            permillion{
                one{"{0} bölejik/million"}
                other{"{0} bölejik/million"}
            }
            permyriad{
                one{"{0} permiriad"}
                other{"{0} permiriad"}
            }
        }
        consumption{
            liter-per-100-kilometer{
                dnam{"litr/100 kilometr"}
                one{"{0} litr/100 kilometr"}
                other{"{0} litr/100 kilometr"}
            }
            liter-per-kilometer{
                dnam{"litr/kilometr"}
                one{"{0} litr/kilometr"}
                other{"{0} litr/kilometr"}
            }
            mile-per-gallon{
                dnam{"mil/gallon"}
                one{"{0} mil/gallon"}
                other{"{0} mil/gallon"}
            }
            mile-per-gallon-imperial{
                dnam{"mil/imp. gallon"}
                one{"{0} mil/imp. gallon"}
                other{"{0} mil/imp. gallon"}
            }
        }
        coordinate{
            dnam{"esasy ugur"}
            east{"{0} gündogar"}
            north{"{0} demirgazyk"}
            south{"{0} günorta"}
            west{"{0} günbatar"}
        }
        digital{
            byte{
                dnam{"baýt"}
                one{"{0} baýt"}
                other{"{0} baýt"}
            }
            gigabit{
                dnam{"gigabit"}
                one{"{0} gigabit"}
                other{"{0} gigabit"}
            }
            gigabyte{
                dnam{"gigabaýt"}
                one{"{0} gigabaýt"}
                other{"{0} gigabaýt"}
            }
            kilobit{
                dnam{"kilobit"}
                one{"{0} kilobit"}
                other{"{0} kilobit"}
            }
            kilobyte{
                dnam{"kilobaýt"}
                one{"{0} kilobaýt"}
                other{"{0} kilobaýt"}
            }
            megabit{
                dnam{"megabit"}
                one{"{0} megabit"}
                other{"{0} megabit"}
            }
            megabyte{
                dnam{"megabaýt"}
                one{"{0} megabaýt"}
                other{"{0} megabaýt"}
            }
            petabyte{
                dnam{"petabaýt"}
                one{"{0} petabaýt"}
                other{"{0} petabaýt"}
            }
            terabit{
                dnam{"terabit"}
                one{"{0} terabit"}
                other{"{0} terabit"}
            }
            terabyte{
                dnam{"terabaýt"}
                one{"{0} terabaýt"}
                other{"{0} terabaýt"}
            }
        }
        duration{
            century{
                dnam{"asyr"}
                one{"{0} asyr"}
                other{"{0} asyr"}
            }
            decade{
                dnam{"onýyllyklar"}
                one{"{0} onýyllyk"}
                other{"{0} onýyllyk"}
            }
            hour{
                dnam{"sagat"}
                one{"{0} sagat"}
                other{"{0} sagat"}
                per{"{0}/sagat"}
            }
            microsecond{
                dnam{"mikrosekunt"}
                one{"{0} mikrosekunt"}
                other{"{0} mikrosekunt"}
            }
            millisecond{
                dnam{"millisekunt"}
                one{"{0} millisekunt"}
                other{"{0} millisekunt"}
            }
            minute{
                dnam{"minut"}
                one{"{0} minut"}
                other{"{0} minut"}
                per{"{0}/minut"}
            }
            month{
                one{"{0} aý"}
                other{"{0} aý"}
                per{"{0}/aý"}
            }
            nanosecond{
                dnam{"nanosekunt"}
                one{"{0} nanosekunt"}
                other{"{0} nanosekunt"}
            }
            quarter{
                dnam{"çärýek"}
                one{"{0} çärýek"}
                other{"{0} çärýek"}
<<<<<<< HEAD
                per{"{0}/ç"}
=======
>>>>>>> 626889fb
            }
            second{
                dnam{"sekunt"}
                one{"{0} sekunt"}
                other{"{0} sekunt"}
                per{"{0}/sekunt"}
            }
            week{
                dnam{"hepde"}
                one{"{0} hepde"}
                other{"{0} hepde"}
                per{"{0}/hepde"}
            }
            year{
                dnam{"ýyl"}
                one{"{0} ýyl"}
                other{"{0} ýyl"}
                per{"{0}/ý"}
            }
        }
        electric{
            ampere{
                dnam{"amper"}
                one{"{0} amper"}
                other{"{0} amper"}
            }
            milliampere{
                dnam{"milliamper"}
                one{"{0} milliamper"}
                other{"{0} milliamper"}
            }
            ohm{
                dnam{"om"}
                one{"{0} om"}
                other{"{0} om"}
            }
            volt{
                dnam{"wolt"}
                one{"{0} wolt"}
                other{"{0} wolt"}
            }
        }
        energy{
            british-thermal-unit{
                dnam{"Britan ýylylyk birligi"}
                one{"{0} Britan ýylylyk birligi"}
                other{"{0} Britan ýylylyk birligi"}
            }
            calorie{
                dnam{"kaloriýa"}
                one{"{0} kaloriýa"}
                other{"{0} kaloriýa"}
            }
            electronvolt{
                dnam{"elektronwoltlar"}
                one{"{0} elektronwolt"}
                other{"{0} elektronwolt"}
            }
            foodcalorie{
                dnam{"Kaloriýa"}
                one{"{0} Kaloriýa"}
                other{"{0} Kaloriýa"}
            }
            joule{
                dnam{"joul"}
                one{"{0} joul"}
                other{"{0} joul"}
            }
            kilocalorie{
                dnam{"kilokaloriýa"}
                one{"{0} kilokaloriýa"}
                other{"{0} kilokaloriýa"}
            }
            kilojoule{
                one{"{0} kilojoul"}
                other{"{0} kilojoul"}
            }
            kilowatt-hour{
                dnam{"kilowat-sagat"}
                one{"{0} kilowat-sagat"}
                other{"{0} kilowat-sagat"}
            }
            therm-us{
                dnam{"ABŞ termleri"}
            }
        }
        force{
            kilowatt-hour-per-100-kilometer{
                dnam{"100 kilometrde kilowatt-sagat"}
                one{"100 kilometrde {0} kilowatt-sagat"}
                other{"100 kilometrde {0} kilowatt-sagat"}
            }
            newton{
                one{"{0} nýuton"}
                other{"{0} nýuton"}
            }
            pound-force{
                dnam{"funt-güýçler"}
                one{"{0} funt-güýç"}
                other{"{0} funt-güýç"}
            }
        }
        frequency{
            gigahertz{
                dnam{"gigagers"}
                one{"{0} gigagers"}
                other{"{0} gigagers"}
            }
            hertz{
                dnam{"gers"}
                one{"{0} gers"}
                other{"{0} gers"}
            }
            kilohertz{
                dnam{"kilogers"}
                one{"{0} kilogers"}
                other{"{0} kilogers"}
            }
            megahertz{
                dnam{"megagers"}
                one{"{0} megagers"}
                other{"{0} megagers"}
            }
        }
        graphics{
            dot-per-inch{
                dnam{"nokat dýuým başyna"}
                one{"{0} nokat dýuým başyna"}
                other{"{0} nokat dýuým başyna"}
            }
            em{
                dnam{"tipografik em"}
            }
            megapixel{
                dnam{"megapikseller"}
                one{"{0} megapiksel"}
                other{"{0} megapiksel"}
            }
            pixel{
                one{"{0} piksel"}
                other{"{0} piksel"}
            }
            pixel-per-centimeter{
                dnam{"santimetr başyna piksel"}
                one{"{0} santimetr başyna piksel"}
                other{"{0} santimetr başyna piksel"}
            }
            pixel-per-inch{
                dnam{"dýuým başyna piksel"}
                one{"{0} dýuým başyna piksel"}
                other{"{0} dýuým başyna piksel"}
            }
        }
        length{
            astronomical-unit{
                dnam{"astronomik birlik"}
                one{"{0} astronomik birlik"}
                other{"{0} astronomik birlik"}
            }
            centimeter{
                dnam{"santimetr"}
                one{"{0} santimetr"}
                other{"{0} santimetr"}
            }
            decimeter{
                dnam{"desimetr"}
                one{"{0} desimetr"}
                other{"{0} desimetr"}
            }
            earth-radius{
                dnam{"ýer togalagynyň radiusy"}
                one{"{0} ýer togalagynyň radiusy"}
                other{"{0} ýer togalagynyň radiusy"}
            }
            fathom{
                one{"{0} fatom"}
                other{"{0} fatom"}
            }
            foot{
                dnam{"fut"}
                one{"{0} fut"}
                other{"{0} fut"}
                per{"{0}/fut"}
            }
            furlong{
                one{"{0} furlong"}
                other{"{0} furlong"}
            }
            inch{
                dnam{"dýuým"}
                one{"{0} dýuým"}
                other{"{0} dýuým"}
                per{"{0}/dýuým"}
            }
            kilometer{
                dnam{"kilometr"}
                one{"{0} kilometr"}
                other{"{0} kilometr"}
                per{"{0}/kilometr"}
            }
            light-year{
                dnam{"ýagtylyk ýyly"}
                one{"{0} ýagtylyk ýyly"}
                other{"{0} ýagtylyk ýyly"}
            }
            meter{
                dnam{"metr"}
                one{"{0} metr"}
                other{"{0} metr"}
            }
            micrometer{
                dnam{"mikrometr"}
                one{"{0} mikrometr"}
                other{"{0} mikrometr"}
            }
            mile{
                dnam{"mil"}
                one{"{0} mil"}
                other{"{0} mil"}
            }
            mile-scandinavian{
                dnam{"skandinaw mili"}
                one{"{0} skandinaw mili"}
                other{"{0} skandinaw mili"}
            }
            millimeter{
                dnam{"millimetr"}
                one{"{0} millimetr"}
                other{"{0} millimetr"}
            }
            nanometer{
                dnam{"nanometr"}
                one{"{0} nanometr"}
                other{"{0} nanometr"}
            }
            nautical-mile{
                dnam{"deňiz mili"}
                one{"{0} deňiz mili"}
                other{"{0} deňiz mili"}
            }
            parsec{
                dnam{"parsek"}
                one{"{0} parsek"}
                other{"{0} parsek"}
            }
            picometer{
                dnam{"pikometr"}
                one{"{0} pikometr"}
                other{"{0} pikometr"}
            }
            point{
                one{"{0} punkt"}
                other{"{0} punkt"}
            }
            solar-radius{
                one{"{0} gün radiusy"}
                other{"{0} gün radiusy"}
            }
            yard{
                dnam{"ýard"}
                one{"{0} ýard"}
                other{"{0} ýard"}
            }
        }
        light{
            candela{
                dnam{"kandela"}
                one{"{0} kandela"}
                other{"{0} kandela"}
            }
            lumen{
                dnam{"lýumen"}
                one{"{0} lýumen"}
                other{"{0} lýumen"}
            }
            lux{
                dnam{"lýuks"}
                one{"{0} lýuks"}
                other{"{0} lýuks"}
            }
            solar-luminosity{
                one{"{0} gün ýagtylygy"}
                other{"{0} gün ýagtylygy"}
            }
        }
        mass{
            carat{
                dnam{"karat"}
                one{"{0} karat"}
                other{"{0} karat"}
            }
            dalton{
                one{"{0} dalton"}
                other{"{0} dalton"}
            }
            earth-mass{
                dnam{"Ýer massasy"}
                one{"{0} Ýer massasy"}
                other{"{0} Ýer massasy"}
            }
            gram{
                one{"{0} gram"}
                other{"{0} gram"}
                per{"{0}/gram"}
            }
            kilogram{
                dnam{"kilogram"}
                one{"{0} kilogram"}
                other{"{0} kilogram"}
                per{"{0}/kilogram"}
            }
            microgram{
                dnam{"mikrogram"}
                one{"{0} mikrogram"}
                other{"{0} mikrogram"}
            }
            milligram{
                dnam{"milligram"}
                one{"{0} milligram"}
                other{"{0} milligram"}
            }
            ounce{
                dnam{"unsiýa"}
                one{"{0} unsiýa"}
                other{"{0} unsiýa"}
                per{"{0}/unsiýa"}
            }
            ounce-troy{
                dnam{"troý unsiýa"}
                one{"{0} troý unsiýa"}
                other{"{0} troý unsiýa"}
            }
            solar-mass{
                one{"{0} gün massasy"}
                other{"{0} gün massasy"}
            }
            stone{
                one{"{0} stoun"}
                other{"{0} stoun"}
            }
            ton{
                one{"{0} tonna"}
                other{"{0} tonna"}
            }
            tonne{
                dnam{"metrik tonna"}
                one{"{0} metrik tonna"}
                other{"{0} metrik tonna"}
            }
        }
        power{
            gigawatt{
                dnam{"gigawat"}
                one{"{0} gigawat"}
                other{"{0} gigawat"}
            }
            horsepower{
                dnam{"at güýji"}
                one{"{0} at güýji"}
                other{"{0} at güýji"}
            }
            kilowatt{
                dnam{"kilowat"}
                one{"{0} kilowat"}
                other{"{0} kilowat"}
            }
            megawatt{
                dnam{"megawat"}
                one{"{0} megawat"}
                other{"{0} megawat"}
            }
            milliwatt{
                dnam{"milliwat"}
                one{"{0} milliwat"}
                other{"{0} milliwat"}
            }
            watt{
                dnam{"wat"}
                one{"{0} wat"}
                other{"{0} wat"}
            }
        }
        pressure{
            atmosphere{
                one{"{0} atmosfera"}
                other{"{0} atmosfera"}
            }
            bar{
                dnam{"barlar"}
            }
            hectopascal{
                dnam{"gektopaskal"}
                one{"{0} gektopaskal"}
                other{"{0} gektopaskal"}
            }
            inch-ofhg{
                dnam{"dýuým simap sütüni"}
                one{"{0} dýuým simap sütüni"}
                other{"{0} dýuým simap sütüni"}
            }
            kilopascal{
                dnam{"kilopaskal"}
                one{"{0} kilopaskal"}
                other{"{0} kilopaskal"}
            }
            megapascal{
                dnam{"megapaskal"}
                one{"{0} megapaskal"}
                other{"{0} megapaskal"}
            }
            millibar{
                dnam{"millibar"}
                one{"{0} millibar"}
                other{"{0} millibar"}
            }
            millimeter-ofhg{
                dnam{"millimetr simap sütüni"}
                one{"{0} millimetr simap sütüni"}
                other{"{0} millimetr simap sütüni"}
            }
            pascal{
                dnam{"paskallar"}
                one{"{0} paskal"}
                other{"{0} paskal"}
            }
            pound-force-per-square-inch{
                dnam{"funt/inedördül dýuým"}
                one{"{0} funt/inedördül dýuým"}
                other{"{0} funt/inedördül dýuým"}
            }
        }
        speed{
            beaufort{
                dnam{"Bofort"}
                one{"Bofort {0}"}
                other{"Bofort {0}"}
            }
            kilometer-per-hour{
                dnam{"sagatda kilometr"}
                one{"{0} kilometr/sagat"}
                other{"{0} kilometr/sagat"}
            }
            knot{
                dnam{"düwün"}
                one{"{0} düwün"}
                other{"{0} düwün"}
            }
            meter-per-second{
                dnam{"metr/sekunt"}
                one{"{0} metr/sekunt"}
                other{"{0} metr/sekunt"}
            }
            mile-per-hour{
                dnam{"sagatda mil"}
                one{"{0} mil/sagat"}
                other{"{0} mil/sagat"}
            }
        }
        temperature{
            celsius{
                dnam{"Selsiý gradusy"}
                one{"{0} Selsiý gradusy"}
                other{"{0} Selsiý gradusy"}
            }
            fahrenheit{
                dnam{"Farengeýt gradusy"}
                one{"{0} Farengeýt gradusy"}
                other{"{0} Farengeýt gradusy"}
            }
            generic{
                one{"{0} dereje"}
                other{"{0} dereje"}
            }
            kelvin{
                dnam{"Kelwin gradusy"}
                one{"{0} Kelwin gradusy"}
                other{"{0} Kelwin gradusy"}
            }
        }
        torque{
            newton-meter{
                dnam{"nýuton-metrler"}
                one{"{0} nýuton-metr"}
                other{"{0} nýuton-metr"}
            }
            pound-force-foot{
                dnam{"funt-futlar"}
                one{"{0} funt-fut"}
                other{"{0} funt-fut"}
            }
        }
        volume{
            acre-foot{
                dnam{"akr-fut"}
                one{"{0} akr-fut"}
                other{"{0} akr-fut"}
            }
            barrel{
                dnam{"barreller"}
                one{"{0} barrel"}
                other{"{0} barrel"}
            }
            bushel{
                one{"{0} buşel"}
                other{"{0} buşel"}
            }
            centiliter{
                dnam{"santilitr"}
                one{"{0} santilitr"}
                other{"{0} santilitr"}
            }
            cubic-centimeter{
                dnam{"kub santimetr"}
                one{"{0} kub santimetr"}
                other{"{0} kub santimetr"}
                per{"{0}/kub santimetr"}
            }
            cubic-foot{
                dnam{"kub fut"}
                one{"{0} kub fut"}
                other{"{0} kub fut"}
            }
            cubic-inch{
                dnam{"kub dýuým"}
                one{"{0} kub dýuým"}
                other{"{0} kub dýuým"}
            }
            cubic-kilometer{
                dnam{"kub kilometr"}
                one{"{0} kub kilometr"}
                other{"{0} kub kilometr"}
            }
            cubic-meter{
                dnam{"kub metr"}
                one{"{0} kub metr"}
                other{"{0} kub metr"}
                per{"{0}/kub metr"}
            }
            cubic-mile{
                dnam{"kub mil"}
                one{"{0} kub mil"}
                other{"{0} kub mil"}
            }
            cubic-yard{
                dnam{"kub ýard"}
                one{"{0} kub ýard"}
                other{"{0} kub ýard"}
            }
            cup{
                one{"{0} käse"}
                other{"{0} käse"}
            }
            cup-metric{
                dnam{"metrik käse"}
                one{"{0} metrik käse"}
                other{"{0} metrik käse"}
            }
            deciliter{
                dnam{"desilitr"}
                one{"{0} desilitr"}
                other{"{0} desilitr"}
            }
            dessert-spoon{
                dnam{"süýji çemçesi"}
                one{"{0} süýji çemçesi"}
                other{"{0} süýji çemçesi"}
            }
            dessert-spoon-imperial{
                dnam{"Imp. süýji çemçesi"}
                one{"{0} Imp. süýji çemçesi"}
                other{"{0} Imp. süýji çemçesi"}
            }
            dram{
                dnam{"dram"}
                one{"{0} dram"}
                other{"{0} dram"}
            }
            fluid-ounce{
                dnam{"suwuklyk unsiýasy"}
                one{"{0} suwuklyk unsiýasy"}
                other{"{0} suwuklyk unsiýasy"}
            }
            fluid-ounce-imperial{
                dnam{"Imp. suwuklyk unsiýalary"}
                one{"{0} imp. suwukluk unsiýasy"}
                other{"{0} imp. suwuklyk unsiýasy"}
            }
            gallon{
                dnam{"gallon"}
                one{"{0} gallon"}
                other{"{0} gallon"}
                per{"{0}/gallon"}
            }
            gallon-imperial{
                dnam{"Imp. gallon"}
                one{"{0} imp. gallon"}
                other{"{0} imp. gallon"}
                per{"{0} /imp. gallon"}
            }
            hectoliter{
                dnam{"gektolitr"}
                one{"{0} gektolitr"}
                other{"{0} gektolitr"}
            }
            liter{
                one{"{0} litr"}
                other{"{0} litr"}
                per{"{0} /litr"}
            }
            megaliter{
                dnam{"megalitr"}
                one{"{0} megalitr"}
                other{"{0} megalitr"}
            }
            milliliter{
                dnam{"millilitr"}
                one{"{0} millilitr"}
                other{"{0} millilitr"}
            }
            pint{
                dnam{"pinta"}
                one{"{0} pinta"}
                other{"{0} pinta"}
            }
            pint-metric{
                dnam{"metrik pinta"}
                one{"{0} metrik pinta"}
                other{"{0} metrik pinta"}
            }
            quart{
                dnam{"kwarta"}
                one{"{0} kwarta"}
                other{"{0} kwarta"}
            }
            quart-imperial{
                dnam{"Imp. kwarta"}
                one{"{0} Imp. kwarta"}
                other{"{0} Imp. kwarta"}
            }
            tablespoon{
                dnam{"nahar çemçesi"}
                one{"{0} nahar çemçesi"}
                other{"{0} nahar çemçesi"}
            }
            teaspoon{
                dnam{"çaý çemçesi"}
                one{"{0} çaý çemçesi"}
                other{"{0} çaý çemçesi"}
            }
        }
    }
    unitsNarrow{
        angle{
            arc-minute{
                dnam{"burç min."}
                one{"{0}′"}
                other{"{0}′"}
            }
            arc-second{
                dnam{"burç sek."}
                one{"{0}″"}
                other{"{0}″"}
            }
<<<<<<< HEAD
        }
        compound{
            1024p1{"Ki{0}"}
            1024p2{"Mi{0}"}
            1024p3{"Gi{0}"}
            1024p4{"Ti{0}"}
            1024p5{"Pi{0}"}
            1024p6{"Ei{0}"}
            1024p7{"Zi{0}"}
            1024p8{"Ýi{0}"}
            per{"{0}/{1}"}
            times{"{0}.{1}"}
=======
>>>>>>> 626889fb
        }
        concentr{
            percent{
                dnam{"%"}
            }
        }
        consumption{
            mile-per-gallon-imperial{
                one{"{0}m/gUK"}
                other{"{0}m/gUK"}
            }
            mile-per-gallon-imperial{
                one{"{0}m/gUK"}
                other{"{0}m/gUK"}
            }
        }
        coordinate{
            east{"{0}gd"}
            north{"{0}dg"}
            south{"{0}go"}
            west{"{0}gb"}
        }
        duration{
            day{
                dnam{"g"}
                one{"{0}g"}
                other{"{0}g"}
            }
            hour{
                dnam{"sg"}
                one{"{0}sg"}
                other{"{0}sg"}
            }
            millisecond{
                dnam{"ms"}
                one{"{0}ms"}
                other{"{0}ms"}
            }
            minute{
                dnam{"m"}
                one{"{0}m"}
                other{"{0}m"}
            }
            month{
                dnam{"a"}
                one{"{0}a"}
                other{"{0}a"}
            }
            quarter{
<<<<<<< HEAD
                dnam{"çär"}
                one{"{0}ç"}
                other{"{0}ç"}
                per{"{0}/ç"}
=======
                one{"{0}ç"}
                other{"{0}ç"}
>>>>>>> 626889fb
            }
            second{
                dnam{"se"}
                one{"{0}se"}
                other{"{0}se"}
            }
            week{
                dnam{"h"}
                one{"{0}h"}
                other{"{0}h"}
            }
            year{
                dnam{"ý"}
                one{"{0}ý"}
                other{"{0}ý"}
            }
        }
        energy{
            kilowatt-hour{
                dnam{"kWs"}
                one{"{0}kWs"}
                other{"{0}kWs"}
            }
        }
        force{
            kilowatt-hour-per-100-kilometer{
<<<<<<< HEAD
                dnam{"kWs/100km"}
=======
>>>>>>> 626889fb
                one{"{0}kWs/100km"}
                other{"{0}kWh/100km"}
            }
            pound-force{
                dnam{"lbf"}
            }
        }
<<<<<<< HEAD
=======
        graphics{
            pixel-per-centimeter{
                dnam{"psb"}
                one{"{0} psb"}
                other{"{0} psb"}
            }
            pixel-per-inch{
                dnam{"pdb"}
                one{"{0} pdb"}
                other{"{0} pdb"}
            }
        }
>>>>>>> 626889fb
        length{
            centimeter{
                one{"{0}sm"}
                other{"{0}sm"}
            }
            kilometer{
                one{"{0}km"}
                other{"{0}km"}
            }
            meter{
                one{"{0}m"}
                other{"{0}m"}
            }
            millimeter{
                one{"{0}mm"}
                other{"{0}mm"}
            }
        }
        light{
            solar-luminosity{
                dnam{"L☉"}
            }
        }
        mass{
            gram{
                one{"{0}g"}
                other{"{0}g"}
            }
            kilogram{
                one{"{0}kg"}
                other{"{0}kg"}
            }
        }
        pressure{
            inch-ofhg{
                dnam{"″ Hg"}
                one{"{0}″ Hg"}
                other{"{0}″ Hg"}
            }
            millimeter-ofhg{
<<<<<<< HEAD
                dnam{"mmHg"}
=======
>>>>>>> 626889fb
                one{"{0}mmHg"}
                other{"{0}mmHg"}
            }
        }
        speed{
            kilometer-per-hour{
                dnam{"km/sag"}
                one{"{0}km/sag"}
                other{"{0}km/sag"}
            }
            meter-per-second{
                dnam{"m/s"}
            }
        }
        volume{
<<<<<<< HEAD
=======
            dessert-spoon{
                dnam{"s. ç."}
                one{"{0} s. ç."}
                other{"{0} s. ç."}
            }
>>>>>>> 626889fb
            dessert-spoon-imperial{
                dnam{"dsp Imp"}
                one{"{0}dsp-Imp"}
                other{"{0}dsp-Imp"}
            }
            dram{
                dnam{"fl.dr."}
                one{"{0}fl.dr."}
                other{"{0}fl.dr."}
            }
            fluid-ounce{
                dnam{"s.uns."}
                one{"{0}s.uns."}
                other{"{0}s.uns."}
            }
            fluid-ounce-imperial{
                dnam{"Imp fl oz"}
                one{"{0}fl oz Im"}
                other{"{0}fl oz Im"}
            }
            gallon-imperial{
                one{"{0}galIm"}
                other{"{0}galIm"}
            }
            liter{
                one{"{0}l"}
                other{"{0}l"}
            }
            pinch{
                dnam{"pn"}
                one{"{0}pn"}
                other{"{0}pn"}
            }
            quart-imperial{
                one{"{0} kt-Imp."}
                other{"{0} kt-Imp."}
            }
        }
    }
    unitsShort{
        acceleration{
            g-force{
                dnam{"G"}
            }
        }
        angle{
            arc-minute{
                dnam{"burç minudy"}
                one{"{0} burç min."}
                other{"{0} burç min."}
            }
            arc-second{
                dnam{"burç sekundy"}
                one{"{0} burç sek."}
                other{"{0} burç sek."}
            }
            degree{
                dnam{"dereje"}
            }
            revolution{
                dnam{"aýl."}
                one{"{0} aýl."}
                other{"{0} aýl."}
            }
        }
        area{
            acre{
                dnam{"akr"}
                one{"{0} akr"}
                other{"{0} akr"}
            }
            dunam{
                dnam{"dunamlar"}
            }
            hectare{
                dnam{"ga"}
                one{"{0} ga"}
                other{"{0} ga"}
            }
            square-inch{
                dnam{"dý²"}
                one{"{0} dý²"}
                other{"{0} dý²"}
                per{"{0}/dý²"}
            }
            square-yard{
                dnam{"ýd²"}
                one{"{0} ýd²"}
                other{"{0} ýd²"}
            }
        }
        compound{
<<<<<<< HEAD
            1024p1{"Ki{0}"}
            1024p2{"Mi{0}"}
            1024p3{"Gi{0}"}
            1024p4{"Ti{0}"}
            1024p5{"Pi{0}"}
            1024p6{"Ei{0}"}
            1024p7{"Zi{0}"}
            1024p8{"Ýi{0}"}
            per{"{0}/{1}"}
=======
            1024p8{"Ýi{0}"}
>>>>>>> 626889fb
            times{"{0}.{1}"}
        }
        concentr{
            karat{
                dnam{"karat"}
<<<<<<< HEAD
                one{"{0} kt"}
                other{"{0} kt"}
            }
            milligram-ofglucose-per-deciliter{
                dnam{"mg/dL"}
                one{"{0} mg/dL"}
                other{"{0} mg/dL"}
=======
>>>>>>> 626889fb
            }
            millimole-per-liter{
                dnam{"millimol/litr"}
            }
            percent{
                dnam{"göterim"}
            }
            permille{
                dnam{"promille"}
            }
            permillion{
                dnam{"bölejik/million"}
            }
            permyriad{
                dnam{"permiriad"}
            }
        }
        consumption{
            liter-per-100-kilometer{
                dnam{"l/100 km"}
                one{"{0} l/100 km"}
                other{"{0} l/100 km"}
            }
            liter-per-kilometer{
                dnam{"litr/km"}
                one{"{0} l/km"}
                other{"{0} l/km"}
            }
            mile-per-gallon{
                dnam{"mil/gal."}
                one{"{0} mil/gal."}
                other{"{0} mil/gal."}
            }
            mile-per-gallon-imperial{
                dnam{"mil/imp. gal."}
                one{"{0} mil/imp. gal."}
                other{"{0} mil/imp. gal."}
            }
        }
        coordinate{
            dnam{"ugur"}
            east{"{0} gd"}
            north{"{0} dg"}
            south{"{0} go"}
            west{"{0} gb"}
        }
        digital{
            byte{
                dnam{"B"}
                one{"{0} B"}
                other{"{0} B"}
            }
            gigabit{
                dnam{"Gbit"}
                one{"{0} Gbit"}
                other{"{0} Gbit"}
            }
            kilobit{
                dnam{"kbit"}
                one{"{0} kbit"}
                other{"{0} kbit"}
            }
            megabit{
                dnam{"Mbit"}
                one{"{0} Mbit"}
                other{"{0} Mbit"}
            }
            terabit{
                dnam{"Tbit"}
                one{"{0} Tbit"}
                other{"{0} Tbit"}
            }
        }
        duration{
            century{
                dnam{"as"}
                one{"{0} as"}
                other{"{0} as"}
            }
            day{
                dnam{"gün"}
                one{"{0} gün"}
                other{"{0} gün"}
                per{"{0}/gün"}
            }
            decade{
                dnam{"oný"}
                one{"{0} oný"}
                other{"{0} oný"}
            }
            hour{
                dnam{"sag"}
                one{"{0} sag"}
                other{"{0} sag"}
                per{"{0}/sag"}
            }
            microsecond{
                dnam{"mks"}
                one{"{0} mks"}
                other{"{0} mks"}
            }
            millisecond{
                dnam{"msek"}
                one{"{0} msek"}
                other{"{0} msek"}
            }
            month{
                dnam{"aý"}
                one{"{0} a"}
                other{"{0} a"}
                per{"{0}/a"}
            }
            quarter{
                dnam{"çär"}
                one{"{0} çär"}
                other{"{0} çär"}
                per{"{0}/ç"}
            }
            quarter{
                dnam{"çär"}
                one{"{0} çär"}
                other{"{0} çär"}
                per{"{0}/ç"}
            }
            second{
                dnam{"sek"}
                one{"{0} sek"}
                other{"{0} sek"}
                per{"{0}/sek"}
            }
            week{
                dnam{"hep"}
                one{"{0} hep"}
                other{"{0} hep"}
                per{"{0}/hep"}
            }
            year{
                dnam{"ý."}
                one{"{0} ý."}
                other{"{0} ý."}
                per{"{0}/ý."}
            }
        }
        electric{
            milliampere{
                dnam{"milliamp"}
            }
            ohm{
                dnam{"Om"}
                one{"{0} Om"}
                other{"{0} Om"}
            }
            volt{
                dnam{"W"}
                one{"{0} W"}
                other{"{0} W"}
            }
        }
        energy{
            british-thermal-unit{
                dnam{"BTU"}
            }
            calorie{
                dnam{"kal"}
                one{"{0} kal"}
                other{"{0} kal"}
            }
            electronvolt{
                dnam{"electronwolt"}
                one{"{0} eW"}
                other{"{0} eW"}
            }
            foodcalorie{
                dnam{"Kal"}
                one{"{0} Kal"}
                other{"{0} Kal"}
            }
            joule{
                dnam{"J"}
            }
            kilocalorie{
                dnam{"kkal"}
                one{"{0} kkal"}
                other{"{0} kkal"}
            }
            kilojoule{
                dnam{"kilojoul"}
            }
            kilowatt-hour{
                dnam{"kWt. sag"}
                one{"{0} kWt. sag"}
                other{"{0} kWt. sag"}
            }
            therm-us{
                dnam{"ABŞ termi"}
                one{"{0} ABŞ termi"}
                other{"{0} ABŞ termi"}
            }
        }
        force{
            kilowatt-hour-per-100-kilometer{
                dnam{"kWs/100km"}
                one{"{0} kWs/100km"}
                other{"{0} kWs/100km"}
            }
            newton{
                dnam{"nýuton"}
            }
            pound-force{
                dnam{"funt-güýç"}
            }
        }
        frequency{
            gigahertz{
                dnam{"GGs"}
                one{"{0} GGs"}
                other{"{0} GGs"}
            }
            hertz{
                dnam{"Gs"}
                one{"{0} Gs"}
                other{"{0} Gs"}
            }
            kilohertz{
                dnam{"kGs"}
                one{"{0} kGs"}
                other{"{0} kGs"}
            }
            megahertz{
                dnam{"MGs"}
                one{"{0} MGs"}
                other{"{0} MGs"}
            }
        }
        graphics{
            dot{
                dnam{"nokat"}
                one{"{0} nokat"}
                other{"{0} nokat"}
            }
            dot-per-centimeter{
                dnam{"nsmb"}
                one{"{0} nsmb"}
                other{"{0} nsmb"}
            }
            dot-per-inch{
                dnam{"ndb"}
                one{"{0} ndb"}
                other{"{0} ndb"}
            }
            megapixel{
                dnam{"megapiksel"}
            }
            pixel{
                dnam{"pikseller"}
                one{"{0} pks"}
                other{"{0} pks"}
            }
            pixel-per-centimeter{
                dnam{"sbp"}
                one{"{0} sbp"}
                other{"{0} sbp"}
            }
            pixel-per-inch{
                dnam{"dbp"}
                one{"{0} dbp"}
                other{"{0} dbp"}
            }
        }
        length{
            astronomical-unit{
                dnam{"ab"}
                one{"{0} ab"}
                other{"{0} ab"}
            }
            centimeter{
                dnam{"sm"}
                one{"{0} sm"}
                other{"{0} sm"}
                per{"{0}/sm"}
            }
            fathom{
                dnam{"fatom"}
            }
            furlong{
                dnam{"furlong"}
            }
            inch{
                dnam{"dý"}
                one{"{0} dý"}
                other{"{0} dý"}
                per{"{0}/dý"}
            }
            light-year{
                dnam{"ýý"}
                one{"{0} ýý"}
                other{"{0} ýý"}
            }
            meter{
                dnam{"m"}
<<<<<<< HEAD
                one{"{0} m"}
                other{"{0} m"}
                per{"{0}/m"}
            }
            micrometer{
                dnam{"μm"}
                one{"{0} μm"}
                other{"{0} μm"}
            }
            mile{
                dnam{"mi"}
                one{"{0} mi"}
                other{"{0} mi"}
            }
            mile-scandinavian{
                dnam{"smi"}
                one{"{0} smi"}
                other{"{0} smi"}
            }
            millimeter{
                dnam{"mm"}
                one{"{0} mm"}
                other{"{0} mm"}
            }
            nanometer{
                dnam{"nm"}
                one{"{0} nm"}
                other{"{0} nm"}
=======
>>>>>>> 626889fb
            }
            nautical-mile{
                dnam{"dmi"}
                one{"{0} dmi"}
                other{"{0} dmi"}
            }
            parsec{
                dnam{"pk"}
                one{"{0} pk"}
                other{"{0} pk"}
            }
            point{
                dnam{"punkt"}
            }
            solar-radius{
                dnam{"gün radiuslary"}
            }
            yard{
                dnam{"ýd"}
                one{"{0} ýd"}
                other{"{0} ýd"}
            }
        }
        light{
            candela{
                dnam{"kd"}
                one{"{0} kd"}
                other{"{0} kd"}
            }
            lux{
                dnam{"lk"}
                one{"{0} lk"}
                other{"{0} lk"}
            }
            solar-luminosity{
                dnam{"gün ýagtylyklary"}
            }
        }
        mass{
            carat{
                dnam{"kar"}
                one{"{0} kar"}
                other{"{0} kar"}
            }
            dalton{
                dnam{"daltonlar"}
            }
            earth-mass{
                dnam{"Ýer massalary"}
            }
            grain{
                dnam{"gran"}
                one{"{0} gran"}
                other{"{0} gran"}
            }
<<<<<<< HEAD
            gram{
                dnam{"gram"}
                one{"{0} g"}
                other{"{0} g"}
                per{"{0}/g"}
            }
            kilogram{
                dnam{"kg"}
                one{"{0} kg"}
                other{"{0} kg"}
                per{"{0}/kg"}
            }
            microgram{
                dnam{"μg"}
                one{"{0} μg"}
                other{"{0} μg"}
            }
            milligram{
                dnam{"mg"}
                one{"{0} mg"}
                other{"{0} mg"}
            }
=======
>>>>>>> 626889fb
            ounce{
                dnam{"uns."}
                one{"{0} uns."}
                other{"{0} uns."}
                per{"{0}/uns."}
            }
            pound{
                dnam{"funt"}
                one{"{0} funt"}
                other{"{0} funt"}
                per{"{0}/funt"}
            }
            solar-mass{
                dnam{"gün massalary"}
            }
            stone{
                dnam{"stoun"}
            }
            ton{
                dnam{"tonna"}
            }
            tonne{
                dnam{"t"}
                one{"{0} t"}
                other{"{0} t"}
            }
        }
        power{
            gigawatt{
                dnam{"GWt"}
                one{"{0} GWt"}
                other{"{0} GWt"}
            }
            horsepower{
                dnam{"a.g."}
                one{"{0} a.g."}
                other{"{0} a.g."}
            }
            kilowatt{
                dnam{"kWt"}
                one{"{0} kWt"}
                other{"{0} kWt"}
            }
            megawatt{
                dnam{"MWt"}
                one{"{0} MWt"}
                other{"{0} MWt"}
            }
            milliwatt{
                dnam{"mWt"}
                one{"{0} mWt"}
                other{"{0} mWt"}
            }
            watt{
                dnam{"Wt"}
                one{"{0} Wt"}
                other{"{0} Wt"}
            }
        }
        pressure{
            hectopascal{
                dnam{"gPa"}
                one{"{0} gPa"}
                other{"{0} gPa"}
            }
            inch-ofhg{
                dnam{"dý sim.süt."}
                one{"{0} dý sim.süt."}
                other{"{0} dý sim.süt."}
            }
            millimeter-ofhg{
                dnam{"mmHg"}
                one{"{0} mmHg"}
                other{"{0} mmHg"}
<<<<<<< HEAD
            }
            pound-force-per-square-inch{
                dnam{"psi"}
                one{"{0} psi"}
                other{"{0} psi"}
=======
>>>>>>> 626889fb
            }
        }
        speed{
            kilometer-per-hour{
                dnam{"km/sagat"}
                one{"{0} km/sag"}
                other{"{0} km/sag"}
            }
            knot{
                dnam{"dü."}
                one{"{0} dü."}
                other{"{0} dü."}
            }
            meter-per-second{
                dnam{"metr/sek"}
            }
            mile-per-hour{
                dnam{"mil/sag"}
                one{"{0} mil/sag"}
                other{"{0} mil/sag"}
            }
        }
        volume{
            acre-foot{
                dnam{"akr-ft"}
                one{"{0} ak-ft"}
                other{"{0} ak-ft"}
            }
            barrel{
                dnam{"barrel"}
            }
            bushel{
                dnam{"buşel"}
            }
            centiliter{
                dnam{"sl"}
                one{"{0} sl"}
                other{"{0} sl"}
            }
            cubic-centimeter{
                dnam{"sm³"}
                one{"{0} sm³"}
                other{"{0} sm³"}
                per{"{0}/sm³"}
            }
            cubic-inch{
                dnam{"dý³"}
                one{"{0} dý³"}
                other{"{0} dý³"}
            }
            cubic-yard{
                dnam{"ýd³"}
                one{"{0} ýd³"}
                other{"{0} ýd³"}
            }
            cup{
                dnam{"käse"}
                one{"{0} kä"}
                other{"{0} kä"}
            }
            cup-metric{
                dnam{"mkä"}
                one{"{0} mkä"}
                other{"{0} mkä"}
            }
            deciliter{
                dnam{"dl"}
                one{"{0} dl"}
                other{"{0} dl"}
            }
            dram{
                dnam{"dram suwuklyk"}
            }
            drop{
                dnam{"damja"}
                one{"{0} damja"}
                other{"{0} damja"}
            }
            fluid-ounce{
                dnam{"suw. uns."}
                one{"{0} suw. uns."}
                other{"{0} suw. uns."}
            }
            fluid-ounce-imperial{
                dnam{"imp. suw. uns."}
                one{"{0} imp. suw. uns."}
                other{"{0} imp. suw. uns."}
            }
            gallon{
                dnam{"gal."}
                one{"{0} gal."}
                other{"{0} gal."}
                per{"{0}/gal."}
            }
            gallon-imperial{
                one{"{0} imp. gal."}
                other{"{0} imp.gal."}
                per{"{0}/imp.gal."}
            }
            hectoliter{
                dnam{"gl"}
                one{"{0} gl"}
                other{"{0} gl"}
            }
            liter{
                dnam{"litr"}
            }
            megaliter{
                dnam{"Ml"}
                one{"{0} Ml"}
                other{"{0} Ml"}
            }
            milliliter{
                dnam{"ml"}
                one{"{0} ml"}
                other{"{0} ml"}
            }
            pinch{
                dnam{"çümmük"}
                one{"{0} çümmük"}
                other{"{0} çümmük"}
            }
            quart{
                dnam{"kwt"}
                one{"{0} kwt"}
                other{"{0} kwt"}
            }
            quart-imperial{
                dnam{"kt Imp"}
                one{"{0} kt Imp."}
                other{"{0} kt Imp."}
            }
            tablespoon{
                dnam{"n. ç."}
                one{"{0} n. ç."}
                other{"{0} n. ç."}
            }
            teaspoon{
                dnam{"ç. ç."}
                one{"{0} ç. ç."}
                other{"{0} ç. ç."}
            }
        }
    }
}<|MERGE_RESOLUTION|>--- conflicted
+++ resolved
@@ -103,13 +103,9 @@
             10p-2{"senti{0}"}
             10p-21{"zepto{0}"}
             10p-24{"ýokto{0}"}
-<<<<<<< HEAD
-            10p-3{"milli{0}"}
-=======
             10p-27{"ronto{0}"}
             10p-3{"milli{0}"}
             10p-30{"kwekto{0}"}
->>>>>>> 626889fb
             10p-6{"mikro{0}"}
             10p-9{"nano{0}"}
             10p1{"deka{0}"}
@@ -119,13 +115,9 @@
             10p2{"gekto{0}"}
             10p21{"zetta{0}"}
             10p24{"ýotta{0}"}
-<<<<<<< HEAD
-            10p3{"kilo{0}"}
-=======
             10p27{"ronna{0}"}
             10p3{"kilo{0}"}
             10p30{"kwetta{0}"}
->>>>>>> 626889fb
             10p6{"mega{0}"}
             10p9{"giga{0}"}
             per{"{1} başyna {0}"}
@@ -153,10 +145,6 @@
                     }
                 }
             }
-<<<<<<< HEAD
-            times{"{0}.{1}"}
-=======
->>>>>>> 626889fb
         }
         concentr{
             karat{
@@ -320,10 +308,6 @@
                 dnam{"çärýek"}
                 one{"{0} çärýek"}
                 other{"{0} çärýek"}
-<<<<<<< HEAD
-                per{"{0}/ç"}
-=======
->>>>>>> 626889fb
             }
             second{
                 dnam{"sekunt"}
@@ -987,21 +971,6 @@
                 one{"{0}″"}
                 other{"{0}″"}
             }
-<<<<<<< HEAD
-        }
-        compound{
-            1024p1{"Ki{0}"}
-            1024p2{"Mi{0}"}
-            1024p3{"Gi{0}"}
-            1024p4{"Ti{0}"}
-            1024p5{"Pi{0}"}
-            1024p6{"Ei{0}"}
-            1024p7{"Zi{0}"}
-            1024p8{"Ýi{0}"}
-            per{"{0}/{1}"}
-            times{"{0}.{1}"}
-=======
->>>>>>> 626889fb
         }
         concentr{
             percent{
@@ -1009,10 +978,6 @@
             }
         }
         consumption{
-            mile-per-gallon-imperial{
-                one{"{0}m/gUK"}
-                other{"{0}m/gUK"}
-            }
             mile-per-gallon-imperial{
                 one{"{0}m/gUK"}
                 other{"{0}m/gUK"}
@@ -1051,15 +1016,8 @@
                 other{"{0}a"}
             }
             quarter{
-<<<<<<< HEAD
-                dnam{"çär"}
                 one{"{0}ç"}
                 other{"{0}ç"}
-                per{"{0}/ç"}
-=======
-                one{"{0}ç"}
-                other{"{0}ç"}
->>>>>>> 626889fb
             }
             second{
                 dnam{"se"}
@@ -1086,10 +1044,6 @@
         }
         force{
             kilowatt-hour-per-100-kilometer{
-<<<<<<< HEAD
-                dnam{"kWs/100km"}
-=======
->>>>>>> 626889fb
                 one{"{0}kWs/100km"}
                 other{"{0}kWh/100km"}
             }
@@ -1097,8 +1051,6 @@
                 dnam{"lbf"}
             }
         }
-<<<<<<< HEAD
-=======
         graphics{
             pixel-per-centimeter{
                 dnam{"psb"}
@@ -1111,7 +1063,6 @@
                 other{"{0} pdb"}
             }
         }
->>>>>>> 626889fb
         length{
             centimeter{
                 one{"{0}sm"}
@@ -1152,10 +1103,6 @@
                 other{"{0}″ Hg"}
             }
             millimeter-ofhg{
-<<<<<<< HEAD
-                dnam{"mmHg"}
-=======
->>>>>>> 626889fb
                 one{"{0}mmHg"}
                 other{"{0}mmHg"}
             }
@@ -1171,14 +1118,11 @@
             }
         }
         volume{
-<<<<<<< HEAD
-=======
             dessert-spoon{
                 dnam{"s. ç."}
                 one{"{0} s. ç."}
                 other{"{0} s. ç."}
             }
->>>>>>> 626889fb
             dessert-spoon-imperial{
                 dnam{"dsp Imp"}
                 one{"{0}dsp-Imp"}
@@ -1271,34 +1215,12 @@
             }
         }
         compound{
-<<<<<<< HEAD
-            1024p1{"Ki{0}"}
-            1024p2{"Mi{0}"}
-            1024p3{"Gi{0}"}
-            1024p4{"Ti{0}"}
-            1024p5{"Pi{0}"}
-            1024p6{"Ei{0}"}
-            1024p7{"Zi{0}"}
             1024p8{"Ýi{0}"}
-            per{"{0}/{1}"}
-=======
-            1024p8{"Ýi{0}"}
->>>>>>> 626889fb
             times{"{0}.{1}"}
         }
         concentr{
             karat{
                 dnam{"karat"}
-<<<<<<< HEAD
-                one{"{0} kt"}
-                other{"{0} kt"}
-            }
-            milligram-ofglucose-per-deciliter{
-                dnam{"mg/dL"}
-                one{"{0} mg/dL"}
-                other{"{0} mg/dL"}
-=======
->>>>>>> 626889fb
             }
             millimole-per-liter{
                 dnam{"millimol/litr"}
@@ -1417,12 +1339,6 @@
                 other{"{0} çär"}
                 per{"{0}/ç"}
             }
-            quarter{
-                dnam{"çär"}
-                one{"{0} çär"}
-                other{"{0} çär"}
-                per{"{0}/ç"}
-            }
             second{
                 dnam{"sek"}
                 one{"{0} sek"}
@@ -1599,37 +1515,6 @@
             }
             meter{
                 dnam{"m"}
-<<<<<<< HEAD
-                one{"{0} m"}
-                other{"{0} m"}
-                per{"{0}/m"}
-            }
-            micrometer{
-                dnam{"μm"}
-                one{"{0} μm"}
-                other{"{0} μm"}
-            }
-            mile{
-                dnam{"mi"}
-                one{"{0} mi"}
-                other{"{0} mi"}
-            }
-            mile-scandinavian{
-                dnam{"smi"}
-                one{"{0} smi"}
-                other{"{0} smi"}
-            }
-            millimeter{
-                dnam{"mm"}
-                one{"{0} mm"}
-                other{"{0} mm"}
-            }
-            nanometer{
-                dnam{"nm"}
-                one{"{0} nm"}
-                other{"{0} nm"}
-=======
->>>>>>> 626889fb
             }
             nautical-mile{
                 dnam{"dmi"}
@@ -1685,31 +1570,6 @@
                 one{"{0} gran"}
                 other{"{0} gran"}
             }
-<<<<<<< HEAD
-            gram{
-                dnam{"gram"}
-                one{"{0} g"}
-                other{"{0} g"}
-                per{"{0}/g"}
-            }
-            kilogram{
-                dnam{"kg"}
-                one{"{0} kg"}
-                other{"{0} kg"}
-                per{"{0}/kg"}
-            }
-            microgram{
-                dnam{"μg"}
-                one{"{0} μg"}
-                other{"{0} μg"}
-            }
-            milligram{
-                dnam{"mg"}
-                one{"{0} mg"}
-                other{"{0} mg"}
-            }
-=======
->>>>>>> 626889fb
             ounce{
                 dnam{"uns."}
                 one{"{0} uns."}
@@ -1731,11 +1591,6 @@
             ton{
                 dnam{"tonna"}
             }
-            tonne{
-                dnam{"t"}
-                one{"{0} t"}
-                other{"{0} t"}
-            }
         }
         power{
             gigawatt{
@@ -1784,14 +1639,6 @@
                 dnam{"mmHg"}
                 one{"{0} mmHg"}
                 other{"{0} mmHg"}
-<<<<<<< HEAD
-            }
-            pound-force-per-square-inch{
-                dnam{"psi"}
-                one{"{0} psi"}
-                other{"{0} psi"}
-=======
->>>>>>> 626889fb
             }
         }
         speed{
