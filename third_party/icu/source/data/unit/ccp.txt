﻿// © 2016 and later: Unicode, Inc. and others.
// License & terms of use: http://www.unicode.org/copyright.html
// Generated using tools/cldr/cldr-to-icu/build-icu-data.xml
ccp{
    units{
        acceleration{
            g-force{
                one{"{0} 𑄎𑄨-𑄝𑄧𑄣𑄴"}
                other{"{0} 𑄎𑄨-𑄝𑄧𑄣𑄴"}
            }
            meter-per-square-second{
                dnam{"𑄟𑄨𑄑𑄢𑄴 𑄛𑄳𑄢𑄧𑄖𑄨 𑄝𑄧𑄢𑄴𑄉𑄧 𑄥𑄬𑄇𑄬𑄚𑄳𑄓𑄴"}
                one{"{0} 𑄟𑄨𑄑𑄢𑄴 𑄛𑄳𑄢𑄧𑄖𑄨 𑄝𑄧𑄢𑄴𑄉𑄧 𑄥𑄬𑄇𑄬𑄚𑄴𑄓𑄬"}
                other{"{0} 𑄟𑄨𑄑𑄢𑄴 𑄛𑄳𑄢𑄧𑄖𑄨 𑄝𑄧𑄢𑄴𑄉𑄧 𑄥𑄬𑄇𑄬𑄚𑄴𑄓𑄬"}
            }
        }
        angle{
            arc-minute{
                dnam{"𑄃𑄢𑄴𑄇𑄴-𑄟𑄨𑄚𑄨𑄖𑄴"}
                one{"{0} 𑄃𑄢𑄴𑄇𑄴-𑄟𑄨𑄚𑄨𑄖𑄴"}
                other{"{0} 𑄃𑄢𑄴𑄇𑄴-𑄟𑄨𑄚𑄨𑄖𑄴"}
            }
            arc-second{
                one{"{0} 𑄃𑄢𑄴𑄇𑄴𑄥𑄬𑄇𑄬𑄚𑄳𑄓𑄴"}
                other{"{0} 𑄃𑄢𑄴𑄇𑄴𑄥𑄬𑄇𑄬𑄚𑄳𑄓𑄴"}
            }
            degree{
                one{"{0} 𑄓𑄨𑄉𑄳𑄢𑄩"}
                other{"{0} 𑄓𑄨𑄉𑄳𑄢𑄩"}
            }
            radian{
                dnam{"𑄢𑄬𑄓𑄨𑄠𑄚𑄴"}
                one{"{0} 𑄢𑄬𑄓𑄨𑄠𑄚𑄴"}
                other{"{0} 𑄢𑄬𑄓𑄨𑄠𑄳𑄠𑄚𑄴𑄥𑄴"}
            }
            revolution{
                dnam{"𑄊𑄪𑄢𑄮𑄚𑄴"}
                one{"{0} 𑄢𑄨𑄞𑄮𑄣𑄨𑄅𑄪𑄥𑄧𑄚𑄴"}
                other{"{0} 𑄊𑄪𑄢𑄮𑄚𑄴"}
            }
        }
        area{
            acre{
                dnam{"𑄃𑄬𑄇𑄧𑄢𑄴"}
                one{"{0} 𑄃𑄬𑄇𑄧𑄢𑄴"}
                other{"{0} 𑄃𑄬𑄇𑄧𑄢𑄴"}
            }
            square-centimeter{
                dnam{"𑄝𑄧𑄢𑄴𑄉𑄧 𑄥𑄬𑄚𑄴𑄑𑄨𑄟𑄨𑄑𑄢𑄴"}
                one{"{0} 𑄝𑄧𑄢𑄴𑄉𑄧 𑄥𑄬𑄚𑄴𑄑𑄨𑄟𑄨𑄑𑄢𑄴"}
                other{"{0} 𑄝𑄧𑄢𑄴𑄉𑄧 𑄥𑄬𑄚𑄴𑄑𑄨𑄟𑄨𑄑𑄢𑄴"}
                per{"{0} 𑄛𑄳𑄢𑄧𑄖𑄨 𑄝𑄧𑄢𑄴𑄉𑄧 𑄥𑄬𑄚𑄴𑄑𑄨𑄟𑄨𑄑𑄢𑄴"}
            }
            square-inch{
                dnam{"𑄝𑄧𑄢𑄴𑄉𑄧 𑄃𑄨𑄚𑄴𑄌𑄨"}
                one{"{0} 𑄝𑄧𑄢𑄴𑄉𑄧 𑄃𑄨𑄚𑄴𑄌𑄨"}
                other{"{0} 𑄝𑄧𑄢𑄴𑄉𑄧 𑄃𑄨𑄚𑄴𑄌𑄨"}
                per{"𑄛𑄳𑄢𑄧𑄖𑄨 𑄝𑄧𑄢𑄴𑄉𑄧 𑄃𑄨𑄚𑄴𑄌𑄨𑄖𑄴 {0}"}
            }
            square-kilometer{
                dnam{"𑄝𑄧𑄢𑄴𑄉𑄧 𑄇𑄨𑄣𑄮𑄟𑄨𑄑𑄢𑄴"}
                one{"{0} 𑄝𑄧𑄢𑄴𑄉𑄧 𑄇𑄨𑄣𑄮𑄟𑄨𑄑𑄢𑄴"}
                other{"{0} 𑄝𑄧𑄢𑄴𑄉𑄧 𑄇𑄨𑄣𑄮𑄟𑄨𑄑𑄢𑄴"}
                per{"𑄛𑄳𑄢𑄧𑄖𑄨 𑄝𑄧𑄢𑄴𑄉𑄧 𑄇𑄨𑄣𑄮𑄟𑄨𑄑𑄢𑄴𑄢𑄳𑄠 {0}"}
            }
            square-meter{
                other{"{0} 𑄝𑄧𑄢𑄴𑄉𑄧 𑄟𑄨𑄑𑄢𑄴"}
                per{"𑄛𑄳𑄢𑄧𑄖𑄨 𑄝𑄧𑄢𑄴𑄉𑄧 𑄟𑄨𑄑𑄢𑄬 {0}"}
            }
            square-mile{
                dnam{"𑄝𑄧𑄢𑄴𑄉𑄧 𑄟𑄬𑄭"}
                one{"{0} 𑄝𑄧𑄢𑄴𑄉𑄧 𑄟𑄬𑄭"}
                other{"{0} 𑄝𑄧𑄢𑄴𑄉𑄧 𑄟𑄬𑄭"}
                per{"𑄛𑄳𑄢𑄧𑄖𑄨 𑄝𑄧𑄢𑄴𑄉𑄧 𑄟𑄬𑄣𑄬{0}"}
            }
            square-yard{
                dnam{"yd²"}
                one{"{0} 𑄝𑄧𑄢𑄴𑄉𑄧 𑄉𑄧𑄌𑄴"}
                other{"{0} 𑄝𑄧𑄢𑄴𑄉𑄧 𑄉𑄧𑄌𑄴"}
            }
        }
        compound{
            per{"{1} 𑄛𑄳𑄢𑄧𑄖𑄨 {0}"}
        }
        concentr{
            karat{
                one{"{0} 𑄇𑄳𑄠𑄢𑄬𑄖𑄴"}
                other{"{0} 𑄇𑄳𑄠𑄢𑄬𑄖𑄴"}
            }
            milligram-ofglucose-per-deciliter{
                dnam{"𑄟𑄨𑄣𑄨𑄉𑄳𑄢𑄟𑄴, 𑄛𑄳𑄢𑄧𑄖𑄨 𑄓𑄬𑄥𑄨𑄣𑄨𑄑𑄢𑄬"}
                one{"{0} 𑄟𑄨𑄣𑄨𑄉𑄳𑄢𑄟𑄴, 𑄛𑄳𑄢𑄧𑄖𑄨 𑄓𑄬𑄥𑄨𑄣𑄨𑄑𑄢𑄬"}
                other{"{0} 𑄟𑄨𑄣𑄨𑄉𑄳𑄢𑄟𑄴, 𑄛𑄳𑄢𑄧𑄖𑄨 𑄓𑄬𑄥𑄨𑄣𑄨𑄑𑄢𑄬"}
            }
            millimole-per-liter{
                dnam{"𑄟𑄨𑄣𑄨𑄟𑄮𑄣𑄴, 𑄛𑄳𑄢𑄧𑄖𑄨 𑄣𑄨𑄑𑄢𑄬"}
                one{"{0} 𑄟𑄨𑄣𑄨𑄟𑄮𑄣𑄴, 𑄛𑄳𑄢𑄧𑄖𑄨 𑄣𑄨𑄑𑄢𑄬"}
                other{"{0} 𑄟𑄨𑄣𑄨𑄟𑄮𑄣𑄴, 𑄛𑄳𑄢𑄧𑄖𑄨 𑄣𑄨𑄑𑄢𑄬"}
            }
            permillion{
                dnam{"𑄞𑄇𑄴, 𑄛𑄳𑄢𑄧𑄖𑄨 𑄘𑄧𑄌𑄴 𑄣𑄬𑄉"}
                one{"{0} 𑄞𑄧𑄇𑄴, 𑄛𑄳𑄢𑄧𑄖𑄨 𑄘𑄧𑄌𑄴 𑄣𑄉𑄬"}
                other{"{0} 𑄞𑄧𑄇𑄴, 𑄛𑄳𑄢𑄧𑄖𑄨 𑄘𑄧𑄌𑄴 𑄣𑄉𑄬"}
            }
        }
        consumption{
            liter-per-100-kilometer{
                dnam{"𑄣𑄨𑄑𑄢𑄴, 𑄛𑄳𑄢𑄧𑄖𑄨 𑄷𑄶𑄶 𑄇𑄨𑄣𑄮𑄟𑄨𑄑𑄢𑄬"}
                one{"{0} 𑄣𑄨𑄑𑄢𑄴, 𑄛𑄳𑄢𑄧𑄖𑄨 𑄷𑄶𑄶 𑄇𑄨𑄣𑄮𑄟𑄨𑄑𑄢𑄬"}
                other{"{0} 𑄣𑄨𑄑𑄢𑄴, 𑄛𑄳𑄢𑄧𑄖𑄨 𑄷𑄶𑄶 𑄇𑄨𑄣𑄮𑄟𑄨𑄑𑄢𑄬"}
            }
            liter-per-kilometer{
                dnam{"𑄣𑄨𑄑𑄢𑄴, 𑄛𑄳𑄢𑄧𑄖𑄨 𑄇𑄨𑄣𑄮𑄟𑄨𑄑𑄢𑄬"}
                one{"{0} 𑄣𑄨𑄑𑄢𑄴, 𑄛𑄳𑄢𑄧𑄖𑄨 𑄇𑄨𑄣𑄮𑄟𑄨𑄑𑄢𑄬"}
                other{"{0} 𑄣𑄨𑄑𑄢𑄴, 𑄛𑄳𑄢𑄧𑄖𑄨 𑄇𑄨𑄣𑄮𑄟𑄨𑄑𑄢𑄬"}
            }
            mile-per-gallon{
                dnam{"𑄟𑄬𑄣𑄴, 𑄛𑄳𑄢𑄧𑄖𑄨 𑄉𑄳𑄠𑄣𑄧𑄚𑄬"}
                one{"{0} 𑄟𑄬𑄣𑄴, 𑄛𑄳𑄢𑄧𑄖𑄨 𑄉𑄳𑄠𑄣𑄧𑄚𑄬"}
                other{"{0} 𑄟𑄬𑄣𑄴, 𑄛𑄳𑄢𑄧𑄖𑄨 𑄉𑄳𑄠𑄣𑄧𑄚𑄬"}
            }
            mile-per-gallon-imperial{
                dnam{"𑄟𑄬𑄣𑄴, 𑄛𑄳𑄢𑄧𑄖𑄨 𑄃𑄨𑄟𑄴𑄛𑄬𑄢𑄨𑄠𑄣𑄴 𑄉𑄳𑄠𑄣𑄧𑄚𑄬"}
                one{"{0} 𑄟𑄬𑄣𑄴, 𑄛𑄳𑄢𑄧𑄖𑄨 𑄃𑄨𑄟𑄴𑄛𑄬𑄢𑄨𑄠𑄣𑄴 𑄉𑄳𑄠𑄣𑄧𑄚𑄬"}
                other{"{0} 𑄟𑄬𑄣𑄴, 𑄛𑄳𑄢𑄧𑄖𑄨 𑄃𑄨𑄟𑄴𑄛𑄬𑄢𑄨𑄠𑄣𑄴 𑄉𑄳𑄠𑄣𑄧𑄚𑄬"}
            }
        }
        coordinate{
            east{"{0} 𑄛𑄪𑄇𑄴"}
            north{"{0} 𑄅𑄪𑄖𑄴𑄖𑄮𑄢𑄴"}
            south{"{0} 𑄘𑄧𑄉𑄨𑄚𑄴"}
            west{"{0} 𑄛𑄮𑄏𑄨𑄟𑄴"}
        }
        digital{
            gigabit{
                dnam{"𑄉𑄨𑄉𑄝𑄨𑄖𑄴"}
                one{"{0} 𑄉𑄨𑄉𑄝𑄨𑄖𑄴"}
                other{"{0} 𑄉𑄨𑄉𑄝𑄨𑄖𑄴"}
            }
            gigabyte{
                dnam{"𑄉𑄨𑄉𑄝𑄭𑄖𑄴"}
                one{"{0} 𑄉𑄨𑄉𑄝𑄭𑄖𑄴"}
                other{"{0} 𑄉𑄨𑄉𑄝𑄭𑄖𑄴"}
            }
            kilobit{
                dnam{"𑄇𑄨𑄣𑄮𑄝𑄨𑄖𑄴"}
                one{"{0} 𑄇𑄨𑄣𑄮𑄝𑄨𑄖𑄴"}
                other{"{0} 𑄇𑄨𑄣𑄮𑄝𑄨𑄖𑄴"}
            }
            kilobyte{
                dnam{"𑄇𑄨𑄣𑄮𑄝𑄭𑄖𑄴"}
                one{"{0} 𑄇𑄨𑄣𑄮𑄝𑄭𑄖𑄴"}
                other{"{0} 𑄇𑄨𑄣𑄮𑄝𑄭𑄖𑄴"}
            }
            megabit{
                dnam{"𑄟𑄬𑄉𑄝𑄨𑄖𑄴"}
                one{"{0} 𑄟𑄬𑄉𑄝𑄨𑄖𑄴"}
                other{"{0} 𑄟𑄬𑄉𑄝𑄨𑄖𑄴"}
            }
            megabyte{
                dnam{"𑄟𑄬𑄉𑄝𑄭𑄖𑄴"}
                one{"{0} 𑄟𑄬𑄉𑄝𑄭𑄖𑄴"}
                other{"{0} 𑄟𑄬𑄉𑄝𑄭𑄖𑄴"}
            }
            terabit{
                dnam{"𑄑𑄬𑄢𑄝𑄨𑄖𑄴"}
                one{"{0} 𑄑𑄬𑄢𑄝𑄨𑄖𑄴"}
                other{"{0} 𑄑𑄬𑄢𑄝𑄨𑄖𑄴"}
            }
            terabyte{
                dnam{"𑄑𑄢𑄝𑄭𑄖𑄴"}
                one{"{0} 𑄑𑄢𑄝𑄭𑄖𑄴"}
                other{"{0} 𑄑𑄢𑄝𑄭𑄖𑄴"}
            }
        }
        duration{
            century{
                dnam{"𑄃𑄬𑄇𑄴𑄥𑄧 𑄝𑄧𑄏𑄧𑄢𑄴"}
                one{"{0} 𑄃𑄬𑄇𑄴𑄥𑄧 𑄝𑄧𑄏𑄧𑄢𑄴"}
                other{"{0} 𑄃𑄬𑄇𑄴𑄥𑄧 𑄝𑄧𑄏𑄧𑄢𑄴"}
            }
            day{
                per{"{0} 𑄘𑄨𑄚𑄴 𑄟𑄉𑄬𑄚𑄬"}
            }
            hour{
                dnam{"𑄊𑄧𑄚𑄴𑄘"}
                one{"{0} 𑄊𑄧𑄚𑄴𑄘"}
                other{"{0} 𑄊𑄧𑄚𑄴𑄘"}
                per{"{0} 𑄛𑄳𑄢𑄧𑄖𑄨 𑄊𑄧𑄚𑄴𑄘"}
            }
            microsecond{
                dnam{"𑄟𑄭𑄇𑄳𑄢𑄮𑄥𑄬𑄇𑄬𑄚𑄳𑄓𑄴"}
                one{"{0} 𑄟𑄭𑄇𑄳𑄢𑄮𑄥𑄬𑄇𑄬𑄚𑄳𑄓𑄴"}
                other{"{0} 𑄟𑄭𑄇𑄳𑄢𑄮𑄥𑄬𑄇𑄬𑄚𑄳𑄓𑄴"}
            }
            millisecond{
                one{"{0}𑄟𑄨𑄣𑄨𑄥𑄬𑄇𑄬𑄚𑄳𑄓𑄴"}
                other{"{0} 𑄟𑄨𑄣𑄨𑄥𑄬𑄇𑄬𑄚𑄳𑄓𑄴"}
            }
            nanosecond{
                one{"{0} 𑄚𑄳𑄠𑄚𑄮𑄥𑄬𑄇𑄬𑄚𑄳𑄓𑄴"}
                other{"{0} 𑄚𑄳𑄠𑄚𑄮𑄥𑄬𑄇𑄬𑄚𑄳𑄓𑄴"}
            }
        }
        electric{
            ampere{
                dnam{"𑄃𑄳𑄠𑄟𑄴𑄛𑄨𑄠𑄢𑄴"}
                one{"{0} 𑄃𑄳𑄠𑄟𑄴𑄛𑄨𑄠𑄢𑄴"}
                other{"{0} 𑄃𑄳𑄠𑄟𑄴𑄛𑄨𑄠𑄢𑄴"}
            }
            milliampere{
                dnam{"𑄟𑄨𑄣𑄨-𑄃𑄳𑄠𑄟𑄴𑄛𑄨𑄠𑄢𑄴"}
                one{"{0} 𑄟𑄨𑄣𑄨-𑄃𑄳𑄠𑄟𑄴𑄛𑄨𑄠𑄢𑄴"}
                other{"{0} 𑄟𑄨𑄣𑄨-𑄃𑄳𑄠𑄟𑄴𑄛𑄨𑄠𑄢𑄴"}
            }
            ohm{
                one{"{0} 𑄃𑄮𑄦𑄧𑄟𑄴"}
                other{"{0} 𑄃𑄮𑄦𑄧𑄟𑄴"}
            }
            volt{
                dnam{"𑄣𑄮𑄣𑄳𑄑𑄴"}
                one{"{0} 𑄞𑄮𑄣𑄳𑄑𑄴"}
                other{"{0} 𑄞𑄮𑄣𑄳𑄑𑄴"}
            }
        }
        energy{
            calorie{
                dnam{"𑄇𑄳𑄠𑄣𑄮𑄢𑄨"}
                one{"{0} 𑄇𑄳𑄠𑄣𑄮𑄢𑄨"}
                other{"{0} 𑄇𑄳𑄠𑄣𑄮𑄢𑄨"}
            }
            joule{
                one{"{0} 𑄎𑄪𑄣𑄴"}
                other{"{0} 𑄎𑄪𑄣𑄴"}
            }
            kilocalorie{
                dnam{"𑄇𑄨𑄣𑄮𑄇𑄳𑄠𑄣𑄮𑄢𑄨"}
                one{"{0} 𑄇𑄨𑄣𑄮𑄇𑄳𑄠𑄣𑄮𑄢𑄨"}
                other{"{0}𑄇𑄨𑄣𑄮𑄇𑄳𑄠𑄣𑄮𑄢𑄨"}
            }
            kilojoule{
                dnam{"𑄇𑄨𑄣𑄮𑄎𑄪𑄣𑄴"}
                one{"{0} 𑄇𑄨𑄣𑄮𑄎𑄪𑄣𑄴"}
                other{"{0} 𑄇𑄨𑄣𑄮𑄎𑄪𑄣𑄴"}
            }
            kilowatt-hour{
                dnam{"𑄇𑄨𑄣𑄮𑄃𑄮𑄠𑄖𑄴 𑄊𑄧𑄚𑄳𑄑"}
                one{"{0} 𑄇𑄨𑄣𑄮𑄃𑄮𑄠𑄖𑄴 𑄊𑄧𑄚𑄳𑄑"}
                other{"{0} 𑄇𑄨𑄣𑄮𑄃𑄮𑄠𑄖𑄴 𑄊𑄧𑄚𑄳𑄑"}
            }
        }
        frequency{
            gigahertz{
                dnam{"𑄉𑄨𑄉𑄦𑄢𑄴𑄎𑄴"}
                one{"{0} 𑄉𑄨𑄉𑄦𑄢𑄴𑄎𑄴"}
                other{"{0} 𑄉𑄨𑄉𑄦𑄢𑄴𑄎𑄴"}
            }
            hertz{
                dnam{"𑄦𑄢𑄴𑄎𑄴"}
                one{"{0} 𑄦𑄢𑄴𑄎𑄴"}
                other{"{0} 𑄦𑄢𑄴𑄎𑄴"}
            }
            kilohertz{
                dnam{"𑄇𑄨𑄣𑄮𑄦𑄢𑄴𑄎𑄴"}
                one{"{0} 𑄇𑄨𑄣𑄮𑄦𑄢𑄴𑄎𑄴"}
                other{"{0} 𑄇𑄨𑄣𑄮𑄦𑄢𑄴𑄎𑄴"}
            }
            megahertz{
                dnam{"𑄟𑄬𑄉𑄦𑄢𑄴𑄎𑄴"}
                one{"{0} 𑄟𑄬𑄉𑄦𑄢𑄴𑄎𑄴"}
                other{"{0} 𑄟𑄬𑄉𑄦𑄢𑄴𑄎𑄴"}
            }
        }
        length{
            astronomical-unit{
                dnam{"𑄎𑄳𑄠𑄬𑄖𑄨𑄢𑄴𑄝𑄨𑄇𑄴𑄉𑄳𑄠𑄚𑄴 𑄃𑄬𑄇𑄧𑄇𑄴"}
                one{"{0} 𑄎𑄳𑄠𑄬𑄖𑄨𑄢𑄴𑄝𑄨𑄇𑄴𑄉𑄳𑄠𑄚𑄴 𑄃𑄬𑄇𑄧𑄇𑄴"}
                other{"{0} 𑄎𑄳𑄠𑄬𑄖𑄨𑄢𑄴𑄝𑄨𑄇𑄴𑄉𑄳𑄠𑄚𑄴 𑄃𑄬𑄇𑄧𑄇𑄴"}
            }
            centimeter{
                dnam{"𑄥𑄬𑄚𑄴𑄑𑄨𑄟𑄨𑄑𑄢𑄴"}
                one{"{0} 𑄥𑄬𑄚𑄴𑄑𑄨𑄟𑄨𑄑𑄢𑄴"}
                other{"{0} 𑄥𑄬𑄚𑄴𑄑𑄨𑄟𑄨𑄑𑄢𑄴"}
                per{"{0} 𑄛𑄳𑄢𑄧𑄖𑄨 𑄥𑄬𑄚𑄴𑄑𑄨𑄟𑄨𑄑𑄢𑄴"}
            }
            decimeter{
                dnam{"𑄓𑄬𑄥𑄨𑄟𑄨𑄑𑄢𑄴"}
                one{"{0} 𑄓𑄬𑄥𑄨𑄟𑄨𑄑𑄢𑄴"}
                other{"{0} 𑄓𑄬𑄥𑄨𑄟𑄨𑄑𑄢𑄴"}
            }
            kilometer{
                dnam{"𑄇𑄨𑄣𑄮𑄟𑄨𑄢𑄢𑄴"}
                one{"{0} 𑄇𑄨𑄣𑄮𑄟𑄨𑄑𑄢𑄴"}
                other{"{0} 𑄇𑄨𑄣𑄮𑄟𑄨𑄑𑄢𑄴"}
                per{"{0} 𑄛𑄳𑄢𑄧𑄖𑄨 𑄇𑄨𑄣𑄮𑄟𑄨𑄑𑄢𑄴"}
            }
            meter{
                one{"{0} 𑄟𑄨𑄑𑄢𑄴"}
                other{"{0} 𑄟𑄨𑄑𑄢𑄴"}
                per{"{0} 𑄛𑄳𑄢𑄧𑄖𑄨 𑄟𑄨𑄑𑄢𑄴"}
            }
            micrometer{
                dnam{"𑄟𑄭𑄇𑄳𑄢𑄮𑄟𑄨𑄑𑄢𑄴"}
                one{"{0} 𑄟𑄭𑄇𑄳𑄢𑄮𑄟𑄨𑄑𑄢𑄴"}
                other{"{0} 𑄟𑄭𑄇𑄳𑄢𑄮𑄟𑄨𑄑𑄢𑄴"}
            }
            mile-scandinavian{
                dnam{"𑄟𑄬𑄣𑄴-𑄥𑄳𑄇𑄳𑄠𑄚𑄴𑄓𑄨𑄚𑄬𑄞𑄨𑄠𑄚𑄴"}
                one{"{0} 𑄟𑄬𑄣𑄴-𑄥𑄳𑄇𑄳𑄠𑄚𑄴𑄓𑄨𑄚𑄬𑄞𑄨𑄠𑄚𑄴"}
                other{"{0} 𑄟𑄬𑄣𑄴-𑄥𑄳𑄇𑄳𑄠𑄚𑄴𑄓𑄨𑄚𑄬𑄞𑄨𑄠𑄚𑄴"}
            }
            millimeter{
                dnam{"𑄟𑄨𑄣𑄨𑄟𑄨𑄑𑄢𑄴"}
                one{"{0} 𑄟𑄨𑄣𑄨𑄟𑄨𑄑𑄢𑄴"}
                other{"{0} 𑄟𑄨𑄣𑄨𑄟𑄨𑄑𑄢𑄴"}
            }
            nanometer{
                dnam{"𑄚𑄳𑄠𑄚𑄮𑄟𑄨𑄑𑄢𑄴"}
                one{"{0} 𑄚𑄳𑄠𑄚𑄮𑄟𑄨𑄑𑄢𑄴"}
                other{"{0} 𑄚𑄳𑄠𑄚𑄮𑄟𑄨𑄑𑄢𑄴"}
            }
            nautical-mile{
                dnam{"𑄚𑄧𑄑𑄨𑄇𑄳𑄠𑄣𑄴 𑄟𑄬𑄣𑄴"}
                one{"{0} 𑄚𑄧𑄑𑄨𑄇𑄳𑄠𑄣𑄴 𑄟𑄬𑄣𑄴"}
                other{"{0} 𑄚𑄧𑄑𑄨𑄇𑄳𑄠𑄣𑄴 𑄟𑄬𑄣𑄴"}
            }
            parsec{
                one{"{0} parsec"}
                other{"{0} parsecs"}
            }
            picometer{
                dnam{"𑄛𑄨𑄇𑄮𑄟𑄨𑄑𑄢𑄴"}
                one{"{0} 𑄛𑄨𑄇𑄮𑄟𑄨𑄑𑄢𑄴"}
                other{"{0} 𑄛𑄨𑄇𑄮𑄟𑄨𑄑𑄢𑄴"}
            }
        }
        light{
            lux{
                dnam{"𑄣𑄇𑄳𑄥𑄴"}
                one{"{0} 𑄣𑄇𑄳𑄥𑄴"}
                other{"{0} 𑄣𑄇𑄳𑄥𑄴"}
            }
        }
        mass{
            carat{
                one{"{0} 𑄇𑄳𑄠𑄢𑄬𑄖𑄴"}
                other{"{0} 𑄇𑄳𑄠𑄢𑄬𑄖𑄴"}
            }
            gram{
                one{"{0} 𑄉𑄳𑄢𑄟𑄴"}
            }
            kilogram{
                dnam{"𑄇𑄨𑄣𑄮𑄉𑄳𑄢𑄟𑄴"}
                one{"{0} 𑄇𑄨𑄣𑄮𑄉𑄳𑄢𑄟𑄴"}
                other{"{0} 𑄇𑄨𑄣𑄮𑄉𑄳𑄢𑄟𑄴"}
                per{"{0} 𑄛𑄳𑄢𑄧𑄖𑄨 𑄇𑄨𑄣𑄮𑄉𑄳𑄢𑄟𑄴"}
            }
            microgram{
                dnam{"𑄟𑄭𑄇𑄳𑄢𑄮𑄉𑄳𑄢𑄟𑄴"}
                one{"{0} 𑄟𑄭𑄇𑄳𑄢𑄮𑄉𑄳𑄢𑄟𑄴"}
                other{"{0} 𑄟𑄭𑄇𑄳𑄢𑄮𑄉𑄳𑄢𑄟𑄴"}
            }
            milligram{
                dnam{"𑄟𑄨𑄣𑄨𑄉𑄳𑄢𑄟𑄴"}
                one{"{0} 𑄟𑄨𑄣𑄨𑄉𑄳𑄢𑄟𑄴"}
                other{"{0} 𑄟𑄨𑄣𑄨𑄉𑄳𑄢𑄟𑄴"}
            }
            ounce{
                dnam{"𑄃𑄅𑄪𑄚𑄳𑄥𑄴"}
                one{"{0} 𑄃𑄅𑄪𑄚𑄳𑄥𑄴"}
                other{"{0} 𑄃𑄅𑄪𑄚𑄳𑄥𑄴"}
                per{"{0} 𑄛𑄳𑄢𑄧𑄖𑄨 𑄃𑄅𑄪𑄚𑄳𑄥𑄴"}
            }
            ounce-troy{
                dnam{"𑄛𑄳𑄢𑄧𑄠𑄴 𑄃𑄅𑄪𑄚𑄳𑄥𑄴"}
                one{"{0} 𑄛𑄳𑄢𑄧𑄠𑄴 𑄃𑄅𑄪𑄚𑄳𑄥𑄴"}
                other{"{0} 𑄛𑄳𑄢𑄧𑄠𑄴 𑄃𑄅𑄪𑄚𑄳𑄥𑄴"}
            }
            pound{
                other{"{0} 𑄛𑄅𑄪𑄚𑄳𑄓𑄴"}
                per{"{0} 𑄛𑄳𑄢𑄧𑄖𑄨 𑄛𑄅𑄪𑄚𑄳𑄓𑄴"}
            }
            ton{
                dnam{"𑄑𑄧𑄚𑄴"}
                one{"{0} 𑄑𑄧𑄚𑄴"}
                other{"{0} 𑄑𑄧𑄚𑄴"}
            }
            tonne{
                dnam{"𑄟𑄬𑄑𑄳𑄢𑄨𑄇𑄴 𑄑𑄧𑄚𑄴"}
                one{"{0} 𑄟𑄬𑄑𑄳𑄢𑄨𑄇𑄴 𑄑𑄧𑄚𑄴"}
                other{"{0} 𑄟𑄬𑄑𑄳𑄢𑄨𑄇𑄴 𑄑𑄧𑄚𑄴"}
            }
        }
        power{
            gigawatt{
                dnam{"𑄉𑄨𑄉𑄤𑄖𑄴"}
                one{"{0} 𑄉𑄨𑄉𑄤𑄖𑄴"}
                other{"{0} 𑄉𑄨𑄉𑄤𑄖𑄴"}
            }
            horsepower{
                dnam{"𑄦𑄧𑄢𑄴𑄥𑄴𑄛𑄤𑄢𑄴"}
                one{"{0} 𑄦𑄧𑄢𑄴𑄥𑄴𑄛𑄤𑄢𑄴"}
                other{"{0} 𑄦𑄧𑄢𑄴𑄥𑄴𑄛𑄤𑄢𑄴"}
            }
            kilowatt{
                dnam{"𑄇𑄨𑄣𑄮𑄤𑄖𑄴"}
                one{"{0} 𑄇𑄨𑄣𑄮𑄤𑄖𑄴"}
                other{"{0} 𑄇𑄨𑄣𑄮𑄤𑄖𑄴"}
            }
            megawatt{
                dnam{"𑄟𑄬𑄉𑄤𑄖𑄴"}
                one{"{0} 𑄟𑄬𑄉𑄤𑄖𑄴"}
                other{"{0} 𑄟𑄬𑄉𑄤𑄖𑄴"}
            }
            milliwatt{
                dnam{"𑄟𑄨𑄣𑄨𑄤𑄖𑄴"}
                one{"{0} 𑄟𑄨𑄣𑄨𑄤𑄖𑄴"}
                other{"{0} 𑄟𑄨𑄣𑄨𑄤𑄖𑄴"}
            }
            watt{
                one{"{0} 𑄤𑄖𑄴"}
                other{"{0} 𑄤𑄖𑄴"}
            }
        }
        pressure{
            hectopascal{
                dnam{"𑄦𑄬𑄇𑄴𑄑𑄮𑄛𑄥𑄴𑄇𑄧𑄣𑄴"}
                one{"{0} 𑄦𑄬𑄇𑄴𑄑𑄮𑄛𑄥𑄴𑄇𑄧𑄣𑄴"}
                other{"{0} 𑄦𑄬𑄇𑄴𑄑𑄮𑄛𑄥𑄴𑄇𑄧𑄣𑄴"}
            }
            inch-ofhg{
                dnam{"𑄃𑄨𑄚𑄴𑄌𑄨 𑄛𑄢𑄧𑄖𑄴"}
                one{"{0} 𑄃𑄨𑄚𑄴𑄌𑄨 𑄛𑄢𑄧𑄖𑄴"}
                other{"{0} 𑄃𑄨𑄚𑄴𑄌𑄨 𑄛𑄢𑄧𑄖𑄴"}
            }
            millibar{
                dnam{"𑄟𑄨𑄣𑄨𑄝𑄢𑄴"}
                one{"{0} 𑄟𑄨𑄣𑄨𑄝𑄢𑄴"}
                other{"{0}𑄟𑄨𑄣𑄨𑄝𑄢𑄴"}
            }
            millimeter-ofhg{
                dnam{"𑄟𑄨𑄣𑄨𑄟𑄨𑄑𑄢𑄴 𑄛𑄢𑄧𑄖𑄴"}
                one{"{0} 𑄟𑄨𑄣𑄨𑄟𑄨𑄑𑄢𑄴 𑄛𑄢𑄧𑄖𑄴"}
                other{"{0} 𑄟𑄨𑄣𑄨𑄟𑄨𑄑𑄢𑄴 𑄛𑄢𑄧𑄖𑄴"}
            }
            pound-force-per-square-inch{
                dnam{"𑄝𑄧𑄢𑄴𑄉𑄧𑄃𑄨𑄚𑄴𑄌𑄨 𑄛𑄳𑄢𑄧𑄖𑄨 𑄛𑄅𑄪𑄚𑄳𑄓𑄴"}
                one{"{0} 𑄝𑄧𑄢𑄴𑄉𑄧𑄃𑄨𑄚𑄴𑄌𑄨 𑄛𑄳𑄢𑄧𑄖𑄨 𑄛𑄅𑄪𑄚𑄳𑄓𑄴"}
                other{"{0} 𑄝𑄧𑄢𑄴𑄉𑄧𑄃𑄨𑄚𑄴𑄌𑄨 𑄛𑄳𑄢𑄧𑄖𑄨 𑄛𑄅𑄪𑄚𑄳𑄓𑄴"}
            }
        }
        speed{
            kilometer-per-hour{
                dnam{"𑄊𑄧𑄚𑄳𑄑 𑄛𑄳𑄢𑄧𑄖𑄨 𑄇𑄨𑄣𑄮𑄟𑄨𑄑𑄢𑄴"}
                one{"{0} 𑄊𑄧𑄚𑄳𑄑 𑄛𑄳𑄢𑄧𑄖𑄨 𑄇𑄨𑄣𑄮𑄟𑄨𑄑𑄢𑄴"}
                other{"{0} 𑄊𑄧𑄚𑄳𑄑 𑄛𑄳𑄢𑄧𑄖𑄨 𑄇𑄨𑄣𑄮𑄟𑄨𑄑𑄢𑄴"}
            }
            knot{
                dnam{"𑄚𑄧𑄖𑄴"}
                one{"{0} 𑄚𑄧𑄖𑄴"}
                other{"{0} 𑄚𑄧𑄖𑄴"}
            }
            meter-per-second{
                one{"{0} 𑄟𑄨𑄑𑄢𑄴 𑄛𑄳𑄢𑄧𑄖𑄨 𑄥𑄬𑄇𑄬𑄚𑄳𑄓𑄴"}
                other{"{0} 𑄟𑄨𑄑𑄢𑄴 𑄛𑄳𑄢𑄧𑄖𑄨 𑄥𑄬𑄇𑄬𑄚𑄳𑄓𑄴"}
            }
            mile-per-hour{
                dnam{"𑄊𑄧𑄚𑄳𑄑 𑄛𑄳𑄢𑄧𑄖𑄨 𑄟𑄬𑄣𑄴"}
                one{"{0} 𑄊𑄧𑄚𑄳𑄑 𑄛𑄳𑄢𑄧𑄖𑄨 𑄟𑄬𑄣𑄴"}
                other{"{0} 𑄊𑄧𑄚𑄳𑄑 𑄛𑄳𑄢𑄧𑄖𑄨 𑄟𑄬𑄣𑄴"}
            }
        }
        temperature{
            celsius{
                dnam{"𑄓𑄨𑄉𑄳𑄢𑄩 𑄥𑄬𑄣𑄴𑄥𑄨𑄠𑄌𑄴"}
                one{"{0} 𑄓𑄨𑄉𑄳𑄢𑄩 𑄥𑄬𑄣𑄴𑄥𑄨𑄠𑄌𑄴"}
                other{"{0} 𑄓𑄨𑄉𑄳𑄢𑄩 𑄥𑄬𑄣𑄴𑄥𑄨𑄠𑄌𑄴"}
            }
            fahrenheit{
                dnam{"𑄓𑄨𑄉𑄳𑄢𑄩 𑄜𑄢𑄬𑄚𑄴𑄦𑄭𑄖𑄴"}
                one{"{0} 𑄓𑄨𑄉𑄳𑄢𑄩 𑄜𑄢𑄬𑄚𑄴𑄦𑄭𑄖𑄴"}
                other{"{0} 𑄓𑄨𑄉𑄳𑄢𑄩 𑄜𑄢𑄬𑄚𑄴𑄦𑄭𑄖𑄴"}
            }
            kelvin{
                dnam{"𑄇𑄬𑄣𑄴𑄞𑄨𑄚𑄴"}
                one{"{0} 𑄇𑄬𑄣𑄴𑄞𑄨𑄚𑄴"}
                other{"{0} 𑄇𑄬𑄣𑄴𑄞𑄨𑄚𑄴"}
            }
        }
        volume{
            acre-foot{
                dnam{"𑄃𑄬𑄇𑄧𑄢𑄴-𑄜𑄪𑄖𑄴"}
                one{"{0} 𑄃𑄬𑄇𑄧𑄢𑄴-𑄜𑄪𑄖𑄴"}
                other{"{0} 𑄃𑄬𑄇𑄧𑄢𑄴-𑄜𑄪𑄖𑄴"}
            }
            centiliter{
                dnam{"𑄥𑄬𑄚𑄴𑄑𑄨𑄣𑄨𑄑𑄢𑄴"}
                one{"{0} 𑄥𑄬𑄚𑄴𑄑𑄨𑄣𑄨𑄑𑄢𑄴"}
                other{"{0} 𑄥𑄬𑄚𑄴𑄑𑄨𑄣𑄨𑄑𑄢𑄴"}
            }
            cubic-centimeter{
                dnam{"𑄇𑄨𑄅𑄪𑄝𑄨𑄇𑄴 𑄥𑄬𑄚𑄴𑄑𑄨𑄟𑄨𑄑𑄢𑄴"}
                one{"{0} 𑄇𑄨𑄅𑄪𑄝𑄨𑄇𑄴 𑄥𑄬𑄚𑄴𑄑𑄨𑄟𑄨𑄑𑄢𑄴"}
                other{"{0} 𑄇𑄨𑄅𑄪𑄝𑄨𑄇𑄴 𑄥𑄬𑄚𑄴𑄑𑄨𑄟𑄨𑄑𑄢𑄴"}
                per{"{0} 𑄛𑄳𑄢𑄧𑄖𑄨 𑄇𑄨𑄅𑄪𑄝𑄨𑄇𑄴 𑄥𑄬𑄚𑄴𑄑𑄨𑄟𑄨𑄑𑄢𑄴"}
            }
            cubic-foot{
                dnam{"𑄇𑄨𑄅𑄪𑄝𑄨𑄇𑄴 𑄜𑄪𑄖𑄴"}
                one{"{0} 𑄇𑄨𑄅𑄪𑄝𑄨𑄇𑄴 𑄜𑄪𑄖𑄴"}
                other{"{0} 𑄇𑄨𑄅𑄪𑄝𑄨𑄇𑄴 𑄜𑄪𑄖𑄴"}
            }
            cubic-inch{
                dnam{"𑄇𑄨𑄅𑄪𑄝𑄨𑄇𑄴 𑄃𑄨𑄚𑄴𑄌𑄨"}
                one{"{0} 𑄇𑄨𑄅𑄪𑄝𑄨𑄇𑄴 𑄃𑄨𑄚𑄴𑄌𑄨"}
                other{"{0} 𑄇𑄨𑄅𑄪𑄝𑄨𑄇𑄴 𑄃𑄨𑄚𑄴𑄌𑄨"}
            }
            cubic-meter{
                dnam{"𑄇𑄨𑄅𑄪𑄝𑄨𑄇𑄴 𑄟𑄨𑄑𑄢𑄴"}
                one{"{0} 𑄇𑄨𑄅𑄪𑄝𑄨𑄇𑄴 𑄟𑄨𑄑𑄢𑄴"}
                other{"{0} 𑄇𑄨𑄅𑄪𑄝𑄨𑄇𑄴 𑄟𑄨𑄑𑄢𑄴"}
                per{"{0} 𑄛𑄳𑄢𑄧𑄖𑄨 𑄇𑄨𑄅𑄪𑄝𑄨𑄇𑄴 𑄟𑄨𑄑𑄢𑄴"}
            }
            cubic-mile{
                dnam{"𑄇𑄨𑄅𑄪𑄝𑄨𑄇𑄴 𑄟𑄬𑄣𑄴"}
                one{"{0} 𑄇𑄨𑄅𑄪𑄝𑄨𑄇𑄴 𑄟𑄬𑄣𑄴"}
                other{"{0} 𑄇𑄨𑄅𑄪𑄝𑄨𑄇𑄴 𑄟𑄬𑄣𑄴"}
            }
            cubic-yard{
                dnam{"𑄇𑄨𑄅𑄪𑄝𑄨𑄇𑄴 𑄉𑄧𑄌𑄴"}
                one{"{0} 𑄇𑄨𑄅𑄪𑄝𑄨𑄇𑄴 𑄉𑄧𑄌𑄴"}
            }
            cup{
                dnam{"𑄇𑄛𑄴"}
                one{"{0} 𑄇𑄛𑄴"}
                other{"{0} 𑄇𑄛𑄴"}
            }
            cup-metric{
                dnam{"𑄟𑄬𑄑𑄳𑄢𑄨𑄇𑄴 𑄇𑄛𑄴"}
                one{"{0} 𑄟𑄬𑄑𑄳𑄢𑄨𑄇𑄴 𑄇𑄛𑄴"}
                other{"{0} 𑄟𑄬𑄑𑄳𑄢𑄨𑄇𑄴 𑄇𑄛𑄴"}
            }
            deciliter{
                dnam{"𑄓𑄬𑄥𑄨𑄣𑄨𑄑𑄢𑄴"}
                one{"{0} 𑄓𑄬𑄥𑄨𑄣𑄨𑄑𑄢𑄴"}
                other{"{0} 𑄓𑄬𑄥𑄨𑄣𑄨𑄑𑄢𑄴"}
            }
            fluid-ounce{
                dnam{"𑄜𑄳𑄣𑄪𑄃𑄨𑄓𑄴 𑄃𑄅𑄪𑄚𑄳𑄌𑄴"}
                one{"{0} 𑄜𑄳𑄣𑄪𑄃𑄨𑄓𑄴 𑄃𑄅𑄪𑄚𑄳𑄌𑄴"}
                other{"{0} 𑄜𑄳𑄣𑄪𑄃𑄨𑄓𑄴 𑄃𑄅𑄪𑄚𑄳𑄌𑄴"}
            }
            gallon{
                dnam{"𑄉𑄳𑄠𑄣𑄧𑄚𑄴"}
                one{"{0} 𑄉𑄳𑄠𑄣𑄧𑄚𑄴"}
                other{"{0} 𑄉𑄳𑄠𑄣𑄧𑄚𑄴"}
                per{"{0} 𑄛𑄳𑄢𑄧𑄖𑄨 𑄉𑄳𑄠𑄣𑄧𑄚𑄴"}
            }
            gallon-imperial{
                dnam{"𑄃𑄨𑄟𑄴𑄛𑄬𑄢𑄨𑄠𑄣𑄴 𑄉𑄳𑄠𑄣𑄧𑄚𑄴"}
                one{"{0} 𑄃𑄨𑄟𑄴𑄛𑄬𑄢𑄨𑄠𑄣𑄴 𑄉𑄳𑄠𑄣𑄧𑄚𑄴"}
                other{"{0} 𑄃𑄨𑄟𑄴𑄛𑄬𑄢𑄨𑄠𑄣𑄴 𑄉𑄳𑄠𑄣𑄧𑄚𑄴"}
                per{"{0} 𑄛𑄳𑄢𑄧𑄖𑄨 𑄃𑄨𑄟𑄴𑄛𑄬𑄢𑄨𑄠𑄣𑄴 𑄉𑄳𑄠𑄣𑄧𑄚𑄴"}
            }
            hectoliter{
                dnam{"𑄦𑄬𑄇𑄴𑄑𑄮𑄣𑄨𑄑𑄢𑄴"}
                one{"{0} 𑄦𑄬𑄇𑄴𑄑𑄮𑄣𑄨𑄑𑄢𑄴"}
                other{"{0} 𑄦𑄬𑄇𑄴𑄑𑄮𑄣𑄨𑄑𑄢𑄴"}
            }
            liter{
                per{"{0} 𑄛𑄳𑄢𑄧𑄖𑄨 𑄣𑄨𑄑𑄢𑄴"}
            }
            megaliter{
                dnam{"𑄟𑄬𑄉𑄣𑄨𑄑𑄢𑄴"}
                one{"{0} 𑄟𑄬𑄉𑄣𑄨𑄑𑄢𑄴"}
                other{"{0} 𑄟𑄬𑄉𑄣𑄨𑄑𑄢𑄴"}
            }
            milliliter{
                dnam{"𑄟𑄨𑄣𑄨𑄣𑄨𑄑𑄢𑄴"}
                one{"{0} 𑄟𑄨𑄣𑄨𑄣𑄨𑄑𑄢𑄴"}
                other{"{0} 𑄟𑄨𑄣𑄨𑄣𑄨𑄑𑄢𑄴"}
            }
            pint{
                dnam{"𑄛𑄨𑄚𑄳𑄑𑄴"}
                one{"{0} 𑄛𑄨𑄚𑄳𑄑𑄴"}
                other{"{0} 𑄛𑄨𑄚𑄳𑄑𑄴"}
            }
            pint-metric{
                dnam{"𑄟𑄬𑄑𑄳𑄢𑄨𑄇𑄴 𑄛𑄨𑄚𑄳𑄑𑄴"}
                one{"{0} 𑄟𑄬𑄑𑄳𑄢𑄨𑄇𑄴 𑄛𑄨𑄚𑄳𑄑𑄴"}
                other{"{0} 𑄟𑄬𑄑𑄳𑄢𑄨𑄇𑄴 𑄛𑄨𑄚𑄳𑄑𑄴"}
            }
            quart{
                dnam{"𑄇𑄮𑄠𑄢𑄴𑄑𑄴"}
                one{"{0} 𑄇𑄮𑄠𑄢𑄴𑄑𑄴"}
                other{"{0} 𑄇𑄮𑄠𑄢𑄴𑄑𑄴"}
            }
            tablespoon{
                dnam{"𑄑𑄬𑄝𑄨𑄣𑄴 𑄌𑄟𑄬𑄌𑄴"}
                one{"{0} 𑄑𑄬𑄝𑄨𑄣𑄴 𑄌𑄟𑄬𑄌𑄴"}
                other{"{0} 𑄑𑄬𑄝𑄨𑄣𑄴 𑄌𑄟𑄬𑄌𑄴"}
            }
            teaspoon{
                dnam{"𑄌 𑄌𑄟𑄬𑄌𑄴"}
                one{"{0} 𑄌 𑄌𑄟𑄬𑄌𑄴"}
                other{"{0} 𑄌 𑄌𑄟𑄬𑄌𑄴"}
            }
        }
    }
    unitsNarrow{
        acceleration{
            g-force{
                one{"{0} 𑄎𑄨-𑄝𑄧𑄣𑄴"}
                other{"{0} 𑄎𑄨-𑄝𑄧𑄣𑄴"}
            }
        }
        angle{
            arc-minute{
                one{"{0}𑄟𑄨𑄚𑄨𑄖𑄴"}
                other{"{0}𑄟𑄨𑄚𑄨𑄖𑄴"}
            }
            arc-second{
                one{"{0}𑄥𑄬𑄇𑄬𑄚𑄳𑄓𑄴"}
                other{"{0}𑄥𑄬𑄇𑄬𑄚𑄳𑄓𑄴"}
            }
        }
        area{
            square-kilometer{
                one{"{0} 𑄝𑄧𑄢𑄴𑄉𑄧 𑄇𑄨𑄟𑄨"}
                other{"{0} 𑄝𑄧𑄢𑄴𑄉𑄧 𑄇𑄨𑄟𑄨"}
            }
            square-meter{
                one{"{0} m²"}
            }
        }
        duration{
            hour{
                one{"{0} 𑄊𑄂"}
                other{"{0} 𑄊𑄂"}
            }
            minute{
                one{"{0} 𑄟𑄨𑄂"}
                other{"{0} 𑄟𑄨𑄂"}
            }
            second{
                one{"{0} 𑄥𑄬𑄂"}
                other{"{0} 𑄥𑄬𑄂"}
            }
        }
        length{
            light-year{
                one{"{0} 𑄃𑄣𑄮𑄇𑄴𑄝𑄧𑄏𑄢𑄴"}
                other{"{0} 𑄃𑄣𑄮𑄇𑄴𑄝𑄧𑄏𑄢𑄴"}
            }
            picometer{
                one{"{0}𑄛𑄨𑄟𑄨"}
            }
        }
        mass{
            gram{
                one{"{0} 𑄉𑄳𑄢𑄟𑄴"}
            }
            pound{
                other{"{0} 𑄛𑄅𑄪𑄚𑄳𑄓𑄴"}
            }
        }
        power{
            kilowatt{
                one{"{0} 𑄇𑄨𑄣𑄮𑄤𑄖𑄴"}
                other{"{0} 𑄇𑄨𑄣𑄮𑄤𑄖𑄴"}
            }
            watt{
                one{"{0} 𑄤𑄖𑄴"}
                other{"{0} 𑄤𑄖𑄴"}
            }
        }
        pressure{
            millibar{
                one{"{0} mb"}
                other{"{0} mb"}
            }
        }
        speed{
            kilometer-per-hour{
                dnam{"km/hr"}
                one{"{0}kph"}
                other{"{0}kph"}
            }
            meter-per-second{
                one{"{0}m/s"}
                other{"{0}m/s"}
            }
            mile-per-hour{
                one{"{0}mph"}
                other{"{0}mph"}
            }
        }
        temperature{
            celsius{
                dnam{"°C"}
            }
        }
        volume{
            cubic-kilometer{
                one{"{0}km³"}
                other{"{0}km³"}
            }
            cubic-mile{
                one{"{0}mi³"}
                other{"{0}mi³"}
            }
        }
    }
    unitsShort{
        acceleration{
            g-force{
                dnam{"𑄎𑄨-𑄝𑄧𑄣𑄴"}
            }
        }
        angle{
            arc-minute{
                dnam{"𑄃𑄢𑄴𑄇𑄴𑄟𑄨𑄚𑄴"}
                other{"{0} 𑄃𑄢𑄴𑄇𑄴𑄟𑄨𑄚𑄴"}
            }
            arc-second{
                dnam{"𑄃𑄢𑄴𑄇𑄴𑄥𑄬𑄇𑄬𑄚𑄳𑄓𑄴"}
                other{"{0} 𑄃𑄢𑄴𑄇𑄴𑄥𑄬𑄇𑄴"}
            }
            degree{
                dnam{"𑄓𑄨𑄉𑄳𑄢𑄩"}
                other{"{0}𑄓𑄨𑄉𑄳𑄢𑄩"}
            }
            radian{
                dnam{"𑄢𑄬𑄓𑄨𑄠𑄳𑄠𑄚𑄳𑄌𑄴"}
            }
            revolution{
                dnam{"𑄊𑄪𑄢𑄰𑄱"}
                other{"{0} 𑄊𑄪𑄢𑄰𑄱"}
            }
        }
        area{
            acre{
                dnam{"𑄃𑄬𑄉𑄧𑄢𑄴"}
                other{"{0} 𑄃𑄬𑄉𑄧𑄢𑄴"}
            }
            hectare{
                dnam{"𑄦𑄬𑄇𑄴𑄑𑄧𑄢𑄴"}
                other{"{0} 𑄦𑄬𑄇𑄴𑄑𑄧𑄢𑄴"}
            }
            square-foot{
                dnam{"𑄝𑄧𑄢𑄴𑄉𑄧 𑄜𑄪𑄖𑄴"}
                other{"{0} 𑄝𑄧𑄢𑄴𑄉𑄧 𑄜𑄪𑄖𑄴"}
            }
            square-kilometer{
                per{"{0}/𑄝𑄧𑄢𑄴𑄉𑄧 𑄇𑄨𑄟𑄨"}
            }
            square-meter{
                dnam{"𑄝𑄧𑄢𑄴𑄉𑄧 𑄟𑄨𑄑𑄢𑄴"}
                one{"{0} 𑄝𑄧𑄢𑄴𑄉𑄧 𑄟𑄨𑄑𑄢𑄴"}
            }
            square-mile{
                dnam{"𑄝𑄧𑄢𑄴𑄉𑄧 𑄟𑄬𑄣𑄴"}
                other{"{0} 𑄝𑄧𑄢𑄴𑄉𑄧 𑄟𑄬𑄣𑄴"}
            }
            square-yard{
                dnam{"𑄝𑄧𑄢𑄴𑄉𑄧 𑄉𑄧𑄌𑄴"}
            }
        }
        concentr{
            karat{
                dnam{"𑄇𑄳𑄠𑄢𑄬𑄖𑄴"}
<<<<<<< HEAD
                one{"{0} kt"}
                other{"{0} kt"}
            }
            milligram-ofglucose-per-deciliter{
                dnam{"mg/dL"}
                one{"{0} mg/dL"}
                other{"{0} mg/dL"}
            }
            millimole-per-liter{
                dnam{"mmol/L"}
                one{"{0} mmol/L"}
                other{"{0} mmol/L"}
            }
            permillion{
                dnam{"ppm"}
                one{"{0} ppm"}
                other{"{0} ppm"}
=======
>>>>>>> 626889fb
            }
        }
        consumption{
            liter-per-kilometer{
                dnam{"𑄣𑄨𑄑𑄢𑄴/𑄇𑄨𑄟𑄨"}
            }
            mile-per-gallon{
                dnam{"𑄟𑄬𑄣𑄴/𑄉𑄳𑄠𑄣𑄧𑄚𑄴"}
                other{"{0} mpg"}
            }
            mile-per-gallon-imperial{
                dnam{"miles/gal Imp"}
            }
        }
        coordinate{
            east{"{0}𑄛𑄪"}
            north{"{0}𑄅𑄪"}
            south{"{0}𑄘𑄧"}
            west{"{0}𑄛𑄧"}
        }
        digital{
            bit{
                dnam{"𑄝𑄨𑄖𑄴"}
                other{"{0} 𑄝𑄨𑄖𑄴"}
            }
            byte{
                dnam{"𑄝𑄭𑄖𑄴"}
                other{"{0} 𑄝𑄭𑄖𑄴"}
            }
            terabit{
                dnam{"Tbit"}
            }
            terabyte{
                dnam{"TByte"}
            }
        }
        duration{
            century{
                dnam{"𑄥𑄧𑄖𑄧𑄇𑄴"}
                other{"{0} 𑄥𑄧𑄖𑄧𑄇𑄴"}
            }
            day{
                dnam{"𑄘𑄨𑄚𑄴"}
                other{"{0} 𑄘𑄨𑄚𑄴"}
                per{"{0} 𑄛𑄳𑄢𑄧𑄖𑄨 𑄘𑄨𑄚𑄴"}
            }
            hour{
                dnam{"𑄊𑄧𑄚𑄴𑄑"}
                other{"{0} 𑄊𑄧𑄚𑄴𑄑"}
                per{"{0} 𑄛𑄳𑄢𑄧𑄖𑄨 𑄊𑄧𑄚𑄴𑄑"}
            }
            microsecond{
                dnam{"μsecs"}
            }
            millisecond{
                dnam{"𑄟𑄨𑄣𑄨𑄥𑄬𑄇𑄬𑄚𑄳𑄓𑄴"}
            }
            minute{
                dnam{"𑄟𑄨𑄚𑄨𑄖𑄴"}
                other{"{0} 𑄟𑄨𑄚𑄨𑄖𑄴"}
                per{"{0} 𑄛𑄳𑄢𑄧𑄖𑄨 𑄟𑄨𑄚𑄨𑄖𑄴"}
            }
            month{
                dnam{"𑄟𑄌𑄴"}
                other{"{0} 𑄟𑄌𑄴"}
                per{"{0} 𑄛𑄳𑄢𑄧𑄖𑄨 𑄟𑄌𑄴"}
            }
            nanosecond{
                dnam{"𑄚𑄳𑄠𑄚𑄮𑄥𑄬𑄇𑄬𑄚𑄳𑄓𑄴"}
            }
            second{
                dnam{"𑄥𑄬𑄇𑄬𑄚𑄳𑄓𑄴"}
                other{"{0} 𑄥𑄬𑄇𑄬𑄚𑄳𑄓𑄴"}
                per{"{0} 𑄛𑄳𑄢𑄧𑄖𑄨 𑄥𑄬𑄇𑄬𑄚𑄳𑄓𑄴"}
            }
            week{
                dnam{"𑄥𑄛𑄴𑄖"}
                other{"{0} 𑄥𑄛𑄴𑄖"}
                per{"{0} 𑄛𑄳𑄢𑄧𑄖𑄨 𑄥𑄛𑄴𑄖"}
            }
            year{
                dnam{"𑄝𑄧𑄏𑄧𑄢𑄴"}
                other{"{0} 𑄝𑄧𑄏𑄧𑄢𑄴"}
                per{"{0} 𑄛𑄳𑄢𑄧𑄖𑄨 𑄝𑄧𑄏𑄧𑄢𑄴"}
            }
        }
        electric{
            ohm{
                dnam{"𑄃𑄮𑄦𑄧𑄟𑄴"}
            }
            volt{
                dnam{"𑄞𑄮𑄣𑄴𑄑𑄴"}
            }
        }
        energy{
            joule{
                dnam{"𑄎𑄪𑄣𑄴"}
            }
        }
        length{
            centimeter{
                dnam{"𑄥𑄬𑄟𑄨"}
                other{"{0} 𑄥𑄬𑄟𑄨"}
                per{"{0} 𑄛𑄳𑄢𑄧𑄖𑄨 𑄥𑄬𑄟𑄨"}
            }
            decimeter{
                dnam{"𑄓𑄬𑄟𑄨"}
                other{"{0} 𑄓𑄬𑄟𑄨"}
            }
            foot{
                dnam{"𑄜𑄪𑄖𑄴"}
                other{"{0} 𑄜𑄪𑄖𑄴"}
                per{"{0} 𑄛𑄳𑄢𑄧𑄖𑄨 𑄜𑄪𑄖𑄴"}
            }
            inch{
                dnam{"𑄃𑄨𑄚𑄴𑄌𑄨"}
                other{"{0} 𑄃𑄨𑄚𑄴𑄌𑄨"}
                per{"{0} 𑄛𑄳𑄢𑄧𑄖𑄨 𑄃𑄨𑄚𑄴𑄌𑄨"}
            }
            kilometer{
                dnam{"𑄇𑄨𑄣𑄮𑄟𑄨𑄑𑄢𑄴"}
                other{"{0} 𑄇𑄨𑄟𑄨"}
                per{"{0} 𑄛𑄳𑄢𑄧𑄖𑄨 𑄇𑄨𑄟𑄨"}
            }
            light-year{
                dnam{"𑄃𑄣𑄮𑄇𑄴𑄝𑄧𑄏𑄧𑄢𑄴"}
                other{"{0} 𑄃𑄣𑄮𑄇𑄴𑄝𑄧𑄏𑄧𑄢𑄴"}
            }
            meter{
                dnam{"𑄟𑄨𑄑𑄢𑄴"}
                other{"{0} 𑄟𑄨"}
                per{"{0} 𑄛𑄳𑄢𑄧𑄖𑄨 𑄟𑄨"}
            }
            micrometer{
                dnam{"μmeters"}
<<<<<<< HEAD
                one{"{0} μm"}
                other{"{0} μm"}
=======
>>>>>>> 626889fb
            }
            mile{
                dnam{"𑄟𑄬𑄣𑄴"}
                other{"{0} 𑄟𑄬𑄣𑄴"}
            }
            millimeter{
                dnam{"𑄟𑄨𑄟𑄨"}
                other{"{0} 𑄟𑄨𑄟𑄨"}
            }
            parsec{
                dnam{"parsecs"}
            }
            picometer{
                dnam{"𑄛𑄨𑄟𑄨"}
                other{"{0} 𑄛𑄨𑄟𑄨"}
            }
            yard{
                dnam{"𑄉𑄧𑄌𑄴"}
                other{"{0} 𑄉𑄧𑄌𑄴"}
            }
        }
        mass{
            carat{
                dnam{"𑄇𑄳𑄠𑄢𑄬𑄖𑄴"}
            }
            gram{
                dnam{"𑄉𑄳𑄢𑄟𑄴"}
                one{"{0}𑄉𑄳𑄢𑄟𑄴"}
                other{"{0} 𑄉𑄳𑄢𑄟𑄴"}
                per{"{0} 𑄛𑄳𑄢𑄧𑄖𑄨 𑄉𑄳𑄢𑄟𑄴"}
            }
            kilogram{
                dnam{"𑄇𑄬𑄎𑄨"}
                other{"{0} 𑄇𑄬𑄎𑄨"}
                per{"{0} 𑄛𑄳𑄢𑄧𑄖𑄨 𑄇𑄬𑄎𑄨"}
            }
<<<<<<< HEAD
            microgram{
                dnam{"μg"}
                one{"{0} μg"}
                other{"{0} μg"}
            }
            milligram{
                dnam{"mg"}
                one{"{0} mg"}
                other{"{0} mg"}
            }
=======
>>>>>>> 626889fb
            ounce{
                dnam{"𑄃𑄅𑄪𑄚𑄳𑄌𑄴"}
                other{"{0} 𑄃𑄅𑄪𑄚𑄳𑄌𑄴"}
                per{"{0} 𑄛𑄳𑄢𑄧𑄖𑄨 𑄃𑄅𑄪𑄚𑄳𑄌𑄴"}
            }
            pound{
                dnam{"𑄛𑄅𑄪𑄚𑄳𑄓𑄴"}
                one{"{0} 𑄛𑄅𑄪𑄚𑄳𑄓𑄴"}
            }
            tonne{
                dnam{"t"}
                one{"{0} t"}
                other{"{0} t"}
            }
        }
        power{
            watt{
                dnam{"𑄤𑄖𑄴"}
            }
        }
        speed{
            kilometer-per-hour{
                one{"{0} kph"}
            }
            meter-per-second{
                dnam{"𑄟𑄨𑄑𑄢𑄴 𑄛𑄳𑄢𑄧𑄖𑄨 𑄥𑄬𑄇𑄬𑄚𑄳𑄓𑄴"}
            }
            mile-per-hour{
                dnam{"𑄊𑄧𑄚𑄴𑄑 𑄛𑄳𑄢𑄧𑄖𑄨 𑄟𑄬𑄣𑄴"}
                other{"{0} mph"}
            }
        }
        temperature{
            celsius{
                dnam{"deg. C"}
            }
        }
        volume{
            cubic-kilometer{
                dnam{"𑄇𑄨𑄅𑄪𑄝𑄨𑄇𑄴 𑄇𑄨𑄣𑄮𑄟𑄨𑄑𑄢𑄴"}
                other{"{0} 𑄇𑄨𑄅𑄪𑄝𑄨𑄇𑄴 𑄇𑄨𑄣𑄮𑄟𑄨𑄑𑄢𑄴"}
            }
            fluid-ounce{
                dnam{"fl oz"}
                other{"{0} fl oz"}
            }
            gallon{
                dnam{"gal"}
                other{"{0} gal"}
            }
            liter{
                dnam{"𑄣𑄨𑄑𑄢𑄴"}
                other{"{0} 𑄣𑄨𑄑𑄢𑄴"}
            }
        }
    }
}<|MERGE_RESOLUTION|>--- conflicted
+++ resolved
@@ -768,26 +768,6 @@
         concentr{
             karat{
                 dnam{"𑄇𑄳𑄠𑄢𑄬𑄖𑄴"}
-<<<<<<< HEAD
-                one{"{0} kt"}
-                other{"{0} kt"}
-            }
-            milligram-ofglucose-per-deciliter{
-                dnam{"mg/dL"}
-                one{"{0} mg/dL"}
-                other{"{0} mg/dL"}
-            }
-            millimole-per-liter{
-                dnam{"mmol/L"}
-                one{"{0} mmol/L"}
-                other{"{0} mmol/L"}
-            }
-            permillion{
-                dnam{"ppm"}
-                one{"{0} ppm"}
-                other{"{0} ppm"}
-=======
->>>>>>> 626889fb
             }
         }
         consumption{
@@ -923,11 +903,6 @@
             }
             micrometer{
                 dnam{"μmeters"}
-<<<<<<< HEAD
-                one{"{0} μm"}
-                other{"{0} μm"}
-=======
->>>>>>> 626889fb
             }
             mile{
                 dnam{"𑄟𑄬𑄣𑄴"}
@@ -964,19 +939,6 @@
                 other{"{0} 𑄇𑄬𑄎𑄨"}
                 per{"{0} 𑄛𑄳𑄢𑄧𑄖𑄨 𑄇𑄬𑄎𑄨"}
             }
-<<<<<<< HEAD
-            microgram{
-                dnam{"μg"}
-                one{"{0} μg"}
-                other{"{0} μg"}
-            }
-            milligram{
-                dnam{"mg"}
-                one{"{0} mg"}
-                other{"{0} mg"}
-            }
-=======
->>>>>>> 626889fb
             ounce{
                 dnam{"𑄃𑄅𑄪𑄚𑄳𑄌𑄴"}
                 other{"{0} 𑄃𑄅𑄪𑄚𑄳𑄌𑄴"}
@@ -986,11 +948,6 @@
                 dnam{"𑄛𑄅𑄪𑄚𑄳𑄓𑄴"}
                 one{"{0} 𑄛𑄅𑄪𑄚𑄳𑄓𑄴"}
             }
-            tonne{
-                dnam{"t"}
-                one{"{0} t"}
-                other{"{0} t"}
-            }
         }
         power{
             watt{
