--- conflicted
+++ resolved
@@ -100,13 +100,9 @@
             10p-2{"санти{0}"}
             10p-21{"зепто{0}"}
             10p-24{"йокто{0}"}
-<<<<<<< HEAD
-            10p-3{"мили{0}"}
-=======
             10p-27{"ронто{0}"}
             10p-3{"мили{0}"}
             10p-30{"куекто{0}"}
->>>>>>> 626889fb
             10p-6{"микро{0}"}
             10p-9{"нано{0}"}
             10p1{"дека{0}"}
@@ -116,13 +112,9 @@
             10p2{"хекто{0}"}
             10p21{"зета{0}"}
             10p24{"йота{0}"}
-<<<<<<< HEAD
-            10p3{"кило{0}"}
-=======
             10p27{"рона{0}"}
             10p3{"кило{0}"}
             10p30{"куета{0}"}
->>>>>>> 626889fb
             10p6{"мега{0}"}
             10p9{"гига{0}"}
             per{"{0} на {1}"}
@@ -930,11 +922,6 @@
             }
             drop{
                 dnam{"капки"}
-<<<<<<< HEAD
-                one{"{0} капка"}
-                other{"{0} капки"}
-=======
->>>>>>> 626889fb
             }
             fluid-ounce{
                 dnam{"течни унции"}
@@ -1015,15 +1002,6 @@
         angle{
             arc-second{
                 dnam{"дъг. сек."}
-<<<<<<< HEAD
-                one{"{0}″"}
-                other{"{0}″"}
-            }
-            degree{
-                one{"{0}°"}
-                other{"{0}°"}
-=======
->>>>>>> 626889fb
             }
         }
         area{
@@ -1036,40 +1014,6 @@
                 other{"{0} кв. мили"}
             }
         }
-<<<<<<< HEAD
-        compound{
-            1024p1{"Ki{0}"}
-            1024p2{"Mi{0}"}
-            1024p3{"Gi{0}"}
-            1024p4{"Ti{0}"}
-            1024p5{"Pi{0}"}
-            1024p6{"Ei{0}"}
-            1024p7{"Zi{0}"}
-            1024p8{"Yi{0}"}
-            10p-1{"d{0}"}
-            10p-12{"p{0}"}
-            10p-15{"f{0}"}
-            10p-18{"a{0}"}
-            10p-2{"c{0}"}
-            10p-21{"z{0}"}
-            10p-24{"y{0}"}
-            10p-3{"m{0}"}
-            10p-6{"μ{0}"}
-            10p-9{"n{0}"}
-            10p1{"da{0}"}
-            10p12{"T{0}"}
-            10p15{"P{0}"}
-            10p18{"E{0}"}
-            10p2{"h{0}"}
-            10p21{"Z{0}"}
-            10p24{"Y{0}"}
-            10p3{"k{0}"}
-            10p6{"M{0}"}
-            10p9{"G{0}"}
-            per{"{0}/{1}"}
-        }
-=======
->>>>>>> 626889fb
         concentr{
             percent{
                 dnam{"%"}
@@ -1087,18 +1031,9 @@
             }
             month{
                 dnam{"мес."}
-<<<<<<< HEAD
-                one{"{0} мес."}
-                other{"{0} мес."}
                 per{"{0}/мес."}
             }
             quarter{
-                dnam{"тримес."}
-=======
-                per{"{0}/мес."}
-            }
-            quarter{
->>>>>>> 626889fb
                 one{"{0} трим."}
                 other{"{0} трим."}
                 per{"{0}/трим."}
@@ -1110,11 +1045,6 @@
             }
             week{
                 dnam{"седм."}
-<<<<<<< HEAD
-                one{"{0} седм."}
-                other{"{0} седм."}
-=======
->>>>>>> 626889fb
                 per{"{0}/седм."}
             }
             year{
@@ -1123,22 +1053,9 @@
                 other{"{0} г."}
             }
         }
-<<<<<<< HEAD
-        force{
-            kilowatt-hour-per-100-kilometer{
-                dnam{"kWh/100 km"}
-            }
-        }
-        length{
-            centimeter{
-                dnam{"cm"}
-                one{"{0} cm"}
-                other{"{0} cm"}
-=======
         graphics{
             dot{
                 dnam{"точка"}
->>>>>>> 626889fb
             }
         }
         length{
@@ -1162,19 +1079,6 @@
         mass{
             dalton{
                 dnam{"Da"}
-<<<<<<< HEAD
-            }
-            gram{
-                dnam{"g"}
-                one{"{0} g"}
-                other{"{0} g"}
-            }
-            kilogram{
-                dnam{"kg"}
-                one{"{0} kg"}
-                other{"{0} kg"}
-=======
->>>>>>> 626889fb
             }
             ounce{
                 one{"{0} унц."}
@@ -1210,13 +1114,6 @@
         volume{
             barrel{
                 dnam{"bbl"}
-<<<<<<< HEAD
-            }
-            cubic-kilometer{
-                one{"{0} km³"}
-                other{"{0} km³"}
-=======
->>>>>>> 626889fb
             }
             cubic-mile{
                 one{"{0} куб. миля"}
@@ -1229,14 +1126,6 @@
             dessert-spoon-imperial{
                 one{"{0} брит. дес. лъж."}
                 other{"{0} брит. дес. лъж."}
-<<<<<<< HEAD
-            }
-            liter{
-                dnam{"l"}
-                one{"{0} l"}
-                other{"{0} l"}
-=======
->>>>>>> 626889fb
             }
         }
     }
@@ -1252,11 +1141,6 @@
             }
             arc-second{
                 dnam{"дъгови сек."}
-<<<<<<< HEAD
-                one{"{0}″"}
-                other{"{0}″"}
-=======
->>>>>>> 626889fb
             }
             degree{
                 dnam{"°"}
@@ -1281,74 +1165,14 @@
             hectare{
                 dnam{"ha"}
             }
-<<<<<<< HEAD
-            square-yard{
-                one{"{0} yd²"}
-                other{"{0} yd²"}
-            }
-        }
-        compound{
-            1024p1{"Ki{0}"}
-            1024p2{"Mi{0}"}
-            1024p3{"Gi{0}"}
-            1024p4{"Ti{0}"}
-            1024p5{"Pi{0}"}
-            1024p6{"Ei{0}"}
-            1024p7{"Zi{0}"}
-            1024p8{"Yi{0}"}
-            10p-1{"d{0}"}
-            10p-12{"p{0}"}
-            10p-15{"f{0}"}
-            10p-18{"a{0}"}
-            10p-2{"c{0}"}
-            10p-21{"z{0}"}
-            10p-24{"y{0}"}
-            10p-3{"m{0}"}
-            10p-6{"μ{0}"}
-            10p-9{"n{0}"}
-            10p1{"da{0}"}
-            10p12{"T{0}"}
-            10p15{"P{0}"}
-            10p18{"E{0}"}
-            10p2{"h{0}"}
-            10p21{"Z{0}"}
-            10p24{"Y{0}"}
-            10p3{"k{0}"}
-            10p6{"M{0}"}
-            10p9{"G{0}"}
-            per{"{0}/{1}"}
-            power2{
-                one{
-                    _{
-                        _{"{0}²"}
-                    }
-                }
-                other{
-                    _{
-                        _{"{0}²"}
-                    }
-                }
-            }
-=======
->>>>>>> 626889fb
         }
         concentr{
             item{
                 dnam{"единица"}
                 one{"{0} ед."}
                 other{"{0} ед."}
-<<<<<<< HEAD
-            }
-            karat{
-                one{"{0} kt"}
-                other{"{0} kt"}
             }
             milligram-ofglucose-per-deciliter{
-                dnam{"mg/dL"}
-=======
-            }
-            milligram-ofglucose-per-deciliter{
->>>>>>> 626889fb
                 one{"{0} mg/dl"}
                 other{"{0} mg/dl"}
             }
@@ -1452,12 +1276,6 @@
                 other{"{0} тримес."}
                 per{"{0}/тримес."}
             }
-            quarter{
-                dnam{"тримес."}
-                one{"{0} тримес."}
-                other{"{0} тримес."}
-                per{"{0}/тримес."}
-            }
             second{
                 dnam{"секунди"}
                 one{"{0} сек"}
@@ -1513,39 +1331,6 @@
                 dnam{"kWh/100 km"}
                 one{"{0} kWh/100 km"}
                 other{"{0} kWh/100 km"}
-<<<<<<< HEAD
-            }
-            newton{
-                one{"{0} N"}
-                other{"{0} N"}
-            }
-            pound-force{
-                one{"{0} lbf"}
-                other{"{0} lbf"}
-            }
-        }
-        frequency{
-            gigahertz{
-                dnam{"GHz"}
-                one{"{0} GHz"}
-                other{"{0} GHz"}
-            }
-            hertz{
-                dnam{"Hz"}
-                one{"{0} Hz"}
-                other{"{0} Hz"}
-            }
-            kilohertz{
-                dnam{"kHz"}
-                one{"{0} kHz"}
-                other{"{0} kHz"}
-            }
-            megahertz{
-                dnam{"MHz"}
-                one{"{0} MHz"}
-                other{"{0} MHz"}
-=======
->>>>>>> 626889fb
             }
         }
         graphics{
@@ -1578,30 +1363,6 @@
             }
             fathom{
                 dnam{"fth"}
-<<<<<<< HEAD
-                one{"{0} fth"}
-                other{"{0} fth"}
-            }
-            foot{
-                one{"{0} ft"}
-                other{"{0} ft"}
-            }
-            furlong{
-                dnam{"fur"}
-                one{"{0} fur"}
-                other{"{0} fur"}
-            }
-            inch{
-                one{"{0} in"}
-                other{"{0} in"}
-            }
-            kilometer{
-                dnam{"km"}
-                one{"{0} km"}
-                other{"{0} km"}
-                per{"{0}/km"}
-=======
->>>>>>> 626889fb
             }
             light-year{
                 dnam{"св. г."}
@@ -1610,84 +1371,6 @@
             }
             meter{
                 dnam{"m"}
-<<<<<<< HEAD
-                one{"{0} m"}
-                other{"{0} m"}
-                per{"{0}/m"}
-            }
-            micrometer{
-                dnam{"μm"}
-                one{"{0} μm"}
-                other{"{0} μm"}
-            }
-            mile{
-                one{"{0} mi"}
-                other{"{0} mi"}
-            }
-            mile-scandinavian{
-                dnam{"smi"}
-                one{"{0} smi"}
-                other{"{0} smi"}
-            }
-            millimeter{
-                dnam{"mm"}
-                one{"{0} mm"}
-                other{"{0} mm"}
-            }
-            nanometer{
-                dnam{"nm"}
-                one{"{0} nm"}
-                other{"{0} nm"}
-            }
-            nautical-mile{
-                dnam{"nmi"}
-                one{"{0} nmi"}
-                other{"{0} nmi"}
-            }
-            parsec{
-                dnam{"pc"}
-                one{"{0} pc"}
-                other{"{0} pc"}
-            }
-            picometer{
-                one{"{0} pm"}
-                other{"{0} pm"}
-            }
-            point{
-                dnam{"pt"}
-                one{"{0} pt"}
-                other{"{0} pt"}
-            }
-            solar-radius{
-                one{"{0} R☉"}
-                other{"{0} R☉"}
-            }
-            yard{
-                one{"{0} yd"}
-                other{"{0} yd"}
-            }
-        }
-        light{
-            candela{
-                dnam{"cd"}
-                one{"{0} cd"}
-                other{"{0} cd"}
-            }
-            lumen{
-                dnam{"lm"}
-                one{"{0} lm"}
-                other{"{0} lm"}
-            }
-            lux{
-                dnam{"lx"}
-                one{"{0} lx"}
-                other{"{0} lx"}
-            }
-            solar-luminosity{
-                one{"{0} L☉"}
-                other{"{0} L☉"}
-=======
->>>>>>> 626889fb
             }
         }
         mass{
@@ -1701,33 +1384,6 @@
             }
             gram{
                 dnam{"g"}
-<<<<<<< HEAD
-                one{"{0} g"}
-                other{"{0} g"}
-                per{"{0}/g"}
-            }
-            kilogram{
-                dnam{"kg"}
-                one{"{0} kg"}
-                other{"{0} kg"}
-                per{"{0}/kg"}
-            }
-            microgram{
-                dnam{"μg"}
-                one{"{0} μg"}
-                other{"{0} μg"}
-            }
-            milligram{
-                dnam{"mg"}
-                one{"{0} mg"}
-                other{"{0} mg"}
-            }
-            ounce{
-                one{"{0} oz"}
-                other{"{0} oz"}
-                per{"{0}/oz"}
-=======
->>>>>>> 626889fb
             }
             ounce-troy{
                 dnam{"тр. унц."}
@@ -1736,19 +1392,6 @@
             }
             stone{
                 dnam{"стоун."}
-<<<<<<< HEAD
-                one{"{0} st"}
-                other{"{0} st"}
-            }
-            ton{
-                one{"{0} tn"}
-                other{"{0} tn"}
-=======
->>>>>>> 626889fb
-            }
-            tonne{
-                one{"{0} t"}
-                other{"{0} t"}
             }
         }
         power{
