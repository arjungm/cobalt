--- conflicted
+++ resolved
@@ -27,10 +27,6 @@
                         zero{"{0} smagumspēku"}
                     }
                 }
-<<<<<<< HEAD
-                dnam{"smagumspēks"}
-=======
->>>>>>> 626889fb
                 gender{"masculine"}
                 one{"{0} smagumspēks"}
                 other{"{0} smagumspēks"}
@@ -59,10 +55,6 @@
                         zero{"{0} metru sekundē kvadrātā"}
                     }
                 }
-<<<<<<< HEAD
-                dnam{"metri sekundē kvadrātā"}
-=======
->>>>>>> 626889fb
                 gender{"masculine"}
                 one{"{0} metrs sekundē kvadrātā"}
                 other{"{0} metri sekundē kvadrātā"}
@@ -93,10 +85,6 @@
                         zero{"{0} leņķa minūšu"}
                     }
                 }
-<<<<<<< HEAD
-                dnam{"leņķa minūtes"}
-=======
->>>>>>> 626889fb
                 gender{"feminine"}
                 one{"{0} leņķa minūte"}
                 other{"{0} leņķa minūtes"}
@@ -125,10 +113,6 @@
                         zero{"{0} leņķa sekunžu"}
                     }
                 }
-<<<<<<< HEAD
-                dnam{"leņķa sekundes"}
-=======
->>>>>>> 626889fb
                 gender{"feminine"}
                 one{"{0} leņķa sekunde"}
                 other{"{0} leņķa sekundes"}
@@ -186,10 +170,6 @@
                         zero{"{0} radiānu"}
                     }
                 }
-<<<<<<< HEAD
-                dnam{"radiāni"}
-=======
->>>>>>> 626889fb
                 gender{"masculine"}
                 one{"{0} radiāns"}
                 other{"{0} radiāni"}
@@ -393,13 +373,9 @@
             10p-2{"centi{0}"}
             10p-21{"zepto{0}"}
             10p-24{"jokto{0}"}
-<<<<<<< HEAD
-            10p-3{"mili{0}"}
-=======
             10p-27{"ronto{0}"}
             10p-3{"mili{0}"}
             10p-30{"kvekto{0}"}
->>>>>>> 626889fb
             10p-6{"mikro{0}"}
             10p-9{"nano{0}"}
             10p1{"deka{0}"}
@@ -409,18 +385,11 @@
             10p2{"hekto{0}"}
             10p21{"zeta{0}"}
             10p24{"jota{0}"}
-<<<<<<< HEAD
-            10p3{"kilo{0}"}
-            10p6{"mega{0}"}
-            10p9{"giga{0}"}
-            per{"{0}/{1}"}
-=======
             10p27{"ronna{0}"}
             10p3{"kilo{0}"}
             10p30{"kveta{0}"}
             10p6{"mega{0}"}
             10p9{"giga{0}"}
->>>>>>> 626889fb
             power2{
                 one{
                     _{
@@ -668,10 +637,6 @@
                         zero{"{0} procentu"}
                     }
                 }
-<<<<<<< HEAD
-                dnam{"procents"}
-=======
->>>>>>> 626889fb
                 gender{"masculine"}
                 one{"{0} procents"}
                 other{"{0} procenti"}
@@ -700,10 +665,6 @@
                         zero{"{0} promiļu"}
                     }
                 }
-<<<<<<< HEAD
-                dnam{"promile"}
-=======
->>>>>>> 626889fb
                 gender{"feminine"}
                 one{"{0} promile"}
                 other{"{0} promiles"}
@@ -732,10 +693,6 @@
                         zero{"{0} miljono daļu"}
                     }
                 }
-<<<<<<< HEAD
-                dnam{"miljonās daļas"}
-=======
->>>>>>> 626889fb
                 gender{"feminine"}
                 one{"{0} miljonā daļa"}
                 other{"{0} miljonās daļas"}
@@ -764,10 +721,6 @@
                         zero{"{0}‱"}
                     }
                 }
-<<<<<<< HEAD
-                dnam{"promiriāde"}
-=======
->>>>>>> 626889fb
                 gender{"feminine"}
                 one{"{0} promiriāde"}
                 other{"{0} promiriādes"}
@@ -1396,10 +1349,6 @@
                         zero{"{0} mēnešu"}
                     }
                 }
-<<<<<<< HEAD
-                dnam{"mēneši"}
-=======
->>>>>>> 626889fb
                 gender{"masculine"}
                 one{"{0} mēnesis"}
                 other{"{0} mēneši"}
@@ -1462,10 +1411,6 @@
                 gender{"masculine"}
                 one{"{0} ceturksnis"}
                 other{"{0} ceturkšņi"}
-<<<<<<< HEAD
-                per{"{0}/c."}
-=======
->>>>>>> 626889fb
                 zero{"{0} cet."}
             }
             second{
@@ -1641,10 +1586,6 @@
                         zero{"{0} omu"}
                     }
                 }
-<<<<<<< HEAD
-                dnam{"omi"}
-=======
->>>>>>> 626889fb
                 gender{"masculine"}
                 one{"{0} oms"}
                 other{"{0} omi"}
@@ -1673,10 +1614,6 @@
                         zero{"{0} voltu"}
                     }
                 }
-<<<<<<< HEAD
-                dnam{"volti"}
-=======
->>>>>>> 626889fb
                 gender{"masculine"}
                 one{"{0} volts"}
                 other{"{0} volti"}
@@ -1754,10 +1691,6 @@
                         zero{"{0} džoulu"}
                     }
                 }
-<<<<<<< HEAD
-                dnam{"džouli"}
-=======
->>>>>>> 626889fb
                 gender{"masculine"}
                 one{"{0} džouls"}
                 other{"{0} džouli"}
@@ -2057,10 +1990,6 @@
                         zero{"{0} MP"}
                     }
                 }
-<<<<<<< HEAD
-                dnam{"megapikseļi"}
-=======
->>>>>>> 626889fb
                 gender{"masculine"}
                 one{"{0} megapikselis"}
                 other{"{0} megapikseļi"}
@@ -2089,10 +2018,6 @@
                         zero{"{0} px"}
                     }
                 }
-<<<<<<< HEAD
-                dnam{"pikseļi"}
-=======
->>>>>>> 626889fb
                 gender{"masculine"}
                 one{"{0} pikselis"}
                 other{"{0} pikseļi"}
@@ -2346,10 +2271,6 @@
                         zero{"{0} skandināvu jūdžu"}
                     }
                 }
-<<<<<<< HEAD
-                dnam{"skandināvu jūdze"}
-=======
->>>>>>> 626889fb
                 gender{"feminine"}
                 one{"{0} skandināvu jūdze"}
                 other{"{0} skandināvu jūdzes"}
@@ -2493,10 +2414,6 @@
                         zero{"{0} kandelu"}
                     }
                 }
-<<<<<<< HEAD
-                dnam{"kandela"}
-=======
->>>>>>> 626889fb
                 gender{"feminine"}
                 one{"{0} kandela"}
                 other{"{0} kandelas"}
@@ -2525,10 +2442,6 @@
                         zero{"{0} lūmenu"}
                     }
                 }
-<<<<<<< HEAD
-                dnam{"lūmens"}
-=======
->>>>>>> 626889fb
                 gender{"masculine"}
                 one{"{0} lūmens"}
                 other{"{0} lūmeni"}
@@ -2557,10 +2470,6 @@
                         zero{"{0} luksu"}
                     }
                 }
-<<<<<<< HEAD
-                dnam{"lukss"}
-=======
->>>>>>> 626889fb
                 gender{"masculine"}
                 one{"{0} lukss"}
                 other{"{0} luksi"}
@@ -2596,10 +2505,6 @@
                         zero{"{0} karātu"}
                     }
                 }
-<<<<<<< HEAD
-                dnam{"karāti"}
-=======
->>>>>>> 626889fb
                 gender{"masculine"}
                 one{"{0} karāts"}
                 other{"{0} karāti"}
@@ -2644,10 +2549,6 @@
                         zero{"{0} gramu"}
                     }
                 }
-<<<<<<< HEAD
-                dnam{"grami"}
-=======
->>>>>>> 626889fb
                 gender{"masculine"}
                 one{"{0} grams"}
                 other{"{0} grami"}
@@ -2950,10 +2851,6 @@
                         zero{"{0} vatu"}
                     }
                 }
-<<<<<<< HEAD
-                dnam{"vati"}
-=======
->>>>>>> 626889fb
                 gender{"masculine"}
                 one{"{0} vats"}
                 other{"{0} vati"}
@@ -3088,44 +2985,25 @@
                     accusative{
                         one{"{0} megapaskālu"}
                         other{"{0} megapaskālus"}
-<<<<<<< HEAD
-                        zero{"{0} MPa"}
-=======
                         zero{"{0} megapaskālu"}
->>>>>>> 626889fb
                     }
                     dative{
                         one{"{0} megapaskālam"}
                         other{"{0} megapaskāliem"}
-<<<<<<< HEAD
-                        zero{"{0} MPa"}
-=======
                         zero{"{0} megapaskālu"}
->>>>>>> 626889fb
                     }
                     genitive{
                         one{"{0} megapaskāla"}
                         other{"{0} megapaskālu"}
-<<<<<<< HEAD
-                        zero{"{0} MPa"}
-=======
                         zero{"{0} megapaskālu"}
->>>>>>> 626889fb
                     }
                     locative{
                         one{"{0} megapaskālā"}
                         other{"{0} megapaskālos"}
-<<<<<<< HEAD
-                        zero{"{0} MPa"}
-                    }
-                }
-                dnam{"magapaskāli"}
-=======
                         zero{"{0} megapaskālu"}
                     }
                 }
                 dnam{"megapaskāli"}
->>>>>>> 626889fb
                 gender{"masculine"}
                 one{"{0} megapaskāls"}
                 other{"{0} megapaskāli"}
@@ -3320,43 +3198,24 @@
                     accusative{
                         one{"{0} grādu"}
                         other{"{0} grādus"}
-<<<<<<< HEAD
-                        zero{"{0}°"}
-=======
                         zero{"{0} grādu"}
->>>>>>> 626889fb
                     }
                     dative{
                         one{"{0} grādam"}
                         other{"{0} grādiem"}
-<<<<<<< HEAD
-                        zero{"{0}°"}
-=======
                         zero{"{0} grādu"}
->>>>>>> 626889fb
                     }
                     genitive{
                         one{"{0} grāda"}
                         other{"{0} grādu"}
-<<<<<<< HEAD
-                        zero{"{0}°"}
-=======
                         zero{"{0} grādu"}
->>>>>>> 626889fb
                     }
                     locative{
                         one{"{0} grādā"}
                         other{"{0} grādos"}
-<<<<<<< HEAD
-                        zero{"{0}°"}
-                    }
-                }
-                dnam{"°"}
-=======
                         zero{"{0} grādu"}
                     }
                 }
->>>>>>> 626889fb
                 gender{"masculine"}
                 one{"{0} grāds"}
                 other{"{0} grādi"}
@@ -3931,10 +3790,275 @@
                 zero{"{0}mi²"}
             }
         }
-<<<<<<< HEAD
+        duration{
+            hour{
+                dnam{"h"}
+                one{"{0} h"}
+                other{"{0} h"}
+                zero{"{0} h"}
+            }
+            month{
+                dnam{"mēn."}
+                one{"{0} m."}
+                other{"{0} m."}
+                per{"{0}/m."}
+                zero{"{0} m."}
+            }
+            quarter{
+                one{"{0} c."}
+                other{"{0} c."}
+                zero{"{0} cet."}
+            }
+            second{
+                dnam{"s"}
+                one{"{0} s"}
+                other{"{0} s"}
+                per{"{0}/s"}
+                zero{"{0} s"}
+            }
+            week{
+                dnam{"n."}
+                one{"{0} n."}
+                other{"{0} n."}
+                per{"{0}/n."}
+                zero{"{0} n."}
+            }
+        }
+        graphics{
+            megapixel{
+                dnam{"MP"}
+            }
+        }
+        length{
+            centimeter{
+                one{"{0}cm"}
+                other{"{0} cm"}
+                zero{"{0} cm"}
+            }
+            foot{
+                one{"{0}ft"}
+                other{"{0}ft"}
+                per{"{0}/pēda"}
+                zero{"{0}ft"}
+            }
+            furlong{
+                one{"{0} furl."}
+                other{"{0} furl."}
+                zero{"{0} furl."}
+            }
+            inch{
+                dnam{"colla"}
+                one{"{0}in"}
+                other{"{0}in"}
+                per{"{0}/colla"}
+                zero{"{0}in"}
+            }
+            light-year{
+                one{"{0}g.g."}
+                other{"{0}g.g."}
+                zero{"{0}g.g."}
+            }
+            mile{
+                one{"{0}mi"}
+                other{"{0}mi"}
+                zero{"{0}mi"}
+            }
+            mile-scandinavian{
+                dnam{"sk.j."}
+                one{"{0} sk.j."}
+                other{"{0} sk.j."}
+                zero{"{0} sk.j."}
+            }
+            millimeter{
+                one{"{0}mm"}
+                other{"{0} mm"}
+                zero{"{0} mm"}
+            }
+            nautical-mile{
+                dnam{"j.j."}
+                one{"{0} j.j."}
+                other{"{0} j.j."}
+                zero{"{0} j.j."}
+            }
+            parsec{
+                dnam{"pars."}
+                one{"{0} pars."}
+                other{"{0} pars."}
+                zero{"{0} pars."}
+            }
+            picometer{
+                one{"{0}pm"}
+                other{"{0}pm"}
+                zero{"{0}pm"}
+            }
+            point{
+                dnam{"pk."}
+            }
+            solar-radius{
+                dnam{"R☉"}
+            }
+            yard{
+                one{"{0}yd"}
+                other{"{0}yd"}
+                zero{"{0}yd"}
+            }
+        }
+        light{
+            solar-luminosity{
+                dnam{"L☉"}
+            }
+        }
+        mass{
+            carat{
+                one{"{0} ct"}
+                other{"{0} ct"}
+                zero{"{0} ct"}
+            }
+            gram{
+                dnam{"grams"}
+            }
+            ounce{
+                one{"{0}oz"}
+                other{"{0}oz"}
+                zero{"{0}oz"}
+            }
+            pound{
+                dnam{"mārc."}
+                one{"{0}lb"}
+                other{"{0}lb"}
+                per{"{0}/mārc."}
+                zero{"{0}lb"}
+            }
+            stone{
+                dnam{"st."}
+                one{"{0} st."}
+                other{"{0} st."}
+                zero{"{0} st."}
+            }
+        }
+        power{
+            kilowatt{
+                one{"{0}kW"}
+                other{"{0}kW"}
+                zero{"{0}kW"}
+            }
+            watt{
+                one{"{0}W"}
+                other{"{0}W"}
+                zero{"{0}W"}
+            }
+        }
+        pressure{
+            hectopascal{
+                one{"{0}hPa"}
+                other{"{0}hPa"}
+                zero{"{0}hPa"}
+            }
+            inch-ofhg{
+                one{"{0}inHg"}
+                other{"{0}inHg"}
+                zero{"{0}inHg"}
+            }
+            millibar{
+                one{"{0}mbar"}
+                other{"{0}mbar"}
+                zero{"{0}mbar"}
+            }
+        }
+        speed{
+            kilometer-per-hour{
+                dnam{"km/h"}
+                one{"{0} km/h"}
+                other{"{0} km/h"}
+                zero{"{0} km/h"}
+            }
+            knot{
+                one{"{0} mezgls"}
+                other{"{0} mezgli"}
+                zero{"{0} mezgli"}
+            }
+            meter-per-second{
+                one{"{0}m/s"}
+                other{"{0}m/s"}
+                zero{"{0}m/s"}
+            }
+            mile-per-hour{
+                dnam{"jūdzes/h"}
+                one{"{0}mi/h"}
+                other{"{0}mi/h"}
+                zero{"{0}mi/h"}
+            }
+        }
+        temperature{
+            fahrenheit{
+                one{"{0}°F"}
+                other{"{0}°F"}
+                zero{"{0}°F"}
+            }
+        }
+        torque{
+            pound-force-foot{
+                dnam{"mārc. pēda"}
+            }
+        }
+        volume{
+            cubic-kilometer{
+                one{"{0}km³"}
+                other{"{0}km³"}
+                zero{"{0}km³"}
+            }
+            cubic-mile{
+                one{"{0}mi³"}
+                other{"{0}mi³"}
+                zero{"{0}mi³"}
+            }
+        }
+    }
+    unitsShort{
+        acceleration{
+            g-force{
+                dnam{"smagumspēks"}
+            }
+            meter-per-square-second{
+                dnam{"metri sekundē kvadrātā"}
+            }
+        }
+        angle{
+            arc-minute{
+                dnam{"leņķa minūtes"}
+            }
+            arc-second{
+                dnam{"leņķa sekundes"}
+            }
+            degree{
+                dnam{"°"}
+            }
+            radian{
+                dnam{"radiāni"}
+            }
+            revolution{
+                dnam{"apgr."}
+                one{"{0} apgr."}
+                other{"{0} apgr."}
+                zero{"{0} apgr."}
+            }
+        }
+        area{
+            acre{
+                dnam{"akri"}
+            }
+            dunam{
+                dnam{"dunami"}
+                one{"{0} dunams"}
+                other{"{0} dunami"}
+                zero{"{0} dunamu"}
+            }
+            hectare{
+                dnam{"ha"}
+            }
+        }
         compound{
             10p-24{"j{0}"}
-            per{"{0}/{1}"}
         }
         concentr{
             item{
@@ -3943,11 +4067,32 @@
                 other{"{0} vienumi"}
                 zero{"{0} vienuma"}
             }
+            milligram-ofglucose-per-deciliter{
+                dnam{"mg/dl"}
+                one{"{0} mg/dl"}
+                other{"{0} mg/dl"}
+                zero{"{0} mg/dl"}
+            }
+            millimole-per-liter{
+                dnam{"mmol/l"}
+                one{"{0} mmol/l"}
+                other{"{0} mmol/l"}
+                zero{"{0} mmol/l"}
+            }
+            mole{
+                dnam{"mols"}
+            }
             percent{
                 dnam{"procents"}
-                one{"{0}%"}
-                other{"{0}%"}
-                zero{"{0}%"}
+            }
+            permille{
+                dnam{"promile"}
+            }
+            permillion{
+                dnam{"miljonās daļas"}
+            }
+            permyriad{
+                dnam{"promiriāde"}
             }
         }
         consumption{
@@ -3957,6 +4102,18 @@
                 other{"{0} l/100 km"}
                 zero{"{0} l/100 km"}
             }
+            liter-per-kilometer{
+                dnam{"l/km"}
+                one{"{0} l/km"}
+                other{"{0} l/km"}
+                zero{"{0} l/km"}
+            }
+            mile-per-gallon{
+                dnam{"jūdzes uz galonu"}
+                one{"{0} mpg"}
+                other{"{0} mpg"}
+                zero{"{0} mpg"}
+            }
         }
         coordinate{
             dnam{"debespuse"}
@@ -3965,6 +4122,20 @@
             south{"{0}D"}
             west{"{0}R"}
         }
+        digital{
+            bit{
+                dnam{"b"}
+                one{"{0} b"}
+                other{"{0} b"}
+                zero{"{0} b"}
+            }
+            byte{
+                dnam{"B"}
+                one{"{0} B"}
+                other{"{0} B"}
+                zero{"{0} B"}
+            }
+        }
         duration{
             century{
                 dnam{"gs."}
@@ -3974,417 +4145,6 @@
             }
             day{
                 dnam{"d."}
-                per{"{0}/d."}
-            }
-            decade{
-                one{"{0} dek"}
-                other{"{0} dek"}
-                zero{"{0} dek"}
-            }
-=======
-        duration{
->>>>>>> 626889fb
-            hour{
-                dnam{"h"}
-                one{"{0} h"}
-                other{"{0} h"}
-                zero{"{0} h"}
-            }
-<<<<<<< HEAD
-            millisecond{
-                dnam{"ms"}
-            }
-            minute{
-                dnam{"min"}
-                one{"{0} min"}
-                other{"{0} min"}
-                per{"{0}/min"}
-                zero{"{0} min"}
-            }
-=======
->>>>>>> 626889fb
-            month{
-                dnam{"mēn."}
-                one{"{0} m."}
-                other{"{0} m."}
-                per{"{0}/m."}
-                zero{"{0} m."}
-            }
-            quarter{
-<<<<<<< HEAD
-                dnam{"cet."}
-                one{"{0} c."}
-                other{"{0} c."}
-                per{"{0}/c."}
-=======
-                one{"{0} c."}
-                other{"{0} c."}
->>>>>>> 626889fb
-                zero{"{0} cet."}
-            }
-            second{
-                dnam{"s"}
-                one{"{0} s"}
-                other{"{0} s"}
-                per{"{0}/s"}
-                zero{"{0} s"}
-            }
-            week{
-                dnam{"n."}
-                one{"{0} n."}
-                other{"{0} n."}
-                per{"{0}/n."}
-                zero{"{0} n."}
-            }
-        }
-        graphics{
-            megapixel{
-                dnam{"MP"}
-            }
-        }
-        graphics{
-            megapixel{
-                dnam{"MP"}
-            }
-        }
-        length{
-            centimeter{
-                one{"{0}cm"}
-                other{"{0} cm"}
-                zero{"{0} cm"}
-            }
-<<<<<<< HEAD
-            fathom{
-                dnam{"fatomi"}
-            }
-=======
->>>>>>> 626889fb
-            foot{
-                one{"{0}ft"}
-                other{"{0}ft"}
-                per{"{0}/pēda"}
-                zero{"{0}ft"}
-            }
-            furlong{
-                one{"{0} furl."}
-                other{"{0} furl."}
-                zero{"{0} furl."}
-            }
-            inch{
-                dnam{"colla"}
-                one{"{0}in"}
-                other{"{0}in"}
-                per{"{0}/colla"}
-                zero{"{0}in"}
-            }
-            light-year{
-                one{"{0}g.g."}
-                other{"{0}g.g."}
-                zero{"{0}g.g."}
-            }
-            mile{
-                one{"{0}mi"}
-                other{"{0}mi"}
-                zero{"{0}mi"}
-            }
-            mile-scandinavian{
-                dnam{"sk.j."}
-                one{"{0} sk.j."}
-                other{"{0} sk.j."}
-                zero{"{0} sk.j."}
-            }
-            millimeter{
-                one{"{0}mm"}
-                other{"{0} mm"}
-                zero{"{0} mm"}
-            }
-            nautical-mile{
-                dnam{"j.j."}
-                one{"{0} j.j."}
-                other{"{0} j.j."}
-                zero{"{0} j.j."}
-            }
-            parsec{
-                dnam{"pars."}
-                one{"{0} pars."}
-                other{"{0} pars."}
-                zero{"{0} pars."}
-            }
-            picometer{
-                one{"{0}pm"}
-                other{"{0}pm"}
-                zero{"{0}pm"}
-            }
-            point{
-                dnam{"pk."}
-            }
-            solar-radius{
-                dnam{"R☉"}
-            }
-            solar-radius{
-                dnam{"R☉"}
-            }
-            yard{
-                one{"{0}yd"}
-                other{"{0}yd"}
-                zero{"{0}yd"}
-            }
-        }
-        light{
-            solar-luminosity{
-                dnam{"L☉"}
-            }
-        }
-        mass{
-            carat{
-                one{"{0} ct"}
-                other{"{0} ct"}
-                zero{"{0} ct"}
-            }
-            gram{
-                dnam{"grams"}
-            }
-            ounce{
-                one{"{0}oz"}
-                other{"{0}oz"}
-                zero{"{0}oz"}
-            }
-            pound{
-                dnam{"mārc."}
-                one{"{0}lb"}
-                other{"{0}lb"}
-                per{"{0}/mārc."}
-                zero{"{0}lb"}
-            }
-            stone{
-                dnam{"st."}
-                one{"{0} st."}
-                other{"{0} st."}
-                zero{"{0} st."}
-            }
-        }
-        power{
-            kilowatt{
-                one{"{0}kW"}
-                other{"{0}kW"}
-                zero{"{0}kW"}
-            }
-            watt{
-                one{"{0}W"}
-                other{"{0}W"}
-                zero{"{0}W"}
-            }
-        }
-        pressure{
-            hectopascal{
-                one{"{0}hPa"}
-                other{"{0}hPa"}
-                zero{"{0}hPa"}
-            }
-            inch-ofhg{
-                one{"{0}inHg"}
-                other{"{0}inHg"}
-                zero{"{0}inHg"}
-            }
-            millibar{
-                one{"{0}mbar"}
-                other{"{0}mbar"}
-                zero{"{0}mbar"}
-            }
-        }
-        speed{
-            kilometer-per-hour{
-                dnam{"km/h"}
-                one{"{0} km/h"}
-                other{"{0} km/h"}
-                zero{"{0} km/h"}
-            }
-            knot{
-                one{"{0} mezgls"}
-                other{"{0} mezgli"}
-                zero{"{0} mezgli"}
-            }
-            meter-per-second{
-                one{"{0}m/s"}
-                other{"{0}m/s"}
-                zero{"{0}m/s"}
-            }
-            mile-per-hour{
-                dnam{"jūdzes/h"}
-                one{"{0}mi/h"}
-                other{"{0}mi/h"}
-                zero{"{0}mi/h"}
-            }
-        }
-        temperature{
-            fahrenheit{
-                one{"{0}°F"}
-                other{"{0}°F"}
-                zero{"{0}°F"}
-            }
-        }
-        torque{
-            pound-force-foot{
-                dnam{"mārc. pēda"}
-            }
-        }
-        volume{
-            cubic-kilometer{
-                one{"{0}km³"}
-                other{"{0}km³"}
-                zero{"{0}km³"}
-            }
-            cubic-mile{
-                one{"{0}mi³"}
-                other{"{0}mi³"}
-                zero{"{0}mi³"}
-            }
-        }
-    }
-    unitsShort{
-        acceleration{
-            g-force{
-                dnam{"smagumspēks"}
-            }
-            meter-per-square-second{
-                dnam{"metri sekundē kvadrātā"}
-            }
-        }
-        angle{
-            arc-minute{
-                dnam{"leņķa minūtes"}
-            }
-            arc-second{
-                dnam{"leņķa sekundes"}
-            }
-            degree{
-                dnam{"°"}
-            }
-            radian{
-                dnam{"radiāni"}
-            }
-            revolution{
-                dnam{"apgr."}
-                one{"{0} apgr."}
-                other{"{0} apgr."}
-                zero{"{0} apgr."}
-            }
-        }
-        area{
-            acre{
-                dnam{"akri"}
-            }
-            dunam{
-                dnam{"dunami"}
-                one{"{0} dunams"}
-                other{"{0} dunami"}
-                zero{"{0} dunamu"}
-            }
-            hectare{
-                dnam{"ha"}
-            }
-        }
-        compound{
-            10p-24{"j{0}"}
-<<<<<<< HEAD
-            per{"{0}/{1}"}
-=======
->>>>>>> 626889fb
-        }
-        concentr{
-            item{
-                dnam{"vienums"}
-                one{"{0} vienums"}
-                other{"{0} vienumi"}
-                zero{"{0} vienuma"}
-<<<<<<< HEAD
-            }
-            karat{
-                dnam{"kt"}
-                one{"{0} kt"}
-                other{"{0} kt"}
-                zero{"{0} kt"}
-=======
->>>>>>> 626889fb
-            }
-            milligram-ofglucose-per-deciliter{
-                dnam{"mg/dl"}
-                one{"{0} mg/dl"}
-                other{"{0} mg/dl"}
-                zero{"{0} mg/dl"}
-            }
-            millimole-per-liter{
-                dnam{"mmol/l"}
-                one{"{0} mmol/l"}
-                other{"{0} mmol/l"}
-                zero{"{0} mmol/l"}
-            }
-            mole{
-                dnam{"mols"}
-            }
-            percent{
-                dnam{"procents"}
-            }
-            permille{
-                dnam{"promile"}
-            }
-            permillion{
-                dnam{"miljonās daļas"}
-            }
-            permyriad{
-                dnam{"promiriāde"}
-            }
-        }
-        consumption{
-            liter-per-100-kilometer{
-                dnam{"l/100 km"}
-                one{"{0} l/100 km"}
-                other{"{0} l/100 km"}
-                zero{"{0} l/100 km"}
-            }
-            liter-per-kilometer{
-                dnam{"l/km"}
-                one{"{0} l/km"}
-                other{"{0} l/km"}
-                zero{"{0} l/km"}
-            }
-            mile-per-gallon{
-                dnam{"jūdzes uz galonu"}
-                one{"{0} mpg"}
-                other{"{0} mpg"}
-                zero{"{0} mpg"}
-            }
-        }
-        coordinate{
-            dnam{"debespuse"}
-            east{"{0}A"}
-            north{"{0}Z"}
-            south{"{0}D"}
-            west{"{0}R"}
-        }
-        digital{
-            bit{
-                dnam{"b"}
-                one{"{0} b"}
-                other{"{0} b"}
-                zero{"{0} b"}
-            }
-            byte{
-                dnam{"B"}
-                one{"{0} B"}
-                other{"{0} B"}
-                zero{"{0} B"}
-            }
-        }
-        duration{
-            century{
-                dnam{"gs."}
-                one{"{0} gs."}
-                other{"{0} gs."}
-                zero{"{0} gs."}
-            }
-            day{
-                dnam{"d."}
                 one{"{0} d."}
                 other{"{0} d."}
                 per{"{0}/d."}
@@ -4402,21 +4162,6 @@
                 other{"{0} st."}
                 zero{"{0} st."}
             }
-<<<<<<< HEAD
-            microsecond{
-                dnam{"μs"}
-                one{"{0} μs"}
-                other{"{0} μs"}
-                zero{"{0} μs"}
-            }
-            millisecond{
-                dnam{"ms"}
-                one{"{0} ms"}
-                other{"{0} ms"}
-                zero{"{0} ms"}
-            }
-=======
->>>>>>> 626889fb
             month{
                 dnam{"mēneši"}
                 one{"{0} mēn."}
@@ -4431,13 +4176,6 @@
                 per{"{0}/c."}
                 zero{"{0} cet."}
             }
-            quarter{
-                dnam{"cet."}
-                one{"{0} cet."}
-                other{"{0} cet."}
-                per{"{0}/c."}
-                zero{"{0} cet."}
-            }
             second{
                 dnam{"sek."}
                 one{"{0} sek."}
@@ -4546,19 +4284,6 @@
             }
             meter{
                 dnam{"m"}
-<<<<<<< HEAD
-                one{"{0} m"}
-                other{"{0} m"}
-                per{"{0}/m"}
-                zero{"{0} m"}
-            }
-            micrometer{
-                dnam{"μm"}
-                one{"{0} μm"}
-                other{"{0} μm"}
-                zero{"{0} μm"}
-=======
->>>>>>> 626889fb
             }
             mile{
                 dnam{"jūdzes"}
@@ -4626,32 +4351,6 @@
             }
             gram{
                 dnam{"grami"}
-<<<<<<< HEAD
-                one{"{0} g"}
-                other{"{0} g"}
-                per{"{0}/g"}
-                zero{"{0} g"}
-            }
-            kilogram{
-                dnam{"kg"}
-                one{"{0} kg"}
-                other{"{0} kg"}
-                per{"{0}/kg"}
-                zero{"{0} kg"}
-            }
-            microgram{
-                dnam{"μg"}
-                one{"{0} μg"}
-                other{"{0} μg"}
-                zero{"{0} μg"}
-            }
-            milligram{
-                dnam{"mg"}
-                one{"{0} mg"}
-                other{"{0} mg"}
-                zero{"{0} mg"}
-=======
->>>>>>> 626889fb
             }
             ounce{
                 dnam{"unces"}
@@ -4684,12 +4383,6 @@
                 other{"{0} tonnas"}
                 zero{"{0} tonnas"}
             }
-            tonne{
-                dnam{"t"}
-                one{"{0} t"}
-                other{"{0} t"}
-                zero{"{0} t"}
-            }
         }
         power{
             horsepower{
