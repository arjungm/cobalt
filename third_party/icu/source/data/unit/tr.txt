--- conflicted
+++ resolved
@@ -104,13 +104,9 @@
             10p-2{"santi{0}"}
             10p-21{"zepto{0}"}
             10p-24{"yokto{0}"}
-<<<<<<< HEAD
-            10p-3{"mili{0}"}
-=======
             10p-27{"ronto{0}"}
             10p-3{"mili{0}"}
             10p-30{"quecto{0}"}
->>>>>>> 626889fb
             10p-6{"mikro{0}"}
             10p-9{"nano{0}"}
             10p1{"deka{0}"}
@@ -120,18 +116,11 @@
             10p2{"hekto{0}"}
             10p21{"zetta{0}"}
             10p24{"yotta{0}"}
-<<<<<<< HEAD
-            10p3{"kilo{0}"}
-            10p6{"mega{0}"}
-            10p9{"giga{0}"}
-            per{"{0}/{1}"}
-=======
             10p27{"ronna{0}"}
             10p3{"kilo{0}"}
             10p30{"quetta{0}"}
             10p6{"mega{0}"}
             10p9{"giga{0}"}
->>>>>>> 626889fb
             power2{
                 one{
                     _{
@@ -158,19 +147,6 @@
             }
         }
         concentr{
-<<<<<<< HEAD
-            item{
-                dnam{"öğe"}
-                one{"{0} öğe"}
-                other{"{0} öğe"}
-            }
-            karat{
-                dnam{"ayar"}
-                one{"{0} ayar"}
-                other{"{0} ayar"}
-            }
-=======
->>>>>>> 626889fb
             milligram-ofglucose-per-deciliter{
                 dnam{"miligram/desilitre"}
                 one{"{0} miligram/desilitre"}
@@ -307,15 +283,8 @@
                 other{"{0} nanosaniye"}
             }
             quarter{
-<<<<<<< HEAD
-                dnam{"çeyrek"}
                 one{"{0} çeyrek"}
                 other{"{0} çeyrek"}
-                per{"{0}/çeyrek"}
-=======
-                one{"{0} çeyrek"}
-                other{"{0} çeyrek"}
->>>>>>> 626889fb
             }
             second{
                 one{"{0} saniye"}
@@ -590,10 +559,6 @@
                 dnam{"kilogram"}
                 one{"{0} kilogram"}
                 other{"{0} kilogram"}
-<<<<<<< HEAD
-                per{"{0}/kg"}
-=======
->>>>>>> 626889fb
             }
             microgram{
                 dnam{"mikrogram"}
@@ -753,10 +718,6 @@
                 other{"{0} fahrenhayt derece"}
             }
             generic{
-<<<<<<< HEAD
-                dnam{"°"}
-=======
->>>>>>> 626889fb
                 one{"{0} derece"}
                 other{"{0} derece"}
             }
@@ -922,112 +883,8 @@
                 one{"{0}G"}
                 other{"{0}G"}
             }
-<<<<<<< HEAD
-            meter-per-square-second{
-                dnam{"m/sn²"}
-                one{"{0} m/sn²"}
-                other{"{0} m/sn²"}
-            }
-        }
-        angle{
-            arc-minute{
-                dnam{"açısal dk."}
-            }
-            arc-second{
-                dnam{"açısal sn."}
-            }
-            degree{
-                one{"{0}°"}
-                other{"{0}°"}
-            }
-            radian{
-                one{"{0} rad"}
-                other{"{0} rad"}
-            }
-            revolution{
-                dnam{"dev"}
-                one{"{0} dev"}
-                other{"{0} dev"}
-            }
-        }
-        area{
-            acre{
-                dnam{"akre"}
-                one{"{0} ac"}
-                other{"{0} ac"}
-            }
-            hectare{
-                dnam{"hektar"}
-                one{"{0} ha"}
-                other{"{0} ha"}
-            }
-            square-centimeter{
-                dnam{"cm²"}
-                one{"{0} cm²"}
-                other{"{0} cm²"}
-                per{"{0}/cm²"}
-            }
-            square-foot{
-                dnam{"ft²"}
-                one{"{0} ft²"}
-                other{"{0} ft²"}
-            }
-            square-inch{
-                dnam{"in²"}
-                one{"{0} in²"}
-                other{"{0} in²"}
-                per{"{0}/in²"}
-            }
-            square-kilometer{
-                dnam{"km²"}
-                one{"{0} km²"}
-                other{"{0} km²"}
-                per{"{0}/km²"}
-            }
-            square-meter{
-                dnam{"m²"}
-                one{"{0} m²"}
-                other{"{0} m²"}
-                per{"{0}/m²"}
-            }
-            square-mile{
-                dnam{"mi²"}
-                one{"{0} mi²"}
-                other{"{0} mi²"}
-                per{"{0}/mi²"}
-            }
-            square-yard{
-                dnam{"yd²"}
-                one{"{0} yd²"}
-                other{"{0} yd²"}
-            }
-        }
-        compound{
-            1024p1{"Ki{0}"}
-            1024p2{"Mi{0}"}
-            1024p3{"Gi{0}"}
-            1024p4{"Ti{0}"}
-            1024p5{"Pi{0}"}
-            1024p6{"Ei{0}"}
-            1024p7{"Zi{0}"}
-            1024p8{"Yi{0}"}
-            per{"{0}/{1}"}
         }
         concentr{
-            item{
-                dnam{"öğe"}
-                one{"{0} öğe"}
-                other{"{0} öğe"}
-            }
-            karat{
-                dnam{"ayar"}
-                one{"{0} ayar"}
-                other{"{0} ayar"}
-            }
-=======
-        }
-        concentr{
->>>>>>> 626889fb
             milligram-ofglucose-per-deciliter{
                 dnam{"mg/dL"}
                 one{"{0} mg/dL"}
@@ -1078,12 +935,6 @@
                 dnam{"çey."}
                 per{"{0}/çey."}
             }
-            quarter{
-                dnam{"çey."}
-                one{"{0} çey."}
-                other{"{0} çey."}
-                per{"{0}/çey."}
-            }
             second{
                 dnam{"sn"}
                 one{"{0}sn"}
@@ -1099,58 +950,6 @@
             }
         }
         energy{
-<<<<<<< HEAD
-            calorie{
-                one{"{0} cal"}
-                other{"{0} cal"}
-            }
-            electronvolt{
-                dnam{"eV"}
-            }
-            foodcalorie{
-                one{"{0} kcal"}
-                other{"{0} kcal"}
-            }
-            joule{
-                one{"{0} J"}
-                other{"{0} J"}
-            }
-            kilocalorie{
-                one{"{0} kcal"}
-                other{"{0} kcal"}
-            }
-            kilojoule{
-                one{"{0} kJ"}
-                other{"{0} kJ"}
-            }
-            kilowatt-hour{
-                one{"{0} kWh"}
-                other{"{0} kWh"}
-            }
-        }
-        force{
-            kilowatt-hour-per-100-kilometer{
-                dnam{"kWh/100 km"}
-                one{"{0} kWh/100 km"}
-                other{"{0} kWh/100 km"}
-            }
-            newton{
-                dnam{"N"}
-                one{"{0} N"}
-                other{"{0} N"}
-            }
-        }
-        frequency{
-            gigahertz{
-                dnam{"GHz"}
-                one{"{0} GHz"}
-                other{"{0} GHz"}
-            }
-            hertz{
-                dnam{"Hz"}
-                one{"{0} Hz"}
-                other{"{0} Hz"}
-=======
             electronvolt{
                 dnam{"eV"}
             }
@@ -1158,15 +957,6 @@
         force{
             newton{
                 dnam{"N"}
->>>>>>> 626889fb
-            }
-        }
-        graphics{
-            megapixel{
-                dnam{"MP"}
-            }
-            pixel{
-                dnam{"px"}
             }
         }
         graphics{
@@ -1194,187 +984,36 @@
             }
             micrometer{
                 dnam{"μm"}
-<<<<<<< HEAD
-                one{"{0} μm"}
-                other{"{0} μm"}
-            }
-            mile{
-                dnam{"mil"}
-                one{"{0} mil"}
-                other{"{0} mil"}
-            }
-            mile-scandinavian{
-                dnam{"smi"}
-                one{"{0} smi"}
-                other{"{0} smi"}
-            }
-            millimeter{
-                dnam{"mm"}
-                one{"{0} mm"}
-                other{"{0} mm"}
-            }
-            nanometer{
-                dnam{"nm"}
-                one{"{0} nm"}
-                other{"{0} nm"}
-            }
-            nautical-mile{
-                dnam{"nmi"}
-                one{"{0} nmi"}
-                other{"{0} nmi"}
-            }
-            parsec{
-                dnam{"parsek"}
-                one{"{0} pc"}
-                other{"{0} pc"}
-            }
-            picometer{
-                dnam{"pm"}
-                one{"{0} pm"}
-                other{"{0} pm"}
             }
             point{
                 dnam{"pt"}
-                one{"{0} pt"}
-                other{"{0} pt"}
             }
             solar-radius{
                 dnam{"R☉"}
             }
             yard{
                 dnam{"yd"}
-                one{"{0} yd"}
-                other{"{0} yd"}
-=======
-            }
-            point{
-                dnam{"pt"}
-            }
-            solar-radius{
-                dnam{"R☉"}
->>>>>>> 626889fb
-            }
-            yard{
-                dnam{"yd"}
             }
         }
         mass{
-<<<<<<< HEAD
-            carat{
-                dnam{"karat"}
-                one{"{0} ct"}
-                other{"{0} ct"}
-            }
             dalton{
                 dnam{"Da"}
             }
             earth-mass{
                 dnam{"M⊕"}
             }
-            gram{
-                dnam{"gram"}
-                one{"{0} g"}
-                other{"{0} g"}
-                per{"{0}/g"}
-            }
-            kilogram{
-                dnam{"kg"}
-                one{"{0} kg"}
-                other{"{0} kg"}
-                per{"{0}/kg"}
-            }
-            microgram{
-                dnam{"μg"}
-                one{"{0} μg"}
-                other{"{0} μg"}
-            }
-            milligram{
-                dnam{"mg"}
-                one{"{0} mg"}
-                other{"{0} mg"}
-            }
-            ounce{
-                dnam{"oz"}
-                one{"{0} oz"}
-                other{"{0} oz"}
-                per{"{0}/oz"}
-=======
-            dalton{
-                dnam{"Da"}
->>>>>>> 626889fb
-            }
-            earth-mass{
-                dnam{"M⊕"}
-            }
             pound{
                 dnam{"lb"}
-<<<<<<< HEAD
-                one{"{0} lb"}
-                other{"{0} lb"}
-                per{"{0}/lb"}
             }
             solar-mass{
                 dnam{"M☉"}
             }
-            stone{
-                dnam{"stone"}
-                one{"{0} st"}
-                other{"{0} st"}
-            }
-            ton{
-                dnam{"Amerikan tonu"}
-                one{"{0} kısa ton"}
-                other{"{0} kısa ton"}
-            }
-            tonne{
-                dnam{"t"}
-                one{"{0} t"}
-                other{"{0} t"}
-            }
-        }
-        power{
-            gigawatt{
-                one{"{0} GW"}
-                other{"{0} GW"}
-            }
-            horsepower{
-                one{"{0} bg"}
-                other{"{0} bg"}
-            }
-            kilowatt{
-                one{"{0} kW"}
-                other{"{0} kW"}
-=======
->>>>>>> 626889fb
-            }
-            solar-mass{
-                dnam{"M☉"}
-            }
         }
         pressure{
-<<<<<<< HEAD
-            hectopascal{
-                dnam{"hPa"}
-                one{"{0} hPa"}
-                other{"{0} hPa"}
-            }
-            inch-ofhg{
-                dnam{"inHg"}
-            }
-=======
->>>>>>> 626889fb
             millibar{
                 one{"{0} mb"}
                 other{"{0} mb"}
             }
-<<<<<<< HEAD
-            pound-force-per-square-inch{
-                dnam{"lb/in²"}
-                one{"{0} lb/in²"}
-                other{"{0} lb/in²"}
-            }
-=======
->>>>>>> 626889fb
         }
         speed{
             mile-per-hour{
@@ -1387,19 +1026,8 @@
                 other{"{0} °C"}
             }
             fahrenheit{
-<<<<<<< HEAD
-                dnam{"°F"}
                 one{"{0} °F"}
                 other{"{0} °F"}
-            }
-            generic{
-                dnam{"°"}
-                one{"{0}°"}
-                other{"{0}°"}
-=======
-                one{"{0} °F"}
-                other{"{0} °F"}
->>>>>>> 626889fb
             }
             kelvin{
                 one{"{0} K"}
@@ -1407,87 +1035,18 @@
             }
         }
         volume{
-<<<<<<< HEAD
-            acre-foot{
-                one{"{0} akre fit"}
-                other{"{0} akre fit"}
-            }
             barrel{
                 dnam{"bbl"}
-            }
-            bushel{
-                dnam{"buşel"}
-                one{"{0} bu"}
-                other{"{0} bu"}
-            }
-            centiliter{
-                one{"{0} cl"}
-                other{"{0} cl"}
-            }
-            cubic-centimeter{
-                one{"{0} cm³"}
-                other{"{0} cm³"}
-            }
-            cubic-foot{
-                one{"{0} fit³"}
-                other{"{0} fit³"}
-            }
-            cubic-inch{
-                one{"{0} inç³"}
-                other{"{0} inç³"}
-            }
-            cubic-kilometer{
-                one{"{0} km³"}
-                other{"{0} km³"}
-            }
-            cubic-meter{
-                one{"{0} m³"}
-                other{"{0} m³"}
-            }
-            cubic-mile{
-                one{"{0} mil³"}
-                other{"{0} mil³"}
-            }
-            cubic-yard{
-                one{"{0} yarda³"}
-                other{"{0} yarda³"}
-            }
-            cup{
-                one{"{0} sb"}
-                other{"{0} sb"}
-=======
-            barrel{
-                dnam{"bbl"}
->>>>>>> 626889fb
             }
             dessert-spoon{
                 dnam{"tk"}
                 one{"{0} tk"}
                 other{"{0} tk"}
             }
-<<<<<<< HEAD
-            dessert-spoon{
-                dnam{"tk"}
-                one{"{0} tk"}
-                other{"{0} tk"}
-            }
-=======
->>>>>>> 626889fb
             dessert-spoon-imperial{
                 dnam{"İng. tk"}
                 one{"{0} İng. tk"}
                 other{"{0} İng. tk"}
-<<<<<<< HEAD
-            }
-            fluid-ounce{
-                one{"{0} sıvı ons"}
-                other{"{0} sıvı ons"}
-=======
->>>>>>> 626889fb
-            }
-            fluid-ounce-imperial{
-                one{"{0} İng. sıvı ons"}
-                other{"{0} İng. sıvı ons"}
             }
             gallon{
                 one{"{0} galon"}
@@ -1501,17 +1060,6 @@
                 dnam{"İng. qt"}
                 one{"{0} İng. qt."}
                 other{"{0} İng. qt."}
-<<<<<<< HEAD
-            }
-            tablespoon{
-                one{"{0} yk"}
-                other{"{0} yk"}
-            }
-            teaspoon{
-                one{"{0} çk"}
-                other{"{0} çk"}
-=======
->>>>>>> 626889fb
             }
         }
     }
@@ -1557,20 +1105,6 @@
                 dnam{"hektar"}
             }
         }
-<<<<<<< HEAD
-        compound{
-            1024p1{"Ki{0}"}
-            1024p2{"Mi{0}"}
-            1024p3{"Gi{0}"}
-            1024p4{"Ti{0}"}
-            1024p5{"Pi{0}"}
-            1024p6{"Ei{0}"}
-            1024p7{"Zi{0}"}
-            1024p8{"Yi{0}"}
-            per{"{0}/{1}"}
-        }
-=======
->>>>>>> 626889fb
         concentr{
             item{
                 dnam{"öğe"}
@@ -1820,11 +1354,6 @@
             }
             micrometer{
                 dnam{"mikron"}
-<<<<<<< HEAD
-                one{"{0} μm"}
-                other{"{0} μm"}
-=======
->>>>>>> 626889fb
             }
             mile{
                 dnam{"mil"}
@@ -1871,37 +1400,6 @@
                 one{"{0} tane"}
                 other{"{0} tane"}
             }
-<<<<<<< HEAD
-            gram{
-                dnam{"gram"}
-                one{"{0} g"}
-                other{"{0} g"}
-                per{"{0}/g"}
-            }
-            kilogram{
-                dnam{"kg"}
-                one{"{0} kg"}
-                other{"{0} kg"}
-                per{"{0}/kg"}
-            }
-            microgram{
-                dnam{"μg"}
-                one{"{0} μg"}
-                other{"{0} μg"}
-            }
-            milligram{
-                dnam{"mg"}
-                one{"{0} mg"}
-                other{"{0} mg"}
-            }
-            ounce{
-                dnam{"oz"}
-                one{"{0} oz"}
-                other{"{0} oz"}
-                per{"{0}/oz"}
-            }
-=======
->>>>>>> 626889fb
             ounce-troy{
                 dnam{"troy ons"}
             }
@@ -1918,11 +1416,6 @@
                 dnam{"Amerikan tonu"}
                 one{"{0} kısa ton"}
                 other{"{0} kısa ton"}
-            }
-            tonne{
-                dnam{"t"}
-                one{"{0} t"}
-                other{"{0} t"}
             }
         }
         power{
@@ -1966,39 +1459,16 @@
         }
         temperature{
             celsius{
-<<<<<<< HEAD
-                dnam{"°C"}
-=======
->>>>>>> 626889fb
                 one{"{0} °C"}
                 other{"{0}°C"}
             }
             fahrenheit{
-<<<<<<< HEAD
-                dnam{"°F"}
-=======
->>>>>>> 626889fb
                 one{"{0} °F"}
                 other{"{0}°F"}
             }
             kelvin{
                 one{"{0}K"}
                 other{"{0} K"}
-<<<<<<< HEAD
-            }
-        }
-        torque{
-            newton-meter{
-                dnam{"N⋅m"}
-                one{"{0} N⋅m"}
-                other{"{0} N⋅m"}
-            }
-            pound-force-foot{
-                dnam{"lbf⋅ft"}
-                one{"{0} lbf⋅ft"}
-                other{"{0} lbf⋅ft"}
-=======
->>>>>>> 626889fb
             }
         }
         volume{
