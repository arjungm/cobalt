--- conflicted
+++ resolved
@@ -69,11 +69,7 @@
             1024p5{"pebi{0}"}
             1024p6{"eksbi{0}"}
             1024p7{"zebi{0}"}
-<<<<<<< HEAD
-            1024p8{"yobe{0}"}
-=======
             1024p8{"yobi{0}"}
->>>>>>> 626889fb
             10p-1{"desi{0}"}
             10p-12{"piko{0}"}
             10p-15{"femto{0}"}
@@ -81,13 +77,9 @@
             10p-2{"senti{0}"}
             10p-21{"zepto{0}"}
             10p-24{"yokto{0}"}
-<<<<<<< HEAD
-            10p-3{"mili{0}"}
-=======
             10p-27{"ronto{0}"}
             10p-3{"mili{0}"}
             10p-30{"quekto{0}"}
->>>>>>> 626889fb
             10p-6{"mikro{0}"}
             10p-9{"nano{0}"}
             10p1{"deka{0}"}
@@ -97,13 +89,9 @@
             10p2{"hekto{0}"}
             10p21{"zetta{0}"}
             10p24{"yotta{0}"}
-<<<<<<< HEAD
-            10p3{"kilo{0}"}
-=======
             10p27{"ronna{0}"}
             10p3{"kilo{0}"}
             10p30{"quetta{0}"}
->>>>>>> 626889fb
             10p6{"mega{0}"}
             10p9{"giga{0}"}
             per{"{0} per {1}"}
@@ -245,10 +233,7 @@
             quarter{
                 dnam{"suku"}
                 other{"{0} suku"}
-<<<<<<< HEAD
-=======
                 per{"{0}/suku"}
->>>>>>> 626889fb
             }
             second{
                 per{"{0} sesaat"}
@@ -524,13 +509,8 @@
                 other{"{0} tan"}
             }
             tonne{
-<<<<<<< HEAD
-                dnam{"metrik tan"}
-                other{"{0} metrik tan"}
-=======
                 dnam{"tan metrik"}
                 other{"{0} tan metrik"}
->>>>>>> 626889fb
             }
         }
         power{
@@ -779,38 +759,16 @@
         area{
             square-foot{
                 dnam{"ka²"}
-<<<<<<< HEAD
-                other{"{0} ka²"}
             }
             square-inch{
                 dnam{"in²"}
-                per{"{0}/in²"}
-            }
-            square-kilometer{
-                other{"{0} km²"}
-            }
-            square-meter{
-                other{"{0} m²"}
             }
             square-mile{
                 dnam{"bt²"}
-                other{"{0} bt²"}
-=======
-            }
-            square-inch{
-                dnam{"in²"}
-            }
-            square-mile{
-                dnam{"bt²"}
->>>>>>> 626889fb
             }
         }
         concentr{
             mole{
-<<<<<<< HEAD
-                dnam{"mol"}
-=======
->>>>>>> 626889fb
                 other{"{0}mol"}
             }
             percent{
@@ -822,22 +780,9 @@
                 dnam{"mpg UK"}
                 other{"{0}m/gUK"}
             }
-            mile-per-gallon-imperial{
-                dnam{"mpg UK"}
-                other{"{0}m/gUK"}
-            }
-        }
-<<<<<<< HEAD
-        coordinate{
-            dnam{"arah"}
-            east{"{0}E"}
-            north{"{0}N"}
-            south{"{0}S"}
-            west{"{0}W"}
         }
         digital{
             bit{
-                dnam{"bit"}
                 other{"{0}bit"}
             }
             byte{
@@ -881,66 +826,11 @@
             }
         }
         duration{
-            century{
-                dnam{"abad"}
-                other{"{0} abad"}
-=======
-        digital{
-            bit{
-                other{"{0}bit"}
->>>>>>> 626889fb
-            }
-            byte{
-                dnam{"B"}
-                other{"{0}B"}
-            }
-            gigabit{
-                dnam{"Gb"}
-                other{"{0}Gb"}
-            }
-            gigabyte{
-                dnam{"GB"}
-                other{"{0}GB"}
-            }
-            kilobit{
-                dnam{"kb"}
-                other{"{0}kb"}
-            }
-            kilobyte{
-                dnam{"kB"}
-                other{"{0}kB"}
-            }
-            megabit{
-                dnam{"Mb"}
-                other{"{0}Mb"}
-            }
-            megabyte{
-                dnam{"MB"}
-                other{"{0}MB"}
-            }
-            petabyte{
-                other{"{0}PB"}
-            }
-            terabit{
-                dnam{"Tb"}
-                other{"{0}Tb"}
-            }
-            terabyte{
-                dnam{"TB"}
-                other{"{0}TB"}
-            }
-        }
-        duration{
             day{
                 other{"{0} h"}
             }
             quarter{
                 other{"{0}q"}
-            }
-            quarter{
-                dnam{"sk"}
-                other{"{0}q"}
-                per{"{0}/q"}
             }
             second{
                 other{"{0} s"}
@@ -952,73 +842,6 @@
         electric{
             ampere{
                 other{"{0}A"}
-<<<<<<< HEAD
-            }
-            milliampere{
-                other{"{0}mA"}
-            }
-            ohm{
-                other{"{0}Ω"}
-            }
-            volt{
-                other{"{0}V"}
-            }
-        }
-        energy{
-            british-thermal-unit{
-                other{"{0}Btu"}
-            }
-            calorie{
-                other{"{0}kal"}
-            }
-            electronvolt{
-                other{"{0}eV"}
-            }
-            foodcalorie{
-                other{"{0}Kal"}
-            }
-            joule{
-                other{"{0}J"}
-            }
-            kilocalorie{
-                other{"{0}kkal"}
-            }
-            kilojoule{
-                other{"{0}kJ"}
-            }
-            kilowatt-hour{
-                other{"{0}kWh"}
-            }
-            therm-us{
-                other{"{0}terma US"}
-            }
-        }
-        force{
-            kilowatt-hour-per-100-kilometer{
-                dnam{"kWj/100km"}
-                other{"{0}kWh/100km"}
-            }
-        }
-        frequency{
-            gigahertz{
-                other{"{0}GHz"}
-            }
-            hertz{
-                other{"{0}Hz"}
-            }
-            kilohertz{
-                other{"{0}kHz"}
-            }
-            megahertz{
-                other{"{0}MHz"}
-            }
-        }
-        length{
-            astronomical-unit{
-                dnam{"au"}
-                other{"{0} au"}
-=======
->>>>>>> 626889fb
             }
             milliampere{
                 other{"{0}mA"}
@@ -1090,10 +913,6 @@
             }
             micrometer{
                 dnam{"μm"}
-<<<<<<< HEAD
-                other{"{0} μm"}
-=======
->>>>>>> 626889fb
             }
             mile{
                 dnam{"bt"}
@@ -1116,49 +935,13 @@
                 dnam{"L☉"}
             }
         }
-        light{
-            lux{
-                other{"{0}lx"}
-            }
-            solar-luminosity{
-                dnam{"L☉"}
-            }
-        }
         mass{
-<<<<<<< HEAD
-            carat{
-                dnam{"karat"}
-                other{"{0} CD"}
-            }
             grain{
                 dnam{"gr"}
                 other{"{0}gr"}
             }
-            gram{
-                dnam{"gram"}
-                other{"{0} g"}
-                per{"{0}/g"}
-            }
             kilogram{
                 dnam{"kg"}
-                other{"{0} kg"}
-                per{"{0}/kg"}
-            }
-            microgram{
-                dnam{"μg"}
-                other{"{0} μg"}
-            }
-            milligram{
-                dnam{"mg"}
-                other{"{0} mg"}
-=======
-            grain{
-                dnam{"gr"}
-                other{"{0}gr"}
-            }
-            kilogram{
-                dnam{"kg"}
->>>>>>> 626889fb
             }
             ounce{
                 other{"{0} auns"}
@@ -1170,86 +953,36 @@
                 dnam{"lb"}
                 other{"{0} paun"}
             }
-            tonne{
-                dnam{"t"}
-                other{"{0} t"}
-            }
         }
         power{
             gigawatt{
                 other{"{0}GW"}
-<<<<<<< HEAD
-            }
-            horsepower{
-                other{"{0} hp"}
-=======
->>>>>>> 626889fb
             }
             megawatt{
                 other{"{0}MW"}
             }
-<<<<<<< HEAD
-            megawatt{
-                other{"{0}MW"}
-            }
             milliwatt{
                 other{"{0}mW"}
-            }
-            watt{
-                other{"{0} W"}
-=======
-            milliwatt{
-                other{"{0}mW"}
->>>>>>> 626889fb
             }
         }
         pressure{
             atmosphere{
                 other{"{0}atm"}
-<<<<<<< HEAD
             }
             bar{
                 other{"{0}bar"}
             }
-            hectopascal{
-                dnam{"hPa"}
-                other{"{0} hPa"}
-=======
->>>>>>> 626889fb
-            }
-            bar{
-                other{"{0}bar"}
-            }
             kilopascal{
                 other{"{0}kPa"}
             }
             megapascal{
                 other{"{0}MPa"}
             }
-            kilopascal{
-                other{"{0}kPa"}
-            }
-            megapascal{
-                other{"{0}MPa"}
-            }
             millibar{
                 other{"{0} mb"}
             }
-<<<<<<< HEAD
-            millimeter-ofhg{
-                dnam{"mm Hg"}
-                other{"{0} mm Hg"}
-            }
             pascal{
                 other{"{0}Pa"}
-            }
-            pound-force-per-square-inch{
-                dnam{"psi"}
-                other{"{0} psi"}
-=======
-            pascal{
-                other{"{0}Pa"}
->>>>>>> 626889fb
             }
         }
         speed{
@@ -1266,18 +999,6 @@
             }
             fahrenheit{
                 dnam{"°F"}
-<<<<<<< HEAD
-                other{"{0}°F"}
-            }
-            generic{
-                dnam{"°"}
-                other{"{0}°"}
-            }
-            kelvin{
-                dnam{"K"}
-                other{"{0} K"}
-=======
->>>>>>> 626889fb
             }
         }
         volume{
@@ -1289,17 +1010,6 @@
                 dnam{"dsp Imp"}
                 other{"{0}dsp-Imp"}
             }
-<<<<<<< HEAD
-            dessert-spoon{
-                dnam{"dsp"}
-                other{"{0} dsp"}
-            }
-            dessert-spoon-imperial{
-                dnam{"dsp Imp"}
-                other{"{0}dsp-Imp"}
-            }
-=======
->>>>>>> 626889fb
             dram{
                 other{"{0}dr.fl."}
             }
@@ -1313,22 +1023,8 @@
             gallon-imperial{
                 other{"{0}galIm"}
             }
-<<<<<<< HEAD
-            liter{
-                dnam{"liter"}
-                other{"{0} l"}
-=======
             pint{
                 dnam{"pt"}
-            }
-            tablespoon{
-                dnam{"tbsp"}
-                other{"{0}tbsp"}
-            }
-            teaspoon{
-                dnam{"tsp"}
-                other{"{0}tsp"}
->>>>>>> 626889fb
             }
             tablespoon{
                 dnam{"tbsp"}
@@ -1394,18 +1090,6 @@
         concentr{
             karat{
                 dnam{"karat"}
-<<<<<<< HEAD
-                other{"{0} kt"}
-            }
-            milligram-ofglucose-per-deciliter{
-                dnam{"mg/dL"}
-                other{"{0} mg/dL"}
-            }
-            millimole-per-liter{
-                dnam{"mmol/L"}
-                other{"{0} mmol/L"}
-=======
->>>>>>> 626889fb
             }
             percent{
                 dnam{"peratus"}
@@ -1497,11 +1181,6 @@
                 other{"{0} sk"}
                 per{"{0}/sk"}
             }
-            quarter{
-                dnam{"sk"}
-                other{"{0} sk"}
-                per{"{0}/q"}
-            }
             second{
                 dnam{"saat"}
                 other{"{0} saat"}
@@ -1551,27 +1230,6 @@
             kilowatt-hour-per-100-kilometer{
                 dnam{"kWj/100km"}
                 other{"{0} kWj/100km"}
-<<<<<<< HEAD
-            }
-        }
-        frequency{
-            gigahertz{
-                dnam{"GHz"}
-                other{"{0} GHz"}
-            }
-            hertz{
-                dnam{"Hz"}
-                other{"{0} Hz"}
-            }
-            kilohertz{
-                dnam{"kHz"}
-                other{"{0} kHz"}
-            }
-            megahertz{
-                dnam{"MHz"}
-                other{"{0} MHz"}
-=======
->>>>>>> 626889fb
             }
         }
         graphics{
@@ -1609,10 +1267,6 @@
             }
             micrometer{
                 dnam{"μmeter"}
-<<<<<<< HEAD
-                other{"{0} μm"}
-=======
->>>>>>> 626889fb
             }
             mile{
                 dnam{"batu"}
@@ -1645,19 +1299,6 @@
             }
             kilogram{
                 dnam{"kilogram"}
-<<<<<<< HEAD
-                other{"{0} kg"}
-                per{"{0}/kg"}
-            }
-            microgram{
-                dnam{"μg"}
-                other{"{0} μg"}
-            }
-            milligram{
-                dnam{"mg"}
-                other{"{0} mg"}
-=======
->>>>>>> 626889fb
             }
             ounce{
                 dnam{"auns"}
@@ -1673,74 +1314,6 @@
             }
             ton{
                 dnam{"tan"}
-<<<<<<< HEAD
-                other{"{0} tn"}
-            }
-            tonne{
-                dnam{"t"}
-                other{"{0} t"}
-            }
-        }
-        power{
-            gigawatt{
-                dnam{"GW"}
-                other{"{0} GW"}
-            }
-            horsepower{
-                dnam{"hp"}
-                other{"{0} hp"}
-            }
-            kilowatt{
-                dnam{"kW"}
-                other{"{0} kW"}
-            }
-            megawatt{
-                dnam{"MW"}
-                other{"{0} MW"}
-            }
-            milliwatt{
-                dnam{"mW"}
-                other{"{0} mW"}
-            }
-            watt{
-                dnam{"watt"}
-                other{"{0} W"}
-            }
-        }
-        pressure{
-            atmosphere{
-                dnam{"atm"}
-                other{"{0} atm"}
-            }
-            bar{
-                dnam{"bar"}
-                other{"{0} bar"}
-            }
-            hectopascal{
-                dnam{"hPa"}
-                other{"{0} hPa"}
-            }
-            inch-ofhg{
-                dnam{"inHg"}
-                other{"{0} inHg"}
-            }
-            millibar{
-                dnam{"mbar"}
-                other{"{0} mbar"}
-            }
-            millimeter-ofhg{
-                dnam{"mm Hg"}
-                other{"{0} mm Hg"}
-            }
-            pascal{
-                dnam{"Pa"}
-                other{"{0} Pa"}
-            }
-            pound-force-per-square-inch{
-                dnam{"psi"}
-                other{"{0} psi"}
-=======
->>>>>>> 626889fb
             }
         }
         speed{
