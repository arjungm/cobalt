﻿// © 2016 and later: Unicode, Inc. and others.
// License & terms of use: http://www.unicode.org/copyright.html
// Generated using tools/cldr/cldr-to-icu/build-icu-data.xml
my{
    units{
        acceleration{
            g-force{
                other{"{0} ဆွဲငင်အား"}
            }
            meter-per-square-second{
                other{"{0} မီတာ/စက္ကန့်နှစ်ထပ်ကိန်း"}
            }
        }
        angle{
            arc-minute{
                other{"{0} မိနစ်"}
            }
            arc-second{
                other{"{0} စက္ကန့်"}
            }
            degree{
                other{"{0} ဒီဂရီ"}
            }
            radian{
                other{"{0} ရေဒီယဲန်း"}
            }
            revolution{
                dnam{"လည်ပတ်ခြင်း"}
                other{"{0} လည်ပတ်ခြင်း"}
            }
        }
        area{
            acre{
                other{"{0} ဧက"}
            }
            hectare{
                other{"{0} ဟက်တာ"}
            }
            square-centimeter{
                other{"{0} စတုရန်းစင်တီမီတာ"}
                per{"တစ်စတုရန်းစင်တီမီတာလျှင် {0}"}
            }
            square-foot{
                other{"{0} စတုရန်းပေ"}
            }
            square-inch{
                other{"{0} စတုရန်းလက်မ"}
                per{"တစ်စတုရန်းလက်မလျှင် {0}"}
            }
            square-kilometer{
                other{"{0} စတုရန်းကီလိုမီတာ"}
                per{"တစ်စတုရန်းကီလိုမီတာလျှင် {0}"}
            }
            square-meter{
                other{"{0} စတုရန်းမီတာ"}
                per{"တစ်စတုရန်းမီတာလျှင် {0}"}
            }
            square-mile{
                other{"{0} စတုရန်းမိုင်"}
                per{"တစ်စတုရန်းမိုင်လျှင် {0}"}
            }
            square-yard{
                other{"{0} စတုရန်းကိုက်"}
            }
        }
        compound{
            1024p1{"ကီဘီ{0}"}
            1024p2{"မက်ဘီ{0}"}
            1024p3{"ဂီဘီ{0}"}
            1024p4{"တယ်ဘီ{0}"}
            1024p5{"ပယ်ဘီ{0}"}
            1024p6{"အိတ်ဇ်ဘီ{0}"}
            1024p7{"ဇက်ဘီ{0}"}
            1024p8{"ယိုဘီ{0}"}
            10p-1{"ဒက်စီ{0}"}
            10p-12{"ပီကို{0}"}
            10p-15{"ဖမ်တို{0}"}
            10p-18{"အက်တို{0}"}
            10p-2{"စင်တီ{0}"}
            10p-21{"ဇက်ပ်တို{0}"}
            10p-24{"ယောက်တို{0}"}
<<<<<<< HEAD
            10p-3{"မီလီ{0}"}
=======
            10p-27{"ရွန်တို{0}"}
            10p-3{"မီလီ{0}"}
            10p-30{"ကွီတို{0}"}
>>>>>>> 626889fb
            10p-6{"မိုက်ခရို{0}"}
            10p-9{"နာနို{0}"}
            10p1{"ဒက်ကာ{0}"}
            10p12{"တယ်ရာ{0}"}
            10p15{"ပက်တာ{0}"}
            10p18{"အိတ်စ်ဆာ{0}"}
            10p2{"ဟက်တို{0}"}
            10p21{"ဇက်တာ{0}"}
            10p24{"ယိုဒါ{0}"}
<<<<<<< HEAD
            10p3{"ကီလို{0}"}
=======
            10p27{"ရွန်နာ{0}"}
            10p3{"ကီလို{0}"}
            10p30{"ကွက်တာ{0}"}
>>>>>>> 626889fb
            10p6{"မီဂါ{0}"}
            10p9{"ဂီဂါ{0}"}
            per{"တစ်{1} လျှင် {0}"}
            power2{
                other{
                    _{
                        _{"စတုရန်း{0}"}
                    }
                }
            }
            power3{
                other{
                    _{
                        _{"ကုဗ{0}"}
                    }
                }
            }
        }
        concentr{
            karat{
                other{"{0} ကာရက်"}
            }
            milligram-ofglucose-per-deciliter{
                dnam{"တစ်ဒက်စီလီတာရှိ မီလီဂရမ်"}
                other{"တစ်ဒက်စီလီတာရှိ {0} မီလီဂရမ်"}
            }
            millimole-per-liter{
                dnam{"တစ်လီတာရှိ မီလီမိုးလ်"}
                other{"တစ်လီတာရှိ {0} မီလီမိုးလ်"}
            }
            percent{
                dnam{"ရာခိုင်နှုန်း"}
                other{"{0} ရာခိုင်နှုန်း"}
            }
            permille{
                dnam{"ထောင်လီစိတ်"}
                other{"{0} ထောင်လီစိတ်"}
            }
            permillion{
                other{"တစ်သန်းပုံ {0} ပုံ"}
            }
            permyriad{
                other{"{0} ပါမီရိတ်"}
            }
        }
        consumption{
            liter-per-100-kilometer{
                other{"တစ်ရာကီလိုမီတာရှိ {0} လီတာ"}
            }
            liter-per-kilometer{
                dnam{"တစ်ကီလိုမီတာရှိ လီတာ"}
                other{"တစ်ကီလိုမီတာရှိ {0} လီတာ"}
            }
            mile-per-gallon{
                dnam{"တစ်ဂါလံ မိုင်နှုန်း"}
                other{"တစ်ဂါလံလျှင် {0} မိုင်"}
            }
            mile-per-gallon-imperial{
                dnam{"ယူကေတစ်ဂါလံ မိုင်နှုန်း"}
                other{"ယူကေတစ်ဂါလံလျှင် {0} မိုင်"}
            }
        }
        coordinate{
            dnam{"အရပ် လေးမျက်နှာ"}
            east{"{0} အရှေ့"}
            north{"{0} မြောက်"}
            south{"{0} တောင်"}
            west{"{0} အနောက်"}
        }
        digital{
            bit{
                other{"{0} ဘစ်"}
            }
            byte{
                other{"{0} ဘိုက်"}
            }
            gigabit{
                other{"{0} ဂစ်ဂါဘစ်"}
            }
            gigabyte{
                other{"{0} ဂစ်ဂါဘိုက်"}
            }
            kilobit{
                other{"{0} ကီလိုဘစ်"}
            }
            kilobyte{
                other{"{0} ကီလိုဘိုက်"}
            }
            megabit{
                other{"{0} မီဂါဘစ်"}
            }
            megabyte{
                other{"{0} မီဂါဘိုက်"}
            }
            petabyte{
                other{"{0} ပက်တာဘိုက်"}
            }
            terabit{
                other{"{0} တယ်ရာဘစ်"}
            }
            terabyte{
                other{"{0} တယ်ရာဘိုက်"}
            }
        }
        duration{
            century{
                dnam{"ရာစုနှစ်"}
                other{"{0} ရာစုနှစ်"}
            }
            day{
                per{"တစ်ရက်လျှင် {0}"}
            }
            decade{
                dnam{"ဆယ်စုနှစ်"}
                other{"{0} ဆယ်စုနှစ်"}
            }
            hour{
                per{"တစ်နာရီလျှင် {0}"}
            }
            microsecond{
                other{"{0} မိုက်ခရိုစက္ကန့်"}
            }
            minute{
                per{"တစ်မိနစ်လျှင် {0}"}
            }
            month{
                per{"တစ်လလျှင် {0}"}
            }
            nanosecond{
                other{"{0} နာနိုစက္ကန့်"}
            }
            quarter{
                dnam{"ကွာတား"}
                other{"{0} ကွာတား"}
                per{"{0}/ကွာတား"}
            }
            second{
                other{"{0} စက္ကန့်"}
                per{"တစ်စက္ကန့်လျှင် {0}"}
            }
            week{
                per{"တစ်ပတ်လျှင် {0}"}
            }
            year{
                per{"တစ်နှစ်လျှင် {0}"}
            }
        }
        electric{
            ampere{
                other{"{0} အမ်ပီယာ"}
            }
            milliampere{
                dnam{"မီလီအမ်ပီယာ"}
                other{"{0} မီလီအမ်ပီယာ"}
            }
            ohm{
                other{"{0} အုမ်း"}
            }
            volt{
                other{"{0} ဗို့"}
            }
        }
        energy{
            british-thermal-unit{
                dnam{"ဗြိတိသျှ သာမယ်လ်ယူနစ်"}
                other{"{0} ဗြိတိသျှ သာမယ်လ်ယူနစ်"}
            }
            calorie{
                other{"{0} ကယ်လိုရီ"}
            }
            electronvolt{
                other{"{0} အီလက်ထရွန်ဗို့"}
            }
            foodcalorie{
                other{"{0} ကယ်လိုရီ"}
            }
            joule{
                other{"{0} ဂျူးလ်"}
            }
            kilocalorie{
                other{"{0} ကီလိုကယ်လိုရီ"}
            }
            kilojoule{
                other{"{0} ကီလိုဂျူးလ်"}
            }
            kilowatt-hour{
                other{"{0} ကီလိုဝပ်-နာရီ"}
            }
            therm-us{
                other{"{0} ယူအက်စ် သာမယ်လ်"}
            }
        }
        force{
            newton{
                other{"{0} နယူတန်"}
            }
        }
        frequency{
            gigahertz{
                other{"{0} ဂီဂါဟတ်ဇ်"}
            }
            hertz{
                dnam{"ဟတ်ဇ်"}
                other{"{0} ဟတ်ဇ်"}
            }
            kilohertz{
                dnam{"ကီလိုဟတ်ဇ်"}
                other{"{0} ကီလိုဟတ်ဇ်"}
            }
            megahertz{
                other{"{0} မီဂါဟတ်ဇ်"}
            }
        }
        graphics{
            dot{
                other{"အစက် {0} စက်"}
            }
            dot-per-centimeter{
                dnam{"တစ်စင်တီမီတာပါ အစက်"}
                other{"တစ်စင်တီမီတာလျှင် {0} စက်"}
            }
            dot-per-inch{
                dnam{"တစ်လက်မပါ အစက်"}
                other{"တစ်လက်မလျှင် {0} စက်"}
            }
            em{
                dnam{"ပုံနှိပ်စာလုံး အရွယ်အစား"}
                other{"{0} ems"}
            }
            megapixel{
                other{"{0} မီဂါပစ်ဆယ်"}
            }
            pixel{
                other{"{0} ပစ်ဆယ်"}
            }
            pixel-per-centimeter{
                dnam{"တစ်စင်တီမီတာပါ ပစ်ဆယ်"}
                other{"တစ်စင်တီမီတာလျှင် {0} ပစ်ဆယ်"}
            }
            pixel-per-inch{
                dnam{"တစ်လက်မပါ ပစ်ဆယ်"}
                other{"တစ်လက်မလျှင် {0} ပစ်ဆယ်"}
            }
            dot-per-centimeter{
                dnam{"တစ်စင်တီမီတာပါ အစက်"}
                other{"တစ်စင်တီမီတာလျှင် {0} စက်"}
            }
            dot-per-inch{
                dnam{"တစ်လက်မပါ အစက်"}
                other{"တစ်လက်မလျှင် {0} စက်"}
            }
            em{
                dnam{"ပုံနှိပ်စာလုံး အရွယ်အစား"}
                other{"{0} ems"}
            }
            megapixel{
                dnam{"မီဂါပစ်ဆယ်"}
                other{"{0} မီဂါပစ်ဆယ်"}
            }
            pixel{
                dnam{"ပစ်ဆယ်"}
                other{"{0} ပစ်ဆယ်"}
            }
            pixel-per-centimeter{
                dnam{"တစ်စင်တီမီတာပါ ပစ်ဆယ်"}
                other{"တစ်စင်တီမီတာလျှင် {0} ပစ်ဆယ်"}
            }
            pixel-per-inch{
                dnam{"တစ်လက်မပါ ပစ်ဆယ်"}
                other{"တစ်လက်မလျှင် {0} ပစ်ဆယ်"}
            }
        }
        length{
            astronomical-unit{
                dnam{"နက်ခတ်တဗဒေယူနဈ"}
                other{"{0} နက်ခတ်တဗဒေယူနဈ"}
            }
            centimeter{
                dnam{"စင်တီမီတာ"}
                other{"{0} စင်တီမီတာ"}
                per{"တစ်စင်တီမီလာလျှင် {0}"}
            }
            decimeter{
                dnam{"ဒက်စီမီတာ"}
                other{"{0} ဒက်စီမီတာ"}
            }
            earth-radius{
                dnam{"ကမ္ဘာ့ အချင်းဝက်"}
            }
            fathom{
                other{"{0} ဖန်တမ်"}
            }
            foot{
                other{"{0} ပေ"}
                per{"တစ်ပေလျှင် {0}"}
            }
            furlong{
                other{"{0} ဖာလုံ"}
            }
            inch{
                per{"တစ်လက်မလျှင် {0}"}
            }
            kilometer{
                dnam{"ကီလိုမီတာ"}
                other{"{0} ကီလိုမီတာ"}
                per{"တစ်ကီလိုမီတာလျှင် {0}"}
            }
            meter{
                dnam{"မီတာ"}
                other{"{0} မီတာ"}
                per{"တစ်မီတာလျှင် {0}"}
            }
            micrometer{
                dnam{"မိုက်ခရိုမီတာ"}
                other{"{0} မိုက်ခရိုမီတာ"}
            }
            mile{
                other{"{0} မိုင်"}
            }
            mile-scandinavian{
                dnam{"စကင်ဒီနေဗီးယန်း မိုင်"}
                other{"{0} စကင်ဒီနေဗီးယန်း မိုင်"}
            }
            millimeter{
                dnam{"မီလီမီတာ"}
                other{"{0} မီလီမီတာ"}
            }
            nanometer{
                dnam{"နာနိုမီတာ"}
                other{"{0} နာနိုမီတာ"}
            }
            nautical-mile{
                dnam{"ရေမိုင်"}
                other{"{0} ရေမိုင်"}
            }
            parsec{
                other{"{0} ပါစက်ခ်"}
            }
            picometer{
                dnam{"ပီကိုမီတာ"}
                other{"{0} ပီကိုမီတာ"}
            }
            point{
                other{"{0} ပွိုင့်"}
            }
            solar-radius{
                other{"{0} ဆိုလာ ရာဒီ"}
            }
        }
        light{
            candela{
                dnam{"ကန်ဒဲလာ"}
                other{"{0} ကန်ဒဲလာ"}
            }
            lux{
                other{"{0} လတ်ခ်"}
            }
            solar-luminosity{
                dnam{"ဆိုလာ လူမီနိုစီတီးစ်"}
                other{"{0} ဆိုလာ လူမီနိုစီးတီးစ်"}
            }
        }
        mass{
            carat{
                other{"{0} ကာရက်"}
            }
            dalton{
                other{"{0} ဒဲလ်တန်စ်"}
            }
            earth-mass{
                other{"{0} ကမ္ဘာ့ဒြပ်ထု"}
            }
            gram{
                other{"{0} ဂရမ်"}
                per{"တစ်ဂရမ်လျှင် {0}"}
            }
            kilogram{
                other{"{0} ကီလိုဂရမ်"}
                per{"တစ်ကီလိုဂရမ်လျှင် {0}"}
            }
            microgram{
                dnam{"မိုက်ခရို ဂရမ်"}
                other{"{0} မိုက်ခရို ဂရမ်"}
            }
            milligram{
                other{"{0} မီလီဂရမ်"}
            }
            ounce{
                other{"{0} အောင်စ"}
                per{"တစ်အောင်စလျှင် {0}"}
            }
            ounce-troy{
                other{"{0} ထရိုအောင်စ"}
            }
            pound{
                other{"{0} ပေါင်"}
                per{"တစ်ပေါင်လျှင် {0}"}
            }
            solar-mass{
                other{"{0} နေရောင်ခြည် ဒြပ်ထု"}
            }
            ton{
                other{"{0} တန်"}
            }
            tonne{
<<<<<<< HEAD
                dnam{"မက်ထရစ်တန်"}
=======
>>>>>>> 626889fb
                other{"{0} မက်ထရစ်တန်"}
            }
        }
        power{
            gigawatt{
                other{"{0} ဂစ်ဂါဝပ်"}
            }
            horsepower{
                dnam{"မြင်းကောင်ရေအား"}
                other{"{0} မြင်းကောင်ရေအား"}
            }
            kilowatt{
                other{"{0} ကီလိုဝပ်"}
            }
            megawatt{
                other{"{0} မီဂါဝပ်"}
            }
            milliwatt{
                other{"{0} မီလီဝပ်"}
            }
            watt{
                other{"{0} ဝပ်"}
            }
        }
        pressure{
            atmosphere{
                dnam{"ကမ္ဘာ့လေထု"}
                other{"{0} ကမ္ဘာ့လေထု"}
            }
            hectopascal{
                dnam{"ဟက်တိုပါစကယ်"}
                other{"{0} ဟက်တိုပါစကယ်"}
            }
            inch-ofhg{
                dnam{"ပြဒါးလက်မ"}
                other{"{0} ပြဒါးလက်မ"}
            }
            kilopascal{
                dnam{"ကီလိုပါစကယ်"}
                other{"{0} ကီလိုပါစကယ်"}
            }
            megapascal{
                dnam{"မီဂါပါစကယ်"}
                other{"{0} မီဂါပါစကယ်"}
            }
            millibar{
                other{"{0} မီလီဘား"}
            }
            millimeter-ofhg{
                dnam{"ပြဒါးမီလီမီတာ"}
                other{"{0} ပြဒါးမီလီမီတာ"}
            }
            pound-force-per-square-inch{
                other{"တစ်စတုရန်းလက်မလျှင် {0} ပေါင်"}
            }
        }
        speed{
            beaufort{
                dnam{"ဗျူးဖို့တ်"}
                other{"ဗျူးဖို့တ် {0}"}
            }
            kilometer-per-hour{
                other{"တစ်နာရီလျှင် {0} ကီလိုမီတာ"}
            }
            knot{
                dnam{"နော့တီကယ်မိုင်"}
                other{"{0} နော့တီကယ်မိုင်"}
            }
            meter-per-second{
                other{"တစ်စက္ကန့်လျှင် {0} မီတာ"}
            }
            mile-per-hour{
                other{"တစ်နာရီလျှင် {0} မိုင်"}
            }
        }
        temperature{
            celsius{
                dnam{"ဒီဂရီ စင်တီဂရိတ်"}
                other{"{0} ဒီဂရီ စင်တီဂရိတ်"}
            }
            fahrenheit{
                dnam{"ဒီဂရီ ဖာရင်ဟိုက်"}
                other{"{0} ဒီဂရီ ဖာရင်ဟိုက်"}
            }
            kelvin{
                dnam{"ကယ်လ်ဗင်"}
                other{"{0} ကယ်လ်ဗင်"}
            }
        }
        torque{
            newton-meter{
                dnam{"နယူတန်−မီတာ"}
                other{"{0} နယူတန်−မီတာ"}
            }
        }
        volume{
            acre-foot{
                other{"{0} ဧက-ပေ"}
            }
            barrel{
                dnam{"ဘယ်ရလ်စ်"}
                other{"{0} ဘယ်ရလ်စ်"}
            }
            centiliter{
                other{"{0} စင်တီလီတာ"}
            }
            cubic-centimeter{
                other{"{0} ကုဗစင်တီမီတာ"}
                per{"တစ်ကုဗစင်တီမီတာလျှင် {0}"}
            }
            cubic-foot{
                other{"{0} ကုဗပေ"}
            }
            cubic-inch{
                other{"{0} ကုဗလက်မ"}
            }
            cubic-kilometer{
                other{"{0} ကုဗကီလိုမီတာ"}
            }
            cubic-meter{
                other{"{0} ကုဗမီတာ"}
                per{"တစ်ကုဗမီတာလျှင် {0}"}
            }
            cubic-mile{
                dnam{"ကုဗမိုင်"}
                other{"{0} ကုဗမိုင်"}
            }
            cubic-yard{
                other{"{0} ကုဗကိုက်"}
            }
            cup{
                other{"{0} ခွက်"}
            }
            cup-metric{
                dnam{"မထ္ထရစ် ခွက်"}
                other{"{0} မထ္ထရစ် ခွက်"}
            }
            deciliter{
                other{"{0} ဒက်စီလီတာ"}
            }
            dessert-spoon-imperial{
                other{"ဗြိတိသျှသုံး အချိုပွဲဇွန်း {0} ဇွန်း"}
            }
            fluid-ounce{
                other{"{0} အရည်အောင်စ"}
            }
            fluid-ounce-imperial{
                other{"{0} Imp. fl oz"}
            }
            gallon{
                per{"တစ်ဂါလံလျှင် {0}"}
            }
            gallon-imperial{
                per{"တစ် ယူကေ ဂါလံလျှင် {0}"}
            }
            hectoliter{
                dnam{"ဟက်တိုလီတာ"}
                other{"{0} ဟက်တိုမီတာ"}
            }
            liter{
                per{"တစ်လီတာလျှင် {0}"}
            }
            megaliter{
                dnam{"မီဂါလီတာ"}
                other{"{0} မီဂါလီတာ"}
            }
            milliliter{
                other{"{0} မီလီလီတာ"}
            }
            pint{
                other{"{0} ပိုင့်"}
            }
            pint-metric{
                dnam{"မထ္ထရစ် ပိုင့်"}
                other{"{0} မထ္ထရစ် ပိုင့်"}
            }
            quart{
                other{"{0} ကွတ်"}
            }
            tablespoon{
                other{"စားပွဲဇွန်း {0} ဇွန်း"}
            }
            teaspoon{
                other{"လက်ဖက်ရည်ဇွန်း {0} ဇွန်း"}
            }
        }
    }
    unitsNarrow{
        angle{
            degree{
                other{"{0}°"}
            }
        }
<<<<<<< HEAD
        area{
            acre{
                other{"{0} ac"}
            }
            hectare{
                other{"{0} ha"}
            }
            square-foot{
                other{"{0} ft²"}
            }
            square-kilometer{
                other{"{0} km²"}
            }
            square-meter{
                other{"{0} m²"}
            }
            square-mile{
                other{"{0} mi²"}
            }
        }
        compound{
            1024p1{"Ki{0}"}
            1024p2{"Mi{0}"}
            1024p3{"Gi{0}"}
            1024p4{"Ti{0}"}
            1024p5{"Pi{0}"}
            1024p6{"Ei{0}"}
            1024p7{"Zi{0}"}
            1024p8{"Yi{0}"}
            10p-1{"d{0}"}
            10p21{"Z{0}"}
            10p24{"Y{0}"}
            per{"{0}/{1}"}
        }
        concentr{
            percent{
                dnam{"%"}
                other{"{0}%"}
            }
        }
=======
>>>>>>> 626889fb
        consumption{
            liter-per-100-kilometer{
                dnam{"L/100km"}
                other{"{0} L/100km"}
            }
<<<<<<< HEAD
=======
            liter-per-kilometer{
                dnam{"L/km"}
            }
>>>>>>> 626889fb
            mile-per-gallon-imperial{
                other{"{0}m/gUK"}
            }
        }
        coordinate{
            east{"{0}E"}
            north{"{0}N"}
            south{"{0}S"}
            west{"{0}W"}
        }
        digital{
            byte{
                dnam{"B"}
                other{"{0}B"}
            }
            gigabit{
                dnam{"Gb"}
            }
        }
        duration{
            millisecond{
                other{"{0} ms"}
            }
            second{
                other{"{0} s"}
            }
        }
        electric{
            ampere{
                dnam{"amp"}
            }
        }
        energy{
            therm-us{
                other{"{0}US therms"}
            }
        }
        force{
            kilowatt-hour-per-100-kilometer{
                other{"{0}kWh/100km"}
            }
            newton{
                dnam{"N"}
            }
        }
        frequency{
            gigahertz{
                dnam{"GHz"}
            }
        }
        graphics{
            dot{
                other{"{0}စက်"}
            }
        }
        energy{
            therm-us{
                other{"{0}US therms"}
            }
        }
        force{
            kilowatt-hour-per-100-kilometer{
                other{"{0}kWh/100km"}
            }
        }
        graphics{
            dot{
                dnam{"အစက်"}
                other{"{0} အစက်"}
            }
            dot-per-centimeter{
                dnam{"dpcm"}
            }
            dot-per-inch{
                dnam{"dpi"}
                other{"{0} dpi"}
            }
        }
        length{
            earth-radius{
                dnam{"R⊕"}
                other{"{0}R⊕"}
            }
            earth-radius{
                dnam{"R⊕"}
                other{"{0}R⊕"}
            }
            fathom{
                other{"{0} fth"}
            }
            foot{
                dnam{"ft"}
                other{"{0}′"}
<<<<<<< HEAD
            }
            furlong{
                other{"{0} fur"}
=======
>>>>>>> 626889fb
            }
            inch{
                dnam{"in"}
                other{"{0}″"}
            }
            kilometer{
                other{"{0}km"}
            }
            light-year{
                dnam{"ly"}
                other{"{0} ly"}
            }
            micrometer{
                dnam{"μm"}
            }
            micrometer{
                dnam{"μm"}
            }
            mile{
                dnam{"mi"}
            }
            point{
                dnam{"pts"}
            }
<<<<<<< HEAD
            nautical-mile{
                dnam{"nmi"}
            }
            picometer{
                other{"{0} pm"}
=======
            solar-radius{
                dnam{"R☉"}
>>>>>>> 626889fb
            }
            point{
                dnam{"pts"}
                other{"{0} pt"}
            }
            solar-radius{
                dnam{"R☉"}
            }
            yard{
                dnam{"yd"}
                other{"{0} yd"}
            }
        }
        light{
            lumen{
                dnam{"lm"}
                other{"{0}lm"}
            }
            solar-luminosity{
                dnam{"L☉"}
            }
        }
        pressure{
            inch-ofhg{
                dnam{"″ Hg"}
            }
            millibar{
                dnam{"mbar"}
            }
            pound-force-per-square-inch{
                dnam{"psi"}
            }
        }
        volume{
            barrel{
                dnam{"စည်"}
            }
            cubic-centimeter{
                dnam{"cm³"}
            }
            cubic-foot{
                dnam{"ft³"}
            }
            cubic-inch{
                dnam{"in³"}
            }
            cubic-yard{
                dnam{"yd³"}
            }
<<<<<<< HEAD
        }
        volume{
            cubic-centimeter{
                dnam{"cm³"}
            }
            cubic-foot{
                dnam{"ft³"}
            }
            cubic-inch{
                dnam{"in³"}
            }
            cubic-kilometer{
                other{"{0} km³"}
=======
            drop{
                dnam{"စက်"}
>>>>>>> 626889fb
            }
            fluid-ounce-imperial{
                dnam{"ဗြိတိသျှသုံး အရည်အောင်စ"}
                other{"{0}fl oz Im"}
            }
            gallon-imperial{
                other{"ယူကေ ဂါလံ {0} ဂါလံ"}
                per{"{0}/ယူကေ ဂါလံ"}
            }
            cubic-yard{
                dnam{"yd³"}
            }
            fluid-ounce-imperial{
                other{"{0}fl oz Im"}
            }
            liter{
                other{"{0}L"}
                per{"{0}/လီတာ"}
            }
        }
    }
    unitsShort{
        acceleration{
            g-force{
                dnam{"ဆွဲငင်အား"}
            }
            meter-per-square-second{
                dnam{"မီတာ/စက္ကန့်နှစ်ထပ်ကိန်း"}
            }
        }
        angle{
            arc-minute{
                dnam{"မိနစ်"}
            }
            arc-second{
                dnam{"စက္ကန့်"}
            }
            degree{
                dnam{"ဒီဂရီ"}
                other{"{0} deg"}
            }
            radian{
                dnam{"ရေဒီယဲန်း"}
            }
        }
        area{
            acre{
                dnam{"ဧက"}
            }
            dunam{
                dnam{"dunams"}
            }
            hectare{
                dnam{"ဟက်တာ"}
            }
            square-centimeter{
                dnam{"စတုရန်းစင်တီမီတာ"}
            }
            square-foot{
                dnam{"စတုရန်းပေ"}
            }
            square-inch{
                dnam{"စတုရန်းလက်မ"}
            }
            square-kilometer{
                dnam{"စတုရန်းကီလိုမီတာ"}
            }
            square-meter{
                dnam{"စတုရန်းမီတာ"}
            }
            square-mile{
                dnam{"စတုရန်းမိုင်"}
            }
            square-yard{
                dnam{"စတုရန်းကိုက်"}
            }
        }
<<<<<<< HEAD
        compound{
            1024p1{"Ki{0}"}
            1024p2{"Mi{0}"}
            1024p3{"Gi{0}"}
            1024p4{"Ti{0}"}
            1024p5{"Pi{0}"}
            1024p6{"Ei{0}"}
            1024p7{"Zi{0}"}
            1024p8{"Yi{0}"}
            10p-1{"d{0}"}
            10p21{"Z{0}"}
            10p24{"Y{0}"}
            per{"{0}/{1}"}
        }
        concentr{
            karat{
                dnam{"ကာရက်"}
                other{"{0} kt"}
            }
            milligram-ofglucose-per-deciliter{
                dnam{"mg/dL"}
                other{"{0} mg/dL"}
            }
            millimole-per-liter{
                dnam{"mmol/L"}
                other{"{0} mmol/L"}
            }
            mole{
                dnam{"mol"}
                other{"{0} mol"}
            }
            percent{
                dnam{"%"}
                other{"{0}%"}
            }
            permille{
                dnam{"‰"}
                other{"{0}‰"}
=======
        concentr{
            karat{
                dnam{"ကာရက်"}
>>>>>>> 626889fb
            }
            permillion{
                dnam{"တစ်သန်းပုံ တစ်ပုံ"}
            }
            permyriad{
                dnam{"ပါမီရိတ်"}
            }
        }
        consumption{
            liter-per-100-kilometer{
                dnam{"တစ်ရာကီလိုမီတာရှိ လီတာ"}
                other{"{0} L/100 km"}
            }
            liter-per-kilometer{
                dnam{"လီတာ/ကီလိုမီတာ"}
            }
            mile-per-gallon{
                dnam{"မိုင်/ဂါလန်"}
                other{"{0} mpg"}
            }
        }
        coordinate{
            dnam{"လမ်းကြောင်း"}
            east{"{0} E"}
            north{"{0} N"}
            south{"{0} S"}
            west{"{0} W"}
        }
        digital{
            bit{
                dnam{"ဘစ်"}
            }
            byte{
                dnam{"ဘိုက်"}
            }
            gigabit{
                dnam{"ဂစ်ဂါဘစ်"}
            }
            gigabyte{
                dnam{"ဂစ်ဂါဘိုက်"}
            }
            kilobit{
                dnam{"ကီလိုဘစ်"}
            }
            kilobyte{
                dnam{"ကီလိုဘိုက်"}
            }
            megabit{
                dnam{"မီဂါဘစ်"}
            }
            megabyte{
                dnam{"မီဂါဘိုက်"}
            }
            petabyte{
                dnam{"ပက်တာဘိုက်"}
            }
            terabit{
                dnam{"တယ်ရာဘစ်"}
            }
            terabyte{
                dnam{"တယ်ရာဘိုက်"}
            }
        }
        duration{
            century{
                dnam{"ရာစု"}
                other{"{0} ရာစု"}
            }
            day{
                dnam{"ရက်"}
                other{"{0} ရက်"}
                per{"{0}/ ရက်"}
            }
            decade{
                dnam{"ဆယ်စု"}
                other{"{0} ဆယ်စု"}
            }
            hour{
                dnam{"နာရီ"}
                other{"{0} နာရီ"}
                per{"{0}/ နာရီ"}
            }
            microsecond{
                dnam{"မိုက်ခရိုစက္ကန့်"}
            }
            millisecond{
                dnam{"မီလီစက္ကန့်"}
                other{"{0} မီလီစက္ကန့်"}
            }
            minute{
                dnam{"မိနစ်"}
                other{"{0} မိနစ်"}
                per{"{0}/ မိနစ်"}
            }
            month{
                dnam{"လ"}
                other{"{0} လ"}
                per{"{0}/ လ"}
            }
            nanosecond{
                dnam{"နာနိုစက္ကန့်"}
            }
            second{
                dnam{"စက္ကန့်"}
                other{"{0} sec"}
            }
            week{
                dnam{"ပတ်"}
                other{"{0} ပတ်"}
                per{"{0}/ ပတ်"}
            }
            year{
                dnam{"နှစ်"}
                other{"{0} နှစ်"}
                per{"{0}/ နှစ်"}
            }
        }
        electric{
            ampere{
                dnam{"အမ်ပီယာ"}
            }
            ohm{
                dnam{"အုမ်း"}
            }
            volt{
                dnam{"ဗို့"}
            }
        }
        energy{
            british-thermal-unit{
                dnam{"BTU"}
            }
            calorie{
                dnam{"ကယ်လိုရီ"}
            }
            electronvolt{
                dnam{"အီလက်ထရွန်ဗို့"}
            }
            foodcalorie{
                dnam{"ကယ်လိုရီ"}
                other{"{0} Cal"}
            }
            joule{
                dnam{"ဂျူးလ်"}
            }
            kilocalorie{
                dnam{"ကီလိုကယ်လိုရီ"}
            }
            kilojoule{
                dnam{"ကီလိုဂျူးလ်"}
            }
            kilowatt-hour{
                dnam{"ကီလိုဝပ်-နာရီ"}
            }
            therm-us{
                dnam{"ယူအက်စ် သာမယ်လ်"}
                other{"{0} ယူအက်စ်သာမယ်လ်"}
            }
        }
        force{
            newton{
                dnam{"နယူတန်"}
            }
        }
        frequency{
            gigahertz{
                dnam{"ဂီဂါဟတ်ဇ်"}
            }
            megahertz{
                dnam{"မီဂါဟတ်ဇ်"}
            }
        }
        graphics{
            dot{
<<<<<<< HEAD
                dnam{"ပစ်ဆယ်"}
                other{"{0} px"}
            }
            dot-per-centimeter{
                dnam{"dpcm"}
                other{"{0} dpcm"}
            }
            dot-per-inch{
                dnam{"dpi"}
                other{"{0} dpi"}
            }
            megapixel{
                dnam{"မီဂါပစ်ဆယ်"}
            }
            pixel{
                dnam{"ပစ်ဆယ်"}
            }
        }
        length{
            astronomical-unit{
                other{"{0} au"}
=======
                dnam{"အစက်"}
            }
            dot-per-centimeter{
                dnam{"dpcm"}
                other{"{0} dpcm"}
>>>>>>> 626889fb
            }
            dot-per-inch{
                dnam{"dpi"}
                other{"{0} dpi"}
            }
            megapixel{
                dnam{"မီဂါပစ်ဆယ်"}
            }
            pixel{
                dnam{"ပစ်ဆယ်"}
            }
        }
        length{
            earth-radius{
                dnam{"ကမ္ဘာ့အချင်းဝက်"}
                other{"{0} ကမ္ဘာ့အချင်းဝက်"}
            }
            fathom{
                dnam{"ဖန်တမ်"}
<<<<<<< HEAD
                other{"{0} fth"}
=======
>>>>>>> 626889fb
            }
            foot{
                dnam{"ပေ"}
            }
            furlong{
                dnam{"ဖာလုံ"}
            }
            inch{
                dnam{"လက်မ"}
                other{"{0} လက်မ"}
<<<<<<< HEAD
            }
            kilometer{
                dnam{"km"}
                other{"{0} km"}
                per{"{0}/km"}
=======
>>>>>>> 626889fb
            }
            light-year{
                dnam{"အလင်းနှစ်"}
                other{"{0} အလင်းနှစ်"}
            }
            meter{
                dnam{"m"}
            }
            micrometer{
                dnam{"μ မီတာ"}
<<<<<<< HEAD
                other{"{0} μm"}
            }
            mile{
                dnam{"မိုင်"}
            }
            mile-scandinavian{
                dnam{"smi"}
                other{"{0} smi"}
            }
            millimeter{
                dnam{"mm"}
                other{"{0} mm"}
            }
            nanometer{
                dnam{"nm"}
                other{"{0} nm"}
            }
            nautical-mile{
                other{"{0} nmi"}
=======
            }
            mile{
                dnam{"မိုင်"}
>>>>>>> 626889fb
            }
            parsec{
                dnam{"ပါစက်ခ်"}
            }
            point{
                dnam{"ပွိုင့်"}
<<<<<<< HEAD
                other{"{0} pt"}
=======
>>>>>>> 626889fb
            }
            solar-radius{
                dnam{"ဆိုလာ ရာဒီ"}
            }
            yard{
                dnam{"ကိုက်"}
                other{"{0} ကိုက်"}
            }
        }
        light{
            lumen{
                dnam{"လူမန်"}
                other{"{0} လူမန်"}
            }
            lux{
                dnam{"လတ်ခ်"}
            }
            solar-luminosity{
                dnam{"ဆိုလာ လူမီနိုစီးတီးစ်"}
            }
        }
        mass{
            carat{
                dnam{"ကာရက်"}
            }
            dalton{
                dnam{"ဒဲလ်တန်စ်"}
            }
            earth-mass{
                dnam{"ကမ္ဘာ့ဒြပ်ထု"}
            }
            grain{
                dnam{"ဂရိန်"}
                other{"{0} ဂရိန်"}
            }
            gram{
                dnam{"ဂရမ်"}
            }
            kilogram{
                dnam{"ကီလိုဂရမ်"}
<<<<<<< HEAD
                other{"{0} kg"}
                per{"{0}/kg"}
            }
            microgram{
                dnam{"μg"}
                other{"{0} μg"}
=======
>>>>>>> 626889fb
            }
            milligram{
                dnam{"မီလီဂရမ်"}
            }
            ounce{
                dnam{"အောင်စ"}
            }
            ounce-troy{
                dnam{"ထရိုအောင်စ"}
            }
            pound{
                dnam{"ပေါင်"}
            }
            solar-mass{
                dnam{"နေရောင်ခြည် ဒြပ်ထု"}
            }
            stone{
                dnam{"စတုန်"}
                other{"{0} စတုန်"}
            }
            ton{
                dnam{"တန်"}
            }
            tonne{
                dnam{"မက်ထရစ်တန်"}
            }
            tonne{
                dnam{"မက်ထရစ်တန်"}
                other{"{0} t"}
            }
        }
        power{
            gigawatt{
                dnam{"ဂစ်ဂါဝပ်"}
            }
            kilowatt{
                dnam{"ကီလိုဝပ်"}
            }
            megawatt{
                dnam{"မီဂါဝပ်"}
            }
            milliwatt{
                dnam{"မီလီဝပ်"}
            }
            watt{
                dnam{"ဝပ်"}
            }
        }
        pressure{
            bar{
                dnam{"ဘား"}
                other{"{0} ဘား"}
            }
            millibar{
                dnam{"မီလီဘား"}
            }
            pound-force-per-square-inch{
                dnam{"ပေါင်/စတုရန်းလက်မ"}
            }
        }
        speed{
            kilometer-per-hour{
                dnam{"ကီလိုမီတာ/နာရီ"}
            }
            meter-per-second{
                dnam{"မီတာ/စက္ကန့်"}
            }
            mile-per-hour{
                dnam{"မိုင်/နာရီ"}
            }
        }
        torque{
            newton-meter{
                dnam{"N.m"}
                other{"{0} N.m"}
            }
            pound-force-foot{
                dnam{"lbf.ft"}
                other{"{0} lbf.ft"}
            }
        }
        volume{
            acre-foot{
                dnam{"ဧက-ပေ"}
            }
            barrel{
                dnam{"ဘယ်ရလ်"}
            }
            bushel{
                dnam{"၈ ဂါလံဝင်ပုံး"}
                other{"၈ ဂါလံဝင်ပုံး {0} ပုံး"}
            }
            centiliter{
                dnam{"စင်တီလီတာ"}
            }
            cubic-centimeter{
                dnam{"ကုဗစင်တီမီတာ"}
            }
            cubic-foot{
                dnam{"ကုဗပေ"}
            }
            cubic-inch{
                dnam{"ကုဗလက်မ"}
            }
            cubic-kilometer{
                dnam{"ကုဗကီလိုမီတာ"}
            }
            cubic-meter{
                dnam{"ကုဗမီတာ"}
<<<<<<< HEAD
                other{"{0} m³"}
                per{"{0}/m³"}
            }
            cubic-mile{
                other{"{0} mi³"}
=======
>>>>>>> 626889fb
            }
            cubic-yard{
                dnam{"ကုဗကိုက်"}
            }
            cup{
                dnam{"ခွက်"}
            }
            cup-metric{
                dnam{"မထ္ထရစ်ခွက်"}
            }
            deciliter{
                dnam{"ဒက်စီလီတာ"}
            }
            dessert-spoon{
                dnam{"အချိုပွဲဇွန်း"}
                other{"အချိုပွဲဇွန်း {0} ဇွန်း"}
            }
            dessert-spoon-imperial{
                dnam{"ဗြိတိသျှသုံး အချိုပွဲဇွန်း"}
                other{"ဗြိတိသျှသုံးအချိုပွဲဇွန်း {0} ဇွန်း"}
            }
            dram{
                dnam{"ဒရမ်"}
                other{"{0} ဒရမ်"}
            }
            drop{
                dnam{"တစ်စက်"}
                other{"{0} စက်"}
            }
            fluid-ounce{
                dnam{"အရည်အောင်စ"}
                other{"{0} fl oz"}
            }
            gallon{
                dnam{"ဂါလံ"}
                other{"{0} ဂါလံ"}
            }
            gallon-imperial{
                dnam{"ယူကေ ဂါလံ"}
                other{"{0} ယူကေ ဂါလံ"}
<<<<<<< HEAD
                per{"{0}/gal Imp."}
            }
            hectoliter{
                other{"{0} hL"}
=======
>>>>>>> 626889fb
            }
            jigger{
                dnam{"ပက်"}
                other{"{0} ပက်"}
            }
            liter{
                dnam{"လီတာ"}
                other{"{0} လီတာ"}
<<<<<<< HEAD
                per{"{0}/l"}
            }
            megaliter{
                other{"{0} ML"}
=======
>>>>>>> 626889fb
            }
            milliliter{
                dnam{"မီလီလီတာ"}
            }
            pinch{
                dnam{"တစ်ဆိတ်"}
                other{"{0} ဆိတ်"}
            }
            pint{
                dnam{"ပိုင့်"}
            }
            pint-metric{
                dnam{"မထ္ထရစ်ပိုင့်"}
            }
            quart{
                dnam{"ကွတ်"}
            }
            quart-imperial{
                dnam{"ဗြိတိသျှသုံး ကွတ်"}
                other{"ဗြိတိသျှသုံး {0} ကွတ်"}
            }
            tablespoon{
                dnam{"စားပွဲဇွန်း"}
            }
            teaspoon{
                dnam{"လက်ဖက်ရည်ဇွန်း"}
            }
        }
    }
}<|MERGE_RESOLUTION|>--- conflicted
+++ resolved
@@ -79,13 +79,9 @@
             10p-2{"စင်တီ{0}"}
             10p-21{"ဇက်ပ်တို{0}"}
             10p-24{"ယောက်တို{0}"}
-<<<<<<< HEAD
-            10p-3{"မီလီ{0}"}
-=======
             10p-27{"ရွန်တို{0}"}
             10p-3{"မီလီ{0}"}
             10p-30{"ကွီတို{0}"}
->>>>>>> 626889fb
             10p-6{"မိုက်ခရို{0}"}
             10p-9{"နာနို{0}"}
             10p1{"ဒက်ကာ{0}"}
@@ -95,13 +91,9 @@
             10p2{"ဟက်တို{0}"}
             10p21{"ဇက်တာ{0}"}
             10p24{"ယိုဒါ{0}"}
-<<<<<<< HEAD
-            10p3{"ကီလို{0}"}
-=======
             10p27{"ရွန်နာ{0}"}
             10p3{"ကီလို{0}"}
             10p30{"ကွက်တာ{0}"}
->>>>>>> 626889fb
             10p6{"မီဂါ{0}"}
             10p9{"ဂီဂါ{0}"}
             per{"တစ်{1} လျှင် {0}"}
@@ -345,34 +337,6 @@
                 dnam{"တစ်လက်မပါ ပစ်ဆယ်"}
                 other{"တစ်လက်မလျှင် {0} ပစ်ဆယ်"}
             }
-            dot-per-centimeter{
-                dnam{"တစ်စင်တီမီတာပါ အစက်"}
-                other{"တစ်စင်တီမီတာလျှင် {0} စက်"}
-            }
-            dot-per-inch{
-                dnam{"တစ်လက်မပါ အစက်"}
-                other{"တစ်လက်မလျှင် {0} စက်"}
-            }
-            em{
-                dnam{"ပုံနှိပ်စာလုံး အရွယ်အစား"}
-                other{"{0} ems"}
-            }
-            megapixel{
-                dnam{"မီဂါပစ်ဆယ်"}
-                other{"{0} မီဂါပစ်ဆယ်"}
-            }
-            pixel{
-                dnam{"ပစ်ဆယ်"}
-                other{"{0} ပစ်ဆယ်"}
-            }
-            pixel-per-centimeter{
-                dnam{"တစ်စင်တီမီတာပါ ပစ်ဆယ်"}
-                other{"တစ်စင်တီမီတာလျှင် {0} ပစ်ဆယ်"}
-            }
-            pixel-per-inch{
-                dnam{"တစ်လက်မပါ ပစ်ဆယ်"}
-                other{"တစ်လက်မလျှင် {0} ပစ်ဆယ်"}
-            }
         }
         length{
             astronomical-unit{
@@ -507,10 +471,6 @@
                 other{"{0} တန်"}
             }
             tonne{
-<<<<<<< HEAD
-                dnam{"မက်ထရစ်တန်"}
-=======
->>>>>>> 626889fb
                 other{"{0} မက်ထရစ်တန်"}
             }
         }
@@ -704,60 +664,14 @@
                 other{"{0}°"}
             }
         }
-<<<<<<< HEAD
-        area{
-            acre{
-                other{"{0} ac"}
-            }
-            hectare{
-                other{"{0} ha"}
-            }
-            square-foot{
-                other{"{0} ft²"}
-            }
-            square-kilometer{
-                other{"{0} km²"}
-            }
-            square-meter{
-                other{"{0} m²"}
-            }
-            square-mile{
-                other{"{0} mi²"}
-            }
-        }
-        compound{
-            1024p1{"Ki{0}"}
-            1024p2{"Mi{0}"}
-            1024p3{"Gi{0}"}
-            1024p4{"Ti{0}"}
-            1024p5{"Pi{0}"}
-            1024p6{"Ei{0}"}
-            1024p7{"Zi{0}"}
-            1024p8{"Yi{0}"}
-            10p-1{"d{0}"}
-            10p21{"Z{0}"}
-            10p24{"Y{0}"}
-            per{"{0}/{1}"}
-        }
-        concentr{
-            percent{
-                dnam{"%"}
-                other{"{0}%"}
-            }
-        }
-=======
->>>>>>> 626889fb
         consumption{
             liter-per-100-kilometer{
                 dnam{"L/100km"}
                 other{"{0} L/100km"}
             }
-<<<<<<< HEAD
-=======
             liter-per-kilometer{
                 dnam{"L/km"}
             }
->>>>>>> 626889fb
             mile-per-gallon-imperial{
                 other{"{0}m/gUK"}
             }
@@ -813,50 +727,14 @@
                 other{"{0}စက်"}
             }
         }
-        energy{
-            therm-us{
-                other{"{0}US therms"}
-            }
-        }
-        force{
-            kilowatt-hour-per-100-kilometer{
-                other{"{0}kWh/100km"}
-            }
-        }
-        graphics{
-            dot{
-                dnam{"အစက်"}
-                other{"{0} အစက်"}
-            }
-            dot-per-centimeter{
-                dnam{"dpcm"}
-            }
-            dot-per-inch{
-                dnam{"dpi"}
-                other{"{0} dpi"}
-            }
-        }
         length{
             earth-radius{
                 dnam{"R⊕"}
                 other{"{0}R⊕"}
             }
-            earth-radius{
-                dnam{"R⊕"}
-                other{"{0}R⊕"}
-            }
-            fathom{
-                other{"{0} fth"}
-            }
             foot{
                 dnam{"ft"}
                 other{"{0}′"}
-<<<<<<< HEAD
-            }
-            furlong{
-                other{"{0} fur"}
-=======
->>>>>>> 626889fb
             }
             inch{
                 dnam{"in"}
@@ -872,29 +750,11 @@
             micrometer{
                 dnam{"μm"}
             }
-            micrometer{
-                dnam{"μm"}
-            }
             mile{
                 dnam{"mi"}
             }
             point{
                 dnam{"pts"}
-            }
-<<<<<<< HEAD
-            nautical-mile{
-                dnam{"nmi"}
-            }
-            picometer{
-                other{"{0} pm"}
-=======
-            solar-radius{
-                dnam{"R☉"}
->>>>>>> 626889fb
-            }
-            point{
-                dnam{"pts"}
-                other{"{0} pt"}
             }
             solar-radius{
                 dnam{"R☉"}
@@ -940,24 +800,8 @@
             cubic-yard{
                 dnam{"yd³"}
             }
-<<<<<<< HEAD
-        }
-        volume{
-            cubic-centimeter{
-                dnam{"cm³"}
-            }
-            cubic-foot{
-                dnam{"ft³"}
-            }
-            cubic-inch{
-                dnam{"in³"}
-            }
-            cubic-kilometer{
-                other{"{0} km³"}
-=======
             drop{
                 dnam{"စက်"}
->>>>>>> 626889fb
             }
             fluid-ounce-imperial{
                 dnam{"ဗြိတိသျှသုံး အရည်အောင်စ"}
@@ -966,12 +810,6 @@
             gallon-imperial{
                 other{"ယူကေ ဂါလံ {0} ဂါလံ"}
                 per{"{0}/ယူကေ ဂါလံ"}
-            }
-            cubic-yard{
-                dnam{"yd³"}
-            }
-            fluid-ounce-imperial{
-                other{"{0}fl oz Im"}
             }
             liter{
                 other{"{0}L"}
@@ -1035,50 +873,9 @@
                 dnam{"စတုရန်းကိုက်"}
             }
         }
-<<<<<<< HEAD
-        compound{
-            1024p1{"Ki{0}"}
-            1024p2{"Mi{0}"}
-            1024p3{"Gi{0}"}
-            1024p4{"Ti{0}"}
-            1024p5{"Pi{0}"}
-            1024p6{"Ei{0}"}
-            1024p7{"Zi{0}"}
-            1024p8{"Yi{0}"}
-            10p-1{"d{0}"}
-            10p21{"Z{0}"}
-            10p24{"Y{0}"}
-            per{"{0}/{1}"}
-        }
         concentr{
             karat{
                 dnam{"ကာရက်"}
-                other{"{0} kt"}
-            }
-            milligram-ofglucose-per-deciliter{
-                dnam{"mg/dL"}
-                other{"{0} mg/dL"}
-            }
-            millimole-per-liter{
-                dnam{"mmol/L"}
-                other{"{0} mmol/L"}
-            }
-            mole{
-                dnam{"mol"}
-                other{"{0} mol"}
-            }
-            percent{
-                dnam{"%"}
-                other{"{0}%"}
-            }
-            permille{
-                dnam{"‰"}
-                other{"{0}‰"}
-=======
-        concentr{
-            karat{
-                dnam{"ကာရက်"}
->>>>>>> 626889fb
             }
             permillion{
                 dnam{"တစ်သန်းပုံ တစ်ပုံ"}
@@ -1253,35 +1050,11 @@
         }
         graphics{
             dot{
-<<<<<<< HEAD
-                dnam{"ပစ်ဆယ်"}
-                other{"{0} px"}
+                dnam{"အစက်"}
             }
             dot-per-centimeter{
                 dnam{"dpcm"}
                 other{"{0} dpcm"}
-            }
-            dot-per-inch{
-                dnam{"dpi"}
-                other{"{0} dpi"}
-            }
-            megapixel{
-                dnam{"မီဂါပစ်ဆယ်"}
-            }
-            pixel{
-                dnam{"ပစ်ဆယ်"}
-            }
-        }
-        length{
-            astronomical-unit{
-                other{"{0} au"}
-=======
-                dnam{"အစက်"}
-            }
-            dot-per-centimeter{
-                dnam{"dpcm"}
-                other{"{0} dpcm"}
->>>>>>> 626889fb
             }
             dot-per-inch{
                 dnam{"dpi"}
@@ -1301,10 +1074,6 @@
             }
             fathom{
                 dnam{"ဖန်တမ်"}
-<<<<<<< HEAD
-                other{"{0} fth"}
-=======
->>>>>>> 626889fb
             }
             foot{
                 dnam{"ပေ"}
@@ -1315,14 +1084,6 @@
             inch{
                 dnam{"လက်မ"}
                 other{"{0} လက်မ"}
-<<<<<<< HEAD
-            }
-            kilometer{
-                dnam{"km"}
-                other{"{0} km"}
-                per{"{0}/km"}
-=======
->>>>>>> 626889fb
             }
             light-year{
                 dnam{"အလင်းနှစ်"}
@@ -1333,41 +1094,15 @@
             }
             micrometer{
                 dnam{"μ မီတာ"}
-<<<<<<< HEAD
-                other{"{0} μm"}
             }
             mile{
                 dnam{"မိုင်"}
             }
-            mile-scandinavian{
-                dnam{"smi"}
-                other{"{0} smi"}
-            }
-            millimeter{
-                dnam{"mm"}
-                other{"{0} mm"}
-            }
-            nanometer{
-                dnam{"nm"}
-                other{"{0} nm"}
-            }
-            nautical-mile{
-                other{"{0} nmi"}
-=======
-            }
-            mile{
-                dnam{"မိုင်"}
->>>>>>> 626889fb
-            }
             parsec{
                 dnam{"ပါစက်ခ်"}
             }
             point{
                 dnam{"ပွိုင့်"}
-<<<<<<< HEAD
-                other{"{0} pt"}
-=======
->>>>>>> 626889fb
             }
             solar-radius{
                 dnam{"ဆိုလာ ရာဒီ"}
@@ -1408,15 +1143,6 @@
             }
             kilogram{
                 dnam{"ကီလိုဂရမ်"}
-<<<<<<< HEAD
-                other{"{0} kg"}
-                per{"{0}/kg"}
-            }
-            microgram{
-                dnam{"μg"}
-                other{"{0} μg"}
-=======
->>>>>>> 626889fb
             }
             milligram{
                 dnam{"မီလီဂရမ်"}
@@ -1442,10 +1168,6 @@
             }
             tonne{
                 dnam{"မက်ထရစ်တန်"}
-            }
-            tonne{
-                dnam{"မက်ထရစ်တန်"}
-                other{"{0} t"}
             }
         }
         power{
@@ -1526,14 +1248,6 @@
             }
             cubic-meter{
                 dnam{"ကုဗမီတာ"}
-<<<<<<< HEAD
-                other{"{0} m³"}
-                per{"{0}/m³"}
-            }
-            cubic-mile{
-                other{"{0} mi³"}
-=======
->>>>>>> 626889fb
             }
             cubic-yard{
                 dnam{"ကုဗကိုက်"}
@@ -1574,13 +1288,6 @@
             gallon-imperial{
                 dnam{"ယူကေ ဂါလံ"}
                 other{"{0} ယူကေ ဂါလံ"}
-<<<<<<< HEAD
-                per{"{0}/gal Imp."}
-            }
-            hectoliter{
-                other{"{0} hL"}
-=======
->>>>>>> 626889fb
             }
             jigger{
                 dnam{"ပက်"}
@@ -1589,13 +1296,6 @@
             liter{
                 dnam{"လီတာ"}
                 other{"{0} လီတာ"}
-<<<<<<< HEAD
-                per{"{0}/l"}
-            }
-            megaliter{
-                other{"{0} ML"}
-=======
->>>>>>> 626889fb
             }
             milliliter{
                 dnam{"မီလီလီတာ"}
