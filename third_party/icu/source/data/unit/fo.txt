﻿// © 2016 and later: Unicode, Inc. and others.
// License & terms of use: http://www.unicode.org/copyright.html
// Generated using tools/cldr/cldr-to-icu/build-icu-data.xml
fo{
    units{
        acceleration{
            g-force{
                dnam{"G-kreftir"}
                one{"{0} G-kraft"}
                other{"{0} G-kreftir"}
            }
            meter-per-square-second{
                dnam{"metrar um sekundi²"}
                one{"{0} metur um sekundi²"}
                other{"{0} metrar um sekundi²"}
            }
        }
        angle{
            arc-minute{
                dnam{"bogaminuttir"}
                one{"{0} bogaminuttur"}
                other{"{0} bogaminuttir"}
            }
            arc-second{
                dnam{"bogasekundir"}
                one{"{0} bogasekund"}
                other{"{0} bogasekundir"}
            }
            radian{
                dnam{"radian"}
                one{"{0} radian"}
                other{"{0} radianir"}
            }
            revolution{
                one{"{0} snúningur"}
                other{"{0} snúningar"}
            }
        }
        area{
            hectare{
                dnam{"hektarar"}
                one{"{0} hektari"}
                other{"{0} hektarar"}
            }
            square-centimeter{
                dnam{"fersentimetrar"}
                one{"{0} fersentimetur"}
                other{"{0} fersentimetrar"}
                per{"{0} fyri hvønn fersentimetur"}
            }
            square-foot{
                dnam{"ferføtur"}
                one{"{0} ferfót"}
                other{"{0} ferføtur"}
            }
            square-inch{
                dnam{"fertummar"}
                one{"{0} fertummi"}
                other{"{0} fertummar"}
                per{"{0} fyri hvønn fertumma"}
            }
            square-kilometer{
                dnam{"ferkilometrar"}
                one{"{0} ferkilometur"}
                other{"{0} ferkilometrar"}
                per{"{0} fyri hvønn ferkilometur"}
            }
            square-meter{
                dnam{"fermetrar"}
                one{"{0} fermetur"}
                other{"{0} fermetrar"}
                per{"{0} fyri hvønn fermetur"}
            }
            square-mile{
                dnam{"fermíl"}
                one{"{0} fermíl"}
                other{"{0} fermíl"}
                per{"{0} fyri hvørt fermíl"}
            }
            square-yard{
                dnam{"feryards"}
                one{"{0} feryard"}
                other{"{0} feryards"}
            }
        }
        compound{
            1024p1{"kibi{0}"}
            1024p2{"mebi{0}"}
            1024p3{"gibi{0}"}
            1024p4{"tebi{0}"}
            1024p5{"pebi{0}"}
            1024p6{"exbi{0}"}
            1024p7{"zebi{0}"}
            1024p8{"yobe{0}"}
            10p-1{"desi{0}"}
            10p-12{"pico{0}"}
            10p-15{"femto{0}"}
            10p-18{"atto{0}"}
            10p-2{"senti{0}"}
            10p-21{"zepto{0}"}
            10p-24{"yocto{0}"}
            10p-3{"milli{0}"}
            10p-6{"mikro{0}"}
            10p-9{"nano{0}"}
            10p1{"deka{0}"}
            10p12{"tera{0}"}
            10p15{"peta{0}"}
            10p18{"exa{0}"}
            10p2{"hekto{0}"}
            10p21{"zetta{0}"}
            10p24{"yotta{0}"}
            10p3{"kilo{0}"}
            10p6{"mega{0}"}
            10p9{"giga{0}"}
<<<<<<< HEAD
            per{"{0}/{1}"}
=======
>>>>>>> 626889fb
            power2{
                one{
                    _{
                        _{"fer{0}"}
                    }
                }
                other{
                    _{
                        _{"fer{0}"}
                    }
                }
            }
            power3{
                one{
                    _{
                        _{"kubikk{0}"}
                    }
                }
                other{
                    _{
                        _{"kubikk{0}"}
                    }
                }
            }
        }
        concentr{
<<<<<<< HEAD
            karat{
                dnam{"karat"}
                one{"{0} karat"}
                other{"{0} karat"}
            }
=======
>>>>>>> 626889fb
            milligram-ofglucose-per-deciliter{
                dnam{"milligramm fyri hvønn desilitur"}
                one{"{0} milligramm fyri hvønn desilitur"}
                other{"{0} milligramm fyri hvønn desilitur"}
            }
            millimole-per-liter{
                dnam{"millimol fyri hvønn litur"}
                one{"{0} millimol fyri hvønn litur"}
                other{"{0} millimol fyri hvønn litur"}
            }
            percent{
                one{"{0} prosent"}
                other{"{0} prosent"}
            }
            permille{
                one{"{0} promilla"}
                other{"{0} promillur"}
            }
            permillion{
                dnam{"partar fyri hvørja millión"}
                one{"{0} partur fyri hvørja millión"}
                other{"{0} partar fyri hvørja millión"}
            }
            permyriad{
                one{"{0} promyriad"}
                other{"{0} promyriad"}
            }
        }
        consumption{
            liter-per-100-kilometer{
                dnam{"litrar fyri hvørjar 100 kilometrar"}
                one{"{0} litur fyri hvørjar 100 kilometrar"}
                other{"{0} litrar fyri hvørjar 100 kilometrar"}
            }
            liter-per-kilometer{
                dnam{"litrar fyri hvønn kilometrar"}
                one{"{0} litur fyri hvønn kilometrar"}
                other{"{0} litrar fyri hvønn kilometrar"}
            }
            mile-per-gallon{
                dnam{"míl fyri hvønn gallon"}
                one{"{0} míl fyri hvønn gallon"}
                other{"{0} míl fyri hvønn gallon"}
            }
            mile-per-gallon-imperial{
                dnam{"míl fyri hvønn bretska gallon"}
                one{"{0} míl fyri hvønn bretska gallon"}
                other{"{0} míl fyri hvønn bretska gallon"}
            }
        }
        coordinate{
            east{"{0} eystur"}
            north{"{0} norður"}
            south{"{0} suður"}
            west{"{0} vestur"}
        }
        digital{
            gigabit{
                dnam{"gigabit"}
                one{"{0} gigabit"}
                other{"{0} gigabit"}
            }
            gigabyte{
                dnam{"gigabýt"}
                one{"{0} gigabýt"}
                other{"{0} gigabýt"}
            }
            kilobit{
                dnam{"kilobit"}
                one{"{0} kilobit"}
                other{"{0} kilobit"}
            }
            kilobyte{
                dnam{"kilobýt"}
                one{"{0} kilobýt"}
                other{"{0} kilobýt"}
            }
            megabit{
                dnam{"megabit"}
                one{"{0} megabit"}
                other{"{0} megabit"}
            }
            megabyte{
                dnam{"megabýt"}
                one{"{0} megabýt"}
                other{"{0} megabýt"}
            }
            petabyte{
                dnam{"petabýt"}
                one{"{0} petabýt"}
                other{"{0} petabýt"}
            }
            terabit{
                dnam{"terabit"}
                one{"{0} terabit"}
                other{"{0} terabit"}
            }
            terabyte{
                dnam{"terabýt"}
                one{"{0} terabýt"}
                other{"{0} terabýt"}
            }
        }
        duration{
            century{
                dnam{"øldir"}
                one{"{0} øld"}
                other{"{0} øldir"}
            }
            day{
                one{"{0} dagur"}
                other{"{0} dagar"}
                per{"{0} um dagin"}
            }
            decade{
                dnam{"áratíggju"}
                one{"{0} áratíggju"}
                other{"{0} áratíggju"}
            }
            hour{
                one{"{0} tími"}
                other{"{0} tímar"}
                per{"{0} um tíman"}
            }
            microsecond{
                dnam{"mikrosekundir"}
                one{"{0} mikrosekund"}
                other{"{0} mikrosekundir"}
            }
            millisecond{
                dnam{"millisekundir"}
                one{"{0} millisekund"}
                other{"{0} millisekundir"}
            }
            minute{
                dnam{"minuttir"}
                one{"{0} minuttur"}
                other{"{0} minuttir"}
                per{"{0} um minuttin"}
            }
            month{
                dnam{"mánaðir"}
                one{"{0} mánaður"}
                other{"{0} mánaðir"}
                per{"{0} um mánan"}
            }
            nanosecond{
                dnam{"nanosekundir"}
                one{"{0} nanosekund"}
                other{"{0} nanosekundir"}
            }
            second{
                dnam{"sekundir"}
                one{"{0} sekund"}
                other{"{0} sekundir"}
                per{"{0} um sekundi"}
            }
            week{
                one{"{0} vika"}
                other{"{0} vikur"}
                per{"{0} um vikuna"}
            }
            year{
                per{"{0} um ári"}
            }
        }
        electric{
            ampere{
                one{"{0} ampera"}
                other{"{0} amperur"}
            }
            milliampere{
                one{"{0} milliampera"}
                other{"{0} milliamperur"}
            }
            ohm{
                one{"{0} ohm"}
                other{"{0} ohm"}
            }
            volt{
                one{"{0} volt"}
                other{"{0} volt"}
            }
        }
        energy{
            british-thermal-unit{
                one{"{0} bretsk hitaeind"}
                other{"{0} bretskar hitaeindir"}
            }
            calorie{
                dnam{"kaloriur"}
                one{"{0} kaloria"}
                other{"{0} kaloriur"}
            }
            electronvolt{
                one{"{0} elektronvolt"}
                other{"{0} elektronvolt"}
            }
            joule{
                one{"{0} joule"}
                other{"{0} joule"}
            }
            kilocalorie{
                dnam{"kilokaloriur"}
                one{"{0} kilokaloria"}
                other{"{0} kilokaloriur"}
            }
            kilojoule{
                one{"{0} kilojoule"}
                other{"{0} kilojoule"}
            }
            kilowatt-hour{
                dnam{"kilowatttímar"}
                one{"{0} kilowatttími"}
                other{"{0} kilowatttímar"}
            }
            therm-us{
                one{"{0} hitaeind"}
                other{"{0} hitaeindir"}
            }
        }
        force{
            newton{
                one{"{0} newton"}
                other{"{0} newton"}
            }
            pound-force{
                dnam{"pund av kraft"}
                one{"{0} pund av kraft"}
                other{"{0} pund av kraft"}
            }
        }
        frequency{
            gigahertz{
                dnam{"gigahertz"}
                one{"{0} gigahertz"}
                other{"{0} gigahertz"}
            }
            hertz{
                dnam{"hertz"}
                one{"{0} hertz"}
                other{"{0} hertz"}
            }
            kilohertz{
                dnam{"kilohertz"}
                one{"{0} kilohertz"}
                other{"{0} kilohertz"}
            }
            megahertz{
                dnam{"megahertz"}
                one{"{0} megahertz"}
                other{"{0} megahertz"}
            }
        }
        graphics{
            em{
                dnam{"prent em"}
            }
            megapixel{
                one{"{0} megaskíggjadepil"}
                other{"{0} megaskíggjadeplar"}
            }
            pixel{
                one{"{0} skíggjadeplar"}
                other{"{0} skíggjadeplar"}
            }
            pixel-per-centimeter{
                dnam{"skíggjadeplar fyri hvønn sentimetur"}
                one{"{0} skíggjadeplar fyri hvønn sentimetur"}
                other{"{0} skíggjadeplar fyri hvønn sentimetur"}
            }
            pixel-per-inch{
                dnam{"skíggjadeplar fyri hvønn tunna"}
                one{"{0} skíggjadepil fyri hvønn tunna"}
                other{"{0} skíggjadeplar fyri hvønn tunna"}
            }
        }
        length{
            astronomical-unit{
                dnam{"stjørnufrøðilig eindir"}
                one{"{0} stjørnufrøðilig eind"}
                other{"{0} stjørnufrøðiligar eindir"}
            }
            centimeter{
                dnam{"sentimetrar"}
                one{"{0} sentimetur"}
                other{"{0} sentimetrar"}
                per{"{0} fyri hvønn sentimetur"}
            }
            decimeter{
                dnam{"desimetrar"}
                one{"{0} desimetur"}
                other{"{0} desimetrar"}
            }
            earth-radius{
                dnam{"radius á jørðuni"}
                one{"{0} radius á jørðuni"}
                other{"{0} radius á jørðuni"}
            }
            inch{
                dnam{"tummar"}
                one{"{0} tummi"}
                other{"{0} tummar"}
                per{"{0} fyri hvønn tumma"}
            }
            kilometer{
                dnam{"kilometrar"}
                one{"{0} kilometur"}
                other{"{0} kilometrar"}
                per{"{0} fyri hvønn kilometur"}
            }
            meter{
                dnam{"metrar"}
                one{"{0} metur"}
                other{"{0} metrar"}
                per{"{0} fyri hvønn metur"}
            }
            micrometer{
                dnam{"mikrometrar"}
                one{"{0} mikrometur"}
                other{"{0} mikrometrar"}
            }
            mile-scandinavian{
                dnam{"skandinaviskt míl"}
                one{"{0} skandinaviskt míl"}
                other{"{0} skandinaviskt míl"}
            }
            millimeter{
                dnam{"millimetrar"}
                one{"{0} millimetur"}
                other{"{0} millimetrar"}
            }
            nanometer{
                dnam{"nanometrar"}
                one{"{0} nanometur"}
                other{"{0} nanometrar"}
            }
            nautical-mile{
                dnam{"sjómíl"}
                one{"{0} sjómíl"}
                other{"{0} sjómíl"}
            }
            parsec{
                dnam{"parsecs"}
                one{"{0} parsec"}
                other{"{0} parsecs"}
            }
            picometer{
                dnam{"picometrar"}
                one{"{0} picometur"}
                other{"{0} picometrar"}
            }
            solar-radius{
                one{"{0} sólarradius"}
                other{"{0} sólarradii"}
            }
            yard{
                dnam{"yards"}
                one{"{0} yard"}
                other{"{0} yards"}
            }
        }
        light{
            candela{
                dnam{"candela"}
                one{"{0} candela"}
                other{"{0} candela"}
            }
            lumen{
                dnam{"lumen"}
                one{"{0} lumen"}
                other{"{0} lumen"}
            }
            lux{
                one{"{0} luks"}
                other{"{0} luks"}
            }
            solar-luminosity{
                one{"{0} sólarljósmegi"}
                other{"{0} sólarljósmegi"}
            }
        }
        mass{
            carat{
                one{"{0} karat"}
                other{"{0} karat"}
            }
            dalton{
                one{"{0} dalton"}
                other{"{0} dalton"}
            }
            earth-mass{
                one{"{0} jarðmassi"}
                other{"{0} jarðmassar"}
            }
            gram{
                one{"{0} gramm"}
                other{"{0} gramm"}
                per{"{0} fyri hvørt gramm"}
            }
            kilogram{
                dnam{"kilogramm"}
                one{"{0} kilogramm"}
                other{"{0} kilogramm"}
                per{"{0} fyri hvørt kilogramm"}
            }
            microgram{
                dnam{"mikrogramm"}
                one{"{0} mikrogramm"}
                other{"{0} mikrogramm"}
            }
            milligram{
                dnam{"milligramm"}
                one{"{0} milligramm"}
                other{"{0} milligramm"}
            }
            ounce{
                per{"{0} fyri hvørja unsu"}
            }
            pound{
                per{"{0} fyri hvørt pund"}
            }
            solar-mass{
                one{"{0} sólarmassi"}
                other{"{0} sólarmassar"}
            }
            ton{
                dnam{"stutt tons"}
                one{"{0} stutt tons"}
                other{"{0} stutt tons"}
            }
            tonne{
                dnam{"tons"}
                one{"{0} tons"}
                other{"{0} tons"}
            }
        }
        power{
            gigawatt{
                one{"{0} gigawatt"}
                other{"{0} gigawatt"}
            }
            horsepower{
                one{"{0} hestakraft"}
                other{"{0} hestakreftur"}
            }
            kilowatt{
                dnam{"kilowatt"}
                one{"{0} kilowatt"}
                other{"{0} kilowatt"}
            }
            megawatt{
                dnam{"megawatt"}
                one{"{0} megawatt"}
                other{"{0} megawatt"}
            }
            milliwatt{
                dnam{"milliwatt"}
                one{"{0} milliwatt"}
                other{"{0} milliwatt"}
            }
            watt{
                one{"{0} watt"}
                other{"{0} watt"}
            }
        }
        pressure{
            hectopascal{
                dnam{"hektopascal"}
                one{"{0} hektopascal"}
                other{"{0} hektopascal"}
            }
            inch-ofhg{
                dnam{"tummar av kviksilvur"}
                one{"{0} tummi av kviksilvur"}
                other{"{0} tummar av kviksilvur"}
            }
            kilopascal{
                dnam{"kilopascal"}
                one{"{0} kilopascal"}
                other{"{0} kilopascal"}
            }
            megapascal{
                dnam{"megapascal"}
                one{"{0} megapascal"}
                other{"{0} megapascal"}
            }
            millibar{
                dnam{"millibar"}
                one{"{0} millibar"}
                other{"{0} millibar"}
            }
            millimeter-ofhg{
                dnam{"millimetrar av kviksilvur"}
                one{"{0} millimetur av kviksilvur"}
                other{"{0} millimetrar av kviksilvur"}
            }
            pascal{
                dnam{"pascal"}
                one{"{0} pascal"}
                other{"{0} pascal"}
            }
            pound-force-per-square-inch{
                dnam{"pund fyri hvønn kvadrattumma"}
                one{"pund fyri hvønn kvadrattumma"}
                other{"{0} pund fyri hvønn kvadrattumma"}
            }
        }
        speed{
            kilometer-per-hour{
                dnam{"kilometrar um tíman"}
                one{"{0} kilometur um tíman"}
                other{"{0} kilometrar um tíman"}
            }
            knot{
                dnam{"sjómíl um tíman"}
                one{"{0} sjómíl um tíman"}
                other{"{0} sjómíl um tíman"}
            }
            meter-per-second{
                dnam{"metrar um sekundi"}
                one{"{0} metur um sekundi"}
                other{"{0} metrar um sekundi"}
            }
            mile-per-hour{
                dnam{"míl um tíman"}
            }
        }
        temperature{
            celsius{
                dnam{"stig Celsius"}
                one{"{0} stig Celsius"}
                other{"{0} stig Celsius"}
            }
            fahrenheit{
                dnam{"stig Fahrenheit"}
                one{"{0} stig Fahrenheit"}
                other{"{0} stig Fahrenheit"}
            }
            kelvin{
                dnam{"Kelvin"}
                one{"{0} Kelvin"}
                other{"{0} Kelvin"}
            }
        }
        torque{
            newton-meter{
                dnam{"newtonmetur"}
                one{"{0} newtonmetur"}
                other{"{0} newtonmetrar"}
            }
            pound-force-foot{
                dnam{"pund føtur"}
                one{"{0} pund fótur"}
                other{"{0} pund føtur"}
            }
        }
        volume{
            barrel{
                dnam{"tunnur"}
            }
            centiliter{
                dnam{"sentilitrar"}
                one{"{0} sentilitur"}
                other{"{0} sentilitrar"}
            }
            cubic-centimeter{
                dnam{"kubikksentimetrar"}
                one{"{0} kubikksentimetur"}
                other{"{0} kubikksentimetrar"}
                per{"{0} fyri hvønn kubikksentimetur"}
            }
            cubic-foot{
                dnam{"kubikkføtur"}
                one{"{0} kubikkfótur"}
                other{"{0} kubikkføtur"}
            }
            cubic-inch{
                dnam{"kubikktummar"}
                one{"{0} kubikktummi"}
                other{"{0} kubikktummar"}
            }
            cubic-kilometer{
                dnam{"kubikkkilometrar"}
                one{"{0} kubikkkilometur"}
                other{"{0} kubikkkilometrar"}
            }
            cubic-meter{
                dnam{"kubikkmetrar"}
                one{"{0} kubikkmetur"}
                other{"{0} kubikkmetrar"}
                per{"{0} fyri hvønn kubikkmetur"}
            }
            cubic-mile{
                dnam{"kubikkmíl"}
                one{"{0} kubikkmíl"}
                other{"{0} kubikkmíl"}
            }
            cubic-yard{
                dnam{"kubikkyards"}
                one{"{0} kubikkyard"}
                other{"{0} kubikkyards"}
            }
            deciliter{
                dnam{"desilitrar"}
                one{"{0} desilitur"}
                other{"{0} desilitrar"}
            }
            dessert-spoon{
                dnam{"dessertskeið"}
                one{"{0} dessertskeið"}
                other{"{0} dessertskeiðir"}
            }
            dessert-spoon-imperial{
                dnam{"bretsk dessertskeið"}
                one{"{0} bretsk dessertskeið"}
                other{"{0} bretskar dessertskeiðir"}
            }
            fluid-ounce-imperial{
                one{"{0} bretsk flótandi unsa"}
                other{"{0} bretskar flótandi unsur"}
            }
            gallon{
                per{"{0} fyri hvønn gallon"}
            }
            gallon-imperial{
                dnam{"bretskar gallons"}
                one{"{0} bretskur gallon"}
                other{"{0} bretskar gallons"}
                per{"{0} fyri hvønn bretska gallon"}
            }
            hectoliter{
                dnam{"hektolitrar"}
                one{"{0} hektolitur"}
                other{"{0} hektolitrar"}
            }
            liter{
                dnam{"litrar"}
                one{"{0} litur"}
                other{"{0} litrar"}
                per{"{0} fyri hvønn litur"}
            }
            megaliter{
                dnam{"megalitrar"}
                one{"{0} megalitur"}
                other{"{0} megalitrar"}
            }
            milliliter{
                dnam{"millilitrar"}
                one{"{0} millilitur"}
                other{"{0} millilitrar"}
            }
            tablespoon{
                dnam{"súpiskeiðir"}
                one{"{0} súpiskeið"}
                other{"{0} súpiskeiðir"}
            }
            teaspoon{
                dnam{"teskeiðir"}
                one{"{0} teskeið"}
                other{"{0} teskeiðir"}
            }
        }
    }
    unitsNarrow{
        acceleration{
            g-force{
                one{"{0}G"}
                other{"{0}G"}
            }
        }
        angle{
            arc-minute{
                one{"{0}′"}
                other{"{0}′"}
            }
            arc-second{
                one{"{0}″"}
                other{"{0}″"}
            }
            degree{
                one{"{0}°"}
                other{"{0}°"}
            }
        }
        area{
            hectare{
                one{"{0}ha"}
                other{"{0}ha"}
            }
            square-kilometer{
                one{"{0}km²"}
                other{"{0}km²"}
            }
            square-meter{
                one{"{0}m²"}
                other{"{0}m²"}
            }
        }
<<<<<<< HEAD
        compound{
            10p1{"dam{0}"}
            per{"{0}/{1}"}
        }
=======
>>>>>>> 626889fb
        concentr{
            percent{
                dnam{"%"}
            }
        }
        consumption{
            liter-per-100-kilometer{
                dnam{"l/100km"}
                one{"{0}l/100km"}
                other{"{0}l/100km"}
            }
        }
        coordinate{
            east{"{0}E"}
            north{"{0}N"}
            south{"{0}S"}
            west{"{0}V"}
        }
        duration{
            day{
                dnam{"d."}
                one{"{0}d."}
                other{"{0}d."}
            }
            hour{
                dnam{"t."}
                one{"{0}t."}
                other{"{0}t."}
            }
            millisecond{
                dnam{"ms."}
                one{"{0}ms."}
                other{"{0}ms."}
            }
            minute{
                dnam{"m."}
                one{"{0}m."}
                other{"{0}m."}
            }
            month{
                dnam{"m."}
                one{"{0}m."}
                other{"{0}m."}
            }
            second{
                dnam{"s."}
                one{"{0}s."}
                other{"{0}s."}
            }
            week{
                dnam{"v."}
                one{"{0}v."}
                other{"{0}v."}
            }
            year{
                one{"{0}ár"}
                other{"{0}ár"}
            }
        }
        length{
            centimeter{
                one{"{0}cm"}
                other{"{0}cm"}
            }
            kilometer{
                one{"{0}km"}
                other{"{0}km"}
            }
            meter{
                one{"{0}m"}
                other{"{0}m"}
            }
            millimeter{
                one{"{0}mm"}
                other{"{0}mm"}
            }
            picometer{
                one{"{0}pm"}
                other{"{0}pm"}
            }
        }
        mass{
            gram{
                dnam{"g"}
                one{"{0}g"}
                other{"{0}g"}
            }
            kilogram{
                one{"{0}kg"}
                other{"{0}kg"}
            }
        }
        power{
            kilowatt{
                one{"{0}kW"}
                other{"{0}kW"}
            }
            watt{
                one{"{0}W"}
                other{"{0}W"}
            }
        }
        pressure{
            hectopascal{
                one{"{0}hPa"}
                other{"{0}hPa"}
            }
            millibar{
                one{"{0}mbar"}
                other{"{0}mbar"}
            }
        }
        speed{
            kilometer-per-hour{
                one{"{0}km/t"}
                other{"{0}km/t"}
            }
            meter-per-second{
                one{"{0}m/s"}
                other{"{0}m/s"}
            }
        }
        temperature{
            celsius{
                dnam{"°"}
                one{"{0}°"}
                other{"{0}°"}
            }
        }
        volume{
            cubic-kilometer{
                one{"{0}km³"}
                other{"{0}km³"}
            }
            liter{
                one{"{0}l"}
                other{"{0}l"}
            }
        }
    }
    unitsShort{
        acceleration{
            g-force{
                dnam{"G"}
            }
        }
        angle{
            arc-minute{
                dnam{"bogamin."}
                one{"{0} bogamin."}
                other{"{0} bogamin."}
            }
            arc-second{
                dnam{"bogasek."}
                one{"{0} bogasek."}
                other{"{0} bogasek."}
            }
            degree{
                dnam{"stig"}
                one{"{0} stig"}
                other{"{0} stig"}
            }
            revolution{
                dnam{"snúningar"}
                one{"{0} snú."}
                other{"{0} snú."}
            }
        }
        area{
            acre{
                dnam{"ekrur"}
                one{"{0} ekra"}
                other{"{0} ekrur"}
            }
            hectare{
                dnam{"ha"}
            }
            square-foot{
                dnam{"føtur²"}
                one{"{0} fót²"}
                other{"{0} føtur²"}
            }
            square-inch{
                dnam{"tum.²"}
                one{"{0} tum.²"}
                other{"{0} tum.²"}
                per{"{0}/tum.²"}
            }
            square-mile{
                dnam{"míl²"}
                one{"{0} míl²"}
                other{"{0} míl²"}
                per{"{0}/míl²"}
            }
            square-yard{
                dnam{"yards²"}
                one{"{0} yard²"}
                other{"{0} yards²"}
            }
        }
        compound{
            10p1{"dam{0}"}
<<<<<<< HEAD
            per{"{0}/{1}"}
=======
>>>>>>> 626889fb
        }
        concentr{
            karat{
                dnam{"karat"}
                one{"{0} karat"}
                other{"{0} karat"}
            }
            milligram-ofglucose-per-deciliter{
                dnam{"mg/dl"}
                one{"{0} mg/dl"}
                other{"{0} mg/dl"}
            }
            millimole-per-liter{
                dnam{"mmol/l"}
                one{"{0} mmol/l"}
                other{"{0} mmol/l"}
            }
            percent{
                dnam{"prosent"}
                one{"{0} %"}
                other{"{0} %"}
            }
            permille{
                dnam{"promillur"}
                one{"{0} ‰"}
                other{"{0} ‰"}
            }
            permillion{
                dnam{"partar/millión"}
                one{"{0} pt./mill."}
                other{"{0} pt./mill."}
            }
            permyriad{
                dnam{"promyriad"}
                one{"{0} ‱"}
                other{"{0} ‱"}
            }
        }
        consumption{
            liter-per-100-kilometer{
                dnam{"l/100 km"}
                one{"{0} l/100 km"}
                other{"{0} l/100 km"}
            }
            liter-per-kilometer{
                dnam{"l/km"}
                one{"{0} l/km"}
                other{"{0} l/km"}
            }
            mile-per-gallon{
                dnam{"míl/gallon"}
                one{"{0} míl/gallon"}
                other{"{0} míl/gallon"}
            }
            mile-per-gallon-imperial{
                dnam{"míl/UK gallon"}
                one{"{0} míl/UK gallon"}
                other{"{0} míl/UK gallon"}
            }
        }
        coordinate{
            dnam{"ætt"}
            east{"{0} E"}
            north{"{0} N"}
            south{"{0} S"}
            west{"{0} V"}
        }
        digital{
            byte{
                dnam{"být"}
                one{"{0} být"}
                other{"{0} být"}
            }
        }
        duration{
            century{
                dnam{"ø."}
                one{"{0} ø."}
                other{"{0} ø."}
            }
            day{
                dnam{"dagar"}
                one{"{0} d."}
                other{"{0} d."}
                per{"{0}/d."}
            }
            decade{
                dnam{"áratí."}
                one{"{0} áratí."}
                other{"{0} áratí."}
            }
            hour{
                dnam{"tímar"}
                one{"{0} t."}
                other{"{0} t."}
                per{"{0}/t."}
            }
            microsecond{
                dnam{"mikrosek."}
                one{"{0} μs."}
                other{"{0} μs."}
            }
            millisecond{
                dnam{"millisek."}
                one{"{0} ms."}
                other{"{0} ms."}
            }
            minute{
                dnam{"min."}
                one{"{0} min."}
                other{"{0} min."}
                per{"{0}/min."}
            }
            month{
                dnam{"mnð."}
                one{"{0} mnð."}
                other{"{0} mnð."}
                per{"{0}/m."}
            }
            second{
                dnam{"sek."}
                one{"{0} sek."}
                other{"{0} sek."}
                per{"{0}/sek."}
            }
            week{
                dnam{"vikur"}
                one{"{0} vi."}
                other{"{0} vi."}
                per{"{0}/vi."}
            }
            year{
                dnam{"ár"}
                one{"{0} ár"}
                other{"{0} ár"}
                per{"{0}/ár"}
            }
        }
        electric{
            ampere{
                dnam{"amperur"}
            }
            milliampere{
                dnam{"milliamperur"}
            }
        }
        energy{
            british-thermal-unit{
                dnam{"bretskar hitaeindir"}
            }
            calorie{
                dnam{"kal."}
                one{"{0} kal."}
                other{"{0} kal."}
            }
            electronvolt{
                dnam{"elektronvolt"}
            }
            kilojoule{
                dnam{"kilojoule"}
            }
            therm-us{
                dnam{"hitaeindir"}
                one{"{0} thm"}
                other{"{0} thm"}
            }
        }
        force{
            newton{
                dnam{"newton"}
            }
        }
        graphics{
            megapixel{
                dnam{"megaskíggjadeplar"}
            }
            pixel{
                dnam{"skíggjadeplar"}
            }
        }
        length{
            fathom{
                dnam{"favnar"}
                one{"{0} favnur"}
                other{"{0} favnar"}
            }
            foot{
                dnam{"føtur"}
                one{"{0} fótur"}
                other{"{0} føtur"}
                per{"{0}/fót"}
            }
            furlong{
                dnam{"furlongrar"}
                one{"{0} furlongur"}
                other{"{0} furlongrar"}
            }
            inch{
                dnam{"tum."}
                one{"{0} tum."}
                other{"{0} tum."}
                per{"{0}/tum."}
            }
            light-year{
                dnam{"ljósár"}
                one{"{0} ljósár"}
                other{"{0} ljósár"}
            }
            meter{
                dnam{"m"}
<<<<<<< HEAD
                one{"{0} m"}
                other{"{0} m"}
                per{"{0}/m"}
            }
            micrometer{
                dnam{"μm"}
                one{"{0} μm"}
                other{"{0} μm"}
=======
>>>>>>> 626889fb
            }
            mile{
                dnam{"míl"}
                one{"{0} míl"}
                other{"{0} míl"}
            }
            mile-scandinavian{
                dnam{"sk. míl"}
                one{"{0} sk. míl"}
                other{"{0} sk. míl"}
            }
            nautical-mile{
                dnam{"sm"}
                one{"{0} sm"}
                other{"{0} sm"}
            }
            point{
                dnam{"prikkar"}
                one{"{0} prikkur"}
                other{"{0} prikkar"}
            }
            solar-radius{
                dnam{"sólarradii"}
            }
        }
        light{
            lux{
                dnam{"luks"}
            }
            solar-luminosity{
                dnam{"sólarljósmegi"}
            }
        }
        mass{
            carat{
                dnam{"karat"}
            }
            dalton{
                dnam{"dalton"}
            }
            earth-mass{
                dnam{"jarðmassi"}
            }
            gram{
                dnam{"gramm"}
<<<<<<< HEAD
                one{"{0} g"}
                other{"{0} g"}
                per{"{0}/g"}
            }
            kilogram{
                dnam{"kg"}
                one{"{0} kg"}
                other{"{0} kg"}
                per{"{0}/kg"}
            }
            microgram{
                dnam{"μg"}
                one{"{0} μg"}
                other{"{0} μg"}
            }
            milligram{
                dnam{"mg"}
                one{"{0} mg"}
                other{"{0} mg"}
=======
>>>>>>> 626889fb
            }
            ounce{
                dnam{"unsur"}
                one{"{0} unsa"}
                other{"{0} unsur"}
                per{"{0}/unsu"}
            }
            ounce-troy{
                dnam{"troy unsur"}
                one{"{0} troy unsa"}
                other{"{0} troy unsur"}
            }
            pound{
                dnam{"pund"}
                one{"{0} pund"}
                other{"{0} pund"}
                per{"{0}/pund"}
            }
            solar-mass{
                dnam{"sólarmassi"}
            }
            stone{
                dnam{"stones"}
                one{"{0} stone"}
                other{"{0} stones"}
            }
            ton{
                dnam{"stutt t"}
                one{"{0} stutt t"}
                other{"{0} stutt t"}
            }
            tonne{
                dnam{"t"}
                one{"{0} t"}
                other{"{0} t"}
            }
        }
        power{
            gigawatt{
                dnam{"gigawatt"}
            }
            horsepower{
                dnam{"hestakreftur"}
                one{"{0} hk"}
                other{"{0} hk"}
            }
        }
        pressure{
            atmosphere{
                dnam{"lufttrýst"}
                one{"{0} lufttrýst"}
                other{"{0} lufttrýst"}
            }
            millibar{
                dnam{"mb"}
                one{"{0} mb"}
                other{"{0} mb"}
            }
            millimeter-ofhg{
                dnam{"mmHg"}
                one{"{0} mmHg"}
                other{"{0} mmHg"}
            }
        }
        speed{
            kilometer-per-hour{
                dnam{"km/t"}
                one{"{0} km/t"}
                other{"{0} km/t"}
            }
            knot{
                dnam{"smíl/t"}
                one{"{0} smíl/t"}
                other{"{0} smíl/t"}
            }
            mile-per-hour{
                dnam{"míl/t"}
                one{"{0} míl/t"}
                other{"{0} míl/t"}
            }
        }
        volume{
            acre-foot{
                dnam{"ekraføtur"}
                one{"{0} ekrafótur"}
                other{"{0} ekraføtur"}
            }
            barrel{
                dnam{"tunna"}
                one{"{0} tunna"}
                other{"{0} tunnur"}
            }
            bushel{
                dnam{"skeppur"}
                one{"{0} skeppa"}
                other{"{0} skeppur"}
            }
            centiliter{
                dnam{"cl"}
                one{"{0} cl"}
                other{"{0} cl"}
            }
            cubic-foot{
                dnam{"føtur³"}
                one{"{0} fótur³"}
                other{"{0} føtur³"}
            }
            cubic-inch{
                dnam{"tum.³"}
                one{"{0} tum.³"}
                other{"{0} tum.³"}
            }
            cubic-mile{
                dnam{"míl³"}
                one{"{0} míl³"}
                other{"{0} míl³"}
            }
            cubic-yard{
                dnam{"yards³"}
                one{"{0} yard³"}
                other{"{0} yards³"}
            }
            cup{
                dnam{"koppar"}
                one{"{0} koppur"}
                other{"{0} koppar"}
            }
            cup-metric{
                dnam{"metralag koppar"}
                one{"{0} metralag koppur"}
                other{"{0} metralag koppar"}
            }
            deciliter{
                dnam{"dl"}
                one{"{0} dl"}
                other{"{0} dl"}
            }
            dessert-spoon{
                dnam{"dessertsk."}
                one{"{0} dessertsk."}
                other{"{0} dessertsk."}
            }
            dessert-spoon-imperial{
                dnam{"bretsk dessertsk."}
                one{"{0} bretsk dessertsk."}
                other{"{0} bretskar dessertsk."}
            }
            dram{
                dnam{"drammur"}
                one{"{0} drammur"}
                other{"{0} drammar"}
            }
            drop{
                dnam{"dropi"}
                one{"{0} dropi"}
                other{"{0} dropar"}
            }
            fluid-ounce{
                dnam{"flótandi unsur"}
                one{"{0} flótandi unsa"}
                other{"{0} flótandi unsur"}
            }
            fluid-ounce-imperial{
                dnam{"bretskar flótandi unsur"}
                one{"{0} bretsk flótandi unsa"}
                other{"{0} bretskar flót. unsur"}
            }
            gallon{
                dnam{"gallons"}
                one{"{0} gallon"}
                other{"{0} gallons"}
                per{"{0}/gallon"}
            }
            gallon-imperial{
                dnam{"UK gallons"}
                one{"{0} UK gallon"}
                other{"{0} UK gallons"}
                per{"{0}/UK gallon"}
            }
            hectoliter{
                dnam{"hl"}
                one{"{0} hl"}
                other{"{0} hl"}
            }
            jigger{
                dnam{"snapsur"}
                one{"{0} snapsur"}
                other{"{0} snapsar"}
            }
            liter{
                dnam{"l"}
            }
            megaliter{
                dnam{"Ml"}
                one{"{0} Ml"}
                other{"{0} Ml"}
            }
            milliliter{
                dnam{"ml"}
                one{"{0} ml"}
                other{"{0} ml"}
            }
            pinch{
                dnam{"vet"}
                one{"{0} vet"}
                other{"{0} vet"}
            }
            pint{
                dnam{"pints"}
                one{"{0} pint"}
                other{"{0} pints"}
            }
            pint-metric{
                dnam{"metralag pints"}
                one{"{0} metralag pint"}
                other{"{0} metralag pints"}
            }
            quart{
                dnam{"quarts"}
                one{"{0} quart"}
                other{"{0} quarts"}
            }
            quart-imperial{
                dnam{"bretskur quart"}
                one{"{0} bretskur quart"}
                other{"{0} bretskir quartar"}
            }
            tablespoon{
                dnam{"súpisk."}
                one{"{0} súpisk."}
                other{"{0} súpisk."}
            }
            teaspoon{
                dnam{"tesk."}
                one{"{0} tesk."}
                other{"{0} tesk."}
            }
        }
    }
}<|MERGE_RESOLUTION|>--- conflicted
+++ resolved
@@ -112,10 +112,6 @@
             10p3{"kilo{0}"}
             10p6{"mega{0}"}
             10p9{"giga{0}"}
-<<<<<<< HEAD
-            per{"{0}/{1}"}
-=======
->>>>>>> 626889fb
             power2{
                 one{
                     _{
@@ -142,14 +138,6 @@
             }
         }
         concentr{
-<<<<<<< HEAD
-            karat{
-                dnam{"karat"}
-                one{"{0} karat"}
-                other{"{0} karat"}
-            }
-=======
->>>>>>> 626889fb
             milligram-ofglucose-per-deciliter{
                 dnam{"milligramm fyri hvønn desilitur"}
                 one{"{0} milligramm fyri hvønn desilitur"}
@@ -849,13 +837,6 @@
                 other{"{0}m²"}
             }
         }
-<<<<<<< HEAD
-        compound{
-            10p1{"dam{0}"}
-            per{"{0}/{1}"}
-        }
-=======
->>>>>>> 626889fb
         concentr{
             percent{
                 dnam{"%"}
@@ -1058,10 +1039,6 @@
         }
         compound{
             10p1{"dam{0}"}
-<<<<<<< HEAD
-            per{"{0}/{1}"}
-=======
->>>>>>> 626889fb
         }
         concentr{
             karat{
@@ -1272,17 +1249,6 @@
             }
             meter{
                 dnam{"m"}
-<<<<<<< HEAD
-                one{"{0} m"}
-                other{"{0} m"}
-                per{"{0}/m"}
-            }
-            micrometer{
-                dnam{"μm"}
-                one{"{0} μm"}
-                other{"{0} μm"}
-=======
->>>>>>> 626889fb
             }
             mile{
                 dnam{"míl"}
@@ -1328,28 +1294,6 @@
             }
             gram{
                 dnam{"gramm"}
-<<<<<<< HEAD
-                one{"{0} g"}
-                other{"{0} g"}
-                per{"{0}/g"}
-            }
-            kilogram{
-                dnam{"kg"}
-                one{"{0} kg"}
-                other{"{0} kg"}
-                per{"{0}/kg"}
-            }
-            microgram{
-                dnam{"μg"}
-                one{"{0} μg"}
-                other{"{0} μg"}
-            }
-            milligram{
-                dnam{"mg"}
-                one{"{0} mg"}
-                other{"{0} mg"}
-=======
->>>>>>> 626889fb
             }
             ounce{
                 dnam{"unsur"}
@@ -1381,11 +1325,6 @@
                 one{"{0} stutt t"}
                 other{"{0} stutt t"}
             }
-            tonne{
-                dnam{"t"}
-                one{"{0} t"}
-                other{"{0} t"}
-            }
         }
         power{
             gigawatt{
