﻿// © 2016 and later: Unicode, Inc. and others.
// License & terms of use: http://www.unicode.org/copyright.html
// Generated using tools/cldr/cldr-to-icu/build-icu-data.xml
as{
    units{
        acceleration{
            g-force{
                one{"{0} জি-বল"}
                other{"{0} জি-বল"}
            }
            meter-per-square-second{
                dnam{"মিটাৰ প্ৰতি বৰ্গ ছেকেণ্ড"}
                one{"{0} মিটাৰ প্ৰতি বৰ্গ ছেকেণ্ড"}
                other{"{0} মিটাৰ প্ৰতি বৰ্গ ছেকেণ্ড"}
            }
        }
        area{
            square-centimeter{
                dnam{"বৰ্গ ছেণ্টিমিটাৰ"}
                one{"{0} বৰ্গ ছেণ্টিমিটাৰ"}
                other{"{0} বৰ্গ ছেণ্টিমিটাৰ"}
                per{"{0} বৰ্গ ছেণ্টিমিটাৰ"}
            }
            square-inch{
                one{"{0} বৰ্গ ইঞ্চি"}
                other{"{0} বৰ্গ ইঞ্চি"}
                per{"{0} প্ৰতি বৰ্গ ইঞ্চি"}
            }
            square-kilometer{
                one{"{0} বৰ্গ কিলোমিটাৰ"}
                other{"{0} বৰ্গ কিলোমিটাৰ"}
                per{"{0} প্ৰতি বৰ্গ কিলোমিটাৰ"}
            }
            square-meter{
                one{"{0} বৰ্গ মিটাৰ"}
                other{"{0} বৰ্গ মিটাৰ"}
                per{"{0} বৰ্গ মিটাৰ"}
            }
            square-mile{
                per{"{0} প্ৰতি বৰ্গ মাইল"}
            }
            square-yard{
                one{"{0} বৰ্গ গজ"}
                other{"{0} বৰ্গ গজ"}
            }
        }
        compound{
            1024p1{"কিবি{0}"}
            1024p2{"মেবি{0}"}
            1024p3{"গিবি{0}"}
            1024p4{"টেবি{0}"}
            1024p5{"পেবি{0}"}
            1024p6{"এক্সবি{0}"}
            1024p7{"জেবি{0}"}
            1024p8{"য়োবে{0}"}
            10p-1{"ডেচি{0}"}
            10p-12{"পিকো{0}"}
            10p-15{"ফেমটো{0}"}
            10p-18{"অটো{0}"}
            10p-2{"চেণ্টি{0}"}
            10p-21{"জেপ্টো{0}"}
            10p-24{"য়ক্টো{0}"}
<<<<<<< HEAD
            10p-3{"মিলি{0}"}
=======
            10p-27{"ৰণ্টো{0}"}
            10p-3{"মিলি{0}"}
            10p-30{"কুইকটো{0}"}
>>>>>>> 626889fb
            10p-6{"মাইক্ৰ’{0}"}
            10p-9{"নেনো{0}"}
            10p1{"ডেকা{0}"}
            10p12{"টেৰা{0}"}
            10p15{"পেটা{0}"}
            10p18{"এক্সা{0}"}
            10p2{"হেক্টো{0}"}
            10p21{"জেতা{0}"}
            10p24{"য়োটা{0}"}
<<<<<<< HEAD
            10p3{"কিলো{0}"}
=======
            10p27{"ৰোনা{0}"}
            10p3{"কিলো{0}"}
            10p30{"কুৱেটা{0}"}
>>>>>>> 626889fb
            10p6{"মেগা{0}"}
            10p9{"গিগা{0}"}
            per{"প্ৰতি {1}ত {0}"}
            power2{
                one{
                    _{
                        _{"বৰ্গ {0}"}
                    }
                }
                other{
                    _{
                        _{"বৰ্গ {0}"}
                    }
                }
            }
            power3{
                one{
                    _{
                        _{"ঘন {0}"}
                    }
                }
                other{
                    _{
                        _{"ঘন {0}"}
                    }
                }
            }
        }
        concentr{
            item{
                dnam{"আইটেমসমূহ"}
<<<<<<< HEAD
                one{"{0} টা আইটেম"}
                other{"{0} টা আইটেম"}
            }
            karat{
                dnam{"কেৰেট"}
                one{"{0} কেৰেট"}
                other{"{0} কেৰেট"}
=======
>>>>>>> 626889fb
            }
            milligram-ofglucose-per-deciliter{
                dnam{"প্ৰতি ডেচিলিটাৰত মিলিগ্ৰাম"}
                one{"প্ৰতি ডেচিলিটাৰত {0} মিলিগ্ৰাম"}
                other{"প্ৰতি ডেচিলিটাৰত {0} মিলিগ্ৰাম"}
            }
            millimole-per-liter{
                dnam{"প্ৰতি লিটাৰত মিলিমোল"}
                one{"প্ৰতি লিটাৰত {0} মিলিমোল"}
                other{"প্ৰতি লিটাৰত {0} মিলিমোল"}
            }
            percent{
                dnam{"%"}
                one{"{0} শতাংশ"}
                other{"{0} শতাংশ"}
            }
            permille{
                one{"{0} প্ৰতিমাইল"}
                other{"{0} প্ৰতিমাইল"}
            }
            permillion{
                dnam{"প্ৰতি মিলিয়নত ভাগ"}
                one{"প্ৰতি মিলিয়নত {0} ভাগ"}
                other{"প্ৰতি মিলিয়নত {0} ভাগ"}
            }
            permyriad{
                one{"{0} পাৰমিৰেইড"}
                other{"{0} পাৰমিৰেইড"}
            }
        }
        consumption{
            liter-per-100-kilometer{
                dnam{"প্ৰতি ১০০ কিলোমিটাৰত লিটাৰ"}
                one{"প্ৰতি ১০০ কিলোমিটাৰত {0} লিটাৰ"}
                other{"প্ৰতি ১০০ কিলোমিটাৰত {0} লিটাৰ"}
            }
            liter-per-kilometer{
                dnam{"প্ৰতি কিলোমিটাৰত লিটাৰ"}
                one{"প্ৰতি কিলোমিটাৰত {0} লিটাৰ"}
                other{"প্ৰতি কিলোমিটাৰত {0} লিটাৰ"}
            }
            mile-per-gallon{
                dnam{"প্ৰতি গেলনত মাইল"}
                one{"প্ৰতি গেলনত {0} মাইল"}
                other{"প্ৰতি গেলনত {0} মাইল"}
            }
            mile-per-gallon-imperial{
                dnam{"প্ৰতি ইম্পেৰিয়াল গেলনত মাইল"}
                one{"প্ৰতি ইম্পেৰিয়াল গেলনত {0} মাইল"}
                other{"প্ৰতি ইম্পেৰিয়াল গেলনত {0} মাইল"}
            }
        }
        coordinate{
            dnam{"প্ৰধান দিক্-নিৰ্দেশনা"}
            east{"{0} পূব"}
            north{"{0} উত্তৰ"}
            south{"{0} দক্ষিণ"}
            west{"{0} পশ্চিম"}
        }
        digital{
            gigabit{
                one{"{0} গিগাবিট"}
                other{"{0} গিগাবিট"}
            }
            gigabyte{
                one{"{0} গিগাবাইট"}
                other{"{0} গিগাবাইট"}
            }
            kilobit{
                one{"{0} কিলোবিট"}
                other{"{0} কিলোবিট"}
            }
            kilobyte{
                one{"{0} কিলোবাইট"}
                other{"{0} কিলোবাইট"}
            }
            megabit{
                one{"{0} মেগাবিট"}
                other{"{0} মেগাবিট"}
            }
            megabyte{
                one{"{0} মেগাবাইট"}
                other{"{0} মেগাবাইট"}
            }
            petabyte{
                dnam{"পেটাবাইট"}
                one{"{0} পেটাবাইট"}
                other{"{0} পেটাবাইট"}
            }
            terabit{
                one{"{0} টেৰাবিট"}
                other{"{0} টেৰাবিট"}
            }
            terabyte{
                one{"{0} টেৰাবাইট"}
                other{"{0} টেৰাবাইট"}
            }
        }
        duration{
            century{
                dnam{"শতাব্দী"}
                one{"{0} শতাব্দী"}
                other{"{0} শতাব্দী"}
            }
            day{
                per{"{0} প্ৰতি দিন"}
            }
            decade{
                dnam{"দশক"}
                one{"{0} দশক"}
                other{"{0} দশক"}
            }
            hour{
                per{"প্ৰতি {0} ঘণ্টা"}
            }
            microsecond{
                one{"{0} মাইক্ৰছেকেণ্ড"}
                other{"{0} মাইক্ৰছেকেণ্ড"}
            }
            millisecond{
                one{"{0} মিলিছেকেণ্ড"}
                other{"{0} মিলিছেকেণ্ড"}
            }
            minute{
                per{"প্ৰতি {0} মিনিট"}
            }
            month{
                per{"প্ৰতি {0} মাহ"}
            }
            nanosecond{
                one{"{0} নেনোছেকেণ্ড"}
                other{"{0} নেনোছেকেণ্ড"}
            }
            quarter{
                dnam{"কোৱাৰ্টাৰ্ছ"}
<<<<<<< HEAD
                one{"{0} কোৱাৰ্টাৰ"}
                other{"{0} কোৱাৰ্টাৰ"}
=======
>>>>>>> 626889fb
            }
            second{
                per{"প্ৰতি {0} ছেকেণ্ড"}
            }
            week{
                per{"প্ৰতি {0} সপ্তাহ"}
            }
            year{
                per{"প্ৰতি {0} বছৰ"}
            }
        }
        electric{
            ampere{
                one{"{0} এম্পিয়াৰ"}
                other{"{0} এম্পিয়াৰ"}
            }
            milliampere{
                one{"{0} মিলিএম্পিয়াৰ"}
                other{"{0} মিলিএম্পিয়াৰ"}
            }
            ohm{
                one{"{0} ওম"}
                other{"{0} ওম"}
            }
            volt{
                one{"{0} ভল্ট"}
                other{"{0} ভল্ট"}
            }
        }
        energy{
            british-thermal-unit{
                dnam{"ব্ৰিটিশ্ব থাৰ্মেল ইউনিট"}
                one{"{0} ব্ৰিটিশ্ব থাৰ্মেল ইউনিট"}
                other{"{0} ব্ৰিটিশ্ব থাৰ্মেল ইউনিট"}
            }
            electronvolt{
                one{"{0} ইলেক্ট্ৰ’নভ’ল্ট"}
                other{"{0} ইলেক্ট্ৰ’নভ’ল্ট"}
            }
            kilocalorie{
                one{"{0} কিলোকেলৰি"}
                other{"{0} কিলোকেলৰি"}
            }
            kilojoule{
                one{"{0} কিলোজুল"}
                other{"{0} কিলোজুল"}
            }
            kilowatt-hour{
                dnam{"কিলোৱাট-ঘণ্টা"}
                one{"{0} কিলোৱাট ঘণ্টা"}
                other{"{0} কিলোৱাট ঘণ্টা"}
            }
        }
        force{
            kilowatt-hour-per-100-kilometer{
                dnam{"প্ৰতি 100 কিলোমিটাৰত কিলোৱাট-ঘণ্টা"}
                one{"প্ৰতি 100 কিলোমিটাৰত {0} কিলোৱাট-ঘণ্টা"}
                other{"প্ৰতি 100 কিলোমিটাৰত {0} কিলোৱাট-ঘণ্টা"}
            }
            newton{
                one{"{0} নিউটন"}
                other{"{0} নিউটন"}
            }
            pound-force{
                one{"{0} পাউণ্ড-বল"}
                other{"{0} পাউণ্ড-বল"}
            }
        }
        frequency{
            kilohertz{
                one{"{0} কিলোহাৰ্টজ"}
                other{"{0} কিলোহাৰ্টজ"}
            }
            megahertz{
                one{"{0} মেগাহাৰ্টজ"}
                other{"{0} মেগাহাৰ্টজ"}
            }
        }
        graphics{
            dot-per-centimeter{
                dnam{"প্ৰতি চেণ্টিমিটাৰত বিন্দু"}
                one{"প্ৰতি চেণ্টিমিটাৰত {0} টা বিন্দু"}
                other{"প্ৰতি চেণ্টিমিটাৰত {0} টা বিন্দু"}
            }
            dot-per-inch{
                dnam{"প্ৰতি ইঞ্চিত বিন্দু"}
                one{"প্ৰতি ইঞ্চিত {0} টা বিন্দু"}
                other{"প্ৰতি ইঞ্চিত {0} টা বিন্দু"}
            }
            em{
                dnam{"টাইপোগ্ৰাফিক ইএম"}
            }
            megapixel{
                one{"{0} মেগাপিক্সেল"}
                other{"{0} মেগাপিক্সেল"}
            }
            pixel{
                one{"{0} পিক্সেল"}
                other{"{0} পিক্সেল"}
            }
            pixel-per-centimeter{
                dnam{"প্ৰতি চেণ্টিমিটাৰত পিক্সেল"}
                one{"{0} পিপিচিএম"}
                other{"প্ৰতি চেণ্টিমিটাৰত {0} পিক্সেল"}
            }
            pixel-per-inch{
                dnam{"প্ৰতি ইঞ্চিত পিক্সেল"}
                one{"প্ৰতি ইঞ্চিত {0} পিক্সেল"}
                other{"প্ৰতি ইঞ্চিত {0} পিক্সেল"}
            }
        }
        length{
            astronomical-unit{
                dnam{"জ্যোতিৰ্বিজ্ঞান একক"}
                one{"{0} জ্যোতিৰ্বিজ্ঞান একক"}
                other{"{0} জ্যোতিৰ্বিজ্ঞান একক"}
            }
            centimeter{
                dnam{"ছেণ্টিমিটাৰ"}
                one{"{0} ছেণ্টিমিটাৰ"}
                other{"{0} ছেণ্টিমিটাৰ"}
                per{"{0} প্ৰতি ছেণ্টিমিটাৰ"}
            }
            decimeter{
                dnam{"ডেচিমিটাৰ"}
                one{"{0} ডেচিমিটাৰ"}
                other{"{0} ডেচিমিটাৰ"}
            }
            earth-radius{
                dnam{"পৃথিৱীৰ ব্যাসাৰ্ধ"}
                one{"{0} পৃথিৱীৰ ব্যাসাৰ্ধ"}
                other{"{0} পৃথিৱীৰ ব্যাসাৰ্ধ"}
            }
            foot{
                one{"{0} ফুট"}
                other{"{0} ফুট"}
                per{"প্ৰতি {0} ফুট"}
            }
            inch{
                one{"{0} ইঞ্চি"}
                other{"{0} ইঞ্চি"}
                per{"{0} প্ৰতি ইঞ্চি"}
            }
            kilometer{
                dnam{"কিলোমিটাৰ"}
                one{"{0} কিলোমিটাৰ"}
                other{"{0} কিলোমিটাৰ"}
                per{"{0} প্ৰতি কিলোমিটাৰ"}
            }
            light-year{
                one{"{0} আলোকবৰ্ষ"}
                other{"{0} আলোকবৰ্ষ"}
            }
            meter{
                one{"{0} মিটাৰ"}
                other{"{0} মিটাৰ"}
                per{"{0} প্ৰতি মিটাৰ"}
            }
            micrometer{
                one{"{0} মাইক্ৰ’মিটাৰ"}
                other{"{0} মাইক্ৰ’মিটাৰ"}
            }
            mile{
                one{"{0} মাইল"}
                other{"{0} মাইল"}
            }
            mile-scandinavian{
                dnam{"মাইল-স্কেণ্ডিনেভিয়ান"}
                one{"{0} মাইল-স্কেণ্ডিনেভিয়ান"}
                other{"{0} মাইল-স্কেণ্ডিনেভিয়ান"}
            }
            millimeter{
                dnam{"মিলিমিটাৰ"}
                one{"{0} মিলিমিটাৰ"}
                other{"{0} মিলিমিটাৰ"}
            }
            nanometer{
                dnam{"নেনোমিটাৰ"}
                one{"{0} নেনোমিটাৰ"}
                other{"{0} নেনোমিটাৰ"}
            }
            nautical-mile{
                dnam{"ন’টিকেল মাইল"}
                one{"{0} ন’টিকেল মাইল"}
                other{"{0} ন’টিকেল মাইল"}
            }
            picometer{
                dnam{"পিকোমিটাৰ"}
                one{"{0} পিকোমিটাৰ"}
                other{"{0} পিকোমিটাৰ"}
            }
            solar-radius{
                one{"{0} সৌৰ ৰেডিয়াছ"}
                other{"{0} সৌৰ ৰেডিয়াছ"}
            }
        }
        light{
            candela{
                dnam{"কেণ্ডেলা"}
                one{"{0} কেণ্ডেলা"}
                other{"{0} কেণ্ডেলা"}
            }
            lumen{
                dnam{"লুমেন"}
                one{"{0} লুমেন"}
                other{"{0} লুমেন"}
            }
            solar-luminosity{
                one{"{0} ছ’লাৰ লুমিন’ছিটী"}
                other{"{0} ছ’লাৰ লুমিন’ছিটী"}
            }
        }
        mass{
            earth-mass{
                one{"{0} আৰ্থ মাছ"}
                other{"{0} আৰ্থ মাছ"}
            }
            gram{
                one{"{0} গ্ৰাম"}
                other{"{0} গ্ৰাম"}
                per{"{0} প্ৰতি গ্ৰাম"}
            }
            kilogram{
                dnam{"কিলোগ্রাম"}
                one{"{0} কিলোগ্ৰাম"}
                other{"{0} কিলোগ্ৰাম"}
                per{"{0} প্ৰতি কিলোগ্ৰাম"}
            }
            microgram{
                dnam{"মাইক্ৰোগ্ৰাম"}
                one{"{0} মাইক্ৰোগ্ৰাম"}
                other{"{0} মাইক্ৰোগ্ৰাম"}
            }
            milligram{
                dnam{"মিলিগ্ৰাম"}
                one{"{0} মিলিগ্ৰাম"}
                other{"{0} মিলিগ্ৰাম"}
            }
            ounce{
                per{"{0} প্ৰতি আউন্স"}
            }
            ounce-troy{
                one{"{0} ট্ৰয় আউন্স"}
                other{"{0} ট্ৰয় আউন্স"}
            }
            pound{
                per{"{0} প্ৰতি পাউণ্ড"}
            }
            solar-mass{
                one{"{0} সৌৰ ভৰ"}
                other{"{0} সৌৰ ভৰ"}
            }
            tonne{
                dnam{"মেট্রিক টন"}
                one{"{0} মেট্রিক টন"}
                other{"{0} মেট্ৰিক টন"}
            }
            tonne{
                dnam{"মেট্রিক টন"}
                one{"{0} মেট্রিক টন"}
                other{"{0} মেট্ৰিক টন"}
            }
        }
        power{
            gigawatt{
                dnam{"গিগাৱাট"}
                one{"{0} গিগাৱাট"}
                other{"{0} গিগাৱাট"}
            }
            kilowatt{
                dnam{"কিলোৱাট"}
                one{"{0} কিলোৱাট"}
                other{"{0} কিলোৱাট"}
            }
            megawatt{
                dnam{"মেগাৱাট"}
                one{"{0} মেগাৱাট"}
                other{"{0} মেগাৱাট"}
            }
            milliwatt{
                dnam{"মিলিৱাট"}
                one{"{0} মিলিৱাট"}
                other{"{0} মিলিৱাট"}
            }
        }
        pressure{
            atmosphere{
                dnam{"বতৰ"}
                one{"{0} বতৰ"}
                other{"{0} atm"}
            }
            hectopascal{
                dnam{"হেক্টোপাস্কেল"}
                one{"{0} হেক্টোপাস্কেল"}
                other{"{0} হেক্টোপাস্কেল"}
            }
            inch-ofhg{
                dnam{"ইঞ্চি মাৰ্কিউৰী"}
                one{"{0} ইঞ্চি মাৰ্কিউৰী"}
                other{"{0} ইঞ্চি মাৰ্কিউৰী"}
            }
            kilopascal{
                dnam{"কিল’পাস্কেল"}
                one{"{0} কিল’পাস্কেল"}
                other{"{0} কি. পা."}
            }
            megapascal{
                one{"{0} মেগাপাস্কেল"}
                other{"{0} মেগাপাস্কেল"}
            }
            millibar{
                dnam{"মিলিবাৰ"}
                one{"{0} মিলিবাৰ"}
                other{"{0} মিলিবাৰ"}
            }
            millimeter-ofhg{
                dnam{"মিলিমিটাৰ মাৰ্কিউৰী"}
                one{"{0} মিলিমিটাৰ মাৰ্কিউৰী"}
                other{"{0} মিলিমিটাৰ মাৰ্কিউৰী"}
            }
            pascal{
                dnam{"পাস্কেল"}
                one{"{0} পাস্কেল"}
                other{"{0} পাস্কেল"}
            }
            pound-force-per-square-inch{
                dnam{"প্ৰতি বৰ্গ ইঞ্চিত পাউণ্ড"}
                one{"{0} প্ৰতি বৰ্গ ইঞ্চিত পাউণ্ড"}
                other{"{0} প্ৰতি বৰ্গ ইঞ্চিত পাউণ্ড"}
            }
        }
        speed{
            beaufort{
                dnam{"বিউফৰ্ট"}
                one{"বিউফৰ্ট {0}"}
                other{"বিউফৰ্ট {0}"}
            }
            kilometer-per-hour{
                dnam{"ঘণ্টা প্ৰতি কিলোমিটাৰ"}
                one{"{0} ঘণ্টা প্ৰতি কিলোমিটাৰ"}
                other{"{0} ঘণ্টা প্ৰতি কিলোমিটাৰ"}
            }
            meter-per-second{
                dnam{"মিটাৰ প্ৰতি ছেকেণ্ড"}
                one{"{0} মিটাৰ প্ৰতি ছেকেণ্ড"}
                other{"{0} মিটাৰ প্ৰতি ছেকেণ্ড"}
            }
            mile-per-hour{
                dnam{"মাইল প্ৰতি ঘণ্টা"}
                one{"{0} মাইল প্ৰতি ঘণ্টা"}
                other{"{0} মাইল প্ৰতি ঘণ্টা"}
            }
        }
        temperature{
            celsius{
                dnam{"ডিগ্ৰী চেলচিয়াছ"}
                one{"{0} ডিগ্ৰী চেলচিয়াছ"}
                other{"{0} ডিগ্ৰী চেলচিয়াছ"}
            }
            fahrenheit{
                dnam{"ডিগ্ৰী ফাৰেনহাইট"}
                one{"{0} ডিগ্ৰী ফাৰেনহাইট"}
                other{"{0} ডিগ্ৰী ফাৰেনহাইট"}
            }
            generic{
                dnam{"ডিগ্ৰী তাপমাত্ৰা"}
            }
        }
        torque{
            newton-meter{
                dnam{"নিউটন-মিটাৰ"}
                one{"{0} নিউটন-মিটাৰ"}
                other{"{0} নিউটন-মিটাৰ"}
            }
            pound-force-foot{
                dnam{"পাউণ্ড-বল-ফুট"}
                one{"{0} পাউণ্ড-ফুট"}
                other{"{0} পাউণ্ড-ফুট"}
            }
        }
        volume{
            acre-foot{
                one{"{0} একৰ-ফুট"}
                other{"{0} একৰ-ফুট"}
            }
            barrel{
                one{"{0} বেৰেল"}
                other{"{0} বেৰেল"}
            }
            bushel{
                one{"{0} বুশ্লেল"}
                other{"{0} বুশ্বেল"}
            }
            centiliter{
                dnam{"ছেণ্টিলিটাৰ"}
                one{"{0} ছেণ্টিলিটাৰ"}
                other{"{0} ছেণ্টিলিটাৰ"}
            }
            cubic-centimeter{
                one{"{0} ঘন ছেণ্টিমিটাৰ"}
                other{"{0} ঘন ছেণ্টিমিটাৰ"}
                per{"{0} প্ৰতি ঘন ছেণ্টিমিটাৰ"}
            }
            cubic-foot{
                one{"{0} ঘন ফুট"}
                other{"{0} ঘন ফুট"}
            }
            cubic-inch{
                one{"{0} ঘন ইঞ্চি"}
                other{"{0} ঘন ইঞ্চি"}
            }
            cubic-kilometer{
                one{"{0} ঘন কিলোমিটাৰ"}
                other{"{0} ঘন কিলোমিটাৰ"}
            }
            cubic-meter{
                one{"{0} ঘন মিটাৰ"}
                other{"{0} ঘন মিটাৰ"}
                per{"{0} প্ৰতি ঘন মিটাৰ"}
            }
            cubic-mile{
                one{"{0} ঘন মাইল"}
                other{"{0} ঘন মাইল"}
            }
            cubic-yard{
                one{"{0} ঘন গজ"}
                other{"{0} ঘন গজ"}
            }
            cup-metric{
                dnam{"মেট্ৰিক কাপ"}
                one{"{0} মেট্ৰিক কাপ"}
                other{"{0} মেট্ৰিক কাপ"}
            }
            deciliter{
                dnam{"ডেচিলিটাৰ"}
                one{"{0} ডেচিলিটাৰ"}
                other{"{0} ডেচিলিটাৰ"}
            }
            dessert-spoon{
                dnam{"ডেজাৰ্ট চামুচ"}
                one{"{0} ডেজাৰ্ট চামুচ"}
                other{"{0} ডেজাৰ্ট চামুচ"}
            }
            dessert-spoon-imperial{
                dnam{"ইম্পেৰিয়েল ডেজাৰ্ট চামুচ"}
                one{"{0} ইম্পেৰিয়েল ডেজাৰ্ট চামুচ"}
                other{"{0} ইম্পেৰিয়েল ডেজাৰ্ট চামুচ"}
            }
            dram{
                dnam{"ড্ৰাম"}
                one{"{0} ড্ৰাম"}
                other{"{0} ড্ৰাম"}
            }
            fluid-ounce{
                dnam{"ফ্লুইড আউন্স"}
                one{"{0} ফ্লুইড আউন্স"}
                other{"{0} ফ্লুইড আউন্স"}
            }
            fluid-ounce-imperial{
                dnam{"ইম্পেৰিয়েল ফ্লুইড আউন্স"}
                one{"{0} ইম্পেৰিয়েল ফ্লুইড আউন্স"}
                other{"{0} ইম্পেৰিয়েল ফ্লুইড আউন্স"}
            }
            gallon{
                per{"{0} প্ৰতি গেলন"}
            }
            gallon-imperial{
                dnam{"ইম্পেৰিয়াল গেলন"}
                one{"{0} ইম্পেৰিয়াল গেলন"}
                other{"{0} ইম্পেৰিয়াল গেলন"}
                per{"{0} প্ৰতি ইম্পেৰিয়াল গেলন"}
            }
            hectoliter{
                dnam{"হেক্টোলিটাৰ"}
                one{"{0} হেক্টোলিটাৰ"}
                other{"{0} হেক্টোলিটাৰ"}
            }
            liter{
                one{"{0} লিটাৰ"}
                other{"{0} লিটাৰ"}
                per{"{0} প্ৰতি লিটাৰ"}
            }
            megaliter{
                dnam{"মেগালিটাৰ"}
                one{"{0} মেগালিটাৰ"}
                other{"{0} মেগালিটাৰ"}
            }
            milliliter{
                dnam{"মিলিলিটাৰ"}
                one{"{0} মিলিলিটাৰ"}
                other{"{0} মিলিলিটাৰ"}
            }
            pint-metric{
                dnam{"মেট্ৰিক পিণ্ট"}
                one{"{0} মেট্ৰিক পিণ্ট"}
                other{"{0} মেট্ৰিক পিণ্ট"}
            }
            quart-imperial{
                dnam{"ইম্পেৰিয়েল কুৱাৰ্ট"}
                one{"{0} ইম্পেৰিয়েল কুৱাৰ্ট"}
                other{"{0} ইম্পেৰিয়েল কুৱাৰ্ট"}
            }
        }
    }
    unitsNarrow{
        angle{
            arc-minute{
                dnam{"আঃ মিঃ"}
                one{"{0}′"}
                other{"{0}′"}
            }
            arc-second{
                one{"{0}″"}
                other{"{0}″"}
            }
            degree{
                one{"{0}°"}
                other{"{0}°"}
            }
        }
        compound{
<<<<<<< HEAD
            1024p1{"কি{0}"}
            1024p2{"মি{0}"}
            1024p3{"গি{0}"}
            1024p4{"টে{0}"}
            1024p5{"পে{0}"}
            1024p6{"এক্স{0}"}
=======
            1024p3{"গি{0}"}
            1024p4{"টে{0}"}
            1024p5{"পে{0}"}
>>>>>>> 626889fb
            1024p7{"জে{0}"}
            1024p8{"য়ো{0}"}
            10p-1{"ডেচি{0}"}
            10p-12{"পিকো{0}"}
            10p-15{"ফেমটো{0}"}
            10p-18{"অটো{0}"}
            10p-2{"চেণ্টি{0}"}
            10p-21{"জেপ্টো{0}"}
            10p-24{"য়ক্টো{0}"}
            10p-3{"মিলি{0}"}
<<<<<<< HEAD
            10p-6{"μ{0}"}
=======
>>>>>>> 626889fb
            10p-9{"নেনো{0}"}
            10p1{"ডেকা{0}"}
            10p12{"টেৰা{0}"}
            10p15{"পেটা{0}"}
            10p18{"এক্সা{0}"}
            10p2{"হেক্টো{0}"}
            10p21{"জেতা{0}"}
            10p24{"য়োটা{0}"}
            10p3{"কিলো{0}"}
            10p6{"মেগা{0}"}
            10p9{"গিগা{0}"}
<<<<<<< HEAD
            per{"{0}/{1}"}
=======
>>>>>>> 626889fb
        }
        concentr{
            item{
                dnam{"আইটেম"}
                one{"{0} টা আইটেম"}
                other{"{0} টা আইটেম"}
            }
            percent{
                dnam{"%"}
            }
            permille{
                dnam{"‰"}
            }
            permillion{
                dnam{"ppm"}
                one{"{0}ppm"}
                other{"{0}ppm"}
            }
            permyriad{
                dnam{"‱"}
            }
            permillion{
                dnam{"ppm"}
                one{"{0}ppm"}
                other{"{0}ppm"}
            }
        }
        consumption{
            liter-per-100-kilometer{
                dnam{"ল/১০০ ক.ম."}
            }
            mile-per-gallon{
                one{"{0}mpg"}
                other{"{0}mpg"}
            }
            mile-per-gallon-imperial{
                dnam{"mpg UK"}
                one{"{0}m/gUK"}
                other{"{0}m/gUK"}
            }
        }
        digital{
            byte{
                dnam{"বাঃ"}
                one{"{0} বাঃ"}
                other{"{0} বাঃ"}
            }
            gigabit{
                dnam{"গিঃ বিঃ"}
            }
            gigabyte{
                dnam{"গিঃ বাঃ"}
            }
            kilobit{
                dnam{"কিঃ বিঃ"}
            }
            kilobyte{
                dnam{"কিঃ বাঃ"}
            }
            megabit{
                dnam{"মেঃ বিঃ"}
            }
            megabyte{
                dnam{"মেঃ বাঃ"}
            }
            petabyte{
                dnam{"PB"}
                one{"{0}PB"}
                other{"{0}PB"}
            }
            terabit{
                dnam{"টেঃ বিঃ"}
            }
            terabyte{
                dnam{"টেঃ বাঃ"}
            }
        }
        duration{
            quarter{
                one{"{0}কো"}
                other{"{0}কো"}
            }
        }
        energy{
            foodcalorie{
                one{"{0}কেলৰি"}
                other{"{0}কেলৰি"}
            }
        }
        force{
            newton{
                dnam{"N"}
            }
        }
        graphics{
            dot{
                dnam{"বিন্দু"}
                one{"{0}টা বিন্দু"}
                other{"{0}টা বিন্দু"}
            }
            dot-per-centimeter{
                one{"{0}ডিপিচিএম"}
                other{"{0}ডিপিচিএম"}
            }
<<<<<<< HEAD
            quarter{
                one{"{0}q"}
                other{"{0}q"}
            }
            second{
                dnam{"ছেকেণ্ড"}
                one{"{0} ছেকেণ্ড"}
                other{"{0} ছেকেণ্ড"}
=======
            dot-per-inch{
                one{"{0}ডিপিআই"}
                other{"{0}ডিপিআই"}
>>>>>>> 626889fb
            }
            megapixel{
                dnam{"মে. পি."}
            }
            pixel{
                dnam{"পি."}
                one{"{0} পি"}
                other{"{0} পি"}
            }
            pixel-per-centimeter{
                one{"{0}পিপিচিএম"}
                other{"{0}পিপিচিএম"}
            }
            pixel-per-inch{
                one{"{0}পিপিআই"}
                other{"{0}পিপিআই"}
            }
        }
        length{
            meter{
                dnam{"মিঃ"}
            }
        }
        light{
            solar-luminosity{
                dnam{"L☉"}
            }
        }
        pressure{
            inch-ofhg{
                dnam{"″ Hg"}
                one{"{0}″ Hg"}
                other{"{0}″ Hg"}
            }
            millibar{
                one{"{0}mb"}
                other{"{0}mb"}
            }
        }
        speed{
            beaufort{
                one{"বি{0}"}
                other{"বি{0}"}
            }
            kilometer-per-hour{
                one{"{0} km/h"}
                other{"{0} km/h"}
            }
        }
        temperature{
            celsius{
                dnam{"°চেঃ"}
            }
            fahrenheit{
                dnam{"° ফা."}
                one{"{0}°"}
                other{"{0}°"}
            }
        }
        volume{
            dessert-spoon{
                one{"{0}dsp"}
                other{"{0}dsp"}
            }
            dessert-spoon-imperial{
                dnam{"dsp Imp"}
                one{"{0}dsp-Imp"}
                other{"{0}dsp-Imp"}
            }
            teaspoon{
                one{"{0}টিস্পুন"}
                other{"{0}টিস্পুন"}
            }
        }
    }
    unitsShort{
        acceleration{
            g-force{
                dnam{"জি-বল"}
                one{"{0} জি"}
                other{"{0} জি"}
            }
            meter-per-square-second{
                dnam{"মিটাৰ/বৰ্গ ছেকেণ্ড"}
            }
        }
        angle{
            arc-minute{
                dnam{"আৰ্কমিনিট"}
                one{"{0} আৰ্কমিনিট"}
                other{"{0} আৰ্কমিনিট"}
            }
            arc-second{
                dnam{"আৰ্কছেকেণ্ড"}
                one{"{0} আৰ্কছেকেণ্ড"}
                other{"{0} আৰ্কছেকেণ্ড"}
            }
            degree{
                dnam{"ডিগ্ৰী"}
                one{"{0} ডিগ্ৰী"}
                other{"{0} ডিগ্ৰী"}
            }
            radian{
                dnam{"ৰেডিয়েন"}
                one{"{0} ৰেডিয়েন"}
                other{"{0} ৰেডিয়েন"}
            }
            revolution{
                dnam{"ঘূৰ্ণন"}
                one{"{0} ঘূৰ্ণন"}
                other{"{0} ঘূৰ্ণন"}
            }
        }
        area{
            acre{
                dnam{"একৰ"}
                one{"{0} একৰ"}
                other{"{0} একৰ"}
            }
            dunam{
                dnam{"ডুনাম"}
                one{"{0} ডুনাম"}
                other{"{0} ডুনাম"}
            }
            hectare{
                dnam{"হেক্টৰ"}
                one{"{0} হেক্টৰ"}
                other{"{0} হেক্টৰ"}
            }
            square-foot{
                dnam{"বৰ্গ ফুট"}
                one{"{0} বৰ্গ ফুট"}
                other{"{0} বৰ্গ ফুট"}
            }
            square-inch{
                dnam{"বৰ্গ ইঞ্চি"}
            }
            square-kilometer{
                dnam{"বৰ্গ কিলোমিটাৰ"}
            }
            square-meter{
                dnam{"বৰ্গ মিটাৰ"}
            }
            square-mile{
                dnam{"বৰ্গ মাইল"}
                one{"{0} বৰ্গ মাইল"}
                other{"{0} বৰ্গ মাইল"}
            }
            square-yard{
                dnam{"বৰ্গ গজ"}
            }
        }
        compound{
            1024p1{"কি{0}"}
            1024p2{"মি{0}"}
            1024p3{"গিঃ{0}"}
            1024p4{"টেঃ{0}"}
            1024p5{"পেঃ{0}"}
            1024p6{"এক্স{0}"}
            1024p7{"জেঃ{0}"}
            1024p8{"য়োঃ{0}"}
            10p-1{"ডেঃ{0}"}
            10p-12{"পি.{0}"}
            10p-15{"ফেম.{0}"}
            10p-18{"অ.{0}"}
            10p-2{"চেঃ{0}"}
            10p-21{"জে.{0}"}
            10p-24{"য়.{0}"}
<<<<<<< HEAD
            10p-3{"মিঃ{0}"}
=======
            10p-27{"ৰ{0}"}
            10p-3{"মিঃ{0}"}
            10p-30{"কু{0}"}
>>>>>>> 626889fb
            10p-9{"নে.{0}"}
            10p1{"ডে.{0}"}
            10p12{"টে.{0}"}
            10p15{"পে.{0}"}
            10p18{"এ.{0}"}
            10p2{"হে.{0}"}
            10p21{"জ.{0}"}
            10p24{"য়ো.{0}"}
<<<<<<< HEAD
            10p3{"কিঃ{0}"}
            10p6{"মে.{0}"}
            10p9{"গি.{0}"}
            per{"{0}/{1}"}
=======
            10p27{"ৰো{0}"}
            10p3{"কিঃ{0}"}
            10p30{"কুৱে{0}"}
            10p6{"মে.{0}"}
            10p9{"গি.{0}"}
>>>>>>> 626889fb
        }
        concentr{
            item{
                dnam{"আইটেম"}
                one{"{0} টা আইটেম"}
                other{"{0} টা আইটেম"}
            }
            karat{
                dnam{"কেৰেট"}
                one{"{0} কেৰেট"}
                other{"{0} কেৰেট"}
            }
            milligram-ofglucose-per-deciliter{
                dnam{"মিঃ গ্ৰাঃ/ডেঃ লিঃ"}
                one{"{0} মিঃ গ্ৰাঃ/ডেঃ লিঃ"}
                other{"{0} মিঃ গ্ৰাঃ/ডেঃ লিঃ"}
            }
            millimole-per-liter{
                dnam{"মিলিমোল/লিটাৰ"}
                one{"{0} মিলিমোল/লিটাৰ"}
                other{"{0} মিলিমোল/লিটাৰ"}
            }
            mole{
                dnam{"ম’ল"}
                one{"{0} ম’ল"}
                other{"{0} ম’ল"}
            }
            percent{
                dnam{"শতাংশ"}
            }
            permille{
                dnam{"প্ৰতিমাইল"}
            }
            permillion{
                dnam{"ভাগ/মিলিয়ন"}
            }
            permyriad{
                dnam{"পাৰমিৰেইড"}
            }
        }
        consumption{
            liter-per-100-kilometer{
                dnam{"লিঃ/১০০ কিঃ মিঃ"}
                one{"{0} ল/১০০ ক.ম."}
                other{"{0} ল/১০০ ক.ম."}
            }
            liter-per-kilometer{
                dnam{"লিটাৰ/কিঃ মিঃ"}
                one{"{0} লিঃ/কিঃ মিঃ"}
                other{"{0} লিঃ/কিঃ মিঃ"}
            }
            mile-per-gallon{
                dnam{"মাইল/গেলন"}
                one{"{0} mpg"}
                other{"{0} mpg"}
            }
            mile-per-gallon-imperial{
                dnam{"miles/gal Imp."}
            }
        }
        coordinate{
            dnam{"দিক্-নিৰ্দেশনা"}
            east{"{0} পূঃ"}
            north{"{0} উঃ"}
            south{"{0} দঃ"}
            west{"{0} পঃ"}
        }
        digital{
            bit{
                dnam{"বিট"}
                one{"{0} বিট"}
                other{"{0} বিট"}
            }
            byte{
                dnam{"বাইট"}
                one{"{0} বাইট"}
                other{"{0} বাইট"}
            }
            gigabit{
                dnam{"গিগাবিট"}
                one{"{0} গিঃ বিঃ"}
                other{"{0} গিঃ বিঃ"}
            }
            gigabyte{
                dnam{"গিগাবাইট"}
                one{"{0} গিঃ বাঃ"}
                other{"{0} গিঃ বাঃ"}
            }
            kilobit{
                dnam{"কিলোবিট"}
                one{"{0} কিঃ বিঃ"}
                other{"{0} কিঃ বিঃ"}
            }
            kilobyte{
                dnam{"কিলোবাইট"}
                one{"{0} কিঃ বাঃ"}
                other{"{0} কিঃ বাঃ"}
            }
            megabit{
                dnam{"মেগাবিট"}
                one{"{0} মেঃ বিঃ"}
                other{"{0} মেঃ বিঃ"}
            }
            megabyte{
                dnam{"মেগাবাইট"}
                one{"{0} মেঃ বাঃ"}
                other{"{0} মেঃ বাঃ"}
            }
            petabyte{
                dnam{"PByte"}
            }
            terabit{
                dnam{"টেৰাবিট"}
                one{"{0} টেঃ বিঃ"}
                other{"{0} টেঃ বিঃ"}
            }
            terabyte{
                dnam{"টেৰাবাইট"}
                one{"{0} টেঃ বাঃ"}
                other{"{0} টেঃ বাঃ"}
            }
        }
        duration{
            century{
                dnam{"শতিকা"}
                one{"{0} শতিকা"}
                other{"{0} শতিকা"}
            }
            day{
                dnam{"দিন"}
                one{"{0} দিন"}
                other{"{0} দিন"}
                per{"{0}/দিন"}
            }
            decade{
                dnam{"দশ."}
                one{"{0} দশ."}
                other{"{0} দশ."}
            }
            hour{
                dnam{"ঘণ্টা"}
                one{"{0} ঘণ্টা"}
                other{"{0} ঘণ্টা"}
                per{"{0}/ঘণ্টা"}
            }
            microsecond{
                dnam{"মাইক্ৰছেকেণ্ড"}
                one{"{0} মাঃ ছেঃ"}
                other{"{0} মাঃ ছেঃ"}
            }
            millisecond{
                dnam{"মিলিছেকেণ্ড"}
                one{"{0} মিঃ ছেঃ"}
                other{"{0} মিঃ ছেঃ"}
            }
            minute{
                dnam{"মিনিট"}
                one{"{0} মিনিট"}
                other{"{0} মিনিট"}
                per{"{0}/মিনিট"}
            }
            month{
                dnam{"মাহ"}
                one{"{0} মাহ"}
                other{"{0} মাহ"}
                per{"{0}/মাহ"}
            }
            nanosecond{
                dnam{"নেনোছেকেণ্ড"}
                one{"{0} নেঃ ছেঃ"}
                other{"{0} নেঃ ছেঃ"}
            }
            quarter{
                dnam{"কোৱাৰ্টাৰ"}
<<<<<<< HEAD
                one{"{0} qtr"}
                other{"{0} qtrs"}
                per{"{0}/q"}
=======
                one{"{0} কোৱাৰ্টাৰ"}
                other{"{0} কোৱাৰ্টাৰ"}
                per{"{0}/কো"}
>>>>>>> 626889fb
            }
            second{
                dnam{"ছেকেণ্ড"}
                one{"{0} ছেকেণ্ড"}
                other{"{0} ছেকেণ্ড"}
                per{"{0}/ছেকেণ্ড"}
            }
            week{
                dnam{"সপ্তাহ"}
                one{"{0} সপ্তাহ"}
                other{"{0} সপ্তাহ"}
                per{"{0}/সপ্তাহ"}
            }
            year{
                dnam{"বছৰ"}
                one{"{0} বছৰ"}
                other{"{0} বছৰ"}
                per{"{0}/বছৰ"}
            }
        }
        electric{
            ampere{
                dnam{"এম্পিয়াৰ"}
                one{"{0} এঃ"}
                other{"{0} এঃ"}
            }
            milliampere{
                dnam{"মিলিএম্পিয়াৰ"}
                one{"{0} মিঃ এঃ"}
                other{"{0} মিঃ এঃ"}
            }
            ohm{
                dnam{"ওম"}
            }
            volt{
                dnam{"ভল্ট"}
                one{"{0} ভঃ"}
                other{"{0} ভঃ"}
            }
        }
        energy{
            british-thermal-unit{
                dnam{"BTU"}
            }
            calorie{
                dnam{"কেলৰি"}
                one{"{0} কেলৰি"}
                other{"{0} কেলৰি"}
            }
            electronvolt{
                dnam{"ইলেক্ট্ৰ’নভ’ল্ট"}
            }
            foodcalorie{
                dnam{"কেলৰি"}
                one{"{0} কেলৰি"}
                other{"{0} কেলৰি"}
            }
            joule{
                dnam{"জুল"}
                one{"{0} জুল"}
                other{"{0} জুল"}
            }
            kilocalorie{
                dnam{"কিলোকেলৰি"}
                one{"{0} কিঃ কেলঃ"}
                other{"{0} কিঃ কেলঃ"}
            }
            kilojoule{
                dnam{"কিলোজুল"}
                one{"{0} কিঃ জুঃ"}
                other{"{0} কিঃ জুঃ"}
            }
            kilowatt-hour{
                dnam{"কিঃ ৱাঃ-ঘঃ"}
                one{"{0} কিঃ ৱাঃ-ঘঃ"}
                other{"{0} কিঃ ৱাঃ-ঘঃ"}
            }
            therm-us{
                dnam{"ইউ এচ থাৰ্ণ"}
                one{"{0} ইউ এচ থাৰ্ণ"}
                other{"{0} ইউ এচ থাৰ্ণ"}
            }
        }
        force{
            kilowatt-hour-per-100-kilometer{
                dnam{"kWh/100km"}
                one{"{0} kWh/100km"}
                other{"{0} kWh/100km"}
            }
            newton{
                dnam{"নিউটন"}
            }
            pound-force{
                dnam{"পাউণ্ড-বল"}
            }
        }
        frequency{
            gigahertz{
                dnam{"গিগাহাৰ্টজ"}
                one{"{0} গিগাহাৰ্টজ"}
                other{"{0} গিগাহাৰ্টজ"}
            }
            hertz{
                dnam{"হাৰ্টজ"}
                one{"{0} হাৰ্টজ"}
                other{"{0} হাৰ্টজ"}
            }
            kilohertz{
                dnam{"কিলোহাৰ্টজ"}
                one{"{0} কিঃ হাঃ"}
                other{"{0} কিঃ হাঃ"}
            }
            megahertz{
                dnam{"মেগাহাৰ্টজ"}
                one{"{0} মেঃ হাঃ"}
                other{"{0} মেঃ হাঃ"}
            }
        }
        graphics{
            dot{
                dnam{"বিন্দুবোৰ"}
                one{"{0} টা বিন্দু"}
                other{"{0} টা বিন্দু"}
            }
            dot-per-centimeter{
                dnam{"ডিপিচিএম"}
                one{"{0} ডিপিচিএম"}
                other{"{0} ডিপিচিএম"}
            }
            dot-per-inch{
                dnam{"ডিপিআই"}
                one{"{0} ডিপিআই"}
                other{"{0} ডিপিআই"}
            }
            em{
                dnam{"ইএম"}
                one{"{0} ইএম"}
                other{"{0} ইএম"}
            }
            megapixel{
                dnam{"মেগাপিক্সেল"}
                one{"{0} মে. পি."}
                other{"{0} মে. পি."}
            }
            pixel{
                dnam{"পিক্সেল"}
                one{"{0} পি."}
                other{"{0} পি."}
            }
            pixel-per-centimeter{
                dnam{"পিপিচিএম"}
                one{"{0} পিপিচিএম"}
                other{"{0} পিপিচিএম"}
            }
            pixel-per-inch{
                dnam{"পিপিআই"}
                one{"{0} পিপিআই"}
                other{"{0} পিপিআই"}
            }
        }
        length{
            astronomical-unit{
                dnam{"জ্যোঃ এঃ"}
                one{"{0} জ্যোঃ এঃ"}
                other{"{0} জ্যোঃ এঃ"}
            }
            centimeter{
                dnam{"ছেঃ মিঃ"}
                one{"{0} ছেঃ মিঃ"}
                other{"{0} ছেঃ মিঃ"}
                per{"{0}/ছেঃ মিঃ"}
            }
            decimeter{
                dnam{"ডেঃ মিঃ"}
                one{"{0} ডেঃ মিঃ"}
                other{"{0} ডেঃ মিঃ"}
            }
            fathom{
                dnam{"ফাথম"}
                one{"{0} ফাথম"}
                other{"{0} ফাথম"}
            }
            foot{
                dnam{"ফুট"}
                one{"{0} ফুঃ"}
                other{"{0} ফুঃ"}
                per{"{0}/ফুঃ"}
            }
            furlong{
                dnam{"ফাৰ্লং"}
                one{"{0} ফাৰ্লং"}
                other{"{0} ফাৰ্লং"}
            }
            inch{
                dnam{"ইঞ্চি"}
                one{"{0} ইঃ"}
                other{"{0} ইঃ"}
                per{"{0}/ইঃ"}
            }
            kilometer{
                dnam{"কিঃ মিঃ"}
                one{"{0} কিঃ মিঃ"}
                other{"{0} কিঃ মিঃ"}
                per{"{0}/কিঃ মিঃ"}
            }
            light-year{
                dnam{"আলোকবৰ্ষ"}
                one{"{0} আঃ বঃ"}
                other{"{0} আঃ বঃ"}
            }
            meter{
                dnam{"মিটাৰ"}
                one{"{0} মিঃ"}
                other{"{0} মিঃ"}
                per{"{0}/মিঃ"}
            }
            micrometer{
                dnam{"মাইক্ৰ’মিটাৰ"}
                one{"{0} মাঃ মিঃ"}
                other{"{0} মাঃ মিঃ"}
            }
            mile{
                dnam{"মাইল"}
                one{"{0} মাঃ"}
                other{"{0} মাঃ"}
            }
            mile-scandinavian{
                dnam{"মাঃ-স্কেঃ"}
                one{"{0} মাঃ-স্কেঃ"}
                other{"{0} মাঃ-স্কেঃ"}
            }
            millimeter{
                dnam{"মিঃ মিঃ"}
                one{"{0} মিঃ মিঃ"}
                other{"{0} মিঃ মিঃ"}
            }
            nanometer{
                dnam{"নেঃ মিঃ"}
                one{"{0} নেঃ মিঃ"}
                other{"{0} নেঃ মিঃ"}
            }
            nautical-mile{
                dnam{"ন’টিঃ মাঃ"}
                one{"{0} ন’টিঃ মাঃ"}
                other{"{0} ন’টিঃ মাঃ"}
            }
            parsec{
                dnam{"পাৰ্ছেক"}
                one{"{0} পাৰ্ছেক"}
                other{"{0} পাৰ্ছেক"}
            }
            picometer{
                dnam{"পিঃ মিঃ"}
                one{"{0} পিঃ মিঃ"}
                other{"{0} পিঃ মিঃ"}
            }
            point{
                dnam{"পইণ্ট"}
                one{"{0} পইণ্ট"}
                other{"{0} পইণ্ট"}
            }
            solar-radius{
                dnam{"সৌৰ ৰেডিয়াছ"}
            }
            yard{
                dnam{"গজ"}
                one{"{0} গজ"}
                other{"{0} গজ"}
            }
        }
        light{
            candela{
                dnam{"কেঃ"}
                one{"{0} কেঃ"}
                other{"{0} কেঃ"}
            }
            lux{
                dnam{"লাক্স"}
                one{"{0} লাক্স"}
                other{"{0} লাক্স"}
            }
            solar-luminosity{
                dnam{"ছ’লাৰ লুমিন’ছিটী"}
            }
        }
        mass{
            carat{
                dnam{"কেৰেট"}
                one{"{0} কেৰেট"}
                other{"{0} কেৰেট"}
            }
            dalton{
                dnam{"ডলট’ন"}
                one{"{0} ডলট’ন"}
                other{"{0} ডলট’ন"}
            }
            earth-mass{
                dnam{"আৰ্থ মাছ"}
            }
            grain{
                dnam{"গ্ৰেইন"}
                one{"{0} গ্ৰেইন"}
                other{"{0} গ্ৰেইন"}
            }
            gram{
                dnam{"গ্ৰাম"}
                one{"{0} গ্ৰাঃ"}
                other{"{0} গ্ৰাঃ"}
                per{"{0}/গ্ৰাঃ"}
            }
            kilogram{
                dnam{"কিঃ গ্ৰাঃ"}
                one{"{0} কিঃ গ্ৰাঃ"}
                other{"{0} কিঃ গ্ৰাঃ"}
                per{"{0}/কিঃ গ্ৰাঃ"}
            }
            microgram{
                dnam{"মাঃ গ্ৰাঃ"}
                one{"{0} মাঃ গ্ৰাঃ"}
                other{"{0} মাঃ গ্ৰাঃ"}
            }
            milligram{
                dnam{"মিঃ গ্ৰাঃ"}
                one{"{0} মিঃ গ্ৰাঃ"}
                other{"{0} মিঃ গ্ৰাঃ"}
            }
            ounce{
                dnam{"আউন্স"}
                one{"{0} আউন্স"}
                other{"{0} আউন্স"}
                per{"{0}/আউন্স"}
            }
            ounce-troy{
                dnam{"ট্ৰয় আউন্স"}
                one{"{0} ট্ৰঃ আঃ"}
                other{"{0} ট্ৰঃ আঃ"}
            }
            pound{
                dnam{"পাউণ্ড"}
                one{"{0} পাউণ্ড"}
                other{"{0} পাউণ্ড"}
                per{"{0}/পাউণ্ড"}
            }
            solar-mass{
                dnam{"সৌৰ ভৰ"}
            }
            stone{
                dnam{"ষ্ট’ন"}
                one{"{0} ষ্ট'ন"}
                other{"{0} ষ্ট'ন"}
            }
            ton{
                dnam{"টন"}
                one{"{0} টন"}
                other{"{0} টন"}
            }
            tonne{
                dnam{"ট"}
                one{"{0} ট"}
                other{"{0} ট"}
            }
        }
        power{
            gigawatt{
                dnam{"গিঃ ৱাঃ"}
                one{"{0} গিঃ ৱাঃ"}
                other{"{0} গিঃ ৱাঃ"}
            }
            horsepower{
                dnam{"অশ্বক্ষমতা"}
                one{"{0} অশ্বক্ষমতা"}
                other{"{0} অশ্বক্ষমতা"}
            }
            kilowatt{
                dnam{"কিঃ ৱাঃ"}
                one{"{0} কিঃ ৱাঃ"}
                other{"{0} কিঃ ৱাঃ"}
            }
            megawatt{
                dnam{"মেঃ ৱাঃ"}
                one{"{0} মেঃ ৱাঃ"}
                other{"{0} মেঃ ৱাঃ"}
            }
            milliwatt{
                dnam{"মিঃ ৱাঃ"}
                one{"{0} মিঃ ৱাঃ"}
                other{"{0} মিঃ ৱাঃ"}
            }
            watt{
                dnam{"ৱাট"}
                one{"{0} ৱাট"}
                other{"{0} ৱাট"}
            }
        }
        pressure{
            bar{
                dnam{"বাৰ"}
                one{"{0} বাৰ"}
                other{"{0} বাৰ"}
            }
            kilopascal{
                dnam{"কি. পা."}
                one{"{0} কি. পা."}
                other{"{0} কি. পা."}
            }
            megapascal{
                dnam{"মেগাপাস্কেল"}
                one{"{0} মে. পা."}
                other{"{0} মে. পা."}
            }
            millimeter-ofhg{
                dnam{"mmHg"}
                one{"{0} mmHg"}
                other{"{0} mmHg"}
            }
        }
        speed{
            beaufort{
                dnam{"বিএফটি"}
                one{"বি {0}"}
                other{"বি {0}"}
            }
            kilometer-per-hour{
                dnam{"কিঃ মিঃ/ঘঃ"}
                one{"{0} কিঃ মিঃ/ঘঃ"}
                other{"{0} কিঃ মিঃ/ঘঃ"}
            }
            knot{
                dnam{"নট"}
                one{"{0} নট"}
                other{"{0} নট"}
            }
            meter-per-second{
                dnam{"মিটাৰ/ছেকেণ্ড"}
                one{"{0} মিঃ/ছেঃ"}
                other{"{0} মিঃ/ছেঃ"}
            }
            mile-per-hour{
                dnam{"মাইল/ঘণ্টা"}
                one{"{0} মাঃ/ঘঃ"}
                other{"{0} মাঃ/ঘঃ"}
            }
        }
        temperature{
            celsius{
                dnam{"ডিগ্ৰীঃ চেঃ"}
                one{"{0}°চেঃ"}
                other{"{0}°চেঃ"}
            }
            fahrenheit{
                dnam{"ডি. ফা."}
                one{"{0}°ফা."}
                other{"{0}°ফা."}
            }
            kelvin{
                dnam{"কেলভিন"}
                one{"{0} কেলভিন"}
                other{"{0} কেলভিন"}
            }
        }
        torque{
            newton-meter{
                dnam{"নি. মি."}
                one{"{0} নি. মি."}
                other{"{0} নি. মি."}
            }
        }
        volume{
            acre-foot{
                dnam{"একৰ-ফুট"}
                one{"{0} এঃ-ফুঃ"}
                other{"{0} এঃ-ফুঃ"}
            }
            barrel{
                dnam{"বেৰেল"}
            }
            bushel{
                dnam{"বুশ্বেল"}
            }
            centiliter{
                dnam{"ছেঃ লিঃ"}
                one{"{0} ছেঃ লিঃ"}
                other{"{0} ছেঃ লিঃ"}
            }
            cubic-centimeter{
                dnam{"ঘন ছেণ্টিমিটাৰ"}
            }
            cubic-foot{
                dnam{"ঘন ফুট"}
            }
            cubic-inch{
                dnam{"ঘন ইঞ্চি"}
            }
            cubic-kilometer{
                dnam{"ঘন কিলোমিটাৰ"}
            }
            cubic-meter{
                dnam{"ঘন মিটাৰ"}
            }
            cubic-mile{
                dnam{"ঘন মাইল"}
            }
            cubic-yard{
                dnam{"ঘন গজ"}
            }
            cup{
                dnam{"কাপ"}
                one{"{0} কাপ"}
                other{"{0} কাপ"}
            }
            cup-metric{
                dnam{"মেঃ কাঃ"}
                one{"{0} মেঃ কাঃ"}
                other{"{0} মেঃ কাঃ"}
            }
            deciliter{
                dnam{"ডেঃ লিঃ"}
                one{"{0} ডেঃ লিঃ"}
                other{"{0} ডেঃ লিঃ"}
            }
            dram{
                dnam{"ড্ৰাম তৰল পদাৰ্থ"}
                one{"{0} ড্ৰাম তৰল পদাৰ্থ"}
                other{"{0} ড্ৰাম তৰল পদাৰ্থ"}
            }
            drop{
                dnam{"ড্ৰপ"}
                one{"{0} ড্ৰপ"}
                other{"{0} ড্ৰপ"}
            }
            fluid-ounce{
                dnam{"ফ্লুঃ আঃ"}
                one{"{0} ফ্লুঃ আঃ"}
                other{"{0} ফ্লুঃ আঃ"}
            }
            fluid-ounce-imperial{
                dnam{"ইম্পে. ফ্লু. আ."}
                one{"{0} ইম্পে. ফ্লু. আ."}
                other{"{0} ইম্পে. ফ্লু. আ."}
            }
            gallon{
                dnam{"গেলন"}
                one{"{0} গেলন"}
                other{"{0} গেলন"}
                per{"{0}/গেলন"}
            }
            gallon-imperial{
                dnam{"ইম্পেঃ গেঃ"}
                one{"{0} ইম্পেঃ গেঃ"}
                other{"{0} ইম্পেঃ গেঃ"}
                per{"{0}/ইম্পেঃ গেঃ"}
            }
            hectoliter{
                dnam{"হেঃ লিঃ"}
                one{"{0} হেঃ লিঃ"}
                other{"{0} হেঃ লিঃ"}
            }
            jigger{
                dnam{"জিগাৰ"}
                one{"{0} জিগাৰ"}
                other{"{0} জিগাৰ"}
            }
            liter{
                dnam{"লিটাৰ"}
                one{"{0} লিঃ"}
                other{"{0} লিঃ"}
                per{"{0}/লিঃ"}
            }
            megaliter{
                dnam{"মেঃ লিঃ"}
                one{"{0} মেঃ লিঃ"}
                other{"{0} মেঃ লিঃ"}
            }
            milliliter{
                dnam{"মিঃ লিঃ"}
                one{"{0} মিঃ লিঃ"}
                other{"{0} মিঃ লিঃ"}
            }
            pinch{
                dnam{"পিঞ্চ"}
                one{"{0} পিঞ্চ"}
                other{"{0} পিঞ্চ"}
            }
            pint{
                dnam{"পিণ্ট"}
                one{"{0} পিণ্ট"}
                other{"{0} পিণ্ট"}
            }
            pint-metric{
                dnam{"মেঃ পিঃ"}
                one{"{0} মেঃ পিঃ"}
                other{"{0} মেঃ পিঃ"}
            }
            quart{
                dnam{"কোৱাৰ্ট"}
                one{"{0} কোৱাৰ্ট"}
                other{"{0} কোৱাৰ্ট"}
            }
            tablespoon{
                dnam{"টেব’লস্পুন"}
                one{"{0} টেব’লস্পুন"}
                other{"{0} টেব’লস্পুন"}
            }
            teaspoon{
                dnam{"টিস্পুন"}
                one{"{0} টিস্পুন"}
                other{"{0} টিস্পুন"}
            }
        }
    }
}<|MERGE_RESOLUTION|>--- conflicted
+++ resolved
@@ -60,13 +60,9 @@
             10p-2{"চেণ্টি{0}"}
             10p-21{"জেপ্টো{0}"}
             10p-24{"য়ক্টো{0}"}
-<<<<<<< HEAD
-            10p-3{"মিলি{0}"}
-=======
             10p-27{"ৰণ্টো{0}"}
             10p-3{"মিলি{0}"}
             10p-30{"কুইকটো{0}"}
->>>>>>> 626889fb
             10p-6{"মাইক্ৰ’{0}"}
             10p-9{"নেনো{0}"}
             10p1{"ডেকা{0}"}
@@ -76,13 +72,9 @@
             10p2{"হেক্টো{0}"}
             10p21{"জেতা{0}"}
             10p24{"য়োটা{0}"}
-<<<<<<< HEAD
-            10p3{"কিলো{0}"}
-=======
             10p27{"ৰোনা{0}"}
             10p3{"কিলো{0}"}
             10p30{"কুৱেটা{0}"}
->>>>>>> 626889fb
             10p6{"মেগা{0}"}
             10p9{"গিগা{0}"}
             per{"প্ৰতি {1}ত {0}"}
@@ -114,16 +106,6 @@
         concentr{
             item{
                 dnam{"আইটেমসমূহ"}
-<<<<<<< HEAD
-                one{"{0} টা আইটেম"}
-                other{"{0} টা আইটেম"}
-            }
-            karat{
-                dnam{"কেৰেট"}
-                one{"{0} কেৰেট"}
-                other{"{0} কেৰেট"}
-=======
->>>>>>> 626889fb
             }
             milligram-ofglucose-per-deciliter{
                 dnam{"প্ৰতি ডেচিলিটাৰত মিলিগ্ৰাম"}
@@ -259,11 +241,6 @@
             }
             quarter{
                 dnam{"কোৱাৰ্টাৰ্ছ"}
-<<<<<<< HEAD
-                one{"{0} কোৱাৰ্টাৰ"}
-                other{"{0} কোৱাৰ্টাৰ"}
-=======
->>>>>>> 626889fb
             }
             second{
                 per{"প্ৰতি {0} ছেকেণ্ড"}
@@ -515,11 +492,6 @@
             solar-mass{
                 one{"{0} সৌৰ ভৰ"}
                 other{"{0} সৌৰ ভৰ"}
-            }
-            tonne{
-                dnam{"মেট্রিক টন"}
-                one{"{0} মেট্রিক টন"}
-                other{"{0} মেট্ৰিক টন"}
             }
             tonne{
                 dnam{"মেট্রিক টন"}
@@ -785,18 +757,9 @@
             }
         }
         compound{
-<<<<<<< HEAD
-            1024p1{"কি{0}"}
-            1024p2{"মি{0}"}
             1024p3{"গি{0}"}
             1024p4{"টে{0}"}
             1024p5{"পে{0}"}
-            1024p6{"এক্স{0}"}
-=======
-            1024p3{"গি{0}"}
-            1024p4{"টে{0}"}
-            1024p5{"পে{0}"}
->>>>>>> 626889fb
             1024p7{"জে{0}"}
             1024p8{"য়ো{0}"}
             10p-1{"ডেচি{0}"}
@@ -807,10 +770,6 @@
             10p-21{"জেপ্টো{0}"}
             10p-24{"য়ক্টো{0}"}
             10p-3{"মিলি{0}"}
-<<<<<<< HEAD
-            10p-6{"μ{0}"}
-=======
->>>>>>> 626889fb
             10p-9{"নেনো{0}"}
             10p1{"ডেকা{0}"}
             10p12{"টেৰা{0}"}
@@ -822,17 +781,8 @@
             10p3{"কিলো{0}"}
             10p6{"মেগা{0}"}
             10p9{"গিগা{0}"}
-<<<<<<< HEAD
-            per{"{0}/{1}"}
-=======
->>>>>>> 626889fb
         }
         concentr{
-            item{
-                dnam{"আইটেম"}
-                one{"{0} টা আইটেম"}
-                other{"{0} টা আইটেম"}
-            }
             percent{
                 dnam{"%"}
             }
@@ -846,11 +796,6 @@
             }
             permyriad{
                 dnam{"‱"}
-            }
-            permillion{
-                dnam{"ppm"}
-                one{"{0}ppm"}
-                other{"{0}ppm"}
             }
         }
         consumption{
@@ -930,20 +875,9 @@
                 one{"{0}ডিপিচিএম"}
                 other{"{0}ডিপিচিএম"}
             }
-<<<<<<< HEAD
-            quarter{
-                one{"{0}q"}
-                other{"{0}q"}
-            }
-            second{
-                dnam{"ছেকেণ্ড"}
-                one{"{0} ছেকেণ্ড"}
-                other{"{0} ছেকেণ্ড"}
-=======
             dot-per-inch{
                 one{"{0}ডিপিআই"}
                 other{"{0}ডিপিআই"}
->>>>>>> 626889fb
             }
             megapixel{
                 dnam{"মে. পি."}
@@ -1112,13 +1046,9 @@
             10p-2{"চেঃ{0}"}
             10p-21{"জে.{0}"}
             10p-24{"য়.{0}"}
-<<<<<<< HEAD
-            10p-3{"মিঃ{0}"}
-=======
             10p-27{"ৰ{0}"}
             10p-3{"মিঃ{0}"}
             10p-30{"কু{0}"}
->>>>>>> 626889fb
             10p-9{"নে.{0}"}
             10p1{"ডে.{0}"}
             10p12{"টে.{0}"}
@@ -1127,18 +1057,11 @@
             10p2{"হে.{0}"}
             10p21{"জ.{0}"}
             10p24{"য়ো.{0}"}
-<<<<<<< HEAD
-            10p3{"কিঃ{0}"}
-            10p6{"মে.{0}"}
-            10p9{"গি.{0}"}
-            per{"{0}/{1}"}
-=======
             10p27{"ৰো{0}"}
             10p3{"কিঃ{0}"}
             10p30{"কুৱে{0}"}
             10p6{"মে.{0}"}
             10p9{"গি.{0}"}
->>>>>>> 626889fb
         }
         concentr{
             item{
@@ -1313,15 +1236,9 @@
             }
             quarter{
                 dnam{"কোৱাৰ্টাৰ"}
-<<<<<<< HEAD
-                one{"{0} qtr"}
-                other{"{0} qtrs"}
-                per{"{0}/q"}
-=======
                 one{"{0} কোৱাৰ্টাৰ"}
                 other{"{0} কোৱাৰ্টাৰ"}
                 per{"{0}/কো"}
->>>>>>> 626889fb
             }
             second{
                 dnam{"ছেকেণ্ড"}
@@ -1406,11 +1323,6 @@
             }
         }
         force{
-            kilowatt-hour-per-100-kilometer{
-                dnam{"kWh/100km"}
-                one{"{0} kWh/100km"}
-                other{"{0} kWh/100km"}
-            }
             newton{
                 dnam{"নিউটন"}
             }
