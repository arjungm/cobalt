--- conflicted
+++ resolved
@@ -84,20 +84,14 @@
             1024p8{"dheer{0}"}
             10p-1{"deci{0}"}
             10p-2{"senti{0}"}
-<<<<<<< HEAD
-=======
             10p-27{"ronto{0}"}
             10p-30{"quecto{0}"}
->>>>>>> 626889fb
             10p15{"peta{0}"}
             10p18{"exa{0}"}
             10p21{"zetta{0}"}
             10p24{"yotta{0}"}
-<<<<<<< HEAD
-=======
             10p27{"ronna{0}"}
             10p30{"quetta{0}"}
->>>>>>> 626889fb
             power2{
                 one{
                     _{
@@ -294,12 +288,6 @@
             }
             quarter{
                 dnam{"Rubucyo"}
-<<<<<<< HEAD
-                one{"{0} rubac"}
-                other{"{0} rubac"}
-                per{"{0}/rubac"}
-=======
->>>>>>> 626889fb
             }
             second{
                 dnam{"ilbiriqsi"}
@@ -894,18 +882,10 @@
         }
         concentr{
             item{
-<<<<<<< HEAD
-                dnam{"shay"}
-=======
->>>>>>> 626889fb
                 one{"{0}shay"}
                 other{"{0}shay"}
             }
             milligram-ofglucose-per-deciliter{
-<<<<<<< HEAD
-                dnam{"mg/dL"}
-=======
->>>>>>> 626889fb
                 one{"{0}mg/dL"}
                 other{"{0}mg/dL"}
             }
@@ -964,12 +944,6 @@
             }
             quarter{
                 dnam{"Rubac"}
-<<<<<<< HEAD
-                one{"{0} rubac"}
-                other{"{0} rubac"}
-                per{"{0}/rubac"}
-=======
->>>>>>> 626889fb
             }
             second{
                 one{"{0}il"}
@@ -987,11 +961,6 @@
                 other{"{0}s"}
             }
         }
-<<<<<<< HEAD
-        force{
-            kilowatt-hour-per-100-kilometer{
-                dnam{"kWh/100km"}
-=======
         energy{
             foodcalorie{
                 one{"{0}Kal"}
@@ -1000,7 +969,6 @@
         }
         force{
             kilowatt-hour-per-100-kilometer{
->>>>>>> 626889fb
                 one{"{0}kWh/100km"}
                 other{"{0}kWh/100km"}
             }
@@ -1011,8 +979,6 @@
                 one{"{0}dhibic"}
                 other{"{0}dhibic"}
             }
-<<<<<<< HEAD
-=======
             dot-per-centimeter{
                 one{"{0}dpcm"}
                 other{"{0}dpcm"}
@@ -1021,7 +987,6 @@
                 one{"{0}dhbi"}
                 other{"{0}dhbi"}
             }
->>>>>>> 626889fb
         }
         length{
             centimeter{
@@ -1029,10 +994,6 @@
                 other{"{0}cm"}
             }
             earth-radius{
-<<<<<<< HEAD
-                dnam{"R⊕"}
-=======
->>>>>>> 626889fb
                 one{"{0}R⊕"}
                 other{"{0}R⊕"}
             }
@@ -1051,18 +1012,10 @@
         }
         light{
             candela{
-<<<<<<< HEAD
-                dnam{"cd"}
-=======
->>>>>>> 626889fb
                 one{"{0}cd"}
                 other{"{0}cd"}
             }
             lumen{
-<<<<<<< HEAD
-                dnam{"lm"}
-=======
->>>>>>> 626889fb
                 one{"{0}lm"}
                 other{"{0}lm"}
             }
@@ -1089,18 +1042,10 @@
                 other{"{0}″ Hg"}
             }
             millimeter-ofhg{
-<<<<<<< HEAD
-                dnam{"mmHg"}
-=======
->>>>>>> 626889fb
                 one{"{0}mmHg"}
                 other{"{0}mmHg"}
             }
             pound-force-per-square-inch{
-<<<<<<< HEAD
-                dnam{"psi"}
-=======
->>>>>>> 626889fb
                 one{"{0}psi"}
                 other{"{0}psi"}
             }
@@ -1117,10 +1062,6 @@
         }
         torque{
             pound-force-foot{
-<<<<<<< HEAD
-                dnam{"lbf⋅ft"}
-=======
->>>>>>> 626889fb
                 one{"{0}lbf⋅ft"}
                 other{"{0}lbf⋅ft"}
             }
@@ -1153,10 +1094,6 @@
                 other{"{0}dr"}
             }
             jigger{
-<<<<<<< HEAD
-                dnam{"jigger"}
-=======
->>>>>>> 626889fb
                 one{"{0}jigger"}
                 other{"{0}jigger"}
             }
@@ -1170,10 +1107,6 @@
                 other{"{0}pn"}
             }
             quart-imperial{
-<<<<<<< HEAD
-                dnam{"qt Imp"}
-=======
->>>>>>> 626889fb
                 one{"{0}qt-Imp."}
                 other{"{0}qt-Imp."}
             }
@@ -1261,11 +1194,6 @@
                 one{"{0} kr"}
                 other{"{0} kr"}
             }
-            milligram-ofglucose-per-deciliter{
-                dnam{"mg/dL"}
-                one{"{0} mg/dL"}
-                other{"{0} mg/dL"}
-            }
             mole{
                 dnam{"mool"}
                 one{"{0} mool"}
@@ -1279,11 +1207,6 @@
             }
             permillion{
                 dnam{"qeyb/milyankiiba"}
-<<<<<<< HEAD
-                one{"{0} ppm"}
-                other{"{0} ppm"}
-=======
->>>>>>> 626889fb
             }
             permyriad{
                 dnam{"bermiraad"}
@@ -1397,12 +1320,6 @@
                 other{"{0} rubac"}
                 per{"{0}/rubac"}
             }
-            quarter{
-                dnam{"Rubuc"}
-                one{"{0} rubac"}
-                other{"{0} rubac"}
-                per{"{0}/rubac"}
-            }
             second{
                 dnam{"ilbrqsi"}
                 one{"{0} ilbrqsi"}
@@ -1473,11 +1390,6 @@
             }
         }
         force{
-            kilowatt-hour-per-100-kilometer{
-                dnam{"kWh/100km"}
-                one{"{0} kWh/100km"}
-                other{"{0} kWh/100km"}
-            }
             newton{
                 dnam{"nuyuuton"}
             }
@@ -1635,11 +1547,6 @@
                 one{"{0} hBa"}
                 other{"{0} hBa"}
             }
-            inch-ofhg{
-                dnam{"inHg"}
-                one{"{0} inHg"}
-                other{"{0} inHg"}
-            }
             kilopascal{
                 dnam{"kBa"}
                 one{"{0} kBa"}
@@ -1654,14 +1561,6 @@
                 dnam{"mmHg"}
                 one{"{0} mmHg"}
                 other{"{0} mmHg"}
-<<<<<<< HEAD
-            }
-            pound-force-per-square-inch{
-                dnam{"psi"}
-                one{"{0} psi"}
-                other{"{0} psi"}
-=======
->>>>>>> 626889fb
             }
         }
         speed{
@@ -1694,21 +1593,6 @@
                 dnam{"deg. F"}
             }
         }
-<<<<<<< HEAD
-        torque{
-            newton-meter{
-                dnam{"N⋅m"}
-                one{"{0} N⋅m"}
-                other{"{0} N⋅m"}
-            }
-            pound-force-foot{
-                dnam{"lbf⋅ft"}
-                one{"{0} lbf⋅ft"}
-                other{"{0} lbf⋅ft"}
-            }
-        }
-=======
->>>>>>> 626889fb
         volume{
             acre-foot{
                 dnam{"akr ft"}
