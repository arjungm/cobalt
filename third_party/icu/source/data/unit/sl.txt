--- conflicted
+++ resolved
@@ -299,16 +299,6 @@
                 other{"{0} akrov"}
                 two{"{0} akra"}
             }
-<<<<<<< HEAD
-            dunam{
-                dnam{"dunumi"}
-                few{"{0} dunumi"}
-                one{"{0} dunum"}
-                other{"{0} dunumi"}
-                two{"{0} dunuma"}
-            }
-=======
->>>>>>> 626889fb
             hectare{
                 case{
                     accusative{
@@ -519,13 +509,9 @@
             10p-2{"centi{0}"}
             10p-21{"zepto{0}"}
             10p-24{"jokto{0}"}
-<<<<<<< HEAD
-            10p-3{"mili{0}"}
-=======
             10p-27{"ronto{0}"}
             10p-3{"mili{0}"}
             10p-30{"kvekto{0}"}
->>>>>>> 626889fb
             10p-6{"mikro{0}"}
             10p-9{"nano{0}"}
             10p1{"deka{0}"}
@@ -535,13 +521,9 @@
             10p2{"hekto{0}"}
             10p21{"zeta{0}"}
             10p24{"jota{0}"}
-<<<<<<< HEAD
-            10p3{"kilo{0}"}
-=======
             10p27{"rona{0}"}
             10p3{"kilo{0}"}
             10p30{"kveta{0}"}
->>>>>>> 626889fb
             10p6{"mega{0}"}
             10p9{"giga{0}"}
             power2{
@@ -563,11 +545,7 @@
                         locative{"kvadratnih {0}"}
                     }
                     masculine{
-<<<<<<< HEAD
-                        _{"kvadratna {0}"}
-=======
                         _{"kvadratne {0}"}
->>>>>>> 626889fb
                         accusative{"kvadratne {0}"}
                         dative{"kvadratnim {0}"}
                         genitive{"kvadratnih {0}"}
@@ -593,13 +571,8 @@
                         locative{"kvadratnem {0}"}
                     }
                     masculine{
-<<<<<<< HEAD
-                        _{"kvadratno {0}"}
-                        accusative{"kvadratnega {0}"}
-=======
                         _{"kvadratni {0}"}
                         accusative{"kvadratni {0}"}
->>>>>>> 626889fb
                         dative{"kvadratnemu {0}"}
                         genitive{"kvadratnega {0}"}
                         instrumental{"kvadratnim {0}"}
@@ -650,13 +623,8 @@
                         locative{"kvadratnih {0}"}
                     }
                     masculine{
-<<<<<<< HEAD
-                        _{"kvadratni {0}"}
-                        accusative{"kvadratni {0}"}
-=======
                         _{"kvadratna {0}"}
                         accusative{"kvadratna {0}"}
->>>>>>> 626889fb
                         dative{"kvadratnima {0}"}
                         genitive{"kvadratnih {0}"}
                         instrumental{"kvadratnima {0}"}
@@ -683,11 +651,7 @@
                         locative{"kubičnih {0}"}
                     }
                     masculine{
-<<<<<<< HEAD
-                        _{"kubična {0}"}
-=======
                         _{"kubični {0}"}
->>>>>>> 626889fb
                         accusative{"kubične {0}"}
                         dative{"kubičnim {0}"}
                         genitive{"kubičnih {0}"}
@@ -713,13 +677,8 @@
                         locative{"kubični {0}"}
                     }
                     masculine{
-<<<<<<< HEAD
-                        _{"kubično {0}"}
-                        accusative{"kubičnega {0}"}
-=======
                         _{"kubični {0}"}
                         accusative{"kubični {0}"}
->>>>>>> 626889fb
                         dative{"kubičnemu {0}"}
                         genitive{"kubičnega {0}"}
                         instrumental{"kubičnim {0}"}
@@ -770,13 +729,8 @@
                         locative{"kubičnih {0}"}
                     }
                     masculine{
-<<<<<<< HEAD
-                        _{"kubični {0}"}
-                        accusative{"kubični {0}"}
-=======
                         _{"kubična {0}"}
                         accusative{"kubična {0}"}
->>>>>>> 626889fb
                         dative{"kubičnima {0}"}
                         genitive{"kubičnih {0}"}
                         instrumental{"kubičnima {0}"}
@@ -819,10 +773,6 @@
                         two{"{0} elementih"}
                     }
                 }
-<<<<<<< HEAD
-                dnam{"element"}
-=======
->>>>>>> 626889fb
                 few{"{0} elementi"}
                 gender{"masculine"}
                 one{"{0} element"}
@@ -989,10 +939,6 @@
                         two{"{0} odstotkih"}
                     }
                 }
-<<<<<<< HEAD
-                dnam{"odstotek"}
-=======
->>>>>>> 626889fb
                 few{"{0} odstotki"}
                 gender{"masculine"}
                 one{"{0} odstotek"}
@@ -1032,10 +978,6 @@
                         two{"{0} promililih"}
                     }
                 }
-<<<<<<< HEAD
-                dnam{"promile"}
-=======
->>>>>>> 626889fb
                 few{"{0} promili"}
                 gender{"masculine"}
                 one{"{0} promile"}
@@ -1260,10 +1202,6 @@
                         two{"{0} bitih"}
                     }
                 }
-<<<<<<< HEAD
-                dnam{"bit"}
-=======
->>>>>>> 626889fb
                 few{"{0} biti"}
                 gender{"masculine"}
                 one{"{0} bit"}
@@ -1303,10 +1241,6 @@
                         two{"{0} bajtih"}
                     }
                 }
-<<<<<<< HEAD
-                dnam{"bajt"}
-=======
->>>>>>> 626889fb
                 few{"{0} bajti"}
                 gender{"masculine"}
                 one{"{0} bajt"}
@@ -1748,10 +1682,6 @@
                         two{"{0} dneh"}
                     }
                 }
-<<<<<<< HEAD
-                dnam{"dni"}
-=======
->>>>>>> 626889fb
                 few{"{0} dni"}
                 gender{"masculine"}
                 one{"{0} dan"}
@@ -1992,10 +1922,6 @@
                         two{"{0} mesecih"}
                     }
                 }
-<<<<<<< HEAD
-                dnam{"meseci"}
-=======
->>>>>>> 626889fb
                 few{"{0} meseci"}
                 gender{"masculine"}
                 one{"{0} mesec"}
@@ -2158,10 +2084,6 @@
                         two{"{0} tednih"}
                     }
                 }
-<<<<<<< HEAD
-                dnam{"tedni"}
-=======
->>>>>>> 626889fb
                 few{"{0} tedni"}
                 gender{"masculine"}
                 one{"{0} teden"}
@@ -2202,10 +2124,6 @@
                         two{"{0} letih"}
                     }
                 }
-<<<<<<< HEAD
-                dnam{"leta"}
-=======
->>>>>>> 626889fb
                 few{"{0} let"}
                 gender{"neuter"}
                 one{"{0} leto"}
@@ -2991,177 +2909,6 @@
                 other{"{0} slikovnih pik na centimeter"}
                 two{"{0} slikovni piki na centimeter"}
             }
-            dot-per-centimeter{
-                few{"{0} dpcm"}
-                one{"{0} dpcm"}
-                other{"{0} dpcm"}
-                two{"{0} dpcm"}
-            }
-            dot-per-inch{
-                few{"{0} dpi"}
-                one{"{0} dpi"}
-                other{"{0} dpi"}
-                two{"{0} dpi"}
-            }
-            em{
-                case{
-                    accusative{
-                        few{"{0} eme"}
-                        one{"{0} ema"}
-                        other{"{0} emov"}
-                        two{"{0} ema"}
-                    }
-                    dative{
-                        few{"{0} emom"}
-                        one{"{0} emu"}
-                        other{"{0} emom"}
-                        two{"{0} emoma"}
-                    }
-                    genitive{
-                        few{"{0} emov"}
-                        one{"{0} ema"}
-                        other{"{0} emov"}
-                        two{"{0} emov"}
-                    }
-                    instrumental{
-                        few{"{0} emi"}
-                        one{"{0} emom"}
-                        other{"{0} emi"}
-                        two{"{0} emoma"}
-                    }
-                    locative{
-                        few{"{0} emih"}
-                        one{"{0} emu"}
-                        other{"{0} emih"}
-                        two{"{0} emih"}
-                    }
-                }
-                few{"{0} emi"}
-                gender{"masculine"}
-                one{"{0} em"}
-                other{"{0} emov"}
-                two{"{0} ema"}
-            }
-            megapixel{
-                case{
-                    accusative{
-                        few{"{0} megapiksle"}
-                        one{"{0} megapiksel"}
-                        other{"{0} megapikslov"}
-                        two{"{0} megapiksla"}
-                    }
-                    dative{
-                        few{"{0} megapikslom"}
-                        one{"{0} megapikslu"}
-                        other{"{0} megapikslom"}
-                        two{"{0} megapiksloma"}
-                    }
-                    genitive{
-                        few{"{0} megapikslov"}
-                        one{"{0} megapiksla"}
-                        other{"{0} megapikslov"}
-                        two{"{0} megapikslov"}
-                    }
-                    instrumental{
-                        few{"{0} megapiksli"}
-                        one{"{0} megapikslom"}
-                        other{"{0} megapiksli"}
-                        two{"{0} megapiksloma"}
-                    }
-                    locative{
-                        few{"{0} megapikslih"}
-                        one{"{0} megapikslu"}
-                        other{"{0} megapikslih"}
-                        two{"{0} megapikslih"}
-                    }
-                }
-                dnam{"megapiksli"}
-                few{"{0} megapiksli"}
-                gender{"masculine"}
-                one{"{0} megapiksel"}
-                other{"{0} megapikslov"}
-                two{"{0} megapiksla"}
-            }
-            pixel{
-                case{
-                    accusative{
-                        few{"{0} piksle"}
-                        one{"{0} piksel"}
-                        other{"{0} pikslov"}
-                        two{"{0} piksla"}
-                    }
-                    dative{
-                        few{"{0} pikslom"}
-                        one{"{0} pikslu"}
-                        other{"{0} pikslom"}
-                        two{"{0} piksloma"}
-                    }
-                    genitive{
-                        few{"{0} pikslov"}
-                        one{"{0} piksla"}
-                        other{"{0} pikslov"}
-                        two{"{0} pikslov"}
-                    }
-                    instrumental{
-                        few{"{0} piksli"}
-                        one{"{0} pikslom"}
-                        other{"{0} piksli"}
-                        two{"{0} piksloma"}
-                    }
-                    locative{
-                        few{"{0} pikslih"}
-                        one{"{0} pikslu"}
-                        other{"{0} pikslih"}
-                        two{"{0} pikslih"}
-                    }
-                }
-                dnam{"piksli"}
-                few{"{0} piksli"}
-                gender{"masculine"}
-                one{"{0} piksel"}
-                other{"{0} pikslov"}
-                two{"{0} piksla"}
-            }
-            pixel-per-centimeter{
-                case{
-                    accusative{
-                        few{"{0} slikovne pike na centimeter"}
-                        one{"{0} slikovno piko na centimeter"}
-                        other{"{0} slikovnih pik na centimeter"}
-                        two{"{0} slikovni piki na centimeter"}
-                    }
-                    dative{
-                        few{"{0} slikovnim pikam na centimeter"}
-                        one{"{0} slikovni piki na centimeter"}
-                        other{"{0} slikovnim pikam na centimeter"}
-                        two{"{0} slikovnima pikama na centimeter"}
-                    }
-                    genitive{
-                        few{"{0} slikovnih pik na centimeter"}
-                        one{"{0} slikovne pike na centimeter"}
-                        other{"{0} slikovnih pik na centimeter"}
-                        two{"{0} slikovnih pik na centimeter"}
-                    }
-                    instrumental{
-                        few{"{0} slikovnimi pikami na centimeter"}
-                        one{"{0} slikovno piko na centimeter"}
-                        other{"{0} slikovnimi pikami na centimeter"}
-                        two{"{0} slikovnima pikama na centimeter"}
-                    }
-                    locative{
-                        few{"{0} slikovnih pikah na centimeter"}
-                        one{"{0} slikovni piki na centimeter"}
-                        other{"{0} slikovnih pikah na centimeter"}
-                        two{"{0} slikovnih pikah na centimeter"}
-                    }
-                }
-                dnam{"slikovne pike na centimeter"}
-                few{"{0} slikovne pike na centimeter"}
-                gender{"feminine"}
-                one{"{0} slikovna pika na centimeter"}
-                other{"{0} slikovnih pik na centimeter"}
-                two{"{0} slikovni piki na centimeter"}
-            }
         }
         length{
             astronomical-unit{
@@ -4745,10 +4492,6 @@
                         two{"{0} stopinjah"}
                     }
                 }
-<<<<<<< HEAD
-                dnam{"°"}
-=======
->>>>>>> 626889fb
                 few{"{0} stopinje"}
                 gender{"feminine"}
                 one{"{0} stopinja"}
@@ -5422,43 +5165,9 @@
         area{
             dunam{
                 dnam{"dunum"}
-<<<<<<< HEAD
-                few{"{0} dunumi"}
-                one{"{0} dunum"}
-                other{"{0} dunumi"}
-                two{"{0} dunuma"}
             }
         }
-        compound{
-            1024p1{"Ki{0}"}
-            1024p2{"Mi{0}"}
-            1024p4{"Ti{0}"}
-            1024p5{"Pi{0}"}
-            1024p6{"Ei{0}"}
-            1024p7{"Zi{0}"}
-            1024p8{"Yi{0}"}
-            10p-1{"d{0}"}
-            10p-12{"p{0}"}
-            10p-15{"f{0}"}
-            10p-18{"a{0}"}
-            10p-2{"c{0}"}
-            10p-3{"m{0}"}
-            10p-6{"μ{0}"}
-            10p-9{"n{0}"}
-            per{"{0}/{1}"}
-        }
-=======
-            }
-        }
->>>>>>> 626889fb
         concentr{
-            item{
-                dnam{"element"}
-                few{"{0} elementi"}
-                one{"{0} element"}
-                other{"{0} elementov"}
-                two{"{0} elementa"}
-            }
             percent{
                 dnam{"%"}
             }
@@ -5471,24 +5180,6 @@
                 two{"{0} bajta"}
             }
         }
-<<<<<<< HEAD
-        coordinate{
-            dnam{"smer"}
-            east{"{0} V"}
-            north{"{0} S"}
-            south{"{0} J"}
-            west{"{0} Z"}
-        }
-        digital{
-            byte{
-                few{"{0} bajti"}
-                one{"{0} bajt"}
-                other{"{0} B"}
-                two{"{0} bajta"}
-            }
-        }
-=======
->>>>>>> 626889fb
         duration{
             century{
                 dnam{"st."}
@@ -5500,35 +5191,8 @@
             day{
                 per{"{0}/dan."}
             }
-            decade{
-                dnam{"dek."}
-                few{"{0} dek."}
-                one{"{0} dek."}
-                other{"{0} dek."}
-                two{"{0} dek."}
-            }
             hour{
                 dnam{"ur"}
-<<<<<<< HEAD
-                few{"{0} h"}
-                one{"{0} h"}
-                other{"{0} h"}
-                two{"{0} h"}
-            }
-            millisecond{
-                dnam{"ms"}
-                few{"{0} ms"}
-                one{"{0} ms"}
-                other{"{0} ms"}
-                two{"{0} ms"}
-            }
-            minute{
-                few{"{0} min"}
-                one{"{0} min"}
-                other{"{0} min"}
-                two{"{0} min"}
-=======
->>>>>>> 626889fb
             }
             month{
                 dnam{"mesecev"}
@@ -5537,14 +5201,6 @@
                 few{"{0} čl."}
                 one{"{0} čl."}
                 other{"{0} čl."}
-                two{"{0} čl."}
-            }
-            quarter{
-                dnam{"četrt"}
-                few{"{0} čl."}
-                one{"{0} čl."}
-                other{"{0} čl."}
-                per{"{0}/četrt"}
                 two{"{0} čl."}
             }
             second{
@@ -5562,63 +5218,8 @@
             }
         }
         graphics{
-<<<<<<< HEAD
-            dot-per-centimeter{
-                few{"{0} ppcm"}
-                one{"{0} dpcm"}
-                other{"{0} dpcm"}
-                two{"{0} ppcm"}
-            }
-            dot-per-inch{
-                few{"{0} ppi"}
-                one{"{0} dpi"}
-                other{"{0} dpi"}
-                two{"{0} ppi"}
-            }
-        }
-        length{
-            astronomical-unit{
-                dnam{"ae"}
-                few{"{0} ae"}
-                one{"{0} ae"}
-                other{"{0} ae"}
-                two{"{0} ae"}
-            }
-            centimeter{
-                dnam{"cm"}
-                few{"{0} cm"}
-                one{"{0} cm"}
-                other{"{0} cm"}
-                two{"{0} cm"}
-            }
-            fathom{
-                few{"{0} fth"}
-                one{"{0} fth"}
-                other{"{0} fth"}
-                two{"{0} fth"}
-            }
-            foot{
-                few{"{0} ft"}
-                one{"{0} ft"}
-                other{"{0} ft"}
-                two{"{0} ft"}
-            }
-            inch{
-                few{"{0} in"}
-                one{"{0} in"}
-                other{"{0} in"}
-                two{"{0} in"}
-            }
-            kilometer{
-                dnam{"km"}
-                few{"{0} km"}
-                one{"{0} km"}
-                other{"{0} km"}
-                two{"{0} km"}
-=======
             dot{
                 dnam{"pika"}
->>>>>>> 626889fb
             }
         }
         length{
@@ -5658,18 +5259,6 @@
                 other{"{0} imp. des. žl."}
                 two{"{0} imp. des. žl."}
             }
-<<<<<<< HEAD
-            liter{
-                dnam{"l"}
-                few{"{0} l"}
-                one{"{0} l"}
-                other{"{0} l"}
-                two{"{0} l"}
-=======
-            pint-metric{
-                dnam{"pt"}
->>>>>>> 626889fb
-            }
             pint-metric{
                 dnam{"pt"}
             }
@@ -5717,43 +5306,6 @@
             hectare{
                 dnam{"ha"}
             }
-<<<<<<< HEAD
-            square-meter{
-                dnam{"m²"}
-                few{"{0} m²"}
-                one{"{0} m²"}
-                other{"{0} m²"}
-                per{"{0}/m²"}
-                two{"{0} m²"}
-            }
-            square-mile{
-                dnam{"mi²"}
-                few{"{0} mi²"}
-                one{"{0} mi²"}
-                other{"{0} mi²"}
-                per{"{0}/mi²"}
-                two{"{0} mi²"}
-            }
-            square-yard{
-                dnam{"yd²"}
-                few{"{0} yd²"}
-                one{"{0} yd²"}
-                other{"{0} yd²"}
-                two{"{0} yd²"}
-            }
-        }
-        compound{
-            1024p1{"Ki{0}"}
-            1024p2{"Mi{0}"}
-            1024p5{"Pi{0}"}
-            1024p6{"Ei{0}"}
-            1024p7{"Zi{0}"}
-            1024p8{"Yi{0}"}
-            10p-1{"d{0}"}
-            per{"{0}/{1}"}
-            times{"{0}⋅{1}"}
-=======
->>>>>>> 626889fb
         }
         concentr{
             item{
@@ -5763,16 +5315,6 @@
                 other{"{0} elementov"}
                 two{"{0} elementa"}
             }
-<<<<<<< HEAD
-            karat{
-                dnam{"kt"}
-                few{"{0} kt"}
-                one{"{0} kt"}
-                other{"{0} kt"}
-                two{"{0} kt"}
-            }
-=======
->>>>>>> 626889fb
             milligram-ofglucose-per-deciliter{
                 dnam{"mg/dl"}
                 few{"{0} mg/dl"}
@@ -5874,55 +5416,9 @@
             }
             hour{
                 dnam{"ure"}
-<<<<<<< HEAD
-                few{"{0} h"}
-                one{"{0} h"}
-                other{"{0} h"}
-                per{"{0}/h"}
-                two{"{0} h"}
-            }
-            microsecond{
-                dnam{"μs"}
-                few{"{0} μs"}
-                one{"{0} μs"}
-                other{"{0} μs"}
-                two{"{0} μs"}
-            }
-            millisecond{
-                dnam{"ms"}
-                few{"{0} ms"}
-                one{"{0} ms"}
-                other{"{0} ms"}
-                two{"{0} ms"}
-            }
-            minute{
-                dnam{"min"}
-                few{"{0} min"}
-                one{"{0} min"}
-                other{"{0} min"}
-                per{"{0}/min"}
-                two{"{0} min"}
             }
             month{
                 dnam{"meseci"}
-                few{"{0} m"}
-                one{"{0} m"}
-                other{"{0} m"}
-                per{"{0}/m"}
-                two{"{0} m"}
-=======
-            }
-            month{
-                dnam{"meseci"}
->>>>>>> 626889fb
-            }
-            quarter{
-                dnam{"četrt"}
-                few{"{0} četrtl."}
-                one{"{0} četrtl."}
-                other{"{0} četrtl."}
-                per{"{0}/četrt"}
-                two{"{0} četrtl."}
             }
             quarter{
                 dnam{"četrt"}
@@ -5986,17 +5482,17 @@
             }
             dot-per-centimeter{
                 dnam{"dpcm"}
-                few{"{0} ppcm"}
-                one{"{0} ppcm"}
+                few{"{0} dpcm"}
+                one{"{0} dpcm"}
                 other{"{0} dpcm"}
-                two{"{0} ppcm"}
+                two{"{0} dpcm"}
             }
             dot-per-inch{
                 dnam{"dpi"}
-                few{"{0} ppi"}
-                one{"{0} ppi"}
+                few{"{0} dpi"}
+                one{"{0} dpi"}
                 other{"{0} dpi"}
-                two{"{0} ppi"}
+                two{"{0} dpi"}
             }
         }
         length{
@@ -6022,107 +5518,6 @@
             }
             meter{
                 dnam{"m"}
-<<<<<<< HEAD
-                few{"{0} m"}
-                one{"{0} m"}
-                other{"{0} m"}
-                per{"{0}/m"}
-                two{"{0} m"}
-            }
-            micrometer{
-                dnam{"μm"}
-                few{"{0} μm"}
-                one{"{0} μm"}
-                other{"{0} μm"}
-                two{"{0} μm"}
-            }
-            mile{
-                dnam{"mi"}
-                few{"{0} mi"}
-                one{"{0} mi"}
-                other{"{0} mi"}
-                two{"{0} mi"}
-            }
-            mile-scandinavian{
-                dnam{"smi"}
-                few{"{0} smi"}
-                one{"{0} smi"}
-                other{"{0} smi"}
-                two{"{0} smi"}
-            }
-            millimeter{
-                dnam{"mm"}
-                few{"{0} mm"}
-                one{"{0} mm"}
-                other{"{0} mm"}
-                two{"{0} mm"}
-            }
-            nanometer{
-                dnam{"nm"}
-                few{"{0} nm"}
-                one{"{0} nm"}
-                other{"{0} nm"}
-                two{"{0} nm"}
-            }
-            nautical-mile{
-                dnam{"nmi"}
-                few{"{0} nmi"}
-                one{"{0} nmi"}
-                other{"{0} nmi"}
-                two{"{0} nmi"}
-            }
-            parsec{
-                dnam{"pc"}
-                few{"{0} pc"}
-                one{"{0} pc"}
-                other{"{0} pc"}
-                two{"{0} pc"}
-            }
-            picometer{
-                dnam{"pm"}
-                few{"{0} pm"}
-                one{"{0} pm"}
-                other{"{0} pm"}
-                two{"{0} pm"}
-            }
-            point{
-                dnam{"pt"}
-                few{"{0} pt"}
-                one{"{0} pt"}
-                other{"{0} pt"}
-                two{"{0} pt"}
-            }
-            solar-radius{
-                dnam{"R☉"}
-                few{"{0} R☉"}
-                one{"{0} R☉"}
-                other{"{0} R☉"}
-                two{"{0} R☉"}
-            }
-            yard{
-                dnam{"yd"}
-                few{"{0} yd"}
-                one{"{0} yd"}
-                other{"{0} yd"}
-                two{"{0} yd"}
-            }
-        }
-        light{
-            lux{
-                dnam{"lx"}
-                few{"{0} lx"}
-                one{"{0} lx"}
-                other{"{0} lx"}
-                two{"{0} lx"}
-            }
-            solar-luminosity{
-                dnam{"L☉"}
-                few{"{0} L☉"}
-                one{"{0} L☉"}
-                other{"{0} L☉"}
-                two{"{0} L☉"}
-=======
->>>>>>> 626889fb
             }
         }
         mass{
@@ -6135,66 +5530,6 @@
             }
             gram{
                 dnam{"g"}
-<<<<<<< HEAD
-                few{"{0} g"}
-                one{"{0} g"}
-                other{"{0} g"}
-                per{"{0}/g"}
-                two{"{0} g"}
-            }
-            kilogram{
-                dnam{"kg"}
-                few{"{0} kg"}
-                one{"{0} kg"}
-                other{"{0} kg"}
-                per{"{0}/kg"}
-                two{"{0} kg"}
-            }
-            microgram{
-                dnam{"μg"}
-                few{"{0} μg"}
-                one{"{0} μg"}
-                other{"{0} μg"}
-                two{"{0} μg"}
-            }
-            milligram{
-                dnam{"mg"}
-                few{"{0} mg"}
-                one{"{0} mg"}
-                other{"{0} mg"}
-                two{"{0} mg"}
-            }
-            ounce{
-                dnam{"oz"}
-                few{"{0} oz"}
-                one{"{0} oz"}
-                other{"{0} oz"}
-                per{"{0}/oz"}
-                two{"{0} oz"}
-            }
-            ounce-troy{
-                dnam{"oz t"}
-                few{"{0} oz t"}
-                one{"{0} oz t"}
-                other{"{0} oz t"}
-                two{"{0} oz t"}
-            }
-            pound{
-                dnam{"lb"}
-                few{"{0} lb"}
-                one{"{0} lb"}
-                other{"{0} lb"}
-                per{"{0}/lb"}
-                two{"{0} lb"}
-            }
-            solar-mass{
-                dnam{"M☉"}
-                few{"{0} M☉"}
-                one{"{0} M☉"}
-                other{"{0} M☉"}
-                two{"{0} M☉"}
-=======
->>>>>>> 626889fb
             }
             stone{
                 dnam{"stone"}
@@ -6205,13 +5540,6 @@
                 one{"{0} sh tn"}
                 other{"{0} sh tn"}
                 two{"{0} sh tn"}
-            }
-            tonne{
-                dnam{"t"}
-                few{"{0} t"}
-                one{"{0} t"}
-                other{"{0} t"}
-                two{"{0} t"}
             }
         }
         power{
