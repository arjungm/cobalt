﻿// © 2016 and later: Unicode, Inc. and others.
// License & terms of use: http://www.unicode.org/copyright.html
// Generated using tools/cldr/cldr-to-icu/build-icu-data.xml
yue{
    units{
        area{
            square-centimeter{
                per{"每平方厘米 {0}"}
            }
            square-inch{
                per{"每平方英吋 {0}"}
            }
            square-kilometer{
                per{"每平方公里 {0}"}
            }
            square-meter{
                per{"每平方米 {0}"}
            }
            square-mile{
                per{"每平方英里 {0}"}
            }
        }
        compound{
            1024p1{"二進制千{0}"}
            1024p2{"二進制兆{0}"}
            1024p3{"二進制吉{0}"}
            1024p4{"二進制太{0}"}
            1024p5{"二進制拍{0}"}
            1024p6{"二進制艾{0}"}
            1024p7{"二進制澤{0}"}
            1024p8{"二進制堯{0}"}
            10p-1{"分{0}"}
            10p-12{"皮{0}"}
            10p-15{"飛{0}"}
            10p-18{"埃{0}"}
            10p-2{"厘{0}"}
            10p-21{"仄{0}"}
            10p-24{"麼{0}"}
            10p-3{"毫{0}"}
            10p-6{"微{0}"}
            10p-9{"納{0}"}
            10p1{"十{0}"}
            10p12{"太{0}"}
            10p15{"拍{0}"}
            10p18{"艾{0}"}
            10p2{"百{0}"}
            10p21{"澤{0}"}
            10p24{"堯{0}"}
            10p3{"千{0}"}
            10p6{"兆{0}"}
            10p9{"吉{0}"}
            per{"每 {1} {0}"}
            power2{
                other{
                    _{
                        _{"平方{0}"}
                    }
                }
            }
            power3{
                other{
                    _{
                        _{"立方{0}"}
                    }
                }
            }
        }
<<<<<<< HEAD
        concentr{
            item{
                dnam{"項"}
                other{"{0} 項"}
            }
            karat{
                dnam{"克拉"}
                other{"{0} 克拉"}
            }
            milligram-ofglucose-per-deciliter{
                dnam{"毫克/公合"}
                other{"{0} 毫克/公合"}
            }
            millimole-per-liter{
                dnam{"毫摩爾/公升"}
                other{"{0} 毫摩爾/公升"}
            }
            mole{
                dnam{"摩爾"}
                other{"{0} 摩爾"}
            }
            percent{
                dnam{"%"}
                other{"{0}%"}
            }
            permille{
                dnam{"‰"}
                other{"{0}‰"}
            }
            permillion{
                dnam{"百萬分率"}
                other{"{0} 百萬分率"}
            }
            permyriad{
                dnam{"點子"}
                other{"{0} 點子"}
            }
        }
        consumption{
            liter-per-100-kilometer{
                dnam{"公升/100 公里"}
                other{"{0} 公升/100 公里"}
            }
            liter-per-kilometer{
                dnam{"公升/公里"}
                other{"{0} 公升/公里"}
            }
            mile-per-gallon{
                dnam{"英里/加侖"}
                other{"{0} 英里/加侖"}
            }
            mile-per-gallon-imperial{
                dnam{"英里/英制加侖"}
                other{"{0} 英里/英制加侖"}
            }
        }
        coordinate{
            dnam{"方向"}
            east{"東經{0}"}
            north{"北緯{0}"}
            south{"南緯{0}"}
            west{"西經{0}"}
        }
        digital{
            bit{
                dnam{"bit"}
                other{"{0} bit"}
            }
            byte{
                dnam{"byte"}
                other{"{0} byte"}
            }
            gigabit{
                dnam{"Gb"}
                other{"{0} Gb"}
            }
            gigabyte{
                dnam{"GB"}
                other{"{0} GB"}
            }
            kilobit{
                dnam{"kb"}
                other{"{0} kb"}
            }
            kilobyte{
                dnam{"kB"}
                other{"{0} kB"}
            }
            megabit{
                dnam{"Mb"}
                other{"{0} Mb"}
            }
            megabyte{
                dnam{"MB"}
                other{"{0} MB"}
            }
            petabyte{
                dnam{"PB"}
                other{"{0} PB"}
            }
            terabit{
                dnam{"Tb"}
                other{"{0} Tb"}
            }
            terabyte{
                dnam{"TB"}
                other{"{0} TB"}
            }
        }
=======
>>>>>>> 626889fb
        duration{
            century{
                other{"{0} 個世紀"}
            }
            day{
                per{"每天 {0}"}
            }
            hour{
                per{"每小時 {0}"}
            }
            minute{
                per{"每分鐘 {0}"}
            }
            month{
                per{"每月 {0}"}
            }
            quarter{
                per{"每季 {0}"}
            }
            quarter{
                dnam{"季"}
                other{"{0} 季"}
                per{"每季 {0}"}
            }
            second{
                per{"每秒 {0}"}
            }
            week{
                per{"每週 {0}"}
            }
            year{
                per{"每年 {0}"}
            }
        }
        electric{
<<<<<<< HEAD
            ampere{
                dnam{"安培"}
                other{"{0} 安培"}
            }
            milliampere{
                dnam{"毫安培"}
                other{"{0} 毫安培"}
            }
            ohm{
                dnam{"歐姆"}
                other{"{0} 歐姆"}
            }
            volt{
                dnam{"伏特"}
=======
            volt{
>>>>>>> 626889fb
                other{"{0} 伏特"}
            }
        }
        energy{
<<<<<<< HEAD
            british-thermal-unit{
                dnam{"英制熱量單位"}
                other{"{0} 英制熱量單位"}
            }
            calorie{
                dnam{"卡路里"}
                other{"{0} 卡路里"}
            }
            electronvolt{
                dnam{"電子伏特"}
                other{"{0} 電子伏特"}
            }
            foodcalorie{
                dnam{"大卡"}
                other{"{0} 大卡"}
            }
            joule{
                dnam{"焦耳"}
                other{"{0} 焦耳"}
            }
            kilocalorie{
                dnam{"千卡"}
                other{"{0} 千卡"}
            }
            kilojoule{
                dnam{"千焦耳"}
                other{"{0} 千焦耳"}
            }
            kilowatt-hour{
                dnam{"千瓦小時"}
                other{"{0} 千瓦小時"}
            }
            therm-us{
                dnam{"美制熱量單位"}
                other{"{0} 美制熱量單位"}
            }
        }
        force{
            kilowatt-hour-per-100-kilometer{
                dnam{"千瓦時/每 100 公里"}
                other{"{0} 千瓦時/每 100 公里"}
            }
            newton{
                dnam{"牛頓"}
                other{"{0} 牛頓"}
            }
            pound-force{
                dnam{"磅力"}
                other{"{0} 磅力"}
            }
        }
        frequency{
            gigahertz{
                dnam{"吉赫"}
                other{"{0} 吉赫"}
            }
            hertz{
                dnam{"赫茲"}
                other{"{0} 赫茲"}
            }
            kilohertz{
                dnam{"千赫"}
                other{"{0} 千赫"}
            }
            megahertz{
                dnam{"兆赫"}
                other{"{0} 兆赫"}
            }
        }
        graphics{
            dot{
                dnam{"圓點"}
                other{"{0} 個圓點"}
            }
=======
            kilojoule{
                other{"{0} 千焦耳"}
            }
        }
        graphics{
>>>>>>> 626889fb
            dot-per-centimeter{
                dnam{"每厘米點數"}
                other{"{0} 點/厘米"}
            }
            dot-per-inch{
                dnam{"每吋點數"}
                other{"{0} 點/吋"}
            }
            em{
                dnam{"字體 em"}
<<<<<<< HEAD
                other{"{0} em"}
            }
            megapixel{
                dnam{"百萬像素"}
                other{"{0} 百萬像素"}
            }
            pixel{
                dnam{"像素"}
                other{"{0} 像素"}
            }
            pixel-per-centimeter{
                dnam{"每厘米像素"}
                other{"{0} 像素/厘米"}
            }
            pixel-per-inch{
                dnam{"每吋像素"}
                other{"{0} 像素/吋"}
            }
        }
        length{
            astronomical-unit{
                dnam{"天文單位"}
                other{"{0} 天文單位"}
            }
            centimeter{
                dnam{"厘米"}
                other{"{0} 厘米"}
                per{"每厘米 {0}"}
            }
            decimeter{
                dnam{"公寸"}
                other{"{0} 公寸"}
            }
            earth-radius{
                dnam{"地球半徑"}
                other{"{0} 地球半徑"}
            }
            fathom{
                dnam{"英尋"}
                other{"{0} 英尋"}
            }
            foot{
                dnam{"英呎"}
                other{"{0} 英呎"}
                per{"每英呎 {0}"}
            }
            furlong{
                dnam{"化朗"}
                other{"{0} 化朗"}
            }
            inch{
                dnam{"英吋"}
                other{"{0} 英吋"}
                per{"每英吋 {0}"}
            }
            kilometer{
                dnam{"公里"}
                other{"{0} 公里"}
                per{"每公里 {0}"}
            }
            light-year{
                dnam{"光年"}
                other{"{0} 光年"}
            }
            meter{
                dnam{"米"}
                other{"{0} 米"}
                per{"每米 {0}"}
            }
            micrometer{
                dnam{"微米"}
                other{"{0} 微米"}
            }
            mile{
                dnam{"英里"}
                other{"{0} 英里"}
            }
            mile-scandinavian{
                dnam{"斯堪地那維亞英里"}
                other{"{0} 斯堪地那維亞英里"}
            }
            millimeter{
                dnam{"毫米"}
                other{"{0} 毫米"}
            }
            nanometer{
                dnam{"奈米"}
                other{"{0} 奈米"}
            }
            nautical-mile{
                dnam{"海里"}
                other{"{0} 海里"}
            }
            parsec{
                dnam{"秒差距"}
                other{"{0} 秒差距"}
            }
            picometer{
                dnam{"皮米"}
                other{"{0} 皮米"}
            }
            point{
                dnam{"點"}
                other{"{0} 點"}
            }
            solar-radius{
                dnam{"太陽半徑"}
                other{"{0} 太陽半徑"}
            }
            yard{
                dnam{"碼"}
                other{"{0} 碼"}
            }
        }
        light{
            candela{
                dnam{"坎德拉"}
                other{"{0} 坎德拉"}
            }
            lumen{
                dnam{"流明"}
                other{"{0} 流明"}
            }
            lux{
                dnam{"勒克斯"}
                other{"{0} 勒克斯"}
            }
            solar-luminosity{
                dnam{"太陽光度"}
                other{"{0} 太陽光度"}
            }
        }
        mass{
            carat{
                dnam{"克拉"}
                other{"{0} 克拉"}
            }
            dalton{
                dnam{"道爾頓"}
                other{"{0} 道爾頓"}
            }
            earth-mass{
                dnam{"地球質量"}
                other{"{0} 地球質量"}
            }
            grain{
                dnam{"喱"}
                other{"{0}格令"}
            }
            gram{
                dnam{"克"}
                other{"{0} 克"}
                per{"每克 {0}"}
            }
            kilogram{
                dnam{"公斤"}
                other{"{0} 公斤"}
                per{"每公斤 {0}"}
            }
            microgram{
                dnam{"微克"}
                other{"{0} 微克"}
            }
            milligram{
                dnam{"毫克"}
                other{"{0} 毫克"}
            }
            ounce{
                dnam{"安士"}
                other{"{0} 安士"}
                per{"每安士 {0}"}
            }
            ounce-troy{
                dnam{"金衡安士"}
                other{"{0} 金衡安士"}
            }
            pound{
                dnam{"磅"}
                other{"{0} 磅"}
                per{"每磅 {0}"}
            }
            solar-mass{
                dnam{"太陽質量"}
                other{"{0} 太陽質量"}
            }
            stone{
                dnam{"英石"}
                other{"{0} 英石"}
            }
            ton{
                dnam{"英噸"}
                other{"{0} 英噸"}
            }
            tonne{
                dnam{"公噸"}
                other{"{0} 公噸"}
            }
        }
        power{
            gigawatt{
                dnam{"吉瓦"}
                other{"{0} 吉瓦"}
            }
            horsepower{
                dnam{"匹"}
                other{"{0} 匹"}
            }
            kilowatt{
                dnam{"千瓦特"}
                other{"{0} 千瓦特"}
            }
            megawatt{
                dnam{"百萬瓦特"}
                other{"{0} 百萬瓦特"}
            }
            milliwatt{
                dnam{"毫瓦特"}
                other{"{0} 毫瓦特"}
            }
            watt{
                dnam{"瓦特"}
                other{"{0} 瓦特"}
            }
        }
        pressure{
            atmosphere{
                dnam{"atm"}
                other{"{0} atm"}
            }
            bar{
                dnam{"巴"}
                other{"{0} 巴"}
            }
            hectopascal{
                dnam{"百帕"}
                other{"{0} 百帕"}
            }
            inch-ofhg{
                dnam{"英吋汞柱"}
                other{"{0} 英吋汞柱"}
            }
            kilopascal{
                dnam{"千帕"}
                other{"{0} 千帕"}
            }
            megapascal{
                dnam{"兆帕"}
                other{"{0} 兆帕"}
            }
            millibar{
                dnam{"毫巴"}
                other{"{0} 毫巴"}
            }
            millimeter-ofhg{
                dnam{"毫米汞柱"}
                other{"{0} 毫米汞柱"}
            }
            pascal{
                dnam{"帕斯卡"}
                other{"{0} 帕斯卡"}
            }
            pound-force-per-square-inch{
                dnam{"磅力/平方英吋"}
                other{"每平方吋 {0} 磅"}
            }
        }
        speed{
            kilometer-per-hour{
                dnam{"公里/小時"}
                other{"每小時 {0} 公里"}
            }
            knot{
                dnam{"節"}
                other{"{0} 節"}
            }
            meter-per-second{
                dnam{"米/秒"}
                other{"每秒 {0} 米"}
            }
            mile-per-hour{
                dnam{"英里/小時"}
                other{"每小時 {0} 英里"}
            }
        }
        temperature{
            celsius{
                dnam{"攝氏"}
                other{"攝氏 {0} 度"}
            }
            fahrenheit{
                dnam{"華氏"}
                other{"華氏 {0} 度"}
            }
            generic{
                dnam{"°"}
                other{"{0}°"}
            }
            kelvin{
                dnam{"克耳文"}
                other{"{0} 克耳文"}
            }
        }
        torque{
            newton-meter{
                dnam{"牛頓米"}
                other{"{0} 牛頓米"}
            }
        }
        volume{
            acre-foot{
                dnam{"英畝英呎"}
                other{"{0} 英畝英呎"}
            }
            barrel{
                dnam{"桶"}
                other{"{0} 桶"}
            }
            bushel{
                dnam{"蒲式耳"}
                other{"{0} 蒲式耳"}
            }
            centiliter{
                dnam{"釐升"}
                other{"{0} 釐升"}
            }
            cubic-centimeter{
                dnam{"立方厘米"}
                other{"{0} 立方厘米"}
                per{"每立方厘米 {0}"}
            }
            cubic-foot{
                dnam{"立方英呎"}
                other{"{0} 立方英呎"}
            }
            cubic-inch{
                dnam{"立方英吋"}
                other{"{0} 立方英吋"}
            }
            cubic-kilometer{
                dnam{"立方公里"}
                other{"{0} 立方公里"}
            }
            cubic-meter{
                dnam{"立方米"}
                other{"{0} 立方米"}
                per{"每立方米 {0}"}
            }
            cubic-mile{
                dnam{"立方英里"}
                other{"{0} 立方英里"}
            }
            cubic-yard{
                dnam{"立方碼"}
                other{"{0} 立方碼"}
            }
            cup{
                dnam{"量杯"}
                other{"{0} 杯"}
            }
            cup-metric{
                dnam{"公制量杯"}
                other{"{0} 公制杯"}
            }
            deciliter{
                dnam{"公合"}
                other{"{0} 公合"}
            }
            dessert-spoon{
                dnam{"甜品匙"}
                other{"{0}甜品匙"}
            }
            dessert-spoon-imperial{
                dnam{"英制甜品匙"}
                other{"英制甜品匙{0}匙"}
            }
            dram{
                dnam{"英制液量打蘭"}
                other{"{0}英制液量打蘭"}
            }
            drop{
                dnam{"滴"}
                other{"{0}滴"}
            }
            fluid-ounce{
                dnam{"液盎司"}
                other{"{0} 液盎司"}
            }
            fluid-ounce-imperial{
                dnam{"英制液盎司"}
                other{"{0} 英制液盎司"}
            }
            gallon{
                dnam{"加侖"}
                other{"{0} 加侖"}
                per{"每加侖 {0}"}
            }
            gallon-imperial{
                dnam{"英制加侖"}
                other{"{0} 英制加侖"}
                per{"每英制加侖 {0}"}
            }
            hectoliter{
                dnam{"公石"}
                other{"{0} 公石"}
            }
            jigger{
                dnam{"量酒杯"}
                other{"量酒器{0}杯"}
            }
            liter{
                dnam{"公升"}
                other{"{0} 公升"}
                per{"每公升 {0}"}
            }
            megaliter{
                dnam{"兆升"}
                other{"{0} 兆升"}
            }
            milliliter{
                dnam{"毫升"}
                other{"{0} 毫升"}
            }
            pinch{
                dnam{"小撮"}
                other{"{0} 小撮"}
            }
            pint{
                dnam{"品脫"}
                other{"{0} 品脫"}
            }
            pint-metric{
                dnam{"公制品脫"}
                other{"{0} 公制品脫"}
            }
            quart{
                dnam{"夸脫"}
                other{"{0} 夸脫"}
            }
            quart-imperial{
                dnam{"英制夸脫"}
                other{"{0} 英制夸脫"}
            }
            tablespoon{
                dnam{"湯匙"}
                other{"{0} 湯匙"}
            }
            teaspoon{
                dnam{"茶匙"}
                other{"{0} 茶匙"}
            }
        }
    }
    unitsNarrow{
        acceleration{
            meter-per-square-second{
                other{"每平方秒 {0} 米"}
            }
        }
        compound{
            1024p1{"二進制千{0}"}
            1024p2{"二進制兆{0}"}
            1024p3{"二進制吉{0}"}
            1024p4{"二進制太{0}"}
            1024p5{"二進制拍{0}"}
            1024p6{"二進制艾{0}"}
            1024p7{"二進制澤{0}"}
            1024p8{"二進制堯{0}"}
            10p-1{"分{0}"}
            10p-12{"皮{0}"}
            10p-15{"飛{0}"}
            10p-18{"埃{0}"}
            10p-2{"厘{0}"}
            10p-21{"仄{0}"}
            10p-24{"麼{0}"}
            10p-3{"毫{0}"}
            10p-6{"微{0}"}
            10p-9{"納{0}"}
            10p1{"十{0}"}
            10p12{"太{0}"}
            10p15{"拍{0}"}
            10p18{"艾{0}"}
            10p2{"百{0}"}
            10p21{"澤{0}"}
            10p24{"堯{0}"}
            10p3{"千{0}"}
            10p6{"兆{0}"}
            10p9{"吉{0}"}
            per{"{0}/{1}"}
            power2{
                other{
                    _{
                        _{"平方{0}"}
                    }
                }
            }
            power3{
                other{
                    _{
                        _{"立方{0}"}
                    }
                }
            }
        }
        concentr{
            percent{
                dnam{"%"}
                other{"{0}%"}
            }
        }
        consumption{
            liter-per-100-kilometer{
                dnam{"公升/100 公里"}
            }
        }
        coordinate{
            dnam{"方向"}
            east{"東經{0}"}
            north{"北緯{0}"}
            south{"南緯{0}"}
            west{"西經{0}"}
        }
        digital{
            byte{
                dnam{"B"}
                other{"{0}B"}
            }
        }
        duration{
            day{
                dnam{"天"}
                other{"{0} 天"}
            }
            hour{
                dnam{"小時"}
                other{"{0} 小時"}
            }
            millisecond{
                dnam{"毫秒"}
                other{"{0} 毫秒"}
            }
            minute{
                dnam{"分鐘"}
                other{"{0} 分鐘"}
            }
            month{
                dnam{"月"}
                other{"{0} 個月"}
            }
            quarter{
                dnam{"季"}
                other{"{0} 季"}
                per{"每季{0}"}
            }
            second{
                dnam{"秒"}
                other{"{0} 秒"}
            }
            week{
                dnam{"週"}
                other{"{0} 週"}
            }
            year{
                dnam{"年"}
                other{"{0} 年"}
            }
        }
        graphics{
            megapixel{
                dnam{"MP"}
                other{"{0}MP"}
            }
            pixel-per-centimeter{
                dnam{"ppcm"}
                other{"{0}ppcm"}
=======
            }
            pixel-per-inch{
                dnam{"每吋像素"}
                other{"{0} 像素/吋"}
>>>>>>> 626889fb
            }
        }
        length{
            centimeter{
<<<<<<< HEAD
                dnam{"厘米"}
                other{"{0} 厘米"}
            }
            fathom{
                dnam{"英尋"}
            }
            furlong{
                dnam{"化朗"}
=======
                per{"每厘米 {0}"}
            }
            foot{
                per{"每英呎 {0}"}
>>>>>>> 626889fb
            }
            inch{
                per{"每英吋 {0}"}
            }
            kilometer{
<<<<<<< HEAD
                dnam{"公里"}
                other{"{0} 公里"}
            }
            meter{
                dnam{"米"}
                other{"{0} 米"}
            }
            millimeter{
                dnam{"毫米"}
                other{"{0} 毫米"}
            }
        }
        mass{
            gram{
                dnam{"克"}
                per{"每克 {0}"}
            }
            kilogram{
                dnam{"公斤"}
=======
                per{"每公里 {0}"}
            }
            meter{
                per{"每米 {0}"}
            }
        }
        mass{
            grain{
                other{"{0}格令"}
            }
            gram{
                per{"每克 {0}"}
            }
            kilogram{
>>>>>>> 626889fb
                per{"每公斤 {0}"}
            }
            ounce{
                per{"每安士 {0}"}
            }
            pound{
                per{"每磅 {0}"}
<<<<<<< HEAD
            }
            stone{
                dnam{"英石"}
=======
>>>>>>> 626889fb
            }
        }
        pressure{
            pound-force-per-square-inch{
                other{"每平方吋 {0} 磅"}
            }
        }
        speed{
            kilometer-per-hour{
                other{"每小時 {0} 公里"}
            }
            meter-per-second{
                other{"每秒 {0} 米"}
            }
            mile-per-hour{
                other{"每小時 {0} 英里"}
            }
        }
        temperature{
            celsius{
                other{"攝氏 {0} 度"}
            }
<<<<<<< HEAD
        }
        volume{
            jigger{
                other{"量酒器{0}杯"}
            }
            liter{
                dnam{"公升"}
=======
            fahrenheit{
                other{"華氏 {0} 度"}
            }
        }
        volume{
            cubic-centimeter{
                per{"每立方厘米 {0}"}
            }
            cubic-meter{
                per{"每立方米 {0}"}
            }
            dessert-spoon-imperial{
                other{"英制甜品匙{0}匙"}
            }
            gallon{
                per{"每加侖 {0}"}
            }
            gallon-imperial{
                per{"每英制加侖 {0}"}
            }
            liter{
                per{"每公升 {0}"}
            }
        }
    }
    unitsNarrow{
        digital{
            byte{
                dnam{"B"}
                other{"{0}B"}
            }
        }
        graphics{
            dot-per-centimeter{
                other{"{0}dpcm"}
            }
            dot-per-inch{
                other{"{0}dpi"}
            }
            megapixel{
                dnam{"MP"}
                other{"{0}MP"}
            }
            pixel-per-centimeter{
                dnam{"ppcm"}
                other{"{0}ppcm"}
            }
            pixel-per-inch{
                other{"{0}ppi"}
            }
        }
        length{
            inch{
                per{"每英吋 {0}"}
            }
        }
        mass{
            gram{
                per{"每克 {0}"}
            }
            kilogram{
                per{"每公斤 {0}"}
            }
            ounce{
                per{"每安士 {0}"}
            }
            pound{
                per{"每磅 {0}"}
            }
        }
        pressure{
            pound-force-per-square-inch{
                other{"每平方吋 {0} 磅"}
            }
        }
        speed{
            kilometer-per-hour{
                other{"每小時 {0} 公里"}
            }
            meter-per-second{
                other{"每秒 {0} 米"}
            }
            mile-per-hour{
                other{"每小時 {0} 英里"}
            }
        }
        temperature{
            celsius{
                dnam{"°C"}
>>>>>>> 626889fb
            }
        }
    }
    unitsShort{
        acceleration{
            g-force{
                dnam{"G 力"}
                other{"{0} G 力"}
            }
            meter-per-square-second{
                dnam{"米/平方秒"}
                other{"每平方秒 {0} 米"}
            }
        }
        angle{
            arc-minute{
                dnam{"角分"}
                other{"{0} 角分"}
            }
            arc-second{
                dnam{"角秒"}
                other{"{0} 角秒"}
            }
            degree{
                dnam{"角度"}
                other{"{0} 度"}
            }
            radian{
                dnam{"弧度"}
                other{"{0} 弧度"}
            }
            revolution{
                dnam{"圈"}
                other{"{0} 圈"}
            }
        }
        area{
            acre{
                dnam{"英畝"}
                other{"{0} 英畝"}
            }
            dunam{
                dnam{"德南"}
                other{"{0} 德南"}
            }
            hectare{
                dnam{"公頃"}
                other{"{0} 公頃"}
            }
            square-centimeter{
                dnam{"平方厘米"}
                other{"{0} 平方厘米"}
                per{"每平方厘米{0}"}
            }
            square-foot{
                dnam{"平方英呎"}
                other{"{0} 平方英呎"}
            }
            square-inch{
                dnam{"平方英吋"}
                other{"{0} 平方英吋"}
                per{"每平方英吋{0}"}
            }
            square-kilometer{
                dnam{"平方公里"}
                other{"{0} 平方公里"}
                per{"每平方公里{0}"}
            }
            square-meter{
                dnam{"平方米"}
                other{"{0} 平方米"}
                per{"每平方米{0}"}
            }
            square-mile{
                dnam{"平方英里"}
                other{"{0} 平方英里"}
                per{"每平方英里{0}"}
            }
            square-yard{
                dnam{"平方碼"}
                other{"{0} 平方碼"}
            }
        }
        compound{
            1024p1{"二進制千{0}"}
            1024p2{"二進制兆{0}"}
            1024p3{"二進制吉{0}"}
            1024p4{"二進制太{0}"}
            1024p5{"二進制拍{0}"}
            1024p6{"二進制艾{0}"}
            1024p7{"二進制澤{0}"}
            1024p8{"二進制堯{0}"}
            10p-1{"分{0}"}
            10p-12{"皮{0}"}
            10p-15{"飛{0}"}
            10p-18{"埃{0}"}
            10p-2{"厘{0}"}
            10p-21{"仄{0}"}
            10p-24{"麼{0}"}
<<<<<<< HEAD
            10p-3{"毫{0}"}
=======
            10p-27{"ronto {0}"}
            10p-3{"毫{0}"}
            10p-30{"quecto {0}"}
>>>>>>> 626889fb
            10p-6{"微{0}"}
            10p-9{"納{0}"}
            10p1{"十{0}"}
            10p12{"太{0}"}
            10p15{"拍{0}"}
            10p18{"艾{0}"}
            10p2{"百{0}"}
            10p21{"澤{0}"}
            10p24{"堯{0}"}
<<<<<<< HEAD
            10p3{"千{0}"}
            10p6{"兆{0}"}
            10p9{"吉{0}"}
            per{"{0}/{1}"}
=======
            10p27{"ronna {0}"}
            10p3{"千{0}"}
            10p30{"quetta {0}"}
            10p6{"兆{0}"}
            10p9{"吉{0}"}
>>>>>>> 626889fb
            power2{
                other{
                    _{
                        _{"平方{0}"}
                    }
                }
            }
            power3{
                other{
                    _{
                        _{"立方{0}"}
                    }
                }
            }
        }
        concentr{
            item{
                dnam{"項"}
                other{"{0} 項"}
            }
            karat{
                dnam{"克拉"}
                other{"{0} 克拉"}
            }
            milligram-ofglucose-per-deciliter{
                dnam{"毫克/公合"}
                other{"{0} 毫克/公合"}
            }
            millimole-per-liter{
                dnam{"毫摩爾/公升"}
                other{"{0} 毫摩爾/公升"}
            }
            mole{
                dnam{"摩爾"}
                other{"{0} 摩爾"}
            }
            permillion{
                dnam{"百萬分率"}
                other{"{0} 百萬分率"}
            }
            permyriad{
                dnam{"點子"}
                other{"{0} 點子"}
            }
        }
        consumption{
            liter-per-100-kilometer{
                dnam{"公升/100 公里"}
                other{"{0} 公升/100 公里"}
            }
            liter-per-kilometer{
                dnam{"公升/公里"}
                other{"{0} 公升/公里"}
            }
            mile-per-gallon{
                dnam{"英里/加侖"}
                other{"{0} 英里/加侖"}
            }
            mile-per-gallon-imperial{
                dnam{"英里/英制加侖"}
                other{"{0} 英里/英制加侖"}
            }
        }
        coordinate{
            dnam{"方向"}
            east{"東經{0}"}
            north{"北緯{0}"}
            south{"南緯{0}"}
            west{"西經{0}"}
        }
        duration{
            century{
                dnam{"世紀"}
                other{"{0} 世紀"}
            }
            day{
                dnam{"天"}
                other{"{0} 天"}
                per{"每天{0}"}
            }
            decade{
                dnam{"十年"}
                other{"{0} 個十年"}
            }
            hour{
                dnam{"小時"}
                other{"{0} 小時"}
                per{"每小時{0}"}
            }
            microsecond{
                dnam{"微秒"}
                other{"{0} 微秒"}
            }
            millisecond{
                dnam{"毫秒"}
                other{"{0} 毫秒"}
            }
            minute{
                dnam{"分鐘"}
                other{"{0} 分鐘"}
                per{"每分鐘{0}"}
            }
            month{
                dnam{"月"}
                other{"{0} 個月"}
                per{"每月{0}"}
            }
            nanosecond{
                dnam{"奈秒"}
                other{"{0} 奈秒"}
            }
            quarter{
                dnam{"季"}
                other{"{0} 季"}
                per{"每季{0}"}
            }
            second{
                dnam{"秒"}
                other{"{0} 秒"}
                per{"每秒{0}"}
            }
            week{
                dnam{"週"}
                other{"{0} 週"}
                per{"每週{0}"}
            }
            year{
                dnam{"年"}
                other{"{0} 年"}
                per{"每年{0}"}
            }
        }
        electric{
            ampere{
                dnam{"安培"}
                other{"{0} 安培"}
            }
            milliampere{
                dnam{"毫安培"}
                other{"{0} 毫安培"}
            }
            ohm{
                dnam{"歐姆"}
                other{"{0} 歐姆"}
            }
            volt{
                dnam{"伏特"}
                other{"{0} 伏"}
            }
        }
        energy{
            british-thermal-unit{
                dnam{"英制熱量單位"}
                other{"{0} 英制熱量單位"}
            }
            calorie{
                dnam{"卡路里"}
                other{"{0} 卡路里"}
            }
            electronvolt{
                dnam{"電子伏特"}
                other{"{0} 電子伏特"}
            }
            foodcalorie{
                dnam{"大卡"}
                other{"{0} 大卡"}
            }
            joule{
                dnam{"焦耳"}
                other{"{0} 焦耳"}
            }
            kilocalorie{
                dnam{"千卡"}
                other{"{0} 千卡"}
            }
            kilojoule{
                dnam{"千焦耳"}
                other{"{0} 千焦"}
            }
            kilowatt-hour{
                dnam{"千瓦小時"}
                other{"{0} 千瓦小時"}
            }
            therm-us{
                dnam{"美制熱量單位"}
                other{"{0} 美制熱量單位"}
            }
        }
        force{
            kilowatt-hour-per-100-kilometer{
                dnam{"千瓦時/每 100 公里"}
                other{"{0} 千瓦時/每 100 公里"}
            }
            newton{
                dnam{"牛頓"}
                other{"{0} 牛頓"}
            }
            pound-force{
                dnam{"磅力"}
                other{"{0} 磅力"}
            }
        }
        frequency{
            gigahertz{
                dnam{"吉赫"}
                other{"{0} 吉赫"}
            }
            hertz{
                dnam{"赫茲"}
                other{"{0} 赫茲"}
            }
            kilohertz{
                dnam{"千赫"}
                other{"{0} 千赫"}
            }
            megahertz{
                dnam{"兆赫"}
                other{"{0} 兆赫"}
            }
        }
        graphics{
            dot{
                dnam{"圓點"}
                other{"{0} 個圓點"}
            }
            dot-per-centimeter{
                dnam{"dpcm"}
                other{"{0} dpcm"}
            }
            dot-per-inch{
                dnam{"dpi"}
                other{"{0} dpi"}
            }
            megapixel{
                dnam{"百萬像素"}
                other{"{0} 百萬像素"}
            }
            pixel{
                dnam{"像素"}
                other{"{0} 像素"}
            }
            pixel-per-centimeter{
                dnam{"每厘米像素"}
                other{"{0} 像素/厘米"}
            }
        }
        length{
            astronomical-unit{
                dnam{"天文單位"}
                other{"{0} 天文單位"}
            }
            centimeter{
                dnam{"厘米"}
                other{"{0} 厘米"}
                per{"每厘米{0}"}
            }
            decimeter{
                dnam{"公寸"}
                other{"{0} 公寸"}
            }
            earth-radius{
                dnam{"地球半徑"}
                other{"{0} 地球半徑"}
            }
            fathom{
                dnam{"英尋"}
                other{"{0} 英尋"}
            }
            foot{
                dnam{"英呎"}
                other{"{0} 英呎"}
                per{"每英呎{0}"}
            }
            furlong{
                dnam{"化朗"}
                other{"{0} 化朗"}
            }
            inch{
                dnam{"英吋"}
                other{"{0} 英吋"}
                per{"每英吋{0}"}
            }
            kilometer{
                dnam{"公里"}
                other{"{0} 公里"}
                per{"每公里{0}"}
            }
            light-year{
                dnam{"光年"}
                other{"{0} 光年"}
            }
            meter{
                dnam{"米"}
                other{"{0} 米"}
                per{"每米{0}"}
            }
            micrometer{
                dnam{"微米"}
                other{"{0} 微米"}
            }
            mile{
                dnam{"英里"}
                other{"{0} 英里"}
            }
            mile-scandinavian{
                dnam{"斯堪地那維亞英里"}
                other{"{0} 斯堪地那維亞英里"}
            }
            millimeter{
                dnam{"毫米"}
                other{"{0} 毫米"}
            }
            nanometer{
                dnam{"奈米"}
                other{"{0} 奈米"}
            }
            nautical-mile{
                dnam{"海里"}
                other{"{0} 海里"}
            }
            parsec{
                dnam{"秒差距"}
                other{"{0} 秒差距"}
            }
            picometer{
                dnam{"皮米"}
                other{"{0} 皮米"}
            }
            point{
                dnam{"點"}
                other{"{0} 點"}
            }
            solar-radius{
                dnam{"太陽半徑"}
                other{"{0} 太陽半徑"}
            }
            yard{
                dnam{"碼"}
                other{"{0} 碼"}
            }
        }
        light{
            candela{
                dnam{"坎德拉"}
                other{"{0} 坎德拉"}
            }
            lumen{
                dnam{"流明"}
                other{"{0} 流明"}
            }
            lux{
                dnam{"勒克斯"}
                other{"{0} 勒克斯"}
            }
            solar-luminosity{
                dnam{"太陽光度"}
                other{"{0} 太陽光度"}
            }
        }
        mass{
            carat{
                dnam{"克拉"}
                other{"{0} 克拉"}
            }
            dalton{
                dnam{"道爾頓"}
                other{"{0} 道爾頓"}
            }
            earth-mass{
                dnam{"地球質量"}
                other{"{0} 地球質量"}
            }
            grain{
                dnam{"喱"}
                other{"{0} 喱"}
            }
            gram{
                dnam{"克"}
                other{"{0} 克"}
                per{"每克{0}"}
            }
            kilogram{
                dnam{"公斤"}
                other{"{0} 公斤"}
                per{"每公斤{0}"}
            }
            microgram{
                dnam{"微克"}
                other{"{0} 微克"}
            }
            milligram{
                dnam{"毫克"}
                other{"{0} 毫克"}
            }
            ounce{
                dnam{"安士"}
                other{"{0} 安士"}
                per{"每安士{0}"}
            }
            ounce-troy{
                dnam{"金衡安士"}
                other{"{0} 金衡安士"}
            }
            pound{
                dnam{"磅"}
                other{"{0} 磅"}
                per{"每磅{0}"}
            }
            solar-mass{
                dnam{"太陽質量"}
                other{"{0} 太陽質量"}
            }
            stone{
                dnam{"英石"}
                other{"{0} 英石"}
            }
            ton{
                dnam{"英噸"}
                other{"{0} 英噸"}
            }
            tonne{
                dnam{"公噸"}
                other{"{0} 公噸"}
            }
        }
        power{
            gigawatt{
                dnam{"吉瓦"}
                other{"{0} 吉瓦"}
            }
            horsepower{
                dnam{"匹"}
                other{"{0} 匹"}
            }
            kilowatt{
                dnam{"千瓦特"}
                other{"{0} 千瓦特"}
            }
            megawatt{
                dnam{"百萬瓦特"}
                other{"{0} 百萬瓦特"}
            }
            milliwatt{
                dnam{"毫瓦特"}
                other{"{0} 毫瓦特"}
            }
            watt{
                dnam{"瓦特"}
                other{"{0} 瓦特"}
            }
        }
        pressure{
            bar{
                dnam{"巴"}
                other{"{0} 巴"}
            }
            hectopascal{
                dnam{"百帕"}
                other{"{0} 百帕"}
            }
            inch-ofhg{
                dnam{"英吋汞柱"}
                other{"{0} 英吋汞柱"}
            }
            kilopascal{
                dnam{"千帕"}
                other{"{0} 千帕"}
            }
            megapascal{
                dnam{"兆帕"}
                other{"{0} 兆帕"}
            }
            millibar{
                dnam{"毫巴"}
                other{"{0} 毫巴"}
            }
            millimeter-ofhg{
                dnam{"毫米汞柱"}
                other{"{0} 毫米汞柱"}
            }
            pascal{
                dnam{"帕斯卡"}
                other{"{0} 帕斯卡"}
            }
            pound-force-per-square-inch{
                dnam{"磅力/平方英吋"}
                other{"每平方吋{0}磅"}
            }
        }
        speed{
            beaufort{
                dnam{"蒲福氏風級"}
                other{"蒲福氏風級 {0} 級"}
            }
            kilometer-per-hour{
                dnam{"公里/小時"}
                other{"每小時{0}公里"}
            }
            knot{
                dnam{"節"}
                other{"{0} 節"}
            }
            meter-per-second{
                dnam{"米/秒"}
                other{"每秒{0}米"}
            }
            mile-per-hour{
                dnam{"英里/小時"}
                other{"每小時{0}英里"}
            }
        }
        temperature{
            celsius{
                dnam{"攝氏"}
            }
            fahrenheit{
                dnam{"華氏"}
            }
            kelvin{
                dnam{"克耳文"}
                other{"{0} 克耳文"}
            }
        }
        torque{
            newton-meter{
                dnam{"牛頓米"}
                other{"{0} 牛頓米"}
            }
            pound-force-foot{
                dnam{"尺磅"}
                other{"{0} 尺磅"}
            }
        }
        volume{
            acre-foot{
                dnam{"英畝英呎"}
                other{"{0} 英畝英呎"}
            }
            barrel{
                dnam{"桶"}
                other{"{0} 桶"}
            }
            bushel{
                dnam{"蒲式耳"}
                other{"{0} 蒲式耳"}
            }
            centiliter{
                dnam{"釐升"}
                other{"{0} 釐升"}
            }
            cubic-centimeter{
                dnam{"立方厘米"}
                other{"{0} 立方厘米"}
                per{"每立方厘米{0}"}
            }
            cubic-foot{
                dnam{"立方英呎"}
                other{"{0} 立方英呎"}
            }
            cubic-inch{
                dnam{"立方英吋"}
                other{"{0} 立方英吋"}
            }
            cubic-kilometer{
                dnam{"立方公里"}
                other{"{0} 立方公里"}
            }
            cubic-meter{
                dnam{"立方米"}
                other{"{0} 立方米"}
                per{"每立方米{0}"}
            }
            cubic-mile{
                dnam{"立方英里"}
                other{"{0} 立方英里"}
            }
            cubic-yard{
                dnam{"立方碼"}
                other{"{0} 立方碼"}
            }
            cup{
                dnam{"量杯"}
                other{"{0} 杯"}
            }
            cup-metric{
                dnam{"公制量杯"}
                other{"{0} 公制杯"}
            }
            deciliter{
                dnam{"公合"}
                other{"{0} 公合"}
            }
            dessert-spoon{
                dnam{"甜品匙"}
                other{"{0}甜品匙"}
            }
            dessert-spoon-imperial{
                dnam{"英制甜品匙"}
                other{"{0}英制甜品匙"}
            }
            dram{
                dnam{"英制液量打蘭"}
                other{"{0}英制液量打蘭"}
            }
            drop{
                dnam{"滴"}
                other{"{0}滴"}
            }
            fluid-ounce{
                dnam{"液盎司"}
                other{"{0} 液盎司"}
            }
            fluid-ounce-imperial{
                dnam{"英制液盎司"}
                other{"{0} 英制液盎司"}
            }
            gallon{
                dnam{"加侖"}
                other{"{0} 加侖"}
                per{"每加侖{0}"}
            }
            gallon-imperial{
                dnam{"英制加侖"}
                other{"{0} 英制加侖"}
                per{"每英制加侖{0}"}
            }
            hectoliter{
                dnam{"公石"}
                other{"{0} 公石"}
            }
            jigger{
                dnam{"量酒杯"}
                other{"量酒器{0}杯"}
            }
            liter{
                dnam{"公升"}
                other{"{0} 公升"}
                per{"每公升{0}"}
            }
            megaliter{
                dnam{"兆升"}
                other{"{0} 兆升"}
            }
            milliliter{
                dnam{"毫升"}
                other{"{0} 毫升"}
            }
            pinch{
                dnam{"小撮"}
                other{"{0} 小撮"}
            }
            pint{
                dnam{"品脫"}
                other{"{0} 品脫"}
            }
            pint-metric{
                dnam{"公制品脫"}
                other{"{0} 公制品脫"}
            }
            quart{
                dnam{"夸脫"}
                other{"{0} 夸脫"}
            }
            quart-imperial{
                dnam{"英制夸脫"}
                other{"{0} 英制夸脫"}
            }
            tablespoon{
                dnam{"湯匙"}
                other{"{0} 湯匙"}
            }
            teaspoon{
                dnam{"茶匙"}
                other{"{0} 茶匙"}
            }
        }
    }
}<|MERGE_RESOLUTION|>--- conflicted
+++ resolved
@@ -18,6 +18,291 @@
             }
             square-mile{
                 per{"每平方英里 {0}"}
+            }
+        }
+        compound{
+            per{"每 {1} {0}"}
+        }
+        duration{
+            century{
+                other{"{0} 個世紀"}
+            }
+            day{
+                per{"每天 {0}"}
+            }
+            hour{
+                per{"每小時 {0}"}
+            }
+            minute{
+                per{"每分鐘 {0}"}
+            }
+            month{
+                per{"每月 {0}"}
+            }
+            quarter{
+                per{"每季 {0}"}
+            }
+            second{
+                per{"每秒 {0}"}
+            }
+            week{
+                per{"每週 {0}"}
+            }
+            year{
+                per{"每年 {0}"}
+            }
+        }
+        electric{
+            volt{
+                other{"{0} 伏特"}
+            }
+        }
+        energy{
+            kilojoule{
+                other{"{0} 千焦耳"}
+            }
+        }
+        graphics{
+            dot-per-centimeter{
+                dnam{"每厘米點數"}
+                other{"{0} 點/厘米"}
+            }
+            dot-per-inch{
+                dnam{"每吋點數"}
+                other{"{0} 點/吋"}
+            }
+            em{
+                dnam{"字體 em"}
+            }
+            pixel-per-inch{
+                dnam{"每吋像素"}
+                other{"{0} 像素/吋"}
+            }
+        }
+        length{
+            centimeter{
+                per{"每厘米 {0}"}
+            }
+            foot{
+                per{"每英呎 {0}"}
+            }
+            inch{
+                per{"每英吋 {0}"}
+            }
+            kilometer{
+                per{"每公里 {0}"}
+            }
+            meter{
+                per{"每米 {0}"}
+            }
+        }
+        mass{
+            grain{
+                other{"{0}格令"}
+            }
+            gram{
+                per{"每克 {0}"}
+            }
+            kilogram{
+                per{"每公斤 {0}"}
+            }
+            ounce{
+                per{"每安士 {0}"}
+            }
+            pound{
+                per{"每磅 {0}"}
+            }
+        }
+        pressure{
+            pound-force-per-square-inch{
+                other{"每平方吋 {0} 磅"}
+            }
+        }
+        speed{
+            kilometer-per-hour{
+                other{"每小時 {0} 公里"}
+            }
+            meter-per-second{
+                other{"每秒 {0} 米"}
+            }
+            mile-per-hour{
+                other{"每小時 {0} 英里"}
+            }
+        }
+        temperature{
+            celsius{
+                other{"攝氏 {0} 度"}
+            }
+            fahrenheit{
+                other{"華氏 {0} 度"}
+            }
+        }
+        volume{
+            cubic-centimeter{
+                per{"每立方厘米 {0}"}
+            }
+            cubic-meter{
+                per{"每立方米 {0}"}
+            }
+            dessert-spoon-imperial{
+                other{"英制甜品匙{0}匙"}
+            }
+            gallon{
+                per{"每加侖 {0}"}
+            }
+            gallon-imperial{
+                per{"每英制加侖 {0}"}
+            }
+            liter{
+                per{"每公升 {0}"}
+            }
+        }
+    }
+    unitsNarrow{
+        digital{
+            byte{
+                dnam{"B"}
+                other{"{0}B"}
+            }
+        }
+        graphics{
+            dot-per-centimeter{
+                other{"{0}dpcm"}
+            }
+            dot-per-inch{
+                other{"{0}dpi"}
+            }
+            megapixel{
+                dnam{"MP"}
+                other{"{0}MP"}
+            }
+            pixel-per-centimeter{
+                dnam{"ppcm"}
+                other{"{0}ppcm"}
+            }
+            pixel-per-inch{
+                other{"{0}ppi"}
+            }
+        }
+        length{
+            inch{
+                per{"每英吋 {0}"}
+            }
+        }
+        mass{
+            gram{
+                per{"每克 {0}"}
+            }
+            kilogram{
+                per{"每公斤 {0}"}
+            }
+            ounce{
+                per{"每安士 {0}"}
+            }
+            pound{
+                per{"每磅 {0}"}
+            }
+        }
+        pressure{
+            pound-force-per-square-inch{
+                other{"每平方吋 {0} 磅"}
+            }
+        }
+        speed{
+            kilometer-per-hour{
+                other{"每小時 {0} 公里"}
+            }
+            meter-per-second{
+                other{"每秒 {0} 米"}
+            }
+            mile-per-hour{
+                other{"每小時 {0} 英里"}
+            }
+        }
+        temperature{
+            celsius{
+                dnam{"°C"}
+            }
+        }
+    }
+    unitsShort{
+        acceleration{
+            g-force{
+                dnam{"G 力"}
+                other{"{0} G 力"}
+            }
+            meter-per-square-second{
+                dnam{"米/平方秒"}
+                other{"每平方秒 {0} 米"}
+            }
+        }
+        angle{
+            arc-minute{
+                dnam{"角分"}
+                other{"{0} 角分"}
+            }
+            arc-second{
+                dnam{"角秒"}
+                other{"{0} 角秒"}
+            }
+            degree{
+                dnam{"角度"}
+                other{"{0} 度"}
+            }
+            radian{
+                dnam{"弧度"}
+                other{"{0} 弧度"}
+            }
+            revolution{
+                dnam{"圈"}
+                other{"{0} 圈"}
+            }
+        }
+        area{
+            acre{
+                dnam{"英畝"}
+                other{"{0} 英畝"}
+            }
+            dunam{
+                dnam{"德南"}
+                other{"{0} 德南"}
+            }
+            hectare{
+                dnam{"公頃"}
+                other{"{0} 公頃"}
+            }
+            square-centimeter{
+                dnam{"平方厘米"}
+                other{"{0} 平方厘米"}
+                per{"每平方厘米{0}"}
+            }
+            square-foot{
+                dnam{"平方英呎"}
+                other{"{0} 平方英呎"}
+            }
+            square-inch{
+                dnam{"平方英吋"}
+                other{"{0} 平方英吋"}
+                per{"每平方英吋{0}"}
+            }
+            square-kilometer{
+                dnam{"平方公里"}
+                other{"{0} 平方公里"}
+                per{"每平方公里{0}"}
+            }
+            square-meter{
+                dnam{"平方米"}
+                other{"{0} 平方米"}
+                per{"每平方米{0}"}
+            }
+            square-mile{
+                dnam{"平方英里"}
+                other{"{0} 平方英里"}
+                per{"每平方英里{0}"}
+            }
+            square-yard{
+                dnam{"平方碼"}
+                other{"{0} 平方碼"}
             }
         }
         compound{
@@ -36,7 +321,9 @@
             10p-2{"厘{0}"}
             10p-21{"仄{0}"}
             10p-24{"麼{0}"}
+            10p-27{"ronto {0}"}
             10p-3{"毫{0}"}
+            10p-30{"quecto {0}"}
             10p-6{"微{0}"}
             10p-9{"納{0}"}
             10p1{"十{0}"}
@@ -46,10 +333,11 @@
             10p2{"百{0}"}
             10p21{"澤{0}"}
             10p24{"堯{0}"}
+            10p27{"ronna {0}"}
             10p3{"千{0}"}
+            10p30{"quetta {0}"}
             10p6{"兆{0}"}
             10p9{"吉{0}"}
-            per{"每 {1} {0}"}
             power2{
                 other{
                     _{
@@ -65,7 +353,6 @@
                 }
             }
         }
-<<<<<<< HEAD
         concentr{
             item{
                 dnam{"項"}
@@ -86,14 +373,6 @@
             mole{
                 dnam{"摩爾"}
                 other{"{0} 摩爾"}
-            }
-            percent{
-                dnam{"%"}
-                other{"{0}%"}
-            }
-            permille{
-                dnam{"‰"}
-                other{"{0}‰"}
             }
             permillion{
                 dnam{"百萬分率"}
@@ -129,90 +408,69 @@
             south{"南緯{0}"}
             west{"西經{0}"}
         }
-        digital{
-            bit{
-                dnam{"bit"}
-                other{"{0} bit"}
-            }
-            byte{
-                dnam{"byte"}
-                other{"{0} byte"}
-            }
-            gigabit{
-                dnam{"Gb"}
-                other{"{0} Gb"}
-            }
-            gigabyte{
-                dnam{"GB"}
-                other{"{0} GB"}
-            }
-            kilobit{
-                dnam{"kb"}
-                other{"{0} kb"}
-            }
-            kilobyte{
-                dnam{"kB"}
-                other{"{0} kB"}
-            }
-            megabit{
-                dnam{"Mb"}
-                other{"{0} Mb"}
-            }
-            megabyte{
-                dnam{"MB"}
-                other{"{0} MB"}
-            }
-            petabyte{
-                dnam{"PB"}
-                other{"{0} PB"}
-            }
-            terabit{
-                dnam{"Tb"}
-                other{"{0} Tb"}
-            }
-            terabyte{
-                dnam{"TB"}
-                other{"{0} TB"}
-            }
-        }
-=======
->>>>>>> 626889fb
         duration{
             century{
-                other{"{0} 個世紀"}
+                dnam{"世紀"}
+                other{"{0} 世紀"}
             }
             day{
-                per{"每天 {0}"}
+                dnam{"天"}
+                other{"{0} 天"}
+                per{"每天{0}"}
+            }
+            decade{
+                dnam{"十年"}
+                other{"{0} 個十年"}
             }
             hour{
-                per{"每小時 {0}"}
+                dnam{"小時"}
+                other{"{0} 小時"}
+                per{"每小時{0}"}
+            }
+            microsecond{
+                dnam{"微秒"}
+                other{"{0} 微秒"}
+            }
+            millisecond{
+                dnam{"毫秒"}
+                other{"{0} 毫秒"}
             }
             minute{
-                per{"每分鐘 {0}"}
+                dnam{"分鐘"}
+                other{"{0} 分鐘"}
+                per{"每分鐘{0}"}
             }
             month{
-                per{"每月 {0}"}
-            }
-            quarter{
-                per{"每季 {0}"}
+                dnam{"月"}
+                other{"{0} 個月"}
+                per{"每月{0}"}
+            }
+            nanosecond{
+                dnam{"奈秒"}
+                other{"{0} 奈秒"}
             }
             quarter{
                 dnam{"季"}
                 other{"{0} 季"}
-                per{"每季 {0}"}
+                per{"每季{0}"}
             }
             second{
-                per{"每秒 {0}"}
+                dnam{"秒"}
+                other{"{0} 秒"}
+                per{"每秒{0}"}
             }
             week{
-                per{"每週 {0}"}
+                dnam{"週"}
+                other{"{0} 週"}
+                per{"每週{0}"}
             }
             year{
-                per{"每年 {0}"}
+                dnam{"年"}
+                other{"{0} 年"}
+                per{"每年{0}"}
             }
         }
         electric{
-<<<<<<< HEAD
             ampere{
                 dnam{"安培"}
                 other{"{0} 安培"}
@@ -227,14 +485,10 @@
             }
             volt{
                 dnam{"伏特"}
-=======
-            volt{
->>>>>>> 626889fb
-                other{"{0} 伏特"}
+                other{"{0} 伏"}
             }
         }
         energy{
-<<<<<<< HEAD
             british-thermal-unit{
                 dnam{"英制熱量單位"}
                 other{"{0} 英制熱量單位"}
@@ -261,7 +515,7 @@
             }
             kilojoule{
                 dnam{"千焦耳"}
-                other{"{0} 千焦耳"}
+                other{"{0} 千焦"}
             }
             kilowatt-hour{
                 dnam{"千瓦小時"}
@@ -309,25 +563,13 @@
                 dnam{"圓點"}
                 other{"{0} 個圓點"}
             }
-=======
-            kilojoule{
-                other{"{0} 千焦耳"}
-            }
-        }
-        graphics{
->>>>>>> 626889fb
             dot-per-centimeter{
-                dnam{"每厘米點數"}
-                other{"{0} 點/厘米"}
+                dnam{"dpcm"}
+                other{"{0} dpcm"}
             }
             dot-per-inch{
-                dnam{"每吋點數"}
-                other{"{0} 點/吋"}
-            }
-            em{
-                dnam{"字體 em"}
-<<<<<<< HEAD
-                other{"{0} em"}
+                dnam{"dpi"}
+                other{"{0} dpi"}
             }
             megapixel{
                 dnam{"百萬像素"}
@@ -340,10 +582,6 @@
             pixel-per-centimeter{
                 dnam{"每厘米像素"}
                 other{"{0} 像素/厘米"}
-            }
-            pixel-per-inch{
-                dnam{"每吋像素"}
-                other{"{0} 像素/吋"}
             }
         }
         length{
@@ -354,7 +592,7 @@
             centimeter{
                 dnam{"厘米"}
                 other{"{0} 厘米"}
-                per{"每厘米 {0}"}
+                per{"每厘米{0}"}
             }
             decimeter{
                 dnam{"公寸"}
@@ -371,7 +609,7 @@
             foot{
                 dnam{"英呎"}
                 other{"{0} 英呎"}
-                per{"每英呎 {0}"}
+                per{"每英呎{0}"}
             }
             furlong{
                 dnam{"化朗"}
@@ -380,12 +618,12 @@
             inch{
                 dnam{"英吋"}
                 other{"{0} 英吋"}
-                per{"每英吋 {0}"}
+                per{"每英吋{0}"}
             }
             kilometer{
                 dnam{"公里"}
                 other{"{0} 公里"}
-                per{"每公里 {0}"}
+                per{"每公里{0}"}
             }
             light-year{
                 dnam{"光年"}
@@ -394,7 +632,7 @@
             meter{
                 dnam{"米"}
                 other{"{0} 米"}
-                per{"每米 {0}"}
+                per{"每米{0}"}
             }
             micrometer{
                 dnam{"微米"}
@@ -474,17 +712,17 @@
             }
             grain{
                 dnam{"喱"}
-                other{"{0}格令"}
+                other{"{0} 喱"}
             }
             gram{
                 dnam{"克"}
                 other{"{0} 克"}
-                per{"每克 {0}"}
+                per{"每克{0}"}
             }
             kilogram{
                 dnam{"公斤"}
                 other{"{0} 公斤"}
-                per{"每公斤 {0}"}
+                per{"每公斤{0}"}
             }
             microgram{
                 dnam{"微克"}
@@ -497,7 +735,7 @@
             ounce{
                 dnam{"安士"}
                 other{"{0} 安士"}
-                per{"每安士 {0}"}
+                per{"每安士{0}"}
             }
             ounce-troy{
                 dnam{"金衡安士"}
@@ -506,7 +744,7 @@
             pound{
                 dnam{"磅"}
                 other{"{0} 磅"}
-                per{"每磅 {0}"}
+                per{"每磅{0}"}
             }
             solar-mass{
                 dnam{"太陽質量"}
@@ -552,10 +790,6 @@
             }
         }
         pressure{
-            atmosphere{
-                dnam{"atm"}
-                other{"{0} atm"}
-            }
             bar{
                 dnam{"巴"}
                 other{"{0} 巴"}
@@ -590,13 +824,17 @@
             }
             pound-force-per-square-inch{
                 dnam{"磅力/平方英吋"}
-                other{"每平方吋 {0} 磅"}
+                other{"每平方吋{0}磅"}
             }
         }
         speed{
+            beaufort{
+                dnam{"蒲福氏風級"}
+                other{"蒲福氏風級 {0} 級"}
+            }
             kilometer-per-hour{
                 dnam{"公里/小時"}
-                other{"每小時 {0} 公里"}
+                other{"每小時{0}公里"}
             }
             knot{
                 dnam{"節"}
@@ -604,25 +842,19 @@
             }
             meter-per-second{
                 dnam{"米/秒"}
-                other{"每秒 {0} 米"}
+                other{"每秒{0}米"}
             }
             mile-per-hour{
                 dnam{"英里/小時"}
-                other{"每小時 {0} 英里"}
+                other{"每小時{0}英里"}
             }
         }
         temperature{
             celsius{
                 dnam{"攝氏"}
-                other{"攝氏 {0} 度"}
             }
             fahrenheit{
                 dnam{"華氏"}
-                other{"華氏 {0} 度"}
-            }
-            generic{
-                dnam{"°"}
-                other{"{0}°"}
             }
             kelvin{
                 dnam{"克耳文"}
@@ -634,6 +866,10 @@
                 dnam{"牛頓米"}
                 other{"{0} 牛頓米"}
             }
+            pound-force-foot{
+                dnam{"尺磅"}
+                other{"{0} 尺磅"}
+            }
         }
         volume{
             acre-foot{
@@ -655,1132 +891,6 @@
             cubic-centimeter{
                 dnam{"立方厘米"}
                 other{"{0} 立方厘米"}
-                per{"每立方厘米 {0}"}
-            }
-            cubic-foot{
-                dnam{"立方英呎"}
-                other{"{0} 立方英呎"}
-            }
-            cubic-inch{
-                dnam{"立方英吋"}
-                other{"{0} 立方英吋"}
-            }
-            cubic-kilometer{
-                dnam{"立方公里"}
-                other{"{0} 立方公里"}
-            }
-            cubic-meter{
-                dnam{"立方米"}
-                other{"{0} 立方米"}
-                per{"每立方米 {0}"}
-            }
-            cubic-mile{
-                dnam{"立方英里"}
-                other{"{0} 立方英里"}
-            }
-            cubic-yard{
-                dnam{"立方碼"}
-                other{"{0} 立方碼"}
-            }
-            cup{
-                dnam{"量杯"}
-                other{"{0} 杯"}
-            }
-            cup-metric{
-                dnam{"公制量杯"}
-                other{"{0} 公制杯"}
-            }
-            deciliter{
-                dnam{"公合"}
-                other{"{0} 公合"}
-            }
-            dessert-spoon{
-                dnam{"甜品匙"}
-                other{"{0}甜品匙"}
-            }
-            dessert-spoon-imperial{
-                dnam{"英制甜品匙"}
-                other{"英制甜品匙{0}匙"}
-            }
-            dram{
-                dnam{"英制液量打蘭"}
-                other{"{0}英制液量打蘭"}
-            }
-            drop{
-                dnam{"滴"}
-                other{"{0}滴"}
-            }
-            fluid-ounce{
-                dnam{"液盎司"}
-                other{"{0} 液盎司"}
-            }
-            fluid-ounce-imperial{
-                dnam{"英制液盎司"}
-                other{"{0} 英制液盎司"}
-            }
-            gallon{
-                dnam{"加侖"}
-                other{"{0} 加侖"}
-                per{"每加侖 {0}"}
-            }
-            gallon-imperial{
-                dnam{"英制加侖"}
-                other{"{0} 英制加侖"}
-                per{"每英制加侖 {0}"}
-            }
-            hectoliter{
-                dnam{"公石"}
-                other{"{0} 公石"}
-            }
-            jigger{
-                dnam{"量酒杯"}
-                other{"量酒器{0}杯"}
-            }
-            liter{
-                dnam{"公升"}
-                other{"{0} 公升"}
-                per{"每公升 {0}"}
-            }
-            megaliter{
-                dnam{"兆升"}
-                other{"{0} 兆升"}
-            }
-            milliliter{
-                dnam{"毫升"}
-                other{"{0} 毫升"}
-            }
-            pinch{
-                dnam{"小撮"}
-                other{"{0} 小撮"}
-            }
-            pint{
-                dnam{"品脫"}
-                other{"{0} 品脫"}
-            }
-            pint-metric{
-                dnam{"公制品脫"}
-                other{"{0} 公制品脫"}
-            }
-            quart{
-                dnam{"夸脫"}
-                other{"{0} 夸脫"}
-            }
-            quart-imperial{
-                dnam{"英制夸脫"}
-                other{"{0} 英制夸脫"}
-            }
-            tablespoon{
-                dnam{"湯匙"}
-                other{"{0} 湯匙"}
-            }
-            teaspoon{
-                dnam{"茶匙"}
-                other{"{0} 茶匙"}
-            }
-        }
-    }
-    unitsNarrow{
-        acceleration{
-            meter-per-square-second{
-                other{"每平方秒 {0} 米"}
-            }
-        }
-        compound{
-            1024p1{"二進制千{0}"}
-            1024p2{"二進制兆{0}"}
-            1024p3{"二進制吉{0}"}
-            1024p4{"二進制太{0}"}
-            1024p5{"二進制拍{0}"}
-            1024p6{"二進制艾{0}"}
-            1024p7{"二進制澤{0}"}
-            1024p8{"二進制堯{0}"}
-            10p-1{"分{0}"}
-            10p-12{"皮{0}"}
-            10p-15{"飛{0}"}
-            10p-18{"埃{0}"}
-            10p-2{"厘{0}"}
-            10p-21{"仄{0}"}
-            10p-24{"麼{0}"}
-            10p-3{"毫{0}"}
-            10p-6{"微{0}"}
-            10p-9{"納{0}"}
-            10p1{"十{0}"}
-            10p12{"太{0}"}
-            10p15{"拍{0}"}
-            10p18{"艾{0}"}
-            10p2{"百{0}"}
-            10p21{"澤{0}"}
-            10p24{"堯{0}"}
-            10p3{"千{0}"}
-            10p6{"兆{0}"}
-            10p9{"吉{0}"}
-            per{"{0}/{1}"}
-            power2{
-                other{
-                    _{
-                        _{"平方{0}"}
-                    }
-                }
-            }
-            power3{
-                other{
-                    _{
-                        _{"立方{0}"}
-                    }
-                }
-            }
-        }
-        concentr{
-            percent{
-                dnam{"%"}
-                other{"{0}%"}
-            }
-        }
-        consumption{
-            liter-per-100-kilometer{
-                dnam{"公升/100 公里"}
-            }
-        }
-        coordinate{
-            dnam{"方向"}
-            east{"東經{0}"}
-            north{"北緯{0}"}
-            south{"南緯{0}"}
-            west{"西經{0}"}
-        }
-        digital{
-            byte{
-                dnam{"B"}
-                other{"{0}B"}
-            }
-        }
-        duration{
-            day{
-                dnam{"天"}
-                other{"{0} 天"}
-            }
-            hour{
-                dnam{"小時"}
-                other{"{0} 小時"}
-            }
-            millisecond{
-                dnam{"毫秒"}
-                other{"{0} 毫秒"}
-            }
-            minute{
-                dnam{"分鐘"}
-                other{"{0} 分鐘"}
-            }
-            month{
-                dnam{"月"}
-                other{"{0} 個月"}
-            }
-            quarter{
-                dnam{"季"}
-                other{"{0} 季"}
-                per{"每季{0}"}
-            }
-            second{
-                dnam{"秒"}
-                other{"{0} 秒"}
-            }
-            week{
-                dnam{"週"}
-                other{"{0} 週"}
-            }
-            year{
-                dnam{"年"}
-                other{"{0} 年"}
-            }
-        }
-        graphics{
-            megapixel{
-                dnam{"MP"}
-                other{"{0}MP"}
-            }
-            pixel-per-centimeter{
-                dnam{"ppcm"}
-                other{"{0}ppcm"}
-=======
-            }
-            pixel-per-inch{
-                dnam{"每吋像素"}
-                other{"{0} 像素/吋"}
->>>>>>> 626889fb
-            }
-        }
-        length{
-            centimeter{
-<<<<<<< HEAD
-                dnam{"厘米"}
-                other{"{0} 厘米"}
-            }
-            fathom{
-                dnam{"英尋"}
-            }
-            furlong{
-                dnam{"化朗"}
-=======
-                per{"每厘米 {0}"}
-            }
-            foot{
-                per{"每英呎 {0}"}
->>>>>>> 626889fb
-            }
-            inch{
-                per{"每英吋 {0}"}
-            }
-            kilometer{
-<<<<<<< HEAD
-                dnam{"公里"}
-                other{"{0} 公里"}
-            }
-            meter{
-                dnam{"米"}
-                other{"{0} 米"}
-            }
-            millimeter{
-                dnam{"毫米"}
-                other{"{0} 毫米"}
-            }
-        }
-        mass{
-            gram{
-                dnam{"克"}
-                per{"每克 {0}"}
-            }
-            kilogram{
-                dnam{"公斤"}
-=======
-                per{"每公里 {0}"}
-            }
-            meter{
-                per{"每米 {0}"}
-            }
-        }
-        mass{
-            grain{
-                other{"{0}格令"}
-            }
-            gram{
-                per{"每克 {0}"}
-            }
-            kilogram{
->>>>>>> 626889fb
-                per{"每公斤 {0}"}
-            }
-            ounce{
-                per{"每安士 {0}"}
-            }
-            pound{
-                per{"每磅 {0}"}
-<<<<<<< HEAD
-            }
-            stone{
-                dnam{"英石"}
-=======
->>>>>>> 626889fb
-            }
-        }
-        pressure{
-            pound-force-per-square-inch{
-                other{"每平方吋 {0} 磅"}
-            }
-        }
-        speed{
-            kilometer-per-hour{
-                other{"每小時 {0} 公里"}
-            }
-            meter-per-second{
-                other{"每秒 {0} 米"}
-            }
-            mile-per-hour{
-                other{"每小時 {0} 英里"}
-            }
-        }
-        temperature{
-            celsius{
-                other{"攝氏 {0} 度"}
-            }
-<<<<<<< HEAD
-        }
-        volume{
-            jigger{
-                other{"量酒器{0}杯"}
-            }
-            liter{
-                dnam{"公升"}
-=======
-            fahrenheit{
-                other{"華氏 {0} 度"}
-            }
-        }
-        volume{
-            cubic-centimeter{
-                per{"每立方厘米 {0}"}
-            }
-            cubic-meter{
-                per{"每立方米 {0}"}
-            }
-            dessert-spoon-imperial{
-                other{"英制甜品匙{0}匙"}
-            }
-            gallon{
-                per{"每加侖 {0}"}
-            }
-            gallon-imperial{
-                per{"每英制加侖 {0}"}
-            }
-            liter{
-                per{"每公升 {0}"}
-            }
-        }
-    }
-    unitsNarrow{
-        digital{
-            byte{
-                dnam{"B"}
-                other{"{0}B"}
-            }
-        }
-        graphics{
-            dot-per-centimeter{
-                other{"{0}dpcm"}
-            }
-            dot-per-inch{
-                other{"{0}dpi"}
-            }
-            megapixel{
-                dnam{"MP"}
-                other{"{0}MP"}
-            }
-            pixel-per-centimeter{
-                dnam{"ppcm"}
-                other{"{0}ppcm"}
-            }
-            pixel-per-inch{
-                other{"{0}ppi"}
-            }
-        }
-        length{
-            inch{
-                per{"每英吋 {0}"}
-            }
-        }
-        mass{
-            gram{
-                per{"每克 {0}"}
-            }
-            kilogram{
-                per{"每公斤 {0}"}
-            }
-            ounce{
-                per{"每安士 {0}"}
-            }
-            pound{
-                per{"每磅 {0}"}
-            }
-        }
-        pressure{
-            pound-force-per-square-inch{
-                other{"每平方吋 {0} 磅"}
-            }
-        }
-        speed{
-            kilometer-per-hour{
-                other{"每小時 {0} 公里"}
-            }
-            meter-per-second{
-                other{"每秒 {0} 米"}
-            }
-            mile-per-hour{
-                other{"每小時 {0} 英里"}
-            }
-        }
-        temperature{
-            celsius{
-                dnam{"°C"}
->>>>>>> 626889fb
-            }
-        }
-    }
-    unitsShort{
-        acceleration{
-            g-force{
-                dnam{"G 力"}
-                other{"{0} G 力"}
-            }
-            meter-per-square-second{
-                dnam{"米/平方秒"}
-                other{"每平方秒 {0} 米"}
-            }
-        }
-        angle{
-            arc-minute{
-                dnam{"角分"}
-                other{"{0} 角分"}
-            }
-            arc-second{
-                dnam{"角秒"}
-                other{"{0} 角秒"}
-            }
-            degree{
-                dnam{"角度"}
-                other{"{0} 度"}
-            }
-            radian{
-                dnam{"弧度"}
-                other{"{0} 弧度"}
-            }
-            revolution{
-                dnam{"圈"}
-                other{"{0} 圈"}
-            }
-        }
-        area{
-            acre{
-                dnam{"英畝"}
-                other{"{0} 英畝"}
-            }
-            dunam{
-                dnam{"德南"}
-                other{"{0} 德南"}
-            }
-            hectare{
-                dnam{"公頃"}
-                other{"{0} 公頃"}
-            }
-            square-centimeter{
-                dnam{"平方厘米"}
-                other{"{0} 平方厘米"}
-                per{"每平方厘米{0}"}
-            }
-            square-foot{
-                dnam{"平方英呎"}
-                other{"{0} 平方英呎"}
-            }
-            square-inch{
-                dnam{"平方英吋"}
-                other{"{0} 平方英吋"}
-                per{"每平方英吋{0}"}
-            }
-            square-kilometer{
-                dnam{"平方公里"}
-                other{"{0} 平方公里"}
-                per{"每平方公里{0}"}
-            }
-            square-meter{
-                dnam{"平方米"}
-                other{"{0} 平方米"}
-                per{"每平方米{0}"}
-            }
-            square-mile{
-                dnam{"平方英里"}
-                other{"{0} 平方英里"}
-                per{"每平方英里{0}"}
-            }
-            square-yard{
-                dnam{"平方碼"}
-                other{"{0} 平方碼"}
-            }
-        }
-        compound{
-            1024p1{"二進制千{0}"}
-            1024p2{"二進制兆{0}"}
-            1024p3{"二進制吉{0}"}
-            1024p4{"二進制太{0}"}
-            1024p5{"二進制拍{0}"}
-            1024p6{"二進制艾{0}"}
-            1024p7{"二進制澤{0}"}
-            1024p8{"二進制堯{0}"}
-            10p-1{"分{0}"}
-            10p-12{"皮{0}"}
-            10p-15{"飛{0}"}
-            10p-18{"埃{0}"}
-            10p-2{"厘{0}"}
-            10p-21{"仄{0}"}
-            10p-24{"麼{0}"}
-<<<<<<< HEAD
-            10p-3{"毫{0}"}
-=======
-            10p-27{"ronto {0}"}
-            10p-3{"毫{0}"}
-            10p-30{"quecto {0}"}
->>>>>>> 626889fb
-            10p-6{"微{0}"}
-            10p-9{"納{0}"}
-            10p1{"十{0}"}
-            10p12{"太{0}"}
-            10p15{"拍{0}"}
-            10p18{"艾{0}"}
-            10p2{"百{0}"}
-            10p21{"澤{0}"}
-            10p24{"堯{0}"}
-<<<<<<< HEAD
-            10p3{"千{0}"}
-            10p6{"兆{0}"}
-            10p9{"吉{0}"}
-            per{"{0}/{1}"}
-=======
-            10p27{"ronna {0}"}
-            10p3{"千{0}"}
-            10p30{"quetta {0}"}
-            10p6{"兆{0}"}
-            10p9{"吉{0}"}
->>>>>>> 626889fb
-            power2{
-                other{
-                    _{
-                        _{"平方{0}"}
-                    }
-                }
-            }
-            power3{
-                other{
-                    _{
-                        _{"立方{0}"}
-                    }
-                }
-            }
-        }
-        concentr{
-            item{
-                dnam{"項"}
-                other{"{0} 項"}
-            }
-            karat{
-                dnam{"克拉"}
-                other{"{0} 克拉"}
-            }
-            milligram-ofglucose-per-deciliter{
-                dnam{"毫克/公合"}
-                other{"{0} 毫克/公合"}
-            }
-            millimole-per-liter{
-                dnam{"毫摩爾/公升"}
-                other{"{0} 毫摩爾/公升"}
-            }
-            mole{
-                dnam{"摩爾"}
-                other{"{0} 摩爾"}
-            }
-            permillion{
-                dnam{"百萬分率"}
-                other{"{0} 百萬分率"}
-            }
-            permyriad{
-                dnam{"點子"}
-                other{"{0} 點子"}
-            }
-        }
-        consumption{
-            liter-per-100-kilometer{
-                dnam{"公升/100 公里"}
-                other{"{0} 公升/100 公里"}
-            }
-            liter-per-kilometer{
-                dnam{"公升/公里"}
-                other{"{0} 公升/公里"}
-            }
-            mile-per-gallon{
-                dnam{"英里/加侖"}
-                other{"{0} 英里/加侖"}
-            }
-            mile-per-gallon-imperial{
-                dnam{"英里/英制加侖"}
-                other{"{0} 英里/英制加侖"}
-            }
-        }
-        coordinate{
-            dnam{"方向"}
-            east{"東經{0}"}
-            north{"北緯{0}"}
-            south{"南緯{0}"}
-            west{"西經{0}"}
-        }
-        duration{
-            century{
-                dnam{"世紀"}
-                other{"{0} 世紀"}
-            }
-            day{
-                dnam{"天"}
-                other{"{0} 天"}
-                per{"每天{0}"}
-            }
-            decade{
-                dnam{"十年"}
-                other{"{0} 個十年"}
-            }
-            hour{
-                dnam{"小時"}
-                other{"{0} 小時"}
-                per{"每小時{0}"}
-            }
-            microsecond{
-                dnam{"微秒"}
-                other{"{0} 微秒"}
-            }
-            millisecond{
-                dnam{"毫秒"}
-                other{"{0} 毫秒"}
-            }
-            minute{
-                dnam{"分鐘"}
-                other{"{0} 分鐘"}
-                per{"每分鐘{0}"}
-            }
-            month{
-                dnam{"月"}
-                other{"{0} 個月"}
-                per{"每月{0}"}
-            }
-            nanosecond{
-                dnam{"奈秒"}
-                other{"{0} 奈秒"}
-            }
-            quarter{
-                dnam{"季"}
-                other{"{0} 季"}
-                per{"每季{0}"}
-            }
-            second{
-                dnam{"秒"}
-                other{"{0} 秒"}
-                per{"每秒{0}"}
-            }
-            week{
-                dnam{"週"}
-                other{"{0} 週"}
-                per{"每週{0}"}
-            }
-            year{
-                dnam{"年"}
-                other{"{0} 年"}
-                per{"每年{0}"}
-            }
-        }
-        electric{
-            ampere{
-                dnam{"安培"}
-                other{"{0} 安培"}
-            }
-            milliampere{
-                dnam{"毫安培"}
-                other{"{0} 毫安培"}
-            }
-            ohm{
-                dnam{"歐姆"}
-                other{"{0} 歐姆"}
-            }
-            volt{
-                dnam{"伏特"}
-                other{"{0} 伏"}
-            }
-        }
-        energy{
-            british-thermal-unit{
-                dnam{"英制熱量單位"}
-                other{"{0} 英制熱量單位"}
-            }
-            calorie{
-                dnam{"卡路里"}
-                other{"{0} 卡路里"}
-            }
-            electronvolt{
-                dnam{"電子伏特"}
-                other{"{0} 電子伏特"}
-            }
-            foodcalorie{
-                dnam{"大卡"}
-                other{"{0} 大卡"}
-            }
-            joule{
-                dnam{"焦耳"}
-                other{"{0} 焦耳"}
-            }
-            kilocalorie{
-                dnam{"千卡"}
-                other{"{0} 千卡"}
-            }
-            kilojoule{
-                dnam{"千焦耳"}
-                other{"{0} 千焦"}
-            }
-            kilowatt-hour{
-                dnam{"千瓦小時"}
-                other{"{0} 千瓦小時"}
-            }
-            therm-us{
-                dnam{"美制熱量單位"}
-                other{"{0} 美制熱量單位"}
-            }
-        }
-        force{
-            kilowatt-hour-per-100-kilometer{
-                dnam{"千瓦時/每 100 公里"}
-                other{"{0} 千瓦時/每 100 公里"}
-            }
-            newton{
-                dnam{"牛頓"}
-                other{"{0} 牛頓"}
-            }
-            pound-force{
-                dnam{"磅力"}
-                other{"{0} 磅力"}
-            }
-        }
-        frequency{
-            gigahertz{
-                dnam{"吉赫"}
-                other{"{0} 吉赫"}
-            }
-            hertz{
-                dnam{"赫茲"}
-                other{"{0} 赫茲"}
-            }
-            kilohertz{
-                dnam{"千赫"}
-                other{"{0} 千赫"}
-            }
-            megahertz{
-                dnam{"兆赫"}
-                other{"{0} 兆赫"}
-            }
-        }
-        graphics{
-            dot{
-                dnam{"圓點"}
-                other{"{0} 個圓點"}
-            }
-            dot-per-centimeter{
-                dnam{"dpcm"}
-                other{"{0} dpcm"}
-            }
-            dot-per-inch{
-                dnam{"dpi"}
-                other{"{0} dpi"}
-            }
-            megapixel{
-                dnam{"百萬像素"}
-                other{"{0} 百萬像素"}
-            }
-            pixel{
-                dnam{"像素"}
-                other{"{0} 像素"}
-            }
-            pixel-per-centimeter{
-                dnam{"每厘米像素"}
-                other{"{0} 像素/厘米"}
-            }
-        }
-        length{
-            astronomical-unit{
-                dnam{"天文單位"}
-                other{"{0} 天文單位"}
-            }
-            centimeter{
-                dnam{"厘米"}
-                other{"{0} 厘米"}
-                per{"每厘米{0}"}
-            }
-            decimeter{
-                dnam{"公寸"}
-                other{"{0} 公寸"}
-            }
-            earth-radius{
-                dnam{"地球半徑"}
-                other{"{0} 地球半徑"}
-            }
-            fathom{
-                dnam{"英尋"}
-                other{"{0} 英尋"}
-            }
-            foot{
-                dnam{"英呎"}
-                other{"{0} 英呎"}
-                per{"每英呎{0}"}
-            }
-            furlong{
-                dnam{"化朗"}
-                other{"{0} 化朗"}
-            }
-            inch{
-                dnam{"英吋"}
-                other{"{0} 英吋"}
-                per{"每英吋{0}"}
-            }
-            kilometer{
-                dnam{"公里"}
-                other{"{0} 公里"}
-                per{"每公里{0}"}
-            }
-            light-year{
-                dnam{"光年"}
-                other{"{0} 光年"}
-            }
-            meter{
-                dnam{"米"}
-                other{"{0} 米"}
-                per{"每米{0}"}
-            }
-            micrometer{
-                dnam{"微米"}
-                other{"{0} 微米"}
-            }
-            mile{
-                dnam{"英里"}
-                other{"{0} 英里"}
-            }
-            mile-scandinavian{
-                dnam{"斯堪地那維亞英里"}
-                other{"{0} 斯堪地那維亞英里"}
-            }
-            millimeter{
-                dnam{"毫米"}
-                other{"{0} 毫米"}
-            }
-            nanometer{
-                dnam{"奈米"}
-                other{"{0} 奈米"}
-            }
-            nautical-mile{
-                dnam{"海里"}
-                other{"{0} 海里"}
-            }
-            parsec{
-                dnam{"秒差距"}
-                other{"{0} 秒差距"}
-            }
-            picometer{
-                dnam{"皮米"}
-                other{"{0} 皮米"}
-            }
-            point{
-                dnam{"點"}
-                other{"{0} 點"}
-            }
-            solar-radius{
-                dnam{"太陽半徑"}
-                other{"{0} 太陽半徑"}
-            }
-            yard{
-                dnam{"碼"}
-                other{"{0} 碼"}
-            }
-        }
-        light{
-            candela{
-                dnam{"坎德拉"}
-                other{"{0} 坎德拉"}
-            }
-            lumen{
-                dnam{"流明"}
-                other{"{0} 流明"}
-            }
-            lux{
-                dnam{"勒克斯"}
-                other{"{0} 勒克斯"}
-            }
-            solar-luminosity{
-                dnam{"太陽光度"}
-                other{"{0} 太陽光度"}
-            }
-        }
-        mass{
-            carat{
-                dnam{"克拉"}
-                other{"{0} 克拉"}
-            }
-            dalton{
-                dnam{"道爾頓"}
-                other{"{0} 道爾頓"}
-            }
-            earth-mass{
-                dnam{"地球質量"}
-                other{"{0} 地球質量"}
-            }
-            grain{
-                dnam{"喱"}
-                other{"{0} 喱"}
-            }
-            gram{
-                dnam{"克"}
-                other{"{0} 克"}
-                per{"每克{0}"}
-            }
-            kilogram{
-                dnam{"公斤"}
-                other{"{0} 公斤"}
-                per{"每公斤{0}"}
-            }
-            microgram{
-                dnam{"微克"}
-                other{"{0} 微克"}
-            }
-            milligram{
-                dnam{"毫克"}
-                other{"{0} 毫克"}
-            }
-            ounce{
-                dnam{"安士"}
-                other{"{0} 安士"}
-                per{"每安士{0}"}
-            }
-            ounce-troy{
-                dnam{"金衡安士"}
-                other{"{0} 金衡安士"}
-            }
-            pound{
-                dnam{"磅"}
-                other{"{0} 磅"}
-                per{"每磅{0}"}
-            }
-            solar-mass{
-                dnam{"太陽質量"}
-                other{"{0} 太陽質量"}
-            }
-            stone{
-                dnam{"英石"}
-                other{"{0} 英石"}
-            }
-            ton{
-                dnam{"英噸"}
-                other{"{0} 英噸"}
-            }
-            tonne{
-                dnam{"公噸"}
-                other{"{0} 公噸"}
-            }
-        }
-        power{
-            gigawatt{
-                dnam{"吉瓦"}
-                other{"{0} 吉瓦"}
-            }
-            horsepower{
-                dnam{"匹"}
-                other{"{0} 匹"}
-            }
-            kilowatt{
-                dnam{"千瓦特"}
-                other{"{0} 千瓦特"}
-            }
-            megawatt{
-                dnam{"百萬瓦特"}
-                other{"{0} 百萬瓦特"}
-            }
-            milliwatt{
-                dnam{"毫瓦特"}
-                other{"{0} 毫瓦特"}
-            }
-            watt{
-                dnam{"瓦特"}
-                other{"{0} 瓦特"}
-            }
-        }
-        pressure{
-            bar{
-                dnam{"巴"}
-                other{"{0} 巴"}
-            }
-            hectopascal{
-                dnam{"百帕"}
-                other{"{0} 百帕"}
-            }
-            inch-ofhg{
-                dnam{"英吋汞柱"}
-                other{"{0} 英吋汞柱"}
-            }
-            kilopascal{
-                dnam{"千帕"}
-                other{"{0} 千帕"}
-            }
-            megapascal{
-                dnam{"兆帕"}
-                other{"{0} 兆帕"}
-            }
-            millibar{
-                dnam{"毫巴"}
-                other{"{0} 毫巴"}
-            }
-            millimeter-ofhg{
-                dnam{"毫米汞柱"}
-                other{"{0} 毫米汞柱"}
-            }
-            pascal{
-                dnam{"帕斯卡"}
-                other{"{0} 帕斯卡"}
-            }
-            pound-force-per-square-inch{
-                dnam{"磅力/平方英吋"}
-                other{"每平方吋{0}磅"}
-            }
-        }
-        speed{
-            beaufort{
-                dnam{"蒲福氏風級"}
-                other{"蒲福氏風級 {0} 級"}
-            }
-            kilometer-per-hour{
-                dnam{"公里/小時"}
-                other{"每小時{0}公里"}
-            }
-            knot{
-                dnam{"節"}
-                other{"{0} 節"}
-            }
-            meter-per-second{
-                dnam{"米/秒"}
-                other{"每秒{0}米"}
-            }
-            mile-per-hour{
-                dnam{"英里/小時"}
-                other{"每小時{0}英里"}
-            }
-        }
-        temperature{
-            celsius{
-                dnam{"攝氏"}
-            }
-            fahrenheit{
-                dnam{"華氏"}
-            }
-            kelvin{
-                dnam{"克耳文"}
-                other{"{0} 克耳文"}
-            }
-        }
-        torque{
-            newton-meter{
-                dnam{"牛頓米"}
-                other{"{0} 牛頓米"}
-            }
-            pound-force-foot{
-                dnam{"尺磅"}
-                other{"{0} 尺磅"}
-            }
-        }
-        volume{
-            acre-foot{
-                dnam{"英畝英呎"}
-                other{"{0} 英畝英呎"}
-            }
-            barrel{
-                dnam{"桶"}
-                other{"{0} 桶"}
-            }
-            bushel{
-                dnam{"蒲式耳"}
-                other{"{0} 蒲式耳"}
-            }
-            centiliter{
-                dnam{"釐升"}
-                other{"{0} 釐升"}
-            }
-            cubic-centimeter{
-                dnam{"立方厘米"}
-                other{"{0} 立方厘米"}
                 per{"每立方厘米{0}"}
             }
             cubic-foot{
