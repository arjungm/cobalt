﻿// © 2016 and later: Unicode, Inc. and others.
// License & terms of use: http://www.unicode.org/copyright.html
// Generated using tools/cldr/cldr-to-icu/build-icu-data.xml
cs{
    units{
        acceleration{
            g-force{
                case{
                    accusative{
                        few{"{0} gravitační síly"}
                        many{"{0} gravitační síly"}
                        one{"{0} gravitační sílu"}
                        other{"{0} gravitačních sil"}
                    }
                    dative{
                        few{"{0} gravitačním silám"}
                        many{"{0} gravitační síly"}
                        one{"{0} gravitační síle"}
                        other{"{0} gravitačním silám"}
                    }
                    genitive{
                        few{"{0} gravitačních sil"}
                        many{"{0} gravitační síly"}
                        one{"{0} gravitační síly"}
                        other{"{0} gravitačních sil"}
                    }
                    instrumental{
                        few{"{0} gravitačními silami"}
                        many{"{0} gravitační síly"}
                        one{"{0} gravitační silou"}
                        other{"{0} gravitačními silami"}
                    }
                    locative{
                        few{"{0} gravitačních silách"}
                        many{"{0} gravitační síly"}
                        one{"{0} gravitační síle"}
                        other{"{0} gravitačních silách"}
                    }
                }
                dnam{"gravitační síla"}
                few{"{0} gravitační síly"}
                gender{"feminine"}
                many{"{0} gravitační síly"}
                one{"{0} gravitační síla"}
                other{"{0} gravitačních sil"}
            }
            meter-per-square-second{
                case{
                    accusative{
                        few{"{0} metry za sekundu na druhou"}
                        many{"{0} metru za sekundu na druhou"}
                        one{"{0} metr za sekundu na druhou"}
                        other{"{0} metrů za sekundu na druhou"}
                    }
                    dative{
                        few{"{0} metrům za sekundu na druhou"}
                        many{"{0} metru za sekundu na druhou"}
                        one{"{0} metru za sekundu na druhou"}
                        other{"{0} metrům za sekundu na druhou"}
                    }
                    genitive{
                        few{"{0} metrů za sekundu na druhou"}
                        many{"{0} metru za sekundu na druhou"}
                        one{"{0} metru za sekundu na druhou"}
                        other{"{0} metrů za sekundu na druhou"}
                    }
                    instrumental{
                        few{"{0} metry za sekundu na druhou"}
                        many{"{0} metru za sekundu na druhou"}
                        one{"{0} metrem za sekundu na druhou"}
                        other{"{0} metry za sekundu na druhou"}
                    }
                    locative{
                        few{"{0} metrech za sekundu na druhou"}
                        many{"{0} metru za sekundu na druhou"}
                        one{"{0} metru za sekundu na druhou"}
                        other{"{0} metrech za sekundu na druhou"}
                    }
                }
                dnam{"metry za sekundu na druhou"}
                few{"{0} metry za sekundu na druhou"}
                gender{"inanimate"}
                many{"{0} metru za sekundu na druhou"}
                one{"{0} metr za sekundu na druhou"}
                other{"{0} metrů za sekundu na druhou"}
            }
        }
        angle{
            arc-minute{
                case{
                    accusative{
                        few{"{0} minuty"}
                        many{"{0} minuty"}
                        one{"{0} minutu"}
                        other{"{0} minut"}
                    }
                    dative{
                        few{"{0} minutám"}
                        many{"{0} minuty"}
                        one{"{0} minutě"}
                        other{"{0} minutám"}
                    }
                    genitive{
                        few{"{0} minut"}
                        many{"{0} minuty"}
                        one{"{0} minuty"}
                        other{"{0} minut"}
                    }
                    instrumental{
                        few{"{0} minutami"}
                        many{"{0} minuty"}
                        one{"{0} minutou"}
                        other{"{0} minutami"}
                    }
                    locative{
                        few{"{0} minutách"}
                        many{"{0} minuty"}
                        one{"{0} minutě"}
                        other{"{0} minutách"}
                    }
                }
                dnam{"minuty"}
                few{"{0} minuty"}
                gender{"feminine"}
                many{"{0} minuty"}
                one{"{0} minuta"}
                other{"{0} minut"}
            }
            arc-second{
                case{
                    accusative{
                        few{"{0} vteřiny"}
                        many{"{0} vteřiny"}
                        one{"{0} vteřinu"}
                        other{"{0} vteřin"}
                    }
                    dative{
                        few{"{0} vteřinám"}
                        many{"{0} vteřiny"}
                        one{"{0} vteřině"}
                        other{"{0} vteřinám"}
                    }
                    genitive{
                        few{"{0} vteřin"}
                        many{"{0} vteřiny"}
                        one{"{0} vteřiny"}
                        other{"{0} vteřin"}
                    }
                    instrumental{
                        few{"{0} vteřinami"}
                        many{"{0} vteřiny"}
                        one{"{0} vteřinou"}
                        other{"{0} vteřinami"}
                    }
                    locative{
                        few{"{0} vteřinách"}
                        many{"{0} vteřiny"}
                        one{"{0} vteřině"}
                        other{"{0} vteřinách"}
                    }
                }
                dnam{"vteřiny"}
                few{"{0} vteřiny"}
                gender{"feminine"}
                many{"{0} vteřiny"}
                one{"{0} vteřina"}
                other{"{0} vteřin"}
            }
            degree{
                case{
                    accusative{
                        few{"{0} stupně"}
                        many{"{0} stupně"}
                        one{"{0} stupeň"}
                        other{"{0} stupňů"}
                    }
                    dative{
                        few{"{0} stupňům"}
                        many{"{0} stupně"}
                        one{"{0} stupni"}
                        other{"{0} stupňům"}
                    }
                    genitive{
                        few{"{0} stupňů"}
                        many{"{0} stupně"}
                        one{"{0} stupně"}
                        other{"{0} stupňů"}
                    }
                    instrumental{
                        few{"{0} stupni"}
                        many{"{0} stupně"}
                        one{"{0} stupněm"}
                        other{"{0} stupni"}
                    }
                    locative{
                        few{"{0} stupních"}
                        many{"{0} stupně"}
                        one{"{0} stupni"}
                        other{"{0} stupních"}
                    }
                }
                dnam{"stupně"}
                few{"{0} stupně"}
                gender{"inanimate"}
                many{"{0} stupně"}
                one{"{0} stupeň"}
                other{"{0} stupňů"}
            }
            radian{
                case{
                    accusative{
                        few{"{0} radiány"}
                        many{"{0} radiánu"}
                        one{"{0} radián"}
                        other{"{0} radiánů"}
                    }
                    dative{
                        few{"{0} radiánům"}
                        many{"{0} radiánu"}
                        one{"{0} radiánu"}
                        other{"{0} radiánům"}
                    }
                    genitive{
                        few{"{0} radiánů"}
                        many{"{0} radiánu"}
                        one{"{0} radiánu"}
                        other{"{0} radiánů"}
                    }
                    instrumental{
                        few{"{0} radiány"}
                        many{"{0} radiánu"}
                        one{"{0} radiánem"}
                        other{"{0} radiány"}
                    }
                    locative{
                        few{"{0} radiánech"}
                        many{"{0} radiánu"}
                        one{"{0} radiánu"}
                        other{"{0} radiánech"}
                    }
                }
                dnam{"radiány"}
                few{"{0} radiány"}
                gender{"inanimate"}
                many{"{0} radiánu"}
                one{"{0} radián"}
                other{"{0} radiánů"}
            }
            revolution{
                case{
                    accusative{
                        few{"{0} otáčky"}
                        many{"{0} otáčky"}
                        one{"{0} otáčku"}
                        other{"{0} otáček"}
                    }
                    dative{
                        few{"{0} otáčkám"}
                        many{"{0} otáčky"}
                        one{"{0} otáčce"}
                        other{"{0} otáčkám"}
                    }
                    genitive{
                        few{"{0} otáček"}
                        many{"{0} otáčky"}
                        one{"{0} otáčky"}
                        other{"{0} otáček"}
                    }
                    instrumental{
                        few{"{0} otáčkami"}
                        many{"{0} otáčky"}
                        one{"{0} otáčkou"}
                        other{"{0} otáčkami"}
                    }
                    locative{
                        few{"{0} otáčkách"}
                        many{"{0} otáčky"}
                        one{"{0} otáčce"}
                        other{"{0} otáčkách"}
                    }
                }
                dnam{"otáčky"}
                few{"{0} otáčky"}
                gender{"feminine"}
                many{"{0} otáčky"}
                one{"{0} otáčka"}
                other{"{0} otáček"}
            }
        }
        area{
            acre{
                dnam{"akry"}
                few{"{0} akry"}
                many{"{0} akru"}
                one{"{0} akr"}
                other{"{0} akrů"}
            }
            dunam{
                dnam{"dunamy"}
                few{"{0} dunamy"}
                many{"{0} dunamu"}
                one{"{0} dunam"}
                other{"{0} dunamů"}
            }
            hectare{
                case{
                    accusative{
                        few{"{0} hektary"}
                        many{"{0} hektaru"}
                        one{"{0} hektar"}
                        other{"{0} hektarů"}
                    }
                    dative{
                        few{"{0} hektarům"}
                        many{"{0} hektaru"}
                        one{"{0} hektaru"}
                        other{"{0} hektarům"}
                    }
                    genitive{
                        few{"{0} hektarů"}
                        many{"{0} hektaru"}
                        one{"{0} hektaru"}
                        other{"{0} hektarů"}
                    }
                    instrumental{
                        few{"{0} hektary"}
                        many{"{0} hektaru"}
                        one{"{0} hektarem"}
                        other{"{0} hektary"}
                    }
                    locative{
                        few{"{0} hektarech"}
                        many{"{0} hektaru"}
                        one{"{0} hektaru"}
                        other{"{0} hektarech"}
                    }
                }
                dnam{"hektary"}
                few{"{0} hektary"}
                gender{"inanimate"}
                many{"{0} hektaru"}
                one{"{0} hektar"}
                other{"{0} hektarů"}
            }
            square-centimeter{
                case{
                    accusative{
                        few{"{0} centimetry čtvereční"}
                        many{"{0} centimetru čtverečního"}
                        one{"{0} centimetr čtvereční"}
                        other{"{0} centimetrů čtverečních"}
                    }
                    dative{
                        few{"{0} centimetrům čtverečním"}
                        many{"{0} centimetru čtverečního"}
                        one{"{0} centimetru čtverečnímu"}
                        other{"{0} centimetrům čtverečním"}
                    }
                    genitive{
                        few{"{0} centimetrů čtverečních"}
                        many{"{0} centimetru čtverečního"}
                        one{"{0} centimetru čtverečního"}
                        other{"{0} centimetrů čtverečních"}
                    }
                    instrumental{
                        few{"{0} centimetry čtverečními"}
                        many{"{0} centimetru čtverečního"}
                        one{"{0} centimetrem čtverečním"}
                        other{"{0} centimetry čtverečními"}
                    }
                    locative{
                        few{"{0} centimetrech čtverečních"}
                        many{"{0} centimetru čtverečního"}
                        one{"{0} centimetru čtverečním"}
                        other{"{0} centimetrech čtverečních"}
                    }
                }
                dnam{"centimetry čtvereční"}
                few{"{0} centimetry čtvereční"}
                gender{"inanimate"}
                many{"{0} centimetru čtverečního"}
                one{"{0} centimetr čtvereční"}
                other{"{0} centimetrů čtverečních"}
                per{"{0} na centimetr čtvereční"}
            }
            square-foot{
                dnam{"stopy čtvereční"}
                few{"{0} stopy čtvereční"}
                many{"{0} stopy čtvereční"}
                one{"{0} stopa čtvereční"}
                other{"{0} stop čtverečních"}
            }
            square-inch{
                dnam{"palce čtvereční"}
                few{"{0} palce čtvereční"}
                many{"{0} palce čtverečního"}
                one{"{0} palec čtvereční"}
                other{"{0} palců čtverečních"}
                per{"{0} na palec čtvereční"}
            }
            square-kilometer{
                case{
                    accusative{
                        few{"{0} kilometry čtvereční"}
                        many{"{0} kilometru čtverečního"}
                        one{"{0} kilometr čtvereční"}
                        other{"{0} kilometrů čtverečních"}
                    }
                    dative{
                        few{"{0} kilometrům čtverečním"}
                        many{"{0} kilometru čtverečního"}
                        one{"{0} kilometru čtverečnímu"}
                        other{"{0} kilometrům čtverečním"}
                    }
                    genitive{
                        few{"{0} kilometrů čtverečních"}
                        many{"{0} kilometru čtverečního"}
                        one{"{0} kilometru čtverečního"}
                        other{"{0} kilometrů čtverečních"}
                    }
                    instrumental{
                        few{"{0} kilometry čtverečními"}
                        many{"{0} kilometru čtverečního"}
                        one{"{0} kilometrem čtverečním"}
                        other{"{0} kilometry čtverečními"}
                    }
                    locative{
                        few{"{0} kilometrech čtverečních"}
                        many{"{0} kilometru čtverečního"}
                        one{"{0} kilometru čtverečním"}
                        other{"{0} kilometrech čtverečních"}
                    }
                }
                dnam{"kilometry čtvereční"}
                few{"{0} kilometry čtvereční"}
                gender{"inanimate"}
                many{"{0} kilometru čtverečního"}
                one{"{0} kilometr čtvereční"}
                other{"{0} kilometrů čtverečních"}
                per{"{0} na kilometr čtvereční"}
            }
            square-meter{
                case{
                    accusative{
                        few{"{0} metry čtvereční"}
                        many{"{0} metru čtverečního"}
                        one{"{0} metr čtvereční"}
                        other{"{0} metrů čtverečních"}
                    }
                    dative{
                        few{"{0} metrům čtverečním"}
                        many{"{0} metru čtverečního"}
                        one{"{0} metru čtverečnímu"}
                        other{"{0} metrům čtverečním"}
                    }
                    genitive{
                        few{"{0} metrů čtverečních"}
                        many{"{0} metru čtverečního"}
                        one{"{0} metru čtverečního"}
                        other{"{0} metrů čtverečních"}
                    }
                    instrumental{
                        few{"{0} metry čtverečními"}
                        many{"{0} metru čtverečního"}
                        one{"{0} metrem čtverečním"}
                        other{"{0} metry čtverečními"}
                    }
                    locative{
                        few{"{0} metrech čtverečních"}
                        many{"{0} metru čtverečního"}
                        one{"{0} metru čtverečním"}
                        other{"{0} metrech čtverečních"}
                    }
                }
                dnam{"metry čtvereční"}
                few{"{0} metry čtvereční"}
                gender{"inanimate"}
                many{"{0} metru čtverečního"}
                one{"{0} metr čtvereční"}
                other{"{0} metrů čtverečních"}
                per{"{0} na metr čtvereční"}
            }
            square-mile{
                dnam{"míle čtvereční"}
                few{"{0} míle čtvereční"}
                many{"{0} míle čtvereční"}
                one{"{0} míle čtvereční"}
                other{"{0} mil čtverečních"}
                per{"{0} na míli čtvereční"}
            }
            square-yard{
                dnam{"yardy čtvereční"}
                few{"{0} yardy čtvereční"}
                many{"{0} yardu čtverečního"}
                one{"{0} yard čtvereční"}
                other{"{0} yardů čtverečních"}
            }
        }
        compound{
            1024p1{"kibi{0}"}
            1024p2{"mebi{0}"}
            1024p3{"gibi{0}"}
            1024p4{"tebi{0}"}
            1024p5{"pebi{0}"}
            1024p6{"exbi{0}"}
            1024p7{"zebi{0}"}
            1024p8{"yobi{0}"}
            10p-1{"deci{0}"}
            10p-12{"piko{0}"}
            10p-15{"femto{0}"}
            10p-18{"atto{0}"}
            10p-2{"centi{0}"}
            10p-21{"zepto{0}"}
            10p-24{"yokto{0}"}
<<<<<<< HEAD
            10p-3{"mili{0}"}
=======
            10p-27{"ronto{0}"}
            10p-3{"mili{0}"}
            10p-30{"quecto{0}"}
>>>>>>> 626889fb
            10p-6{"mikro{0}"}
            10p-9{"nano{0}"}
            10p1{"deka{0}"}
            10p12{"tera{0}"}
            10p15{"peta{0}"}
            10p18{"exa{0}"}
            10p2{"hekto{0}"}
            10p21{"zetta{0}"}
            10p24{"yotta{0}"}
<<<<<<< HEAD
            10p3{"kilo{0}"}
            10p6{"mega{0}"}
            10p9{"giga{0}"}
            per{"{0}/{1}"}
=======
            10p27{"ronna{0}"}
            10p3{"kilo{0}"}
            10p30{"quetta{0}"}
            10p6{"mega{0}"}
            10p9{"giga{0}"}
>>>>>>> 626889fb
            power2{
                few{
                    _{
                        _{"{0} čtvereční"}
                        accusative{"{0} čtvereční"}
                        dative{"{0} čtverečním"}
                        genitive{"{0} čtverečních"}
                        instrumental{"{0} čtverečními"}
                        locative{"{0} čtverečních"}
                    }
                    feminine{
                        _{"{0} čtvereční"}
                        accusative{"{0} čtvereční"}
                        dative{"{0} čtverečním"}
                        genitive{"{0} čtverečních"}
                        instrumental{"{0} čtverečními"}
                        locative{"{0} čtverečních"}
                    }
                    inanimate{
                        _{"{0} čtvereční"}
                        accusative{"{0} čtvereční"}
                        dative{"{0} čtverečním"}
                        genitive{"{0} čtverečních"}
                        instrumental{"{0} čtverečními"}
                        locative{"{0} čtverečních"}
                    }
                }
                many{
                    _{
                        _{"{0} čtverečního"}
                        accusative{"{0} čtverečního"}
                        dative{"{0} čtverečního"}
                        genitive{"{0} čtverečního"}
                        instrumental{"{0} čtverečního"}
                        locative{"{0} čtverečního"}
                    }
                    feminine{
                        _{"{0} čtvereční"}
                        accusative{"{0} čtvereční"}
                        dative{"{0} čtvereční"}
                        genitive{"{0} čtvereční"}
                        instrumental{"{0} čtvereční"}
                        locative{"{0} čtvereční"}
                    }
                    inanimate{
                        _{"{0} čtverečního"}
                        accusative{"{0} čtverečního"}
                        dative{"{0} čtverečního"}
                        genitive{"{0} čtverečního"}
                        instrumental{"{0} čtverečního"}
                        locative{"{0} čtverečního"}
                    }
                }
                one{
                    _{
                        _{"{0} čtvereční"}
                        accusative{"{0} čtvereční"}
                        dative{"{0} čtverečnímu"}
                        genitive{"{0} čtverečního"}
                        instrumental{"{0} čtverečním"}
                        locative{"{0} čtverečním"}
                    }
                    feminine{
                        _{"{0} čtvereční"}
                        accusative{"{0} čtvereční"}
                        dative{"{0} čtvereční"}
                        genitive{"{0} čtvereční"}
                        instrumental{"{0} čtvereční"}
                        locative{"{0} čtvereční"}
                    }
                    inanimate{
                        _{"{0} čtvereční"}
                        accusative{"{0} čtvereční"}
                        dative{"{0} čtverečnímu"}
                        genitive{"{0} čtverečního"}
                        instrumental{"{0} čtverečním"}
                        locative{"{0} čtverečním"}
                    }
                }
                other{
                    _{
                        _{"{0} čtverečních"}
                        accusative{"{0} čtverečních"}
                        dative{"{0} čtverečním"}
                        genitive{"{0} čtverečních"}
                        instrumental{"{0} čtverečními"}
                        locative{"{0} čtverečních"}
                    }
                    feminine{
                        _{"{0} čtverečních"}
                        accusative{"{0} čtverečních"}
                        dative{"{0} čtverečním"}
                        genitive{"{0} čtverečních"}
                        instrumental{"{0} čtverečními"}
                        locative{"{0} čtverečních"}
                    }
                    inanimate{
                        _{"{0} čtverečních"}
                        accusative{"{0} čtverečních"}
                        dative{"{0} čtverečním"}
                        genitive{"{0} čtverečních"}
                        instrumental{"{0} čtverečními"}
                        locative{"{0} čtverečních"}
                    }
                }
            }
            power3{
                few{
                    _{
                        _{"{0} krychlová"}
                        accusative{"{0} krychlová"}
                        dative{"{0} krychlovým"}
                        genitive{"{0} krychlových"}
                        instrumental{"{0} krychlovými"}
                        locative{"{0} krychlových"}
                    }
                    feminine{
                        _{"{0} krychlové"}
                        accusative{"{0} krychlové"}
                        dative{"{0} krychlovým"}
                        genitive{"{0} krychlových"}
                        instrumental{"{0} krychlovými"}
                        locative{"{0} krychlových"}
                    }
                    inanimate{
                        _{"{0} krychlové"}
                        accusative{"{0} krychlové"}
                        dative{"{0} krychlovým"}
                        genitive{"{0} krychlových"}
                        instrumental{"{0} krychlovými"}
                        locative{"{0} krychlových"}
                    }
                }
                many{
                    _{
                        _{"{0} krychlového"}
                        accusative{"{0} krychlového"}
                        dative{"{0} krychlového"}
                        genitive{"{0} krychlového"}
                        instrumental{"{0} krychlového"}
                        locative{"{0} krychlového"}
                    }
                    feminine{
                        _{"{0} krychlové"}
                        accusative{"{0} krychlové"}
                        dative{"{0} krychlové"}
                        genitive{"{0} krychlové"}
                        instrumental{"{0} krychlové"}
                        locative{"{0} krychlové"}
                    }
                    inanimate{
                        _{"{0} krychlového"}
                        accusative{"{0} krychlového"}
                        dative{"{0} krychlového"}
                        genitive{"{0} krychlového"}
                        instrumental{"{0} krychlového"}
                        locative{"{0} krychlového"}
                    }
                }
                one{
                    _{
                        _{"{0} krychlové"}
                        accusative{"{0} krychlové"}
                        dative{"{0} krychlovému"}
                        genitive{"{0} krychlového"}
                        instrumental{"{0} krychlovým"}
                        locative{"{0} krychlovém"}
                    }
                    feminine{
                        _{"{0} krychlová"}
                        accusative{"{0} krychlovou"}
                        dative{"{0} krychlové"}
                        genitive{"{0} krychlové"}
                        instrumental{"{0} krychlovou"}
                        locative{"{0} krychlové"}
                    }
                    inanimate{
                        _{"{0} krychlový"}
                        accusative{"{0} krychlový"}
                        dative{"{0} krychlovému"}
                        genitive{"{0} krychlového"}
                        instrumental{"{0} krychlovým"}
                        locative{"{0} krychlovém"}
                    }
                }
                other{
                    _{
                        _{"{0} krychlových"}
                        accusative{"{0} krychlových"}
                        dative{"{0} krychlovým"}
                        genitive{"{0} krychlových"}
                        instrumental{"{0} krychlovými"}
                        locative{"{0} krychlových"}
                    }
                    feminine{
                        _{"{0} krychlových"}
                        accusative{"{0} krychlových"}
                        dative{"{0} krychlovým"}
                        genitive{"{0} krychlových"}
                        instrumental{"{0} krychlovými"}
                        locative{"{0} krychlových"}
                    }
                    inanimate{
                        _{"{0} krychlových"}
                        accusative{"{0} krychlových"}
                        dative{"{0} krychlovým"}
                        genitive{"{0} krychlových"}
                        instrumental{"{0} krychlovými"}
                        locative{"{0} krychlových"}
                    }
                }
            }
<<<<<<< HEAD
            times{"{0}{1}"}
=======
>>>>>>> 626889fb
        }
        concentr{
            item{
                case{
                    accusative{
                        few{"{0} položky"}
                        many{"{0} položky"}
                        one{"{0} položku"}
                        other{"{0} položek"}
                    }
                    dative{
                        few{"{0} položkám"}
                        many{"{0} položky"}
                        one{"{0} položce"}
                        other{"{0} položkám"}
                    }
                    genitive{
                        few{"{0} položek"}
                        many{"{0} položky"}
                        one{"{0} položky"}
                        other{"{0} položek"}
                    }
                    instrumental{
                        few{"{0} položkami"}
                        many{"{0} položky"}
                        one{"{0} položkou"}
                        other{"{0} položkami"}
                    }
                    locative{
                        few{"{0} položkách"}
                        many{"{0} položky"}
                        one{"{0} položce"}
                        other{"{0} položkách"}
                    }
                }
<<<<<<< HEAD
                dnam{"položky"}
=======
>>>>>>> 626889fb
                few{"{0} položky"}
                gender{"feminine"}
                many{"{0} položky"}
                one{"{0} položka"}
                other{"{0} položek"}
            }
            karat{
                case{
                    accusative{
                        few{"{0} karáty"}
                        many{"{0} karátu"}
                        one{"{0} karát"}
                        other{"{0} karátů"}
                    }
                    dative{
                        few{"{0} karátům"}
                        many{"{0} karátu"}
                        one{"{0} karátu"}
                        other{"{0} karátům"}
                    }
                    genitive{
                        few{"{0} karátů"}
                        many{"{0} karátu"}
                        one{"{0} karátu"}
                        other{"{0} karátů"}
                    }
                    instrumental{
                        few{"{0} karáty"}
                        many{"{0} karátu"}
                        one{"{0} karátem"}
                        other{"{0} karáty"}
                    }
                    locative{
                        few{"{0} karátech"}
                        many{"{0} karátu"}
                        one{"{0} karátu"}
                        other{"{0} karátech"}
                    }
                }
                dnam{"karáty"}
                few{"{0} karáty"}
                gender{"inanimate"}
                many{"{0} karátu"}
                one{"{0} karát"}
                other{"{0} karátů"}
            }
            milligram-ofglucose-per-deciliter{
                dnam{"miligramy na decilitr"}
                few{"{0} miligramy na decilitr"}
                many{"{0} miligramu na decilitr"}
                one{"{0} miligram na decilitr"}
                other{"{0} miligramů na decilitr"}
            }
            millimole-per-liter{
                case{
                    accusative{
                        few{"{0} milimoly na litr"}
                        many{"{0} milimolu na litr"}
                        one{"{0} milimol na litr"}
                        other{"{0} milimolů na litr"}
                    }
                    dative{
                        few{"{0} milimolům na litr"}
                        many{"{0} milimolu na litr"}
                        one{"{0} milimolu na litr"}
                        other{"{0} milimolům na litr"}
                    }
                    genitive{
                        few{"{0} milimolů na litr"}
                        many{"{0} milimolu na litr"}
                        one{"{0} milimolu na litr"}
                        other{"{0} milimolů na litr"}
                    }
                    instrumental{
                        few{"{0} milimoly na litr"}
                        many{"{0} milimolu na litr"}
                        one{"{0} milimolem na litr"}
                        other{"{0} milimoly na litr"}
                    }
                    locative{
                        few{"{0} milimolech na litr"}
                        many{"{0} milimolu na litr"}
                        one{"{0} milimolu na litr"}
                        other{"{0} milimolech na litr"}
                    }
                }
                dnam{"milimoly na litr"}
                few{"{0} milimoly na litr"}
                gender{"inanimate"}
                many{"{0} milimolu na litr"}
                one{"{0} milimol na litr"}
                other{"{0} milimolů na litr"}
            }
            mole{
                case{
                    accusative{
                        few{"{0} moly"}
                        many{"{0} molu"}
                        one{"{0} mol"}
                        other{"{0} molů"}
                    }
                    dative{
                        few{"{0} molům"}
                        many{"{0} molu"}
                        one{"{0} molu"}
                        other{"{0} molům"}
                    }
                    genitive{
                        few{"{0} molů"}
                        many{"{0} molu"}
                        one{"{0} molu"}
                        other{"{0} molů"}
                    }
                    instrumental{
                        few{"{0} moly"}
                        many{"{0} molu"}
                        one{"{0} molem"}
                        other{"{0} moly"}
                    }
                    locative{
                        few{"{0} molech"}
                        many{"{0} molu"}
                        one{"{0} molu"}
                        other{"{0} molech"}
                    }
                }
                dnam{"moly"}
                few{"{0} moly"}
                gender{"inanimate"}
                many{"{0} molu"}
                one{"{0} mol"}
                other{"{0} molů"}
            }
            percent{
                case{
                    accusative{
                        few{"{0} procenta"}
                        many{"{0} procenta"}
                        one{"{0} procento"}
                        other{"{0} procent"}
                    }
                    dative{
                        few{"{0} procentům"}
                        many{"{0} procenta"}
                        one{"{0} procentu"}
                        other{"{0} procentům"}
                    }
                    genitive{
                        few{"{0} procent"}
                        many{"{0} procenta"}
                        one{"{0} procenta"}
                        other{"{0} procent"}
                    }
                    instrumental{
                        few{"{0} procenty"}
                        many{"{0} procenta"}
                        one{"{0} procentem"}
                        other{"{0} procenty"}
                    }
                    locative{
                        few{"{0} procentech"}
                        many{"{0} procenta"}
                        one{"{0} procentu"}
                        other{"{0} procentech"}
                    }
                }
                dnam{"procenta"}
                few{"{0} procenta"}
                gender{"neuter"}
                many{"{0} procenta"}
                one{"{0} procento"}
                other{"{0} procent"}
            }
            permille{
                case{
                    accusative{
                        few{"{0} promile"}
                        many{"{0} promile"}
                        one{"{0} promile"}
                        other{"{0} promile"}
                    }
                    dative{
                        few{"{0} promile"}
                        many{"{0} promile"}
                        one{"{0} promile"}
                        other{"{0} promile"}
                    }
                    genitive{
                        few{"{0} promile"}
                        many{"{0} promile"}
                        one{"{0} promile"}
                        other{"{0} promile"}
                    }
                    instrumental{
                        few{"{0} promile"}
                        many{"{0} promile"}
                        one{"{0} promile"}
                        other{"{0} promile"}
                    }
                    locative{
                        few{"{0} promile"}
                        many{"{0} promile"}
                        one{"{0} promile"}
                        other{"{0} promile"}
                    }
                }
                dnam{"promile"}
                few{"{0} promile"}
                gender{"neuter"}
                many{"{0} promile"}
                one{"{0} promile"}
                other{"{0} promile"}
            }
            permillion{
                case{
                    accusative{
                        few{"{0} díly z milionu"}
                        many{"{0} dílu z milionu"}
                        one{"{0} díl z milionu"}
                        other{"{0} dílů z milionu"}
                    }
                    dative{
                        few{"{0} dílům z milionu"}
                        many{"{0} dílu z milionu"}
                        one{"{0} dílu z milionu"}
                        other{"{0} dílům z milionu"}
                    }
                    genitive{
                        few{"{0} dílů z milionu"}
                        many{"{0} dílu z milionu"}
                        one{"{0} dílu z milionu"}
                        other{"{0} dílů z milionu"}
                    }
                    instrumental{
                        few{"{0} díly z milionu"}
                        many{"{0} dílu z milionu"}
                        one{"{0} dílem z milionu"}
                        other{"{0} díly z milionu"}
                    }
                    locative{
                        few{"{0} dílech z milionu"}
                        many{"{0} dílu z milionu"}
                        one{"{0} dílu z milionu"}
                        other{"{0} dílech z milionu"}
                    }
                }
                dnam{"díly z milionu"}
                few{"{0} díly z milionu"}
                gender{"inanimate"}
                many{"{0} dílu z milionu"}
                one{"{0} díl z milionu"}
                other{"{0} dílů z milionu"}
            }
            permyriad{
                case{
                    accusative{
                        few{"{0} desetiny promile"}
                        many{"{0} desetiny promile"}
                        one{"{0} desetinu promile"}
                        other{"{0} desetin promile"}
                    }
                    dative{
                        few{"{0} desetinám promile"}
                        many{"{0} desetiny promile"}
                        one{"{0} desetině promile"}
                        other{"{0} desetinám promile"}
                    }
                    genitive{
                        few{"{0} desetin promile"}
                        many{"{0} desetiny promile"}
                        one{"{0} desetiny promile"}
                        other{"{0} desetin promile"}
                    }
                    instrumental{
                        few{"{0} desetinami promile"}
                        many{"{0} desetiny promile"}
                        one{"{0} desetinou promile"}
                        other{"{0} desetinami promile"}
                    }
                    locative{
                        few{"{0} desetinách promile"}
                        many{"{0} desetiny promile"}
                        one{"{0} desetině promile"}
                        other{"{0} desetinách promile"}
                    }
                }
                dnam{"desetiny promile"}
                few{"{0} desetiny promile"}
                gender{"feminine"}
                many{"{0} desetiny promile"}
                one{"{0} desetina promile"}
                other{"{0} desetin promile"}
            }
        }
        consumption{
            liter-per-100-kilometer{
                case{
                    accusative{
                        few{"{0} litry na sto kilometrů"}
                        many{"{0} litru na sto kilometrů"}
                        one{"{0} litr na sto kilometrů"}
                        other{"{0} litrů na sto kilometrů"}
                    }
                    dative{
                        few{"{0} litrům na sto kilometrů"}
                        many{"{0} litru na sto kilometrů"}
                        one{"{0} litru na sto kilometrů"}
                        other{"{0} litrům na sto kilometrů"}
                    }
                    genitive{
                        few{"{0} litrů na sto kilometrů"}
                        many{"{0} litru na sto kilometrů"}
                        one{"{0} litru na sto kilometrů"}
                        other{"{0} litrů na sto kilometrů"}
                    }
                    instrumental{
                        few{"{0} litry na sto kilometrů"}
                        many{"{0} litru na sto kilometrů"}
                        one{"{0} litrem na sto kilometrů"}
                        other{"{0} litry na sto kilometrů"}
                    }
                    locative{
                        few{"{0} litrech na sto kilometrů"}
                        many{"{0} litru na sto kilometrů"}
                        one{"{0} litru na sto kilometrů"}
                        other{"{0} litrech na sto kilometrů"}
                    }
                }
                dnam{"litry na sto kilometrů"}
                few{"{0} litry na sto kilometrů"}
                gender{"inanimate"}
                many{"{0} litru na sto kilometrů"}
                one{"{0} litr na sto kilometrů"}
                other{"{0} litrů na sto kilometrů"}
            }
            liter-per-kilometer{
                case{
                    accusative{
                        few{"{0} litry na kilometr"}
                        many{"{0} litru na kilometr"}
                        one{"{0} litr na kilometr"}
                        other{"{0} litrů na kilometr"}
                    }
                    dative{
                        few{"{0} litrům na kilometr"}
                        many{"{0} litru na kilometr"}
                        one{"{0} litru na kilometr"}
                        other{"{0} litrům na kilometr"}
                    }
                    genitive{
                        few{"{0} litrů na kilometr"}
                        many{"{0} litru na kilometr"}
                        one{"{0} litru na kilometr"}
                        other{"{0} litrů na kilometr"}
                    }
                    instrumental{
                        few{"{0} litry na kilometr"}
                        many{"{0} litru na kilometr"}
                        one{"{0} litrem na kilometr"}
                        other{"{0} litry na kilometr"}
                    }
                    locative{
                        few{"{0} litrech na kilometr"}
                        many{"{0} litru na kilometr"}
                        one{"{0} litru na kilometr"}
                        other{"{0} litrech na kilometr"}
                    }
                }
                dnam{"litry na kilometr"}
                few{"{0} litry na kilometr"}
                gender{"inanimate"}
                many{"{0} litru na kilometr"}
                one{"{0} litr na kilometr"}
                other{"{0} litrů na kilometr"}
            }
            mile-per-gallon{
                dnam{"míle na galon"}
                few{"{0} míle na galon"}
                many{"{0} míle na galon"}
                one{"{0} míle na galon"}
                other{"{0} mil na galon"}
            }
            mile-per-gallon-imperial{
                dnam{"míle na britský galon"}
                few{"{0} míle na britský galon"}
                many{"{0} míle na britský galon"}
                one{"{0} míle na britský galon"}
                other{"{0} mil na britský galon"}
            }
        }
        coordinate{
            dnam{"světová strana"}
            east{"{0} východní délky"}
            north{"{0} severní šířky"}
            south{"{0} jižní šířky"}
            west{"{0} západní délky"}
        }
        digital{
            bit{
                case{
                    accusative{
                        few{"{0} bity"}
                        many{"{0} bitu"}
                        one{"{0} bit"}
                        other{"{0} bitů"}
                    }
                    dative{
                        few{"{0} bitům"}
                        many{"{0} bitu"}
                        one{"{0} bitu"}
                        other{"{0} bitům"}
                    }
                    genitive{
                        few{"{0} bitů"}
                        many{"{0} bitu"}
                        one{"{0} bitu"}
                        other{"{0} bitů"}
                    }
                    instrumental{
                        few{"{0} bity"}
                        many{"{0} bitu"}
                        one{"{0} bitem"}
                        other{"{0} bity"}
                    }
                    locative{
                        few{"{0} bitech"}
                        many{"{0} bitu"}
                        one{"{0} bitu"}
                        other{"{0} bitech"}
                    }
                }
                dnam{"bity"}
                few{"{0} bity"}
                gender{"inanimate"}
                many{"{0} bitu"}
                one{"{0} bit"}
                other{"{0} bitů"}
            }
            byte{
                case{
                    accusative{
                        few{"{0} bajty"}
                        many{"{0} bajtu"}
                        one{"{0} bajt"}
                        other{"{0} bajtů"}
                    }
                    dative{
                        few{"{0} bajtům"}
                        many{"{0} bajtu"}
                        one{"{0} bajtu"}
                        other{"{0} bajtům"}
                    }
                    genitive{
                        few{"{0} bajtů"}
                        many{"{0} bajtu"}
                        one{"{0} bajtu"}
                        other{"{0} bajtů"}
                    }
                    instrumental{
                        few{"{0} bajty"}
                        many{"{0} bajtu"}
                        one{"{0} bajtem"}
                        other{"{0} bajty"}
                    }
                    locative{
                        few{"{0} bajtech"}
                        many{"{0} bajtu"}
                        one{"{0} bajtu"}
                        other{"{0} bajtech"}
                    }
                }
                dnam{"bajty"}
                few{"{0} bajty"}
                gender{"inanimate"}
                many{"{0} bajtu"}
                one{"{0} bajt"}
                other{"{0} bajtů"}
            }
            gigabit{
                case{
                    accusative{
                        few{"{0} gigabity"}
                        many{"{0} gigabitu"}
                        one{"{0} gigabit"}
                        other{"{0} gigabitů"}
                    }
                    dative{
                        few{"{0} gigabitům"}
                        many{"{0} gigabitu"}
                        one{"{0} gigabitu"}
                        other{"{0} gigabitům"}
                    }
                    genitive{
                        few{"{0} gigabitů"}
                        many{"{0} gigabitu"}
                        one{"{0} gigabitu"}
                        other{"{0} gigabitů"}
                    }
                    instrumental{
                        few{"{0} gigabity"}
                        many{"{0} gigabitu"}
                        one{"{0} gigabitem"}
                        other{"{0} gigabity"}
                    }
                    locative{
                        few{"{0} gigabitech"}
                        many{"{0} gigabitu"}
                        one{"{0} gigabitu"}
                        other{"{0} gigabitech"}
                    }
                }
                dnam{"gigabity"}
                few{"{0} gigabity"}
                gender{"inanimate"}
                many{"{0} gigabitu"}
                one{"{0} gigabit"}
                other{"{0} gigabitů"}
            }
            gigabyte{
                case{
                    accusative{
                        few{"{0} gigabajty"}
                        many{"{0} gigabajtu"}
                        one{"{0} gigabajt"}
                        other{"{0} gigabajtů"}
                    }
                    dative{
                        few{"{0} gigabajtům"}
                        many{"{0} gigabajtu"}
                        one{"{0} gigabajtu"}
                        other{"{0} gigabajtům"}
                    }
                    genitive{
                        few{"{0} gigabajtů"}
                        many{"{0} gigabajtu"}
                        one{"{0} gigabajtu"}
                        other{"{0} gigabajtů"}
                    }
                    instrumental{
                        few{"{0} gigabajty"}
                        many{"{0} gigabajtu"}
                        one{"{0} gigabajtem"}
                        other{"{0} gigabajty"}
                    }
                    locative{
                        few{"{0} gigabajtech"}
                        many{"{0} gigabajtu"}
                        one{"{0} gigabajtu"}
                        other{"{0} gigabajtech"}
                    }
                }
                dnam{"gigabajty"}
                few{"{0} gigabajty"}
                gender{"inanimate"}
                many{"{0} gigabajtu"}
                one{"{0} gigabajt"}
                other{"{0} gigabajtů"}
            }
            kilobit{
                case{
                    accusative{
                        few{"{0} kilobity"}
                        many{"{0} kilobitu"}
                        one{"{0} kilobit"}
                        other{"{0} kilobitů"}
                    }
                    dative{
                        few{"{0} kilobitům"}
                        many{"{0} kilobitu"}
                        one{"{0} kilobitu"}
                        other{"{0} kilobitům"}
                    }
                    genitive{
                        few{"{0} kilobitů"}
                        many{"{0} kilobitu"}
                        one{"{0} kilobitu"}
                        other{"{0} kilobitů"}
                    }
                    instrumental{
                        few{"{0} kilobity"}
                        many{"{0} kilobitu"}
                        one{"{0} kilobitem"}
                        other{"{0} kilobity"}
                    }
                    locative{
                        few{"{0} kilobitech"}
                        many{"{0} kilobitu"}
                        one{"{0} kilobitu"}
                        other{"{0} kilobitech"}
                    }
                }
                dnam{"kilobity"}
                few{"{0} kilobity"}
                gender{"inanimate"}
                many{"{0} kilobitu"}
                one{"{0} kilobit"}
                other{"{0} kilobitů"}
            }
            kilobyte{
                case{
                    accusative{
                        few{"{0} kilobajty"}
                        many{"{0} kilobajtu"}
                        one{"{0} kilobajt"}
                        other{"{0} kilobajtů"}
                    }
                    dative{
                        few{"{0} kilobajtům"}
                        many{"{0} kilobajtu"}
                        one{"{0} kilobajtu"}
                        other{"{0} kilobajtům"}
                    }
                    genitive{
                        few{"{0} kilobajtů"}
                        many{"{0} kilobajtu"}
                        one{"{0} kilobajtu"}
                        other{"{0} kilobajtů"}
                    }
                    instrumental{
                        few{"{0} kilobajty"}
                        many{"{0} kilobajtu"}
                        one{"{0} kilobajtem"}
                        other{"{0} kilobajty"}
                    }
                    locative{
                        few{"{0} kilobajtech"}
                        many{"{0} kilobajtu"}
                        one{"{0} kilobajtu"}
                        other{"{0} kilobajtech"}
                    }
                }
                dnam{"kilobajty"}
                few{"{0} kilobajty"}
                gender{"inanimate"}
                many{"{0} kilobajtu"}
                one{"{0} kilobajt"}
                other{"{0} kilobajtů"}
            }
            megabit{
                case{
                    accusative{
                        few{"{0} megabity"}
                        many{"{0} megabitu"}
                        one{"{0} megabit"}
                        other{"{0} megabitů"}
                    }
                    dative{
                        few{"{0} megabitům"}
                        many{"{0} megabitu"}
                        one{"{0} megabitu"}
                        other{"{0} megabitům"}
                    }
                    genitive{
                        few{"{0} megabitů"}
                        many{"{0} megabitu"}
                        one{"{0} megabitu"}
                        other{"{0} megabitů"}
                    }
                    instrumental{
                        few{"{0} megabity"}
                        many{"{0} megabitu"}
                        one{"{0} megabitem"}
                        other{"{0} megabity"}
                    }
                    locative{
                        few{"{0} megabitech"}
                        many{"{0} megabitu"}
                        one{"{0} megabitu"}
                        other{"{0} megabitech"}
                    }
                }
                dnam{"megabity"}
                few{"{0} megabity"}
                gender{"inanimate"}
                many{"{0} megabitu"}
                one{"{0} megabit"}
                other{"{0} megabitů"}
            }
            megabyte{
                case{
                    accusative{
                        few{"{0} megabajty"}
                        many{"{0} megabajtu"}
                        one{"{0} megabajt"}
                        other{"{0} megabajtů"}
                    }
                    dative{
                        few{"{0} megabajtům"}
                        many{"{0} megabajtu"}
                        one{"{0} megabajtu"}
                        other{"{0} megabajtům"}
                    }
                    genitive{
                        few{"{0} megabajtů"}
                        many{"{0} megabajtu"}
                        one{"{0} megabajtu"}
                        other{"{0} megabajtů"}
                    }
                    instrumental{
                        few{"{0} megabajty"}
                        many{"{0} megabajtu"}
                        one{"{0} megabajtem"}
                        other{"{0} megabajty"}
                    }
                    locative{
                        few{"{0} megabajtech"}
                        many{"{0} megabajtu"}
                        one{"{0} megabajtu"}
                        other{"{0} megabajtech"}
                    }
                }
                dnam{"megabajty"}
                few{"{0} megabajty"}
                gender{"inanimate"}
                many{"{0} megabajtu"}
                one{"{0} megabajt"}
                other{"{0} megabajtů"}
            }
            petabyte{
                case{
                    accusative{
                        few{"{0} petabajty"}
                        many{"{0} petabajtu"}
                        one{"{0} petabajt"}
                        other{"{0} petabajtů"}
                    }
                    dative{
                        few{"{0} petabajtům"}
                        many{"{0} petabajtu"}
                        one{"{0} petabajtu"}
                        other{"{0} petabajtům"}
                    }
                    genitive{
                        few{"{0} petabajtů"}
                        many{"{0} petabajtu"}
                        one{"{0} petabajtu"}
                        other{"{0} petabajtů"}
                    }
                    instrumental{
                        few{"{0} petabajty"}
                        many{"{0} petabajtu"}
                        one{"{0} petabajtem"}
                        other{"{0} petabajty"}
                    }
                    locative{
                        few{"{0} petabajtech"}
                        many{"{0} petabajtu"}
                        one{"{0} petabajtu"}
                        other{"{0} petabajtech"}
                    }
                }
                dnam{"petabajty"}
                few{"{0} petabajty"}
                gender{"inanimate"}
                many{"{0} petabajtu"}
                one{"{0} petabajt"}
                other{"{0} petabajtů"}
            }
            terabit{
                case{
                    accusative{
                        few{"{0} terabity"}
                        many{"{0} terabitu"}
                        one{"{0} terabit"}
                        other{"{0} terabitů"}
                    }
                    dative{
                        few{"{0} terabitům"}
                        many{"{0} terabitu"}
                        one{"{0} terabitu"}
                        other{"{0} terabitům"}
                    }
                    genitive{
                        few{"{0} terabitů"}
                        many{"{0} terabitu"}
                        one{"{0} terabitu"}
                        other{"{0} terabitů"}
                    }
                    instrumental{
                        few{"{0} terabity"}
                        many{"{0} terabitu"}
                        one{"{0} terabitem"}
                        other{"{0} terabity"}
                    }
                    locative{
                        few{"{0} terabitech"}
                        many{"{0} terabitu"}
                        one{"{0} terabitu"}
                        other{"{0} terabitech"}
                    }
                }
                dnam{"terabity"}
                few{"{0} terabity"}
                gender{"inanimate"}
                many{"{0} terabitu"}
                one{"{0} terabit"}
                other{"{0} terabitů"}
            }
            terabyte{
                case{
                    accusative{
                        few{"{0} terabajty"}
                        many{"{0} terabajtu"}
                        one{"{0} terabajt"}
                        other{"{0} terabajtů"}
                    }
                    dative{
                        few{"{0} terabajtům"}
                        many{"{0} terabajtu"}
                        one{"{0} terabajtu"}
                        other{"{0} terabajtům"}
                    }
                    genitive{
                        few{"{0} terabajtů"}
                        many{"{0} terabajtu"}
                        one{"{0} terabajtu"}
                        other{"{0} terabajtů"}
                    }
                    instrumental{
                        few{"{0} terabajty"}
                        many{"{0} terabajtu"}
                        one{"{0} terabajtem"}
                        other{"{0} terabajty"}
                    }
                    locative{
                        few{"{0} terabajtech"}
                        many{"{0} terabajtu"}
                        one{"{0} terabajtu"}
                        other{"{0} terabajtech"}
                    }
                }
                dnam{"terabajty"}
                few{"{0} terabajty"}
                gender{"inanimate"}
                many{"{0} terabajtu"}
                one{"{0} terabajt"}
                other{"{0} terabajtů"}
            }
        }
        duration{
            century{
                case{
                    accusative{
                        few{"{0} století"}
                        many{"{0} století"}
                        one{"{0} století"}
                        other{"{0} století"}
                    }
                    dative{
                        few{"{0} stoletím"}
                        many{"{0} století"}
                        one{"{0} století"}
                        other{"{0} stoletím"}
                    }
                    genitive{
                        few{"{0} století"}
                        many{"{0} století"}
                        one{"{0} století"}
                        other{"{0} století"}
                    }
                    instrumental{
                        few{"{0} stoletími"}
                        many{"{0} století"}
                        one{"{0} stoletím"}
                        other{"{0} stoletími"}
                    }
                    locative{
                        few{"{0} stoletích"}
                        many{"{0} století"}
                        one{"{0} století"}
                        other{"{0} stoletích"}
                    }
                }
                dnam{"století"}
                few{"{0} století"}
                gender{"neuter"}
                many{"{0} století"}
                one{"{0} století"}
                other{"{0} století"}
            }
            day{
                case{
                    accusative{
                        few{"{0} dny"}
                        many{"{0} dne"}
                        one{"{0} den"}
                        other{"{0} dnů"}
                    }
                    dative{
                        few{"{0} dnům"}
                        many{"{0} dne"}
                        one{"{0} dni"}
                        other{"{0} dnům"}
                    }
                    genitive{
                        few{"{0} dnů"}
                        many{"{0} dne"}
                        one{"{0} dne"}
                        other{"{0} dnů"}
                    }
                    instrumental{
                        few{"{0} dny"}
                        many{"{0} dne"}
                        one{"{0} dnem"}
                        other{"{0} dny"}
                    }
                    locative{
                        few{"{0} dnech"}
                        many{"{0} dne"}
                        one{"{0} dnu"}
                        other{"{0} dnech"}
                    }
                }
<<<<<<< HEAD
                dnam{"dny"}
=======
>>>>>>> 626889fb
                few{"{0} dny"}
                gender{"inanimate"}
                many{"{0} dne"}
                one{"{0} den"}
                other{"{0} dnů"}
                per{"{0} za den"}
            }
            day-person{
                case{
                    accusative{
                        few{"{0} dny"}
                        many{"{0} dne"}
                        one{"{0} den"}
                        other{"{0} dnů"}
                    }
                    genitive{
                        few{"{0} dnů"}
                        many{"{0} dne"}
                        one{"{0} dne"}
                        other{"{0} dnů"}
                    }
                    instrumental{
                        few{"{0} dny"}
                        many{"{0} dne"}
                        one{"{0} dnem"}
                        other{"{0} dny"}
                    }
                }
                few{"{0} dny"}
                gender{"inanimate"}
                many{"{0} dne"}
                one{"{0} den"}
                other{"{0} dnů"}
            }
            decade{
                case{
                    accusative{
                        few{"{0} desetiletí"}
                        many{"{0} desetiletí"}
                        one{"{0} desetiletí"}
                        other{"{0} desetiletí"}
                    }
                    dative{
                        few{"{0} desetiletím"}
                        many{"{0} desetiletí"}
                        one{"{0} desetiletí"}
                        other{"{0} desetiletím"}
                    }
                    genitive{
                        few{"{0} desetiletí"}
                        many{"{0} desetiletí"}
                        one{"{0} desetiletí"}
                        other{"{0} desetiletí"}
                    }
                    instrumental{
                        few{"{0} desetiletími"}
                        many{"{0} desetiletí"}
                        one{"{0} desetiletím"}
                        other{"{0} desetiletími"}
                    }
                    locative{
                        few{"{0} desetiletích"}
                        many{"{0} desetiletí"}
                        one{"{0} desetiletí"}
                        other{"{0} desetiletích"}
                    }
                }
                dnam{"desetiletí"}
                few{"{0} desetiletí"}
                gender{"neuter"}
                many{"{0} desetiletí"}
                one{"{0} desetiletí"}
                other{"{0} desetiletí"}
            }
            hour{
                case{
                    accusative{
                        few{"{0} hodiny"}
                        many{"{0} hodiny"}
                        one{"{0} hodinu"}
                        other{"{0} hodin"}
                    }
                    dative{
                        few{"{0} hodinám"}
                        many{"{0} hodiny"}
                        one{"{0} hodině"}
                        other{"{0} hodinám"}
                    }
                    genitive{
                        few{"{0} hodin"}
                        many{"{0} hodiny"}
                        one{"{0} hodiny"}
                        other{"{0} hodin"}
                    }
                    instrumental{
                        few{"{0} hodinami"}
                        many{"{0} hodiny"}
                        one{"{0} hodinou"}
                        other{"{0} hodinami"}
                    }
                    locative{
                        few{"{0} hodinách"}
                        many{"{0} hodiny"}
                        one{"{0} hodině"}
                        other{"{0} hodinách"}
                    }
                }
                dnam{"hodiny"}
                few{"{0} hodiny"}
                gender{"feminine"}
                many{"{0} hodiny"}
                one{"{0} hodina"}
                other{"{0} hodin"}
                per{"{0} za hodinu"}
            }
            microsecond{
                case{
                    accusative{
                        few{"{0} mikrosekundy"}
                        many{"{0} mikrosekundy"}
                        one{"{0} mikrosekundu"}
                        other{"{0} mikrosekund"}
                    }
                    dative{
                        few{"{0} mikrosekundám"}
                        many{"{0} mikrosekundy"}
                        one{"{0} mikrosekundě"}
                        other{"{0} mikrosekundám"}
                    }
                    genitive{
                        few{"{0} mikrosekund"}
                        many{"{0} mikrosekundy"}
                        one{"{0} mikrosekundy"}
                        other{"{0} mikrosekund"}
                    }
                    instrumental{
                        few{"{0} mikrosekundami"}
                        many{"{0} mikrosekundy"}
                        one{"{0} mikrosekundou"}
                        other{"{0} mikrosekundami"}
                    }
                    locative{
                        few{"{0} mikrosekundách"}
                        many{"{0} mikrosekundy"}
                        one{"{0} mikrosekundě"}
                        other{"{0} mikrosekundách"}
                    }
                }
                dnam{"mikrosekundy"}
                few{"{0} mikrosekundy"}
                gender{"feminine"}
                many{"{0} mikrosekundy"}
                one{"{0} mikrosekunda"}
                other{"{0} mikrosekund"}
            }
            millisecond{
                case{
                    accusative{
                        few{"{0} milisekundy"}
                        many{"{0} milisekundy"}
                        one{"{0} milisekundu"}
                        other{"{0} milisekund"}
                    }
                    dative{
                        few{"{0} milisekundám"}
                        many{"{0} milisekundy"}
                        one{"{0} milisekundě"}
                        other{"{0} milisekundám"}
                    }
                    genitive{
                        few{"{0} milisekund"}
                        many{"{0} milisekundy"}
                        one{"{0} milisekundy"}
                        other{"{0} milisekund"}
                    }
                    instrumental{
                        few{"{0} milisekundami"}
                        many{"{0} milisekundy"}
                        one{"{0} milisekundou"}
                        other{"{0} milisekundami"}
                    }
                    locative{
                        few{"{0} milisekundách"}
                        many{"{0} milisekundy"}
                        one{"{0} milisekundě"}
                        other{"{0} milisekundách"}
                    }
                }
                dnam{"milisekundy"}
                few{"{0} milisekundy"}
                gender{"feminine"}
                many{"{0} milisekundy"}
                one{"{0} milisekunda"}
                other{"{0} milisekund"}
            }
            minute{
                case{
                    accusative{
                        few{"{0} minuty"}
                        many{"{0} minuty"}
                        one{"{0} minutu"}
                        other{"{0} minut"}
                    }
                    dative{
                        few{"{0} minutám"}
                        many{"{0} minuty"}
                        one{"{0} minutě"}
                        other{"{0} minutám"}
                    }
                    genitive{
                        few{"{0} minut"}
                        many{"{0} minuty"}
                        one{"{0} minuty"}
                        other{"{0} minut"}
                    }
                    instrumental{
                        few{"{0} minutami"}
                        many{"{0} minuty"}
                        one{"{0} minutou"}
                        other{"{0} minutami"}
                    }
                    locative{
                        few{"{0} minutách"}
                        many{"{0} minuty"}
                        one{"{0} minutě"}
                        other{"{0} minutách"}
                    }
                }
                dnam{"minuty"}
                few{"{0} minuty"}
                gender{"feminine"}
                many{"{0} minuty"}
                one{"{0} minuta"}
                other{"{0} minut"}
                per{"{0} za minutu"}
            }
            month{
                case{
                    accusative{
                        few{"{0} měsíce"}
                        many{"{0} měsíce"}
                        one{"{0} měsíc"}
                        other{"{0} měsíců"}
                    }
                    dative{
                        few{"{0} měsícům"}
                        many{"{0} měsíce"}
                        one{"{0} měsíci"}
                        other{"{0} měsícům"}
                    }
                    genitive{
                        few{"{0} měsíců"}
                        many{"{0} měsíce"}
                        one{"{0} měsíce"}
                        other{"{0} měsíců"}
                    }
                    instrumental{
                        few{"{0} měsíci"}
                        many{"{0} měsíce"}
                        one{"{0} měsícem"}
                        other{"{0} měsíci"}
                    }
                    locative{
                        few{"{0} měsících"}
                        many{"{0} měsíce"}
                        one{"{0} měsíci"}
                        other{"{0} měsících"}
                    }
                }
                dnam{"měsíce"}
                few{"{0} měsíce"}
                gender{"inanimate"}
                many{"{0} měsíce"}
                one{"{0} měsíc"}
                other{"{0} měsíců"}
                per{"{0} za měsíc"}
            }
            nanosecond{
                case{
                    accusative{
                        few{"{0} nanosekundy"}
                        many{"{0} nanosekundy"}
                        one{"{0} nanosekundu"}
                        other{"{0} nanosekund"}
                    }
                    dative{
                        few{"{0} nanosekundám"}
                        many{"{0} nanosekundy"}
                        one{"{0} nanosekundě"}
                        other{"{0} nanosekundám"}
                    }
                    genitive{
                        few{"{0} nanosekund"}
                        many{"{0} nanosekundy"}
                        one{"{0} nanosekundy"}
                        other{"{0} nanosekund"}
                    }
                    instrumental{
                        few{"{0} nanosekundami"}
                        many{"{0} nanosekundy"}
                        one{"{0} nanosekundou"}
                        other{"{0} nanosekundami"}
                    }
                    locative{
                        few{"{0} nanosekundách"}
                        many{"{0} nanosekundy"}
                        one{"{0} nanosekundě"}
                        other{"{0} nanosekundách"}
                    }
                }
                dnam{"nanosekundy"}
                few{"{0} nanosekundy"}
                gender{"feminine"}
                many{"{0} nanosekundy"}
                one{"{0} nanosekunda"}
                other{"{0} nanosekund"}
            }
            quarter{
                case{
                    accusative{
                        few{"{0} čtvrtletí"}
                        many{"{0} čtvrtletí"}
                        one{"{0} čtvrtletí"}
                        other{"{0} čtvrtletí"}
                    }
                    dative{
                        few{"{0} čtvrtletím"}
                        many{"{0} čtvrtletí"}
                        one{"{0} čtvrtletí"}
                        other{"{0} čtvrtletím"}
                    }
                    genitive{
                        few{"{0} čtvrtletí"}
                        many{"{0} čtvrtletí"}
                        one{"{0} čtvrtletí"}
                        other{"{0} čtvrtletí"}
                    }
                    instrumental{
                        few{"{0} čtvrtletími"}
                        many{"{0} čtvrtletí"}
                        one{"{0} čtvrtletím"}
                        other{"{0} čtvrtletími"}
                    }
                    locative{
                        few{"{0} čtvrtletích"}
                        many{"{0} čtvrtletí"}
                        one{"{0} čtvrtletí"}
                        other{"{0} čtvrtletích"}
                    }
                }
                dnam{"čtvrtletí"}
                few{"{0} čtvrtletí"}
                gender{"neuter"}
                many{"{0} čtvrtletí"}
                one{"{0} čtvrtletí"}
                other{"{0} čtvrtletí"}
                per{"{0} za čtvrtletí"}
            }
            second{
                case{
                    accusative{
                        few{"{0} sekundy"}
                        many{"{0} sekundy"}
                        one{"{0} sekundu"}
                        other{"{0} sekund"}
                    }
                    dative{
                        few{"{0} sekundám"}
                        many{"{0} sekundy"}
                        one{"{0} sekundě"}
                        other{"{0} sekundám"}
                    }
                    genitive{
                        few{"{0} sekund"}
                        many{"{0} sekundy"}
                        one{"{0} sekundy"}
                        other{"{0} sekund"}
                    }
                    instrumental{
                        few{"{0} sekundami"}
                        many{"{0} sekundy"}
                        one{"{0} sekundou"}
                        other{"{0} sekundami"}
                    }
                    locative{
                        few{"{0} sekundách"}
                        many{"{0} sekundy"}
                        one{"{0} sekundě"}
                        other{"{0} sekundách"}
                    }
                }
                dnam{"sekundy"}
                few{"{0} sekundy"}
                gender{"feminine"}
                many{"{0} sekundy"}
                one{"{0} sekunda"}
                other{"{0} sekund"}
                per{"{0} za sekundu"}
            }
            week{
                case{
                    accusative{
                        few{"{0} týdny"}
                        many{"{0} týdne"}
                        one{"{0} týden"}
                        other{"{0} týdnů"}
                    }
                    dative{
                        few{"{0} týdnům"}
                        many{"{0} týdne"}
                        one{"{0} týdnu"}
                        other{"{0} týdnům"}
                    }
                    genitive{
                        few{"{0} týdnů"}
                        many{"{0} týdne"}
                        one{"{0} týdne"}
                        other{"{0} týdnů"}
                    }
                    instrumental{
                        few{"{0} týdny"}
                        many{"{0} týdne"}
                        one{"{0} týdnem"}
                        other{"{0} týdny"}
                    }
                    locative{
                        few{"{0} týdnech"}
                        many{"{0} týdne"}
                        one{"{0} týdnu"}
                        other{"{0} týdnech"}
                    }
                }
                dnam{"týdny"}
                few{"{0} týdny"}
                gender{"inanimate"}
                many{"{0} týdne"}
                one{"{0} týden"}
                other{"{0} týdnů"}
                per{"{0} za týden"}
            }
            year{
                case{
                    accusative{
                        few{"{0} roky"}
                        many{"{0} roku"}
                        one{"{0} rok"}
                        other{"{0} let"}
                    }
                    dative{
                        few{"{0} letům"}
                        many{"{0} roku"}
                        one{"{0} roku"}
                        other{"{0} letům"}
                    }
                    genitive{
                        few{"{0} let"}
                        many{"{0} roku"}
                        one{"{0} roku"}
                        other{"{0} let"}
                    }
                    instrumental{
                        few{"{0} lety"}
                        many{"{0} roku"}
                        one{"{0} rokem"}
                        other{"{0} lety"}
                    }
                    locative{
                        few{"{0} letech"}
                        many{"{0} roku"}
                        one{"{0} roce"}
                        other{"{0} letech"}
                    }
                }
<<<<<<< HEAD
                dnam{"roky"}
=======
>>>>>>> 626889fb
                few{"{0} roky"}
                gender{"inanimate"}
                many{"{0} roku"}
                one{"{0} rok"}
                other{"{0} let"}
                per{"{0} za rok"}
            }
        }
        electric{
            ampere{
                case{
                    accusative{
                        few{"{0} ampéry"}
                        many{"{0} ampéru"}
                        one{"{0} ampér"}
                        other{"{0} ampérů"}
                    }
                    dative{
                        few{"{0} ampérům"}
                        many{"{0} ampéru"}
                        one{"{0} ampéru"}
                        other{"{0} ampérům"}
                    }
                    genitive{
                        few{"{0} ampérů"}
                        many{"{0} ampéru"}
                        one{"{0} ampéru"}
                        other{"{0} ampérů"}
                    }
                    instrumental{
                        few{"{0} ampéry"}
                        many{"{0} ampéru"}
                        one{"{0} ampérem"}
                        other{"{0} ampéry"}
                    }
                    locative{
                        few{"{0} ampérech"}
                        many{"{0} ampéru"}
                        one{"{0} ampéru"}
                        other{"{0} ampérech"}
                    }
                }
                dnam{"ampéry"}
                few{"{0} ampéry"}
                gender{"inanimate"}
                many{"{0} ampéru"}
                one{"{0} ampér"}
                other{"{0} ampérů"}
            }
            milliampere{
                case{
                    accusative{
                        few{"{0} miliampéry"}
                        many{"{0} miliampéru"}
                        one{"{0} miliampér"}
                        other{"{0} miliampérů"}
                    }
                    dative{
                        few{"{0} miliampérům"}
                        many{"{0} miliampéru"}
                        one{"{0} miliampéru"}
                        other{"{0} miliampérům"}
                    }
                    genitive{
                        few{"{0} miliampérů"}
                        many{"{0} miliampéru"}
                        one{"{0} miliampéru"}
                        other{"{0} miliampérů"}
                    }
                    instrumental{
                        few{"{0} miliampéry"}
                        many{"{0} miliampéru"}
                        one{"{0} miliampérem"}
                        other{"{0} miliampéry"}
                    }
                    locative{
                        few{"{0} miliampérech"}
                        many{"{0} miliampéru"}
                        one{"{0} miliampéru"}
                        other{"{0} miliampérech"}
                    }
                }
                dnam{"miliampéry"}
                few{"{0} miliampéry"}
                gender{"inanimate"}
                many{"{0} miliampéru"}
                one{"{0} miliampér"}
                other{"{0} miliampérů"}
            }
            ohm{
                case{
                    accusative{
                        few{"{0} ohmy"}
                        many{"{0} ohmu"}
                        one{"{0} ohm"}
                        other{"{0} ohmů"}
                    }
                    dative{
                        few{"{0} ohmům"}
                        many{"{0} ohmu"}
                        one{"{0} ohmu"}
                        other{"{0} ohmům"}
                    }
                    genitive{
                        few{"{0} ohmů"}
                        many{"{0} ohmu"}
                        one{"{0} ohmu"}
                        other{"{0} ohmů"}
                    }
                    instrumental{
                        few{"{0} ohmy"}
                        many{"{0} ohmu"}
                        one{"{0} ohmem"}
                        other{"{0} ohmy"}
                    }
                    locative{
                        few{"{0} ohmech"}
                        many{"{0} ohmu"}
                        one{"{0} ohmu"}
                        other{"{0} ohmech"}
                    }
                }
                dnam{"ohmy"}
                few{"{0} ohmy"}
                gender{"inanimate"}
                many{"{0} ohmu"}
                one{"{0} ohm"}
                other{"{0} ohmů"}
            }
            volt{
                case{
                    accusative{
                        few{"{0} volty"}
                        many{"{0} voltu"}
                        one{"{0} volt"}
                        other{"{0} voltů"}
                    }
                    dative{
                        few{"{0} voltům"}
                        many{"{0} voltu"}
                        one{"{0} voltu"}
                        other{"{0} voltům"}
                    }
                    genitive{
                        few{"{0} voltů"}
                        many{"{0} voltu"}
                        one{"{0} voltu"}
                        other{"{0} voltů"}
                    }
                    instrumental{
                        few{"{0} volty"}
                        many{"{0} voltu"}
                        one{"{0} voltem"}
                        other{"{0} volty"}
                    }
                    locative{
                        few{"{0} voltech"}
                        many{"{0} voltu"}
                        one{"{0} voltu"}
                        other{"{0} voltech"}
                    }
                }
                dnam{"volty"}
                few{"{0} volty"}
                gender{"inanimate"}
                many{"{0} voltu"}
                one{"{0} volt"}
                other{"{0} voltů"}
            }
        }
        energy{
            british-thermal-unit{
                dnam{"britské tepelné jednotky"}
                few{"{0} britské tepelné jednotky"}
                many{"{0} britské tepelné jednotky"}
                one{"{0} britská tepelná jednotka"}
                other{"{0} britských tepelných jednotek"}
            }
            calorie{
                case{
                    accusative{
                        few{"{0} kalorie"}
                        many{"{0} kalorie"}
                        one{"{0} kalorii"}
                        other{"{0} kalorií"}
                    }
                    dative{
                        few{"{0} kaloriím"}
                        many{"{0} kalorie"}
                        one{"{0} kalorii"}
                        other{"{0} kaloriím"}
                    }
                    genitive{
                        few{"{0} kalorií"}
                        many{"{0} kalorie"}
                        one{"{0} kalorie"}
                        other{"{0} kalorií"}
                    }
                    instrumental{
                        few{"{0} kaloriemi"}
                        many{"{0} kalorie"}
                        one{"{0} kalorií"}
                        other{"{0} kaloriemi"}
                    }
                    locative{
                        few{"{0} kaloriích"}
                        many{"{0} kalorie"}
                        one{"{0} kalorii"}
                        other{"{0} kaloriích"}
                    }
                }
                dnam{"kalorie"}
                few{"{0} kalorie"}
                gender{"feminine"}
                many{"{0} kalorie"}
                one{"{0} kalorie"}
                other{"{0} kalorií"}
            }
            electronvolt{
                dnam{"elektronvolty"}
                few{"{0} elektronvolty"}
                many{"{0} elektronvoltu"}
                one{"{0} elektronvolt"}
                other{"{0} elektronvoltů"}
            }
            foodcalorie{
                dnam{"kilokalorie"}
                few{"{0} kilokalorie"}
                many{"{0} kilokalorie"}
                one{"{0} kilokalorie"}
                other{"{0} kilokalorií"}
            }
            joule{
                case{
                    accusative{
                        few{"{0} jouly"}
                        many{"{0} joulu"}
                        one{"{0} joule"}
                        other{"{0} joulů"}
                    }
                    dative{
                        few{"{0} joulům"}
                        many{"{0} joulu"}
                        one{"{0} joulu"}
                        other{"{0} joulům"}
                    }
                    genitive{
                        few{"{0} joulů"}
                        many{"{0} joulu"}
                        one{"{0} joulu"}
                        other{"{0} joulů"}
                    }
                    instrumental{
                        few{"{0} jouly"}
                        many{"{0} joulu"}
                        one{"{0} joulem"}
                        other{"{0} jouly"}
                    }
                    locative{
                        few{"{0} joulech"}
                        many{"{0} joulu"}
                        one{"{0} joulu"}
                        other{"{0} joulech"}
                    }
                }
                dnam{"jouly"}
                few{"{0} jouly"}
                gender{"inanimate"}
                many{"{0} joulu"}
                one{"{0} joule"}
                other{"{0} joulů"}
            }
            kilocalorie{
                dnam{"kilokalorie"}
                few{"{0} kilokalorie"}
                many{"{0} kilokalorie"}
                one{"{0} kilokalorie"}
                other{"{0} kilokalorií"}
            }
            kilojoule{
                case{
                    accusative{
                        few{"{0} kilojouly"}
                        many{"{0} kilojoulu"}
                        one{"{0} kilojoule"}
                        other{"{0} kilojoulů"}
                    }
                    dative{
                        few{"{0} kilojoulům"}
                        many{"{0} kilojoulu"}
                        one{"{0} kilojoulu"}
                        other{"{0} kilojoulům"}
                    }
                    genitive{
                        few{"{0} kilojoulů"}
                        many{"{0} kilojoulu"}
                        one{"{0} kilojoulu"}
                        other{"{0} kilojoulů"}
                    }
                    instrumental{
                        few{"{0} kilojouly"}
                        many{"{0} kilojoulu"}
                        one{"{0} kilojoulem"}
                        other{"{0} kilojouly"}
                    }
                    locative{
                        few{"{0} kilojoulech"}
                        many{"{0} kilojoulu"}
                        one{"{0} kilojoulu"}
                        other{"{0} kilojoulech"}
                    }
                }
                dnam{"kilojouly"}
                few{"{0} kilojouly"}
                gender{"inanimate"}
                many{"{0} kilojoulu"}
                one{"{0} kilojoule"}
                other{"{0} kilojoulů"}
            }
            kilowatt-hour{
                case{
                    accusative{
                        few{"{0} kilowatthodiny"}
                        many{"{0} kilowatthodiny"}
                        one{"{0} kilowatthodinu"}
                        other{"{0} kilowatthodin"}
                    }
                    dative{
                        few{"{0} kilowatthodinám"}
                        many{"{0} kilowatthodiny"}
                        one{"{0} kilowatthodině"}
                        other{"{0} kilowatthodinám"}
                    }
                    genitive{
                        few{"{0} kilowatthodin"}
                        many{"{0} kilowatthodiny"}
                        one{"{0} kilowatthodiny"}
                        other{"{0} kilowatthodin"}
                    }
                    instrumental{
                        few{"{0} kilowatthodinami"}
                        many{"{0} kilowatthodiny"}
                        one{"{0} kilowatthodinou"}
                        other{"{0} kilowatthodinami"}
                    }
                    locative{
                        few{"{0} kilowatthodinách"}
                        many{"{0} kilowatthodiny"}
                        one{"{0} kilowatthodině"}
                        other{"{0} kilowatthodinách"}
                    }
                }
                dnam{"kilowatthodiny"}
                few{"{0} kilowatthodiny"}
                gender{"feminine"}
                many{"{0} kilowatthodiny"}
                one{"{0} kilowatthodina"}
                other{"{0} kilowatthodin"}
            }
            therm-us{
                dnam{"thermy"}
                few{"{0} thermy"}
                many{"{0} thermu"}
                one{"{0} therm"}
                other{"{0} thermů"}
            }
        }
        force{
            kilowatt-hour-per-100-kilometer{
                case{
                    accusative{
                        few{"{0} kilowatthodiny na sto kilometrů"}
                        many{"{0} kilowatthodiny na sto kilometrů"}
                        one{"{0} kilowatthodinu na sto kilometrů"}
                        other{"{0} kilowatthodin na sto kilometrů"}
                    }
                    dative{
                        few{"{0} kilowatthodinám na sto kilometrů"}
                        many{"{0} kilowatthodiny na sto kilometrů"}
                        one{"{0} kilowatthodině na sto kilometrů"}
                        other{"{0} kilowatthodinám na sto kilometrů"}
                    }
                    genitive{
                        few{"{0} kilowatthodin na sto kilometrů"}
                        many{"{0} kilowatthodiny na sto kilometrů"}
                        one{"{0} kilowatthodiny na sto kilometrů"}
                        other{"{0} kilowatthodin na sto kilometrů"}
                    }
                    instrumental{
                        few{"{0} kilowatthodinami na sto kilometrů"}
                        many{"{0} kilowatthodiny na sto kilometrů"}
                        one{"{0} kilowatthodinou na sto kilometrů"}
                        other{"{0} kilowatthodinami na sto kilometrů"}
                    }
                    locative{
                        few{"{0} kilowatthodinách na sto kilometrů"}
                        many{"{0} kilowatthodiny na sto kilometrů"}
                        one{"{0} kilowatthodině na sto kilometrů"}
                        other{"{0} kilowatthodinách na sto kilometrů"}
                    }
                }
                dnam{"kilowatthodiny na sto kilometrů"}
                few{"{0} kilowatthodiny na sto kilometrů"}
                gender{"feminine"}
                many{"{0} kilowatthodiny na sto kilometrů"}
                one{"{0} kilowatthodina na sto kilometrů"}
                other{"{0} kilowatthodin na sto kilometrů"}
            }
            newton{
                case{
                    accusative{
                        few{"{0} newtony"}
                        many{"{0} newtonu"}
                        one{"{0} newton"}
                        other{"{0} newtonů"}
                    }
                    dative{
                        few{"{0} newtonům"}
                        many{"{0} newtonu"}
                        one{"{0} newtonu"}
                        other{"{0} newtonům"}
                    }
                    genitive{
                        few{"{0} newtonů"}
                        many{"{0} newtonu"}
                        one{"{0} newtonu"}
                        other{"{0} newtonů"}
                    }
                    instrumental{
                        few{"{0} newtony"}
                        many{"{0} newtonu"}
                        one{"{0} newtonem"}
                        other{"{0} newtony"}
                    }
                    locative{
                        few{"{0} newtonech"}
                        many{"{0} newtonu"}
                        one{"{0} newtonu"}
                        other{"{0} newtonech"}
                    }
                }
                dnam{"newtony"}
                few{"{0} newtony"}
                gender{"inanimate"}
                many{"{0} newtonu"}
                one{"{0} newton"}
                other{"{0} newtonů"}
            }
            pound-force{
                dnam{"libry síly"}
                few{"{0} libry síly"}
                many{"{0} libry síly"}
                one{"{0} libra síly"}
                other{"{0} liber síly"}
            }
        }
        frequency{
            gigahertz{
                case{
                    accusative{
                        few{"{0} gigahertzy"}
                        many{"{0} gigahertzu"}
                        one{"{0} gigahertz"}
                        other{"{0} gigahertzů"}
                    }
                    dative{
                        few{"{0} gigahertzům"}
                        many{"{0} gigahertzu"}
                        one{"{0} gigahertzu"}
                        other{"{0} gigahertzům"}
                    }
                    genitive{
                        few{"{0} gigahertzů"}
                        many{"{0} gigahertzu"}
                        one{"{0} gigahertzu"}
                        other{"{0} gigahertzů"}
                    }
                    instrumental{
                        few{"{0} gigahertzy"}
                        many{"{0} gigahertzu"}
                        one{"{0} gigahertzem"}
                        other{"{0} gigahertzy"}
                    }
                    locative{
                        few{"{0} gigahertzech"}
                        many{"{0} gigahertzu"}
                        one{"{0} gigahertzu"}
                        other{"{0} gigahertzech"}
                    }
                }
                dnam{"gigahertzy"}
                few{"{0} gigahertzy"}
                gender{"inanimate"}
                many{"{0} gigahertzu"}
                one{"{0} gigahertz"}
                other{"{0} gigahertzů"}
            }
            hertz{
                case{
                    accusative{
                        few{"{0} hertzy"}
                        many{"{0} hertzu"}
                        one{"{0} hertz"}
                        other{"{0} hertzů"}
                    }
                    dative{
                        few{"{0} hertzům"}
                        many{"{0} hertzu"}
                        one{"{0} hertzu"}
                        other{"{0} hertzům"}
                    }
                    genitive{
                        few{"{0} hertzů"}
                        many{"{0} hertzu"}
                        one{"{0} hertzu"}
                        other{"{0} hertzů"}
                    }
                    instrumental{
                        few{"{0} hertzy"}
                        many{"{0} hertzu"}
                        one{"{0} hertzem"}
                        other{"{0} hertzy"}
                    }
                    locative{
                        few{"{0} hertzech"}
                        many{"{0} hertzu"}
                        one{"{0} hertzu"}
                        other{"{0} hertzech"}
                    }
                }
                dnam{"hertzy"}
                few{"{0} hertzy"}
                gender{"inanimate"}
                many{"{0} hertzu"}
                one{"{0} hertz"}
                other{"{0} hertzů"}
            }
            kilohertz{
                case{
                    accusative{
                        few{"{0} kilohertzy"}
                        many{"{0} kilohertzu"}
                        one{"{0} kilohertz"}
                        other{"{0} kilohertzů"}
                    }
                    dative{
                        few{"{0} kilohertzům"}
                        many{"{0} kilohertzu"}
                        one{"{0} kilohertzu"}
                        other{"{0} kilohertzům"}
                    }
                    genitive{
                        few{"{0} kilohertzů"}
                        many{"{0} kilohertzu"}
                        one{"{0} kilohertzu"}
                        other{"{0} kilohertzů"}
                    }
                    instrumental{
                        few{"{0} kilohertzy"}
                        many{"{0} kilohertzu"}
                        one{"{0} kilohertzem"}
                        other{"{0} kilohertzy"}
                    }
                    locative{
                        few{"{0} kilohertzech"}
                        many{"{0} kilohertzu"}
                        one{"{0} kilohertzu"}
                        other{"{0} kilohertzech"}
                    }
                }
                dnam{"kilohertzy"}
                few{"{0} kilohertzy"}
                gender{"inanimate"}
                many{"{0} kilohertzu"}
                one{"{0} kilohertz"}
                other{"{0} kilohertzů"}
            }
            megahertz{
                case{
                    accusative{
                        few{"{0} megahertzy"}
                        many{"{0} megahertzu"}
                        one{"{0} megahertz"}
                        other{"{0} megahertzů"}
                    }
                    dative{
                        few{"{0} megahertzům"}
                        many{"{0} megahertzu"}
                        one{"{0} megahertzu"}
                        other{"{0} megahertzům"}
                    }
                    genitive{
                        few{"{0} megahertzů"}
                        many{"{0} megahertzu"}
                        one{"{0} megahertzu"}
                        other{"{0} megahertzů"}
                    }
                    instrumental{
                        few{"{0} megahertzy"}
                        many{"{0} megahertzu"}
                        one{"{0} megahertzem"}
                        other{"{0} megahertzy"}
                    }
                    locative{
                        few{"{0} megahertzech"}
                        many{"{0} megahertzu"}
                        one{"{0} megahertzu"}
                        other{"{0} megahertzech"}
                    }
                }
                dnam{"megahertzy"}
                few{"{0} megahertzy"}
                gender{"inanimate"}
                many{"{0} megahertzu"}
                one{"{0} megahertz"}
                other{"{0} megahertzů"}
            }
        }
        graphics{
            dot{
                dnam{"obrazové body"}
                few{"{0} obrazové body"}
                many{"{0} obrazového bodu"}
                one{"{0} obrazový bod"}
                other{"{0} obrazových bodů"}
            }
            dot-per-centimeter{
                dnam{"body na centimetr"}
                few{"{0} body na centimetr"}
                many{"{0} bodu na centimetr"}
                one{"{0} bod na centimetr"}
                other{"{0} bodů na centimetr"}
            }
            dot-per-inch{
                dnam{"body na palec"}
                few{"{0} body na palec"}
                many{"{0} bodu na palec"}
                one{"{0} bod na palec"}
                other{"{0} bodů na palec"}
            }
            em{
                case{
                    accusative{
                        few{"{0} čtverčíky"}
                        many{"{0} čtverčíku"}
                        one{"{0} čtverčík"}
                        other{"{0} čtverčíků"}
                    }
                    dative{
                        few{"{0} čtverčíkům"}
                        many{"{0} čtverčíku"}
                        one{"{0} čtverčíku"}
                        other{"{0} čtverčíkům"}
                    }
                    genitive{
                        few{"{0} čtverčíků"}
                        many{"{0} čtverčíku"}
                        one{"{0} čtverčíku"}
                        other{"{0} čtverčíků"}
                    }
                    instrumental{
                        few{"{0} čtverčíky"}
                        many{"{0} čtverčíku"}
                        one{"{0} čtverčíkem"}
                        other{"{0} čtverčíky"}
                    }
                    locative{
                        few{"{0} čtverčících"}
                        many{"{0} čtverčíku"}
                        one{"{0} čtverčíku"}
                        other{"{0} čtverčících"}
                    }
                }
                dnam{"čtverčíky"}
                few{"{0} čtverčíky"}
                gender{"inanimate"}
                many{"{0} čtverčíku"}
                one{"{0} čtverčík"}
                other{"{0} čtverčíků"}
            }
            megapixel{
                case{
                    accusative{
                        few{"{0} megapixely"}
                        many{"{0} megapixelu"}
                        one{"{0} megapixel"}
                        other{"{0} megapixelů"}
                    }
                    dative{
                        few{"{0} megapixelům"}
                        many{"{0} megapixelu"}
                        one{"{0} megapixelu"}
                        other{"{0} megapixelům"}
                    }
                    genitive{
                        few{"{0} megapixelů"}
                        many{"{0} megapixelu"}
                        one{"{0} megapixelu"}
                        other{"{0} megapixelů"}
                    }
                    instrumental{
                        few{"{0} megapixely"}
                        many{"{0} megapixelu"}
                        one{"{0} megapixelem"}
                        other{"{0} megapixely"}
                    }
                    locative{
                        few{"{0} megapixelech"}
                        many{"{0} megapixelu"}
                        one{"{0} megapixelu"}
                        other{"{0} megapixelech"}
                    }
                }
                dnam{"megapixely"}
                few{"{0} megapixely"}
                gender{"inanimate"}
                many{"{0} megapixelu"}
                one{"{0} megapixel"}
                other{"{0} megapixelů"}
            }
            pixel{
                case{
                    accusative{
                        few{"{0} pixely"}
                        many{"{0} pixelu"}
                        one{"{0} pixel"}
                        other{"{0} pixelů"}
                    }
                    dative{
                        few{"{0} pixelům"}
                        many{"{0} pixelu"}
                        one{"{0} pixelu"}
                        other{"{0} pixelům"}
                    }
                    genitive{
                        few{"{0} pixelů"}
                        many{"{0} pixelu"}
                        one{"{0} pixelu"}
                        other{"{0} pixelů"}
                    }
                    instrumental{
                        few{"{0} pixely"}
                        many{"{0} pixelu"}
                        one{"{0} pixelem"}
                        other{"{0} pixely"}
                    }
                    locative{
                        few{"{0} pixelech"}
                        many{"{0} pixelu"}
                        one{"{0} pixelu"}
                        other{"{0} pixelech"}
                    }
                }
                dnam{"pixely"}
                few{"{0} pixely"}
                gender{"inanimate"}
                many{"{0} pixelu"}
                one{"{0} pixel"}
                other{"{0} pixelů"}
            }
            pixel-per-centimeter{
                case{
                    accusative{
                        few{"{0} pixely na centimetr"}
                        many{"{0} pixelu na centimetr"}
                        one{"{0} pixel na centimetr"}
                        other{"{0} pixelů na centimetr"}
                    }
                    dative{
                        few{"{0} pixelům na centimetr"}
                        many{"{0} pixelu na centimetr"}
                        one{"{0} pixelu na centimetr"}
                        other{"{0} pixelům na centimetr"}
                    }
                    genitive{
                        few{"{0} pixelů na centimetr"}
                        many{"{0} pixelu na centimetr"}
                        one{"{0} pixelu na centimetr"}
                        other{"{0} pixelů na centimetr"}
                    }
                    instrumental{
                        few{"{0} pixely na centimetr"}
                        many{"{0} pixelu na centimetr"}
                        one{"{0} pixelem na centimetr"}
                        other{"{0} pixely na centimetr"}
                    }
                    locative{
                        few{"{0} pixelech na centimetr"}
                        many{"{0} pixelu na centimetr"}
                        one{"{0} pixelu na centimetr"}
                        other{"{0} pixelech na centimetr"}
                    }
                }
                dnam{"pixely na centimetr"}
                few{"{0} pixely na centimetr"}
                gender{"inanimate"}
                many{"{0} pixelu na centimetr"}
                one{"{0} pixel na centimetr"}
                other{"{0} pixelů na centimetr"}
            }
            pixel-per-inch{
                dnam{"pixely na palec"}
                few{"{0} pixely na palec"}
                many{"{0} pixelu na palec"}
                one{"{0} pixel na palec"}
                other{"{0} pixelů na palec"}
            }
        }
        length{
            astronomical-unit{
                dnam{"astronomické jednotky"}
                few{"{0} astronomické jednotky"}
                many{"{0} astronomické jednotky"}
                one{"{0} astronomická jednotka"}
                other{"{0} astronomických jednotek"}
            }
            centimeter{
                case{
                    accusative{
                        few{"{0} centimetry"}
                        many{"{0} centimetru"}
                        one{"{0} centimetr"}
                        other{"{0} centimetrů"}
                    }
                    dative{
                        few{"{0} centimetrům"}
                        many{"{0} centimetru"}
                        one{"{0} centimetru"}
                        other{"{0} centimetrům"}
                    }
                    genitive{
                        few{"{0} centimetrů"}
                        many{"{0} centimetru"}
                        one{"{0} centimetru"}
                        other{"{0} centimetrů"}
                    }
                    instrumental{
                        few{"{0} centimetry"}
                        many{"{0} centimetru"}
                        one{"{0} centimetrem"}
                        other{"{0} centimetry"}
                    }
                    locative{
                        few{"{0} centimetrech"}
                        many{"{0} centimetru"}
                        one{"{0} centimetru"}
                        other{"{0} centimetrech"}
                    }
                }
                dnam{"centimetry"}
                few{"{0} centimetry"}
                gender{"inanimate"}
                many{"{0} centimetru"}
                one{"{0} centimetr"}
                other{"{0} centimetrů"}
                per{"{0} na centimetr"}
            }
            decimeter{
                case{
                    accusative{
                        few{"{0} decimetry"}
                        many{"{0} decimetru"}
                        one{"{0} decimetr"}
                        other{"{0} decimetrů"}
                    }
                    dative{
                        few{"{0} decimetrům"}
                        many{"{0} decimetru"}
                        one{"{0} decimetru"}
                        other{"{0} decimetrům"}
                    }
                    genitive{
                        few{"{0} decimetrů"}
                        many{"{0} decimetru"}
                        one{"{0} decimetru"}
                        other{"{0} decimetrů"}
                    }
                    instrumental{
                        few{"{0} decimetry"}
                        many{"{0} decimetru"}
                        one{"{0} decimetrem"}
                        other{"{0} decimetry"}
                    }
                    locative{
                        few{"{0} decimetrech"}
                        many{"{0} decimetru"}
                        one{"{0} decimetru"}
                        other{"{0} decimetrech"}
                    }
                }
                dnam{"decimetry"}
                few{"{0} decimetry"}
                gender{"inanimate"}
                many{"{0} decimetru"}
                one{"{0} decimetr"}
                other{"{0} decimetrů"}
            }
            earth-radius{
                dnam{"poloměr Země"}
                few{"{0} poloměry Země"}
                many{"{0} poloměru Země"}
                one{"{0} poloměr Země"}
                other{"{0} poloměrů Země"}
            }
            fathom{
                dnam{"sáhy"}
                few{"{0} sáhy"}
                many{"{0} sáhu"}
                one{"{0} sáh"}
                other{"{0} sáhů"}
            }
            foot{
                dnam{"stopy"}
                few{"{0} stopy"}
                many{"{0} stopy"}
                one{"{0} stopa"}
                other{"{0} stop"}
                per{"{0} na stopu"}
            }
            furlong{
                dnam{"furlongy"}
                few{"{0} furlongy"}
                many{"{0} furlongu"}
                one{"{0} furlong"}
                other{"{0} furlongů"}
            }
            inch{
                dnam{"palce"}
                few{"{0} palce"}
                many{"{0} palce"}
                one{"{0} palec"}
                other{"{0} palců"}
                per{"{0} na palec"}
            }
            kilometer{
                case{
                    accusative{
                        few{"{0} kilometry"}
                        many{"{0} kilometru"}
                        one{"{0} kilometr"}
                        other{"{0} kilometrů"}
                    }
                    dative{
                        few{"{0} kilometrům"}
                        many{"{0} kilometru"}
                        one{"{0} kilometru"}
                        other{"{0} kilometrům"}
                    }
                    genitive{
                        few{"{0} kilometrů"}
                        many{"{0} kilometru"}
                        one{"{0} kilometru"}
                        other{"{0} kilometrů"}
                    }
                    instrumental{
                        few{"{0} kilometry"}
                        many{"{0} kilometru"}
                        one{"{0} kilometrem"}
                        other{"{0} kilometry"}
                    }
                    locative{
                        few{"{0} kilometrech"}
                        many{"{0} kilometru"}
                        one{"{0} kilometru"}
                        other{"{0} kilometrech"}
                    }
                }
                dnam{"kilometry"}
                few{"{0} kilometry"}
                gender{"inanimate"}
                many{"{0} kilometru"}
                one{"{0} kilometr"}
                other{"{0} kilometrů"}
                per{"{0} na kilometr"}
            }
            light-year{
                dnam{"světelné roky"}
                few{"{0} světelné roky"}
                many{"{0} světelného roku"}
                one{"{0} světelný rok"}
                other{"{0} světelných let"}
            }
            meter{
                case{
                    accusative{
                        few{"{0} metry"}
                        many{"{0} metru"}
                        one{"{0} metr"}
                        other{"{0} metrů"}
                    }
                    dative{
                        few{"{0} metrům"}
                        many{"{0} metru"}
                        one{"{0} metru"}
                        other{"{0} metrům"}
                    }
                    genitive{
                        few{"{0} metrů"}
                        many{"{0} metru"}
                        one{"{0} metru"}
                        other{"{0} metrů"}
                    }
                    instrumental{
                        few{"{0} metry"}
                        many{"{0} metru"}
                        one{"{0} metrem"}
                        other{"{0} metry"}
                    }
                    locative{
                        few{"{0} metrech"}
                        many{"{0} metru"}
                        one{"{0} metru"}
                        other{"{0} metrech"}
                    }
                }
                dnam{"metry"}
                few{"{0} metry"}
                gender{"inanimate"}
                many{"{0} metru"}
                one{"{0} metr"}
                other{"{0} metrů"}
                per{"{0} na metr"}
            }
            micrometer{
                case{
                    accusative{
                        few{"{0} mikrometry"}
                        many{"{0} mikrometru"}
                        one{"{0} mikrometr"}
                        other{"{0} mikrometrů"}
                    }
                    dative{
                        few{"{0} mikrometrům"}
                        many{"{0} mikrometru"}
                        one{"{0} mikrometru"}
                        other{"{0} mikrometrům"}
                    }
                    genitive{
                        few{"{0} mikrometrů"}
                        many{"{0} mikrometru"}
                        one{"{0} mikrometru"}
                        other{"{0} mikrometrů"}
                    }
                    instrumental{
                        few{"{0} mikrometry"}
                        many{"{0} mikrometru"}
                        one{"{0} mikrometrem"}
                        other{"{0} mikrometry"}
                    }
                    locative{
                        few{"{0} mikrometrech"}
                        many{"{0} mikrometru"}
                        one{"{0} mikrometru"}
                        other{"{0} mikrometrech"}
                    }
                }
                dnam{"mikrometry"}
                few{"{0} mikrometry"}
                gender{"inanimate"}
                many{"{0} mikrometru"}
                one{"{0} mikrometr"}
                other{"{0} mikrometrů"}
            }
            mile{
                dnam{"míle"}
                few{"{0} míle"}
                many{"{0} míle"}
                one{"{0} míle"}
                other{"{0} mil"}
            }
            mile-scandinavian{
                case{
                    accusative{
                        few{"{0} skandinávské míle"}
                        many{"{0} skandinávské míle"}
                        one{"{0} skandinávskou míli"}
                        other{"{0} skandinávských mil"}
                    }
                    dative{
                        few{"{0} skandinávským mílím"}
                        many{"{0} skandinávské míle"}
                        one{"{0} skandinávské míli"}
                        other{"{0} skandinávským mílím"}
                    }
                    genitive{
                        few{"{0} skandinávských mil"}
                        many{"{0} skandinávské míle"}
                        one{"{0} skandinávské míle"}
                        other{"{0} skandinávských mil"}
                    }
                    instrumental{
                        few{"{0} skandinávskými mílemi"}
                        many{"{0} skandinávské míle"}
                        one{"{0} skandinávskou mílí"}
                        other{"{0} skandinávskými mílemi"}
                    }
                    locative{
                        few{"{0} skandinávských mílích"}
                        many{"{0} skandinávské míle"}
                        one{"{0} skandinávské míli"}
                        other{"{0} skandinávských mílích"}
                    }
                }
                dnam{"skandinávské míle"}
                few{"{0} skandinávské míle"}
                gender{"feminine"}
                many{"{0} skandinávské míle"}
                one{"{0} skandinávská míle"}
                other{"{0} skandinávských mil"}
            }
            millimeter{
                case{
                    accusative{
                        few{"{0} milimetry"}
                        many{"{0} milimetru"}
                        one{"{0} milimetr"}
                        other{"{0} milimetrů"}
                    }
                    dative{
                        few{"{0} milimetrům"}
                        many{"{0} milimetru"}
                        one{"{0} milimetru"}
                        other{"{0} milimetrům"}
                    }
                    genitive{
                        few{"{0} milimetrů"}
                        many{"{0} milimetru"}
                        one{"{0} milimetru"}
                        other{"{0} milimetrů"}
                    }
                    instrumental{
                        few{"{0} milimetry"}
                        many{"{0} milimetru"}
                        one{"{0} milimetrem"}
                        other{"{0} milimetry"}
                    }
                    locative{
                        few{"{0} milimetrech"}
                        many{"{0} milimetru"}
                        one{"{0} milimetru"}
                        other{"{0} milimetrech"}
                    }
                }
                dnam{"milimetry"}
                few{"{0} milimetry"}
                gender{"inanimate"}
                many{"{0} milimetru"}
                one{"{0} milimetr"}
                other{"{0} milimetrů"}
            }
            nanometer{
                case{
                    accusative{
                        few{"{0} nanometry"}
                        many{"{0} nanometru"}
                        one{"{0} nanometr"}
                        other{"{0} nanometrů"}
                    }
                    dative{
                        few{"{0} nanometrům"}
                        many{"{0} nanometru"}
                        one{"{0} nanometru"}
                        other{"{0} nanometrům"}
                    }
                    genitive{
                        few{"{0} nanometrů"}
                        many{"{0} nanometru"}
                        one{"{0} nanometru"}
                        other{"{0} nanometrů"}
                    }
                    instrumental{
                        few{"{0} nanometry"}
                        many{"{0} nanometru"}
                        one{"{0} nanometrem"}
                        other{"{0} nanometry"}
                    }
                    locative{
                        few{"{0} nanometrech"}
                        many{"{0} nanometru"}
                        one{"{0} nanometru"}
                        other{"{0} nanometrech"}
                    }
                }
                dnam{"nanometry"}
                few{"{0} nanometry"}
                gender{"inanimate"}
                many{"{0} nanometru"}
                one{"{0} nanometr"}
                other{"{0} nanometrů"}
            }
            nautical-mile{
                dnam{"námořní míle"}
                few{"{0} námořní míle"}
                many{"{0} námořní míle"}
                one{"{0} námořní míle"}
                other{"{0} námořních mil"}
            }
            parsec{
                dnam{"parseky"}
                few{"{0} parseky"}
                many{"{0} parseku"}
                one{"{0} parsek"}
                other{"{0} parseků"}
            }
            picometer{
                case{
                    accusative{
                        few{"{0} pikometry"}
                        many{"{0} pikometru"}
                        one{"{0} pikometr"}
                        other{"{0} pikometrů"}
                    }
                    dative{
                        few{"{0} pikometrům"}
                        many{"{0} pikometru"}
                        one{"{0} pikometru"}
                        other{"{0} pikometrům"}
                    }
                    genitive{
                        few{"{0} pikometrů"}
                        many{"{0} pikometru"}
                        one{"{0} pikometru"}
                        other{"{0} pikometrů"}
                    }
                    instrumental{
                        few{"{0} pikometry"}
                        many{"{0} pikometru"}
                        one{"{0} pikometrem"}
                        other{"{0} pikometry"}
                    }
                    locative{
                        few{"{0} pikometrech"}
                        many{"{0} pikometru"}
                        one{"{0} pikometru"}
                        other{"{0} pikometrech"}
                    }
                }
                dnam{"pikometry"}
                few{"{0} pikometry"}
                gender{"inanimate"}
                many{"{0} pikometru"}
                one{"{0} pikometr"}
                other{"{0} pikometrů"}
            }
            point{
                dnam{"body"}
                few{"{0} body"}
                many{"{0} bodu"}
                one{"{0} bod"}
                other{"{0} bodů"}
            }
            solar-radius{
                dnam{"poloměr Slunce"}
                few{"{0} poloměry Slunce"}
                many{"{0} poloměru Slunce"}
                one{"{0} poloměr Slunce"}
                other{"{0} poloměrů Slunce"}
            }
            yard{
                dnam{"yardy"}
                few{"{0} yardy"}
                many{"{0} yardu"}
                one{"{0} yard"}
                other{"{0} yardů"}
            }
        }
        light{
            candela{
                case{
                    accusative{
                        few{"{0} kandely"}
                        many{"{0} kandely"}
                        one{"{0} kandelu"}
                        other{"{0} kandel"}
                    }
                    dative{
                        few{"{0} kandelám"}
                        many{"{0} kandely"}
                        one{"{0} kandele"}
                        other{"{0} kandelám"}
                    }
                    genitive{
                        few{"{0} kandel"}
                        many{"{0} kandely"}
                        one{"{0} kandely"}
                        other{"{0} kandel"}
                    }
                    instrumental{
                        few{"{0} kandelami"}
                        many{"{0} kandely"}
                        one{"{0} kandelou"}
                        other{"{0} kandelami"}
                    }
                    locative{
                        few{"{0} kandelách"}
                        many{"{0} kandely"}
                        one{"{0} kandele"}
                        other{"{0} kandelách"}
                    }
                }
                dnam{"kandely"}
                few{"{0} kandely"}
                gender{"feminine"}
                many{"{0} kandely"}
                one{"{0} kandela"}
                other{"{0} kandel"}
            }
            lumen{
                case{
                    accusative{
                        few{"{0} lumeny"}
                        many{"{0} lumenu"}
                        one{"{0} lumen"}
                        other{"{0} lumenů"}
                    }
                    dative{
                        few{"{0} lumenům"}
                        many{"{0} lumenu"}
                        one{"{0} lumenu"}
                        other{"{0} lumenům"}
                    }
                    genitive{
                        few{"{0} lumenů"}
                        many{"{0} lumenu"}
                        one{"{0} lumenu"}
                        other{"{0} lumenů"}
                    }
                    instrumental{
                        few{"{0} lumeny"}
                        many{"{0} lumenu"}
                        one{"{0} lumenem"}
                        other{"{0} lumeny"}
                    }
                    locative{
                        few{"{0} lumenech"}
                        many{"{0} lumenu"}
                        one{"{0} lumenu"}
                        other{"{0} lumenech"}
                    }
                }
                dnam{"lumeny"}
                few{"{0} lumeny"}
                gender{"inanimate"}
                many{"{0} lumenu"}
                one{"{0} lumen"}
                other{"{0} lumenů"}
            }
            lux{
                case{
                    accusative{
                        few{"{0} luxy"}
                        many{"{0} luxu"}
                        one{"{0} lux"}
                        other{"{0} luxů"}
                    }
                    dative{
                        few{"{0} luxům"}
                        many{"{0} luxu"}
                        one{"{0} luxu"}
                        other{"{0} luxům"}
                    }
                    genitive{
                        few{"{0} luxů"}
                        many{"{0} luxu"}
                        one{"{0} luxu"}
                        other{"{0} luxů"}
                    }
                    instrumental{
                        few{"{0} luxy"}
                        many{"{0} luxu"}
                        one{"{0} luxem"}
                        other{"{0} luxy"}
                    }
                    locative{
                        few{"{0} luxech"}
                        many{"{0} luxu"}
                        one{"{0} luxu"}
                        other{"{0} luxech"}
                    }
                }
                dnam{"luxy"}
                few{"{0} luxy"}
                gender{"inanimate"}
                many{"{0} luxu"}
                one{"{0} lux"}
                other{"{0} luxů"}
            }
            solar-luminosity{
                dnam{"zářivé výkony Slunce"}
                few{"{0} zářivé výkony Slunce"}
                many{"{0} zářivého výkonu Slunce"}
                one{"{0} zářivý výkon Slunce"}
                other{"{0} zářivých výkonů Slunce"}
            }
        }
        mass{
            carat{
                case{
                    accusative{
                        few{"{0} karáty"}
                        many{"{0} karátu"}
                        one{"{0} karát"}
                        other{"{0} karátů"}
                    }
                    dative{
                        few{"{0} karátům"}
                        many{"{0} karátu"}
                        one{"{0} karátu"}
                        other{"{0} karátům"}
                    }
                    genitive{
                        few{"{0} karátů"}
                        many{"{0} karátu"}
                        one{"{0} karátu"}
                        other{"{0} karátů"}
                    }
                    instrumental{
                        few{"{0} karáty"}
                        many{"{0} karátu"}
                        one{"{0} karátem"}
                        other{"{0} karáty"}
                    }
                    locative{
                        few{"{0} karátech"}
                        many{"{0} karátu"}
                        one{"{0} karátu"}
                        other{"{0} karátech"}
                    }
                }
                dnam{"karáty"}
                few{"{0} karáty"}
                gender{"inanimate"}
                many{"{0} karátu"}
                one{"{0} karát"}
                other{"{0} karátů"}
            }
            dalton{
                dnam{"daltony"}
                few{"{0} daltony"}
                many{"{0} daltonu"}
                one{"{0} dalton"}
                other{"{0} daltonů"}
            }
            earth-mass{
                dnam{"hmotnosti Země"}
                few{"{0} hmotnosti Země"}
                many{"{0} hmotnosti Země"}
                one{"{0} hmotnost Země"}
                other{"{0} hmotností Země"}
            }
            grain{
                dnam{"grainy"}
                few{"{0} grainy"}
                many{"{0} grainu"}
                one{"{0} grain"}
                other{"{0} grainů"}
            }
            gram{
                case{
                    accusative{
                        few{"{0} gramy"}
                        many{"{0} gramu"}
                        one{"{0} gram"}
                        other{"{0} gramů"}
                    }
                    dative{
                        few{"{0} gramům"}
                        many{"{0} gramu"}
                        one{"{0} gramu"}
                        other{"{0} gramům"}
                    }
                    genitive{
                        few{"{0} gramů"}
                        many{"{0} gramu"}
                        one{"{0} gramu"}
                        other{"{0} gramů"}
                    }
                    instrumental{
                        few{"{0} gramy"}
                        many{"{0} gramu"}
                        one{"{0} gramem"}
                        other{"{0} gramy"}
                    }
                    locative{
                        few{"{0} gramech"}
                        many{"{0} gramu"}
                        one{"{0} gramu"}
                        other{"{0} gramech"}
                    }
                }
                dnam{"gramy"}
                few{"{0} gramy"}
                gender{"inanimate"}
                many{"{0} gramu"}
                one{"{0} gram"}
                other{"{0} gramů"}
                per{"{0} na gram"}
            }
            kilogram{
                case{
                    accusative{
                        few{"{0} kilogramy"}
                        many{"{0} kilogramu"}
                        one{"{0} kilogram"}
                        other{"{0} kilogramů"}
                    }
                    dative{
                        few{"{0} kilogramům"}
                        many{"{0} kilogramu"}
                        one{"{0} kilogramu"}
                        other{"{0} kilogramům"}
                    }
                    genitive{
                        few{"{0} kilogramů"}
                        many{"{0} kilogramu"}
                        one{"{0} kilogramu"}
                        other{"{0} kilogramů"}
                    }
                    instrumental{
                        few{"{0} kilogramy"}
                        many{"{0} kilogramu"}
                        one{"{0} kilogramem"}
                        other{"{0} kilogramy"}
                    }
                    locative{
                        few{"{0} kilogramech"}
                        many{"{0} kilogramu"}
                        one{"{0} kilogramu"}
                        other{"{0} kilogramech"}
                    }
                }
                dnam{"kilogramy"}
                few{"{0} kilogramy"}
                gender{"inanimate"}
                many{"{0} kilogramu"}
                one{"{0} kilogram"}
                other{"{0} kilogramů"}
                per{"{0} na kilogram"}
            }
            microgram{
                case{
                    accusative{
                        few{"{0} mikrogramy"}
                        many{"{0} mikrogramu"}
                        one{"{0} mikrogram"}
                        other{"{0} mikrogramů"}
                    }
                    dative{
                        few{"{0} mikrogramům"}
                        many{"{0} mikrogramu"}
                        one{"{0} mikrogramu"}
                        other{"{0} mikrogramům"}
                    }
                    genitive{
                        few{"{0} mikrogramů"}
                        many{"{0} mikrogramu"}
                        one{"{0} mikrogramu"}
                        other{"{0} mikrogramů"}
                    }
                    instrumental{
                        few{"{0} mikrogramy"}
                        many{"{0} mikrogramu"}
                        one{"{0} mikrogramem"}
                        other{"{0} mikrogramy"}
                    }
                    locative{
                        few{"{0} mikrogramech"}
                        many{"{0} mikrogramu"}
                        one{"{0} mikrogramu"}
                        other{"{0} mikrogramech"}
                    }
                }
                dnam{"mikrogramy"}
                few{"{0} mikrogramy"}
                gender{"inanimate"}
                many{"{0} mikrogramu"}
                one{"{0} mikrogram"}
                other{"{0} mikrogramů"}
            }
            milligram{
                case{
                    accusative{
                        few{"{0} miligramy"}
                        many{"{0} miligramu"}
                        one{"{0} miligram"}
                        other{"{0} miligramů"}
                    }
                    dative{
                        few{"{0} miligramům"}
                        many{"{0} miligramu"}
                        one{"{0} miligramu"}
                        other{"{0} miligramům"}
                    }
                    genitive{
                        few{"{0} miligramů"}
                        many{"{0} miligramu"}
                        one{"{0} miligramu"}
                        other{"{0} miligramů"}
                    }
                    instrumental{
                        few{"{0} miligramy"}
                        many{"{0} miligramu"}
                        one{"{0} miligramem"}
                        other{"{0} miligramy"}
                    }
                    locative{
                        few{"{0} miligramech"}
                        many{"{0} miligramu"}
                        one{"{0} miligramu"}
                        other{"{0} miligramech"}
                    }
                }
                dnam{"miligramy"}
                few{"{0} miligramy"}
                gender{"inanimate"}
                many{"{0} miligramu"}
                one{"{0} miligram"}
                other{"{0} miligramů"}
            }
            ounce{
                dnam{"unce"}
                few{"{0} unce"}
                many{"{0} unce"}
                one{"{0} unce"}
                other{"{0} uncí"}
                per{"{0} na unci"}
            }
            ounce-troy{
                dnam{"trojské unce"}
                few{"{0} trojské unce"}
                many{"{0} trojské unce"}
                one{"{0} trojská unce"}
                other{"{0} trojských uncí"}
            }
            pound{
                dnam{"libry"}
                few{"{0} libry"}
                many{"{0} libry"}
                one{"{0} libra"}
                other{"{0} liber"}
                per{"{0} na libru"}
            }
            solar-mass{
                dnam{"hmotnosti Slunce"}
                few{"{0} hmotnosti Slunce"}
                many{"{0} hmotnosti Slunce"}
                one{"{0} hmotnost Slunce"}
                other{"{0} hmotností Slunce"}
            }
            stone{
                dnam{"kameny"}
                few{"{0} kameny"}
                many{"{0} kamene"}
                one{"{0} kámen"}
                other{"{0} kamenů"}
            }
            ton{
                dnam{"americké tuny"}
                few{"{0} americké tuny"}
                many{"{0} americké tuny"}
                one{"{0} americká tuna"}
                other{"{0} amerických tun"}
            }
            tonne{
                case{
                    accusative{
                        few{"{0} tuny"}
                        many{"{0} tuny"}
                        one{"{0} tunu"}
                        other{"{0} tun"}
                    }
                    dative{
                        few{"{0} tunám"}
                        many{"{0} tuny"}
                        one{"{0} tuně"}
                        other{"{0} tunám"}
                    }
                    genitive{
                        few{"{0} tun"}
                        many{"{0} tuny"}
                        one{"{0} tuny"}
                        other{"{0} tun"}
                    }
                    instrumental{
                        few{"{0} tunami"}
                        many{"{0} tuny"}
                        one{"{0} tunou"}
                        other{"{0} tunami"}
                    }
                    locative{
                        few{"{0} tunách"}
                        many{"{0} tuny"}
                        one{"{0} tuně"}
                        other{"{0} tunách"}
                    }
                }
                dnam{"tuny"}
                few{"{0} tuny"}
                gender{"feminine"}
                many{"{0} tuny"}
                one{"{0} tuna"}
                other{"{0} tun"}
            }
        }
        power{
            gigawatt{
                case{
                    accusative{
                        few{"{0} gigawatty"}
                        many{"{0} gigawattu"}
                        one{"{0} gigawatt"}
                        other{"{0} gigawattů"}
                    }
                    dative{
                        few{"{0} gigawattům"}
                        many{"{0} gigawattu"}
                        one{"{0} gigawattu"}
                        other{"{0} gigawattům"}
                    }
                    genitive{
                        few{"{0} gigawattů"}
                        many{"{0} gigawattu"}
                        one{"{0} gigawattu"}
                        other{"{0} gigawattů"}
                    }
                    instrumental{
                        few{"{0} gigawatty"}
                        many{"{0} gigawattu"}
                        one{"{0} gigawattem"}
                        other{"{0} gigawatty"}
                    }
                    locative{
                        few{"{0} gigawattech"}
                        many{"{0} gigawattu"}
                        one{"{0} gigawattu"}
                        other{"{0} gigawattech"}
                    }
                }
                dnam{"gigawatty"}
                few{"{0} gigawatty"}
                gender{"inanimate"}
                many{"{0} gigawattu"}
                one{"{0} gigawatt"}
                other{"{0} gigawattů"}
            }
            horsepower{
                dnam{"koňská síla"}
                few{"{0} koňské síly"}
                many{"{0} koňské síly"}
                one{"{0} koňská síla"}
                other{"{0} koňských sil"}
            }
            kilowatt{
                case{
                    accusative{
                        few{"{0} kilowatty"}
                        many{"{0} kilowattu"}
                        one{"{0} kilowatt"}
                        other{"{0} kilowattů"}
                    }
                    dative{
                        few{"{0} kilowattům"}
                        many{"{0} kilowattu"}
                        one{"{0} kilowattu"}
                        other{"{0} kilowattům"}
                    }
                    genitive{
                        few{"{0} kilowattů"}
                        many{"{0} kilowattu"}
                        one{"{0} kilowattu"}
                        other{"{0} kilowattů"}
                    }
                    instrumental{
                        few{"{0} kilowatty"}
                        many{"{0} kilowattu"}
                        one{"{0} kilowattem"}
                        other{"{0} kilowatty"}
                    }
                    locative{
                        few{"{0} kilowattech"}
                        many{"{0} kilowattu"}
                        one{"{0} kilowattu"}
                        other{"{0} kilowattech"}
                    }
                }
                dnam{"kilowatty"}
                few{"{0} kilowatty"}
                gender{"inanimate"}
                many{"{0} kilowattu"}
                one{"{0} kilowatt"}
                other{"{0} kilowattů"}
            }
            megawatt{
                case{
                    accusative{
                        few{"{0} megawatty"}
                        many{"{0} megawattu"}
                        one{"{0} megawatt"}
                        other{"{0} megawattů"}
                    }
                    dative{
                        few{"{0} megawattům"}
                        many{"{0} megawattu"}
                        one{"{0} megawattu"}
                        other{"{0} megawattům"}
                    }
                    genitive{
                        few{"{0} megawattů"}
                        many{"{0} megawattu"}
                        one{"{0} megawattu"}
                        other{"{0} megawattů"}
                    }
                    instrumental{
                        few{"{0} megawatty"}
                        many{"{0} megawattu"}
                        one{"{0} megawattem"}
                        other{"{0} megawatty"}
                    }
                    locative{
                        few{"{0} megawattech"}
                        many{"{0} megawattu"}
                        one{"{0} megawattu"}
                        other{"{0} megawattech"}
                    }
                }
                dnam{"megawatty"}
                few{"{0} megawatty"}
                gender{"inanimate"}
                many{"{0} megawattu"}
                one{"{0} megawatt"}
                other{"{0} megawattů"}
            }
            milliwatt{
                case{
                    accusative{
                        few{"{0} miliwatty"}
                        many{"{0} miliwattu"}
                        one{"{0} miliwatt"}
                        other{"{0} miliwattů"}
                    }
                    dative{
                        few{"{0} miliwattům"}
                        many{"{0} miliwattu"}
                        one{"{0} miliwattu"}
                        other{"{0} miliwattům"}
                    }
                    genitive{
                        few{"{0} miliwattů"}
                        many{"{0} miliwattu"}
                        one{"{0} miliwattu"}
                        other{"{0} miliwattů"}
                    }
                    instrumental{
                        few{"{0} miliwatty"}
                        many{"{0} miliwattu"}
                        one{"{0} miliwattem"}
                        other{"{0} miliwatty"}
                    }
                    locative{
                        few{"{0} miliwattech"}
                        many{"{0} miliwattu"}
                        one{"{0} miliwattu"}
                        other{"{0} miliwattech"}
                    }
                }
                dnam{"miliwatty"}
                few{"{0} miliwatty"}
                gender{"inanimate"}
                many{"{0} miliwattu"}
                one{"{0} miliwatt"}
                other{"{0} miliwattů"}
            }
            watt{
                case{
                    accusative{
                        few{"{0} watty"}
                        many{"{0} wattu"}
                        one{"{0} watt"}
                        other{"{0} wattů"}
                    }
                    dative{
                        few{"{0} wattům"}
                        many{"{0} wattu"}
                        one{"{0} wattu"}
                        other{"{0} wattům"}
                    }
                    genitive{
                        few{"{0} wattů"}
                        many{"{0} wattu"}
                        one{"{0} wattu"}
                        other{"{0} wattů"}
                    }
                    instrumental{
                        few{"{0} watty"}
                        many{"{0} wattu"}
                        one{"{0} wattem"}
                        other{"{0} watty"}
                    }
                    locative{
                        few{"{0} wattech"}
                        many{"{0} wattu"}
                        one{"{0} wattu"}
                        other{"{0} wattech"}
                    }
                }
                dnam{"watty"}
                few{"{0} watty"}
                gender{"inanimate"}
                many{"{0} wattu"}
                one{"{0} watt"}
                other{"{0} wattů"}
            }
        }
        pressure{
            atmosphere{
                case{
                    accusative{
                        few{"{0} atmosféry"}
                        many{"{0} atmosféry"}
                        one{"{0} atmosféru"}
                        other{"{0} atmosfér"}
                    }
                    dative{
                        few{"{0} atmosférám"}
                        many{"{0} atmosféry"}
                        one{"{0} atmosféře"}
                        other{"{0} atmosférám"}
                    }
                    genitive{
                        few{"{0} atmosfér"}
                        many{"{0} atmosféry"}
                        one{"{0} atmosféry"}
                        other{"{0} atmosfér"}
                    }
                    instrumental{
                        few{"{0} atmosférami"}
                        many{"{0} atmosféry"}
                        one{"{0} atmosférou"}
                        other{"{0} atmosférami"}
                    }
                    locative{
                        few{"{0} atmosférách"}
                        many{"{0} atmosféry"}
                        one{"{0} atmosféře"}
                        other{"{0} atmosférách"}
                    }
                }
                dnam{"atmosféry"}
                few{"{0} atmosféry"}
                gender{"feminine"}
                many{"{0} atmosféry"}
                one{"{0} atmosféra"}
                other{"{0} atmosfér"}
            }
            bar{
                case{
                    accusative{
                        few{"{0} bary"}
                        many{"{0} baru"}
                        one{"{0} bar"}
                        other{"{0} barů"}
                    }
                    dative{
                        few{"{0} barům"}
                        many{"{0} baru"}
                        one{"{0} baru"}
                        other{"{0} barům"}
                    }
                    genitive{
                        few{"{0} barů"}
                        many{"{0} baru"}
                        one{"{0} baru"}
                        other{"{0} barů"}
                    }
                    instrumental{
                        few{"{0} bary"}
                        many{"{0} baru"}
                        one{"{0} barem"}
                        other{"{0} bary"}
                    }
                    locative{
                        few{"{0} barech"}
                        many{"{0} baru"}
                        one{"{0} baru"}
                        other{"{0} barech"}
                    }
                }
                dnam{"bary"}
                few{"{0} bary"}
                gender{"inanimate"}
                many{"{0} baru"}
                one{"{0} bar"}
                other{"{0} barů"}
            }
            hectopascal{
                case{
                    accusative{
                        few{"{0} hektopascaly"}
                        many{"{0} hektopascalu"}
                        one{"{0} hektopascal"}
                        other{"{0} hektopascalů"}
                    }
                    dative{
                        few{"{0} hektopascalům"}
                        many{"{0} hektopascalu"}
                        one{"{0} hektopascalu"}
                        other{"{0} hektopascalům"}
                    }
                    genitive{
                        few{"{0} hektopascalů"}
                        many{"{0} hektopascalu"}
                        one{"{0} hektopascalu"}
                        other{"{0} hektopascalů"}
                    }
                    instrumental{
                        few{"{0} hektopascaly"}
                        many{"{0} hektopascalu"}
                        one{"{0} hektopascalem"}
                        other{"{0} hektopascaly"}
                    }
                    locative{
                        few{"{0} hektopascalech"}
                        many{"{0} hektopascalu"}
                        one{"{0} hektopascalu"}
                        other{"{0} hektopascalech"}
                    }
                }
                dnam{"hektopascaly"}
                few{"{0} hektopascaly"}
                gender{"inanimate"}
                many{"{0} hektopascalu"}
                one{"{0} hektopascal"}
                other{"{0} hektopascalů"}
            }
            inch-ofhg{
                dnam{"palce rtuťového sloupce"}
                few{"{0} palce rtuťového sloupce"}
                many{"{0} palce rtuťového sloupce"}
                one{"{0} palec rtuťového sloupce"}
                other{"{0} palců rtuťového sloupce"}
            }
            kilopascal{
                case{
                    accusative{
                        few{"{0} kilopascaly"}
                        many{"{0} kilopascalu"}
                        one{"{0} kilopascal"}
                        other{"{0} kilopascalů"}
                    }
                    dative{
                        few{"{0} kilopascalům"}
                        many{"{0} kilopascalu"}
                        one{"{0} kilopascalu"}
                        other{"{0} kilopascalům"}
                    }
                    genitive{
                        few{"{0} kilopascalů"}
                        many{"{0} kilopascalu"}
                        one{"{0} kilopascalu"}
                        other{"{0} kilopascalů"}
                    }
                    instrumental{
                        few{"{0} kilopascaly"}
                        many{"{0} kilopascalu"}
                        one{"{0} kilopascalem"}
                        other{"{0} kilopascaly"}
                    }
                    locative{
                        few{"{0} kilopascalech"}
                        many{"{0} kilopascalu"}
                        one{"{0} kilopascalu"}
                        other{"{0} kilopascalech"}
                    }
                }
                dnam{"kilopascaly"}
                few{"{0} kilopascaly"}
                gender{"inanimate"}
                many{"{0} kilopascalu"}
                one{"{0} kilopascal"}
                other{"{0} kilopascalů"}
            }
            megapascal{
                case{
                    accusative{
                        few{"{0} megapascaly"}
                        many{"{0} megapascalu"}
                        one{"{0} megapascal"}
                        other{"{0} megapascalů"}
                    }
                    dative{
                        few{"{0} megapascalům"}
                        many{"{0} megapascalu"}
                        one{"{0} megapascalu"}
                        other{"{0} megapascalům"}
                    }
                    genitive{
                        few{"{0} megapascalů"}
                        many{"{0} megapascalu"}
                        one{"{0} megapascalu"}
                        other{"{0} megapascalů"}
                    }
                    instrumental{
                        few{"{0} megapascaly"}
                        many{"{0} megapascalu"}
                        one{"{0} megapascalem"}
                        other{"{0} megapascaly"}
                    }
                    locative{
                        few{"{0} megapascalech"}
                        many{"{0} megapascalu"}
                        one{"{0} megapascalu"}
                        other{"{0} megapascalech"}
                    }
                }
                dnam{"megapascaly"}
                few{"{0} megapascaly"}
                gender{"inanimate"}
                many{"{0} megapascalu"}
                one{"{0} megapascal"}
                other{"{0} megapascalů"}
            }
            millibar{
                case{
                    accusative{
                        few{"{0} milibary"}
                        many{"{0} milibaru"}
                        one{"{0} milibar"}
                        other{"{0} milibarů"}
                    }
                    dative{
                        few{"{0} milibarům"}
                        many{"{0} milibaru"}
                        one{"{0} milibaru"}
                        other{"{0} milibarům"}
                    }
                    genitive{
                        few{"{0} milibarů"}
                        many{"{0} milibaru"}
                        one{"{0} milibaru"}
                        other{"{0} milibarů"}
                    }
                    instrumental{
                        few{"{0} milibary"}
                        many{"{0} milibaru"}
                        one{"{0} milibarem"}
                        other{"{0} milibary"}
                    }
                    locative{
                        few{"{0} milibarech"}
                        many{"{0} milibaru"}
                        one{"{0} milibaru"}
                        other{"{0} milibarech"}
                    }
                }
                dnam{"milibary"}
                few{"{0} milibary"}
                gender{"inanimate"}
                many{"{0} milibaru"}
                one{"{0} milibar"}
                other{"{0} milibarů"}
            }
            millimeter-ofhg{
                dnam{"milimetry rtuťového sloupce"}
                few{"{0} milimetry rtuťového sloupce"}
                many{"{0} milimetru rtuťového sloupce"}
                one{"{0} milimetr rtuťového sloupce"}
                other{"{0} milimetrů rtuťového sloupce"}
            }
            pascal{
                case{
                    accusative{
                        few{"{0} pascaly"}
                        many{"{0} pascalu"}
                        one{"{0} pascal"}
                        other{"{0} pascalů"}
                    }
                    dative{
                        few{"{0} pascalům"}
                        many{"{0} pascalu"}
                        one{"{0} pascalu"}
                        other{"{0} pascalům"}
                    }
                    genitive{
                        few{"{0} pascalů"}
                        many{"{0} pascalu"}
                        one{"{0} pascalu"}
                        other{"{0} pascalů"}
                    }
                    instrumental{
                        few{"{0} pascaly"}
                        many{"{0} pascalu"}
                        one{"{0} pascalem"}
                        other{"{0} pascaly"}
                    }
                    locative{
                        few{"{0} pascalech"}
                        many{"{0} pascalu"}
                        one{"{0} pascalu"}
                        other{"{0} pascalech"}
                    }
                }
                dnam{"pascaly"}
                few{"{0} pascaly"}
                gender{"inanimate"}
                many{"{0} pascalu"}
                one{"{0} pascal"}
                other{"{0} pascalů"}
            }
            pound-force-per-square-inch{
                dnam{"libry na čtvereční palec"}
                few{"{0} libry na čtvereční palec"}
                many{"{0} libry na čtvereční palec"}
                one{"{0} libra na čtvereční palec"}
                other{"{0} liber na čtvereční palec"}
            }
        }
        speed{
            beaufort{
                dnam{"stupně Beaufortovy stupnice"}
                few{"{0}. stupeň Beaufortovy stupnice"}
                many{"{0}. stupeň Beaufortovy stupnice"}
                one{"{0}. stupeň Beaufortovy stupnice"}
                other{"{0}. stupeň Beaufortovy stupnice"}
            }
            kilometer-per-hour{
                case{
                    accusative{
                        few{"{0} kilometry za hodinu"}
                        many{"{0} kilometru za hodinu"}
                        one{"{0} kilometr za hodinu"}
                        other{"{0} kilometrů za hodinu"}
                    }
                    dative{
                        few{"{0} kilometrům za hodinu"}
                        many{"{0} kilometru za hodinu"}
                        one{"{0} kilometru za hodinu"}
                        other{"{0} kilometrům za hodinu"}
                    }
                    genitive{
                        few{"{0} kilometrů za hodinu"}
                        many{"{0} kilometru za hodinu"}
                        one{"{0} kilometru za hodinu"}
                        other{"{0} kilometrů za hodinu"}
                    }
                    instrumental{
                        few{"{0} kilometry za hodinu"}
                        many{"{0} kilometru za hodinu"}
                        one{"{0} kilometrem za hodinu"}
                        other{"{0} kilometry za hodinu"}
                    }
                    locative{
                        few{"{0} kilometrech za hodinu"}
                        many{"{0} kilometru za hodinu"}
                        one{"{0} kilometru za hodinu"}
                        other{"{0} kilometrech za hodinu"}
                    }
                }
                dnam{"kilometry za hodinu"}
                few{"{0} kilometry za hodinu"}
                gender{"inanimate"}
                many{"{0} kilometru za hodinu"}
                one{"{0} kilometr za hodinu"}
                other{"{0} kilometrů za hodinu"}
            }
            knot{
                dnam{"uzly"}
                few{"{0} uzly"}
                many{"{0} uzlu"}
                one{"{0} uzel"}
                other{"{0} uzlů"}
            }
            meter-per-second{
                case{
                    accusative{
                        few{"{0} metry za sekundu"}
                        many{"{0} metru za sekundu"}
                        one{"{0} metr za sekundu"}
                        other{"{0} metrů za sekundu"}
                    }
                    dative{
                        few{"{0} metrům za sekundu"}
                        many{"{0} metru za sekundu"}
                        one{"{0} metru za sekundu"}
                        other{"{0} metrům za sekundu"}
                    }
                    genitive{
                        few{"{0} metrů za sekundu"}
                        many{"{0} metru za sekundu"}
                        one{"{0} metru za sekundu"}
                        other{"{0} metrů za sekundu"}
                    }
                    instrumental{
                        few{"{0} metry za sekundu"}
                        many{"{0} metru za sekundu"}
                        one{"{0} metrem za sekundu"}
                        other{"{0} metry za sekundu"}
                    }
                    locative{
                        few{"{0} metrech za sekundu"}
                        many{"{0} metru za sekundu"}
                        one{"{0} metru za sekundu"}
                        other{"{0} metrech za sekundu"}
                    }
                }
                dnam{"metry za sekundu"}
                few{"{0} metry za sekundu"}
                gender{"inanimate"}
                many{"{0} metru za sekundu"}
                one{"{0} metr za sekundu"}
                other{"{0} metrů za sekundu"}
            }
            mile-per-hour{
                dnam{"míle za hodinu"}
                few{"{0} míle za hodinu"}
                many{"{0} míle za hodinu"}
                one{"{0} míle za hodinu"}
                other{"{0} mil za hodinu"}
            }
        }
        temperature{
            celsius{
                case{
                    accusative{
                        few{"{0} stupně Celsia"}
                        many{"{0} stupně Celsia"}
                        one{"{0} stupeň Celsia"}
                        other{"{0} stupňů Celsia"}
                    }
                    dative{
                        few{"{0} stupňům Celsia"}
                        many{"{0} stupně Celsia"}
                        one{"{0} stupni Celsia"}
                        other{"{0} stupňům Celsia"}
                    }
                    genitive{
                        few{"{0} stupňů Celsia"}
                        many{"{0} stupně Celsia"}
                        one{"{0} stupně Celsia"}
                        other{"{0} stupňů Celsia"}
                    }
                    instrumental{
                        few{"{0} stupni Celsia"}
                        many{"{0} stupně Celsia"}
                        one{"{0} stupněm Celsia"}
                        other{"{0} stupni Celsia"}
                    }
                    locative{
                        few{"{0} stupních Celsia"}
                        many{"{0} stupně Celsia"}
                        one{"{0} stupni Celsia"}
                        other{"{0} stupních Celsia"}
                    }
                }
                dnam{"stupně Celsia"}
                few{"{0} stupně Celsia"}
                gender{"inanimate"}
                many{"{0} stupně Celsia"}
                one{"{0} stupeň Celsia"}
                other{"{0} stupňů Celsia"}
            }
            fahrenheit{
                dnam{"stupně Fahrenheita"}
                few{"{0} stupně Fahrenheita"}
                many{"{0} stupně Fahrenheita"}
                one{"{0} stupeň Fahrenheita"}
                other{"{0} stupňů Fahrenheita"}
            }
            generic{
                case{
                    accusative{
                        few{"{0} stupně"}
                        many{"{0} stupně"}
                        one{"{0} stupeň"}
                        other{"{0} stupňů"}
                    }
                    dative{
                        few{"{0} stupňům"}
                        many{"{0} stupně"}
                        one{"{0} stupni"}
                        other{"{0} stupňům"}
                    }
                    genitive{
                        few{"{0} stupňů"}
                        many{"{0} stupně"}
                        one{"{0} stupně"}
                        other{"{0} stupňů"}
                    }
                    instrumental{
                        few{"{0} stupni"}
                        many{"{0} stupně"}
                        one{"{0} stupněm"}
                        other{"{0} stupni"}
                    }
                    locative{
                        few{"{0} stupních"}
                        many{"{0} stupně"}
                        one{"{0} stupni"}
                        other{"{0} stupních"}
                    }
                }
                dnam{"stupně"}
                few{"{0} stupně"}
                gender{"inanimate"}
                many{"{0} stupně"}
                one{"{0} stupeň"}
                other{"{0} stupňů"}
            }
            kelvin{
                case{
                    accusative{
                        few{"{0} kelviny"}
                        many{"{0} kelvinu"}
                        one{"{0} kelvin"}
                        other{"{0} kelvinů"}
                    }
                    dative{
                        few{"{0} kelvinům"}
                        many{"{0} kelvinu"}
                        one{"{0} kelvinu"}
                        other{"{0} kelvinům"}
                    }
                    genitive{
                        few{"{0} kelvinů"}
                        many{"{0} kelvinu"}
                        one{"{0} kelvinu"}
                        other{"{0} kelvinů"}
                    }
                    instrumental{
                        few{"{0} kelviny"}
                        many{"{0} kelvinu"}
                        one{"{0} kelvinem"}
                        other{"{0} kelviny"}
                    }
                    locative{
                        few{"{0} kelvinech"}
                        many{"{0} kelvinu"}
                        one{"{0} kelvinu"}
                        other{"{0} kelvinech"}
                    }
                }
                dnam{"kelviny"}
                few{"{0} kelviny"}
                gender{"inanimate"}
                many{"{0} kelvinu"}
                one{"{0} kelvin"}
                other{"{0} kelvinů"}
            }
        }
        torque{
            newton-meter{
                case{
                    accusative{
                        few{"{0} newtonmetry"}
                        many{"{0} newtonmetru"}
                        one{"{0} newtonmetr"}
                        other{"{0} newtonmetrů"}
                    }
                    dative{
                        few{"{0} newtonmetrům"}
                        many{"{0} newtonmetru"}
                        one{"{0} newtonmetru"}
                        other{"{0} newtonmetrům"}
                    }
                    genitive{
                        few{"{0} newtonmetrů"}
                        many{"{0} newtonmetru"}
                        one{"{0} newtonmetru"}
                        other{"{0} newtonmetrů"}
                    }
                    instrumental{
                        few{"{0} newtonmetry"}
                        many{"{0} newtonmetru"}
                        one{"{0} newtonmetrem"}
                        other{"{0} newtonmetry"}
                    }
                    locative{
                        few{"{0} newtonmetrech"}
                        many{"{0} newtonmetru"}
                        one{"{0} newtonmetru"}
                        other{"{0} newtonmetrech"}
                    }
                }
                dnam{"newtonmetry"}
                few{"{0} newtonmetry"}
                gender{"inanimate"}
                many{"{0} newtonmetru"}
                one{"{0} newtonmetr"}
                other{"{0} newtonmetrů"}
            }
            pound-force-foot{
                dnam{"librostopy"}
                few{"{0} librostopy"}
                many{"{0} librostopy"}
                one{"{0} librostopa"}
                other{"{0} librostop"}
            }
        }
        volume{
            acre-foot{
                dnam{"akro-stopy"}
                few{"{0} akro-stopy"}
                many{"{0} akro-stopy"}
                one{"{0} akro-stopa"}
                other{"{0} akro-stop"}
            }
            barrel{
                dnam{"barely"}
                few{"{0} barely"}
                many{"{0} barelu"}
                one{"{0} barel"}
                other{"{0} barelů"}
            }
            bushel{
                dnam{"bušly"}
                few{"{0} bušly"}
                many{"{0} bušlu"}
                one{"{0} bušl"}
                other{"{0} bušlů"}
            }
            centiliter{
                case{
                    accusative{
                        few{"{0} centilitry"}
                        many{"{0} centilitru"}
                        one{"{0} centilitr"}
                        other{"{0} centilitrů"}
                    }
                    dative{
                        few{"{0} centilitrům"}
                        many{"{0} centilitru"}
                        one{"{0} centilitru"}
                        other{"{0} centilitrům"}
                    }
                    genitive{
                        few{"{0} centilitrů"}
                        many{"{0} centilitru"}
                        one{"{0} centilitru"}
                        other{"{0} centilitrů"}
                    }
                    instrumental{
                        few{"{0} centilitry"}
                        many{"{0} centilitru"}
                        one{"{0} centilitrem"}
                        other{"{0} centilitry"}
                    }
                    locative{
                        few{"{0} centilitrech"}
                        many{"{0} centilitru"}
                        one{"{0} centilitru"}
                        other{"{0} centilitrech"}
                    }
                }
                dnam{"centilitry"}
                few{"{0} centilitry"}
                gender{"inanimate"}
                many{"{0} centilitru"}
                one{"{0} centilitr"}
                other{"{0} centilitrů"}
            }
            cubic-centimeter{
                case{
                    accusative{
                        few{"{0} centimetry krychlové"}
                        many{"{0} centimetru krychlového"}
                        one{"{0} centimetr krychlový"}
                        other{"{0} centimetrů krychlových"}
                    }
                    dative{
                        few{"{0} centimetrům krychlovým"}
                        many{"{0} centimetru krychlového"}
                        one{"{0} centimetru krychlovému"}
                        other{"{0} centimetrům krychlovým"}
                    }
                    genitive{
                        few{"{0} centimetrů krychlových"}
                        many{"{0} centimetru krychlového"}
                        one{"{0} centimetru krychlového"}
                        other{"{0} centimetrů krychlových"}
                    }
                    instrumental{
                        few{"{0} centimetry krychlovými"}
                        many{"{0} centimetru krychlového"}
                        one{"{0} centimetrem krychlovým"}
                        other{"{0} centimetry krychlovými"}
                    }
                    locative{
                        few{"{0} centimetrech krychlových"}
                        many{"{0} centimetru krychlového"}
                        one{"{0} centimetru krychlovém"}
                        other{"{0} centimetrech krychlových"}
                    }
                }
                dnam{"centimetry krychlové"}
                few{"{0} centimetry krychlové"}
                gender{"inanimate"}
                many{"{0} centimetru krychlového"}
                one{"{0} centimetr krychlový"}
                other{"{0} centimetrů krychlových"}
                per{"{0} na centimetr krychlový"}
            }
            cubic-foot{
                dnam{"stopy krychlové"}
                few{"{0} stopy krychlové"}
                many{"{0} stopy krychlové"}
                one{"{0} stopa krychlová"}
                other{"{0} stop krychlových"}
            }
            cubic-inch{
                dnam{"palce krychlové"}
                few{"{0} palce krychlové"}
                many{"{0} palce krychlového"}
                one{"{0} palec krychlový"}
                other{"{0} palců krychlových"}
            }
            cubic-kilometer{
                case{
                    accusative{
                        few{"{0} kilometry krychlové"}
                        many{"{0} kilometru krychlového"}
                        one{"{0} kilometr krychlový"}
                        other{"{0} kilometrů krychlových"}
                    }
                    dative{
                        few{"{0} kilometrům krychlovým"}
                        many{"{0} kilometru krychlového"}
                        one{"{0} kilometru krychlovému"}
                        other{"{0} kilometrům krychlovým"}
                    }
                    genitive{
                        few{"{0} kilometrů krychlových"}
                        many{"{0} kilometru krychlového"}
                        one{"{0} kilometru krychlového"}
                        other{"{0} kilometrů krychlových"}
                    }
                    instrumental{
                        few{"{0} kilometry krychlovými"}
                        many{"{0} kilometru krychlového"}
                        one{"{0} kilometrem krychlovým"}
                        other{"{0} kilometry krychlovými"}
                    }
                    locative{
                        few{"{0} kilometrech krychlových"}
                        many{"{0} kilometru krychlového"}
                        one{"{0} kilometru krychlovém"}
                        other{"{0} kilometrech krychlových"}
                    }
                }
                dnam{"kilometry krychlové"}
                few{"{0} kilometry krychlové"}
                gender{"inanimate"}
                many{"{0} kilometru krychlového"}
                one{"{0} kilometr krychlový"}
                other{"{0} kilometrů krychlových"}
            }
            cubic-meter{
                case{
                    accusative{
                        few{"{0} metry krychlové"}
                        many{"{0} metru krychlového"}
                        one{"{0} metr krychlový"}
                        other{"{0} metrů krychlových"}
                    }
                    dative{
                        few{"{0} metrům krychlovým"}
                        many{"{0} metru krychlového"}
                        one{"{0} metru krychlovému"}
                        other{"{0} metrům krychlovým"}
                    }
                    genitive{
                        few{"{0} metrů krychlových"}
                        many{"{0} metru krychlového"}
                        one{"{0} metru krychlového"}
                        other{"{0} metrů krychlových"}
                    }
                    instrumental{
                        few{"{0} metry krychlovými"}
                        many{"{0} metru krychlového"}
                        one{"{0} metrem krychlovým"}
                        other{"{0} metry krychlovými"}
                    }
                    locative{
                        few{"{0} metrech krychlových"}
                        many{"{0} metru krychlového"}
                        one{"{0} metru krychlovém"}
                        other{"{0} metrech krychlových"}
                    }
                }
                dnam{"metry krychlové"}
                few{"{0} metry krychlové"}
                gender{"inanimate"}
                many{"{0} metru krychlového"}
                one{"{0} metr krychlový"}
                other{"{0} metrů krychlových"}
                per{"{0} na metr krychlový"}
            }
            cubic-mile{
                dnam{"míle krychlové"}
                few{"{0} míle krychlové"}
                many{"{0} míle krychlové"}
                one{"{0} míle krychlová"}
                other{"{0} mil krychlových"}
            }
            cubic-yard{
                dnam{"yardy krychlové"}
                few{"{0} yardy krychlové"}
                many{"{0} yardu krychlového"}
                one{"{0} yard krychlový"}
                other{"{0} yardů krychlových"}
            }
            cup{
                dnam{"šálky"}
                few{"{0} šálky"}
                many{"{0} šálku"}
                one{"{0} šálek"}
                other{"{0} šálků"}
            }
            cup-metric{
                case{
                    accusative{
                        few{"{0} metrické šálky"}
                        many{"{0} metrického šálku"}
                        one{"{0} metrický šálek"}
                        other{"{0} metrických šálků"}
                    }
                    dative{
                        few{"{0} metrickým šálkům"}
                        many{"{0} metrického šálku"}
                        one{"{0} metrickému šálku"}
                        other{"{0} metrickým šálkům"}
                    }
                    genitive{
                        few{"{0} metrických šálků"}
                        many{"{0} metrického šálku"}
                        one{"{0} metrického šálku"}
                        other{"{0} metrických šálků"}
                    }
                    instrumental{
                        few{"{0} metrickými šálky"}
                        many{"{0} metrického šálku"}
                        one{"{0} metrickým šálkem"}
                        other{"{0} metrickými šálky"}
                    }
                    locative{
                        few{"{0} metrických šálcích"}
                        many{"{0} metrického šálku"}
                        one{"{0} metrickém šálku"}
                        other{"{0} metrických šálcích"}
                    }
                }
                dnam{"metrické šálky"}
                few{"{0} metrické šálky"}
                gender{"inanimate"}
                many{"{0} metrického šálku"}
                one{"{0} metrický šálek"}
                other{"{0} metrických šálků"}
            }
            deciliter{
                case{
                    accusative{
                        few{"{0} decilitry"}
                        many{"{0} decilitru"}
                        one{"{0} decilitr"}
                        other{"{0} decilitrů"}
                    }
                    dative{
                        few{"{0} decilitrům"}
                        many{"{0} decilitru"}
                        one{"{0} decilitru"}
                        other{"{0} decilitrům"}
                    }
                    genitive{
                        few{"{0} decilitrů"}
                        many{"{0} decilitru"}
                        one{"{0} decilitru"}
                        other{"{0} decilitrů"}
                    }
                    instrumental{
                        few{"{0} decilitry"}
                        many{"{0} decilitru"}
                        one{"{0} decilitrem"}
                        other{"{0} decilitry"}
                    }
                    locative{
                        few{"{0} decilitrech"}
                        many{"{0} decilitru"}
                        one{"{0} decilitru"}
                        other{"{0} decilitrech"}
                    }
                }
                dnam{"decilitry"}
                few{"{0} decilitry"}
                gender{"inanimate"}
                many{"{0} decilitru"}
                one{"{0} decilitr"}
                other{"{0} decilitrů"}
            }
            dessert-spoon{
                dnam{"dezertní lžičky"}
                few{"{0} dezertní lžičky"}
                many{"{0} dezertní lžičky"}
                one{"{0} dezertní lžička"}
                other{"{0} dezertních lžiček"}
            }
            dessert-spoon-imperial{
                dnam{"britské dezertní lžičky"}
                few{"{0} britské dezertní lžičky"}
                many{"{0} britské dezertní lžičky"}
                one{"{0} britská dezertní lžička"}
                other{"{0} britských dezertních lžiček"}
            }
            dram{
                dnam{"duté dramy"}
                few{"{0} duté dramy"}
                many{"{0} dutého dramu"}
                one{"{0} dutý dram"}
                other{"{0} dutých dramů"}
            }
            fluid-ounce{
                dnam{"duté unce"}
                few{"{0} duté unce"}
                many{"{0} duté unce"}
                one{"{0} dutá unce"}
                other{"{0} dutých uncí"}
            }
            fluid-ounce-imperial{
                dnam{"britské duté unce"}
                few{"{0} britské duté unce"}
                many{"{0} britské duté unce"}
                one{"{0} britská dutá unce"}
                other{"{0} britských dutých uncí"}
            }
            gallon{
                dnam{"galony"}
                few{"{0} galony"}
                many{"{0} galonu"}
                one{"{0} galon"}
                other{"{0} galonů"}
                per{"{0} na galon"}
            }
            gallon-imperial{
                dnam{"britské galony"}
                few{"{0} britské galony"}
                many{"{0} britského galonu"}
                one{"{0} britský galon"}
                other{"{0} britských galonů"}
                per{"{0} na britský galon"}
            }
            hectoliter{
                case{
                    accusative{
                        few{"{0} hektolitry"}
                        many{"{0} hektolitru"}
                        one{"{0} hektolitr"}
                        other{"{0} hektolitrů"}
                    }
                    dative{
                        few{"{0} hektolitrům"}
                        many{"{0} hektolitru"}
                        one{"{0} hektolitru"}
                        other{"{0} hektolitrům"}
                    }
                    genitive{
                        few{"{0} hektolitrů"}
                        many{"{0} hektolitru"}
                        one{"{0} hektolitru"}
                        other{"{0} hektolitrů"}
                    }
                    instrumental{
                        few{"{0} hektolitry"}
                        many{"{0} hektolitru"}
                        one{"{0} hektolitrem"}
                        other{"{0} hektolitry"}
                    }
                    locative{
                        few{"{0} hektolitrech"}
                        many{"{0} hektolitru"}
                        one{"{0} hektolitru"}
                        other{"{0} hektolitrech"}
                    }
                }
                dnam{"hektolitry"}
                few{"{0} hektolitry"}
                gender{"inanimate"}
                many{"{0} hektolitru"}
                one{"{0} hektolitr"}
                other{"{0} hektolitrů"}
            }
            jigger{
                dnam{"barmanské odměrky"}
                few{"{0} barmanské odměrky"}
                many{"{0} barmanské odměrky"}
                one{"{0} barmanská odměrka"}
                other{"{0} barmanských odměrek"}
            }
            liter{
                case{
                    accusative{
                        few{"{0} litry"}
                        many{"{0} litru"}
                        one{"{0} litr"}
                        other{"{0} litrů"}
                    }
                    dative{
                        few{"{0} litrům"}
                        many{"{0} litru"}
                        one{"{0} litru"}
                        other{"{0} litrům"}
                    }
                    genitive{
                        few{"{0} litrů"}
                        many{"{0} litru"}
                        one{"{0} litru"}
                        other{"{0} litrů"}
                    }
                    instrumental{
                        few{"{0} litry"}
                        many{"{0} litru"}
                        one{"{0} litrem"}
                        other{"{0} litry"}
                    }
                    locative{
                        few{"{0} litrech"}
                        many{"{0} litru"}
                        one{"{0} litru"}
                        other{"{0} litrech"}
                    }
                }
                dnam{"litry"}
                few{"{0} litry"}
                gender{"inanimate"}
                many{"{0} litru"}
                one{"{0} litr"}
                other{"{0} litrů"}
                per{"{0} na litr"}
            }
            megaliter{
                case{
                    accusative{
                        few{"{0} megalitry"}
                        many{"{0} megalitru"}
                        one{"{0} megalitr"}
                        other{"{0} megalitrů"}
                    }
                    dative{
                        few{"{0} megalitrům"}
                        many{"{0} megalitru"}
                        one{"{0} megalitru"}
                        other{"{0} megalitrům"}
                    }
                    genitive{
                        few{"{0} megalitrů"}
                        many{"{0} megalitru"}
                        one{"{0} megalitru"}
                        other{"{0} megalitrů"}
                    }
                    instrumental{
                        few{"{0} megalitry"}
                        many{"{0} megalitru"}
                        one{"{0} megalitrem"}
                        other{"{0} megalitry"}
                    }
                    locative{
                        few{"{0} megalitrech"}
                        many{"{0} megalitru"}
                        one{"{0} megalitru"}
                        other{"{0} megalitrech"}
                    }
                }
                dnam{"megalitry"}
                few{"{0} megalitry"}
                gender{"inanimate"}
                many{"{0} megalitru"}
                one{"{0} megalitr"}
                other{"{0} megalitrů"}
            }
            milliliter{
                case{
                    accusative{
                        few{"{0} mililitry"}
                        many{"{0} mililitru"}
                        one{"{0} mililitr"}
                        other{"{0} mililitrů"}
                    }
                    dative{
                        few{"{0} mililitrům"}
                        many{"{0} mililitru"}
                        one{"{0} mililitru"}
                        other{"{0} mililitrům"}
                    }
                    genitive{
                        few{"{0} mililitrů"}
                        many{"{0} mililitru"}
                        one{"{0} mililitru"}
                        other{"{0} mililitrů"}
                    }
                    instrumental{
                        few{"{0} mililitry"}
                        many{"{0} mililitru"}
                        one{"{0} mililitrem"}
                        other{"{0} mililitry"}
                    }
                    locative{
                        few{"{0} mililitrech"}
                        many{"{0} mililitru"}
                        one{"{0} mililitru"}
                        other{"{0} mililitrech"}
                    }
                }
                dnam{"mililitry"}
                few{"{0} mililitry"}
                gender{"inanimate"}
                many{"{0} mililitru"}
                one{"{0} mililitr"}
                other{"{0} mililitrů"}
            }
            pint{
                dnam{"pinty"}
                few{"{0} pinty"}
                many{"{0} pinty"}
                one{"{0} pinta"}
                other{"{0} pint"}
            }
            pint-metric{
                case{
                    accusative{
                        few{"{0} metrické pinty"}
                        many{"{0} metrické pinty"}
                        one{"{0} metrickou pintu"}
                        other{"{0} metrických pint"}
                    }
                    dative{
                        few{"{0} metrickým pintám"}
                        many{"{0} metrické pinty"}
                        one{"{0} metrické pintě"}
                        other{"{0} metrickým pintám"}
                    }
                    genitive{
                        few{"{0} metrických pint"}
                        many{"{0} metrické pinty"}
                        one{"{0} metrické pinty"}
                        other{"{0} metrických pint"}
                    }
                    instrumental{
                        few{"{0} metrickými pintami"}
                        many{"{0} metrické pinty"}
                        one{"{0} metrickou pintou"}
                        other{"{0} metrickými pintami"}
                    }
                    locative{
                        few{"{0} metrických pintách"}
                        many{"{0} metrické pinty"}
                        one{"{0} metrické pintě"}
                        other{"{0} metrických pintách"}
                    }
                }
                dnam{"metrické pinty"}
                few{"{0} metrické pinty"}
                gender{"feminine"}
                many{"{0} metrické pinty"}
                one{"{0} metrická pinta"}
                other{"{0} metrických pint"}
            }
            quart{
                dnam{"kvarty"}
                few{"{0} kvarty"}
                many{"{0} kvartu"}
                one{"{0} kvart"}
                other{"{0} kvartů"}
            }
            quart-imperial{
                dnam{"britské kvarty"}
                few{"{0} britské kvarty"}
                many{"{0} britského kvartu"}
                one{"{0} britský kvart"}
                other{"{0} britských kvartů"}
            }
            tablespoon{
                dnam{"lžíce"}
                few{"{0} lžíce"}
                many{"{0} lžíce"}
                one{"{0} lžíce"}
                other{"{0} lžic"}
            }
            teaspoon{
                dnam{"lžičky"}
                few{"{0} lžičky"}
                many{"{0} lžičky"}
                one{"{0} lžička"}
                other{"{0} lžiček"}
            }
        }
    }
    unitsNarrow{
        concentr{
            item{
                dnam{"pol."}
                few{"{0} pol."}
                many{"{0} pol."}
                one{"{0} pol."}
                other{"{0} pol."}
            }
        }
        consumption{
            liter-per-100-kilometer{
                dnam{"l/100km"}
                few{"{0} l/100km"}
                many{"{0} l/100km"}
                one{"{0} l/100km"}
                other{"{0} l/100km"}
            }
            mile-per-gallon-imperial{
                dnam{"mpgIm"}
                few{"{0} mpgIm"}
                many{"{0} mpgIm"}
                one{"{0} mpgIm"}
                other{"{0} mpgIm"}
            }
        }
        coordinate{
            east{"{0}E"}
            north{"{0}N"}
            south{"{0}S"}
            west{"{0}W"}
        }
        duration{
            day{
                dnam{"d."}
                few{"{0} d."}
                many{"{0} d."}
                one{"{0} d."}
                other{"{0} d."}
                per{"{0}/d."}
            }
            decade{
                dnam{"dek."}
                few{"{0} dek."}
                many{"{0} dek."}
                one{"{0} dek."}
                other{"{0} dek."}
            }
            minute{
                dnam{"m"}
                few{"{0} m"}
                many{"{0} m"}
                one{"{0} m"}
                other{"{0} m"}
                per{"{0}/m"}
            }
            month{
                dnam{"m."}
                few{"{0} m."}
                many{"{0} m."}
                one{"{0} m."}
                other{"{0} m."}
                per{"{0}/m."}
            }
            quarter{
                dnam{"kv."}
                few{"{0} kv."}
                many{"{0} kv."}
                one{"{0} kv."}
                other{"{0} kv."}
                per{"{0}/kv."}
            }
            week{
                dnam{"t."}
                few{"{0} t."}
                many{"{0} t."}
                one{"{0} t."}
                other{"{0} t."}
                per{"{0}/t."}
            }
            year{
                dnam{"r."}
                few{"{0} r."}
                many{"{0} r."}
                one{"{0} r."}
                other{"{0} l."}
                per{"{0}/r."}
            }
        }
        graphics{
            dot{
                dnam{"bod"}
            }
        }
        length{
            foot{
                few{"{0}′"}
                many{"{0}′"}
                one{"{0}′"}
                other{"{0}′"}
            }
            inch{
                few{"{0}″"}
                many{"{0}″"}
                one{"{0}″"}
                other{"{0}″"}
            }
        }
        pressure{
            inch-ofhg{
                dnam{"″ Hg"}
                few{"{0}″ Hg"}
                many{"{0}″ Hg"}
                one{"{0}″ Hg"}
                other{"{0}″ Hg"}
            }
            millimeter-ofhg{
                dnam{"mmHg"}
                few{"{0} mmHg"}
                many{"{0} mmHg"}
                one{"{0} mmHg"}
                other{"{0} mmHg"}
            }
        }
        volume{
            dessert-spoon-imperial{
                dnam{"dspIm"}
                few{"{0} dspIm"}
                many{"{0} dspIm"}
                one{"{0} dspIm"}
                other{"{0} dspIm"}
            }
            fluid-ounce-imperial{
                dnam{"fl oz Im"}
                few{"{0} fl oz Im"}
                many{"{0} fl oz Im"}
                one{"{0} fl oz Im"}
                other{"{0} fl oz Im"}
            }
            gallon-imperial{
                dnam{"galIm"}
                few{"{0} galIm"}
                many{"{0} galIm"}
                one{"{0} galIm"}
                other{"{0} galIm"}
                per{"{0}/galIm"}
            }
            jigger{
                dnam{"odm."}
                few{"{0} odm."}
                many{"{0} odm."}
                one{"{0} odm."}
                other{"{0} odm."}
            }
            pinch{
                dnam{"šp."}
                few{"{0} šp."}
                many{"{0} šp."}
                one{"{0} šp."}
                other{"{0} šp."}
            }
        }
    }
    unitsShort{
        acceleration{
            g-force{
                dnam{"G"}
            }
        }
        angle{
            arc-minute{
                dnam{"′"}
            }
            arc-second{
                dnam{"″"}
            }
            degree{
                dnam{"°"}
            }
            revolution{
                dnam{"ot."}
                few{"{0} ot."}
                many{"{0} ot."}
                one{"{0} ot."}
                other{"{0} ot."}
            }
        }
        area{
            acre{
                dnam{"ac"}
            }
            dunam{
                dnam{"dun."}
                few{"{0} dun."}
                many{"{0} dun."}
                one{"{0} dun."}
                other{"{0} dun."}
            }
            dunam{
                dnam{"dun."}
                few{"{0} dun."}
                many{"{0} dun."}
                one{"{0} dun."}
                other{"{0} dun."}
            }
            hectare{
                dnam{"ha"}
            }
        }
        compound{
<<<<<<< HEAD
            1024p1{"Ki{0}"}
            1024p2{"Mi{0}"}
            1024p3{"Gi{0}"}
            1024p4{"Ti{0}"}
            1024p5{"Pi{0}"}
            1024p6{"Ei{0}"}
            1024p7{"Zi{0}"}
            1024p8{"Yi{0}"}
            10p-1{"d{0}"}
            10p-12{"p{0}"}
            10p-15{"f{0}"}
            10p-18{"a{0}"}
            10p-2{"c{0}"}
            10p-21{"z{0}"}
            10p-24{"y{0}"}
            10p-3{"m{0}"}
            10p-6{"μ{0}"}
            10p-9{"n{0}"}
            10p1{"da{0}"}
            10p12{"T{0}"}
            10p15{"P{0}"}
            10p18{"E{0}"}
            10p2{"h{0}"}
            10p21{"Z{0}"}
            10p24{"Y{0}"}
            10p3{"k{0}"}
            10p6{"M{0}"}
            10p9{"G{0}"}
            per{"{0}/{1}"}
            power2{
                few{
                    _{
                        _{"{0}²"}
                    }
                }
                many{
                    _{
                        _{"{0}²"}
                    }
                }
                one{
                    _{
                        _{"{0}²"}
                    }
                }
                other{
                    _{
                        _{"{0}²"}
                    }
                }
            }
            power3{
                few{
                    _{
                        _{"{0}³"}
                    }
                }
                many{
                    _{
                        _{"{0}³"}
                    }
                }
                one{
                    _{
                        _{"{0}³"}
                    }
                }
                other{
                    _{
                        _{"{0}³"}
                    }
                }
            }
=======
>>>>>>> 626889fb
            times{"{0}{1}"}
        }
        concentr{
            item{
<<<<<<< HEAD
                dnam{"pol."}
                few{"{0} pol."}
                many{"{0} pol."}
                one{"{0} pol."}
                other{"{0} pol."}
            }
            karat{
                dnam{"kt"}
                few{"{0} kt"}
                many{"{0} kt"}
                one{"{0} kt"}
                other{"{0} kt"}
=======
                dnam{"položky"}
                few{"{0} položky"}
                many{"{0} položky"}
                one{"{0} položka"}
                other{"{0} položek"}
>>>>>>> 626889fb
            }
            milligram-ofglucose-per-deciliter{
                dnam{"mg/dl"}
                few{"{0} mg/dl"}
                many{"{0} mg/dl"}
                one{"{0} mg/dl"}
                other{"{0} mg/dl"}
            }
            millimole-per-liter{
                dnam{"mmol/l"}
                few{"{0} mmol/l"}
                many{"{0} mmol/l"}
                one{"{0} mmol/l"}
                other{"{0} mmol/l"}
            }
            mole{
                dnam{"mol"}
                few{"{0} mol"}
                many{"{0} mol"}
                one{"{0} mol"}
                other{"{0} mol"}
            }
            percent{
                few{"{0} %"}
                many{"{0} %"}
                one{"{0} %"}
                other{"{0} %"}
            }
            permille{
<<<<<<< HEAD
                dnam{"‰"}
=======
>>>>>>> 626889fb
                few{"{0} ‰"}
                many{"{0} ‰"}
                one{"{0} ‰"}
                other{"{0} ‰"}
            }
<<<<<<< HEAD
            permillion{
                dnam{"ppm"}
                few{"{0} ppm"}
                many{"{0} ppm"}
                one{"{0} ppm"}
                other{"{0} ppm"}
=======
            permyriad{
                few{"{0} ‱"}
                many{"{0} ‱"}
                one{"{0} ‱"}
                other{"{0} ‱"}
>>>>>>> 626889fb
            }
            permyriad{
                dnam{"‱"}
                few{"{0} ‱"}
                many{"{0} ‱"}
                one{"{0} ‱"}
                other{"{0} ‱"}
            }
        }
        consumption{
            liter-per-100-kilometer{
                dnam{"l/100 km"}
                few{"{0} l/100 km"}
                many{"{0} l/100 km"}
                one{"{0} l/100 km"}
                other{"{0} l/100 km"}
            }
            liter-per-kilometer{
                dnam{"l/km"}
                few{"{0} l/km"}
                many{"{0} l/km"}
                one{"{0} l/km"}
                other{"{0} l/km"}
            }
            mile-per-gallon{
                dnam{"mpg"}
                few{"{0} mpg"}
                many{"{0} mpg"}
                one{"{0} mpg"}
                other{"{0} mpg"}
            }
<<<<<<< HEAD
            mile-per-gallon-imperial{
                dnam{"mpgIm"}
                few{"{0} mpgIm"}
                many{"{0} mpgIm"}
                one{"{0} mpgIm"}
                other{"{0} mpgIm"}
            }
=======
>>>>>>> 626889fb
        }
        coordinate{
            dnam{"směr"}
            east{"{0} v. d."}
            north{"{0} s. š."}
            south{"{0} j. š."}
            west{"{0} z. d."}
        }
        digital{
            bit{
                dnam{"b"}
                few{"{0} b"}
                many{"{0} b"}
                one{"{0} b"}
                other{"{0} b"}
            }
            byte{
                dnam{"B"}
                few{"{0} B"}
                many{"{0} B"}
                one{"{0} B"}
                other{"{0} B"}
<<<<<<< HEAD
            }
            gigabit{
                dnam{"Gb"}
                few{"{0} Gb"}
                many{"{0} Gb"}
                one{"{0} Gb"}
                other{"{0} Gb"}
            }
            gigabyte{
                dnam{"GB"}
                few{"{0} GB"}
                many{"{0} GB"}
                one{"{0} GB"}
                other{"{0} GB"}
            }
            kilobit{
                dnam{"kb"}
                few{"{0} kb"}
                many{"{0} kb"}
                one{"{0} kb"}
                other{"{0} kb"}
            }
            kilobyte{
                dnam{"kB"}
                few{"{0} kB"}
                many{"{0} kB"}
                one{"{0} kB"}
                other{"{0} kB"}
            }
            megabit{
                dnam{"Mb"}
                few{"{0} Mb"}
                many{"{0} Mb"}
                one{"{0} Mb"}
                other{"{0} Mb"}
            }
            megabyte{
                dnam{"MB"}
                few{"{0} MB"}
                many{"{0} MB"}
                one{"{0} MB"}
                other{"{0} MB"}
            }
            petabyte{
                dnam{"PB"}
                few{"{0} PB"}
                many{"{0} PB"}
                one{"{0} PB"}
                other{"{0} PB"}
            }
            terabit{
                dnam{"Tb"}
                few{"{0} Tb"}
                many{"{0} Tb"}
                one{"{0} Tb"}
                other{"{0} Tb"}
            }
            terabyte{
                dnam{"TB"}
                few{"{0} TB"}
                many{"{0} TB"}
                one{"{0} TB"}
                other{"{0} TB"}
=======
>>>>>>> 626889fb
            }
        }
        duration{
            century{
                dnam{"stol."}
                few{"{0} stol."}
                many{"{0} stol."}
                one{"{0} stol."}
                other{"{0} stol."}
            }
            day{
<<<<<<< HEAD
                dnam{"d."}
                few{"{0} d."}
                many{"{0} d."}
                one{"{0} d."}
                other{"{0} d."}
                per{"{0}/d."}
            }
            decade{
                dnam{"dek."}
                few{"{0} dek."}
                many{"{0} dek."}
                one{"{0} dek."}
                other{"{0} dek."}
=======
                dnam{"dny"}
                few{"{0} dny"}
                many{"{0} dne"}
                one{"{0} den"}
                other{"{0} dnů"}
                per{"{0}/den"}
            }
            decade{
                dnam{"desetil."}
                few{"{0} desetil."}
                many{"{0} desetil."}
                one{"{0} desetil."}
                other{"{0} desetil."}
>>>>>>> 626889fb
            }
            hour{
                dnam{"h"}
            }
            month{
<<<<<<< HEAD
                dnam{"m."}
                few{"{0} m."}
                many{"{0} m."}
                one{"{0} m."}
                other{"{0} m."}
                per{"{0}/m."}
=======
                dnam{"měs."}
                few{"{0} měs."}
                many{"{0} měs."}
                one{"{0} měs."}
                other{"{0} měs."}
                per{"{0}/měs."}
>>>>>>> 626889fb
            }
            quarter{
                dnam{"čtvrtl."}
                few{"{0} čtvrtl."}
                many{"{0} čtvrtl."}
                one{"{0} čtvrtl."}
                other{"{0} čtvrtl."}
                per{"{0}/čtvrtl."}
            }
            quarter{
                dnam{"kv."}
                few{"{0} kv."}
                many{"{0} kv."}
                one{"{0} kv."}
                other{"{0} kv."}
                per{"{0}/kv."}
            }
            second{
                dnam{"s"}
            }
            week{
<<<<<<< HEAD
                dnam{"t."}
                few{"{0} t."}
                many{"{0} t."}
                one{"{0} t."}
                other{"{0} t."}
                per{"{0}/t."}
            }
            year{
                dnam{"r."}
                few{"{0} r."}
                many{"{0} r."}
                one{"{0} r."}
                other{"{0} l."}
                per{"{0}/r."}
            }
        }
        electric{
            ampere{
                dnam{"A"}
                few{"{0} A"}
                many{"{0} A"}
                one{"{0} A"}
                other{"{0} A"}
            }
            milliampere{
                dnam{"mA"}
                few{"{0} mA"}
                many{"{0} mA"}
                one{"{0} mA"}
                other{"{0} mA"}
            }
            ohm{
                dnam{"Ω"}
                few{"{0} Ω"}
                many{"{0} Ω"}
                one{"{0} Ω"}
                other{"{0} Ω"}
            }
            volt{
                dnam{"V"}
                few{"{0} V"}
                many{"{0} V"}
                one{"{0} V"}
                other{"{0} V"}
            }
        }
        energy{
            british-thermal-unit{
                dnam{"BTU"}
                few{"{0} BTU"}
                many{"{0} BTU"}
                one{"{0} BTU"}
                other{"{0} BTU"}
            }
            calorie{
                dnam{"cal"}
                few{"{0} cal"}
                many{"{0} cal"}
                one{"{0} cal"}
                other{"{0} cal"}
            }
            electronvolt{
                dnam{"eV"}
                few{"{0} eV"}
                many{"{0} eV"}
                one{"{0} eV"}
                other{"{0} eV"}
            }
            foodcalorie{
                dnam{"kcal"}
                few{"{0} kcal"}
                many{"{0} kcal"}
                one{"{0} kcal"}
                other{"{0} kcal"}
            }
            joule{
                dnam{"J"}
                few{"{0} J"}
                many{"{0} J"}
                one{"{0} J"}
                other{"{0} J"}
            }
            kilocalorie{
                dnam{"kcal"}
                few{"{0} kcal"}
                many{"{0} kcal"}
                one{"{0} kcal"}
                other{"{0} kcal"}
            }
            kilojoule{
                dnam{"kJ"}
                few{"{0} kJ"}
                many{"{0} kJ"}
                one{"{0} kJ"}
                other{"{0} kJ"}
            }
            kilowatt-hour{
                dnam{"kWh"}
                few{"{0} kWh"}
                many{"{0} kWh"}
                one{"{0} kWh"}
                other{"{0} kWh"}
            }
            therm-us{
                dnam{"therm"}
                few{"{0} therm"}
                many{"{0} therm"}
                one{"{0} therm"}
                other{"{0} therm"}
            }
        }
        force{
            kilowatt-hour-per-100-kilometer{
                dnam{"kWh/100km"}
                few{"{0} kWh/100km"}
                many{"{0} kWh/100km"}
                one{"{0} kWh/100km"}
                other{"{0} kWh/100km"}
            }
            newton{
                dnam{"N"}
                few{"{0} N"}
                many{"{0} N"}
                one{"{0} N"}
                other{"{0} N"}
            }
            pound-force{
                dnam{"lbf"}
                few{"{0} lbf"}
                many{"{0} lbf"}
                one{"{0} lbf"}
                other{"{0} lbf"}
            }
        }
        frequency{
            gigahertz{
                dnam{"GHz"}
                few{"{0} GHz"}
                many{"{0} GHz"}
                one{"{0} GHz"}
                other{"{0} GHz"}
            }
            hertz{
                dnam{"Hz"}
                few{"{0} Hz"}
                many{"{0} Hz"}
                one{"{0} Hz"}
                other{"{0} Hz"}
            }
            kilohertz{
                dnam{"kHz"}
                few{"{0} kHz"}
                many{"{0} kHz"}
                one{"{0} kHz"}
                other{"{0} kHz"}
            }
            megahertz{
                dnam{"MHz"}
                few{"{0} MHz"}
                many{"{0} MHz"}
                one{"{0} MHz"}
                other{"{0} MHz"}
            }
        }
        graphics{
            dot{
                dnam{"bod"}
                few{"{0} px"}
                many{"{0} px"}
                one{"{0} px"}
                other{"{0} px"}
            }
            dot-per-centimeter{
                dnam{"DPCM"}
                few{"{0} DPCM"}
                many{"{0} DPCM"}
                one{"{0} DPCM"}
                other{"{0} DPCM"}
            }
            dot-per-inch{
                dnam{"DPI"}
                few{"{0} DPI"}
                many{"{0} DPI"}
                one{"{0} DPI"}
                other{"{0} DPI"}
            }
            em{
                dnam{"em"}
                few{"{0} em"}
                many{"{0} em"}
                one{"{0} em"}
                other{"{0} em"}
            }
            megapixel{
                dnam{"Mpx"}
                few{"{0} Mpx"}
                many{"{0} Mpx"}
                one{"{0} Mpx"}
                other{"{0} Mpx"}
            }
            pixel{
                dnam{"px"}
                few{"{0} px"}
                many{"{0} px"}
                one{"{0} px"}
                other{"{0} px"}
            }
            pixel-per-centimeter{
                dnam{"PPCM"}
                few{"{0} PPCM"}
                many{"{0} PPCM"}
                one{"{0} PPCM"}
                other{"{0} PPCM"}
            }
            pixel-per-inch{
                dnam{"PPI"}
                few{"{0} PPI"}
                many{"{0} PPI"}
                one{"{0} PPI"}
                other{"{0} PPI"}
            }
        }
        length{
            astronomical-unit{
                dnam{"au"}
                few{"{0} au"}
                many{"{0} au"}
                one{"{0} au"}
                other{"{0} au"}
            }
            centimeter{
                dnam{"cm"}
                few{"{0} cm"}
                many{"{0} cm"}
                one{"{0} cm"}
                other{"{0} cm"}
                per{"{0}/cm"}
            }
            decimeter{
                dnam{"dm"}
                few{"{0} dm"}
                many{"{0} dm"}
                one{"{0} dm"}
                other{"{0} dm"}
            }
            earth-radius{
                dnam{"R⊕"}
                few{"{0} R⊕"}
                many{"{0} R⊕"}
                one{"{0} R⊕"}
                other{"{0} R⊕"}
            }
            fathom{
                dnam{"fm"}
                few{"{0} fth"}
                many{"{0} fth"}
                one{"{0} fth"}
                other{"{0} fth"}
            }
            foot{
                dnam{"ft"}
                few{"{0}′"}
                many{"{0}′"}
                one{"{0}′"}
                other{"{0}′"}
                per{"{0}/ft"}
            }
            furlong{
                dnam{"fur"}
                few{"{0} fur"}
                many{"{0} fur"}
                one{"{0} fur"}
                other{"{0} fur"}
            }
            inch{
                dnam{"in"}
                few{"{0}″"}
                many{"{0}″"}
                one{"{0}″"}
                other{"{0}″"}
                per{"{0}/in"}
            }
            kilometer{
                dnam{"km"}
                few{"{0} km"}
                many{"{0} km"}
                one{"{0} km"}
                other{"{0} km"}
                per{"{0}/km"}
            }
            light-year{
                dnam{"ly"}
                few{"{0} ly"}
                many{"{0} ly"}
                one{"{0} ly"}
                other{"{0} ly"}
            }
            meter{
                dnam{"m"}
                few{"{0} m"}
                many{"{0} m"}
                one{"{0} m"}
                other{"{0} m"}
                per{"{0}/m"}
            }
            micrometer{
                dnam{"μm"}
                few{"{0} μm"}
                many{"{0} μm"}
                one{"{0} μm"}
                other{"{0} μm"}
            }
            mile{
                dnam{"mi"}
                few{"{0} mi"}
                many{"{0} mi"}
                one{"{0} mi"}
                other{"{0} mi"}
            }
            mile-scandinavian{
                dnam{"smi"}
                few{"{0} smi"}
                many{"{0} smi"}
                one{"{0} smi"}
                other{"{0} smi"}
            }
            millimeter{
                dnam{"mm"}
                few{"{0} mm"}
                many{"{0} mm"}
                one{"{0} mm"}
                other{"{0} mm"}
            }
            nanometer{
                dnam{"nm"}
                few{"{0} nm"}
                many{"{0} nm"}
                one{"{0} nm"}
                other{"{0} nm"}
            }
            nautical-mile{
                dnam{"nmi"}
                few{"{0} nmi"}
                many{"{0} nmi"}
                one{"{0} nmi"}
                other{"{0} nmi"}
            }
            parsec{
                dnam{"pc"}
                few{"{0} pc"}
                many{"{0} pc"}
                one{"{0} pc"}
                other{"{0} pc"}
            }
            picometer{
                dnam{"pm"}
                few{"{0} pm"}
                many{"{0} pm"}
                one{"{0} pm"}
                other{"{0} pm"}
            }
            point{
                dnam{"pt"}
                few{"{0} pt"}
                many{"{0} pt"}
                one{"{0} pt"}
                other{"{0} pt"}
            }
            solar-radius{
                dnam{"R☉"}
                few{"{0} R☉"}
                many{"{0} R☉"}
                one{"{0} R☉"}
                other{"{0} R☉"}
            }
            yard{
                dnam{"yd"}
                few{"{0} yd"}
                many{"{0} yd"}
                one{"{0} yd"}
                other{"{0} yd"}
            }
        }
        light{
            candela{
                dnam{"cd"}
                few{"{0} cd"}
                many{"{0} cd"}
                one{"{0} cd"}
                other{"{0} cd"}
            }
            lumen{
                dnam{"lm"}
                few{"{0} lm"}
                many{"{0} lm"}
                one{"{0} lm"}
                other{"{0} lm"}
            }
            lux{
                dnam{"lx"}
                few{"{0} lx"}
                many{"{0} lx"}
                one{"{0} lx"}
                other{"{0} lx"}
            }
            solar-luminosity{
                dnam{"L☉"}
                few{"{0} L☉"}
                many{"{0} L☉"}
                one{"{0} L☉"}
                other{"{0} L☉"}
            }
        }
        mass{
            carat{
                dnam{"CD"}
                few{"{0} CD"}
                many{"{0} CD"}
                one{"{0} CD"}
                other{"{0} CD"}
            }
            dalton{
                dnam{"Da"}
                few{"{0} Da"}
                many{"{0} Da"}
                one{"{0} Da"}
                other{"{0} Da"}
            }
            earth-mass{
                dnam{"M⊕"}
                few{"{0} M⊕"}
                many{"{0} M⊕"}
                one{"{0} M⊕"}
                other{"{0} M⊕"}
            }
            grain{
                dnam{"gr"}
                few{"{0} gr"}
                many{"{0} gr"}
                one{"{0} gr"}
                other{"{0} gr"}
            }
            gram{
                dnam{"g"}
                few{"{0} g"}
                many{"{0} g"}
                one{"{0} g"}
                other{"{0} g"}
                per{"{0}/g"}
            }
            kilogram{
                dnam{"kg"}
                few{"{0} kg"}
                many{"{0} kg"}
                one{"{0} kg"}
                other{"{0} kg"}
                per{"{0}/kg"}
            }
            microgram{
                dnam{"μg"}
                few{"{0} μg"}
                many{"{0} μg"}
                one{"{0} μg"}
                other{"{0} μg"}
            }
            milligram{
                dnam{"mg"}
                few{"{0} mg"}
                many{"{0} mg"}
                one{"{0} mg"}
                other{"{0} mg"}
            }
            ounce{
                dnam{"oz"}
                few{"{0} oz"}
                many{"{0} oz"}
                one{"{0} oz"}
                other{"{0} oz"}
                per{"{0}/oz"}
            }
            ounce-troy{
                dnam{"oz t"}
                few{"{0} oz t"}
                many{"{0} oz t"}
                one{"{0} oz t"}
                other{"{0} oz t"}
            }
            pound{
                dnam{"lb"}
                few{"{0} lb"}
                many{"{0} lb"}
                one{"{0} lb"}
                other{"{0} lb"}
                per{"{0}/lb"}
            }
            solar-mass{
                dnam{"M☉"}
                few{"{0} M☉"}
                many{"{0} M☉"}
                one{"{0} M☉"}
                other{"{0} M☉"}
            }
            stone{
                dnam{"st"}
                few{"{0} st"}
                many{"{0} st"}
                one{"{0} st"}
                other{"{0} st"}
            }
            ton{
                dnam{"sht"}
                few{"{0} sht"}
                many{"{0} sht"}
                one{"{0} sht"}
                other{"{0} sht"}
            }
            tonne{
                dnam{"t"}
                few{"{0} t"}
                many{"{0} t"}
                one{"{0} t"}
                other{"{0} t"}
            }
        }
        power{
            gigawatt{
                dnam{"GW"}
                few{"{0} GW"}
                many{"{0} GW"}
                one{"{0} GW"}
                other{"{0} GW"}
            }
            horsepower{
                dnam{"hp"}
                few{"{0} hp"}
                many{"{0} hp"}
                one{"{0} hp"}
                other{"{0} hp"}
            }
            kilowatt{
                dnam{"kW"}
                few{"{0} kW"}
                many{"{0} kW"}
                one{"{0} kW"}
                other{"{0} kW"}
            }
            megawatt{
                dnam{"MW"}
                few{"{0} MW"}
                many{"{0} MW"}
                one{"{0} MW"}
                other{"{0} MW"}
            }
            milliwatt{
                dnam{"mW"}
                few{"{0} mW"}
                many{"{0} mW"}
                one{"{0} mW"}
                other{"{0} mW"}
            }
            watt{
                dnam{"W"}
                few{"{0} W"}
                many{"{0} W"}
                one{"{0} W"}
                other{"{0} W"}
            }
        }
        pressure{
            atmosphere{
                dnam{"atm"}
                few{"{0} atm"}
                many{"{0} atm"}
                one{"{0} atm"}
                other{"{0} atm"}
            }
            bar{
                few{"{0} bar"}
                many{"{0} bar"}
                one{"{0} bar"}
                other{"{0} bar"}
            }
            hectopascal{
                dnam{"hPa"}
                few{"{0} hPa"}
                many{"{0} hPa"}
                one{"{0} hPa"}
                other{"{0} hPa"}
            }
            inch-ofhg{
                dnam{"″ Hg"}
                few{"{0}″ Hg"}
                many{"{0}″ Hg"}
                one{"{0}″ Hg"}
                other{"{0}″ Hg"}
            }
            kilopascal{
                dnam{"kPa"}
                few{"{0} kPa"}
                many{"{0} kPa"}
                one{"{0} kPa"}
                other{"{0} kPa"}
            }
            megapascal{
                dnam{"MPa"}
                few{"{0} MPa"}
                many{"{0} MPa"}
                one{"{0} MPa"}
                other{"{0} MPa"}
            }
            millibar{
                dnam{"mb"}
                few{"{0} mb"}
                many{"{0} mb"}
                one{"{0} mb"}
                other{"{0} mb"}
            }
            millimeter-ofhg{
                dnam{"mmHg"}
                few{"{0} mmHg"}
                many{"{0} mmHg"}
                one{"{0} mmHg"}
                other{"{0} mmHg"}
            }
            pascal{
                dnam{"Pa"}
                few{"{0} Pa"}
                many{"{0} Pa"}
                one{"{0} Pa"}
                other{"{0} Pa"}
            }
            pound-force-per-square-inch{
                dnam{"psi"}
                few{"{0} psi"}
                many{"{0} psi"}
                one{"{0} psi"}
                other{"{0} psi"}
            }
        }
        speed{
            kilometer-per-hour{
                dnam{"km/h"}
                few{"{0} km/h"}
                many{"{0} km/h"}
                one{"{0} km/h"}
                other{"{0} km/h"}
            }
            knot{
                dnam{"kn"}
                few{"{0} kn"}
                many{"{0} kn"}
                one{"{0} kn"}
                other{"{0} kn"}
            }
            meter-per-second{
                dnam{"m/s"}
                few{"{0} m/s"}
                many{"{0} m/s"}
                one{"{0} m/s"}
                other{"{0} m/s"}
            }
            mile-per-hour{
                dnam{"mi/h"}
                few{"{0} mi/h"}
                many{"{0} mi/h"}
                one{"{0} mi/h"}
                other{"{0} mi/h"}
            }
        }
        temperature{
            celsius{
                dnam{"°C"}
                few{"{0} °C"}
                many{"{0} °C"}
                one{"{0} °C"}
                other{"{0} °C"}
            }
            fahrenheit{
                dnam{"°F"}
                few{"{0} °F"}
                many{"{0} °F"}
                one{"{0} °F"}
                other{"{0} °F"}
            }
            generic{
                dnam{"°"}
                few{"{0}°"}
                many{"{0}°"}
                one{"{0}°"}
                other{"{0}°"}
            }
            kelvin{
                dnam{"K"}
                few{"{0} K"}
                many{"{0} K"}
                one{"{0} K"}
                other{"{0} K"}
            }
        }
        torque{
            newton-meter{
                dnam{"Nm"}
                few{"{0} Nm"}
                many{"{0} Nm"}
                one{"{0} Nm"}
                other{"{0} Nm"}
            }
            pound-force-foot{
                dnam{"lbf⋅ft"}
                few{"{0} lbf⋅ft"}
                many{"{0} lbf⋅ft"}
                one{"{0} lbf⋅ft"}
                other{"{0} lbf⋅ft"}
            }
        }
        volume{
            acre-foot{
                dnam{"ac ft"}
                few{"{0} ac ft"}
                many{"{0} ac ft"}
                one{"{0} ac ft"}
                other{"{0} ac ft"}
            }
            barrel{
                dnam{"bbl"}
                few{"{0} bbl"}
                many{"{0} bbl"}
                one{"{0} bbl"}
                other{"{0} bbl"}
            }
            bushel{
                dnam{"bu"}
                few{"{0} bu"}
                many{"{0} bu"}
                one{"{0} bu"}
                other{"{0} bu"}
            }
            centiliter{
                dnam{"cl"}
                few{"{0} cl"}
                many{"{0} cl"}
                one{"{0} cl"}
                other{"{0} cl"}
            }
            cubic-centimeter{
                dnam{"cm³"}
                few{"{0} cm³"}
                many{"{0} cm³"}
                one{"{0} cm³"}
                other{"{0} cm³"}
                per{"{0}/cm³"}
            }
            cubic-foot{
                dnam{"ft³"}
                few{"{0} ft³"}
                many{"{0} ft³"}
                one{"{0} ft³"}
                other{"{0} ft³"}
            }
            cubic-inch{
                dnam{"in³"}
                few{"{0} in³"}
                many{"{0} in³"}
                one{"{0} in³"}
                other{"{0} in³"}
            }
            cubic-kilometer{
                dnam{"km³"}
                few{"{0} km³"}
                many{"{0} km³"}
                one{"{0} km³"}
                other{"{0} km³"}
            }
            cubic-meter{
                dnam{"m³"}
                few{"{0} m³"}
                many{"{0} m³"}
                one{"{0} m³"}
                other{"{0} m³"}
                per{"{0}/m³"}
            }
            cubic-mile{
                dnam{"mi³"}
                few{"{0} mi³"}
                many{"{0} mi³"}
                one{"{0} mi³"}
                other{"{0} mi³"}
            }
            cubic-yard{
                dnam{"yd³"}
                few{"{0} yd³"}
                many{"{0} yd³"}
                one{"{0} yd³"}
                other{"{0} yd³"}
            }
            cup{
                dnam{"c"}
                few{"{0} c"}
                many{"{0} c"}
                one{"{0} c"}
                other{"{0} c"}
            }
            cup-metric{
                dnam{"mcup"}
                few{"{0} mc"}
                many{"{0} mc"}
                one{"{0} mc"}
                other{"{0} mc"}
            }
            deciliter{
                dnam{"dl"}
                few{"{0} dl"}
                many{"{0} dl"}
                one{"{0} dl"}
                other{"{0} dl"}
            }
            dessert-spoon{
                dnam{"dstspn"}
                few{"{0} dstspn"}
                many{"{0} dstspn"}
                one{"{0} dstspn"}
                other{"{0} dstspn"}
            }
            dessert-spoon-imperial{
                dnam{"dspIm"}
                few{"{0} dspIm"}
                many{"{0} dspIm"}
                one{"{0} dspIm"}
                other{"{0} dspIm"}
            }
            dram{
                dnam{"fl dr"}
                few{"{0} fl dr"}
                many{"{0} fl dr"}
                one{"{0} fl dr"}
                other{"{0} fl dr"}
            }
            drop{
                dnam{"kapky"}
                few{"{0} kapky"}
                many{"{0} kapky"}
                one{"{0} kapka"}
                other{"{0} kapek"}
            }
            fluid-ounce{
                dnam{"fl oz"}
                few{"{0} fl oz"}
                many{"{0} fl oz"}
                one{"{0} fl oz"}
                other{"{0} fl oz"}
            }
            fluid-ounce-imperial{
                dnam{"fl oz Im"}
                few{"{0} fl oz Im"}
                many{"{0} fl oz Im"}
                one{"{0} fl oz Im"}
                other{"{0} fl oz Im"}
            }
            gallon{
                dnam{"gal"}
                few{"{0} gal"}
                many{"{0} gal"}
                one{"{0} gal"}
                other{"{0} gal"}
                per{"{0}/gal"}
            }
            gallon-imperial{
                dnam{"galIm"}
                few{"{0} galIm"}
                many{"{0} galIm"}
                one{"{0} galIm"}
                other{"{0} galIm"}
                per{"{0}/galIm"}
            }
            hectoliter{
                dnam{"hl"}
                few{"{0} hl"}
                many{"{0} hl"}
                one{"{0} hl"}
                other{"{0} hl"}
            }
            jigger{
                dnam{"odm."}
                few{"{0} odm."}
                many{"{0} odm."}
                one{"{0} odm."}
                other{"{0} odm."}
            }
            liter{
                dnam{"l"}
                few{"{0} l"}
                many{"{0} l"}
                one{"{0} l"}
                other{"{0} l"}
                per{"{0}/l"}
            }
            megaliter{
                dnam{"Ml"}
                few{"{0} Ml"}
                many{"{0} Ml"}
                one{"{0} Ml"}
                other{"{0} Ml"}
            }
            milliliter{
                dnam{"ml"}
                few{"{0} ml"}
                many{"{0} ml"}
                one{"{0} ml"}
                other{"{0} ml"}
            }
            pinch{
                dnam{"šp."}
                few{"{0} šp."}
                many{"{0} šp."}
                one{"{0} šp."}
                other{"{0} šp."}
            }
            pint{
                dnam{"pt"}
                few{"{0} pt"}
                many{"{0} pt"}
                one{"{0} pt"}
                other{"{0} pt"}
            }
            pint-metric{
                dnam{"mpt"}
                few{"{0} mpt"}
                many{"{0} mpt"}
                one{"{0} mpt"}
                other{"{0} mpt"}
            }
            quart{
                dnam{"qt"}
                few{"{0} qt"}
                many{"{0} qt"}
                one{"{0} qt"}
                other{"{0} qt"}
            }
            quart-imperial{
                dnam{"qt Imp."}
                few{"{0} qt Imp."}
                many{"{0} qt Imp."}
                one{"{0} qt Imp."}
                other{"{0} qt Imp."}
            }
            tablespoon{
                dnam{"tbsp"}
                few{"{0} tbsp"}
                many{"{0} tbsp"}
                one{"{0} tbsp"}
                other{"{0} tbsp"}
            }
            teaspoon{
                dnam{"tsp"}
                few{"{0} tsp"}
                many{"{0} tsp"}
                one{"{0} tsp"}
                other{"{0} tsp"}
            }
        }
    }
    unitsShort{
        acceleration{
            g-force{
                dnam{"G"}
                few{"{0} G"}
                many{"{0} G"}
                one{"{0} G"}
                other{"{0} G"}
            }
            meter-per-square-second{
                dnam{"m/s²"}
                few{"{0} m/s²"}
                many{"{0} m/s²"}
                one{"{0} m/s²"}
                other{"{0} m/s²"}
            }
        }
        angle{
            arc-minute{
                dnam{"′"}
                few{"{0}′"}
                many{"{0}′"}
                one{"{0}′"}
                other{"{0}′"}
            }
            arc-second{
                dnam{"″"}
                few{"{0}″"}
                many{"{0}″"}
                one{"{0}″"}
                other{"{0}″"}
            }
            degree{
                dnam{"°"}
                few{"{0}°"}
                many{"{0}°"}
                one{"{0}°"}
                other{"{0}°"}
            }
            radian{
                dnam{"rad"}
                few{"{0} rad"}
                many{"{0} rad"}
                one{"{0} rad"}
                other{"{0} rad"}
            }
            revolution{
                dnam{"ot."}
                few{"{0} ot."}
                many{"{0} ot."}
                one{"{0} ot."}
                other{"{0} ot."}
            }
        }
        area{
            acre{
                dnam{"ac"}
                few{"{0} ac"}
                many{"{0} ac"}
                one{"{0} ac"}
                other{"{0} ac"}
            }
            dunam{
                dnam{"dun."}
                few{"{0} dun."}
                many{"{0} dun."}
                one{"{0} dun."}
                other{"{0} dun."}
            }
            hectare{
                dnam{"ha"}
                few{"{0} ha"}
                many{"{0} ha"}
                one{"{0} ha"}
                other{"{0} ha"}
            }
            square-centimeter{
                dnam{"cm²"}
                few{"{0} cm²"}
                many{"{0} cm²"}
                one{"{0} cm²"}
                other{"{0} cm²"}
                per{"{0}/cm²"}
            }
            square-foot{
                dnam{"ft²"}
                few{"{0} ft²"}
                many{"{0} ft²"}
                one{"{0} ft²"}
                other{"{0} ft²"}
            }
            square-inch{
                dnam{"in²"}
                few{"{0} in²"}
                many{"{0} in²"}
                one{"{0} in²"}
                other{"{0} in²"}
                per{"{0}/in²"}
            }
            square-kilometer{
                dnam{"km²"}
                few{"{0} km²"}
                many{"{0} km²"}
                one{"{0} km²"}
                other{"{0} km²"}
                per{"{0}/km²"}
            }
            square-meter{
                dnam{"m²"}
                few{"{0} m²"}
                many{"{0} m²"}
                one{"{0} m²"}
                other{"{0} m²"}
                per{"{0}/m²"}
            }
            square-mile{
                dnam{"mi²"}
                few{"{0} mi²"}
                many{"{0} mi²"}
                one{"{0} mi²"}
                other{"{0} mi²"}
                per{"{0}/mi²"}
            }
            square-yard{
                dnam{"yd²"}
                few{"{0} yd²"}
                many{"{0} yd²"}
                one{"{0} yd²"}
                other{"{0} yd²"}
            }
        }
        compound{
            1024p1{"Ki{0}"}
            1024p2{"Mi{0}"}
            1024p3{"Gi{0}"}
            1024p4{"Ti{0}"}
            1024p5{"Pi{0}"}
            1024p6{"Ei{0}"}
            1024p7{"Zi{0}"}
            1024p8{"Yi{0}"}
            10p-1{"d{0}"}
            10p-12{"p{0}"}
            10p-15{"f{0}"}
            10p-18{"a{0}"}
            10p-2{"c{0}"}
            10p-21{"z{0}"}
            10p-24{"y{0}"}
            10p-3{"m{0}"}
            10p-6{"μ{0}"}
            10p-9{"n{0}"}
            10p1{"da{0}"}
            10p12{"T{0}"}
            10p15{"P{0}"}
            10p18{"E{0}"}
            10p2{"h{0}"}
            10p21{"Z{0}"}
            10p24{"Y{0}"}
            10p3{"k{0}"}
            10p6{"M{0}"}
            10p9{"G{0}"}
            per{"{0}/{1}"}
            power2{
                few{
                    _{
                        _{"{0}²"}
                    }
                }
                many{
                    _{
                        _{"{0}²"}
                    }
                }
                one{
                    _{
                        _{"{0}²"}
                    }
                }
                other{
                    _{
                        _{"{0}²"}
                    }
                }
            }
            power3{
                few{
                    _{
                        _{"{0}³"}
                    }
                }
                many{
                    _{
                        _{"{0}³"}
                    }
                }
                one{
                    _{
                        _{"{0}³"}
                    }
                }
                other{
                    _{
                        _{"{0}³"}
                    }
                }
            }
            times{"{0}{1}"}
        }
        concentr{
            item{
                dnam{"položky"}
                few{"{0} položky"}
                many{"{0} položky"}
                one{"{0} položka"}
                other{"{0} položek"}
            }
            karat{
                dnam{"kt"}
                few{"{0} kt"}
                many{"{0} kt"}
                one{"{0} kt"}
                other{"{0} kt"}
            }
            milligram-ofglucose-per-deciliter{
                dnam{"mg/dl"}
                few{"{0} mg/dl"}
                many{"{0} mg/dl"}
                one{"{0} mg/dl"}
                other{"{0} mg/dl"}
            }
            millimole-per-liter{
                dnam{"mmol/l"}
                few{"{0} mmol/l"}
                many{"{0} mmol/l"}
                one{"{0} mmol/l"}
                other{"{0} mmol/l"}
            }
            mole{
                dnam{"mol"}
                few{"{0} mol"}
                many{"{0} mol"}
                one{"{0} mol"}
                other{"{0} mol"}
            }
            percent{
                dnam{"%"}
                few{"{0} %"}
                many{"{0} %"}
                one{"{0} %"}
                other{"{0} %"}
            }
            permille{
                dnam{"‰"}
                few{"{0} ‰"}
                many{"{0} ‰"}
                one{"{0} ‰"}
                other{"{0} ‰"}
            }
            permillion{
                dnam{"ppm"}
                few{"{0} ppm"}
                many{"{0} ppm"}
                one{"{0} ppm"}
                other{"{0} ppm"}
            }
            permyriad{
                dnam{"‱"}
                few{"{0} ‱"}
                many{"{0} ‱"}
                one{"{0} ‱"}
                other{"{0} ‱"}
            }
        }
        consumption{
            liter-per-100-kilometer{
                dnam{"l/100 km"}
                few{"{0} l/100 km"}
                many{"{0} l/100 km"}
                one{"{0} l/100 km"}
                other{"{0} l/100 km"}
            }
            liter-per-kilometer{
                dnam{"l/km"}
                few{"{0} l/km"}
                many{"{0} l/km"}
                one{"{0} l/km"}
                other{"{0} l/km"}
            }
            mile-per-gallon{
                dnam{"mpg"}
                few{"{0} mpg"}
                many{"{0} mpg"}
                one{"{0} mpg"}
                other{"{0} mpg"}
            }
            mile-per-gallon-imperial{
                dnam{"mpg Imp."}
                few{"{0} mpg Imp."}
                many{"{0} mpg Imp."}
                one{"{0} mpg Imp."}
                other{"{0} mpg Imp."}
            }
        }
        coordinate{
            dnam{"směr"}
            east{"{0} v. d."}
            north{"{0} s. š."}
            south{"{0} j. š."}
            west{"{0} z. d."}
        }
        digital{
            bit{
                dnam{"b"}
                few{"{0} b"}
                many{"{0} b"}
                one{"{0} b"}
                other{"{0} b"}
            }
            byte{
                dnam{"B"}
                few{"{0} B"}
                many{"{0} B"}
                one{"{0} B"}
                other{"{0} B"}
            }
            gigabit{
                dnam{"Gb"}
                few{"{0} Gb"}
                many{"{0} Gb"}
                one{"{0} Gb"}
                other{"{0} Gb"}
            }
            gigabyte{
                dnam{"GB"}
                few{"{0} GB"}
                many{"{0} GB"}
                one{"{0} GB"}
                other{"{0} GB"}
            }
            kilobit{
                dnam{"kb"}
                few{"{0} kb"}
                many{"{0} kb"}
                one{"{0} kb"}
                other{"{0} kb"}
            }
            kilobyte{
                dnam{"kB"}
                few{"{0} kB"}
                many{"{0} kB"}
                one{"{0} kB"}
                other{"{0} kB"}
            }
            megabit{
                dnam{"Mb"}
                few{"{0} Mb"}
                many{"{0} Mb"}
                one{"{0} Mb"}
                other{"{0} Mb"}
            }
            megabyte{
                dnam{"MB"}
                few{"{0} MB"}
                many{"{0} MB"}
                one{"{0} MB"}
                other{"{0} MB"}
            }
            petabyte{
                dnam{"PB"}
                few{"{0} PB"}
                many{"{0} PB"}
                one{"{0} PB"}
                other{"{0} PB"}
            }
            terabit{
                dnam{"Tb"}
                few{"{0} Tb"}
                many{"{0} Tb"}
                one{"{0} Tb"}
                other{"{0} Tb"}
            }
            terabyte{
                dnam{"TB"}
                few{"{0} TB"}
                many{"{0} TB"}
                one{"{0} TB"}
                other{"{0} TB"}
            }
        }
        duration{
            century{
                dnam{"stol."}
                few{"{0} stol."}
                many{"{0} stol."}
                one{"{0} stol."}
                other{"{0} stol."}
            }
            day{
                dnam{"dny"}
                few{"{0} dny"}
                many{"{0} dne"}
                one{"{0} den"}
                other{"{0} dnů"}
                per{"{0}/den"}
            }
            decade{
                dnam{"desetil."}
                few{"{0} desetil."}
                many{"{0} desetil."}
                one{"{0} desetil."}
                other{"{0} desetil."}
            }
            hour{
                dnam{"h"}
                few{"{0} h"}
                many{"{0} h"}
                one{"{0} h"}
                other{"{0} h"}
                per{"{0}/h"}
            }
            microsecond{
                dnam{"μs"}
                few{"{0} μs"}
                many{"{0} μs"}
                one{"{0} μs"}
                other{"{0} μs"}
            }
            millisecond{
                dnam{"ms"}
                few{"{0} ms"}
                many{"{0} ms"}
                one{"{0} ms"}
                other{"{0} ms"}
            }
            minute{
                dnam{"min"}
                few{"{0} min"}
                many{"{0} min"}
                one{"{0} min"}
                other{"{0} min"}
                per{"{0}/min"}
            }
            month{
                dnam{"měs."}
                few{"{0} měs."}
                many{"{0} měs."}
                one{"{0} měs."}
                other{"{0} měs."}
                per{"{0}/měs."}
            }
            nanosecond{
                dnam{"ns"}
                few{"{0} ns"}
                many{"{0} ns"}
                one{"{0} ns"}
                other{"{0} ns"}
            }
            quarter{
                dnam{"čtvrtl."}
                few{"{0} čtvrtl."}
                many{"{0} čtvrtl."}
                one{"{0} čtvrtl."}
                other{"{0} čtvrtl."}
                per{"{0}/čtvrtl."}
            }
            second{
                dnam{"s"}
                few{"{0} s"}
                many{"{0} s"}
                one{"{0} s"}
                other{"{0} s"}
                per{"{0}/s"}
            }
            week{
=======
>>>>>>> 626889fb
                dnam{"týd."}
                few{"{0} týd."}
                many{"{0} týd."}
                one{"{0} týd."}
                other{"{0} týd."}
                per{"{0}/týd."}
            }
            year{
                dnam{"roky"}
                few{"{0} roky"}
                many{"{0} roku"}
                one{"{0} rok"}
                other{"{0} let"}
                per{"{0}/rok"}
            }
        }
        electric{
            ampere{
                dnam{"A"}
            }
            ohm{
                dnam{"Ω"}
            }
            volt{
                dnam{"V"}
            }
        }
        energy{
            british-thermal-unit{
                dnam{"BTU"}
                few{"{0} BTU"}
                many{"{0} BTU"}
                one{"{0} BTU"}
                other{"{0} BTU"}
            }
            joule{
                dnam{"J"}
            }
            therm-us{
                dnam{"therm"}
                few{"{0} therm"}
                many{"{0} therm"}
                one{"{0} therm"}
                other{"{0} therm"}
            }
        }
<<<<<<< HEAD
        force{
            kilowatt-hour-per-100-kilometer{
                dnam{"kWh/100km"}
                few{"{0} kWh/100km"}
                many{"{0} kWh/100km"}
                one{"{0} kWh/100km"}
                other{"{0} kWh/100km"}
            }
            newton{
                dnam{"N"}
                few{"{0} N"}
                many{"{0} N"}
                one{"{0} N"}
                other{"{0} N"}
            }
            pound-force{
                dnam{"lbf"}
                few{"{0} lbf"}
                many{"{0} lbf"}
                one{"{0} lbf"}
                other{"{0} lbf"}
            }
        }
        frequency{
            gigahertz{
                dnam{"GHz"}
                few{"{0} GHz"}
                many{"{0} GHz"}
                one{"{0} GHz"}
                other{"{0} GHz"}
            }
            hertz{
                dnam{"Hz"}
                few{"{0} Hz"}
                many{"{0} Hz"}
                one{"{0} Hz"}
                other{"{0} Hz"}
            }
            kilohertz{
                dnam{"kHz"}
                few{"{0} kHz"}
                many{"{0} kHz"}
                one{"{0} kHz"}
                other{"{0} kHz"}
            }
            megahertz{
                dnam{"MHz"}
                few{"{0} MHz"}
                many{"{0} MHz"}
                one{"{0} MHz"}
                other{"{0} MHz"}
            }
        }
        graphics{
            dot{
                dnam{"pixely"}
                few{"{0} px"}
                many{"{0} px"}
                one{"{0} px"}
                other{"{0} px"}
=======
        graphics{
            dot{
                dnam{"pixely"}
>>>>>>> 626889fb
            }
            dot-per-centimeter{
                dnam{"DPCM"}
                few{"{0} DPCM"}
                many{"{0} DPCM"}
                one{"{0} DPCM"}
                other{"{0} DPCM"}
            }
            dot-per-inch{
                dnam{"DPI"}
                few{"{0} DPI"}
                many{"{0} DPI"}
                one{"{0} DPI"}
                other{"{0} DPI"}
            }
            megapixel{
                dnam{"Mpx"}
                few{"{0} Mpx"}
                many{"{0} Mpx"}
                one{"{0} Mpx"}
                other{"{0} Mpx"}
            }
            pixel-per-centimeter{
                dnam{"PPCM"}
                few{"{0} PPCM"}
                many{"{0} PPCM"}
                one{"{0} PPCM"}
                other{"{0} PPCM"}
            }
            pixel-per-inch{
                dnam{"PPI"}
                few{"{0} PPI"}
                many{"{0} PPI"}
                one{"{0} PPI"}
                other{"{0} PPI"}
            }
        }
        length{
            meter{
                dnam{"m"}
<<<<<<< HEAD
                few{"{0} m"}
                many{"{0} m"}
                one{"{0} m"}
                other{"{0} m"}
                per{"{0}/m"}
            }
            micrometer{
                dnam{"μm"}
                few{"{0} μm"}
                many{"{0} μm"}
                one{"{0} μm"}
                other{"{0} μm"}
            }
            mile{
                dnam{"mi"}
                few{"{0} mi"}
                many{"{0} mi"}
                one{"{0} mi"}
                other{"{0} mi"}
            }
            mile-scandinavian{
                dnam{"smi"}
                few{"{0} smi"}
                many{"{0} smi"}
                one{"{0} smi"}
                other{"{0} smi"}
            }
            millimeter{
                dnam{"mm"}
                few{"{0} mm"}
                many{"{0} mm"}
                one{"{0} mm"}
                other{"{0} mm"}
            }
            nanometer{
                dnam{"nm"}
                few{"{0} nm"}
                many{"{0} nm"}
                one{"{0} nm"}
                other{"{0} nm"}
            }
            nautical-mile{
                dnam{"nmi"}
                few{"{0} nmi"}
                many{"{0} nmi"}
                one{"{0} nmi"}
                other{"{0} nmi"}
            }
            parsec{
                dnam{"pc"}
                few{"{0} pc"}
                many{"{0} pc"}
                one{"{0} pc"}
                other{"{0} pc"}
            }
            picometer{
                dnam{"pm"}
                few{"{0} pm"}
                many{"{0} pm"}
                one{"{0} pm"}
                other{"{0} pm"}
            }
            point{
                dnam{"pt"}
                few{"{0} pt"}
                many{"{0} pt"}
                one{"{0} pt"}
                other{"{0} pt"}
            }
            solar-radius{
                dnam{"R☉"}
                few{"{0} R☉"}
                many{"{0} R☉"}
                one{"{0} R☉"}
                other{"{0} R☉"}
            }
            yard{
                dnam{"yd"}
                few{"{0} yd"}
                many{"{0} yd"}
                one{"{0} yd"}
                other{"{0} yd"}
            }
        }
        light{
            candela{
                dnam{"cd"}
                few{"{0} cd"}
                many{"{0} cd"}
                one{"{0} cd"}
                other{"{0} cd"}
            }
            lumen{
                dnam{"lm"}
                few{"{0} lm"}
                many{"{0} lm"}
                one{"{0} lm"}
                other{"{0} lm"}
            }
            lux{
                dnam{"lx"}
                few{"{0} lx"}
                many{"{0} lx"}
                one{"{0} lx"}
                other{"{0} lx"}
            }
            solar-luminosity{
                dnam{"L☉"}
                few{"{0} L☉"}
                many{"{0} L☉"}
                one{"{0} L☉"}
                other{"{0} L☉"}
=======
>>>>>>> 626889fb
            }
        }
        mass{
            grain{
                dnam{"gr"}
                few{"{0} gr"}
                many{"{0} gr"}
                one{"{0} gr"}
                other{"{0} gr"}
            }
            gram{
                dnam{"g"}
<<<<<<< HEAD
                few{"{0} g"}
                many{"{0} g"}
                one{"{0} g"}
                other{"{0} g"}
                per{"{0}/g"}
            }
            kilogram{
                dnam{"kg"}
                few{"{0} kg"}
                many{"{0} kg"}
                one{"{0} kg"}
                other{"{0} kg"}
                per{"{0}/kg"}
            }
            microgram{
                dnam{"μg"}
                few{"{0} μg"}
                many{"{0} μg"}
                one{"{0} μg"}
                other{"{0} μg"}
            }
            milligram{
                dnam{"mg"}
                few{"{0} mg"}
                many{"{0} mg"}
                one{"{0} mg"}
                other{"{0} mg"}
            }
            ounce{
                dnam{"oz"}
                few{"{0} oz"}
                many{"{0} oz"}
                one{"{0} oz"}
                other{"{0} oz"}
                per{"{0}/oz"}
            }
            ounce-troy{
                dnam{"oz t"}
                few{"{0} oz t"}
                many{"{0} oz t"}
                one{"{0} oz t"}
                other{"{0} oz t"}
            }
            pound{
                dnam{"lb"}
                few{"{0} lb"}
                many{"{0} lb"}
                one{"{0} lb"}
                other{"{0} lb"}
                per{"{0}/lb"}
            }
            solar-mass{
                dnam{"M☉"}
                few{"{0} M☉"}
                many{"{0} M☉"}
                one{"{0} M☉"}
                other{"{0} M☉"}
            }
            stone{
                dnam{"st"}
                few{"{0} st"}
                many{"{0} st"}
                one{"{0} st"}
                other{"{0} st"}
=======
>>>>>>> 626889fb
            }
            ton{
                dnam{"sht"}
                few{"{0} sht"}
                many{"{0} sht"}
                one{"{0} sht"}
                other{"{0} sht"}
            }
            tonne{
                dnam{"t"}
                few{"{0} t"}
                many{"{0} t"}
                one{"{0} t"}
                other{"{0} t"}
            }
        }
        power{
            watt{
                dnam{"W"}
            }
        }
        pressure{
            millibar{
                dnam{"mb"}
                few{"{0} mb"}
                many{"{0} mb"}
                one{"{0} mb"}
                other{"{0} mb"}
            }
<<<<<<< HEAD
            millimeter-ofhg{
                dnam{"mm Hg"}
                few{"{0} mm Hg"}
                many{"{0} mm Hg"}
                one{"{0} mm Hg"}
                other{"{0} mm Hg"}
            }
            pascal{
                dnam{"Pa"}
                few{"{0} Pa"}
                many{"{0} Pa"}
                one{"{0} Pa"}
                other{"{0} Pa"}
            }
            pound-force-per-square-inch{
                dnam{"psi"}
                few{"{0} psi"}
                many{"{0} psi"}
                one{"{0} psi"}
                other{"{0} psi"}
            }
=======
>>>>>>> 626889fb
        }
        speed{
            beaufort{
                few{"{0} Bft"}
                many{"{0} Bft"}
                one{"{0} Bft"}
                other{"{0} Bft"}
            }
        }
        temperature{
            celsius{
                few{"{0} °C"}
                many{"{0} °C"}
                one{"{0} °C"}
                other{"{0} °C"}
            }
            fahrenheit{
                few{"{0} °F"}
                many{"{0} °F"}
                one{"{0} °F"}
                other{"{0} °F"}
            }
        }
        torque{
            newton-meter{
                dnam{"Nm"}
                few{"{0} Nm"}
                many{"{0} Nm"}
                one{"{0} Nm"}
                other{"{0} Nm"}
            }
        }
        volume{
            centiliter{
                dnam{"cl"}
                few{"{0} cl"}
                many{"{0} cl"}
                one{"{0} cl"}
                other{"{0} cl"}
            }
            cup{
                dnam{"c"}
            }
            deciliter{
                dnam{"dl"}
                few{"{0} dl"}
                many{"{0} dl"}
                one{"{0} dl"}
                other{"{0} dl"}
            }
            dessert-spoon-imperial{
                dnam{"dstspn Imp."}
                few{"{0} dstspn Imp."}
                many{"{0} dstspn Imp."}
                one{"{0} dstspn Imp."}
                other{"{0} dstspn Imp."}
            }
            dram{
                dnam{"fl dr"}
                few{"{0} fl dr"}
                many{"{0} fl dr"}
                one{"{0} fl dr"}
                other{"{0} fl dr"}
            }
            drop{
                dnam{"kapky"}
                few{"{0} kapky"}
                many{"{0} kapky"}
                one{"{0} kapka"}
                other{"{0} kapek"}
            }
            fluid-ounce{
                dnam{"fl oz"}
                few{"{0} fl oz"}
                many{"{0} fl oz"}
                one{"{0} fl oz"}
                other{"{0} fl oz"}
            }
            fluid-ounce-imperial{
                dnam{"fl oz Imp."}
            }
            gallon{
                dnam{"gal"}
                few{"{0} gal"}
                many{"{0} gal"}
                one{"{0} gal"}
                other{"{0} gal"}
                per{"{0}/gal"}
            }
            gallon-imperial{
                dnam{"gal Imp."}
            }
            hectoliter{
                dnam{"hl"}
                few{"{0} hl"}
                many{"{0} hl"}
                one{"{0} hl"}
                other{"{0} hl"}
            }
            jigger{
                dnam{"odměrky"}
                few{"{0} odměrky"}
                many{"{0} odměrky"}
                one{"{0} odměrka"}
                other{"{0} odměrek"}
            }
            liter{
                dnam{"l"}
            }
            megaliter{
                dnam{"Ml"}
                few{"{0} Ml"}
                many{"{0} Ml"}
                one{"{0} Ml"}
                other{"{0} Ml"}
            }
            milliliter{
                dnam{"ml"}
                few{"{0} ml"}
                many{"{0} ml"}
                one{"{0} ml"}
                other{"{0} ml"}
            }
            pinch{
                dnam{"špetky"}
                few{"{0} špetky"}
                many{"{0} špetky"}
                one{"{0} špetka"}
                other{"{0} špetek"}
            }
            quart-imperial{
                dnam{"qt Imp."}
            }
        }
    }
}<|MERGE_RESOLUTION|>--- conflicted
+++ resolved
@@ -512,13 +512,9 @@
             10p-2{"centi{0}"}
             10p-21{"zepto{0}"}
             10p-24{"yokto{0}"}
-<<<<<<< HEAD
-            10p-3{"mili{0}"}
-=======
             10p-27{"ronto{0}"}
             10p-3{"mili{0}"}
             10p-30{"quecto{0}"}
->>>>>>> 626889fb
             10p-6{"mikro{0}"}
             10p-9{"nano{0}"}
             10p1{"deka{0}"}
@@ -528,18 +524,11 @@
             10p2{"hekto{0}"}
             10p21{"zetta{0}"}
             10p24{"yotta{0}"}
-<<<<<<< HEAD
-            10p3{"kilo{0}"}
-            10p6{"mega{0}"}
-            10p9{"giga{0}"}
-            per{"{0}/{1}"}
-=======
             10p27{"ronna{0}"}
             10p3{"kilo{0}"}
             10p30{"quetta{0}"}
             10p6{"mega{0}"}
             10p9{"giga{0}"}
->>>>>>> 626889fb
             power2{
                 few{
                     _{
@@ -752,10 +741,6 @@
                     }
                 }
             }
-<<<<<<< HEAD
-            times{"{0}{1}"}
-=======
->>>>>>> 626889fb
         }
         concentr{
             item{
@@ -791,10 +776,6 @@
                         other{"{0} položkách"}
                     }
                 }
-<<<<<<< HEAD
-                dnam{"položky"}
-=======
->>>>>>> 626889fb
                 few{"{0} položky"}
                 gender{"feminine"}
                 many{"{0} položky"}
@@ -1708,10 +1689,6 @@
                         other{"{0} dnech"}
                     }
                 }
-<<<<<<< HEAD
-                dnam{"dny"}
-=======
->>>>>>> 626889fb
                 few{"{0} dny"}
                 gender{"inanimate"}
                 many{"{0} dne"}
@@ -2185,10 +2162,6 @@
                         other{"{0} letech"}
                     }
                 }
-<<<<<<< HEAD
-                dnam{"roky"}
-=======
->>>>>>> 626889fb
                 few{"{0} roky"}
                 gender{"inanimate"}
                 many{"{0} roku"}
@@ -5479,118 +5452,20 @@
                 one{"{0} dun."}
                 other{"{0} dun."}
             }
-            dunam{
-                dnam{"dun."}
-                few{"{0} dun."}
-                many{"{0} dun."}
-                one{"{0} dun."}
-                other{"{0} dun."}
-            }
             hectare{
                 dnam{"ha"}
             }
         }
         compound{
-<<<<<<< HEAD
-            1024p1{"Ki{0}"}
-            1024p2{"Mi{0}"}
-            1024p3{"Gi{0}"}
-            1024p4{"Ti{0}"}
-            1024p5{"Pi{0}"}
-            1024p6{"Ei{0}"}
-            1024p7{"Zi{0}"}
-            1024p8{"Yi{0}"}
-            10p-1{"d{0}"}
-            10p-12{"p{0}"}
-            10p-15{"f{0}"}
-            10p-18{"a{0}"}
-            10p-2{"c{0}"}
-            10p-21{"z{0}"}
-            10p-24{"y{0}"}
-            10p-3{"m{0}"}
-            10p-6{"μ{0}"}
-            10p-9{"n{0}"}
-            10p1{"da{0}"}
-            10p12{"T{0}"}
-            10p15{"P{0}"}
-            10p18{"E{0}"}
-            10p2{"h{0}"}
-            10p21{"Z{0}"}
-            10p24{"Y{0}"}
-            10p3{"k{0}"}
-            10p6{"M{0}"}
-            10p9{"G{0}"}
-            per{"{0}/{1}"}
-            power2{
-                few{
-                    _{
-                        _{"{0}²"}
-                    }
-                }
-                many{
-                    _{
-                        _{"{0}²"}
-                    }
-                }
-                one{
-                    _{
-                        _{"{0}²"}
-                    }
-                }
-                other{
-                    _{
-                        _{"{0}²"}
-                    }
-                }
-            }
-            power3{
-                few{
-                    _{
-                        _{"{0}³"}
-                    }
-                }
-                many{
-                    _{
-                        _{"{0}³"}
-                    }
-                }
-                one{
-                    _{
-                        _{"{0}³"}
-                    }
-                }
-                other{
-                    _{
-                        _{"{0}³"}
-                    }
-                }
-            }
-=======
->>>>>>> 626889fb
             times{"{0}{1}"}
         }
         concentr{
             item{
-<<<<<<< HEAD
-                dnam{"pol."}
-                few{"{0} pol."}
-                many{"{0} pol."}
-                one{"{0} pol."}
-                other{"{0} pol."}
-            }
-            karat{
-                dnam{"kt"}
-                few{"{0} kt"}
-                many{"{0} kt"}
-                one{"{0} kt"}
-                other{"{0} kt"}
-=======
                 dnam{"položky"}
                 few{"{0} položky"}
                 many{"{0} položky"}
                 one{"{0} položka"}
                 other{"{0} položek"}
->>>>>>> 626889fb
             }
             milligram-ofglucose-per-deciliter{
                 dnam{"mg/dl"}
@@ -5606,13 +5481,6 @@
                 one{"{0} mmol/l"}
                 other{"{0} mmol/l"}
             }
-            mole{
-                dnam{"mol"}
-                few{"{0} mol"}
-                many{"{0} mol"}
-                one{"{0} mol"}
-                other{"{0} mol"}
-            }
             percent{
                 few{"{0} %"}
                 many{"{0} %"}
@@ -5620,32 +5488,12 @@
                 other{"{0} %"}
             }
             permille{
-<<<<<<< HEAD
-                dnam{"‰"}
-=======
->>>>>>> 626889fb
                 few{"{0} ‰"}
                 many{"{0} ‰"}
                 one{"{0} ‰"}
                 other{"{0} ‰"}
             }
-<<<<<<< HEAD
-            permillion{
-                dnam{"ppm"}
-                few{"{0} ppm"}
-                many{"{0} ppm"}
-                one{"{0} ppm"}
-                other{"{0} ppm"}
-=======
             permyriad{
-                few{"{0} ‱"}
-                many{"{0} ‱"}
-                one{"{0} ‱"}
-                other{"{0} ‱"}
->>>>>>> 626889fb
-            }
-            permyriad{
-                dnam{"‱"}
                 few{"{0} ‱"}
                 many{"{0} ‱"}
                 one{"{0} ‱"}
@@ -5674,16 +5522,6 @@
                 one{"{0} mpg"}
                 other{"{0} mpg"}
             }
-<<<<<<< HEAD
-            mile-per-gallon-imperial{
-                dnam{"mpgIm"}
-                few{"{0} mpgIm"}
-                many{"{0} mpgIm"}
-                one{"{0} mpgIm"}
-                other{"{0} mpgIm"}
-            }
-=======
->>>>>>> 626889fb
         }
         coordinate{
             dnam{"směr"}
@@ -5706,72 +5544,6 @@
                 many{"{0} B"}
                 one{"{0} B"}
                 other{"{0} B"}
-<<<<<<< HEAD
-            }
-            gigabit{
-                dnam{"Gb"}
-                few{"{0} Gb"}
-                many{"{0} Gb"}
-                one{"{0} Gb"}
-                other{"{0} Gb"}
-            }
-            gigabyte{
-                dnam{"GB"}
-                few{"{0} GB"}
-                many{"{0} GB"}
-                one{"{0} GB"}
-                other{"{0} GB"}
-            }
-            kilobit{
-                dnam{"kb"}
-                few{"{0} kb"}
-                many{"{0} kb"}
-                one{"{0} kb"}
-                other{"{0} kb"}
-            }
-            kilobyte{
-                dnam{"kB"}
-                few{"{0} kB"}
-                many{"{0} kB"}
-                one{"{0} kB"}
-                other{"{0} kB"}
-            }
-            megabit{
-                dnam{"Mb"}
-                few{"{0} Mb"}
-                many{"{0} Mb"}
-                one{"{0} Mb"}
-                other{"{0} Mb"}
-            }
-            megabyte{
-                dnam{"MB"}
-                few{"{0} MB"}
-                many{"{0} MB"}
-                one{"{0} MB"}
-                other{"{0} MB"}
-            }
-            petabyte{
-                dnam{"PB"}
-                few{"{0} PB"}
-                many{"{0} PB"}
-                one{"{0} PB"}
-                other{"{0} PB"}
-            }
-            terabit{
-                dnam{"Tb"}
-                few{"{0} Tb"}
-                many{"{0} Tb"}
-                one{"{0} Tb"}
-                other{"{0} Tb"}
-            }
-            terabyte{
-                dnam{"TB"}
-                few{"{0} TB"}
-                many{"{0} TB"}
-                one{"{0} TB"}
-                other{"{0} TB"}
-=======
->>>>>>> 626889fb
             }
         }
         duration{
@@ -5783,21 +5555,6 @@
                 other{"{0} stol."}
             }
             day{
-<<<<<<< HEAD
-                dnam{"d."}
-                few{"{0} d."}
-                many{"{0} d."}
-                one{"{0} d."}
-                other{"{0} d."}
-                per{"{0}/d."}
-            }
-            decade{
-                dnam{"dek."}
-                few{"{0} dek."}
-                many{"{0} dek."}
-                one{"{0} dek."}
-                other{"{0} dek."}
-=======
                 dnam{"dny"}
                 few{"{0} dny"}
                 many{"{0} dne"}
@@ -5811,27 +5568,17 @@
                 many{"{0} desetil."}
                 one{"{0} desetil."}
                 other{"{0} desetil."}
->>>>>>> 626889fb
             }
             hour{
                 dnam{"h"}
             }
             month{
-<<<<<<< HEAD
-                dnam{"m."}
-                few{"{0} m."}
-                many{"{0} m."}
-                one{"{0} m."}
-                other{"{0} m."}
-                per{"{0}/m."}
-=======
                 dnam{"měs."}
                 few{"{0} měs."}
                 many{"{0} měs."}
                 one{"{0} měs."}
                 other{"{0} měs."}
                 per{"{0}/měs."}
->>>>>>> 626889fb
             }
             quarter{
                 dnam{"čtvrtl."}
@@ -5841,63 +5588,35 @@
                 other{"{0} čtvrtl."}
                 per{"{0}/čtvrtl."}
             }
-            quarter{
-                dnam{"kv."}
-                few{"{0} kv."}
-                many{"{0} kv."}
-                one{"{0} kv."}
-                other{"{0} kv."}
-                per{"{0}/kv."}
-            }
             second{
                 dnam{"s"}
             }
             week{
-<<<<<<< HEAD
-                dnam{"t."}
-                few{"{0} t."}
-                many{"{0} t."}
-                one{"{0} t."}
-                other{"{0} t."}
-                per{"{0}/t."}
+                dnam{"týd."}
+                few{"{0} týd."}
+                many{"{0} týd."}
+                one{"{0} týd."}
+                other{"{0} týd."}
+                per{"{0}/týd."}
             }
             year{
-                dnam{"r."}
-                few{"{0} r."}
-                many{"{0} r."}
-                one{"{0} r."}
-                other{"{0} l."}
-                per{"{0}/r."}
+                dnam{"roky"}
+                few{"{0} roky"}
+                many{"{0} roku"}
+                one{"{0} rok"}
+                other{"{0} let"}
+                per{"{0}/rok"}
             }
         }
         electric{
             ampere{
                 dnam{"A"}
-                few{"{0} A"}
-                many{"{0} A"}
-                one{"{0} A"}
-                other{"{0} A"}
-            }
-            milliampere{
-                dnam{"mA"}
-                few{"{0} mA"}
-                many{"{0} mA"}
-                one{"{0} mA"}
-                other{"{0} mA"}
             }
             ohm{
                 dnam{"Ω"}
-                few{"{0} Ω"}
-                many{"{0} Ω"}
-                one{"{0} Ω"}
-                other{"{0} Ω"}
             }
             volt{
                 dnam{"V"}
-                few{"{0} V"}
-                many{"{0} V"}
-                one{"{0} V"}
-                other{"{0} V"}
             }
         }
         energy{
@@ -5908,54 +5627,8 @@
                 one{"{0} BTU"}
                 other{"{0} BTU"}
             }
-            calorie{
-                dnam{"cal"}
-                few{"{0} cal"}
-                many{"{0} cal"}
-                one{"{0} cal"}
-                other{"{0} cal"}
-            }
-            electronvolt{
-                dnam{"eV"}
-                few{"{0} eV"}
-                many{"{0} eV"}
-                one{"{0} eV"}
-                other{"{0} eV"}
-            }
-            foodcalorie{
-                dnam{"kcal"}
-                few{"{0} kcal"}
-                many{"{0} kcal"}
-                one{"{0} kcal"}
-                other{"{0} kcal"}
-            }
             joule{
                 dnam{"J"}
-                few{"{0} J"}
-                many{"{0} J"}
-                one{"{0} J"}
-                other{"{0} J"}
-            }
-            kilocalorie{
-                dnam{"kcal"}
-                few{"{0} kcal"}
-                many{"{0} kcal"}
-                one{"{0} kcal"}
-                other{"{0} kcal"}
-            }
-            kilojoule{
-                dnam{"kJ"}
-                few{"{0} kJ"}
-                many{"{0} kJ"}
-                one{"{0} kJ"}
-                other{"{0} kJ"}
-            }
-            kilowatt-hour{
-                dnam{"kWh"}
-                few{"{0} kWh"}
-                many{"{0} kWh"}
-                one{"{0} kWh"}
-                other{"{0} kWh"}
             }
             therm-us{
                 dnam{"therm"}
@@ -5965,66 +5638,9 @@
                 other{"{0} therm"}
             }
         }
-        force{
-            kilowatt-hour-per-100-kilometer{
-                dnam{"kWh/100km"}
-                few{"{0} kWh/100km"}
-                many{"{0} kWh/100km"}
-                one{"{0} kWh/100km"}
-                other{"{0} kWh/100km"}
-            }
-            newton{
-                dnam{"N"}
-                few{"{0} N"}
-                many{"{0} N"}
-                one{"{0} N"}
-                other{"{0} N"}
-            }
-            pound-force{
-                dnam{"lbf"}
-                few{"{0} lbf"}
-                many{"{0} lbf"}
-                one{"{0} lbf"}
-                other{"{0} lbf"}
-            }
-        }
-        frequency{
-            gigahertz{
-                dnam{"GHz"}
-                few{"{0} GHz"}
-                many{"{0} GHz"}
-                one{"{0} GHz"}
-                other{"{0} GHz"}
-            }
-            hertz{
-                dnam{"Hz"}
-                few{"{0} Hz"}
-                many{"{0} Hz"}
-                one{"{0} Hz"}
-                other{"{0} Hz"}
-            }
-            kilohertz{
-                dnam{"kHz"}
-                few{"{0} kHz"}
-                many{"{0} kHz"}
-                one{"{0} kHz"}
-                other{"{0} kHz"}
-            }
-            megahertz{
-                dnam{"MHz"}
-                few{"{0} MHz"}
-                many{"{0} MHz"}
-                one{"{0} MHz"}
-                other{"{0} MHz"}
-            }
-        }
         graphics{
             dot{
-                dnam{"bod"}
-                few{"{0} px"}
-                many{"{0} px"}
-                one{"{0} px"}
-                other{"{0} px"}
+                dnam{"pixely"}
             }
             dot-per-centimeter{
                 dnam{"DPCM"}
@@ -6040,13 +5656,6 @@
                 one{"{0} DPI"}
                 other{"{0} DPI"}
             }
-            em{
-                dnam{"em"}
-                few{"{0} em"}
-                many{"{0} em"}
-                one{"{0} em"}
-                other{"{0} em"}
-            }
             megapixel{
                 dnam{"Mpx"}
                 few{"{0} Mpx"}
@@ -6054,13 +5663,6 @@
                 one{"{0} Mpx"}
                 other{"{0} Mpx"}
             }
-            pixel{
-                dnam{"px"}
-                few{"{0} px"}
-                many{"{0} px"}
-                one{"{0} px"}
-                other{"{0} px"}
-            }
             pixel-per-centimeter{
                 dnam{"PPCM"}
                 few{"{0} PPCM"}
@@ -6077,218 +5679,11 @@
             }
         }
         length{
-            astronomical-unit{
-                dnam{"au"}
-                few{"{0} au"}
-                many{"{0} au"}
-                one{"{0} au"}
-                other{"{0} au"}
-            }
-            centimeter{
-                dnam{"cm"}
-                few{"{0} cm"}
-                many{"{0} cm"}
-                one{"{0} cm"}
-                other{"{0} cm"}
-                per{"{0}/cm"}
-            }
-            decimeter{
-                dnam{"dm"}
-                few{"{0} dm"}
-                many{"{0} dm"}
-                one{"{0} dm"}
-                other{"{0} dm"}
-            }
-            earth-radius{
-                dnam{"R⊕"}
-                few{"{0} R⊕"}
-                many{"{0} R⊕"}
-                one{"{0} R⊕"}
-                other{"{0} R⊕"}
-            }
-            fathom{
-                dnam{"fm"}
-                few{"{0} fth"}
-                many{"{0} fth"}
-                one{"{0} fth"}
-                other{"{0} fth"}
-            }
-            foot{
-                dnam{"ft"}
-                few{"{0}′"}
-                many{"{0}′"}
-                one{"{0}′"}
-                other{"{0}′"}
-                per{"{0}/ft"}
-            }
-            furlong{
-                dnam{"fur"}
-                few{"{0} fur"}
-                many{"{0} fur"}
-                one{"{0} fur"}
-                other{"{0} fur"}
-            }
-            inch{
-                dnam{"in"}
-                few{"{0}″"}
-                many{"{0}″"}
-                one{"{0}″"}
-                other{"{0}″"}
-                per{"{0}/in"}
-            }
-            kilometer{
-                dnam{"km"}
-                few{"{0} km"}
-                many{"{0} km"}
-                one{"{0} km"}
-                other{"{0} km"}
-                per{"{0}/km"}
-            }
-            light-year{
-                dnam{"ly"}
-                few{"{0} ly"}
-                many{"{0} ly"}
-                one{"{0} ly"}
-                other{"{0} ly"}
-            }
             meter{
                 dnam{"m"}
-                few{"{0} m"}
-                many{"{0} m"}
-                one{"{0} m"}
-                other{"{0} m"}
-                per{"{0}/m"}
-            }
-            micrometer{
-                dnam{"μm"}
-                few{"{0} μm"}
-                many{"{0} μm"}
-                one{"{0} μm"}
-                other{"{0} μm"}
-            }
-            mile{
-                dnam{"mi"}
-                few{"{0} mi"}
-                many{"{0} mi"}
-                one{"{0} mi"}
-                other{"{0} mi"}
-            }
-            mile-scandinavian{
-                dnam{"smi"}
-                few{"{0} smi"}
-                many{"{0} smi"}
-                one{"{0} smi"}
-                other{"{0} smi"}
-            }
-            millimeter{
-                dnam{"mm"}
-                few{"{0} mm"}
-                many{"{0} mm"}
-                one{"{0} mm"}
-                other{"{0} mm"}
-            }
-            nanometer{
-                dnam{"nm"}
-                few{"{0} nm"}
-                many{"{0} nm"}
-                one{"{0} nm"}
-                other{"{0} nm"}
-            }
-            nautical-mile{
-                dnam{"nmi"}
-                few{"{0} nmi"}
-                many{"{0} nmi"}
-                one{"{0} nmi"}
-                other{"{0} nmi"}
-            }
-            parsec{
-                dnam{"pc"}
-                few{"{0} pc"}
-                many{"{0} pc"}
-                one{"{0} pc"}
-                other{"{0} pc"}
-            }
-            picometer{
-                dnam{"pm"}
-                few{"{0} pm"}
-                many{"{0} pm"}
-                one{"{0} pm"}
-                other{"{0} pm"}
-            }
-            point{
-                dnam{"pt"}
-                few{"{0} pt"}
-                many{"{0} pt"}
-                one{"{0} pt"}
-                other{"{0} pt"}
-            }
-            solar-radius{
-                dnam{"R☉"}
-                few{"{0} R☉"}
-                many{"{0} R☉"}
-                one{"{0} R☉"}
-                other{"{0} R☉"}
-            }
-            yard{
-                dnam{"yd"}
-                few{"{0} yd"}
-                many{"{0} yd"}
-                one{"{0} yd"}
-                other{"{0} yd"}
-            }
-        }
-        light{
-            candela{
-                dnam{"cd"}
-                few{"{0} cd"}
-                many{"{0} cd"}
-                one{"{0} cd"}
-                other{"{0} cd"}
-            }
-            lumen{
-                dnam{"lm"}
-                few{"{0} lm"}
-                many{"{0} lm"}
-                one{"{0} lm"}
-                other{"{0} lm"}
-            }
-            lux{
-                dnam{"lx"}
-                few{"{0} lx"}
-                many{"{0} lx"}
-                one{"{0} lx"}
-                other{"{0} lx"}
-            }
-            solar-luminosity{
-                dnam{"L☉"}
-                few{"{0} L☉"}
-                many{"{0} L☉"}
-                one{"{0} L☉"}
-                other{"{0} L☉"}
             }
         }
         mass{
-            carat{
-                dnam{"CD"}
-                few{"{0} CD"}
-                many{"{0} CD"}
-                one{"{0} CD"}
-                other{"{0} CD"}
-            }
-            dalton{
-                dnam{"Da"}
-                few{"{0} Da"}
-                many{"{0} Da"}
-                one{"{0} Da"}
-                other{"{0} Da"}
-            }
-            earth-mass{
-                dnam{"M⊕"}
-                few{"{0} M⊕"}
-                many{"{0} M⊕"}
-                one{"{0} M⊕"}
-                other{"{0} M⊕"}
-            }
             grain{
                 dnam{"gr"}
                 few{"{0} gr"}
@@ -6298,70 +5693,6 @@
             }
             gram{
                 dnam{"g"}
-                few{"{0} g"}
-                many{"{0} g"}
-                one{"{0} g"}
-                other{"{0} g"}
-                per{"{0}/g"}
-            }
-            kilogram{
-                dnam{"kg"}
-                few{"{0} kg"}
-                many{"{0} kg"}
-                one{"{0} kg"}
-                other{"{0} kg"}
-                per{"{0}/kg"}
-            }
-            microgram{
-                dnam{"μg"}
-                few{"{0} μg"}
-                many{"{0} μg"}
-                one{"{0} μg"}
-                other{"{0} μg"}
-            }
-            milligram{
-                dnam{"mg"}
-                few{"{0} mg"}
-                many{"{0} mg"}
-                one{"{0} mg"}
-                other{"{0} mg"}
-            }
-            ounce{
-                dnam{"oz"}
-                few{"{0} oz"}
-                many{"{0} oz"}
-                one{"{0} oz"}
-                other{"{0} oz"}
-                per{"{0}/oz"}
-            }
-            ounce-troy{
-                dnam{"oz t"}
-                few{"{0} oz t"}
-                many{"{0} oz t"}
-                one{"{0} oz t"}
-                other{"{0} oz t"}
-            }
-            pound{
-                dnam{"lb"}
-                few{"{0} lb"}
-                many{"{0} lb"}
-                one{"{0} lb"}
-                other{"{0} lb"}
-                per{"{0}/lb"}
-            }
-            solar-mass{
-                dnam{"M☉"}
-                few{"{0} M☉"}
-                many{"{0} M☉"}
-                one{"{0} M☉"}
-                other{"{0} M☉"}
-            }
-            stone{
-                dnam{"st"}
-                few{"{0} st"}
-                many{"{0} st"}
-                one{"{0} st"}
-                other{"{0} st"}
             }
             ton{
                 dnam{"sht"}
@@ -6370,100 +5701,13 @@
                 one{"{0} sht"}
                 other{"{0} sht"}
             }
-            tonne{
-                dnam{"t"}
-                few{"{0} t"}
-                many{"{0} t"}
-                one{"{0} t"}
-                other{"{0} t"}
-            }
         }
         power{
-            gigawatt{
-                dnam{"GW"}
-                few{"{0} GW"}
-                many{"{0} GW"}
-                one{"{0} GW"}
-                other{"{0} GW"}
-            }
-            horsepower{
-                dnam{"hp"}
-                few{"{0} hp"}
-                many{"{0} hp"}
-                one{"{0} hp"}
-                other{"{0} hp"}
-            }
-            kilowatt{
-                dnam{"kW"}
-                few{"{0} kW"}
-                many{"{0} kW"}
-                one{"{0} kW"}
-                other{"{0} kW"}
-            }
-            megawatt{
-                dnam{"MW"}
-                few{"{0} MW"}
-                many{"{0} MW"}
-                one{"{0} MW"}
-                other{"{0} MW"}
-            }
-            milliwatt{
-                dnam{"mW"}
-                few{"{0} mW"}
-                many{"{0} mW"}
-                one{"{0} mW"}
-                other{"{0} mW"}
-            }
             watt{
                 dnam{"W"}
-                few{"{0} W"}
-                many{"{0} W"}
-                one{"{0} W"}
-                other{"{0} W"}
             }
         }
         pressure{
-            atmosphere{
-                dnam{"atm"}
-                few{"{0} atm"}
-                many{"{0} atm"}
-                one{"{0} atm"}
-                other{"{0} atm"}
-            }
-            bar{
-                few{"{0} bar"}
-                many{"{0} bar"}
-                one{"{0} bar"}
-                other{"{0} bar"}
-            }
-            hectopascal{
-                dnam{"hPa"}
-                few{"{0} hPa"}
-                many{"{0} hPa"}
-                one{"{0} hPa"}
-                other{"{0} hPa"}
-            }
-            inch-ofhg{
-                dnam{"″ Hg"}
-                few{"{0}″ Hg"}
-                many{"{0}″ Hg"}
-                one{"{0}″ Hg"}
-                other{"{0}″ Hg"}
-            }
-            kilopascal{
-                dnam{"kPa"}
-                few{"{0} kPa"}
-                many{"{0} kPa"}
-                one{"{0} kPa"}
-                other{"{0} kPa"}
-            }
-            megapascal{
-                dnam{"MPa"}
-                few{"{0} MPa"}
-                many{"{0} MPa"}
-                one{"{0} MPa"}
-                other{"{0} MPa"}
-            }
             millibar{
                 dnam{"mb"}
                 few{"{0} mb"}
@@ -6471,86 +5715,27 @@
                 one{"{0} mb"}
                 other{"{0} mb"}
             }
-            millimeter-ofhg{
-                dnam{"mmHg"}
-                few{"{0} mmHg"}
-                many{"{0} mmHg"}
-                one{"{0} mmHg"}
-                other{"{0} mmHg"}
-            }
-            pascal{
-                dnam{"Pa"}
-                few{"{0} Pa"}
-                many{"{0} Pa"}
-                one{"{0} Pa"}
-                other{"{0} Pa"}
-            }
-            pound-force-per-square-inch{
-                dnam{"psi"}
-                few{"{0} psi"}
-                many{"{0} psi"}
-                one{"{0} psi"}
-                other{"{0} psi"}
-            }
         }
         speed{
-            kilometer-per-hour{
-                dnam{"km/h"}
-                few{"{0} km/h"}
-                many{"{0} km/h"}
-                one{"{0} km/h"}
-                other{"{0} km/h"}
-            }
-            knot{
-                dnam{"kn"}
-                few{"{0} kn"}
-                many{"{0} kn"}
-                one{"{0} kn"}
-                other{"{0} kn"}
-            }
-            meter-per-second{
-                dnam{"m/s"}
-                few{"{0} m/s"}
-                many{"{0} m/s"}
-                one{"{0} m/s"}
-                other{"{0} m/s"}
-            }
-            mile-per-hour{
-                dnam{"mi/h"}
-                few{"{0} mi/h"}
-                many{"{0} mi/h"}
-                one{"{0} mi/h"}
-                other{"{0} mi/h"}
+            beaufort{
+                few{"{0} Bft"}
+                many{"{0} Bft"}
+                one{"{0} Bft"}
+                other{"{0} Bft"}
             }
         }
         temperature{
             celsius{
-                dnam{"°C"}
                 few{"{0} °C"}
                 many{"{0} °C"}
                 one{"{0} °C"}
                 other{"{0} °C"}
             }
             fahrenheit{
-                dnam{"°F"}
                 few{"{0} °F"}
                 many{"{0} °F"}
                 one{"{0} °F"}
                 other{"{0} °F"}
-            }
-            generic{
-                dnam{"°"}
-                few{"{0}°"}
-                many{"{0}°"}
-                one{"{0}°"}
-                other{"{0}°"}
-            }
-            kelvin{
-                dnam{"K"}
-                few{"{0} K"}
-                many{"{0} K"}
-                one{"{0} K"}
-                other{"{0} K"}
             }
         }
         torque{
@@ -6561,1165 +5746,6 @@
                 one{"{0} Nm"}
                 other{"{0} Nm"}
             }
-            pound-force-foot{
-                dnam{"lbf⋅ft"}
-                few{"{0} lbf⋅ft"}
-                many{"{0} lbf⋅ft"}
-                one{"{0} lbf⋅ft"}
-                other{"{0} lbf⋅ft"}
-            }
-        }
-        volume{
-            acre-foot{
-                dnam{"ac ft"}
-                few{"{0} ac ft"}
-                many{"{0} ac ft"}
-                one{"{0} ac ft"}
-                other{"{0} ac ft"}
-            }
-            barrel{
-                dnam{"bbl"}
-                few{"{0} bbl"}
-                many{"{0} bbl"}
-                one{"{0} bbl"}
-                other{"{0} bbl"}
-            }
-            bushel{
-                dnam{"bu"}
-                few{"{0} bu"}
-                many{"{0} bu"}
-                one{"{0} bu"}
-                other{"{0} bu"}
-            }
-            centiliter{
-                dnam{"cl"}
-                few{"{0} cl"}
-                many{"{0} cl"}
-                one{"{0} cl"}
-                other{"{0} cl"}
-            }
-            cubic-centimeter{
-                dnam{"cm³"}
-                few{"{0} cm³"}
-                many{"{0} cm³"}
-                one{"{0} cm³"}
-                other{"{0} cm³"}
-                per{"{0}/cm³"}
-            }
-            cubic-foot{
-                dnam{"ft³"}
-                few{"{0} ft³"}
-                many{"{0} ft³"}
-                one{"{0} ft³"}
-                other{"{0} ft³"}
-            }
-            cubic-inch{
-                dnam{"in³"}
-                few{"{0} in³"}
-                many{"{0} in³"}
-                one{"{0} in³"}
-                other{"{0} in³"}
-            }
-            cubic-kilometer{
-                dnam{"km³"}
-                few{"{0} km³"}
-                many{"{0} km³"}
-                one{"{0} km³"}
-                other{"{0} km³"}
-            }
-            cubic-meter{
-                dnam{"m³"}
-                few{"{0} m³"}
-                many{"{0} m³"}
-                one{"{0} m³"}
-                other{"{0} m³"}
-                per{"{0}/m³"}
-            }
-            cubic-mile{
-                dnam{"mi³"}
-                few{"{0} mi³"}
-                many{"{0} mi³"}
-                one{"{0} mi³"}
-                other{"{0} mi³"}
-            }
-            cubic-yard{
-                dnam{"yd³"}
-                few{"{0} yd³"}
-                many{"{0} yd³"}
-                one{"{0} yd³"}
-                other{"{0} yd³"}
-            }
-            cup{
-                dnam{"c"}
-                few{"{0} c"}
-                many{"{0} c"}
-                one{"{0} c"}
-                other{"{0} c"}
-            }
-            cup-metric{
-                dnam{"mcup"}
-                few{"{0} mc"}
-                many{"{0} mc"}
-                one{"{0} mc"}
-                other{"{0} mc"}
-            }
-            deciliter{
-                dnam{"dl"}
-                few{"{0} dl"}
-                many{"{0} dl"}
-                one{"{0} dl"}
-                other{"{0} dl"}
-            }
-            dessert-spoon{
-                dnam{"dstspn"}
-                few{"{0} dstspn"}
-                many{"{0} dstspn"}
-                one{"{0} dstspn"}
-                other{"{0} dstspn"}
-            }
-            dessert-spoon-imperial{
-                dnam{"dspIm"}
-                few{"{0} dspIm"}
-                many{"{0} dspIm"}
-                one{"{0} dspIm"}
-                other{"{0} dspIm"}
-            }
-            dram{
-                dnam{"fl dr"}
-                few{"{0} fl dr"}
-                many{"{0} fl dr"}
-                one{"{0} fl dr"}
-                other{"{0} fl dr"}
-            }
-            drop{
-                dnam{"kapky"}
-                few{"{0} kapky"}
-                many{"{0} kapky"}
-                one{"{0} kapka"}
-                other{"{0} kapek"}
-            }
-            fluid-ounce{
-                dnam{"fl oz"}
-                few{"{0} fl oz"}
-                many{"{0} fl oz"}
-                one{"{0} fl oz"}
-                other{"{0} fl oz"}
-            }
-            fluid-ounce-imperial{
-                dnam{"fl oz Im"}
-                few{"{0} fl oz Im"}
-                many{"{0} fl oz Im"}
-                one{"{0} fl oz Im"}
-                other{"{0} fl oz Im"}
-            }
-            gallon{
-                dnam{"gal"}
-                few{"{0} gal"}
-                many{"{0} gal"}
-                one{"{0} gal"}
-                other{"{0} gal"}
-                per{"{0}/gal"}
-            }
-            gallon-imperial{
-                dnam{"galIm"}
-                few{"{0} galIm"}
-                many{"{0} galIm"}
-                one{"{0} galIm"}
-                other{"{0} galIm"}
-                per{"{0}/galIm"}
-            }
-            hectoliter{
-                dnam{"hl"}
-                few{"{0} hl"}
-                many{"{0} hl"}
-                one{"{0} hl"}
-                other{"{0} hl"}
-            }
-            jigger{
-                dnam{"odm."}
-                few{"{0} odm."}
-                many{"{0} odm."}
-                one{"{0} odm."}
-                other{"{0} odm."}
-            }
-            liter{
-                dnam{"l"}
-                few{"{0} l"}
-                many{"{0} l"}
-                one{"{0} l"}
-                other{"{0} l"}
-                per{"{0}/l"}
-            }
-            megaliter{
-                dnam{"Ml"}
-                few{"{0} Ml"}
-                many{"{0} Ml"}
-                one{"{0} Ml"}
-                other{"{0} Ml"}
-            }
-            milliliter{
-                dnam{"ml"}
-                few{"{0} ml"}
-                many{"{0} ml"}
-                one{"{0} ml"}
-                other{"{0} ml"}
-            }
-            pinch{
-                dnam{"šp."}
-                few{"{0} šp."}
-                many{"{0} šp."}
-                one{"{0} šp."}
-                other{"{0} šp."}
-            }
-            pint{
-                dnam{"pt"}
-                few{"{0} pt"}
-                many{"{0} pt"}
-                one{"{0} pt"}
-                other{"{0} pt"}
-            }
-            pint-metric{
-                dnam{"mpt"}
-                few{"{0} mpt"}
-                many{"{0} mpt"}
-                one{"{0} mpt"}
-                other{"{0} mpt"}
-            }
-            quart{
-                dnam{"qt"}
-                few{"{0} qt"}
-                many{"{0} qt"}
-                one{"{0} qt"}
-                other{"{0} qt"}
-            }
-            quart-imperial{
-                dnam{"qt Imp."}
-                few{"{0} qt Imp."}
-                many{"{0} qt Imp."}
-                one{"{0} qt Imp."}
-                other{"{0} qt Imp."}
-            }
-            tablespoon{
-                dnam{"tbsp"}
-                few{"{0} tbsp"}
-                many{"{0} tbsp"}
-                one{"{0} tbsp"}
-                other{"{0} tbsp"}
-            }
-            teaspoon{
-                dnam{"tsp"}
-                few{"{0} tsp"}
-                many{"{0} tsp"}
-                one{"{0} tsp"}
-                other{"{0} tsp"}
-            }
-        }
-    }
-    unitsShort{
-        acceleration{
-            g-force{
-                dnam{"G"}
-                few{"{0} G"}
-                many{"{0} G"}
-                one{"{0} G"}
-                other{"{0} G"}
-            }
-            meter-per-square-second{
-                dnam{"m/s²"}
-                few{"{0} m/s²"}
-                many{"{0} m/s²"}
-                one{"{0} m/s²"}
-                other{"{0} m/s²"}
-            }
-        }
-        angle{
-            arc-minute{
-                dnam{"′"}
-                few{"{0}′"}
-                many{"{0}′"}
-                one{"{0}′"}
-                other{"{0}′"}
-            }
-            arc-second{
-                dnam{"″"}
-                few{"{0}″"}
-                many{"{0}″"}
-                one{"{0}″"}
-                other{"{0}″"}
-            }
-            degree{
-                dnam{"°"}
-                few{"{0}°"}
-                many{"{0}°"}
-                one{"{0}°"}
-                other{"{0}°"}
-            }
-            radian{
-                dnam{"rad"}
-                few{"{0} rad"}
-                many{"{0} rad"}
-                one{"{0} rad"}
-                other{"{0} rad"}
-            }
-            revolution{
-                dnam{"ot."}
-                few{"{0} ot."}
-                many{"{0} ot."}
-                one{"{0} ot."}
-                other{"{0} ot."}
-            }
-        }
-        area{
-            acre{
-                dnam{"ac"}
-                few{"{0} ac"}
-                many{"{0} ac"}
-                one{"{0} ac"}
-                other{"{0} ac"}
-            }
-            dunam{
-                dnam{"dun."}
-                few{"{0} dun."}
-                many{"{0} dun."}
-                one{"{0} dun."}
-                other{"{0} dun."}
-            }
-            hectare{
-                dnam{"ha"}
-                few{"{0} ha"}
-                many{"{0} ha"}
-                one{"{0} ha"}
-                other{"{0} ha"}
-            }
-            square-centimeter{
-                dnam{"cm²"}
-                few{"{0} cm²"}
-                many{"{0} cm²"}
-                one{"{0} cm²"}
-                other{"{0} cm²"}
-                per{"{0}/cm²"}
-            }
-            square-foot{
-                dnam{"ft²"}
-                few{"{0} ft²"}
-                many{"{0} ft²"}
-                one{"{0} ft²"}
-                other{"{0} ft²"}
-            }
-            square-inch{
-                dnam{"in²"}
-                few{"{0} in²"}
-                many{"{0} in²"}
-                one{"{0} in²"}
-                other{"{0} in²"}
-                per{"{0}/in²"}
-            }
-            square-kilometer{
-                dnam{"km²"}
-                few{"{0} km²"}
-                many{"{0} km²"}
-                one{"{0} km²"}
-                other{"{0} km²"}
-                per{"{0}/km²"}
-            }
-            square-meter{
-                dnam{"m²"}
-                few{"{0} m²"}
-                many{"{0} m²"}
-                one{"{0} m²"}
-                other{"{0} m²"}
-                per{"{0}/m²"}
-            }
-            square-mile{
-                dnam{"mi²"}
-                few{"{0} mi²"}
-                many{"{0} mi²"}
-                one{"{0} mi²"}
-                other{"{0} mi²"}
-                per{"{0}/mi²"}
-            }
-            square-yard{
-                dnam{"yd²"}
-                few{"{0} yd²"}
-                many{"{0} yd²"}
-                one{"{0} yd²"}
-                other{"{0} yd²"}
-            }
-        }
-        compound{
-            1024p1{"Ki{0}"}
-            1024p2{"Mi{0}"}
-            1024p3{"Gi{0}"}
-            1024p4{"Ti{0}"}
-            1024p5{"Pi{0}"}
-            1024p6{"Ei{0}"}
-            1024p7{"Zi{0}"}
-            1024p8{"Yi{0}"}
-            10p-1{"d{0}"}
-            10p-12{"p{0}"}
-            10p-15{"f{0}"}
-            10p-18{"a{0}"}
-            10p-2{"c{0}"}
-            10p-21{"z{0}"}
-            10p-24{"y{0}"}
-            10p-3{"m{0}"}
-            10p-6{"μ{0}"}
-            10p-9{"n{0}"}
-            10p1{"da{0}"}
-            10p12{"T{0}"}
-            10p15{"P{0}"}
-            10p18{"E{0}"}
-            10p2{"h{0}"}
-            10p21{"Z{0}"}
-            10p24{"Y{0}"}
-            10p3{"k{0}"}
-            10p6{"M{0}"}
-            10p9{"G{0}"}
-            per{"{0}/{1}"}
-            power2{
-                few{
-                    _{
-                        _{"{0}²"}
-                    }
-                }
-                many{
-                    _{
-                        _{"{0}²"}
-                    }
-                }
-                one{
-                    _{
-                        _{"{0}²"}
-                    }
-                }
-                other{
-                    _{
-                        _{"{0}²"}
-                    }
-                }
-            }
-            power3{
-                few{
-                    _{
-                        _{"{0}³"}
-                    }
-                }
-                many{
-                    _{
-                        _{"{0}³"}
-                    }
-                }
-                one{
-                    _{
-                        _{"{0}³"}
-                    }
-                }
-                other{
-                    _{
-                        _{"{0}³"}
-                    }
-                }
-            }
-            times{"{0}{1}"}
-        }
-        concentr{
-            item{
-                dnam{"položky"}
-                few{"{0} položky"}
-                many{"{0} položky"}
-                one{"{0} položka"}
-                other{"{0} položek"}
-            }
-            karat{
-                dnam{"kt"}
-                few{"{0} kt"}
-                many{"{0} kt"}
-                one{"{0} kt"}
-                other{"{0} kt"}
-            }
-            milligram-ofglucose-per-deciliter{
-                dnam{"mg/dl"}
-                few{"{0} mg/dl"}
-                many{"{0} mg/dl"}
-                one{"{0} mg/dl"}
-                other{"{0} mg/dl"}
-            }
-            millimole-per-liter{
-                dnam{"mmol/l"}
-                few{"{0} mmol/l"}
-                many{"{0} mmol/l"}
-                one{"{0} mmol/l"}
-                other{"{0} mmol/l"}
-            }
-            mole{
-                dnam{"mol"}
-                few{"{0} mol"}
-                many{"{0} mol"}
-                one{"{0} mol"}
-                other{"{0} mol"}
-            }
-            percent{
-                dnam{"%"}
-                few{"{0} %"}
-                many{"{0} %"}
-                one{"{0} %"}
-                other{"{0} %"}
-            }
-            permille{
-                dnam{"‰"}
-                few{"{0} ‰"}
-                many{"{0} ‰"}
-                one{"{0} ‰"}
-                other{"{0} ‰"}
-            }
-            permillion{
-                dnam{"ppm"}
-                few{"{0} ppm"}
-                many{"{0} ppm"}
-                one{"{0} ppm"}
-                other{"{0} ppm"}
-            }
-            permyriad{
-                dnam{"‱"}
-                few{"{0} ‱"}
-                many{"{0} ‱"}
-                one{"{0} ‱"}
-                other{"{0} ‱"}
-            }
-        }
-        consumption{
-            liter-per-100-kilometer{
-                dnam{"l/100 km"}
-                few{"{0} l/100 km"}
-                many{"{0} l/100 km"}
-                one{"{0} l/100 km"}
-                other{"{0} l/100 km"}
-            }
-            liter-per-kilometer{
-                dnam{"l/km"}
-                few{"{0} l/km"}
-                many{"{0} l/km"}
-                one{"{0} l/km"}
-                other{"{0} l/km"}
-            }
-            mile-per-gallon{
-                dnam{"mpg"}
-                few{"{0} mpg"}
-                many{"{0} mpg"}
-                one{"{0} mpg"}
-                other{"{0} mpg"}
-            }
-            mile-per-gallon-imperial{
-                dnam{"mpg Imp."}
-                few{"{0} mpg Imp."}
-                many{"{0} mpg Imp."}
-                one{"{0} mpg Imp."}
-                other{"{0} mpg Imp."}
-            }
-        }
-        coordinate{
-            dnam{"směr"}
-            east{"{0} v. d."}
-            north{"{0} s. š."}
-            south{"{0} j. š."}
-            west{"{0} z. d."}
-        }
-        digital{
-            bit{
-                dnam{"b"}
-                few{"{0} b"}
-                many{"{0} b"}
-                one{"{0} b"}
-                other{"{0} b"}
-            }
-            byte{
-                dnam{"B"}
-                few{"{0} B"}
-                many{"{0} B"}
-                one{"{0} B"}
-                other{"{0} B"}
-            }
-            gigabit{
-                dnam{"Gb"}
-                few{"{0} Gb"}
-                many{"{0} Gb"}
-                one{"{0} Gb"}
-                other{"{0} Gb"}
-            }
-            gigabyte{
-                dnam{"GB"}
-                few{"{0} GB"}
-                many{"{0} GB"}
-                one{"{0} GB"}
-                other{"{0} GB"}
-            }
-            kilobit{
-                dnam{"kb"}
-                few{"{0} kb"}
-                many{"{0} kb"}
-                one{"{0} kb"}
-                other{"{0} kb"}
-            }
-            kilobyte{
-                dnam{"kB"}
-                few{"{0} kB"}
-                many{"{0} kB"}
-                one{"{0} kB"}
-                other{"{0} kB"}
-            }
-            megabit{
-                dnam{"Mb"}
-                few{"{0} Mb"}
-                many{"{0} Mb"}
-                one{"{0} Mb"}
-                other{"{0} Mb"}
-            }
-            megabyte{
-                dnam{"MB"}
-                few{"{0} MB"}
-                many{"{0} MB"}
-                one{"{0} MB"}
-                other{"{0} MB"}
-            }
-            petabyte{
-                dnam{"PB"}
-                few{"{0} PB"}
-                many{"{0} PB"}
-                one{"{0} PB"}
-                other{"{0} PB"}
-            }
-            terabit{
-                dnam{"Tb"}
-                few{"{0} Tb"}
-                many{"{0} Tb"}
-                one{"{0} Tb"}
-                other{"{0} Tb"}
-            }
-            terabyte{
-                dnam{"TB"}
-                few{"{0} TB"}
-                many{"{0} TB"}
-                one{"{0} TB"}
-                other{"{0} TB"}
-            }
-        }
-        duration{
-            century{
-                dnam{"stol."}
-                few{"{0} stol."}
-                many{"{0} stol."}
-                one{"{0} stol."}
-                other{"{0} stol."}
-            }
-            day{
-                dnam{"dny"}
-                few{"{0} dny"}
-                many{"{0} dne"}
-                one{"{0} den"}
-                other{"{0} dnů"}
-                per{"{0}/den"}
-            }
-            decade{
-                dnam{"desetil."}
-                few{"{0} desetil."}
-                many{"{0} desetil."}
-                one{"{0} desetil."}
-                other{"{0} desetil."}
-            }
-            hour{
-                dnam{"h"}
-                few{"{0} h"}
-                many{"{0} h"}
-                one{"{0} h"}
-                other{"{0} h"}
-                per{"{0}/h"}
-            }
-            microsecond{
-                dnam{"μs"}
-                few{"{0} μs"}
-                many{"{0} μs"}
-                one{"{0} μs"}
-                other{"{0} μs"}
-            }
-            millisecond{
-                dnam{"ms"}
-                few{"{0} ms"}
-                many{"{0} ms"}
-                one{"{0} ms"}
-                other{"{0} ms"}
-            }
-            minute{
-                dnam{"min"}
-                few{"{0} min"}
-                many{"{0} min"}
-                one{"{0} min"}
-                other{"{0} min"}
-                per{"{0}/min"}
-            }
-            month{
-                dnam{"měs."}
-                few{"{0} měs."}
-                many{"{0} měs."}
-                one{"{0} měs."}
-                other{"{0} měs."}
-                per{"{0}/měs."}
-            }
-            nanosecond{
-                dnam{"ns"}
-                few{"{0} ns"}
-                many{"{0} ns"}
-                one{"{0} ns"}
-                other{"{0} ns"}
-            }
-            quarter{
-                dnam{"čtvrtl."}
-                few{"{0} čtvrtl."}
-                many{"{0} čtvrtl."}
-                one{"{0} čtvrtl."}
-                other{"{0} čtvrtl."}
-                per{"{0}/čtvrtl."}
-            }
-            second{
-                dnam{"s"}
-                few{"{0} s"}
-                many{"{0} s"}
-                one{"{0} s"}
-                other{"{0} s"}
-                per{"{0}/s"}
-            }
-            week{
-=======
->>>>>>> 626889fb
-                dnam{"týd."}
-                few{"{0} týd."}
-                many{"{0} týd."}
-                one{"{0} týd."}
-                other{"{0} týd."}
-                per{"{0}/týd."}
-            }
-            year{
-                dnam{"roky"}
-                few{"{0} roky"}
-                many{"{0} roku"}
-                one{"{0} rok"}
-                other{"{0} let"}
-                per{"{0}/rok"}
-            }
-        }
-        electric{
-            ampere{
-                dnam{"A"}
-            }
-            ohm{
-                dnam{"Ω"}
-            }
-            volt{
-                dnam{"V"}
-            }
-        }
-        energy{
-            british-thermal-unit{
-                dnam{"BTU"}
-                few{"{0} BTU"}
-                many{"{0} BTU"}
-                one{"{0} BTU"}
-                other{"{0} BTU"}
-            }
-            joule{
-                dnam{"J"}
-            }
-            therm-us{
-                dnam{"therm"}
-                few{"{0} therm"}
-                many{"{0} therm"}
-                one{"{0} therm"}
-                other{"{0} therm"}
-            }
-        }
-<<<<<<< HEAD
-        force{
-            kilowatt-hour-per-100-kilometer{
-                dnam{"kWh/100km"}
-                few{"{0} kWh/100km"}
-                many{"{0} kWh/100km"}
-                one{"{0} kWh/100km"}
-                other{"{0} kWh/100km"}
-            }
-            newton{
-                dnam{"N"}
-                few{"{0} N"}
-                many{"{0} N"}
-                one{"{0} N"}
-                other{"{0} N"}
-            }
-            pound-force{
-                dnam{"lbf"}
-                few{"{0} lbf"}
-                many{"{0} lbf"}
-                one{"{0} lbf"}
-                other{"{0} lbf"}
-            }
-        }
-        frequency{
-            gigahertz{
-                dnam{"GHz"}
-                few{"{0} GHz"}
-                many{"{0} GHz"}
-                one{"{0} GHz"}
-                other{"{0} GHz"}
-            }
-            hertz{
-                dnam{"Hz"}
-                few{"{0} Hz"}
-                many{"{0} Hz"}
-                one{"{0} Hz"}
-                other{"{0} Hz"}
-            }
-            kilohertz{
-                dnam{"kHz"}
-                few{"{0} kHz"}
-                many{"{0} kHz"}
-                one{"{0} kHz"}
-                other{"{0} kHz"}
-            }
-            megahertz{
-                dnam{"MHz"}
-                few{"{0} MHz"}
-                many{"{0} MHz"}
-                one{"{0} MHz"}
-                other{"{0} MHz"}
-            }
-        }
-        graphics{
-            dot{
-                dnam{"pixely"}
-                few{"{0} px"}
-                many{"{0} px"}
-                one{"{0} px"}
-                other{"{0} px"}
-=======
-        graphics{
-            dot{
-                dnam{"pixely"}
->>>>>>> 626889fb
-            }
-            dot-per-centimeter{
-                dnam{"DPCM"}
-                few{"{0} DPCM"}
-                many{"{0} DPCM"}
-                one{"{0} DPCM"}
-                other{"{0} DPCM"}
-            }
-            dot-per-inch{
-                dnam{"DPI"}
-                few{"{0} DPI"}
-                many{"{0} DPI"}
-                one{"{0} DPI"}
-                other{"{0} DPI"}
-            }
-            megapixel{
-                dnam{"Mpx"}
-                few{"{0} Mpx"}
-                many{"{0} Mpx"}
-                one{"{0} Mpx"}
-                other{"{0} Mpx"}
-            }
-            pixel-per-centimeter{
-                dnam{"PPCM"}
-                few{"{0} PPCM"}
-                many{"{0} PPCM"}
-                one{"{0} PPCM"}
-                other{"{0} PPCM"}
-            }
-            pixel-per-inch{
-                dnam{"PPI"}
-                few{"{0} PPI"}
-                many{"{0} PPI"}
-                one{"{0} PPI"}
-                other{"{0} PPI"}
-            }
-        }
-        length{
-            meter{
-                dnam{"m"}
-<<<<<<< HEAD
-                few{"{0} m"}
-                many{"{0} m"}
-                one{"{0} m"}
-                other{"{0} m"}
-                per{"{0}/m"}
-            }
-            micrometer{
-                dnam{"μm"}
-                few{"{0} μm"}
-                many{"{0} μm"}
-                one{"{0} μm"}
-                other{"{0} μm"}
-            }
-            mile{
-                dnam{"mi"}
-                few{"{0} mi"}
-                many{"{0} mi"}
-                one{"{0} mi"}
-                other{"{0} mi"}
-            }
-            mile-scandinavian{
-                dnam{"smi"}
-                few{"{0} smi"}
-                many{"{0} smi"}
-                one{"{0} smi"}
-                other{"{0} smi"}
-            }
-            millimeter{
-                dnam{"mm"}
-                few{"{0} mm"}
-                many{"{0} mm"}
-                one{"{0} mm"}
-                other{"{0} mm"}
-            }
-            nanometer{
-                dnam{"nm"}
-                few{"{0} nm"}
-                many{"{0} nm"}
-                one{"{0} nm"}
-                other{"{0} nm"}
-            }
-            nautical-mile{
-                dnam{"nmi"}
-                few{"{0} nmi"}
-                many{"{0} nmi"}
-                one{"{0} nmi"}
-                other{"{0} nmi"}
-            }
-            parsec{
-                dnam{"pc"}
-                few{"{0} pc"}
-                many{"{0} pc"}
-                one{"{0} pc"}
-                other{"{0} pc"}
-            }
-            picometer{
-                dnam{"pm"}
-                few{"{0} pm"}
-                many{"{0} pm"}
-                one{"{0} pm"}
-                other{"{0} pm"}
-            }
-            point{
-                dnam{"pt"}
-                few{"{0} pt"}
-                many{"{0} pt"}
-                one{"{0} pt"}
-                other{"{0} pt"}
-            }
-            solar-radius{
-                dnam{"R☉"}
-                few{"{0} R☉"}
-                many{"{0} R☉"}
-                one{"{0} R☉"}
-                other{"{0} R☉"}
-            }
-            yard{
-                dnam{"yd"}
-                few{"{0} yd"}
-                many{"{0} yd"}
-                one{"{0} yd"}
-                other{"{0} yd"}
-            }
-        }
-        light{
-            candela{
-                dnam{"cd"}
-                few{"{0} cd"}
-                many{"{0} cd"}
-                one{"{0} cd"}
-                other{"{0} cd"}
-            }
-            lumen{
-                dnam{"lm"}
-                few{"{0} lm"}
-                many{"{0} lm"}
-                one{"{0} lm"}
-                other{"{0} lm"}
-            }
-            lux{
-                dnam{"lx"}
-                few{"{0} lx"}
-                many{"{0} lx"}
-                one{"{0} lx"}
-                other{"{0} lx"}
-            }
-            solar-luminosity{
-                dnam{"L☉"}
-                few{"{0} L☉"}
-                many{"{0} L☉"}
-                one{"{0} L☉"}
-                other{"{0} L☉"}
-=======
->>>>>>> 626889fb
-            }
-        }
-        mass{
-            grain{
-                dnam{"gr"}
-                few{"{0} gr"}
-                many{"{0} gr"}
-                one{"{0} gr"}
-                other{"{0} gr"}
-            }
-            gram{
-                dnam{"g"}
-<<<<<<< HEAD
-                few{"{0} g"}
-                many{"{0} g"}
-                one{"{0} g"}
-                other{"{0} g"}
-                per{"{0}/g"}
-            }
-            kilogram{
-                dnam{"kg"}
-                few{"{0} kg"}
-                many{"{0} kg"}
-                one{"{0} kg"}
-                other{"{0} kg"}
-                per{"{0}/kg"}
-            }
-            microgram{
-                dnam{"μg"}
-                few{"{0} μg"}
-                many{"{0} μg"}
-                one{"{0} μg"}
-                other{"{0} μg"}
-            }
-            milligram{
-                dnam{"mg"}
-                few{"{0} mg"}
-                many{"{0} mg"}
-                one{"{0} mg"}
-                other{"{0} mg"}
-            }
-            ounce{
-                dnam{"oz"}
-                few{"{0} oz"}
-                many{"{0} oz"}
-                one{"{0} oz"}
-                other{"{0} oz"}
-                per{"{0}/oz"}
-            }
-            ounce-troy{
-                dnam{"oz t"}
-                few{"{0} oz t"}
-                many{"{0} oz t"}
-                one{"{0} oz t"}
-                other{"{0} oz t"}
-            }
-            pound{
-                dnam{"lb"}
-                few{"{0} lb"}
-                many{"{0} lb"}
-                one{"{0} lb"}
-                other{"{0} lb"}
-                per{"{0}/lb"}
-            }
-            solar-mass{
-                dnam{"M☉"}
-                few{"{0} M☉"}
-                many{"{0} M☉"}
-                one{"{0} M☉"}
-                other{"{0} M☉"}
-            }
-            stone{
-                dnam{"st"}
-                few{"{0} st"}
-                many{"{0} st"}
-                one{"{0} st"}
-                other{"{0} st"}
-=======
->>>>>>> 626889fb
-            }
-            ton{
-                dnam{"sht"}
-                few{"{0} sht"}
-                many{"{0} sht"}
-                one{"{0} sht"}
-                other{"{0} sht"}
-            }
-            tonne{
-                dnam{"t"}
-                few{"{0} t"}
-                many{"{0} t"}
-                one{"{0} t"}
-                other{"{0} t"}
-            }
-        }
-        power{
-            watt{
-                dnam{"W"}
-            }
-        }
-        pressure{
-            millibar{
-                dnam{"mb"}
-                few{"{0} mb"}
-                many{"{0} mb"}
-                one{"{0} mb"}
-                other{"{0} mb"}
-            }
-<<<<<<< HEAD
-            millimeter-ofhg{
-                dnam{"mm Hg"}
-                few{"{0} mm Hg"}
-                many{"{0} mm Hg"}
-                one{"{0} mm Hg"}
-                other{"{0} mm Hg"}
-            }
-            pascal{
-                dnam{"Pa"}
-                few{"{0} Pa"}
-                many{"{0} Pa"}
-                one{"{0} Pa"}
-                other{"{0} Pa"}
-            }
-            pound-force-per-square-inch{
-                dnam{"psi"}
-                few{"{0} psi"}
-                many{"{0} psi"}
-                one{"{0} psi"}
-                other{"{0} psi"}
-            }
-=======
->>>>>>> 626889fb
-        }
-        speed{
-            beaufort{
-                few{"{0} Bft"}
-                many{"{0} Bft"}
-                one{"{0} Bft"}
-                other{"{0} Bft"}
-            }
-        }
-        temperature{
-            celsius{
-                few{"{0} °C"}
-                many{"{0} °C"}
-                one{"{0} °C"}
-                other{"{0} °C"}
-            }
-            fahrenheit{
-                few{"{0} °F"}
-                many{"{0} °F"}
-                one{"{0} °F"}
-                other{"{0} °F"}
-            }
-        }
-        torque{
-            newton-meter{
-                dnam{"Nm"}
-                few{"{0} Nm"}
-                many{"{0} Nm"}
-                one{"{0} Nm"}
-                other{"{0} Nm"}
-            }
         }
         volume{
             centiliter{
