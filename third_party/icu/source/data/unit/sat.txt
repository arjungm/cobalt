--- conflicted
+++ resolved
@@ -2,14 +2,6 @@
 // License & terms of use: http://www.unicode.org/copyright.html
 // Generated using tools/cldr/cldr-to-icu/build-icu-data.xml
 sat{
-<<<<<<< HEAD
-    durationUnits{
-        hm{"h:mm"}
-        hms{"h:mm:ss"}
-        ms{"m:ss"}
-    }
-=======
->>>>>>> 626889fb
     unitsNarrow{
         volume{
             dessert-spoon-imperial{
