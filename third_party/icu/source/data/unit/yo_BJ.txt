--- conflicted
+++ resolved
@@ -91,15 +91,6 @@
             kilowatt-hour-per-100-kilometer{
                 dnam{"àwɔ́n wákàtí kílówáàtì ní kìlómítà ɔgɔ́rùn"}
                 other{"{0} àwɔ́n wákàtí kílówáàtì ní kìlómítà ɔgɔ́rùn"}
-<<<<<<< HEAD
-            }
-        }
-        graphics{
-            dot{
-                dnam{"dɔ́ɔ̀tì"}
-                other{"{0} dɔ́ɔ̀tì"}
-=======
->>>>>>> 626889fb
             }
         }
         length{
@@ -169,28 +160,6 @@
                 other{"{0}búsɛ́ɛ̀li"}
             }
         }
-        length{
-            fathom{
-                dnam{"fatɔ́"}
-            }
-            furlong{
-                dnam{"fɔ́lɔ́ɔ̀ngì"}
-            }
-        }
-        light{
-            lumen{
-                other{"{0} Lúmɛ́nì"}
-            }
-            lux{
-                dnam{"lɔ́s"}
-            }
-        }
-        volume{
-            bushel{
-                dnam{"búsɛ́li"}
-                other{"{0}búsɛ́ɛ̀li"}
-            }
-        }
     }
     unitsShort{
         concentr{
