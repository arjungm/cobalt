--- conflicted
+++ resolved
@@ -2,14 +2,6 @@
 // License & terms of use: http://www.unicode.org/copyright.html
 // Generated using tools/cldr/cldr-to-icu/build-icu-data.xml
 km{
-<<<<<<< HEAD
-    durationUnits{
-        hm{"h:mm"}
-        hms{"h:mm:ss"}
-        ms{"m:ss"}
-    }
-=======
->>>>>>> 626889fb
     units{
         acceleration{
             g-force{
@@ -110,10 +102,6 @@
             }
         }
         concentr{
-            item{
-                dnam{"របស់"}
-                other{"{0} របស់"}
-            }
             karat{
                 other{"{0} ការ៉ាត់"}
             }
@@ -226,11 +214,6 @@
             }
             nanosecond{
                 other{"{0} ណាណូវិនាទី"}
-            }
-            quarter{
-                dnam{"ត្រីមាស"}
-                other{"{0} ត្រីមាស"}
-                per{"{0}/ត្រី"}
             }
             second{
                 per{"{0} ក្នុង​មួយ​វិនាទី"}
@@ -712,60 +695,192 @@
                 other{"{0} ម៉²."}
             }
         }
-<<<<<<< HEAD
-        compound{
-            10p-1{"d{0}"}
-            10p-12{"p{0}"}
-            10p-15{"f{0}"}
-            10p-18{"a{0}"}
-            10p-2{"c{0}"}
-            10p-21{"z{0}"}
-            10p-24{"y{0}"}
-            10p-3{"m{0}"}
-            10p-6{"μ{0}"}
-            10p-9{"n{0}"}
-            10p1{"da{0}"}
-            10p12{"T{0}"}
-            10p15{"P{0}"}
-            10p18{"E{0}"}
-            10p2{"h{0}"}
-            10p21{"Z{0}"}
-            10p24{"Y{0}"}
-            10p3{"k{0}"}
-            10p6{"M{0}"}
-            10p9{"G{0}"}
-            per{"{0}/{1}"}
+        concentr{
+            millimole-per-liter{
+                dnam{"ម.ម៉ូល/លី"}
+            }
+            mole{
+                dnam{"ម៉ូល"}
+                other{"{0} ម៉ូល"}
+            }
+            percent{
+                dnam{"%"}
+            }
+        }
+        consumption{
+            liter-per-100-kilometer{
+                other{"{0}L/100km"}
+            }
+            liter-per-kilometer{
+                dnam{"លី/គម"}
+            }
+        }
+        duration{
+            decade{
+                other{"{0} ទ.វ."}
+            }
+            quarter{
+                other{"{0} ត្រី"}
+            }
+        }
+        length{
+            foot{
+                other{"{0}′"}
+            }
+            inch{
+                other{"{0}″"}
+            }
+            light-year{
+                other{"{0} ឆ្នាំ​ពន្លឺ"}
+            }
+            mile{
+                other{"{0} ម៉."}
+            }
+            millimeter{
+                dnam{"មម"}
+                other{"{0} មម"}
+            }
+            picometer{
+                other{"{0} ព.ម."}
+            }
+            yard{
+                other{"{0} យ៉."}
+            }
+        }
+        mass{
+            gram{
+                other{"{0}g"}
+            }
+            kilogram{
+                other{"{0}kg"}
+            }
+            ounce{
+                other{"{0} អ."}
+            }
+            pound{
+                other{"{0}#"}
+            }
+        }
+        power{
+            horsepower{
+                other{"{0} សេះ"}
+            }
+            kilowatt{
+                other{"{0} គ.វ."}
+            }
+            watt{
+                other{"{0} វ."}
+            }
+        }
+        pressure{
+            bar{
+                dnam{"បារ"}
+                other{"{0} បារ"}
+            }
+            inch-ofhg{
+                dnam{"″ Hg"}
+                other{"{0}\u0022 Hg"}
+            }
+            millibar{
+                other{"{0}mb"}
+            }
+            millimeter-ofhg{
+                dnam{"mmHg"}
+                other{"{0}mmHg"}
+            }
+        }
+        speed{
+            meter-per-second{
+                other{"{0} ម./វិ."}
+            }
+            mile-per-hour{
+                other{"{0} ម៉./ម៉"}
+            }
+        }
+        temperature{
+            celsius{
+                dnam{"°C"}
+            }
+        }
+        volume{
+            cubic-kilometer{
+                other{"{0} គ.ម³."}
+            }
+            cubic-mile{
+                other{"{0} ម៉³."}
+            }
+            liter{
+                other{"{0}L"}
+            }
+        }
+    }
+    unitsShort{
+        acceleration{
+            g-force{
+                dnam{"កម្លាំង​ទំនាញ"}
+            }
+            meter-per-square-second{
+                dnam{"ម៉ែត្រ​/​វិនាទី​ការ៉េ"}
+            }
+        }
+        angle{
+            arc-minute{
+                dnam{"អាកនាទី"}
+                other{"{0} អាកនាទី"}
+            }
+            arc-second{
+                dnam{"អាកវិនាទី"}
+                other{"{0} អាកវិនាទី"}
+            }
+            degree{
+                dnam{"ដឺក្រេ"}
+            }
+            radian{
+                dnam{"រ៉ាដ្យង់"}
+            }
+        }
+        area{
+            acre{
+                dnam{"អា"}
+            }
+            dunam{
+                dnam{"ឌូណាម"}
+                other{"{0} ឌូណាម"}
+            }
+            hectare{
+                dnam{"ហិកតា"}
+            }
+            square-inch{
+                dnam{"អ៊ីញការ៉េ"}
+            }
         }
         concentr{
             item{
                 dnam{"របស់"}
                 other{"{0} របស់"}
             }
+            karat{
+                dnam{"ការ៉ាត់"}
+            }
             millimole-per-liter{
-                dnam{"ម.ម៉ូល/លី"}
+                dnam{"មិល្លីម៉ូល/លីត្រ"}
                 other{"{0} ម.ម៉ូល/លី"}
-=======
-        concentr{
-            millimole-per-liter{
-                dnam{"ម.ម៉ូល/លី"}
->>>>>>> 626889fb
-            }
-            mole{
-                dnam{"ម៉ូល"}
-                other{"{0} ម៉ូល"}
             }
             percent{
-                dnam{"%"}
+                dnam{"ភាគរយ"}
             }
         }
         consumption{
-            liter-per-100-kilometer{
-                other{"{0}L/100km"}
-            }
             liter-per-kilometer{
-                dnam{"លី/គម"}
-<<<<<<< HEAD
+                dnam{"លីត្រ/គម"}
                 other{"{0} លី/គម"}
+            }
+            mile-per-gallon{
+                dnam{"ម៉ាយ​/​ហ្គាឡុង"}
+                other{"{0} mpg"}
+            }
+            mile-per-gallon-imperial{
+                dnam{"ម៉ាយ/gal Imp."}
             }
         }
         coordinate{
@@ -776,258 +891,6 @@
             west{"{0}លិច"}
         }
         duration{
-            day{
-                dnam{"ថ្ងៃ"}
-                other{"{0} ថ្ងៃ"}
-            }
-            hour{
-                dnam{"ម៉ោង"}
-                other{"{0} ម៉ោង"}
-            }
-            millisecond{
-                dnam{"មិល្លី​វិនាទី"}
-                other{"{0} ម.វិ"}
-            }
-            minute{
-                dnam{"នាទី"}
-                other{"{0} នាទី"}
-            }
-            month{
-                dnam{"ខែ"}
-                other{"{0} ខែ"}
-            }
-            quarter{
-                dnam{"ត្រីមាស"}
-                other{"{0} ត្រី"}
-                per{"{0}/ត្រី"}
-            }
-            second{
-                dnam{"វិនាទី"}
-                other{"{0} វិនាទី"}
-            }
-            week{
-                dnam{"សប្ដាហ៍"}
-                other{"{0} សប្ដាហ៍"}
-=======
-            }
-        }
-        duration{
-            decade{
-                other{"{0} ទ.វ."}
->>>>>>> 626889fb
-            }
-            quarter{
-                other{"{0} ត្រី"}
-            }
-        }
-        length{
-            foot{
-                other{"{0}′"}
-            }
-            inch{
-                other{"{0}″"}
-            }
-            light-year{
-                other{"{0} ឆ្នាំ​ពន្លឺ"}
-            }
-            mile{
-                other{"{0} ម៉."}
-            }
-            millimeter{
-                dnam{"មម"}
-                other{"{0} មម"}
-            }
-            picometer{
-                other{"{0} ព.ម."}
-            }
-            yard{
-                other{"{0} យ៉."}
-            }
-        }
-        mass{
-            gram{
-                other{"{0}g"}
-            }
-            kilogram{
-                other{"{0}kg"}
-            }
-            ounce{
-                other{"{0} អ."}
-            }
-            pound{
-                other{"{0}#"}
-            }
-        }
-        power{
-            horsepower{
-                other{"{0} សេះ"}
-            }
-            kilowatt{
-                other{"{0} គ.វ."}
-            }
-            watt{
-                other{"{0} វ."}
-            }
-        }
-        pressure{
-            bar{
-                dnam{"បារ"}
-                other{"{0} បារ"}
-<<<<<<< HEAD
-            }
-            hectopascal{
-                other{"{0} hPa"}
-=======
->>>>>>> 626889fb
-            }
-            inch-ofhg{
-                dnam{"″ Hg"}
-                other{"{0}\u0022 Hg"}
-            }
-            millibar{
-                other{"{0}mb"}
-            }
-            millimeter-ofhg{
-                dnam{"mmHg"}
-                other{"{0}mmHg"}
-            }
-        }
-        speed{
-            meter-per-second{
-                other{"{0} ម./វិ."}
-            }
-            mile-per-hour{
-                other{"{0} ម៉./ម៉"}
-            }
-        }
-        temperature{
-            celsius{
-                dnam{"°C"}
-            }
-        }
-        volume{
-            cubic-kilometer{
-                other{"{0} គ.ម³."}
-            }
-            cubic-mile{
-                other{"{0} ម៉³."}
-            }
-            liter{
-                other{"{0}L"}
-            }
-        }
-    }
-    unitsShort{
-        acceleration{
-            g-force{
-                dnam{"កម្លាំង​ទំនាញ"}
-            }
-            meter-per-square-second{
-                dnam{"ម៉ែត្រ​/​វិនាទី​ការ៉េ"}
-            }
-        }
-        angle{
-            arc-minute{
-                dnam{"អាកនាទី"}
-                other{"{0} អាកនាទី"}
-            }
-            arc-second{
-                dnam{"អាកវិនាទី"}
-                other{"{0} អាកវិនាទី"}
-            }
-            degree{
-                dnam{"ដឺក្រេ"}
-            }
-            radian{
-                dnam{"រ៉ាដ្យង់"}
-            }
-        }
-        area{
-            acre{
-                dnam{"អា"}
-            }
-            dunam{
-                dnam{"ឌូណាម"}
-                other{"{0} ឌូណាម"}
-            }
-            hectare{
-                dnam{"ហិកតា"}
-            }
-            square-inch{
-                dnam{"អ៊ីញការ៉េ"}
-            }
-        }
-<<<<<<< HEAD
-        compound{
-            10p-1{"d{0}"}
-            10p-12{"p{0}"}
-            10p-15{"f{0}"}
-            10p-18{"a{0}"}
-            10p-2{"c{0}"}
-            10p-21{"z{0}"}
-            10p-24{"y{0}"}
-            10p-3{"m{0}"}
-            10p-6{"μ{0}"}
-            10p-9{"n{0}"}
-            10p1{"da{0}"}
-            10p12{"T{0}"}
-            10p15{"P{0}"}
-            10p18{"E{0}"}
-            10p2{"h{0}"}
-            10p21{"Z{0}"}
-            10p24{"Y{0}"}
-            10p3{"k{0}"}
-            10p6{"M{0}"}
-            10p9{"G{0}"}
-            per{"{0}/{1}"}
-        }
-=======
->>>>>>> 626889fb
-        concentr{
-            item{
-                dnam{"របស់"}
-                other{"{0} របស់"}
-            }
-            karat{
-                dnam{"ការ៉ាត់"}
-<<<<<<< HEAD
-                other{"{0} kt"}
-            }
-            milligram-ofglucose-per-deciliter{
-                dnam{"mg/dL"}
-                other{"{0} mg/dL"}
-=======
->>>>>>> 626889fb
-            }
-            millimole-per-liter{
-                dnam{"មិល្លីម៉ូល/លីត្រ"}
-                other{"{0} ម.ម៉ូល/លី"}
-            }
-            percent{
-                dnam{"ភាគរយ"}
-            }
-        }
-        consumption{
-            liter-per-kilometer{
-                dnam{"លីត្រ/គម"}
-                other{"{0} លី/គម"}
-            }
-            mile-per-gallon{
-                dnam{"ម៉ាយ​/​ហ្គាឡុង"}
-                other{"{0} mpg"}
-            }
-            mile-per-gallon-imperial{
-                dnam{"ម៉ាយ/gal Imp."}
-            }
-        }
-        coordinate{
-            dnam{"ទិស"}
-            east{"{0}កើត"}
-            north{"{0}ជើង"}
-            south{"{0}ត្បូង"}
-            west{"{0}លិច"}
-        }
-        duration{
             century{
                 dnam{"ស.វ"}
                 other{"{0} ស.វ"}
@@ -1065,11 +928,6 @@
             }
             nanosecond{
                 dnam{"ណាណូវិនាទី"}
-            }
-            quarter{
-                dnam{"ត្រីមាស"}
-                other{"{0} ត្រីមាស"}
-                per{"{0}/ត្រី"}
             }
             quarter{
                 dnam{"ត្រីមាស"}
@@ -1165,10 +1023,6 @@
             }
             micrometer{
                 dnam{"មីក្រូ​ម៉ែត្រ"}
-<<<<<<< HEAD
-                other{"{0} μm"}
-=======
->>>>>>> 626889fb
             }
             mile{
                 dnam{"ម៉ាយ"}
@@ -1199,29 +1053,6 @@
             }
             gram{
                 dnam{"ក្រាម"}
-<<<<<<< HEAD
-                other{"{0} g"}
-                per{"{0}/g"}
-            }
-            kilogram{
-                dnam{"kg"}
-                other{"{0} kg"}
-                per{"{0}/kg"}
-            }
-            microgram{
-                dnam{"μg"}
-                other{"{0} μg"}
-            }
-            milligram{
-                dnam{"mg"}
-                other{"{0} mg"}
-            }
-            ounce{
-                dnam{"oz"}
-                other{"{0} oz"}
-                per{"{0}/oz"}
-=======
->>>>>>> 626889fb
             }
             ounce-troy{
                 dnam{"oz troy"}
@@ -1234,10 +1065,6 @@
             }
             ton{
                 dnam{"តោនអាមេរិក"}
-            }
-            tonne{
-                dnam{"t"}
-                other{"{0} t"}
             }
         }
         power{
