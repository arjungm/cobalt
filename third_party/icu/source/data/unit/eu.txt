﻿// © 2016 and later: Unicode, Inc. and others.
// License & terms of use: http://www.unicode.org/copyright.html
// Generated using tools/cldr/cldr-to-icu/build-icu-data.xml
eu{
    units{
        acceleration{
            g-force{
                dnam{"grabitate-indar"}
                one{"{0} grabitate-indar"}
                other{"{0} grabitate-indar"}
            }
            meter-per-square-second{
                dnam{"metroak segundo karratu bakoitzeko"}
                one{"{0} metro segundo karratu bakoitzeko"}
                other{"{0} metro segundo karratu bakoitzeko"}
            }
        }
        angle{
            arc-minute{
                dnam{"arku-minutuak"}
                one{"{0} arku-minutu"}
                other{"{0} arku-minutu"}
            }
            arc-second{
                dnam{"arku-segundoak"}
                one{"{0} arku-segundo"}
                other{"{0} arku-segundo"}
            }
            degree{
                dnam{"graduak"}
                one{"{0} gradu"}
                other{"{0} gradu"}
            }
            radian{
                dnam{"radianak"}
                one{"{0} radian"}
                other{"{0} radian"}
            }
            revolution{
                dnam{"birak"}
<<<<<<< HEAD
                one{"{0} bira"}
                other{"{0} bira"}
=======
>>>>>>> 626889fb
            }
        }
        area{
            hectare{
                one{"{0} hektarea"}
                other{"{0} hektarea"}
            }
            square-centimeter{
                one{"{0} zentimetro karratu"}
                other{"{0} zentimetro karratu"}
                per{"{0} zentimetro karratu bakoitzeko"}
            }
            square-foot{
                dnam{"oin karratu"}
                one{"{0} oin karratu"}
                other{"{0} oin karratu"}
            }
            square-inch{
                dnam{"hazbete karratu"}
                one{"{0} hazbete karratu"}
                other{"{0} hazbete karratu"}
            }
            square-kilometer{
                dnam{"kilometro karratu"}
                one{"{0} kilometro karratu"}
                other{"{0} kilometro karratu"}
                per{"{0} kilometro karratu bakoitzeko"}
            }
            square-meter{
                dnam{"metro karratu"}
                one{"{0} metro karratu"}
                other{"{0} metro karratu"}
                per{"{0} metro karratu bakoitzeko"}
            }
            square-mile{
                one{"{0} milia karratu"}
                other{"{0} milia karratu"}
                per{"{0} milia karratu bakoitzeko"}
            }
            square-yard{
                dnam{"yarda karratu"}
                one{"{0} yarda karratu"}
                other{"{0} yarda karratu"}
            }
        }
        compound{
            1024p1{"kibi{0}"}
            1024p2{"mebi{0}"}
            1024p3{"gibi{0}"}
            1024p4{"tebi{0}"}
            1024p5{"pebi{0}"}
            1024p6{"exbi{0}"}
            1024p7{"zebi{0}"}
            1024p8{"yobe{0}"}
            10p-1{"dezi{0}"}
            10p-12{"piko{0}"}
            10p-15{"femto{0}"}
            10p-18{"atto{0}"}
            10p-2{"zenti{0}"}
            10p-21{"zepto{0}"}
            10p-24{"jokto{0}"}
<<<<<<< HEAD
            10p-3{"mili{0}"}
=======
            10p-27{"ronto{0}"}
            10p-3{"mili{0}"}
            10p-30{"quecto{0}"}
>>>>>>> 626889fb
            10p-6{"mikro{0}"}
            10p-9{"nano{0}"}
            10p1{"deka{0}"}
            10p12{"tera{0}"}
            10p15{"peta{0}"}
            10p18{"exa{0}"}
            10p2{"hekto{0}"}
            10p21{"zetta{0}"}
            10p24{"yotta{0}"}
<<<<<<< HEAD
            10p3{"kilo{0}"}
            10p6{"mega{0}"}
            10p9{"giga{0}"}
            per{"{0}/{1}"}
=======
            10p27{"ronna{0}"}
            10p3{"kilo{0}"}
            10p30{"quetta{0}"}
            10p6{"mega{0}"}
            10p9{"giga{0}"}
>>>>>>> 626889fb
            power2{
                one{
                    _{
                        _{"{0} karratu"}
                    }
                }
                other{
                    _{
                        _{"{0} karratu"}
                    }
                }
            }
            power3{
                one{
                    _{
                        _{"{0} kubiko"}
                    }
                }
                other{
                    _{
                        _{"{0} kubiko"}
                    }
                }
            }
<<<<<<< HEAD
            times{"{0}-{1}"}
=======
>>>>>>> 626889fb
        }
        concentr{
            item{
                dnam{"elementuak"}
<<<<<<< HEAD
                one{"{0} elementu"}
                other{"{0} elementu"}
=======
>>>>>>> 626889fb
            }
            karat{
                dnam{"kilateak"}
                one{"{0} kilate"}
                other{"{0} kilate"}
            }
            milligram-ofglucose-per-deciliter{
                dnam{"miligramo dezilitro bakoitzeko"}
                one{"{0} miligramo dezilitro bakoitzeko"}
                other{"{0} miligramo dezilitro bakoitzeko"}
            }
            millimole-per-liter{
                dnam{"milimole litro bakoitzeko"}
                one{"{0} milimole litro bakoitzeko"}
                other{"{0} milimole litro bakoitzeko"}
            }
            mole{
                dnam{"molak"}
            }
            percent{
                dnam{"ehuneko"}
                one{"ehuneko {0}"}
                other{"ehuneko {0}"}
            }
            permille{
                dnam{"milako"}
                one{"milako {0}"}
                other{"milako {0}"}
            }
            permillion{
                dnam{"zati milioi bakoitzeko"}
                one{"{0} zati milioi bakoitzeko"}
                other{"{0} zati milioi bakoitzeko"}
            }
        }
        consumption{
            liter-per-100-kilometer{
                dnam{"litro 100 kilometro bakoitzeko"}
                one{"{0} litro 100 kilometro bakoitzeko"}
                other{"{0} litro 100 kilometro bakoitzeko"}
            }
            liter-per-kilometer{
                dnam{"litro kilometro bakoitzeko"}
                one{"{0} litro kilometro bakoitzeko"}
                other{"{0} litro kilometro bakoitzeko"}
            }
            mile-per-gallon{
                dnam{"milia galoi bakoitzeko"}
                one{"{0} milia galoi bakoitzeko"}
                other{"{0} milia galoi bakoitzeko"}
            }
            mile-per-gallon-imperial{
                dnam{"milia galoi britainiar bakoitzeko"}
                one{"{0} milia galoi britainiar bakoitzeko"}
                other{"{0} milia galoi britainiar bakoitzeko"}
            }
        }
        coordinate{
            dnam{"puntu kardinala"}
        }
        digital{
            bit{
                dnam{"bit-ak"}
            }
            byte{
                dnam{"byte-ak"}
            }
            gigabit{
                dnam{"gigabit-ak"}
                one{"{0} gigabit"}
                other{"{0} gigabit"}
            }
            gigabyte{
                dnam{"gigabyte-ak"}
                one{"{0} gigabyte"}
                other{"{0} gigabyte"}
            }
            kilobit{
                dnam{"kilobit-ak"}
                one{"{0} kilobit"}
                other{"{0} kilobit"}
            }
            kilobyte{
                dnam{"kilobyte-ak"}
                one{"{0} kilobyte"}
                other{"{0} kilobyte"}
            }
            megabit{
                dnam{"megabit-ak"}
                one{"{0} megabit"}
                other{"{0} megabit"}
            }
            megabyte{
                dnam{"megabyte-ak"}
                one{"{0} megabyte"}
                other{"{0} megabyte"}
            }
            petabyte{
                dnam{"petabyte"}
                one{"{0} petabyte"}
                other{"{0} petabyte"}
            }
            terabit{
                dnam{"terabit-ak"}
                one{"{0} terabit"}
                other{"{0} terabit"}
            }
            terabyte{
                dnam{"terabyte-ak"}
                one{"{0} terabyte"}
                other{"{0} terabyte"}
            }
        }
        duration{
            century{
                dnam{"mendeak"}
                one{"{0} mende"}
                other{"{0} mende"}
            }
            day{
                dnam{"egunak"}
                per{"{0} egun bakoitzeko"}
            }
            decade{
                dnam{"hamarkadak"}
                one{"{0} hamarkada"}
                other{"{0} hamarkada"}
            }
            hour{
                dnam{"orduak"}
                one{"{0} ordu"}
                other{"{0} ordu"}
                per{"{0} ordu bakoitzeko"}
            }
            microsecond{
                dnam{"mikrosegundoak"}
                one{"{0} mikrosegundo"}
                other{"{0} mikrosegundo"}
            }
            millisecond{
                dnam{"milisegundoak"}
                one{"{0} milisegundo"}
                other{"{0} milisegundo"}
            }
            minute{
                dnam{"minutuak"}
                one{"{0} minutu"}
                other{"{0} minutu"}
                per{"{0} minutu bakoitzeko"}
            }
            month{
                dnam{"hilabeteak"}
                per{"{0} hilabete bakoitzeko"}
            }
            nanosecond{
                dnam{"nanosegundoak"}
                one{"{0} nanosegundo"}
                other{"{0} nanosegundo"}
            }
            quarter{
                dnam{"laurdenak"}
                one{"{0} laurden"}
                other{"{0} laurden"}
                per{"{0} laurden bakoitzeko"}
            }
            second{
                dnam{"segundoak"}
                one{"{0} segundo"}
                other{"{0} segundo"}
                per{"{0} segundo bakoitzeko"}
            }
            week{
                dnam{"asteak"}
                per{"{0} aste bakoitzeko"}
            }
            year{
                dnam{"urteak"}
                per{"{0} urte bakoitzeko"}
            }
        }
        electric{
            ampere{
                dnam{"ampereak"}
                one{"{0} ampere"}
                other{"{0} ampere"}
            }
            milliampere{
                dnam{"miliampereak"}
                one{"{0} miliampere"}
                other{"{0} miliampere"}
            }
            ohm{
                dnam{"ohm-ak"}
                one{"{0} ohm"}
                other{"{0} ohm"}
            }
            volt{
                dnam{"voltak"}
                one{"{0} volt"}
                other{"{0} volt"}
            }
        }
        energy{
            calorie{
                dnam{"kaloriak"}
                one{"{0} kaloria"}
                other{"{0} kaloria"}
            }
            foodcalorie{
                dnam{"kaloriak"}
                one{"{0} kaloria"}
                other{"{0} kaloria"}
            }
            joule{
                dnam{"joule-ak"}
                one{"{0} joule"}
                other{"{0} joule"}
            }
            kilocalorie{
                dnam{"kilokaloriak"}
                one{"{0} kilokaloria"}
                other{"{0} kilokaloria"}
            }
            kilojoule{
                dnam{"kilojoule-ak"}
                one{"{0} kilojoule"}
                other{"{0} kilojoule"}
            }
            kilowatt-hour{
                dnam{"kilowatt-ordu"}
                one{"{0} kilowatt-ordu"}
                other{"{0} kilowatt-ordu"}
            }
            therm-us{
                dnam{"AEBko termiak"}
            }
        }
        force{
            kilowatt-hour-per-100-kilometer{
                dnam{"kilowatt-ordu 100 kilometroko"}
                one{"{0} kilowatt-ordu 100 kilometroko"}
                other{"{0} kilowatt-ordu 100 kilometroko"}
            }
            newton{
                dnam{"newtonak"}
                one{"{0} newton"}
                other{"{0} newton"}
            }
            pound-force{
                one{"{0} libra indar"}
                other{"{0} libra indar"}
            }
        }
        frequency{
            gigahertz{
                dnam{"gigahertz"}
                one{"{0} gigahertz"}
                other{"{0} gigahertz"}
            }
            hertz{
                dnam{"hertz"}
                one{"{0} hertz"}
                other{"{0} hertz"}
            }
            kilohertz{
                dnam{"kilohertz"}
                one{"{0} kilohertz"}
                other{"{0} kilohertz"}
            }
            megahertz{
                dnam{"megahertz"}
                one{"{0} megahertz"}
                other{"{0} megahertz"}
            }
        }
        graphics{
            dot-per-centimeter{
                dnam{"puntu zentimetroko"}
                one{"{0} puntu zentimetroko"}
                other{"{0} puntu zentimetroko"}
            }
            dot-per-inch{
                dnam{"puntu hazbeteko"}
                one{"{0} puntu hazbeteko"}
                other{"{0} puntu hazbeteko"}
            }
            em{
                dnam{"em tipografikoa"}
            }
            megapixel{
                one{"{0} megapixel"}
                other{"{0} megapixel"}
            }
            pixel{
                one{"{0} pixel"}
                other{"{0} pixel"}
            }
            pixel-per-centimeter{
                dnam{"pixel zentimetroko"}
                one{"{0} pixel zentimetroko"}
                other{"{0} pixel zentimetroko"}
            }
            pixel-per-inch{
                dnam{"pixel hazbeteko"}
                one{"{0} pixel hazbeteko"}
                other{"{0} pixel hazbeteko"}
            }
        }
        length{
            astronomical-unit{
                dnam{"unitate astronomiko"}
                one{"{0} unitate astronomiko"}
                other{"{0} unitate astronomiko"}
            }
            centimeter{
                dnam{"zentimetro"}
                one{"{0} zentimetro"}
                other{"{0} zentimetro"}
                per{"{0} zentimetro bakoitzeko"}
            }
            decimeter{
                dnam{"dezimetro"}
                one{"{0} dezimetro"}
                other{"{0} dezimetro"}
            }
            earth-radius{
                dnam{"Lurraren erradio"}
                one{"{0} Lurraren erradio"}
                other{"{0} Lurraren erradio"}
            }
            fathom{
                dnam{"besoa"}
                one{"{0} beso"}
                other{"{0} beso"}
            }
            foot{
                one{"{0} oin"}
                other{"{0} oin"}
                per{"{0} oin bakoitzeko"}
            }
            furlong{
                dnam{"fulong"}
                one{"{0} furlong"}
                other{"{0} furlong"}
            }
            inch{
                one{"{0} hazbete"}
                other{"{0} hazbete"}
                per{"{0} hazbete bakoitzeko"}
            }
            kilometer{
                dnam{"kilometro"}
                one{"{0} kilometro"}
                other{"{0} kilometro"}
                per{"{0} kilometro bakoitzeko"}
            }
            light-year{
                one{"{0} argi-urte"}
                other{"{0} argi-urte"}
            }
            meter{
                dnam{"metro"}
                one{"{0} metro"}
                other{"{0} metro"}
                per{"{0} metro bakoitzeko"}
            }
            micrometer{
                dnam{"mikrometro"}
                one{"{0} mikrometro"}
                other{"{0} mikrometro"}
            }
            mile{
                one{"{0} milia"}
                other{"{0} milia"}
            }
            mile-scandinavian{
                dnam{"milia eskandinaviarrak"}
                one{"{0} milia eskandinaviar"}
                other{"{0} milia eskandinaviar"}
            }
            millimeter{
                dnam{"milimetro"}
                one{"{0} milimetro"}
                other{"{0} milimetro"}
            }
            nanometer{
                dnam{"nanometro"}
                one{"{0} nanometro"}
                other{"{0} nanometro"}
            }
            nautical-mile{
                dnam{"milia nautiko"}
                one{"{0} milia nautiko"}
                other{"{0} milia nautiko"}
            }
            parsec{
                dnam{"parsec"}
                one{"{0} parsec"}
                other{"{0} parsec"}
            }
            picometer{
                dnam{"pikometro"}
                one{"{0} pikometro"}
                other{"{0} pikometro"}
            }
            point{
                one{"{0} puntu tipografiko"}
                other{"{0} puntu tipografiko"}
            }
            solar-radius{
                one{"{0} eguzki-erradio"}
                other{"{0} eguzki-erradio"}
            }
            yard{
                dnam{"yarda"}
                one{"{0} yarda"}
                other{"{0} yarda"}
            }
        }
        light{
            candela{
                dnam{"kandela"}
                one{"{0} kandela"}
                other{"{0} kandela"}
            }
            lumen{
                dnam{"lumena"}
                one{"{0} lumen"}
                other{"{0} lumen"}
            }
            solar-luminosity{
                one{"{0} eguzki-argitasun"}
                other{"{0} eguzki-argitasun"}
            }
        }
        mass{
            carat{
                dnam{"kilateak"}
            }
            dalton{
                one{"{0} dalton"}
                other{"{0} dalton"}
            }
            gram{
                dnam{"gramoak"}
                one{"{0} gramo"}
                other{"{0} gramo"}
                per{"{0} gramo bakoitzeko"}
            }
            kilogram{
                dnam{"kilogramoak"}
                one{"{0} kilogramo"}
                other{"{0} kilogramo"}
                per{"{0} kilogramo bakoitzeko"}
            }
            microgram{
                dnam{"mikrogramoak"}
                one{"{0} mikrogramo"}
                other{"{0} mikrogramo"}
            }
            milligram{
                dnam{"miligramoak"}
                one{"{0} miligramo"}
                other{"{0} miligramo"}
            }
            ounce{
                dnam{"ontzak"}
                per{"{0} ontza bakoitzeko"}
            }
            ounce-troy{
                dnam{"troy ontzak"}
            }
            pound{
                dnam{"librak"}
                one{"{0} libra"}
                other{"{0} libra"}
                per{"{0} libra bakoitzeko"}
            }
            stone{
                dnam{"stone-a"}
                one{"{0} stone"}
                other{"{0} stone"}
            }
            ton{
                dnam{"AEBko tonak"}
            }
            tonne{
                dnam{"tona metrikoak"}
                one{"{0} tona metriko"}
                other{"{0} tona metriko"}
            }
            tonne{
                dnam{"tona metrikoak"}
                one{"{0} tona metriko"}
                other{"{0} tona metriko"}
            }
        }
        power{
            gigawatt{
                dnam{"gigawatt-ak"}
                one{"{0} gigawatt"}
                other{"{0} gigawatt"}
            }
            horsepower{
                dnam{"zaldi-potentzia"}
                one{"{0} zaldi-potentzia"}
                other{"{0} zaldi-potentzia"}
            }
            kilowatt{
                dnam{"kilowatt-ak"}
                one{"{0} kilowatt"}
                other{"{0} kilowatt"}
            }
            megawatt{
                dnam{"megawatt-ak"}
                one{"{0} megawatt"}
                other{"{0} megawatt"}
            }
            milliwatt{
                dnam{"miliwatt-ak"}
                one{"{0} miliwatt"}
                other{"{0} miliwatt"}
            }
            watt{
                dnam{"watt-ak"}
                one{"{0} watt"}
                other{"{0} watt"}
            }
        }
        pressure{
            hectopascal{
                dnam{"hektopascalak"}
                one{"{0} hektopascal"}
                other{"{0} hektopascal"}
            }
            inch-ofhg{
                dnam{"merkurio-hazbeteak"}
                one{"{0} merkurio-hazbete"}
                other{"{0} merkurio-hazbete"}
            }
            kilopascal{
                dnam{"kilopascal"}
                one{"{0} kilopascal"}
                other{"{0} kilopascal"}
            }
            megapascal{
                dnam{"megapascal"}
                one{"{0} megapascal"}
                other{"{0} megapascal"}
            }
            millibar{
                dnam{"milibarrak"}
                one{"{0} milibar"}
                other{"{0} milibar"}
            }
            millimeter-ofhg{
                dnam{"merkurio-milimetroak"}
                one{"{0} merkurio-milimetro"}
                other{"{0} merkurio-milimetro"}
            }
            pascal{
                dnam{"pascal"}
                one{"{0} pascal"}
                other{"{0} pascal"}
            }
            pound-force-per-square-inch{
                dnam{"libra hazbete karratuko"}
                one{"{0} libra hazbete karratuko"}
                other{"{0} libra hazbete karratuko"}
            }
        }
        speed{
            beaufort{
                dnam{"Beaufort"}
            }
            kilometer-per-hour{
                dnam{"kilometro orduko"}
                one{"{0} kilometro orduko"}
                other{"{0} kilometro orduko"}
            }
            meter-per-second{
                one{"{0} metro segundoko"}
                other{"{0} metro segundoko"}
            }
            mile-per-hour{
                dnam{"milia orduko"}
                one{"{0} milia orduko"}
                other{"{0} milia orduko"}
            }
        }
        temperature{
            celsius{
                dnam{"Celsius graduak"}
                one{"{0} Celsius gradu"}
                other{"{0} Celsius gradu"}
            }
            fahrenheit{
                dnam{"Fahrenheit graduak"}
                one{"{0} Fahrenheit gradu"}
                other{"{0} Fahrenheit gradu"}
            }
            generic{
                one{"{0} °"}
                other{"{0} °"}
            }
            kelvin{
                dnam{"kelvin graduak"}
                one{"{0} kelvin gradu"}
                other{"{0} kelvin gradu"}
            }
        }
        torque{
            newton-meter{
                dnam{"newton-metro"}
                one{"{0} newton-metro"}
                other{"{0} newton-metro"}
            }
            pound-force-foot{
                dnam{"oin-librak"}
            }
        }
        volume{
            bushel{
                one{"{0} bushel"}
                other{"{0} bushel"}
            }
            centiliter{
                dnam{"zentilitro"}
                one{"{0} zentilitro"}
                other{"{0} zentilitro"}
            }
            cubic-centimeter{
                dnam{"zentimetro kubiko"}
                one{"{0} zentimetro kubiko"}
                other{"{0} zentimetro kubiko"}
                per{"{0} zentimetro kubiko bakoitzeko"}
            }
            cubic-foot{
                dnam{"oin kubiko"}
                one{"{0} oin kubiko"}
                other{"{0} oin kubiko"}
            }
            cubic-inch{
                dnam{"hazbete kubiko"}
                one{"{0} hazbete kubiko"}
                other{"{0} hazbete kubiko"}
            }
            cubic-kilometer{
                dnam{"kilometro kubiko"}
                one{"{0} kilometro kubiko"}
                other{"{0} kilometro kubiko"}
            }
            cubic-meter{
                dnam{"metro kubiko"}
                one{"{0} metro kubiko"}
                other{"{0} metro kubiko"}
                per{"{0} metro kubiko bakoitzeko"}
            }
            cubic-mile{
                dnam{"milia kubiko"}
                one{"{0} milia kubiko"}
                other{"{0} milia kubiko"}
            }
            cubic-yard{
                dnam{"yarda kubiko"}
                one{"{0} yarda kubiko"}
                other{"{0} yarda kubiko"}
            }
            cup-metric{
                dnam{"katilu metrikoak"}
            }
            deciliter{
                dnam{"dezilitro"}
                one{"{0} dezilitro"}
                other{"{0} dezilitro"}
            }
            dessert-spoon{
                dnam{"postre-koilarakadak"}
                one{"{0} postre-koilarakada"}
                other{"{0} postre-koilarakada"}
            }
            dessert-spoon-imperial{
                dnam{"Postre-koilarakada inperialak"}
                one{"{0} postre-koilarakada inperial"}
                other{"{0} postre-koilarakada inperial"}
            }
            dram{
                dnam{"dram fluidoak"}
                one{"{0} dram fluido"}
                other{"{0} dram fluido"}
            }
            drop{
                dnam{"tantak"}
            }
            fluid-ounce{
                dnam{"ontza likido"}
            }
            gallon{
                per{"{0} galoi bakoitzeko"}
            }
            gallon-imperial{
                dnam{"galoi brit."}
                one{"{0} galoi brit."}
                other{"{0} galoi brit."}
                per{"{0} galoi brit. bakoitzeko"}
            }
            hectoliter{
                dnam{"hektolitro"}
                one{"{0} hektolitro"}
                other{"{0} hektolitro"}
            }
            jigger{
                dnam{"txupitoak"}
            }
            liter{
                dnam{"litro"}
                one{"{0} litro"}
                other{"{0} litro"}
                per{"{0} litro bakoitzeko"}
            }
            megaliter{
                dnam{"megalitro"}
                one{"{0} megalitro"}
                other{"{0} megalitro"}
            }
            milliliter{
                dnam{"mililitro"}
                one{"{0} mililitro"}
                other{"{0} mililitro"}
            }
            pinch{
                dnam{"pinch-ak"}
            }
            pint-metric{
                dnam{"pinta metrikoak"}
            }
            quart-imperial{
                dnam{"laurden inperialak"}
                one{"{0} laurden inperial"}
                other{"{0} laurden inperial"}
            }
        }
    }
    unitsNarrow{
        angle{
            arc-minute{
                one{"{0}′"}
                other{"{0}′"}
            }
            arc-second{
                dnam{"arku-seg."}
                one{"{0}″"}
                other{"{0}″"}
            }
        }
        area{
            acre{
                one{"{0} ac"}
                other{"{0} ac"}
            }
<<<<<<< HEAD
            hectare{
                one{"{0} ha"}
                other{"{0} ha"}
            }
            square-foot{
                one{"{0} ft²"}
                other{"{0} ft²"}
            }
            square-kilometer{
                one{"{0} km²"}
                other{"{0} km²"}
            }
            square-meter{
                one{"{0} m²"}
                other{"{0} m²"}
            }
            square-mile{
                one{"{0} mi²"}
                other{"{0} mi²"}
            }
        }
        compound{
            1024p1{"Ki{0}"}
            1024p2{"Mi{0}"}
            1024p3{"Gi{0}"}
            1024p4{"Ti{0}"}
            1024p5{"Pi{0}"}
            1024p6{"Ei{0}"}
            1024p7{"Zi{0}"}
            1024p8{"Yi{0}"}
            per{"{0}/{1}"}
            times{"{0}-{1}"}
=======
>>>>>>> 626889fb
        }
        concentr{
            millimole-per-liter{
                dnam{"mmol/l"}
<<<<<<< HEAD
            }
            percent{
                dnam{"%"}
                one{"% {0}"}
                other{"% {0}"}
=======
>>>>>>> 626889fb
            }
        }
        consumption{
            mile-per-gallon-imperial{
                one{"{0} m/g brit."}
                other{"{0} m/g brit."}
            }
            mile-per-gallon-imperial{
                one{"{0} m/g brit."}
                other{"{0} m/g brit."}
            }
        }
        duration{
            century{
                one{"{0}m."}
                other{"{0}m."}
            }
            day{
                one{"{0} e."}
                other{"{0} e."}
            }
            decade{
                dnam{"hamark."}
<<<<<<< HEAD
                one{"{0} hamark."}
                other{"{0} hamark."}
            }
            hour{
                dnam{"ordu"}
                one{"{0} h"}
                other{"{0} h"}
=======
>>>>>>> 626889fb
            }
            millisecond{
                dnam{"ms"}
            }
            month{
                one{"{0} hil"}
                other{"{0} hil"}
            }
            quarter{
                dnam{"laurden"}
                one{"{0} laur."}
                other{"{0} laur."}
                per{"{0}/laurden"}
            }
            second{
                dnam{"s"}
            }
            year{
                one{"{0} u."}
                other{"{0} u."}
            }
        }
        energy{
            therm-us{
                one{"{0} US therm"}
                other{"{0} US therms"}
<<<<<<< HEAD
            }
        }
        force{
            kilowatt-hour-per-100-kilometer{
                dnam{"kWh / 100 km"}
                one{"{0} kWh / 100 km"}
                other{"{0} kWh / 100 km"}
            }
        }
        length{
            centimeter{
                dnam{"cm"}
                one{"{0} cm"}
                other{"{0} cm"}
            }
            foot{
                one{"{0} ft"}
                other{"{0} ft"}
            }
            inch{
                one{"{0} in"}
                other{"{0} in"}
=======
>>>>>>> 626889fb
            }
        }
        graphics{
            dot{
                dnam{"puntua"}
            }
            dot-per-centimeter{
                one{"{0}dpcm"}
                other{"{0}dpcm"}
            }
            dot-per-inch{
                one{"{0}dpi"}
                other{"{0}dpi"}
            }
            em{
                one{"{0}em"}
                other{"{0}em"}
            }
            megapixel{
                dnam{"MP"}
                one{"{0}MP"}
                other{"{0}MP"}
            }
            pixel{
                dnam{"px"}
                one{"{0}px"}
                other{"{0}px"}
            }
        }
        light{
            solar-luminosity{
                dnam{"L☉"}
            }
        }
        light{
            solar-luminosity{
                dnam{"L☉"}
            }
        }
        mass{
            earth-mass{
                one{"{0} M⊕"}
                other{"{0} M⊕"}
            }
            gram{
                dnam{"gramo"}
            }
            ounce{
                one{"{0} oz"}
                other{"{0} oz"}
            }
            ounce-troy{
                one{"{0} oz t"}
                other{"{0} oz t"}
<<<<<<< HEAD
            }
            pound{
                one{"{0} lb"}
                other{"{0} lb"}
            }
            solar-mass{
                one{"{0} M☉"}
                other{"{0} M☉"}
            }
            ton{
                one{"{0}tn"}
                other{"{0}tn"}
            }
        }
        power{
            horsepower{
                one{"{0} hp"}
                other{"{0} hp"}
=======
>>>>>>> 626889fb
            }
            solar-mass{
                one{"{0} M☉"}
                other{"{0} M☉"}
            }
            ton{
                one{"{0}tn"}
                other{"{0}tn"}
            }
        }
        pressure{
            atmosphere{
                one{"{0} atm"}
                other{"{0} atm"}
<<<<<<< HEAD
            }
            hectopascal{
                one{"{0} hPa"}
                other{"{0} hPa"}
            }
            inch-ofhg{
                one{"{0} inHg"}
                other{"{0} inHg"}
            }
            millibar{
                one{"{0} mb"}
                other{"{0} mb"}
            }
        }
        speed{
            kilometer-per-hour{
                dnam{"km/h"}
                one{"{0} km/h"}
                other{"{0} km/h"}
            }
            knot{
                one{"{0}kn"}
                other{"{0}kn"}
            }
            meter-per-second{
                one{"{0} m/s"}
                other{"{0} m/s"}
=======
            }
        }
        speed{
            beaufort{
                one{"B{0}"}
                other{"B{0}"}
>>>>>>> 626889fb
            }
            knot{
                one{"{0}kn"}
                other{"{0}kn"}
            }
        }
        temperature{
            fahrenheit{
                one{"{0}°F"}
                other{"{0}°F"}
            }
        }
        torque{
            newton-meter{
                dnam{"N·m"}
<<<<<<< HEAD
                one{"{0} N·m"}
                other{"{0} N·m"}
=======
>>>>>>> 626889fb
            }
            pound-force-foot{
                one{"{0} lbf⋅ft"}
                other{"{0} lbf⋅ft"}
            }
        }
        volume{
            acre-foot{
                one{"{0}ac ft"}
                other{"{0}ac ft"}
<<<<<<< HEAD
            }
            cubic-kilometer{
                one{"{0} km³"}
                other{"{0} km³"}
=======
>>>>>>> 626889fb
            }
            cup{
                one{"{0}c"}
                other{"{0}c"}
            }
            cup-metric{
                one{"{0}mc"}
                other{"{0}mc"}
            }
            dessert-spoon{
                one{"{0}dsp"}
                other{"{0}dsp"}
            }
            dessert-spoon-imperial{
                one{"{0}dsp-Imp"}
                other{"{0}dsp-Imp"}
            }
            fluid-ounce{
                one{"{0}fl oz"}
                other{"{0}fl oz"}
            }
            fluid-ounce-imperial{
                one{"{0}fl oz Im"}
                other{"{0}fl oz Im"}
            }
            cup{
                one{"{0}c"}
                other{"{0}c"}
            }
            cup-metric{
                one{"{0}mc"}
                other{"{0}mc"}
            }
            dessert-spoon{
                one{"{0}dsp"}
                other{"{0}dsp"}
            }
            dessert-spoon-imperial{
                one{"{0}dsp-Imp"}
                other{"{0}dsp-Imp"}
            }
            fluid-ounce{
                one{"{0}fl oz"}
                other{"{0}fl oz"}
            }
            fluid-ounce-imperial{
                one{"{0}fl oz Im"}
                other{"{0}fl oz Im"}
            }
            liter{
                dnam{"litro"}
            }
            pint-metric{
                one{"{0}mpt"}
                other{"{0}mpt"}
            }
            quart{
                one{"{0}qt"}
                other{"{0}qt"}
            }
            tablespoon{
                one{"{0}tbsp"}
                other{"{0}tbsp"}
            }
            teaspoon{
                one{"{0}tsp"}
                other{"{0}tsp"}
            }
            pint-metric{
                one{"{0}mpt"}
                other{"{0}mpt"}
            }
            quart{
                one{"{0}qt"}
                other{"{0}qt"}
            }
            tablespoon{
                one{"{0}tbsp"}
                other{"{0}tbsp"}
            }
            teaspoon{
                one{"{0}tsp"}
                other{"{0}tsp"}
            }
        }
    }
    unitsShort{
        acceleration{
            g-force{
                dnam{"G"}
            }
        }
        angle{
            arc-minute{
                dnam{"arku-min"}
                one{"{0} arku-min"}
                other{"{0} arku-min"}
            }
            arc-second{
                dnam{"arku-seg."}
                one{"{0} arku-seg."}
                other{"{0} arku-seg."}
            }
            degree{
                dnam{"gradu"}
            }
            revolution{
                dnam{"bira"}
                one{"{0} bira"}
                other{"{0} bira"}
            }
        }
        area{
            acre{
                dnam{"akre"}
                one{"{0} akre"}
                other{"{0} akre"}
            }
            hectare{
                dnam{"hektarea"}
            }
            square-mile{
                dnam{"milia karratu"}
            }
        }
        compound{
<<<<<<< HEAD
            1024p1{"Ki{0}"}
            1024p2{"Mi{0}"}
            1024p3{"Gi{0}"}
            1024p4{"Ti{0}"}
            1024p5{"Pi{0}"}
            1024p6{"Ei{0}"}
            1024p7{"Zi{0}"}
            1024p8{"Yi{0}"}
            per{"{0}/{1}"}
=======
>>>>>>> 626889fb
            times{"{0}-{1}"}
        }
        concentr{
            item{
                dnam{"elementua"}
                one{"{0} elementu"}
                other{"{0} elementu"}
<<<<<<< HEAD
            }
            karat{
                dnam{"kt"}
                one{"{0} kt"}
                other{"{0} kt"}
=======
>>>>>>> 626889fb
            }
            milligram-ofglucose-per-deciliter{
                dnam{"mg/dl"}
                one{"{0} mg/dl"}
                other{"{0} mg/dl"}
            }
            millimole-per-liter{
                dnam{"milimole/litro"}
                one{"{0} mmol/l"}
                other{"{0} mmol/l"}
            }
            mole{
                dnam{"mola"}
            }
            percent{
                one{"% {0}"}
                other{"% {0}"}
            }
            permille{
                one{"‰ {0}"}
                other{"‰ {0}"}
            }
            permillion{
                dnam{"zati/milioi"}
            }
            permyriad{
                one{"‱ {0}"}
                other{"‱ {0}"}
            }
        }
        consumption{
            liter-per-100-kilometer{
                dnam{"l/100 km"}
                one{"{0} l/100 km"}
                other{"{0} l/100 km"}
            }
            liter-per-kilometer{
                dnam{"l/km"}
                one{"{0} l/km"}
                other{"{0} l/km"}
            }
            mile-per-gallon{
                dnam{"mi/gal"}
                one{"mi/gal"}
                other{"{0} mi/gal"}
            }
            mile-per-gallon-imperial{
                dnam{"milia/galoi britainiar"}
                one{"{0} mi gal brit."}
                other{"{0} mi gal brit."}
            }
        }
        coordinate{
            dnam{"norabidea"}
            east{"{0} E"}
            north{"{0} I"}
            south{"{0} H"}
            west{"{0} M"}
        }
        duration{
            century{
                dnam{"m."}
                one{"{0} m."}
                other{"{0} m."}
            }
            day{
                dnam{"egun"}
                one{"{0} egun"}
                other{"{0} egun"}
                per{"{0}/e."}
            }
            decade{
                dnam{"hamarkada"}
                one{"{0} hamark."}
                other{"{0} hamark."}
            }
            hour{
                dnam{"ordu"}
            }
            millisecond{
                dnam{"milisegundo"}
            }
            month{
                dnam{"hilabete"}
                one{"{0} hilabete"}
                other{"{0} hilabete"}
                per{"{0}/hil"}
            }
            quarter{
                dnam{"laurden"}
                one{"{0} laur."}
                other{"{0} laur."}
                per{"{0}/laurden"}
            }
            quarter{
                dnam{"laurden"}
                one{"{0} laur."}
                other{"{0} laur."}
                per{"{0}/laurden"}
            }
            second{
                dnam{"segundo"}
            }
            week{
                dnam{"aste"}
                one{"{0} aste"}
                other{"{0} aste"}
                per{"{0}/a."}
            }
            year{
                dnam{"urte"}
                one{"{0} urte"}
                other{"{0} urte"}
                per{"{0}/u."}
            }
        }
        electric{
            ampere{
                dnam{"A"}
            }
            ohm{
                dnam{"Ω"}
            }
            volt{
                dnam{"V"}
            }
        }
        energy{
            joule{
                dnam{"J"}
            }
            therm-us{
                dnam{"AEBko termia"}
                one{"{0} AEBko termia"}
                other{"{0} AEBko termia"}
            }
        }
        force{
            kilowatt-hour-per-100-kilometer{
                dnam{"kWh / 100 km"}
                one{"{0} kWh / 100 km"}
                other{"{0} kWh / 100 km"}
            }
            newton{
                dnam{"newtona"}
            }
            pound-force{
                dnam{"libra indar"}
            }
        }
        graphics{
            dot{
<<<<<<< HEAD
                dnam{"puntua"}
                one{"{0} puntu"}
                other{"{0} ptu"}
=======
                dnam{"puntuak"}
                one{"{0} puntu"}
                other{"{0} puntu"}
>>>>>>> 626889fb
            }
            dot-per-centimeter{
                dnam{"dpcm"}
                one{"{0} dpcm"}
                other{"{0} dpcm"}
            }
            dot-per-inch{
                dnam{"dpi"}
                one{"{0} dpi"}
                other{"{0} dpi"}
            }
            megapixel{
                dnam{"megapixel"}
            }
            pixel{
                dnam{"pixel"}
            }
            pixel-per-centimeter{
                dnam{"px/cm"}
                one{"{0} px/cm"}
                other{"{0} px/cm"}
            }
        }
        length{
            astronomical-unit{
                dnam{"ua"}
                one{"{0} ua"}
                other{"{0} ua"}
            }
            fathom{
                one{"{0} fm"}
                other{"{0} fm"}
            }
            foot{
                dnam{"oin"}
            }
            furlong{
                dnam{"furlong"}
            }
            inch{
                dnam{"hazbete"}
            }
            light-year{
                dnam{"argi-urte"}
            }
            meter{
                dnam{"m"}
<<<<<<< HEAD
                one{"{0} m"}
                other{"{0} m"}
                per{"{0}/m"}
            }
            micrometer{
                dnam{"μm"}
                one{"{0} μm"}
                other{"{0} μm"}
=======
>>>>>>> 626889fb
            }
            mile{
                dnam{"milia"}
            }
            mile-scandinavian{
                dnam{"milia eskandinaviar"}
            }
            point{
                dnam{"puntu"}
            }
            solar-radius{
                dnam{"eguzki-erradio"}
            }
        }
        light{
            lux{
                dnam{"lux"}
                one{"{0} lux"}
                other{"{0} lux"}
            }
            solar-luminosity{
                dnam{"eguzki-argitasun"}
            }
        }
        mass{
            carat{
                dnam{"kilate"}
                one{"{0} kilate"}
                other{"{0} kilate"}
            }
            dalton{
                dnam{"dalton"}
            }
            earth-mass{
                dnam{"lur-masa"}
                one{"{0} lur-masa"}
                other{"{0} lur-masa"}
            }
            grain{
                dnam{"alea"}
                one{"{0} ale"}
                other{"{0} ale"}
            }
            gram{
                dnam{"g"}
<<<<<<< HEAD
                one{"{0} g"}
                other{"{0} g"}
                per{"{0}/g"}
            }
            kilogram{
                dnam{"kg"}
                one{"{0} kg"}
                other{"{0} kg"}
                per{"{0}/kg"}
            }
            microgram{
                dnam{"μg"}
                one{"{0} μg"}
                other{"{0} μg"}
            }
            milligram{
                dnam{"mg"}
                one{"{0} mg"}
                other{"{0} mg"}
=======
>>>>>>> 626889fb
            }
            ounce{
                dnam{"ontza"}
                one{"{0} ontza"}
                other{"{0} ontza"}
                per{"{0}/ontza"}
            }
            ounce-troy{
                dnam{"troy ontza"}
                one{"{0} troy ontza"}
                other{"{0} troy ontza"}
            }
            solar-mass{
                dnam{"eguzki-masa"}
                one{"{0} eguzki-masa"}
                other{"{0} eguzki-masa"}
            }
            ton{
                dnam{"AEBko tona"}
                one{"{0} AEBko tona"}
                other{"{0} AEBko tona"}
            }
            tonne{
                dnam{"t"}
                one{"{0} t"}
                other{"{0} t"}
            }
        }
        power{
            watt{
                dnam{"W"}
            }
        }
        pressure{
            atmosphere{
                dnam{"atmosfera"}
                one{"{0} atmosfera"}
                other{"{0} atmosfera"}
            }
            millibar{
                dnam{"mb"}
                one{"{0} mb"}
                other{"{0} mb"}
            }
        }
        speed{
            beaufort{
                dnam{"BFT"}
            }
            knot{
                dnam{"korapilo"}
                one{"{0} korapilo"}
                other{"{0} korapilo"}
            }
            meter-per-second{
                dnam{"metro segundoko"}
            }
            mile-per-hour{
                one{"{0} mph"}
                other{"{0} mph"}
            }
        }
        temperature{
            celsius{
                one{"{0} °C"}
                other{"{0} °C"}
            }
            fahrenheit{
                one{"{0} °F"}
                other{"{0} °F"}
            }
            generic{
                one{"{0} °"}
                other{"{0} °"}
            }
        }
        torque{
            newton-meter{
                one{"{0} N·m"}
                other{"{0} N·m"}
            }
            pound-force-foot{
                dnam{"oin-libra"}
                one{"{0} oin-libra"}
                other{"{0} oin-libra"}
            }
        }
        volume{
            acre-foot{
                dnam{"akre-oin"}
                one{"{0} akre-oin"}
                other{"{0} akre-oin"}
            }
            barrel{
                dnam{"upel"}
                one{"{0} upel"}
                other{"{0} upel"}
            }
            bushel{
                dnam{"bushelak"}
            }
            centiliter{
                dnam{"cl"}
                one{"{0} cl"}
                other{"{0} cl"}
            }
            cup{
                dnam{"katilukada"}
                one{"{0} katilukada"}
                other{"{0} katilukada"}
            }
            cup-metric{
                dnam{"katilukada metriko"}
                one{"{0} katilukada metriko"}
                other{"{0} katilukada metriko"}
            }
            deciliter{
                dnam{"dl"}
                one{"{0} dl"}
                other{"{0} dl"}
            }
            dessert-spoon{
                dnam{"postre-koilar."}
                one{"{0} postre-koilar."}
                other{"{0} postre-koilar."}
            }
            dessert-spoon-imperial{
                dnam{"postre-koilar. inp."}
                one{"{0} postre-koilar. inp."}
                other{"{0} postre-koilar. inp."}
            }
            dram{
                dnam{"dram fluidoa"}
            }
            drop{
                dnam{"tanta"}
                one{"{0} tanta"}
                other{"{0} tanta"}
            }
            fluid-ounce{
                dnam{"likido-ontza"}
                one{"{0} likido-ontza"}
                other{"{0} likido-ontza"}
            }
            fluid-ounce-imperial{
                dnam{"likido-ontza inperial"}
                one{"{0} likido-ontza inperial"}
                other{"{0} likido-ontza inperial"}
            }
            gallon{
                dnam{"galoi"}
                one{"{0} galoi"}
                other{"{0} galoi"}
                per{"{0}/galoi estatubatuar"}
            }
            gallon-imperial{
                dnam{"gal brit."}
                one{"{0} gal brit."}
                other{"{0} gal brit."}
                per{"{0}/gal brit."}
            }
            hectoliter{
                dnam{"hl"}
                one{"{0} hl"}
                other{"{0} hl"}
            }
            jigger{
                dnam{"txupitoa"}
                one{"{0} txupito"}
                other{"{0} txupito"}
            }
            liter{
                dnam{"l"}
            }
            megaliter{
                dnam{"Ml"}
                one{"{0} Ml"}
                other{"{0} Ml"}
            }
            milliliter{
                dnam{"ml"}
                one{"{0} ml"}
                other{"{0} ml"}
            }
            pinch{
                dnam{"pinch-a"}
            }
            pint{
                dnam{"pinta"}
                one{"{0} pinta"}
                other{"{0} pinta"}
            }
            pint-metric{
                dnam{"pinta metriko"}
                one{"{0} pinta metriko"}
                other{"{0} pinta metriko"}
            }
            quart{
                dnam{"galoi-laurden"}
                one{"{0} galoi-laurden"}
                other{"{0} galoi-laurden"}
            }
            tablespoon{
                dnam{"koilarakada"}
                one{"{0} koilarakada"}
                other{"{0} koilarakada"}
            }
            teaspoon{
                dnam{"koilaratxokada"}
                one{"{0} koilaratxokada"}
                other{"{0} koilaratxokada"}
            }
        }
    }
}<|MERGE_RESOLUTION|>--- conflicted
+++ resolved
@@ -38,11 +38,6 @@
             }
             revolution{
                 dnam{"birak"}
-<<<<<<< HEAD
-                one{"{0} bira"}
-                other{"{0} bira"}
-=======
->>>>>>> 626889fb
             }
         }
         area{
@@ -104,13 +99,9 @@
             10p-2{"zenti{0}"}
             10p-21{"zepto{0}"}
             10p-24{"jokto{0}"}
-<<<<<<< HEAD
-            10p-3{"mili{0}"}
-=======
             10p-27{"ronto{0}"}
             10p-3{"mili{0}"}
             10p-30{"quecto{0}"}
->>>>>>> 626889fb
             10p-6{"mikro{0}"}
             10p-9{"nano{0}"}
             10p1{"deka{0}"}
@@ -120,18 +111,11 @@
             10p2{"hekto{0}"}
             10p21{"zetta{0}"}
             10p24{"yotta{0}"}
-<<<<<<< HEAD
-            10p3{"kilo{0}"}
-            10p6{"mega{0}"}
-            10p9{"giga{0}"}
-            per{"{0}/{1}"}
-=======
             10p27{"ronna{0}"}
             10p3{"kilo{0}"}
             10p30{"quetta{0}"}
             10p6{"mega{0}"}
             10p9{"giga{0}"}
->>>>>>> 626889fb
             power2{
                 one{
                     _{
@@ -156,19 +140,10 @@
                     }
                 }
             }
-<<<<<<< HEAD
-            times{"{0}-{1}"}
-=======
->>>>>>> 626889fb
         }
         concentr{
             item{
                 dnam{"elementuak"}
-<<<<<<< HEAD
-                one{"{0} elementu"}
-                other{"{0} elementu"}
-=======
->>>>>>> 626889fb
             }
             karat{
                 dnam{"kilateak"}
@@ -654,11 +629,6 @@
             }
             ton{
                 dnam{"AEBko tonak"}
-            }
-            tonne{
-                dnam{"tona metrikoak"}
-                one{"{0} tona metriko"}
-                other{"{0} tona metriko"}
             }
             tonne{
                 dnam{"tona metrikoak"}
@@ -919,7 +889,6 @@
                 other{"{0}′"}
             }
             arc-second{
-                dnam{"arku-seg."}
                 one{"{0}″"}
                 other{"{0}″"}
             }
@@ -929,53 +898,10 @@
                 one{"{0} ac"}
                 other{"{0} ac"}
             }
-<<<<<<< HEAD
-            hectare{
-                one{"{0} ha"}
-                other{"{0} ha"}
-            }
-            square-foot{
-                one{"{0} ft²"}
-                other{"{0} ft²"}
-            }
-            square-kilometer{
-                one{"{0} km²"}
-                other{"{0} km²"}
-            }
-            square-meter{
-                one{"{0} m²"}
-                other{"{0} m²"}
-            }
-            square-mile{
-                one{"{0} mi²"}
-                other{"{0} mi²"}
-            }
-        }
-        compound{
-            1024p1{"Ki{0}"}
-            1024p2{"Mi{0}"}
-            1024p3{"Gi{0}"}
-            1024p4{"Ti{0}"}
-            1024p5{"Pi{0}"}
-            1024p6{"Ei{0}"}
-            1024p7{"Zi{0}"}
-            1024p8{"Yi{0}"}
-            per{"{0}/{1}"}
-            times{"{0}-{1}"}
-=======
->>>>>>> 626889fb
         }
         concentr{
             millimole-per-liter{
                 dnam{"mmol/l"}
-<<<<<<< HEAD
-            }
-            percent{
-                dnam{"%"}
-                one{"% {0}"}
-                other{"% {0}"}
-=======
->>>>>>> 626889fb
             }
         }
         consumption{
@@ -983,10 +909,6 @@
                 one{"{0} m/g brit."}
                 other{"{0} m/g brit."}
             }
-            mile-per-gallon-imperial{
-                one{"{0} m/g brit."}
-                other{"{0} m/g brit."}
-            }
         }
         duration{
             century{
@@ -999,16 +921,6 @@
             }
             decade{
                 dnam{"hamark."}
-<<<<<<< HEAD
-                one{"{0} hamark."}
-                other{"{0} hamark."}
-            }
-            hour{
-                dnam{"ordu"}
-                one{"{0} h"}
-                other{"{0} h"}
-=======
->>>>>>> 626889fb
             }
             millisecond{
                 dnam{"ms"}
@@ -1016,12 +928,6 @@
             month{
                 one{"{0} hil"}
                 other{"{0} hil"}
-            }
-            quarter{
-                dnam{"laurden"}
-                one{"{0} laur."}
-                other{"{0} laur."}
-                per{"{0}/laurden"}
             }
             second{
                 dnam{"s"}
@@ -1035,31 +941,6 @@
             therm-us{
                 one{"{0} US therm"}
                 other{"{0} US therms"}
-<<<<<<< HEAD
-            }
-        }
-        force{
-            kilowatt-hour-per-100-kilometer{
-                dnam{"kWh / 100 km"}
-                one{"{0} kWh / 100 km"}
-                other{"{0} kWh / 100 km"}
-            }
-        }
-        length{
-            centimeter{
-                dnam{"cm"}
-                one{"{0} cm"}
-                other{"{0} cm"}
-            }
-            foot{
-                one{"{0} ft"}
-                other{"{0} ft"}
-            }
-            inch{
-                one{"{0} in"}
-                other{"{0} in"}
-=======
->>>>>>> 626889fb
             }
         }
         graphics{
@@ -1094,11 +975,6 @@
                 dnam{"L☉"}
             }
         }
-        light{
-            solar-luminosity{
-                dnam{"L☉"}
-            }
-        }
         mass{
             earth-mass{
                 one{"{0} M⊕"}
@@ -1114,27 +990,6 @@
             ounce-troy{
                 one{"{0} oz t"}
                 other{"{0} oz t"}
-<<<<<<< HEAD
-            }
-            pound{
-                one{"{0} lb"}
-                other{"{0} lb"}
-            }
-            solar-mass{
-                one{"{0} M☉"}
-                other{"{0} M☉"}
-            }
-            ton{
-                one{"{0}tn"}
-                other{"{0}tn"}
-            }
-        }
-        power{
-            horsepower{
-                one{"{0} hp"}
-                other{"{0} hp"}
-=======
->>>>>>> 626889fb
             }
             solar-mass{
                 one{"{0} M☉"}
@@ -1149,42 +1004,12 @@
             atmosphere{
                 one{"{0} atm"}
                 other{"{0} atm"}
-<<<<<<< HEAD
-            }
-            hectopascal{
-                one{"{0} hPa"}
-                other{"{0} hPa"}
-            }
-            inch-ofhg{
-                one{"{0} inHg"}
-                other{"{0} inHg"}
-            }
-            millibar{
-                one{"{0} mb"}
-                other{"{0} mb"}
-            }
-        }
-        speed{
-            kilometer-per-hour{
-                dnam{"km/h"}
-                one{"{0} km/h"}
-                other{"{0} km/h"}
-            }
-            knot{
-                one{"{0}kn"}
-                other{"{0}kn"}
-            }
-            meter-per-second{
-                one{"{0} m/s"}
-                other{"{0} m/s"}
-=======
             }
         }
         speed{
             beaufort{
                 one{"B{0}"}
                 other{"B{0}"}
->>>>>>> 626889fb
             }
             knot{
                 one{"{0}kn"}
@@ -1200,11 +1025,6 @@
         torque{
             newton-meter{
                 dnam{"N·m"}
-<<<<<<< HEAD
-                one{"{0} N·m"}
-                other{"{0} N·m"}
-=======
->>>>>>> 626889fb
             }
             pound-force-foot{
                 one{"{0} lbf⋅ft"}
@@ -1215,13 +1035,6 @@
             acre-foot{
                 one{"{0}ac ft"}
                 other{"{0}ac ft"}
-<<<<<<< HEAD
-            }
-            cubic-kilometer{
-                one{"{0} km³"}
-                other{"{0} km³"}
-=======
->>>>>>> 626889fb
             }
             cup{
                 one{"{0}c"}
@@ -1247,48 +1060,8 @@
                 one{"{0}fl oz Im"}
                 other{"{0}fl oz Im"}
             }
-            cup{
-                one{"{0}c"}
-                other{"{0}c"}
-            }
-            cup-metric{
-                one{"{0}mc"}
-                other{"{0}mc"}
-            }
-            dessert-spoon{
-                one{"{0}dsp"}
-                other{"{0}dsp"}
-            }
-            dessert-spoon-imperial{
-                one{"{0}dsp-Imp"}
-                other{"{0}dsp-Imp"}
-            }
-            fluid-ounce{
-                one{"{0}fl oz"}
-                other{"{0}fl oz"}
-            }
-            fluid-ounce-imperial{
-                one{"{0}fl oz Im"}
-                other{"{0}fl oz Im"}
-            }
             liter{
                 dnam{"litro"}
-            }
-            pint-metric{
-                one{"{0}mpt"}
-                other{"{0}mpt"}
-            }
-            quart{
-                one{"{0}qt"}
-                other{"{0}qt"}
-            }
-            tablespoon{
-                one{"{0}tbsp"}
-                other{"{0}tbsp"}
-            }
-            teaspoon{
-                one{"{0}tsp"}
-                other{"{0}tsp"}
             }
             pint-metric{
                 one{"{0}mpt"}
@@ -1348,18 +1121,6 @@
             }
         }
         compound{
-<<<<<<< HEAD
-            1024p1{"Ki{0}"}
-            1024p2{"Mi{0}"}
-            1024p3{"Gi{0}"}
-            1024p4{"Ti{0}"}
-            1024p5{"Pi{0}"}
-            1024p6{"Ei{0}"}
-            1024p7{"Zi{0}"}
-            1024p8{"Yi{0}"}
-            per{"{0}/{1}"}
-=======
->>>>>>> 626889fb
             times{"{0}-{1}"}
         }
         concentr{
@@ -1367,14 +1128,6 @@
                 dnam{"elementua"}
                 one{"{0} elementu"}
                 other{"{0} elementu"}
-<<<<<<< HEAD
-            }
-            karat{
-                dnam{"kt"}
-                one{"{0} kt"}
-                other{"{0} kt"}
-=======
->>>>>>> 626889fb
             }
             milligram-ofglucose-per-deciliter{
                 dnam{"mg/dl"}
@@ -1469,12 +1222,6 @@
                 other{"{0} laur."}
                 per{"{0}/laurden"}
             }
-            quarter{
-                dnam{"laurden"}
-                one{"{0} laur."}
-                other{"{0} laur."}
-                per{"{0}/laurden"}
-            }
             second{
                 dnam{"segundo"}
             }
@@ -1527,15 +1274,9 @@
         }
         graphics{
             dot{
-<<<<<<< HEAD
-                dnam{"puntua"}
-                one{"{0} puntu"}
-                other{"{0} ptu"}
-=======
                 dnam{"puntuak"}
                 one{"{0} puntu"}
                 other{"{0} puntu"}
->>>>>>> 626889fb
             }
             dot-per-centimeter{
                 dnam{"dpcm"}
@@ -1583,17 +1324,6 @@
             }
             meter{
                 dnam{"m"}
-<<<<<<< HEAD
-                one{"{0} m"}
-                other{"{0} m"}
-                per{"{0}/m"}
-            }
-            micrometer{
-                dnam{"μm"}
-                one{"{0} μm"}
-                other{"{0} μm"}
-=======
->>>>>>> 626889fb
             }
             mile{
                 dnam{"milia"}
@@ -1639,28 +1369,6 @@
             }
             gram{
                 dnam{"g"}
-<<<<<<< HEAD
-                one{"{0} g"}
-                other{"{0} g"}
-                per{"{0}/g"}
-            }
-            kilogram{
-                dnam{"kg"}
-                one{"{0} kg"}
-                other{"{0} kg"}
-                per{"{0}/kg"}
-            }
-            microgram{
-                dnam{"μg"}
-                one{"{0} μg"}
-                other{"{0} μg"}
-            }
-            milligram{
-                dnam{"mg"}
-                one{"{0} mg"}
-                other{"{0} mg"}
-=======
->>>>>>> 626889fb
             }
             ounce{
                 dnam{"ontza"}
@@ -1683,11 +1391,6 @@
                 one{"{0} AEBko tona"}
                 other{"{0} AEBko tona"}
             }
-            tonne{
-                dnam{"t"}
-                one{"{0} t"}
-                other{"{0} t"}
-            }
         }
         power{
             watt{
