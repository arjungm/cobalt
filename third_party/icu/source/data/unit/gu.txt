﻿// © 2016 and later: Unicode, Inc. and others.
// License & terms of use: http://www.unicode.org/copyright.html
// Generated using tools/cldr/cldr-to-icu/build-icu-data.xml
gu{
    units{
        acceleration{
            g-force{
<<<<<<< HEAD
                dnam{"ગુ-બળ"}
=======
>>>>>>> 626889fb
                gender{"masculine"}
                one{"{0} ગુ-બળ"}
                other{"{0} ગુ-બળ"}
            }
            meter-per-square-second{
                dnam{"મીટર પ્રતિ સેકન્ડ²"}
                one{"{0} મીટર પ્રતિ સેકન્ડ²"}
                other{"{0} મીટર પ્રતિ સેકન્ડ²"}
            }
        }
        angle{
            arc-minute{
<<<<<<< HEAD
                dnam{"ચાપમિનિટ"}
=======
>>>>>>> 626889fb
                gender{"feminine"}
                one{"{0} ચાપમિનિટ"}
                other{"{0} ચાપમિનિટ"}
            }
            arc-second{
<<<<<<< HEAD
                dnam{"ચાપસેકન્ડ"}
                gender{"feminine"}
                one{"{0} ચાપસેકન્ડ"}
                other{"{0} ચાપસેકન્ડ"}
            }
            degree{
                dnam{"અંશ"}
                gender{"masculine"}
                one{"{0} અંશ"}
                other{"{0} અંશ"}
            }
            radian{
                dnam{"સમત્રિજ્યાકોણ"}
=======
                gender{"feminine"}
            }
            degree{
                gender{"masculine"}
            }
            radian{
>>>>>>> 626889fb
                gender{"masculine"}
                one{"{0} સમત્રિજ્યાકોણ"}
                other{"{0} સમત્રિજ્યાકોણ"}
            }
            revolution{
<<<<<<< HEAD
                dnam{"પરિભ્રમણ"}
                gender{"masculine"}
                one{"{0} પરિભ્રમણ"}
                other{"{0} પરિભ્રમણ"}
=======
                gender{"masculine"}
>>>>>>> 626889fb
            }
        }
        area{
            hectare{
<<<<<<< HEAD
                dnam{"હેક્ટર"}
                gender{"masculine"}
                one{"{0} હેક્ટર"}
                other{"{0} હેક્ટર"}
=======
                gender{"masculine"}
>>>>>>> 626889fb
            }
            square-centimeter{
                dnam{"ચોરસ સેન્ટીમીટર"}
                one{"{0} ચોરસ સેન્ટીમીટર"}
                other{"{0} ચોરસ સેન્ટીમીટર"}
                per{"{0} પ્રતિ ચોરસ સેન્ટિમીટર"}
            }
            square-inch{
                per{"{0} પ્રતિ ચોરસ ઈંચ"}
            }
            square-kilometer{
                dnam{"ચોરસ કિલોમીટર"}
                one{"{0} ચોરસ કિલોમીટર"}
                other{"{0} ચોરસ કિલોમીટર"}
                per{"{0} પ્રતિ ચોરસ કિમી"}
            }
            square-meter{
                per{"{0} પ્રતિ ચોરસ મીટર"}
            }
            square-mile{
                per{"{0} પ્રતિ ચોરસ માઈલ"}
            }
        }
        compound{
            1024p1{"kibi{0}"}
            1024p2{"mebi{0}"}
            1024p3{"gibi{0}"}
            1024p4{"tebi{0}"}
            1024p5{"pebi{0}"}
            1024p6{"exbi{0}"}
            1024p7{"zebi{0}"}
            1024p8{"yobe{0}"}
            10p-1{"ડેસી{0}"}
            10p-12{"પીકો{0}"}
            10p-15{"ફેમ્ટો{0}"}
            10p-18{"એટો{0}"}
            10p-2{"સેન્ટી{0}"}
            10p-21{"ઝેપ્ટો{0}"}
            10p-24{"યોક્ટો{0}"}
<<<<<<< HEAD
            10p-3{"મિલી{0}"}
=======
            10p-27{"રોન્ટો{0}"}
            10p-3{"મિલી{0}"}
            10p-30{"ક્વેક્ટો{0}"}
>>>>>>> 626889fb
            10p-6{"માઇક્રો{0}"}
            10p-9{"નેનો{0}"}
            10p1{"ડેકા{0}"}
            10p12{"ટેરા{0}"}
            10p15{"પિટા{0}"}
            10p18{"એગ્ઝા{0}"}
            10p2{"હેક્ટો{0}"}
            10p21{"ઝેટા{0}"}
            10p24{"યોટા{0}"}
<<<<<<< HEAD
            10p3{"કિલો{0}"}
=======
            10p27{"રોના{0}"}
            10p3{"કિલો{0}"}
            10p30{"ક્વેટા{0}"}
>>>>>>> 626889fb
            10p6{"મેગા{0}"}
            10p9{"ગિગા{0}"}
            per{"{0} પ્રતિ {1}"}
            power2{
                one{
                    _{
                        _{"ચોરસ {0}"}
                    }
                }
                other{
                    _{
                        _{"ચોરસ {0}"}
                    }
                }
            }
            power3{
                one{
                    _{
                        _{"ઘન {0}"}
                    }
                }
                other{
                    _{
                        _{"ઘન {0}"}
                    }
                }
            }
            times{"{0}-{1}"}
        }
        concentr{
            item{
                dnam{"વસ્તુ"}
                one{"{0} વસ્તુ"}
                other{"{0} વસ્તુ"}
            }
            karat{
<<<<<<< HEAD
                dnam{"કૅરેટ"}
                gender{"feminine"}
                one{"{0} કૅરેટ"}
                other{"{0} કૅરેટ"}
=======
                gender{"feminine"}
>>>>>>> 626889fb
            }
            milligram-ofglucose-per-deciliter{
                dnam{"મિલિગ્રામ પ્રતિ ડેસિલિટર"}
                one{"{0} મિલિગ્રામ પ્રતિ ડેસિલિટર"}
                other{"{0} મિલિગ્રામ પ્રતિ ડેસિલિટર"}
            }
            millimole-per-liter{
                dnam{"મિલિમોલ પ્રતિ લિટર"}
                one{"{0} મિલિમોલ પ્રતિ લિટર"}
                other{"{0} મિલિમોલ પ્રતિ લિટર"}
            }
            mole{
<<<<<<< HEAD
                dnam{"મોલ"}
                gender{"masculine"}
                one{"{0} મોલ"}
                other{"{0} મોલ"}
            }
            percent{
                dnam{"ટકા"}
=======
                gender{"masculine"}
            }
            percent{
>>>>>>> 626889fb
                gender{"masculine"}
                one{"{0} ટકા"}
                other{"{0} ટકા"}
            }
            permille{
<<<<<<< HEAD
                dnam{"પ્રતિમાઈલ"}
=======
>>>>>>> 626889fb
                gender{"feminine"}
                one{"{0} પ્રતિમાઈલ"}
                other{"{0} પ્રતિમાઈલ"}
            }
            permillion{
                dnam{"કણ પ્રતિ મિલિયન"}
                gender{"masculine"}
                one{"{0} કણ પ્રતિ મિલિયન"}
                other{"{0} કણ પ્રતિ મિલિયન"}
            }
            permyriad{
<<<<<<< HEAD
                dnam{"પરમિરિયડ"}
=======
>>>>>>> 626889fb
                gender{"masculine"}
                one{"{0} પરમિરિયડ"}
                other{"{0} પરમિરિયડ"}
            }
        }
        consumption{
            liter-per-100-kilometer{
                dnam{"લિટર પ્રતિ 100 કિલોમીટર"}
                one{"{0} લિટર પ્રતિ 100 કિલોમીટર"}
                other{"{0} લિટર પ્રતિ 100 કિલોમીટર"}
            }
            liter-per-kilometer{
                dnam{"લીટર પ્રતિ કિલોમીટર"}
                one{"{0} લીટર પ્રતિ કિલોમીટર"}
                other{"{0} લીટર પ્રતિ કિલોમીટર"}
            }
            mile-per-gallon{
                dnam{"માઇલ પ્રતિ ગૅલન"}
                one{"{0} માઇલ પ્રતિ ગૅલન"}
                other{"{0} માઇલ પ્રતિ ગૅલન"}
            }
            mile-per-gallon-imperial{
                dnam{"માઈલ પ્રતિ ઈમ્પે. ગેલન"}
                one{"{0} માઈલ પ્રતિ ઈમ્પે. ગેલન"}
                other{"{0} માઈલ પ્રતિ ઈમ્પે. ગેલન"}
            }
        }
        coordinate{
            dnam{"મુખ્ય દિશા"}
            east{"{0}પૂર્વ"}
            north{"{0}ઉત્તર"}
            south{"{0}દક્ષિણ"}
            west{"{0}પશ્ચિમ"}
        }
        digital{
            bit{
<<<<<<< HEAD
                dnam{"બિટ"}
                gender{"feminine"}
                one{"{0} બિટ"}
                other{"{0} બિટ"}
            }
            byte{
                dnam{"બાઇટ"}
                gender{"feminine"}
                one{"{0} બાઇટ"}
                other{"{0} બાઇટ"}
=======
                gender{"feminine"}
            }
            byte{
                gender{"feminine"}
>>>>>>> 626889fb
            }
            gigabit{
                one{"{0} ગીગાબિટ"}
                other{"{0} ગીગાબિટ"}
            }
            gigabyte{
                dnam{"ગીગાબાઇટ"}
                one{"{0} ગીગાબાઇટ"}
                other{"{0} ગીગાબાઇટ"}
            }
            kilobit{
                dnam{"કિલોબિટ"}
                one{"{0} કિલોબિટ"}
                other{"{0} કિલોબિટ"}
            }
            kilobyte{
                dnam{"કિલોબાઇટ"}
                one{"{0} કિલોબાઇટ"}
                other{"{0} કિલોબાઇટ"}
            }
            megabit{
                dnam{"મેગાબિટ"}
                one{"{0} મેગાબિટ"}
                other{"{0} મેગાબિટ"}
            }
            megabyte{
                dnam{"મેગાબાઇટ"}
                one{"{0} મેગાબાઇટ"}
                other{"{0} મેગાબાઇટ"}
            }
            petabyte{
                dnam{"પેટાબાઈટ્સ"}
                one{"{0} પેટાબાઈટ"}
                other{"{0} પેટાબાઈટ્સ"}
            }
            terabit{
                dnam{"ટેરાબિટ"}
                one{"{0} ટેરાબિટ"}
                other{"{0} ટેરાબિટ"}
            }
            terabyte{
                dnam{"ટેરાબાઇટ"}
                one{"{0} ટેરાબાઇટ"}
                other{"{0} ટેરાબાઇટ"}
            }
        }
        duration{
            century{
                dnam{"સદીઓ"}
                gender{"feminine"}
                one{"{0} સદી"}
                other{"{0} સદીઓ"}
            }
            day{
<<<<<<< HEAD
                dnam{"દિવસ"}
                gender{"masculine"}
                one{"{0} દિવસ"}
                other{"{0} દિવસ"}
=======
                gender{"masculine"}
>>>>>>> 626889fb
                per{"{0} પ્રતિ દિવસ"}
            }
            day-person{
                gender{"masculine"}
            }
            decade{
<<<<<<< HEAD
                dnam{"દાયકા"}
=======
>>>>>>> 626889fb
                gender{"masculine"}
                one{"{0} દાયકો"}
                other{"{0} દાયકા"}
            }
            hour{
<<<<<<< HEAD
                dnam{"કલાક"}
                gender{"masculine"}
                one{"{0} કલાક"}
                other{"{0} કલાક"}
                per{"{0} પ્રતિ કલાક"}
=======
                gender{"masculine"}
>>>>>>> 626889fb
            }
            microsecond{
                dnam{"માઇક્રોસેકંડ"}
                one{"{0} માઇક્રોસેકંડ"}
                other{"{0} માઇક્રોસેકંડ"}
            }
            millisecond{
                one{"{0} મિલિસેકન્ડ"}
                other{"{0} મિલિસેકન્ડ"}
            }
            minute{
<<<<<<< HEAD
                dnam{"મિનિટ"}
                gender{"masculine"}
                one{"{0} મિનિટ"}
                other{"{0} મિનિટ"}
                per{"{0} પ્રતિ મિનિટ"}
            }
            month{
                dnam{"મહિના"}
                gender{"masculine"}
                one{"{0} મહિનો"}
                other{"{0} મહિના"}
=======
                gender{"masculine"}
                per{"{0} પ્રતિ મિનિટ"}
            }
            month{
                gender{"masculine"}
>>>>>>> 626889fb
                per{"{0} પ્રતિ મહિનો"}
            }
            nanosecond{
                one{"{0} નેનોસેકંડ"}
                other{"{0} નેનોસેકંડ"}
            }
            quarter{
                dnam{"ત્રિમાસિક"}
                one{"{0} ત્રિમાસિક"}
                other{"{0} ત્રિમાસિક"}
<<<<<<< HEAD
                per{"{0}/ત્રિ"}
            }
            second{
                dnam{"સેકંડ"}
                gender{"masculine"}
                one{"{0} સેકંડ"}
                other{"{0} સેકંડ"}
                per{"{0} પ્રતિ સેકંડ"}
            }
            week{
                dnam{"અઠવાડિયા"}
=======
            }
            second{
                gender{"masculine"}
            }
            week{
>>>>>>> 626889fb
                gender{"masculine"}
                one{"{0} અઠવાડિયું"}
                other{"{0} અઠવાડિયા"}
                per{"{0} પ્રતિ અઠવાડિયું"}
            }
            year{
<<<<<<< HEAD
                dnam{"વર્ષ"}
                gender{"masculine"}
                one{"{0} વર્ષ"}
                other{"{0} વર્ષ"}
=======
                gender{"masculine"}
>>>>>>> 626889fb
                per{"{0} પ્રતિ વર્ષ"}
            }
        }
        electric{
            ampere{
                dnam{"એમ્પીયર"}
                gender{"feminine"}
                one{"{0} એમ્પીયર"}
                other{"{0} એમ્પીયર"}
            }
            milliampere{
                dnam{"મિલિએમ્પીયર"}
                one{"{0} મિલિએમ્પીયર"}
                other{"{0} મિલિએમ્પીયર"}
            }
            ohm{
<<<<<<< HEAD
                dnam{"ઓહ્મ"}
=======
>>>>>>> 626889fb
                gender{"masculine"}
                one{"{0} ઓહ્મ"}
                other{"{0} ઓહ્મ"}
            }
            volt{
<<<<<<< HEAD
                dnam{"વૉલ્ટ"}
=======
>>>>>>> 626889fb
                gender{"masculine"}
                one{"{0} વૉલ્ટ"}
                other{"{0} વૉલ્ટ્"}
            }
        }
        energy{
            british-thermal-unit{
                dnam{"બ્રિટીશ થર્મલ યુનિટ"}
                one{"{0} બ્રિટીશ થર્મલ યુનિટ"}
                other{"{0} બ્રિટીશ થર્મલ યુનિટ"}
            }
            calorie{
                dnam{"કેલરી"}
                gender{"feminine"}
                one{"{0} કેલરી"}
                other{"{0} કેલરી"}
            }
            electronvolt{
                one{"{0} ઇલેક્ટ્રોનવૉલ્ટ"}
                other{"{0} ઇલેક્ટ્રોનવૉલ્ટ"}
            }
            joule{
<<<<<<< HEAD
                dnam{"જૂલ"}
=======
>>>>>>> 626889fb
                gender{"masculine"}
                one{"{0} જૂલ"}
                other{"{0} જૂલ"}
            }
            kilocalorie{
                dnam{"કિલોકેલરી"}
                one{"{0} કિલોકેલરી"}
                other{"{0} કિલોકેલરી"}
            }
            kilojoule{
                dnam{"કિલોજૂલ"}
                one{"{0} કિલોજૂલ"}
                other{"{0} કિલોજૂલ"}
            }
            kilowatt-hour{
                dnam{"કિલોવૉટ-કલાક"}
                one{"{0} કિલોવૉટ કલાક"}
                other{"{0} કિલોવૉટ-કલાક"}
            }
        }
        force{
            kilowatt-hour-per-100-kilometer{
                dnam{"કિલોવૉટ કલાક પ્રતિ 100 કિલોમીટર"}
                one{"{0} કિલોવૉટ કલાક પ્રતિ 100 કિલોમીટર"}
                other{"{0} કિલોવૉટ કલાક પ્રતિ 100 કિલોમીટર"}
            }
            newton{
<<<<<<< HEAD
                dnam{"ન્યૂટન"}
=======
>>>>>>> 626889fb
                gender{"masculine"}
                one{"{0} ન્યૂટન"}
                other{"{0} ન્યૂટન"}
            }
            pound-force{
                one{"{0} પાઉન્ડ બળ"}
                other{"{0} પાઉન્ડ બળ"}
            }
        }
        frequency{
            gigahertz{
                dnam{"ગીગાહર્ટ્ઝ"}
                one{"{0} ગીગાહર્ટ્ઝ"}
                other{"{0} ગીગાહર્ટ્ઝ"}
            }
            hertz{
<<<<<<< HEAD
                dnam{"હર્ટ્ઝ"}
=======
>>>>>>> 626889fb
                gender{"feminine"}
                one{"{0} હર્ટ્ઝ"}
                other{"{0} હર્ટ્ઝ"}
            }
            kilohertz{
                dnam{"કિલોહર્ટ્ઝ"}
                one{"{0} કિલોહર્ટ્ઝ"}
                other{"{0} કિલોહર્ટ્ઝ"}
            }
            megahertz{
                dnam{"મેગાહર્ટ્ઝ"}
                one{"{0} મેગાહર્ટ્ઝ"}
                other{"{0} મેગાહર્ટ્ઝ"}
            }
        }
        graphics{
<<<<<<< HEAD
            dot{
                dnam{"ડૉટ"}
                one{"{0} px"}
                other{"{0} ડૉટ"}
            }
=======
>>>>>>> 626889fb
            dot-per-centimeter{
                dnam{"ડૉટ પ્રતિ સેન્ટિમીટર"}
                one{"{0} ડૉટ પ્રતિ સેન્ટિમીટર"}
                other{"{0} ડૉટ પ્રતિ સેન્ટિમીટર"}
            }
            dot-per-inch{
                dnam{"ડૉટ પ્રતિ ઇંચ"}
                one{"{0} ડૉટ પ્રતિ ઇંચ"}
                other{"{0} ડૉટ પ્રતિ ઇંચ"}
            }
            em{
                dnam{"ટાઇપોગ્રાફિક એમ"}
                gender{"masculine"}
<<<<<<< HEAD
            }
            pixel{
                dnam{"પિક્સેલ"}
=======
                one{"{0} em"}
                other{"{0} ems"}
            }
            megapixel{
                one{"{0} મેગાપિક્સેલ"}
                other{"{0} મેગાપિક્સેલ"}
            }
            pixel{
>>>>>>> 626889fb
                gender{"masculine"}
                one{"{0} પિક્સેલ"}
                other{"{0} પિક્સેલ"}
            }
            pixel-per-centimeter{
                dnam{"પિક્સેલ પ્રતિ સેન્ટિમીટર"}
                one{"{0} પિક્સેલ પ્રતિ સેન્ટિમીટર"}
                other{"{0} પિક્સેલ પ્રતિ સેન્ટિમીટર"}
            }
            pixel-per-inch{
                dnam{"પિક્સેલ પ્રતિ ઇંચ"}
                one{"{0} પિક્સેલ પ્રતિ ઇંચ"}
                other{"{0} પિક્સેલ પ્રતિ ઇંચ"}
            }
        }
        length{
            astronomical-unit{
                one{"{0} ખગોળીય યુનિટ"}
                other{"{0} ખગોળીય યુનિટ"}
            }
            centimeter{
                dnam{"સેન્ટિમીટર"}
                one{"{0} સેન્ટિમીટર"}
                other{"{0} સેન્ટિમીટર"}
                per{"{0} પ્રતિ સેન્ટિમીટર"}
            }
            decimeter{
                dnam{"ડેસિમીટર"}
                one{"{0} ડેસિમીટર"}
                other{"{0} ડેસિમીટર"}
            }
            fathom{
                one{"{0} ફૅધમ"}
                other{"{0} ફૅધમ"}
            }
            foot{
                per{"{0} પ્રતિ ફૂટ"}
            }
            furlong{
                one{"{0} ફર્લાંગ"}
                other{"{0} ફર્લાંગ"}
            }
            inch{
                per{"{0} પ્રતિ ઈંચ"}
            }
            kilometer{
                dnam{"કિલોમીટર"}
                one{"{0} કિલોમીટર"}
                other{"{0} કિલોમીટર"}
                per{"{0} પ્રતિ કિલોમીટર"}
            }
            meter{
<<<<<<< HEAD
                dnam{"મીટર"}
=======
>>>>>>> 626889fb
                gender{"masculine"}
                one{"{0} મીટર"}
                other{"{0} મીટર"}
                per{"{0} પ્રતિ મીટર"}
            }
            micrometer{
                one{"{0} માઇક્રોમીટર"}
                other{"{0} માઇક્રોમીટર"}
            }
            mile-scandinavian{
                dnam{"માઈલ સ્કૅન્ડિનેવિઅન"}
                gender{"feminine"}
                one{"{0} માઈલ-સ્કૅન્ડિનેવિઅન"}
                other{"{0} માઈલ-સ્કૅન્ડિનેવિઅન"}
            }
            millimeter{
                dnam{"મિલિમીટર"}
                one{"{0} મિલિમીટર"}
                other{"{0} મિલિમીટર"}
            }
            nautical-mile{
                one{"{0} નૉટિકલ માઇલ"}
                other{"{0} નૉટિકલ માઇલ"}
            }
            point{
                dnam{"પોઈન્ટ્સ"}
                one{"{0} પોઈન્ટ"}
                other{"{0} પોઈન્ટ્સ"}
            }
            solar-radius{
                one{"{0} સૌર ત્રિજ્યા"}
                other{"{0} સૌર ત્રિજ્યા"}
            }
        }
        light{
            candela{
                dnam{"કેન્ડેલા"}
                gender{"masculine"}
                one{"{0} કેન્ડેલા"}
                other{"{0} કેન્ડેલા"}
            }
            lumen{
                dnam{"લૂમેન"}
                gender{"feminine"}
                one{"{0} લૂમેન"}
                other{"{0} લૂમેન"}
            }
            lux{
<<<<<<< HEAD
                dnam{"લક્સ"}
                gender{"masculine"}
                one{"{0} લક્સ"}
                other{"{0} લક્સ"}
=======
                gender{"masculine"}
>>>>>>> 626889fb
            }
            solar-luminosity{
                one{"{0} સૌર તેજસ્વિતા"}
                other{"{0} સૌર તેજસ્વિતા"}
            }
        }
        mass{
            carat{
<<<<<<< HEAD
                dnam{"કેરેટ"}
                gender{"masculine"}
                one{"{0} કેરેટ"}
                other{"{0} કેરેટ"}
=======
                gender{"masculine"}
>>>>>>> 626889fb
            }
            dalton{
                one{"{0} ડાલ્ટન"}
                other{"{0} ડાલ્ટન"}
            }
            earth-mass{
                one{"{0} પૃથ્વી ઘનતા"}
                other{"{0} પૃથ્વી ઘનતા"}
            }
            gram{
<<<<<<< HEAD
                dnam{"ગ્રામ"}
=======
>>>>>>> 626889fb
                gender{"masculine"}
                one{"{0} ગ્રામ"}
                other{"{0} ગ્રામ"}
                per{"{0} પ્રતિ ગ્રામ"}
            }
            kilogram{
                dnam{"કિલોગ્રામ"}
                gender{"masculine"}
                one{"{0} કિલોગ્રામ"}
                other{"{0} કિલોગ્રામ"}
                per{"{0} પ્રતિ કિલોગ્રામ"}
            }
            microgram{
                dnam{"માઇક્રોગ્રામ"}
                one{"{0} માઇક્રોગ્રામ"}
                other{"{0} માઇક્રોગ્રામ"}
            }
            milligram{
                dnam{"મિલિગ્રામ"}
                one{"{0} મિલિગ્રામ"}
                other{"{0} મિલિગ્રામ"}
            }
            ounce{
                per{"{0} પ્રતિ ઔંસ"}
            }
            pound{
                per{"{0} પ્રતિ પાઉન્ડ"}
            }
            solar-mass{
                one{"{0} સૌર ઘનતા"}
                other{"{0} સૌર ઘનતા"}
            }
<<<<<<< HEAD
            stone{
                one{"{0} સ્ટોન"}
                other{"{0} સ્ટોન"}
            }
            ton{
                dnam{"ટન"}
                one{"{0} ટન"}
                other{"{0} ટન"}
=======
            tonne{
                dnam{"મેટ્રિક ટન"}
                gender{"masculine"}
                one{"{0} મેટ્રિક ટન"}
                other{"{0} મેટ્રિક ટન"}
>>>>>>> 626889fb
            }
            tonne{
                dnam{"મેટ્રિક ટન"}
                gender{"masculine"}
                one{"{0} મેટ્રિક ટન"}
                other{"{0} મેટ્રિક ટન"}
            }
        }
        power{
            gigawatt{
                dnam{"ગીગાવૉટ"}
                one{"{0} ગીગાવૉટ"}
                other{"{0} ગીગાવૉટ"}
            }
            horsepower{
                dnam{"હોર્સપાવર"}
                one{"{0} હોર્સપાવર"}
                other{"{0} હોર્સપાવર"}
            }
            kilowatt{
                dnam{"કિલોવૉટ"}
                one{"{0} કિલોવૉટ"}
                other{"{0} કિલોવૉટ"}
            }
            megawatt{
                dnam{"મેગાવૉટ"}
                one{"{0} મેગાવૉટ"}
                other{"{0} મેગાવૉટ"}
            }
            milliwatt{
                dnam{"મિલિવૉટ"}
                one{"{0} મિલિવૉટ"}
                other{"{0} મિલિવૉટ"}
            }
            watt{
<<<<<<< HEAD
                dnam{"વૉટ"}
=======
>>>>>>> 626889fb
                gender{"masculine"}
                one{"{0} વૉટ"}
                other{"{0} વૉટ"}
            }
        }
        pressure{
            atmosphere{
                dnam{"વાતાવરણ"}
                gender{"masculine"}
                one{"{0} વાતાવરણ"}
                other{"{0} વાતાવરણ"}
            }
            bar{
<<<<<<< HEAD
                dnam{"બાર"}
                gender{"masculine"}
                one{"{0} બાર"}
                other{"{0} બાર"}
=======
                gender{"masculine"}
>>>>>>> 626889fb
            }
            hectopascal{
                dnam{"હેક્ટૉપાસ્કલ"}
                one{"{0} હેક્ટૉપાસ્કલ"}
                other{"{0} હેક્ટૉપાસ્કલ"}
            }
            inch-ofhg{
                dnam{"પારાના ઇંચ"}
                one{"{0} પારાના ઇંચ"}
                other{"{0} પારાના ઇંચ"}
            }
            kilopascal{
                dnam{"કિલોપાસ્કલ"}
                one{"{0} કિલોપાસ્કલ"}
                other{"{0} કિલોપાસ્કલ"}
            }
            megapascal{
                dnam{"મેગાપાસ્કલ"}
                one{"{0} મેગાપાસ્કલ"}
                other{"{0} મેગાપાસ્કલ"}
            }
            millibar{
                dnam{"મિલિબાર"}
                one{"{0} મિલિબાર"}
                other{"{0} મિલિબાર"}
            }
            millimeter-ofhg{
                dnam{"પારાનું મિલિમીટર"}
                one{"{0} પારાનું મિલિમીટર"}
                other{"{0} પારાનું મિલિમીટર"}
            }
            pascal{
                dnam{"પાસ્કલ"}
                gender{"masculine"}
                one{"{0} પાસ્કલ"}
                other{"{0} પાસ્કલ"}
            }
            pound-force-per-square-inch{
                dnam{"પાઉન્ડ પ્રતિ વર્ગ ઇંચ"}
                one{"{0} પાઉન્ડ પ્રતિ વર્ગ ઇંચ"}
                other{"{0} પાઉન્ડ પ્રતિ વર્ગ ઇંચ"}
            }
        }
        speed{
            beaufort{
                dnam{"બોફર્ટ"}
                one{"બોફર્ટ {0}"}
                other{"બોફર્ટ {0}"}
            }
            kilometer-per-hour{
                dnam{"કિલોમીટર પ્રતિ કલાક"}
                one{"{0} કિલોમીટર પ્રતિ કલાક"}
                other{"{0} કિલોમીટર પ્રતિ કલાક"}
            }
            meter-per-second{
                dnam{"મીટર પ્રતિ સેકન્ડ"}
                one{"{0} મીટર પ્રતિ સેકન્ડ"}
                other{"{0} મીટર પ્રતિ સેકન્ડ"}
            }
            mile-per-hour{
                dnam{"માઇલ પ્રતિ કલાક"}
                one{"{0} માઇલ પ્રતિ કલાક"}
                other{"{0} માઇલ પ્રતિ કલાક"}
            }
        }
        temperature{
            celsius{
<<<<<<< HEAD
                dnam{"ડિગ્રી સેલ્સિયસ"}
=======
>>>>>>> 626889fb
                gender{"feminine"}
                one{"{0} ડિગ્રી સેલ્સિયસ"}
                other{"{0} ડિગ્રી સેલ્સિયસ"}
            }
            fahrenheit{
                one{"{0} ડિગ્રી ફેરનહીટ"}
                other{"{0} ડિગ્રી ફેરનહીટ"}
            }
            generic{
<<<<<<< HEAD
                dnam{"°"}
                gender{"feminine"}
                one{"{0}°"}
                other{"{0}°"}
            }
            kelvin{
                dnam{"કેલ્વિન"}
=======
                gender{"feminine"}
            }
            kelvin{
>>>>>>> 626889fb
                gender{"feminine"}
                one{"{0} કેલ્વિન"}
                other{"{0} કેલ્વિન"}
            }
        }
        torque{
            newton-meter{
                dnam{"ન્યૂટન-મીટર"}
                one{"{0} ન્યૂટન-મીટર"}
                other{"{0} ન્યૂટન-મીટર"}
            }
            pound-force-foot{
                dnam{"પાઉન્ડ ફૂટ"}
                one{"{0} પાઉન્ડ ફૂટ"}
                other{"{0} પાઉન્ડ ફૂટ"}
            }
        }
        volume{
            barrel{
                one{"{0} બેરલ"}
                other{"{0} બેરલ"}
            }
            bushel{
                one{"{0} બુશલ"}
                other{"{0} બુશલ"}
            }
            cubic-centimeter{
                dnam{"ઘન સેન્ટિમીટર"}
                one{"{0} ઘન સેન્ટિમીટર"}
                other{"{0} ઘન સેન્ટિમીટર"}
                per{"{0} પ્રતિ ઘન સેન્ટિમીટર"}
            }
            cubic-kilometer{
                dnam{"ઘન કિલોમીટર"}
                one{"{0} ઘન કિલોમીટર"}
                other{"{0} ઘન કિલોમીટર"}
            }
            cubic-meter{
                per{"{0} પ્રતિ ઘન મીટર"}
            }
            cup-metric{
                dnam{"મેટ્રિક કપ"}
                gender{"masculine"}
                one{"{0} મેટ્રિક કપ"}
                other{"{0} મેટ્રિક કપ"}
            }
            dessert-spoon{
                dnam{"ડેઝર્ટ સ્પૂન"}
                one{"{0} ડેઝર્ટ સ્પૂન"}
                other{"{0} ડેઝર્ટ સ્પૂન"}
            }
            dessert-spoon-imperial{
                dnam{"ઇમ્પીરિયલ ડેઝર્ટ સ્પૂન"}
                one{"{0} ઇમ્પીરિયલ ડેઝર્ટ સ્પૂન"}
                other{"{0} ઇમ્પીરિયલ ડેઝર્ટ સ્પૂન"}
            }
            dram{
                dnam{"ડ્રામ"}
                one{"{0} ડ્રામ"}
                other{"{0} ડ્રામ"}
            }
            fluid-ounce-imperial{
                one{"{0} ઇમ્પીરિયલ પ્રવાહી ઔંસ"}
                other{"{0} ઇમ્પીરિયલ પ્રવાહી ઔંસ"}
            }
            gallon{
                per{"{0} પ્રતિ ગૅલન"}
            }
            gallon-imperial{
                one{"{0} ઈમ્પિ. ગૅલન"}
                other{"{0} ઈમ્પિ. ગૅલન"}
                per{"{0} પ્રતિ ઈમ્પિ. ગૅલન"}
            }
            liter{
<<<<<<< HEAD
                dnam{"લિટર"}
=======
>>>>>>> 626889fb
                gender{"masculine"}
                one{"{0} લિટર"}
                other{"{0} લિટર"}
                per{"{0} પ્રતિ લિટર"}
            }
            pint-metric{
                dnam{"મેટ્રિક પિન્ટ"}
                gender{"feminine"}
                one{"{0} મેટ્રિક પિન્ટ"}
                other{"{0} મેટ્રિક પિન્ટ"}
            }
            quart-imperial{
                dnam{"ઇમ્પીરિયલ ક્વૉર્ટ"}
                one{"{0} ઇમ્પીરિયલ ક્વૉર્ટ"}
                other{"{0} ઇમ્પીરિયલ ક્વૉર્ટ"}
            }
        }
    }
    unitsNarrow{
        acceleration{
            g-force{
                one{"{0} G"}
                other{"{0} G"}
            }
            meter-per-square-second{
                dnam{"મી/સે²"}
            }
        }
        angle{
            arc-minute{
                one{"{0}′"}
                other{"{0}′"}
            }
            arc-second{
                one{"{0}″"}
                other{"{0}″"}
            }
        }
        area{
            square-centimeter{
                one{"{0}ચો.સેમી"}
                other{"{0}ચો.સેમી"}
            }
            square-kilometer{
                one{"{0}ચો.કિમી"}
                other{"{0}ચો.કિમી"}
            }
            square-meter{
                one{"{0}ચો.મીટર"}
                other{"{0}ચો.મીટર"}
            }
            radian{
                one{"{0} સમત્રિ."}
                other{"{0} સમત્રિ."}
            }
        }
        area{
            square-centimeter{
                one{"{0}ચો.સેમી"}
                other{"{0}ચો.સેમી"}
            }
            square-kilometer{
                one{"{0}ચો.કિમી"}
                other{"{0}ચો.કિમી"}
            }
            square-meter{
                one{"{0}ચો.મીટર"}
                other{"{0}ચો.મીટર"}
            }
            square-mile{
                per{"{0} / ચોરસ માઇલ"}
            }
        }
        compound{
<<<<<<< HEAD
            1024p1{"Ki{0}"}
            1024p2{"Mi{0}"}
            1024p3{"Gi{0}"}
            1024p4{"Ti{0}"}
            1024p5{"Pi{0}"}
            1024p6{"Ei{0}"}
            1024p7{"Zi{0}"}
            1024p8{"Yi{0}"}
=======
>>>>>>> 626889fb
            10p-1{"ડેસી{0}"}
            10p-12{"પીકો{0}"}
            10p-15{"ફેમ્ટો{0}"}
            10p-18{"એટો{0}"}
            10p-2{"સેન્ટી{0}"}
            10p-21{"ઝેપ્ટો{0}"}
            10p-24{"યોક્ટો{0}"}
            10p-3{"મિલી{0}"}
<<<<<<< HEAD
=======
            10p-30{"ક્વેક્ટો{0}"}
>>>>>>> 626889fb
            10p-9{"નેનો{0}"}
            10p1{"ડેકા{0}"}
            10p12{"ટેરા{0}"}
            10p15{"પિટા{0}"}
            10p18{"એગ્ઝા{0}"}
            10p2{"હેક્ટો{0}"}
            10p21{"ઝેટા{0}"}
            10p24{"યોટા{0}"}
<<<<<<< HEAD
            10p3{"કિલો{0}"}
            10p6{"મેગા{0}"}
            10p9{"ગિગા{0}"}
            per{"{0}/{1}"}
        }
        concentr{
            item{
                dnam{"વસ્તુ"}
                one{"{0} વસ્તુ"}
                other{"{0} વસ્તુ"}
            }
=======
            10p27{"રો.{0}"}
            10p3{"કિલો{0}"}
            10p30{"ક્વે.{0}"}
            10p6{"મેગા{0}"}
            10p9{"ગિગા{0}"}
        }
        concentr{
>>>>>>> 626889fb
            millimole-per-liter{
                dnam{"mmol/L"}
            }
            percent{
                dnam{"%"}
            }
            permille{
                dnam{"‰"}
            }
            permillion{
                dnam{"ppm"}
            }
            permyriad{
                dnam{"‱"}
            }
            permille{
                dnam{"‰"}
            }
            permillion{
                dnam{"ppm"}
            }
            permyriad{
                dnam{"‱"}
            }
        }
        consumption{
            liter-per-100-kilometer{
                one{"{0}લિ/100કિમી"}
                other{"{0}લિ/100કિમી"}
            }
            mile-per-gallon-imperial{
                one{"{0} માઈલ/ઈમ્પે. ગેલન"}
                other{"{0} માઈલ/ઈમ્પે. ગેલન"}
            }
        }
        digital{
            gigabit{
                dnam{"Gb"}
            }
            petabyte{
                dnam{"PB"}
            }
        }
        digital{
            gigabit{
                dnam{"Gb"}
            }
            petabyte{
                dnam{"PB"}
            }
        }
        duration{
            day{
                one{"{0} દિ"}
                other{"{0} દિ"}
                per{"{0}/ દિ"}
            }
            hour{
                one{"{0} ક"}
                other{"{0} ક"}
                per{"{0}/ક"}
            }
            minute{
                one{"{0} મિ"}
                other{"{0} મિ"}
                per{"{0}/મિ"}
            }
            month{
                one{"{0} મ"}
                other{"{0} મ"}
            }
            nanosecond{
                dnam{"ns"}
            }
<<<<<<< HEAD
            quarter{
                dnam{"ત્રિમાસ"}
                one{"{0}ત્રિ"}
                other{"{0}ત્રિ"}
                per{"{0}/ત્રિ"}
            }
=======
>>>>>>> 626889fb
            second{
                one{"{0} સે"}
                other{"{0} સે"}
                per{"{0}/સે"}
            }
            year{
                one{"{0} વ"}
                other{"{0} વ"}
            }
        }
<<<<<<< HEAD
        electric{
            volt{
                dnam{"વૉલ્ટ"}
            }
        }
        energy{
            electronvolt{
                dnam{"eV"}
            }
        }
        force{
            kilowatt-hour-per-100-kilometer{
                one{"{0}kWh/100km"}
                other{"{0}kWh/100km"}
            }
            newton{
                dnam{"N"}
            }
            pound-force{
                dnam{"lbf"}
            }
        }
        length{
            centimeter{
                dnam{"સેમી"}
                one{"{0} સેમી"}
                other{"{0} સેમી"}
                per{"{0}/સેમી"}
=======
        energy{
            electronvolt{
                dnam{"eV"}
>>>>>>> 626889fb
            }
        }
        force{
            kilowatt-hour-per-100-kilometer{
                one{"{0}kWh/100km"}
                other{"{0}kWh/100km"}
            }
            newton{
                dnam{"N"}
            }
            pound-force{
                dnam{"lbf"}
            }
        }
        graphics{
            megapixel{
                dnam{"MP"}
            }
            pixel{
                dnam{"px"}
            }
        }
        length{
            foot{
                one{"{0} '"}
                other{"{0} '"}
            }
            inch{
                one{"{0} \u0022"}
                other{"{0} \u0022"}
            }
            light-year{
                one{"{0}પ્રકાશવર્ષ"}
                other{"{0}પ્રકાશવર્ષ"}
            }
            meter{
                dnam{"મી"}
            }
            mile-scandinavian{
                one{"{0}smi"}
                other{"{0}smi"}
            }
            picometer{
                one{"{0}પિસૉ.મી"}
                other{"{0}પિસૉ.મી"}
            }
<<<<<<< HEAD
            point{
                dnam{"પોઈન્ટ"}
            }
            solar-radius{
                dnam{"R☉"}
            }
            yard{
                dnam{"વાર"}
                one{"{0} વાર"}
                other{"{0} વાર"}
=======
            solar-radius{
                dnam{"R☉"}
>>>>>>> 626889fb
            }
        }
        light{
            solar-luminosity{
                dnam{"L☉"}
<<<<<<< HEAD
            }
        }
        mass{
            dalton{
                dnam{"Da"}
            }
            earth-mass{
                dnam{"M⊕"}
            }
            gram{
                dnam{"ગ્રામ"}
                one{"{0} ગ્રા"}
                other{"{0} ગ્રા"}
                per{"{0}/ગ્રામ"}
=======
>>>>>>> 626889fb
            }
        }
        mass{
            dalton{
                dnam{"Da"}
            }
<<<<<<< HEAD
            ounce{
                dnam{"ઔંસ"}
                per{"{0}/ઔંસ"}
=======
            earth-mass{
                dnam{"M⊕"}
>>>>>>> 626889fb
            }
            solar-mass{
                dnam{"M☉"}
            }
            solar-mass{
                dnam{"M☉"}
            }
            stone{
                dnam{"સ્ટોન"}
                one{"{0}સ્ટોન"}
                other{"{0}સ્ટોન"}
            }
        }
        pressure{
            millibar{
                one{"{0} મિલિબાર"}
                other{"{0}મિલીબાર"}
            }
        }
        speed{
            kilometer-per-hour{
                one{"{0} કિપ્રક"}
                other{"{0} કિપ્રક"}
            }
        }
        temperature{
            celsius{
                dnam{"°C"}
            }
        }
        volume{
            dessert-spoon-imperial{
                one{"{0} dstspn-Imp"}
                other{"{0} dstspn-Imp"}
            }
            fluid-ounce{
                one{"{0} પ્ર. ઔંસ"}
                other{"{0} પ્ર. ઔંસ"}
            }
            fluid-ounce-imperial{
                one{"{0} પ્રવાહી ઔંસ ઈમ્પી."}
                other{"{0} પ્રવાહી ઔંસ ઈમ્પી."}
            }
            gallon-imperial{
                one{"{0} ગૅ. ઈમ્પિ."}
                other{"{0} ગૅ. ઈમ્પિ."}
<<<<<<< HEAD
            }
            liter{
                dnam{"લિટર"}
                one{"{0} લિ"}
                other{"{0} લિ"}
=======
>>>>>>> 626889fb
            }
        }
    }
    unitsShort{
        acceleration{
            g-force{
                dnam{"ગુ-બળ"}
                one{"{0} ગુ"}
                other{"{0} ગુ"}
            }
            meter-per-square-second{
                dnam{"મીટર/સેકન્ડ²"}
                one{"{0} મી/સે²"}
                other{"{0} મી/સે²"}
            }
        }
        angle{
            arc-minute{
                dnam{"ચાપમિનિટ"}
                one{"{0} ચાપમિનિટ"}
                other{"{0} ચાપ મિનિટ"}
            }
            arc-second{
                dnam{"ચાપસેકન્ડ"}
                one{"{0} ચાપસેકન્ડ"}
                other{"{0} ચાપસેકન્ડ"}
            }
            degree{
                dnam{"અંશ"}
                one{"{0} અંશ"}
                other{"{0} અંશ"}
            }
            radian{
                dnam{"સમત્રિજ્યાકોણ"}
                one{"{0} સમત્રિ."}
                other{"{0} સમત્રિ."}
            }
            revolution{
                dnam{"પરિભ્રમણ"}
                one{"{0} પરિભ્રમણ"}
                other{"{0} પરિભ્રમણ"}
            }
        }
        area{
            acre{
                dnam{"એકર"}
                one{"{0} એકર"}
                other{"{0} એકર"}
            }
            dunam{
                dnam{"ડનમ"}
                one{"{0} ડનમ"}
                other{"{0} ડનમ"}
            }
            hectare{
                dnam{"હેક્ટર"}
                one{"{0} હેક્ટર"}
                other{"{0} હેક્ટર"}
            }
            square-centimeter{
                dnam{"ચોરસ સેમી"}
                one{"{0} ચોરસ સેમી"}
                other{"{0} ચોરસ સેમી"}
                per{"{0} પ્રતિ ચો. સેમી"}
            }
            square-foot{
                dnam{"ચોરસ ફૂટ"}
                one{"{0} ચોરસ ફૂટ"}
                other{"{0} ચોરસ ફૂટ"}
            }
            square-inch{
                dnam{"ચોરસ ઇંચ"}
                one{"{0} ચોરસ ઇંચ"}
                other{"{0} ચોરસ ઇંચ"}
                per{"{0} પ્રતિ ચો. ઈંચ"}
            }
            square-kilometer{
                dnam{"ચોરસ કિમી"}
                one{"{0} ચોરસ કિમી"}
                other{"{0} ચોરસ કિમી"}
                per{"{0} /ચોરસ કિમી"}
            }
            square-meter{
                dnam{"ચોરસ મીટર"}
                one{"{0} ચોરસ મીટર"}
                other{"{0} ચોરસ મીટર"}
                per{"{0} પ્રતિ ચો. મીટર"}
            }
            square-mile{
                dnam{"ચોરસ માઇલ"}
                one{"{0} ચોરસ માઇલ"}
                other{"{0} ચોરસ માઇલ"}
                per{"{0} / ચોરસ માઇલ"}
            }
            square-yard{
                dnam{"ચોરસ વાર"}
                one{"{0} ચોરસ વાર"}
                other{"{0} ચોરસ વાર"}
            }
        }
        compound{
<<<<<<< HEAD
            1024p1{"Ki{0}"}
            1024p2{"Mi{0}"}
            1024p3{"Gi{0}"}
            1024p4{"Ti{0}"}
            1024p5{"Pi{0}"}
            1024p6{"Ei{0}"}
            1024p7{"Zi{0}"}
            1024p8{"Yi{0}"}
=======
>>>>>>> 626889fb
            10p-1{"ડે.{0}"}
            10p-12{"પી.{0}"}
            10p-15{"ફે.{0}"}
            10p-18{"એ.{0}"}
            10p-2{"સે.{0}"}
            10p-21{"ઝેપ.{0}"}
            10p-24{"યોક.{0}"}
<<<<<<< HEAD
            10p-3{"મિ.{0}"}
=======
            10p-27{"રો.{0}"}
            10p-3{"મિ.{0}"}
            10p-30{"ક્વે.{0}"}
>>>>>>> 626889fb
            10p-9{"ને.{0}"}
            10p1{"ડા.{0}"}
            10p12{"ટે.{0}"}
            10p15{"પિ.{0}"}
            10p18{"એગ.{0}"}
            10p2{"હે.{0}"}
            10p21{"ઝે.{0}"}
            10p24{"યો.{0}"}
            10p3{"કિ.{0}"}
            10p6{"મે.{0}"}
            10p9{"ગિ.{0}"}
<<<<<<< HEAD
            per{"{0}/{1}"}
=======
>>>>>>> 626889fb
        }
        concentr{
            item{
                dnam{"વસ્તુ"}
                one{"{0} વસ્તુ"}
                other{"{0} વસ્તુ"}
            }
            karat{
                dnam{"કૅરેટ"}
                one{"{0} કૅરેટ"}
                other{"{0} કૅરેટ"}
            }
<<<<<<< HEAD
            milligram-ofglucose-per-deciliter{
                dnam{"mg/dL"}
                one{"{0} mg/dL"}
                other{"{0} mg/dL"}
            }
=======
>>>>>>> 626889fb
            millimole-per-liter{
                dnam{"મિલિમોલ/લિટર"}
            }
            mole{
                dnam{"મોલ"}
                one{"{0} મોલ"}
                other{"{0} મોલ"}
            }
            percent{
                dnam{"ટકા"}
            }
            permille{
                dnam{"પ્રતિમાઈલ"}
            }
            permillion{
                dnam{"કણ/મિલિયન"}
            }
            permyriad{
                dnam{"પરમિરિયડ"}
            }
        }
        consumption{
            liter-per-100-kilometer{
                dnam{"લિ/100 કિમી"}
                one{"{0} લિ/100 કિમી"}
                other{"{0} લિ/100 કિમી"}
            }
            liter-per-kilometer{
                dnam{"લીટર/કિમી"}
                one{"{0} લીટર/કિમી"}
                other{"{0} લીટર/કિમી"}
            }
            mile-per-gallon{
                dnam{"માઇલ/ગૅલન"}
                one{"{0} માઇલ/ગૅલન"}
                other{"{0} માઇલ/ગૅલન"}
            }
            mile-per-gallon-imperial{
                dnam{"માઈલ/ઈમ્પે. ગેલન"}
            }
        }
        coordinate{
            dnam{"દિશા"}
            east{"{0}પૂ"}
            north{"{0}ઉ"}
            south{"{0}દ"}
            west{"{0}પ"}
        }
        digital{
            bit{
                dnam{"બિટ"}
                one{"{0} બિટ"}
                other{"{0} બિટ"}
            }
            byte{
                dnam{"બાઇટ"}
                one{"{0} બાઇટ"}
                other{"{0} બાઇટ"}
            }
            gigabit{
                dnam{"ગીગાબિટ"}
            }
            petabyte{
                dnam{"PByte"}
<<<<<<< HEAD
                one{"{0} PB"}
                other{"{0} PB"}
            }
            terabit{
                dnam{"Tb"}
                one{"{0} Tb"}
                other{"{0} Tb"}
            }
            terabyte{
                dnam{"TB"}
                one{"{0} TB"}
                other{"{0} TB"}
=======
>>>>>>> 626889fb
            }
        }
        duration{
            century{
                dnam{"સદી"}
                one{"{0} સદી"}
                other{"{0} સદી"}
            }
            day{
                dnam{"દિવસ"}
                one{"{0} દિવસ"}
                other{"{0} દિવસ"}
                per{"{0}/ દિવસ"}
            }
            decade{
                dnam{"દાયકા"}
                one{"{0} દા"}
                other{"{0} દા"}
            }
            hour{
                dnam{"કલાક"}
                one{"{0} કલાક"}
                other{"{0} કલાક"}
                per{"{0} પ્રતિ કલાક"}
            }
            millisecond{
                dnam{"મિલિસેકન્ડ"}
                one{"{0} મિસે"}
                other{"{0} મિસે"}
            }
            minute{
                dnam{"મિનિટ"}
                one{"{0} મિનિટ"}
                other{"{0} મિનિટ"}
                per{"{0}/મિ."}
            }
            month{
                dnam{"મહિના"}
                one{"{0} મહિનો"}
                other{"{0} મહિના"}
                per{"{0}/માસ"}
            }
            nanosecond{
                dnam{"નેનોસેકંડ"}
            }
            quarter{
                dnam{"ત્રિમાસ"}
                one{"{0}ત્રિ"}
                other{"{0}ત્રિ"}
                per{"{0}/ત્રિ"}
            }
            quarter{
                dnam{"ત્રિમાસ"}
                one{"{0}ત્રિ"}
                other{"{0}ત્રિ"}
                per{"{0}/ત્રિ"}
            }
            second{
                dnam{"સેકંડ"}
                one{"{0} સેકંડ"}
                other{"{0} સેકંડ"}
                per{"{0} પ્રતિ સેકંડ"}
            }
            week{
                dnam{"અઠવાડિયા"}
                one{"{0} અઠ."}
                other{"{0} અઠ."}
                per{"{0} / અઠ."}
            }
            year{
                dnam{"વર્ષ"}
                one{"{0} વર્ષ"}
                other{"{0} વર્ષ"}
                per{"{0}/વર્ષ"}
            }
        }
        electric{
            ohm{
                dnam{"ઓહ્મ"}
            }
            volt{
                dnam{"વૉલ્ટ"}
<<<<<<< HEAD
                one{"{0} V"}
                other{"{0} V"}
=======
>>>>>>> 626889fb
            }
        }
        energy{
            british-thermal-unit{
                dnam{"BTU"}
            }
            calorie{
                one{"{0} Cal"}
                other{"{0} cal"}
            }
            electronvolt{
                dnam{"ઇલેક્ટ્રોનવૉલ્ટ"}
            }
            foodcalorie{
                dnam{"કેલરી"}
                one{"{0} કેલરી"}
                other{"{0} કેલરી"}
            }
            joule{
                dnam{"જૂલ"}
            }
            therm-us{
                dnam{"યુએસ થર્મ"}
                one{"{0} યુએસ થર્મ"}
                other{"{0} યુએસ થર્મ"}
            }
        }
        force{
            newton{
                dnam{"ન્યૂટન"}
            }
            pound-force{
                dnam{"પાઉન્ડ બળ"}
            }
        }
        frequency{
            hertz{
                dnam{"હર્ટ્ઝ"}
            }
        }
        graphics{
            dot{
                dnam{"ડૉટ"}
                one{"{0} px"}
                other{"{0} ડૉટ"}
            }
            dot-per-centimeter{
                dnam{"dpcm"}
                one{"{0} dpcm"}
                other{"{0} dpcm"}
            }
            dot-per-inch{
                dnam{"dpi"}
                one{"{0} dpi"}
                other{"{0} dpi"}
            }
            megapixel{
                dnam{"મેગાપિક્સેલ"}
            }
            pixel{
                dnam{"પિક્સેલ"}
            }
        }
        length{
            astronomical-unit{
                dnam{"ખગોળીય યુનિટ"}
            }
            centimeter{
                dnam{"સેમી"}
                one{"{0} સેમી"}
                other{"{0} સેમી"}
                per{"{0}/સેમી"}
            }
            decimeter{
                dnam{"ડેમી"}
                one{"{0} ડેમી"}
                other{"{0} ડેમી"}
            }
            fathom{
                dnam{"ફૅધમ"}
            }
            foot{
                dnam{"ફૂટ"}
                one{"{0} ફૂટ"}
                other{"{0} ફૂટ"}
                per{"{0}/ફૂટ"}
            }
            furlong{
                dnam{"ફર્લાંગ"}
            }
            inch{
                dnam{"ઇંચ"}
                one{"{0} ઇંચ"}
                other{"{0} ઇંચ"}
                per{"{0}/ઈંચ"}
            }
            kilometer{
                dnam{"કિમી"}
                one{"{0} કિમી"}
                other{"{0} કિમી"}
                per{"{0}/કિમી"}
            }
            light-year{
                dnam{"પ્રકાશ વર્ષ"}
                one{"{0} પ્રકાશ વર્ષ"}
                other{"{0} પ્રકાશ વર્ષ"}
            }
            meter{
                dnam{"મીટર"}
                one{"{0} મી"}
                other{"{0} મી"}
                per{"{0}/મી"}
            }
            micrometer{
                dnam{"માઇક્રોમીટર"}
                one{"{0} μમી"}
                other{"{0} μમી"}
            }
            mile{
                dnam{"માઇલ"}
                one{"{0} માઇલ"}
                other{"{0} માઇલ"}
            }
            millimeter{
                dnam{"મિમી"}
                one{"{0} મિમી"}
                other{"{0} મિમી"}
            }
            nanometer{
                dnam{"નેનોમીટર"}
                one{"{0} નેનોમીટર"}
                other{"{0} નેનોમીટર"}
            }
            nautical-mile{
                dnam{"નૉટિકલ માઇલ"}
            }
            parsec{
                dnam{"પરસેક"}
                one{"{0} પરસેક"}
                other{"{0} પરસેક"}
            }
            picometer{
                dnam{"પિસૉમીટર"}
                one{"{0} પિસૉમીટર"}
                other{"{0} પિસૉમીટર"}
            }
            point{
                dnam{"પોઈન્ટ"}
                one{"{0} પોઈન્ટ"}
                other{"{0} પોઈન્ટ"}
            }
            solar-radius{
                dnam{"સૌર ત્રિજ્યા"}
            }
            yard{
                dnam{"વાર"}
                one{"{0} વાર"}
                other{"{0} વાર"}
            }
        }
        light{
            lux{
                dnam{"લક્સ"}
                one{"{0} લક્સ"}
                other{"{0} લક્સ"}
            }
            solar-luminosity{
                dnam{"સૌર તેજસ્વિતા"}
            }
        }
        mass{
            carat{
                dnam{"કેરેટ"}
                one{"{0} કેરેટ"}
                other{"{0} કેરેટ"}
            }
            dalton{
                dnam{"ડાલ્ટન"}
            }
            earth-mass{
                dnam{"પૃથ્વી ઘનતા"}
            }
            grain{
                dnam{"ગ્રેન"}
                one{"{0} ગ્રેન"}
                other{"{0} ગ્રેન"}
            }
            gram{
                dnam{"ગ્રામ"}
                one{"{0} ગ્રા"}
                other{"{0} ગ્રા"}
                per{"{0}/ગ્રામ"}
            }
            kilogram{
                dnam{"કિગ્રા"}
                one{"{0} કિગ્રા"}
                other{"{0} કિગ્રા"}
                per{"{0}/કિગ્રા"}
            }
            microgram{
                dnam{"μગ્રામ"}
                one{"{0} μગ્રામ"}
                other{"{0} μગ્રામ"}
            }
            milligram{
                dnam{"મિગ્રા"}
                one{"{0} મિગ્રા"}
                other{"{0} મિગ્રા"}
            }
            ounce{
                dnam{"ઔંસ"}
                one{"{0} ઔંસ"}
                other{"{0} ઔંસ"}
                per{"{0}/ઔંસ"}
            }
            ounce-troy{
                dnam{"ટ્રોય ઔંસ"}
                one{"{0} ટ્રોય ઔંસ"}
                other{"{0} ટ્રોય ઔંસ"}
            }
            pound{
                dnam{"પાઉન્ડ"}
                one{"{0} પાઉન્ડ"}
                other{"{0} પાઉન્ડ"}
                per{"{0}/પાઉન્ડ"}
            }
            solar-mass{
                dnam{"સૌર ઘનતા"}
            }
            stone{
                dnam{"સ્ટોન્સ"}
                one{"{0} સ્ટોન"}
                other{"{0} સ્ટોન"}
            }
            ton{
                dnam{"ટન"}
                one{"{0} ટન"}
                other{"{0} ટન"}
            }
            tonne{
                dnam{"t"}
                one{"{0} t"}
                other{"{0} t"}
            }
        }
        power{
            watt{
                dnam{"વૉટ"}
            }
        }
        pressure{
            bar{
                dnam{"બાર"}
                one{"{0} બાર"}
                other{"{0} બાર"}
            }
            millimeter-ofhg{
                dnam{"mmHg"}
                one{"{0} mmHg"}
                other{"{0} mmHg"}
            }
        }
        speed{
            kilometer-per-hour{
                dnam{"કિમી/કલાક"}
                one{"{0} કિમી/કલાક"}
                other{"{0} કિમી/કલાક"}
            }
            knot{
                dnam{"નોટ"}
                one{"{0} નોટ"}
                other{"{0} નોટ"}
            }
            meter-per-second{
                dnam{"મીટર/સેકન્ડ"}
                one{"{0} મીટર/સેકન્ડ"}
                other{"{0} મીટર/સેકન્ડ"}
            }
            mile-per-hour{
                dnam{"માઇલ/કલાક"}
                one{"{0} માઇલ/કલાક"}
                other{"{0} માઇલ/કલાક"}
            }
        }
        temperature{
            celsius{
                dnam{"ડિગ્રી સેલ્સિયસ"}
            }
            fahrenheit{
                dnam{"ડિગ્રી ફેરનહીટ"}
            }
            kelvin{
                dnam{"કેલ્વિન"}
            }
        }
        volume{
            acre-foot{
                dnam{"એકર-ફૂટ"}
                one{"{0} એકર-ફૂટ"}
                other{"{0} એકર-ફૂટ"}
            }
            barrel{
                dnam{"બેરલ"}
            }
            bushel{
                dnam{"બુશલ"}
            }
            centiliter{
                dnam{"સેન્ટિલીટર"}
                one{"{0} સેન્ટિલીટર"}
                other{"{0} સેન્ટિલીટર"}
            }
            cubic-centimeter{
                dnam{"ઘન સેમી"}
                one{"{0} ઘન સેમી"}
                other{"{0} ઘન સેમી"}
                per{"{0}/ ઘન સેમી"}
            }
            cubic-foot{
                dnam{"ઘન ફૂટ"}
                one{"{0} ઘન ફૂટ"}
                other{"{0} ઘન ફૂટ"}
            }
            cubic-inch{
                dnam{"ઘન ઇંચ"}
                one{"{0} ઘન ઇંચ"}
                other{"{0} ઘન ઇંચ"}
            }
            cubic-kilometer{
                dnam{"ઘન કિમી"}
                one{"{0} ઘન કિમી"}
                other{"{0} ઘન કિમી"}
            }
            cubic-meter{
                dnam{"ઘન મીટર"}
                one{"{0} ઘન મીટર"}
                other{"{0} ઘન મીટર"}
                per{"{0}/ઘન મી."}
            }
            cubic-mile{
                dnam{"ઘન માઇલ"}
                one{"{0} ઘન માઇલ"}
                other{"{0} ઘન માઇલ"}
            }
            cubic-yard{
                dnam{"ઘન વાર"}
                one{"{0} ઘન વાર"}
                other{"{0} ઘન વાર"}
            }
            cup{
                dnam{"કપ"}
                one{"{0} કપ"}
                other{"{0} કપ"}
            }
            cup-metric{
                dnam{"મે. કપ"}
                one{"{0} મે. કપ"}
                other{"{0} મે. કપ"}
            }
            deciliter{
                dnam{"ડેસિલીટર"}
                one{"{0} ડેસિલીટર"}
                other{"{0} ડેસિલીટર"}
            }
            dram{
                dnam{"ડ્રામ ફ્લૂઇડ"}
            }
            drop{
                dnam{"ડ્રોપ"}
                one{"{0} ડ્રોપ"}
                other{"{0} ડ્રોપ"}
            }
            fluid-ounce{
                dnam{"પ્રવાહી ઔંસ"}
                one{"{0} પ્રવાહી ઔંસ"}
                other{"{0} પ્રવાહી ઔંસ"}
            }
            fluid-ounce-imperial{
                dnam{"ઇમ્પીરિયલ પ્રવાહી ઔંસ"}
                one{"{0} પ્રવાહી ઔંસ ઇમ્પીરિયલ"}
                other{"{0} પ્રવાહી ઔંસ ઇમ્પીરિયલ"}
            }
            gallon{
                dnam{"ગૅલન"}
                one{"{0} ગૅલન"}
                other{"{0} ગૅલન"}
                per{"{0}/ગૅલન"}
            }
            gallon-imperial{
                dnam{"ઈમ્પિ. ગૅલન"}
                one{"{0} ગૅલન ઈમ્પિ."}
                other{"{0} ગૅલન ઈમ્પિ."}
                per{"{0} /ગૅલન ઈમ્પિ."}
            }
            hectoliter{
                dnam{"હેક્ટોલીટર"}
                one{"{0} હેક્ટોલીટર"}
                other{"{0} હેક્ટોલીટર"}
            }
            jigger{
                dnam{"જિગર"}
                one{"{0} જિગર"}
                other{"{0} જિગર"}
            }
            liter{
                dnam{"લિટર"}
                one{"{0} લિ"}
                other{"{0} લિ"}
                per{"{0}/લિ"}
            }
            megaliter{
                dnam{"મેગાલીટર"}
                one{"{0} મેગાલીટર"}
                other{"{0} મેગાલીટર"}
            }
            milliliter{
                dnam{"મિલિલીટર"}
                one{"{0} મિલિલીટર"}
                other{"{0} મિલિલીટર"}
            }
            pinch{
                dnam{"ચપટી"}
                one{"{0} ચપટી"}
                other{"{0} ચપટી"}
            }
            pint{
                dnam{"પિન્ટ"}
                one{"{0} પિન્ટ"}
                other{"{0} પિન્ટ"}
            }
            pint-metric{
                dnam{"મે.પિન્ટ"}
                one{"{0} મે.પિન્ટ"}
                other{"{0} મે.પિન્ટ"}
            }
            quart{
                dnam{"ક્વાર્ટ"}
                one{"{0} ક્વાર્ટ"}
                other{"{0} ક્વાર્ટ"}
            }
            tablespoon{
                dnam{"ટેબલસ્પૂન"}
                one{"{0} ટેબલસ્પૂન"}
                other{"{0} ટેબલસ્પૂન"}
            }
            teaspoon{
                dnam{"ટીસ્પૂન"}
                one{"{0} ટીસ્પૂન"}
                other{"{0} ટીસ્પૂન"}
            }
        }
    }
}<|MERGE_RESOLUTION|>--- conflicted
+++ resolved
@@ -5,10 +5,6 @@
     units{
         acceleration{
             g-force{
-<<<<<<< HEAD
-                dnam{"ગુ-બળ"}
-=======
->>>>>>> 626889fb
                 gender{"masculine"}
                 one{"{0} ગુ-બળ"}
                 other{"{0} ગુ-બળ"}
@@ -21,62 +17,28 @@
         }
         angle{
             arc-minute{
-<<<<<<< HEAD
-                dnam{"ચાપમિનિટ"}
-=======
->>>>>>> 626889fb
                 gender{"feminine"}
                 one{"{0} ચાપમિનિટ"}
                 other{"{0} ચાપમિનિટ"}
             }
             arc-second{
-<<<<<<< HEAD
-                dnam{"ચાપસેકન્ડ"}
                 gender{"feminine"}
-                one{"{0} ચાપસેકન્ડ"}
-                other{"{0} ચાપસેકન્ડ"}
             }
             degree{
-                dnam{"અંશ"}
-                gender{"masculine"}
-                one{"{0} અંશ"}
-                other{"{0} અંશ"}
+                gender{"masculine"}
             }
             radian{
-                dnam{"સમત્રિજ્યાકોણ"}
-=======
-                gender{"feminine"}
-            }
-            degree{
-                gender{"masculine"}
-            }
-            radian{
->>>>>>> 626889fb
                 gender{"masculine"}
                 one{"{0} સમત્રિજ્યાકોણ"}
                 other{"{0} સમત્રિજ્યાકોણ"}
             }
             revolution{
-<<<<<<< HEAD
-                dnam{"પરિભ્રમણ"}
-                gender{"masculine"}
-                one{"{0} પરિભ્રમણ"}
-                other{"{0} પરિભ્રમણ"}
-=======
-                gender{"masculine"}
->>>>>>> 626889fb
+                gender{"masculine"}
             }
         }
         area{
             hectare{
-<<<<<<< HEAD
-                dnam{"હેક્ટર"}
-                gender{"masculine"}
-                one{"{0} હેક્ટર"}
-                other{"{0} હેક્ટર"}
-=======
-                gender{"masculine"}
->>>>>>> 626889fb
+                gender{"masculine"}
             }
             square-centimeter{
                 dnam{"ચોરસ સેન્ટીમીટર"}
@@ -116,13 +78,9 @@
             10p-2{"સેન્ટી{0}"}
             10p-21{"ઝેપ્ટો{0}"}
             10p-24{"યોક્ટો{0}"}
-<<<<<<< HEAD
-            10p-3{"મિલી{0}"}
-=======
             10p-27{"રોન્ટો{0}"}
             10p-3{"મિલી{0}"}
             10p-30{"ક્વેક્ટો{0}"}
->>>>>>> 626889fb
             10p-6{"માઇક્રો{0}"}
             10p-9{"નેનો{0}"}
             10p1{"ડેકા{0}"}
@@ -132,13 +90,9 @@
             10p2{"હેક્ટો{0}"}
             10p21{"ઝેટા{0}"}
             10p24{"યોટા{0}"}
-<<<<<<< HEAD
-            10p3{"કિલો{0}"}
-=======
             10p27{"રોના{0}"}
             10p3{"કિલો{0}"}
             10p30{"ક્વેટા{0}"}
->>>>>>> 626889fb
             10p6{"મેગા{0}"}
             10p9{"ગિગા{0}"}
             per{"{0} પ્રતિ {1}"}
@@ -169,20 +123,8 @@
             times{"{0}-{1}"}
         }
         concentr{
-            item{
-                dnam{"વસ્તુ"}
-                one{"{0} વસ્તુ"}
-                other{"{0} વસ્તુ"}
-            }
             karat{
-<<<<<<< HEAD
-                dnam{"કૅરેટ"}
                 gender{"feminine"}
-                one{"{0} કૅરેટ"}
-                other{"{0} કૅરેટ"}
-=======
-                gender{"feminine"}
->>>>>>> 626889fb
             }
             milligram-ofglucose-per-deciliter{
                 dnam{"મિલિગ્રામ પ્રતિ ડેસિલિટર"}
@@ -195,28 +137,14 @@
                 other{"{0} મિલિમોલ પ્રતિ લિટર"}
             }
             mole{
-<<<<<<< HEAD
-                dnam{"મોલ"}
-                gender{"masculine"}
-                one{"{0} મોલ"}
-                other{"{0} મોલ"}
+                gender{"masculine"}
             }
             percent{
-                dnam{"ટકા"}
-=======
-                gender{"masculine"}
-            }
-            percent{
->>>>>>> 626889fb
                 gender{"masculine"}
                 one{"{0} ટકા"}
                 other{"{0} ટકા"}
             }
             permille{
-<<<<<<< HEAD
-                dnam{"પ્રતિમાઈલ"}
-=======
->>>>>>> 626889fb
                 gender{"feminine"}
                 one{"{0} પ્રતિમાઈલ"}
                 other{"{0} પ્રતિમાઈલ"}
@@ -228,10 +156,6 @@
                 other{"{0} કણ પ્રતિ મિલિયન"}
             }
             permyriad{
-<<<<<<< HEAD
-                dnam{"પરમિરિયડ"}
-=======
->>>>>>> 626889fb
                 gender{"masculine"}
                 one{"{0} પરમિરિયડ"}
                 other{"{0} પરમિરિયડ"}
@@ -268,23 +192,10 @@
         }
         digital{
             bit{
-<<<<<<< HEAD
-                dnam{"બિટ"}
-                gender{"feminine"}
-                one{"{0} બિટ"}
-                other{"{0} બિટ"}
-            }
-            byte{
-                dnam{"બાઇટ"}
-                gender{"feminine"}
-                one{"{0} બાઇટ"}
-                other{"{0} બાઇટ"}
-=======
                 gender{"feminine"}
             }
             byte{
                 gender{"feminine"}
->>>>>>> 626889fb
             }
             gigabit{
                 one{"{0} ગીગાબિટ"}
@@ -339,38 +250,19 @@
                 other{"{0} સદીઓ"}
             }
             day{
-<<<<<<< HEAD
-                dnam{"દિવસ"}
-                gender{"masculine"}
-                one{"{0} દિવસ"}
-                other{"{0} દિવસ"}
-=======
-                gender{"masculine"}
->>>>>>> 626889fb
+                gender{"masculine"}
                 per{"{0} પ્રતિ દિવસ"}
             }
             day-person{
                 gender{"masculine"}
             }
             decade{
-<<<<<<< HEAD
-                dnam{"દાયકા"}
-=======
->>>>>>> 626889fb
                 gender{"masculine"}
                 one{"{0} દાયકો"}
                 other{"{0} દાયકા"}
             }
             hour{
-<<<<<<< HEAD
-                dnam{"કલાક"}
-                gender{"masculine"}
-                one{"{0} કલાક"}
-                other{"{0} કલાક"}
-                per{"{0} પ્રતિ કલાક"}
-=======
-                gender{"masculine"}
->>>>>>> 626889fb
+                gender{"masculine"}
             }
             microsecond{
                 dnam{"માઇક્રોસેકંડ"}
@@ -382,25 +274,11 @@
                 other{"{0} મિલિસેકન્ડ"}
             }
             minute{
-<<<<<<< HEAD
-                dnam{"મિનિટ"}
-                gender{"masculine"}
-                one{"{0} મિનિટ"}
-                other{"{0} મિનિટ"}
+                gender{"masculine"}
                 per{"{0} પ્રતિ મિનિટ"}
             }
             month{
-                dnam{"મહિના"}
-                gender{"masculine"}
-                one{"{0} મહિનો"}
-                other{"{0} મહિના"}
-=======
-                gender{"masculine"}
-                per{"{0} પ્રતિ મિનિટ"}
-            }
-            month{
-                gender{"masculine"}
->>>>>>> 626889fb
+                gender{"masculine"}
                 per{"{0} પ્રતિ મહિનો"}
             }
             nanosecond{
@@ -411,39 +289,18 @@
                 dnam{"ત્રિમાસિક"}
                 one{"{0} ત્રિમાસિક"}
                 other{"{0} ત્રિમાસિક"}
-<<<<<<< HEAD
-                per{"{0}/ત્રિ"}
             }
             second{
-                dnam{"સેકંડ"}
-                gender{"masculine"}
-                one{"{0} સેકંડ"}
-                other{"{0} સેકંડ"}
-                per{"{0} પ્રતિ સેકંડ"}
+                gender{"masculine"}
             }
             week{
-                dnam{"અઠવાડિયા"}
-=======
-            }
-            second{
-                gender{"masculine"}
-            }
-            week{
->>>>>>> 626889fb
                 gender{"masculine"}
                 one{"{0} અઠવાડિયું"}
                 other{"{0} અઠવાડિયા"}
                 per{"{0} પ્રતિ અઠવાડિયું"}
             }
             year{
-<<<<<<< HEAD
-                dnam{"વર્ષ"}
-                gender{"masculine"}
-                one{"{0} વર્ષ"}
-                other{"{0} વર્ષ"}
-=======
-                gender{"masculine"}
->>>>>>> 626889fb
+                gender{"masculine"}
                 per{"{0} પ્રતિ વર્ષ"}
             }
         }
@@ -460,19 +317,11 @@
                 other{"{0} મિલિએમ્પીયર"}
             }
             ohm{
-<<<<<<< HEAD
-                dnam{"ઓહ્મ"}
-=======
->>>>>>> 626889fb
                 gender{"masculine"}
                 one{"{0} ઓહ્મ"}
                 other{"{0} ઓહ્મ"}
             }
             volt{
-<<<<<<< HEAD
-                dnam{"વૉલ્ટ"}
-=======
->>>>>>> 626889fb
                 gender{"masculine"}
                 one{"{0} વૉલ્ટ"}
                 other{"{0} વૉલ્ટ્"}
@@ -495,10 +344,6 @@
                 other{"{0} ઇલેક્ટ્રોનવૉલ્ટ"}
             }
             joule{
-<<<<<<< HEAD
-                dnam{"જૂલ"}
-=======
->>>>>>> 626889fb
                 gender{"masculine"}
                 one{"{0} જૂલ"}
                 other{"{0} જૂલ"}
@@ -526,10 +371,6 @@
                 other{"{0} કિલોવૉટ કલાક પ્રતિ 100 કિલોમીટર"}
             }
             newton{
-<<<<<<< HEAD
-                dnam{"ન્યૂટન"}
-=======
->>>>>>> 626889fb
                 gender{"masculine"}
                 one{"{0} ન્યૂટન"}
                 other{"{0} ન્યૂટન"}
@@ -546,10 +387,6 @@
                 other{"{0} ગીગાહર્ટ્ઝ"}
             }
             hertz{
-<<<<<<< HEAD
-                dnam{"હર્ટ્ઝ"}
-=======
->>>>>>> 626889fb
                 gender{"feminine"}
                 one{"{0} હર્ટ્ઝ"}
                 other{"{0} હર્ટ્ઝ"}
@@ -566,14 +403,6 @@
             }
         }
         graphics{
-<<<<<<< HEAD
-            dot{
-                dnam{"ડૉટ"}
-                one{"{0} px"}
-                other{"{0} ડૉટ"}
-            }
-=======
->>>>>>> 626889fb
             dot-per-centimeter{
                 dnam{"ડૉટ પ્રતિ સેન્ટિમીટર"}
                 one{"{0} ડૉટ પ્રતિ સેન્ટિમીટર"}
@@ -587,11 +416,6 @@
             em{
                 dnam{"ટાઇપોગ્રાફિક એમ"}
                 gender{"masculine"}
-<<<<<<< HEAD
-            }
-            pixel{
-                dnam{"પિક્સેલ"}
-=======
                 one{"{0} em"}
                 other{"{0} ems"}
             }
@@ -600,7 +424,6 @@
                 other{"{0} મેગાપિક્સેલ"}
             }
             pixel{
->>>>>>> 626889fb
                 gender{"masculine"}
                 one{"{0} પિક્સેલ"}
                 other{"{0} પિક્સેલ"}
@@ -653,10 +476,6 @@
                 per{"{0} પ્રતિ કિલોમીટર"}
             }
             meter{
-<<<<<<< HEAD
-                dnam{"મીટર"}
-=======
->>>>>>> 626889fb
                 gender{"masculine"}
                 one{"{0} મીટર"}
                 other{"{0} મીટર"}
@@ -705,14 +524,7 @@
                 other{"{0} લૂમેન"}
             }
             lux{
-<<<<<<< HEAD
-                dnam{"લક્સ"}
-                gender{"masculine"}
-                one{"{0} લક્સ"}
-                other{"{0} લક્સ"}
-=======
-                gender{"masculine"}
->>>>>>> 626889fb
+                gender{"masculine"}
             }
             solar-luminosity{
                 one{"{0} સૌર તેજસ્વિતા"}
@@ -721,14 +533,7 @@
         }
         mass{
             carat{
-<<<<<<< HEAD
-                dnam{"કેરેટ"}
-                gender{"masculine"}
-                one{"{0} કેરેટ"}
-                other{"{0} કેરેટ"}
-=======
-                gender{"masculine"}
->>>>>>> 626889fb
+                gender{"masculine"}
             }
             dalton{
                 one{"{0} ડાલ્ટન"}
@@ -739,10 +544,6 @@
                 other{"{0} પૃથ્વી ઘનતા"}
             }
             gram{
-<<<<<<< HEAD
-                dnam{"ગ્રામ"}
-=======
->>>>>>> 626889fb
                 gender{"masculine"}
                 one{"{0} ગ્રામ"}
                 other{"{0} ગ્રામ"}
@@ -774,23 +575,6 @@
             solar-mass{
                 one{"{0} સૌર ઘનતા"}
                 other{"{0} સૌર ઘનતા"}
-            }
-<<<<<<< HEAD
-            stone{
-                one{"{0} સ્ટોન"}
-                other{"{0} સ્ટોન"}
-            }
-            ton{
-                dnam{"ટન"}
-                one{"{0} ટન"}
-                other{"{0} ટન"}
-=======
-            tonne{
-                dnam{"મેટ્રિક ટન"}
-                gender{"masculine"}
-                one{"{0} મેટ્રિક ટન"}
-                other{"{0} મેટ્રિક ટન"}
->>>>>>> 626889fb
             }
             tonne{
                 dnam{"મેટ્રિક ટન"}
@@ -826,10 +610,6 @@
                 other{"{0} મિલિવૉટ"}
             }
             watt{
-<<<<<<< HEAD
-                dnam{"વૉટ"}
-=======
->>>>>>> 626889fb
                 gender{"masculine"}
                 one{"{0} વૉટ"}
                 other{"{0} વૉટ"}
@@ -843,14 +623,7 @@
                 other{"{0} વાતાવરણ"}
             }
             bar{
-<<<<<<< HEAD
-                dnam{"બાર"}
-                gender{"masculine"}
-                one{"{0} બાર"}
-                other{"{0} બાર"}
-=======
-                gender{"masculine"}
->>>>>>> 626889fb
+                gender{"masculine"}
             }
             hectopascal{
                 dnam{"હેક્ટૉપાસ્કલ"}
@@ -918,10 +691,6 @@
         }
         temperature{
             celsius{
-<<<<<<< HEAD
-                dnam{"ડિગ્રી સેલ્સિયસ"}
-=======
->>>>>>> 626889fb
                 gender{"feminine"}
                 one{"{0} ડિગ્રી સેલ્સિયસ"}
                 other{"{0} ડિગ્રી સેલ્સિયસ"}
@@ -931,19 +700,9 @@
                 other{"{0} ડિગ્રી ફેરનહીટ"}
             }
             generic{
-<<<<<<< HEAD
-                dnam{"°"}
                 gender{"feminine"}
-                one{"{0}°"}
-                other{"{0}°"}
             }
             kelvin{
-                dnam{"કેલ્વિન"}
-=======
-                gender{"feminine"}
-            }
-            kelvin{
->>>>>>> 626889fb
                 gender{"feminine"}
                 one{"{0} કેલ્વિન"}
                 other{"{0} કેલ્વિન"}
@@ -1018,10 +777,6 @@
                 per{"{0} પ્રતિ ઈમ્પિ. ગૅલન"}
             }
             liter{
-<<<<<<< HEAD
-                dnam{"લિટર"}
-=======
->>>>>>> 626889fb
                 gender{"masculine"}
                 one{"{0} લિટર"}
                 other{"{0} લિટર"}
@@ -1073,40 +828,8 @@
                 one{"{0}ચો.મીટર"}
                 other{"{0}ચો.મીટર"}
             }
-            radian{
-                one{"{0} સમત્રિ."}
-                other{"{0} સમત્રિ."}
-            }
-        }
-        area{
-            square-centimeter{
-                one{"{0}ચો.સેમી"}
-                other{"{0}ચો.સેમી"}
-            }
-            square-kilometer{
-                one{"{0}ચો.કિમી"}
-                other{"{0}ચો.કિમી"}
-            }
-            square-meter{
-                one{"{0}ચો.મીટર"}
-                other{"{0}ચો.મીટર"}
-            }
-            square-mile{
-                per{"{0} / ચોરસ માઇલ"}
-            }
         }
         compound{
-<<<<<<< HEAD
-            1024p1{"Ki{0}"}
-            1024p2{"Mi{0}"}
-            1024p3{"Gi{0}"}
-            1024p4{"Ti{0}"}
-            1024p5{"Pi{0}"}
-            1024p6{"Ei{0}"}
-            1024p7{"Zi{0}"}
-            1024p8{"Yi{0}"}
-=======
->>>>>>> 626889fb
             10p-1{"ડેસી{0}"}
             10p-12{"પીકો{0}"}
             10p-15{"ફેમ્ટો{0}"}
@@ -1115,10 +838,7 @@
             10p-21{"ઝેપ્ટો{0}"}
             10p-24{"યોક્ટો{0}"}
             10p-3{"મિલી{0}"}
-<<<<<<< HEAD
-=======
             10p-30{"ક્વેક્ટો{0}"}
->>>>>>> 626889fb
             10p-9{"નેનો{0}"}
             10p1{"ડેકા{0}"}
             10p12{"ટેરા{0}"}
@@ -1127,19 +847,6 @@
             10p2{"હેક્ટો{0}"}
             10p21{"ઝેટા{0}"}
             10p24{"યોટા{0}"}
-<<<<<<< HEAD
-            10p3{"કિલો{0}"}
-            10p6{"મેગા{0}"}
-            10p9{"ગિગા{0}"}
-            per{"{0}/{1}"}
-        }
-        concentr{
-            item{
-                dnam{"વસ્તુ"}
-                one{"{0} વસ્તુ"}
-                other{"{0} વસ્તુ"}
-            }
-=======
             10p27{"રો.{0}"}
             10p3{"કિલો{0}"}
             10p30{"ક્વે.{0}"}
@@ -1147,21 +854,11 @@
             10p9{"ગિગા{0}"}
         }
         concentr{
->>>>>>> 626889fb
             millimole-per-liter{
                 dnam{"mmol/L"}
             }
             percent{
                 dnam{"%"}
-            }
-            permille{
-                dnam{"‰"}
-            }
-            permillion{
-                dnam{"ppm"}
-            }
-            permyriad{
-                dnam{"‱"}
             }
             permille{
                 dnam{"‰"}
@@ -1181,14 +878,6 @@
             mile-per-gallon-imperial{
                 one{"{0} માઈલ/ઈમ્પે. ગેલન"}
                 other{"{0} માઈલ/ઈમ્પે. ગેલન"}
-            }
-        }
-        digital{
-            gigabit{
-                dnam{"Gb"}
-            }
-            petabyte{
-                dnam{"PB"}
             }
         }
         digital{
@@ -1222,15 +911,6 @@
             nanosecond{
                 dnam{"ns"}
             }
-<<<<<<< HEAD
-            quarter{
-                dnam{"ત્રિમાસ"}
-                one{"{0}ત્રિ"}
-                other{"{0}ત્રિ"}
-                per{"{0}/ત્રિ"}
-            }
-=======
->>>>>>> 626889fb
             second{
                 one{"{0} સે"}
                 other{"{0} સે"}
@@ -1241,12 +921,6 @@
                 other{"{0} વ"}
             }
         }
-<<<<<<< HEAD
-        electric{
-            volt{
-                dnam{"વૉલ્ટ"}
-            }
-        }
         energy{
             electronvolt{
                 dnam{"eV"}
@@ -1264,31 +938,6 @@
                 dnam{"lbf"}
             }
         }
-        length{
-            centimeter{
-                dnam{"સેમી"}
-                one{"{0} સેમી"}
-                other{"{0} સેમી"}
-                per{"{0}/સેમી"}
-=======
-        energy{
-            electronvolt{
-                dnam{"eV"}
->>>>>>> 626889fb
-            }
-        }
-        force{
-            kilowatt-hour-per-100-kilometer{
-                one{"{0}kWh/100km"}
-                other{"{0}kWh/100km"}
-            }
-            newton{
-                dnam{"N"}
-            }
-            pound-force{
-                dnam{"lbf"}
-            }
-        }
         graphics{
             megapixel{
                 dnam{"MP"}
@@ -1321,27 +970,13 @@
                 one{"{0}પિસૉ.મી"}
                 other{"{0}પિસૉ.મી"}
             }
-<<<<<<< HEAD
-            point{
-                dnam{"પોઈન્ટ"}
-            }
             solar-radius{
                 dnam{"R☉"}
-            }
-            yard{
-                dnam{"વાર"}
-                one{"{0} વાર"}
-                other{"{0} વાર"}
-=======
-            solar-radius{
-                dnam{"R☉"}
->>>>>>> 626889fb
             }
         }
         light{
             solar-luminosity{
                 dnam{"L☉"}
-<<<<<<< HEAD
             }
         }
         mass{
@@ -1350,31 +985,6 @@
             }
             earth-mass{
                 dnam{"M⊕"}
-            }
-            gram{
-                dnam{"ગ્રામ"}
-                one{"{0} ગ્રા"}
-                other{"{0} ગ્રા"}
-                per{"{0}/ગ્રામ"}
-=======
->>>>>>> 626889fb
-            }
-        }
-        mass{
-            dalton{
-                dnam{"Da"}
-            }
-<<<<<<< HEAD
-            ounce{
-                dnam{"ઔંસ"}
-                per{"{0}/ઔંસ"}
-=======
-            earth-mass{
-                dnam{"M⊕"}
->>>>>>> 626889fb
-            }
-            solar-mass{
-                dnam{"M☉"}
             }
             solar-mass{
                 dnam{"M☉"}
@@ -1418,14 +1028,6 @@
             gallon-imperial{
                 one{"{0} ગૅ. ઈમ્પિ."}
                 other{"{0} ગૅ. ઈમ્પિ."}
-<<<<<<< HEAD
-            }
-            liter{
-                dnam{"લિટર"}
-                one{"{0} લિ"}
-                other{"{0} લિ"}
-=======
->>>>>>> 626889fb
             }
         }
     }
@@ -1527,17 +1129,6 @@
             }
         }
         compound{
-<<<<<<< HEAD
-            1024p1{"Ki{0}"}
-            1024p2{"Mi{0}"}
-            1024p3{"Gi{0}"}
-            1024p4{"Ti{0}"}
-            1024p5{"Pi{0}"}
-            1024p6{"Ei{0}"}
-            1024p7{"Zi{0}"}
-            1024p8{"Yi{0}"}
-=======
->>>>>>> 626889fb
             10p-1{"ડે.{0}"}
             10p-12{"પી.{0}"}
             10p-15{"ફે.{0}"}
@@ -1545,13 +1136,9 @@
             10p-2{"સે.{0}"}
             10p-21{"ઝેપ.{0}"}
             10p-24{"યોક.{0}"}
-<<<<<<< HEAD
-            10p-3{"મિ.{0}"}
-=======
             10p-27{"રો.{0}"}
             10p-3{"મિ.{0}"}
             10p-30{"ક્વે.{0}"}
->>>>>>> 626889fb
             10p-9{"ને.{0}"}
             10p1{"ડા.{0}"}
             10p12{"ટે.{0}"}
@@ -1563,10 +1150,6 @@
             10p3{"કિ.{0}"}
             10p6{"મે.{0}"}
             10p9{"ગિ.{0}"}
-<<<<<<< HEAD
-            per{"{0}/{1}"}
-=======
->>>>>>> 626889fb
         }
         concentr{
             item{
@@ -1579,14 +1162,6 @@
                 one{"{0} કૅરેટ"}
                 other{"{0} કૅરેટ"}
             }
-<<<<<<< HEAD
-            milligram-ofglucose-per-deciliter{
-                dnam{"mg/dL"}
-                one{"{0} mg/dL"}
-                other{"{0} mg/dL"}
-            }
-=======
->>>>>>> 626889fb
             millimole-per-liter{
                 dnam{"મિલિમોલ/લિટર"}
             }
@@ -1651,21 +1226,6 @@
             }
             petabyte{
                 dnam{"PByte"}
-<<<<<<< HEAD
-                one{"{0} PB"}
-                other{"{0} PB"}
-            }
-            terabit{
-                dnam{"Tb"}
-                one{"{0} Tb"}
-                other{"{0} Tb"}
-            }
-            terabyte{
-                dnam{"TB"}
-                one{"{0} TB"}
-                other{"{0} TB"}
-=======
->>>>>>> 626889fb
             }
         }
         duration{
@@ -1717,12 +1277,6 @@
                 other{"{0}ત્રિ"}
                 per{"{0}/ત્રિ"}
             }
-            quarter{
-                dnam{"ત્રિમાસ"}
-                one{"{0}ત્રિ"}
-                other{"{0}ત્રિ"}
-                per{"{0}/ત્રિ"}
-            }
             second{
                 dnam{"સેકંડ"}
                 one{"{0} સેકંડ"}
@@ -1748,11 +1302,6 @@
             }
             volt{
                 dnam{"વૉલ્ટ"}
-<<<<<<< HEAD
-                one{"{0} V"}
-                other{"{0} V"}
-=======
->>>>>>> 626889fb
             }
         }
         energy{
@@ -1796,7 +1345,7 @@
         graphics{
             dot{
                 dnam{"ડૉટ"}
-                one{"{0} px"}
+                one{"{0} ડૉટ"}
                 other{"{0} ડૉટ"}
             }
             dot-per-centimeter{
@@ -1992,11 +1541,6 @@
                 one{"{0} ટન"}
                 other{"{0} ટન"}
             }
-            tonne{
-                dnam{"t"}
-                one{"{0} t"}
-                other{"{0} t"}
-            }
         }
         power{
             watt{
