--- conflicted
+++ resolved
@@ -35,10 +35,6 @@
                         other{"{0} bogeminutts"}
                     }
                 }
-<<<<<<< HEAD
-                dnam{"bogeminutt"}
-=======
->>>>>>> 626889fb
                 one{"{0} bogeminutt"}
                 other{"{0} bogeminutt"}
             }
@@ -60,10 +56,6 @@
                         other{"{0} radianars"}
                     }
                 }
-<<<<<<< HEAD
-                dnam{"radianar"}
-=======
->>>>>>> 626889fb
                 one{"{0} radian"}
                 other{"{0} radianar"}
             }
@@ -93,12 +85,6 @@
                 other{"{0} engelske kvadratmil"}
                 per{"{0} per engelske kvadratmil"}
             }
-<<<<<<< HEAD
-        }
-        compound{
-            times{"{0}{1}"}
-=======
->>>>>>> 626889fb
         }
         concentr{
             item{
@@ -123,11 +109,7 @@
                     }
                 }
                 dnam{"delar per million"}
-<<<<<<< HEAD
-                one{"{0} del per million"}
-=======
                 one{"{0} milliondel"}
->>>>>>> 626889fb
                 other{"{0} milliondelar"}
             }
         }
@@ -167,10 +149,6 @@
                         other{"{0} timars"}
                     }
                 }
-<<<<<<< HEAD
-                dnam{"timar"}
-=======
->>>>>>> 626889fb
                 one{"{0} time"}
                 other{"{0} timar"}
             }
@@ -214,10 +192,6 @@
                         other{"{0} månadars"}
                     }
                 }
-<<<<<<< HEAD
-                dnam{"månadar"}
-=======
->>>>>>> 626889fb
                 one{"{0} månad"}
                 other{"{0} månadar"}
                 per{"{0} per månad"}
@@ -251,10 +225,6 @@
                         other{"{0} vekers"}
                     }
                 }
-<<<<<<< HEAD
-                dnam{"veker"}
-=======
->>>>>>> 626889fb
                 gender{"feminine"}
                 one{"{0} veke"}
                 other{"{0} veker"}
@@ -350,10 +320,6 @@
                         other{"{0} megapikslars"}
                     }
                 }
-<<<<<<< HEAD
-                dnam{"megapikslar"}
-=======
->>>>>>> 626889fb
                 one{"{0} megapiksel"}
                 other{"{0} megapikslar"}
             }
@@ -364,10 +330,6 @@
                         other{"{0} pikslars"}
                     }
                 }
-<<<<<<< HEAD
-                dnam{"pikslar"}
-=======
->>>>>>> 626889fb
                 one{"{0} piksel"}
                 other{"{0} pikslar"}
             }
@@ -402,15 +364,8 @@
                 one{"{0} famn"}
                 other{"{0} famner"}
             }
-<<<<<<< HEAD
-            inch{
-                dnam{"tommar"}
-                one{"{0} tomme"}
-                other{"{0} tommar"}
-=======
             meter{
                 dnam{"meter"}
->>>>>>> 626889fb
             }
             mile{
                 one{"{0} engelsk mil"}
@@ -419,19 +374,6 @@
             mile-scandinavian{
                 gender{"feminine"}
             }
-<<<<<<< HEAD
-            nanometer{
-                case{
-                    genitive{
-                        one{"{0} nanometers"}
-                        other{"{0} nanometers"}
-                    }
-                }
-                one{"{0} nanometer"}
-                other{"{0} nm"}
-            }
-=======
->>>>>>> 626889fb
             point{
                 dnam{"typografiske punkt"}
                 one{"{0} typografisk punkt"}
@@ -479,11 +421,7 @@
                 case{
                     genitive{
                         one{"{0} atmosfæres"}
-<<<<<<< HEAD
-                        other{"{0} atmosfærers"}
-=======
                         other{"{0} atmosfærars"}
->>>>>>> 626889fb
                     }
                 }
                 dnam{"atmosfærar"}
@@ -550,11 +488,7 @@
                 case{
                     genitive{
                         one{"{0} metrisk kopps"}
-<<<<<<< HEAD
-                        other{"{0} metriske koppers"}
-=======
                         other{"{0} metriske koppars"}
->>>>>>> 626889fb
                     }
                 }
                 dnam{"metriske koppar"}
@@ -612,10 +546,6 @@
                 dnam{"bogesek"}
             }
         }
-<<<<<<< HEAD
-        compound{
-            times{"{0}{1}"}
-=======
         area{
             acre{
                 one{"{0} ac"}
@@ -624,13 +554,159 @@
             square-mile{
                 per{"{0}/mile²"}
             }
->>>>>>> 626889fb
         }
         consumption{
             liter-per-100-kilometer{
                 dnam{"l/100 km"}
             }
-<<<<<<< HEAD
+            mile-per-gallon{
+                dnam{"miles/gal"}
+            }
+            mile-per-gallon-imperial{
+                dnam{"miles/brit. gal"}
+            }
+        }
+        duration{
+            hour{
+                per{"{0}/h"}
+            }
+            month{
+                dnam{"månad"}
+                one{"{0}m"}
+                other{"{0}m"}
+            }
+            week{
+                dnam{"vk."}
+                one{"{0}v"}
+                other{"{0}v"}
+            }
+        }
+        mass{
+            ounce{
+                one{"{0} unse"}
+                other{"{0} unser"}
+            }
+            stone{
+                dnam{"stone"}
+            }
+        }
+        pressure{
+            inch-ofhg{
+                one{"{0} inHg"}
+                other{"{0} inHg"}
+            }
+        }
+        temperature{
+            celsius{
+                one{"{0}°"}
+                other{"{0}°"}
+            }
+        }
+        volume{
+            centiliter{
+                one{"{0} cl"}
+                other{"{0} cl"}
+            }
+            deciliter{
+                one{"{0} dl"}
+                other{"{0}dl"}
+            }
+            drop{
+                one{"{0} dr"}
+                other{"{0} drope"}
+            }
+            fluid-ounce{
+                dnam{"fl oz"}
+            }
+            fluid-ounce-imperial{
+                one{"{0} imp. fl oz"}
+                other{"{0} imp. fl oz"}
+            }
+            liter{
+                dnam{"liter"}
+            }
+            milliliter{
+                one{"{0} ml"}
+                other{"{0}ml"}
+            }
+            quart-imperial{
+                dnam{"imp. quart"}
+            }
+        }
+    }
+    unitsShort{
+        acceleration{
+            meter-per-square-second{
+                dnam{"m/s²"}
+            }
+        }
+        angle{
+            arc-minute{
+                dnam{"bogeminutt"}
+            }
+            arc-second{
+                dnam{"bogesekund"}
+            }
+            radian{
+                dnam{"radianar"}
+            }
+        }
+        area{
+            acre{
+                one{"{0} acre"}
+                other{"{0} acre"}
+            }
+            square-inch{
+                dnam{"tommar²"}
+                one{"{0} tomme²"}
+                other{"{0} tommar²"}
+                per{"{0}/tomme²"}
+            }
+            square-mile{
+                dnam{"engelske mil²"}
+                one{"{0} mi²"}
+                other{"{0} mi²"}
+                per{"{0}/mi²"}
+            }
+        }
+        compound{
+            times{"{0}{1}"}
+        }
+        concentr{
+            millimole-per-liter{
+                dnam{"mmol/l"}
+            }
+        }
+        consumption{
+            liter-per-kilometer{
+                dnam{"l/km"}
+            }
+            mile-per-gallon{
+                dnam{"eng. mil/gal"}
+            }
+            mile-per-gallon-imperial{
+                dnam{"eng. mil/brit. gal"}
+                one{"{0} mile/brit. gal"}
+                other{"{0} mile/brit. gal"}
+            }
+        }
+        digital{
+            byte{
+                one{"{0} byte"}
+                other{"{0} byte"}
+            }
+            gigabit{
+                dnam{"Gb"}
+            }
+            kilobit{
+                dnam{"kb"}
+            }
+            megabit{
+                dnam{"Mb"}
+            }
+            terabit{
+                dnam{"Tb"}
+            }
         }
         duration{
             century{
@@ -640,227 +716,6 @@
             }
             hour{
                 dnam{"timar"}
-                per{"{0}/h"}
-            }
-            millisecond{
-                dnam{"millisekund"}
-            }
-            minute{
-                dnam{"minutt"}
-=======
-            mile-per-gallon{
-                dnam{"miles/gal"}
-            }
-            mile-per-gallon-imperial{
-                dnam{"miles/brit. gal"}
-            }
-        }
-        duration{
-            hour{
-                per{"{0}/h"}
->>>>>>> 626889fb
-            }
-            month{
-                dnam{"månad"}
-                one{"{0}m"}
-                other{"{0}m"}
-            }
-<<<<<<< HEAD
-            second{
-                dnam{"sekund"}
-            }
-=======
->>>>>>> 626889fb
-            week{
-                dnam{"vk."}
-                one{"{0}v"}
-                other{"{0}v"}
-<<<<<<< HEAD
-                per{"{0}/v"}
-            }
-        }
-        length{
-            centimeter{
-                per{"{0}/cm"}
-            }
-            decimeter{
-                dnam{"dm"}
-            }
-            kilometer{
-                per{"{0}/km"}
-            }
-            meter{
-                per{"{0}/m"}
-            }
-            micrometer{
-                dnam{"μm"}
-            }
-            nanometer{
-                dnam{"nm"}
-=======
->>>>>>> 626889fb
-            }
-        }
-        mass{
-            ounce{
-                one{"{0} unse"}
-                other{"{0} unser"}
-<<<<<<< HEAD
-=======
-            }
-            stone{
-                dnam{"stone"}
->>>>>>> 626889fb
-            }
-        }
-        pressure{
-            inch-ofhg{
-                one{"{0} inHg"}
-                other{"{0} inHg"}
-            }
-        }
-        temperature{
-            celsius{
-                one{"{0}°"}
-                other{"{0}°"}
-            }
-        }
-        volume{
-<<<<<<< HEAD
-            dessert-spoon{
-                dnam{"bs"}
-                one{"{0} bs"}
-                other{"{0} bs"}
-            }
-            dessert-spoon-imperial{
-                dnam{"brit. barneskei"}
-                one{"{0} imp. bs"}
-                other{"{0} imp. bs"}
-=======
-            centiliter{
-                one{"{0} cl"}
-                other{"{0} cl"}
-            }
-            deciliter{
-                one{"{0} dl"}
-                other{"{0}dl"}
->>>>>>> 626889fb
-            }
-            drop{
-                one{"{0} dr"}
-                other{"{0} drope"}
-            }
-<<<<<<< HEAD
-=======
-            fluid-ounce{
-                dnam{"fl oz"}
-            }
->>>>>>> 626889fb
-            fluid-ounce-imperial{
-                one{"{0} imp. fl oz"}
-                other{"{0} imp. fl oz"}
-            }
-            liter{
-                dnam{"liter"}
-            }
-<<<<<<< HEAD
-            tablespoon{
-                dnam{"ms"}
-                one{"{0} ms"}
-                other{"{0} ms"}
-=======
-            milliliter{
-                one{"{0} ml"}
-                other{"{0}ml"}
-            }
-            quart-imperial{
-                dnam{"imp. quart"}
->>>>>>> 626889fb
-            }
-        }
-    }
-    unitsShort{
-        acceleration{
-            meter-per-square-second{
-                dnam{"m/s²"}
-            }
-        }
-        angle{
-            arc-minute{
-                dnam{"bogeminutt"}
-            }
-            arc-second{
-                dnam{"bogesekund"}
-            }
-            radian{
-                dnam{"radianar"}
-            }
-        }
-        area{
-            acre{
-                one{"{0} acre"}
-                other{"{0} acre"}
-            }
-            square-inch{
-                dnam{"tommar²"}
-                one{"{0} tomme²"}
-                other{"{0} tommar²"}
-                per{"{0}/tomme²"}
-            }
-            square-mile{
-                dnam{"engelske mil²"}
-                one{"{0} mi²"}
-                other{"{0} mi²"}
-                per{"{0}/mi²"}
-            }
-        }
-        compound{
-            times{"{0}{1}"}
-        }
-        concentr{
-            millimole-per-liter{
-                dnam{"mmol/l"}
-            }
-        }
-        consumption{
-            liter-per-kilometer{
-                dnam{"l/km"}
-            }
-            mile-per-gallon{
-                dnam{"eng. mil/gal"}
-            }
-            mile-per-gallon-imperial{
-                dnam{"eng. mil/brit. gal"}
-                one{"{0} mile/brit. gal"}
-                other{"{0} mile/brit. gal"}
-            }
-        }
-        digital{
-            byte{
-                one{"{0} byte"}
-                other{"{0} byte"}
-            }
-            gigabit{
-                dnam{"Gb"}
-            }
-            kilobit{
-                dnam{"kb"}
-            }
-            megabit{
-                dnam{"Mb"}
-            }
-            terabit{
-                dnam{"Tb"}
-            }
-        }
-        duration{
-            century{
-                dnam{"hå."}
-                one{"{0} hå."}
-                other{"{0} hå."}
-            }
-            hour{
-                dnam{"timar"}
             }
             microsecond{
                 dnam{"mikrosekund"}
@@ -885,8 +740,6 @@
                 other{"{0} v"}
                 per{"{0}/v"}
             }
-<<<<<<< HEAD
-=======
         }
         energy{
             foodcalorie{
@@ -894,7 +747,6 @@
                 one{"{0} cal"}
                 other{"{0} cal"}
             }
->>>>>>> 626889fb
         }
         force{
             pound-force{
@@ -902,13 +754,6 @@
             }
         }
         graphics{
-<<<<<<< HEAD
-            dot-per-centimeter{
-                one{"{0} dpcm"}
-                other{"{0} ppcm"}
-            }
-=======
->>>>>>> 626889fb
             dot-per-inch{
                 dnam{"ppt"}
                 one{"{0} ppt"}
@@ -971,11 +816,6 @@
             }
             stone{
                 dnam{"stones"}
-<<<<<<< HEAD
-                one{"{0} eng. st."}
-                other{"{0} eng. st."}
-=======
->>>>>>> 626889fb
             }
         }
         speed{
@@ -1036,14 +876,11 @@
                 one{"{0} b. quart"}
                 other{"{0} b. quart"}
             }
-<<<<<<< HEAD
-=======
             tablespoon{
                 dnam{"ms"}
                 one{"{0} ms"}
                 other{"{0} ms"}
             }
->>>>>>> 626889fb
         }
     }
 }