--- conflicted
+++ resolved
@@ -51,14 +51,7 @@
         }
         area{
             acre{
-<<<<<<< HEAD
-                dnam{"acre"}
-                gender{"common"}
-                one{"{0} acre"}
-                other{"{0} acres"}
-=======
-                gender{"common"}
->>>>>>> 626889fb
+                gender{"common"}
             }
             hectare{
                 dnam{"hectare"}
@@ -128,13 +121,9 @@
             10p-2{"centi{0}"}
             10p-21{"zepto{0}"}
             10p-24{"yocto{0}"}
-<<<<<<< HEAD
-            10p-3{"milli{0}"}
-=======
             10p-27{"ronto{0}"}
             10p-3{"milli{0}"}
             10p-30{"quecto{0}"}
->>>>>>> 626889fb
             10p-6{"micro{0}"}
             10p-9{"nano{0}"}
             10p1{"deca{0}"}
@@ -144,13 +133,9 @@
             10p2{"hecto{0}"}
             10p21{"zetta{0}"}
             10p24{"yotta{0}"}
-<<<<<<< HEAD
-            10p3{"kilo{0}"}
-=======
             10p27{"ronna{0}"}
             10p3{"kilo{0}"}
             10p30{"quetta{0}"}
->>>>>>> 626889fb
             10p6{"mega{0}"}
             10p9{"giga{0}"}
             per{"{0} per {1}"}
@@ -190,10 +175,6 @@
                     }
                 }
             }
-<<<<<<< HEAD
-            times{"{0}{1}"}
-=======
->>>>>>> 626889fb
         }
         concentr{
             item{
@@ -223,32 +204,17 @@
                 gender{"common"}
             }
             percent{
-<<<<<<< HEAD
-                dnam{"procent"}
-=======
->>>>>>> 626889fb
                 gender{"neuter"}
                 one{"{0} procent"}
                 other{"{0} procent"}
             }
             permille{
-<<<<<<< HEAD
-                dnam{"promille"}
-=======
->>>>>>> 626889fb
                 gender{"neuter"}
                 one{"{0} promille"}
                 other{"{0} promille"}
             }
             permillion{
-<<<<<<< HEAD
-                dnam{"ppm"}
-                gender{"common"}
-                one{"{0} ppm"}
-                other{"{0} ppm"}
-=======
-                gender{"common"}
->>>>>>> 626889fb
+                gender{"common"}
             }
             permyriad{
                 dnam{"basispunt"}
@@ -292,23 +258,10 @@
         }
         digital{
             bit{
-<<<<<<< HEAD
-                dnam{"bit"}
-                gender{"common"}
-                one{"{0} bit"}
-                other{"{0} bits"}
+                gender{"common"}
             }
             byte{
-                dnam{"byte"}
-                gender{"common"}
-                one{"{0} byte"}
-                other{"{0} byte"}
-=======
-                gender{"common"}
-            }
-            byte{
-                gender{"common"}
->>>>>>> 626889fb
+                gender{"common"}
             }
             gigabit{
                 dnam{"gigabit"}
@@ -367,23 +320,10 @@
         }
         duration{
             century{
-<<<<<<< HEAD
-                dnam{"eeuwen"}
-                gender{"common"}
-                one{"{0} eeuw"}
-                other{"{0} eeuwen"}
+                gender{"common"}
             }
             day{
-                dnam{"dagen"}
-                gender{"common"}
-                one{"{0} dag"}
-                other{"{0} dagen"}
-=======
-                gender{"common"}
-            }
-            day{
-                gender{"common"}
->>>>>>> 626889fb
+                gender{"common"}
                 per{"{0} per dag"}
             }
             day-person{
@@ -396,14 +336,7 @@
                 other{"{0} decennia"}
             }
             hour{
-<<<<<<< HEAD
-                dnam{"uur"}
-                gender{"neuter"}
-                one{"{0} uur"}
-                other{"{0} uur"}
-=======
-                gender{"neuter"}
->>>>>>> 626889fb
+                gender{"neuter"}
                 per{"{0} per uur"}
             }
             microsecond{
@@ -443,10 +376,6 @@
                 gender{"neuter"}
                 one{"{0} kwartaal"}
                 other{"{0} kwartalen"}
-<<<<<<< HEAD
-                per{"{0}/kw."}
-=======
->>>>>>> 626889fb
             }
             second{
                 dnam{"seconden"}
@@ -514,11 +443,7 @@
                 other{"{0} elektronvolt"}
             }
             foodcalorie{
-<<<<<<< HEAD
-                dnam{"kilocalorie"}
-=======
                 dnam{"kilocalorieën"}
->>>>>>> 626889fb
                 gender{"common"}
                 one{"{0} kilocalorie"}
                 other{"{0} kilocalorieën"}
@@ -597,14 +522,6 @@
             }
         }
         graphics{
-<<<<<<< HEAD
-            dot{
-                dnam{"dot"}
-                one{"dot"}
-                other{"{0} dot"}
-            }
-=======
->>>>>>> 626889fb
             dot-per-centimeter{
                 dnam{"dots per centimeter"}
                 one{"{0} dot per centimeter"}
@@ -622,19 +539,11 @@
                 other{"{0} ems"}
             }
             megapixel{
-<<<<<<< HEAD
-                dnam{"megapixels"}
-=======
->>>>>>> 626889fb
                 gender{"common"}
                 one{"{0} megapixel"}
                 other{"{0} megapixels"}
             }
             pixel{
-<<<<<<< HEAD
-                dnam{"pixels"}
-=======
->>>>>>> 626889fb
                 gender{"common"}
                 one{"{0} pixel"}
                 other{"{0} pixels"}
@@ -693,10 +602,6 @@
                 other{"{0} furlong"}
             }
             inch{
-<<<<<<< HEAD
-                dnam{"inches"}
-=======
->>>>>>> 626889fb
                 gender{"common"}
                 one{"{0} inch"}
                 other{"{0} inches"}
@@ -779,10 +684,6 @@
                 other{"{0} solar radii"}
             }
             yard{
-<<<<<<< HEAD
-                dnam{"yards"}
-=======
->>>>>>> 626889fb
                 gender{"common"}
                 one{"{0} yard"}
                 other{"{0} yards"}
@@ -834,14 +735,7 @@
                 other{"{0} aardmassa"}
             }
             grain{
-<<<<<<< HEAD
-                dnam{"grein"}
-                gender{"neuter"}
-                one{"{0} grein"}
-                other{"{0} grein"}
-=======
-                gender{"neuter"}
->>>>>>> 626889fb
+                gender{"neuter"}
             }
             gram{
                 dnam{"gram"}
@@ -905,12 +799,6 @@
                 one{"{0} metrische ton"}
                 other{"{0} metrische ton"}
             }
-            tonne{
-                dnam{"metrische ton"}
-                gender{"common"}
-                one{"{0} metrische ton"}
-                other{"{0} metrische ton"}
-            }
         }
         power{
             gigawatt{
@@ -957,14 +845,7 @@
                 other{"{0} atmosfeer"}
             }
             bar{
-<<<<<<< HEAD
-                dnam{"bar"}
-                gender{"common"}
-                one{"{0} bar"}
-                other{"{0} bar"}
-=======
-                gender{"common"}
->>>>>>> 626889fb
+                gender{"common"}
             }
             hectopascal{
                 dnam{"hectopascal"}
@@ -1046,14 +927,7 @@
                 other{"{0} graden Fahrenheit"}
             }
             generic{
-<<<<<<< HEAD
-                dnam{"°"}
-                gender{"common"}
-                one{"{0}°"}
-                other{"{0}°"}
-=======
-                gender{"common"}
->>>>>>> 626889fb
+                gender{"common"}
             }
             kelvin{
                 dnam{"kelvin"}
@@ -1140,19 +1014,9 @@
                 other{"{0} kubieke yard"}
             }
             cup{
-<<<<<<< HEAD
-                dnam{"cup"}
-                gender{"common"}
-                one{"{0} cup"}
-                other{"{0} cup"}
+                gender{"common"}
             }
             cup-metric{
-                dnam{"metrische cup"}
-=======
-                gender{"common"}
-            }
-            cup-metric{
->>>>>>> 626889fb
                 gender{"common"}
                 one{"{0} metrische cup"}
                 other{"{0} metrische cup"}
@@ -1176,23 +1040,12 @@
                 other{"{0} imp. dessertlepels"}
             }
             dram{
-<<<<<<< HEAD
-                dnam{"drachme"}
-=======
->>>>>>> 626889fb
                 gender{"neuter"}
                 one{"{0} drachme"}
                 other{"{0} drachme"}
             }
             drop{
-<<<<<<< HEAD
-                dnam{"druppel"}
-                gender{"common"}
-                one{"{0} druppel"}
-                other{"{0} druppels"}
-=======
-                gender{"common"}
->>>>>>> 626889fb
+                gender{"common"}
             }
             fluid-ounce{
                 dnam{"fluid ounce"}
@@ -1251,10 +1104,6 @@
                 other{"{0} milliliter"}
             }
             pinch{
-<<<<<<< HEAD
-                dnam{"snufje"}
-=======
->>>>>>> 626889fb
                 gender{"neuter"}
                 one{"{0} snufje"}
                 other{"{0} snufjes"}
@@ -1584,114 +1433,38 @@
                 other{"{0} dagen"}
                 per{"{0}/dag"}
             }
-<<<<<<< HEAD
-            gigabyte{
-                dnam{"GB"}
-                one{"{0} GB"}
-                other{"{0} GB"}
-            }
-            kilobit{
-                dnam{"kb"}
-                one{"{0} kb"}
-                other{"{0} kb"}
-            }
-            kilobyte{
-                dnam{"kB"}
-                one{"{0} kB"}
-                other{"{0} kB"}
-            }
-            megabit{
-                dnam{"Mb"}
-                one{"{0} Mb"}
-                other{"{0} Mb"}
-            }
-            megabyte{
-                dnam{"MB"}
-                one{"{0} MB"}
-                other{"{0} MB"}
-            }
-            petabyte{
-                dnam{"PB"}
-                one{"{0} PB"}
-                other{"{0} PB"}
-            }
-            terabit{
-                dnam{"Tb"}
-                one{"{0} Tb"}
-                other{"{0} Tb"}
-            }
-            terabyte{
-                dnam{"TB"}
-                one{"{0} TB"}
-                other{"{0} TB"}
-            }
-        }
-        duration{
-            century{
-                dnam{"eeuwen"}
-                one{"{0} eeuw"}
-                other{"{0} eeuwen"}
-            }
-            day{
-                dnam{"d"}
-                one{"{0} d"}
-                other{"{0} d"}
-                per{"{0}/d"}
-            }
             decade{
                 dnam{"dec."}
                 one{"{0} dec."}
                 other{"{0} dec."}
             }
             hour{
-                dnam{"u"}
-                one{"{0} u"}
-                other{"{0} u"}
-                per{"{0}/u"}
-            }
-            microsecond{
-                dnam{"μs"}
-                one{"{0} μs"}
-                other{"{0} μs"}
-            }
-            millisecond{
-                dnam{"ms"}
-                one{"{0} ms"}
-                other{"{0} ms"}
-            }
-            minute{
-                dnam{"m"}
-                one{"{0} m"}
-                other{"{0} m"}
-                per{"{0}/m"}
+                dnam{"uur"}
+                one{"{0} uur"}
+                other{"{0} uur"}
+                per{"{0}/uur"}
             }
             month{
-                dnam{"m"}
-                one{"{0} m"}
-                other{"{0} m"}
-                per{"{0}/m"}
-            }
-            nanosecond{
-                dnam{"ns"}
-                one{"{0} ns"}
-                other{"{0} ns"}
+                dnam{"mnd"}
+                one{"{0} mnd"}
+                other{"{0} mnd"}
+                per{"{0}/mnd"}
             }
             quarter{
-                dnam{"kw."}
-                one{"{0} kw."}
-                other{"{0} kw."}
+                dnam{"kwart."}
+                one{"{0} kwart."}
+                other{"{0} kwart."}
+                per{"{0}/kw."}
             }
             second{
-                dnam{"s"}
-                one{"{0} s"}
-                other{"{0} s"}
-                per{"{0}/s"}
+                one{"{0} sec"}
+                other{"{0} sec"}
+                per{"{0}/sec"}
             }
             week{
-                dnam{"w"}
-                one{"{0} w"}
-                other{"{0} w"}
-                per{"{0}/w"}
+                one{"{0} wk"}
+                other{"{0} wkn"}
+                per{"{0}/wk"}
             }
             year{
                 dnam{"jr"}
@@ -1703,96 +1476,44 @@
         electric{
             ampere{
                 dnam{"A"}
-                one{"{0} A"}
-                other{"{0} A"}
-            }
-            milliampere{
-                dnam{"mA"}
-                one{"{0} mA"}
-                other{"{0} mA"}
             }
             ohm{
                 dnam{"Ω"}
-                one{"{0} Ω"}
-                other{"{0} Ω"}
             }
             volt{
                 dnam{"V"}
-                one{"{0} V"}
-                other{"{0} V"}
             }
         }
         energy{
-            calorie{
-                dnam{"cal"}
-                one{"{0} cal"}
-                other{"{0} cal"}
-            }
-            foodcalorie{
-                dnam{"kcal"}
-                one{"{0} kcal"}
-                other{"{0} kcal"}
-            }
             joule{
                 dnam{"J"}
-                one{"{0} J"}
-                other{"{0} J"}
-            }
-            kilocalorie{
-                dnam{"kcal"}
-                one{"{0} kcal"}
-                other{"{0} kcal"}
-            }
-            kilojoule{
-                dnam{"kJ"}
-                one{"{0} kJ"}
-                other{"{0} kJ"}
-            }
-            kilowatt-hour{
-                dnam{"kWh"}
-                one{"{0} kWh"}
-                other{"{0} kWh"}
-            }
-        }
-        force{
-            kilowatt-hour-per-100-kilometer{
-                one{"{0}kWh/100km"}
-                other{"{0}kWh/100km"}
-            }
-        }
-        frequency{
-            gigahertz{
-                dnam{"GHz"}
-                one{"{0} GHz"}
-                other{"{0} GHz"}
-            }
-            hertz{
-                dnam{"Hz"}
-                one{"{0} Hz"}
-                other{"{0} Hz"}
-            }
-            kilohertz{
-                dnam{"kHz"}
-                one{"{0} kHz"}
-                other{"{0} kHz"}
-            }
-            megahertz{
-                dnam{"MHz"}
-                one{"{0} MHz"}
-                other{"{0} MHz"}
+            }
+            therm-us{
+                one{"{0} US therm"}
+                other{"{0} US therms"}
             }
         }
         graphics{
             dot{
-                dnam{"dot"}
+                dnam{"dots"}
                 one{"{0} dot"}
-                other{"{0} dot"}
+                other{"{0} dots"}
+            }
+            dot-per-centimeter{
+                dnam{"dpcm"}
+                one{"{0} dpcm"}
+                other{"{0} dpcm"}
+            }
+            dot-per-inch{
+                dnam{"dpi"}
+                one{"{0} dpi"}
+                other{"{0} dpi"}
             }
             megapixel{
-                dnam{"MP"}
+                dnam{"megapixels"}
             }
             pixel{
-                dnam{"px"}
+                dnam{"pixels"}
             }
         }
         length{
@@ -1801,44 +1522,8 @@
                 one{"{0} AE"}
                 other{"{0} AE"}
             }
-            centimeter{
-                dnam{"cm"}
-                one{"{0} cm"}
-                other{"{0} cm"}
-                per{"{0}/cm"}
-            }
-            decimeter{
-                dnam{"dm"}
-                one{"{0} dm"}
-                other{"{0} dm"}
-            }
-            fathom{
-                dnam{"fm"}
-                one{"{0} fth"}
-                other{"{0} fth"}
-            }
-            foot{
-                dnam{"ft"}
-                one{"{0} ft"}
-                other{"{0} ft"}
-                per{"{0}/ft"}
-            }
-            furlong{
-                dnam{"fur"}
-                one{"{0} fur"}
-                other{"{0} fur"}
-            }
             inch{
-                dnam{"in"}
-                one{"{0}″"}
-                other{"{0}″"}
-                per{"{0}/in"}
-            }
-            kilometer{
-                dnam{"km"}
-                one{"{0} km"}
-                other{"{0} km"}
-                per{"{0}/km"}
+                dnam{"inches"}
             }
             light-year{
                 dnam{"lj"}
@@ -1847,199 +1532,52 @@
             }
             meter{
                 dnam{"m"}
-                one{"{0} m"}
-                other{"{0} m"}
-                per{"{0}/m"}
-            }
-            micrometer{
-                dnam{"μm"}
-                one{"{0} μm"}
-                other{"{0} μm"}
-            }
-            mile{
-                dnam{"mi"}
-                one{"{0} mi"}
-                other{"{0} mi"}
-            }
-            mile-scandinavian{
-                dnam{"smi"}
-                one{"{0} smi"}
-                other{"{0} smi"}
-            }
-            millimeter{
-                dnam{"mm"}
-                one{"{0} mm"}
-                other{"{0} mm"}
-            }
-            nanometer{
-                dnam{"nm"}
-                one{"{0} nm"}
-                other{"{0} nm"}
-            }
-            nautical-mile{
-                dnam{"nmi"}
-                one{"{0} nmi"}
-                other{"{0} nmi"}
-            }
-            parsec{
-                dnam{"pc"}
-                one{"{0} pc"}
-                other{"{0} pc"}
-            }
-            picometer{
-                dnam{"pm"}
-                one{"{0} pm"}
-                other{"{0} pm"}
             }
             point{
-                dnam{"pt"}
-                one{"{0} pt"}
-                other{"{0} pt"}
+                dnam{"punten"}
             }
             yard{
-                dnam{"yd"}
-                one{"{0} yd"}
-                other{"{0} yd"}
-            }
-        }
-        light{
-            lux{
-                dnam{"lx"}
-                one{"{0} lx"}
-                other{"{0} lx"}
+                dnam{"yards"}
             }
         }
         mass{
-            carat{
-                dnam{"CD"}
-                one{"{0} CD"}
-                other{"{0} CD"}
-            }
             grain{
-                dnam{"gr"}
-                one{"{0} gr"}
-                other{"{0} gr"}
+                dnam{"grein"}
+                one{"{0} grein"}
+                other{"{0} grein"}
             }
             gram{
                 dnam{"g"}
-                one{"{0} g"}
-                other{"{0} g"}
-                per{"{0}/g"}
-            }
-            kilogram{
-                dnam{"kg"}
-                one{"{0} kg"}
-                other{"{0} kg"}
-                per{"{0}/kg"}
-            }
-            microgram{
-                dnam{"μg"}
-                one{"{0} μg"}
-                other{"{0} μg"}
-            }
-            milligram{
-                dnam{"mg"}
-                one{"{0} mg"}
-                other{"{0} mg"}
-            }
-            ounce{
-                dnam{"oz"}
-                one{"{0} oz"}
-                other{"{0} oz"}
-                per{"{0}/oz"}
-            }
-            ounce-troy{
-                dnam{"oz t"}
-                one{"{0} oz t"}
-                other{"{0} oz t"}
-            }
-            pound{
-                dnam{"lb"}
-                one{"{0} lb"}
-                other{"{0} lb"}
-                per{"{0}/lb"}
-            }
-            stone{
-                dnam{"st"}
-                one{"{0} st"}
-                other{"{0} st"}
             }
             ton{
                 dnam{"ton"}
                 one{"{0} ton"}
                 other{"{0} ton"}
             }
-            tonne{
-                dnam{"t"}
-                one{"{0} t"}
-                other{"{0} t"}
-            }
         }
         power{
-            gigawatt{
-                dnam{"GW"}
-                one{"{0} GW"}
-                other{"{0} GW"}
-            }
             horsepower{
                 dnam{"pk"}
                 one{"{0} pk"}
                 other{"{0} pk"}
             }
-            kilowatt{
-                dnam{"kW"}
-                one{"{0} kW"}
-                other{"{0} kW"}
-            }
-            megawatt{
-                dnam{"MW"}
-                one{"{0} MW"}
-                other{"{0} MW"}
-            }
-            milliwatt{
-                dnam{"mW"}
-                one{"{0} mW"}
-                other{"{0} mW"}
-            }
             watt{
                 dnam{"W"}
-                one{"{0} W"}
-                other{"{0} W"}
             }
         }
         pressure{
-            atmosphere{
-                dnam{"atm"}
-                one{"{0} atm"}
-                other{"{0} atm"}
-            }
-            hectopascal{
-                dnam{"hPa"}
-                one{"{0} hPa"}
-                other{"{0} hPa"}
-            }
-            inch-ofhg{
-                dnam{"inHg"}
-                one{"{0} inHg"}
-                other{"{0} inHg"}
-            }
-            millibar{
-                dnam{"mbar"}
-                one{"{0} mbar"}
-                other{"{0} mbar"}
-            }
             millimeter-ofhg{
                 dnam{"mmHg"}
                 one{"{0} mmHg"}
                 other{"{0} mmHg"}
             }
-            pound-force-per-square-inch{
-                dnam{"psi"}
-                one{"{0} psi"}
-                other{"{0} psi"}
-            }
         }
         speed{
+            beaufort{
+                dnam{"windkracht"}
+                one{"{0}"}
+                other{"{0}"}
+            }
             kilometer-per-hour{
                 dnam{"km/u"}
                 one{"{0} km/u"}
@@ -2050,128 +1588,59 @@
                 one{"{0} kt"}
                 other{"{0} kt"}
             }
-            meter-per-second{
-                dnam{"m/s"}
-                one{"{0} m/s"}
-                other{"{0} m/s"}
-            }
-            mile-per-hour{
-                dnam{"mi/h"}
-                one{"{0} mi/h"}
-                other{"{0} mi/h"}
-            }
-        }
-        temperature{
-            celsius{
-                dnam{"°"}
-                one{"{0}°"}
-                other{"{0}°"}
-            }
-            fahrenheit{
-                dnam{"°F"}
-                one{"{0}°F"}
-                other{"{0}°F"}
-            }
-            generic{
-                dnam{"°"}
-                one{"{0}°"}
-                other{"{0}°"}
-            }
-            kelvin{
-                dnam{"K"}
-                one{"{0} K"}
-                other{"{0} K"}
+        }
+        torque{
+            newton-meter{
+                dnam{"Nm"}
+                one{"{0} Nm"}
+                other{"{0} Nm"}
             }
         }
         volume{
             acre-foot{
                 dnam{"acre ft"}
-            }
-            bushel{
-                dnam{"bu"}
-                one{"{0} bu"}
-                other{"{0} bu"}
             }
             centiliter{
                 dnam{"cl"}
                 one{"{0} cl"}
                 other{"{0} cl"}
             }
-            cubic-centimeter{
-                dnam{"cm³"}
-                one{"{0} cm³"}
-                other{"{0} cm³"}
-                per{"{0}/cm³"}
-            }
-            cubic-foot{
-                dnam{"ft³"}
-                one{"{0} ft³"}
-                other{"{0} ft³"}
-            }
-            cubic-inch{
-                dnam{"in³"}
-                one{"{0} in³"}
-                other{"{0} in³"}
-            }
-            cubic-kilometer{
-                dnam{"km³"}
-                one{"{0} km³"}
-                other{"{0} km³"}
-            }
-            cubic-meter{
-                dnam{"m³"}
-                one{"{0} m³"}
-                other{"{0} m³"}
-                per{"{0}/m³"}
-            }
-            cubic-mile{
-                dnam{"mi³"}
-                one{"{0} mi³"}
-                other{"{0} mi³"}
-            }
-            cubic-yard{
-                dnam{"yd³"}
-                one{"{0} yd³"}
-                other{"{0} yd³"}
-            }
             cup{
-                dnam{"cup"}
-                one{"{0} c"}
-                other{"{0} c"}
+                one{"{0} cup"}
+                other{"{0} cup"}
             }
             cup-metric{
-                dnam{"mc"}
-                one{"{0}mc"}
-                other{"{0}mc"}
+                dnam{"metrische cup"}
             }
             deciliter{
                 dnam{"dl"}
                 one{"{0} dl"}
                 other{"{0} dl"}
             }
+            dessert-spoon{
+                dnam{"des l"}
+                one{"{0} des l"}
+                other{"{0} des l"}
+            }
             dessert-spoon-imperial{
-                dnam{"imp. d l"}
-                one{"{0} imp. d l"}
-                other{"{0} imp. d l"}
+                dnam{"imp. des l"}
+                one{"{0} imp. des l"}
+                other{"{0} imp. des lpls"}
             }
             dram{
-                dnam{"fl dr"}
+                dnam{"drachme"}
                 one{"{0} fl dr"}
                 other{"{0} fl dr"}
             }
             drop{
-                dnam{"dr"}
-                one{"{0} dr"}
-                other{"{0} drs"}
+                dnam{"druppel"}
+                one{"{0} druppel"}
+                other{"{0} druppels"}
             }
             fluid-ounce{
                 dnam{"fl oz"}
                 one{"{0} fl oz"}
                 other{"{0} fl oz"}
-            }
-            fluid-ounce-imperial{
-                one{"{0} fl ozIm"}
-                other{"{0} fl ozIm"}
             }
             gallon{
                 dnam{"gal"}
@@ -2181,9 +1650,9 @@
             }
             gallon-imperial{
                 dnam{"imp. gal"}
-                one{"{0}galIm"}
-                other{"{0}galIm"}
-                per{"{0}/galIm"}
+                one{"{0} imp. gal"}
+                other{"{0} imp. gal"}
+                per{"{0}/imp. gal"}
             }
             hectoliter{
                 dnam{"hl"}
@@ -2192,14 +1661,6 @@
             }
             liter{
                 dnam{"l"}
-                one{"{0} l"}
-                other{"{0} l"}
-                per{"{0}/l"}
-            }
-            megaliter{
-                dnam{"ML"}
-                one{"{0} ML"}
-                other{"{0} ML"}
             }
             milliliter{
                 dnam{"ml"}
@@ -2207,24 +1668,14 @@
                 other{"{0} ml"}
             }
             pinch{
-                dnam{"sn"}
-                one{"{0} sn"}
-                other{"{0} sn"}
-            }
-            pint{
-                dnam{"pt"}
-                one{"{0} pt"}
-                other{"{0} pt"}
-            }
-            pint-metric{
-                dnam{"mpt"}
-                one{"{0} mpt"}
-                other{"{0} mpt"}
-            }
-            quart{
-                dnam{"qt"}
-                one{"{0} qt"}
-                other{"{0} qt"}
+                dnam{"snufje"}
+                one{"{0} snufje"}
+                other{"{0} snufje"}
+            }
+            quart-imperial{
+                dnam{"imp. qt"}
+                one{"{0} imp. qt"}
+                other{"{0} imp. qt"}
             }
             tablespoon{
                 dnam{"el"}
@@ -2238,597 +1689,4 @@
             }
         }
     }
-    unitsShort{
-        acceleration{
-            g-force{
-                dnam{"G"}
-                one{"{0} G"}
-                other{"{0} G"}
-            }
-            meter-per-square-second{
-                dnam{"m/s²"}
-                one{"{0} m/s²"}
-                other{"{0} m/s²"}
-            }
-        }
-        angle{
-            arc-minute{
-                dnam{"′"}
-                one{"{0}′"}
-                other{"{0}′"}
-            }
-            arc-second{
-                dnam{"″"}
-                one{"{0}″"}
-                other{"{0}″"}
-            }
-            degree{
-                dnam{"°"}
-                one{"{0}°"}
-                other{"{0}°"}
-            }
-            radian{
-                dnam{"rad"}
-                one{"{0} rad"}
-                other{"{0} rad"}
-            }
-            revolution{
-                dnam{"tr"}
-                one{"{0} tr"}
-                other{"{0} tr"}
-            }
-        }
-        area{
-            acre{
-                dnam{"acre"}
-                one{"{0} acre"}
-                other{"{0} acres"}
-            }
-            hectare{
-                dnam{"ha"}
-                one{"{0} ha"}
-                other{"{0} ha"}
-            }
-            square-centimeter{
-                dnam{"cm²"}
-                one{"{0} cm²"}
-                other{"{0} cm²"}
-                per{"{0} per cm²"}
-            }
-            square-foot{
-                dnam{"ft²"}
-                one{"{0} ft²"}
-                other{"{0} ft²"}
-            }
-            square-inch{
-                dnam{"in²"}
-                one{"{0} in²"}
-                other{"{0} in²"}
-                per{"{0} per in²"}
-            }
-            square-kilometer{
-                dnam{"km²"}
-                one{"{0} km²"}
-                other{"{0} km²"}
-                per{"{0} per km²"}
-            }
-            square-meter{
-                dnam{"m²"}
-                one{"{0} m²"}
-                other{"{0} m²"}
-                per{"{0} per m²"}
-            }
-            square-mile{
-                dnam{"mi²"}
-                one{"{0} mi²"}
-                other{"{0} mi²"}
-                per{"{0} per mi²"}
-            }
-            square-yard{
-                dnam{"yd²"}
-                one{"{0} yd²"}
-                other{"{0} yd²"}
-            }
-        }
-        compound{
-            per{"{0}/{1}"}
-            times{"{0}{1}"}
-        }
-        concentr{
-            item{
-                dnam{"onderdeel"}
-                one{"{0} onderdeel"}
-                other{"{0} ond."}
-            }
-            karat{
-                dnam{"K"}
-                one{"{0} K"}
-                other{"{0} K"}
-            }
-            milligram-ofglucose-per-deciliter{
-                dnam{"mg/dl"}
-                one{"{0} mg/dl"}
-                other{"{0} mg/dl"}
-            }
-            millimole-per-liter{
-                dnam{"millimol/liter"}
-                one{"{0} mmol/l"}
-                other{"{0} mmol/l"}
-            }
-            percent{
-                dnam{"procent"}
-                one{"{0}%"}
-                other{"{0}%"}
-            }
-            permille{
-                dnam{"promille"}
-                one{"{0}‰"}
-                other{"{0}‰"}
-            }
-            permillion{
-                dnam{"ppm"}
-                one{"{0} ppm"}
-                other{"{0} ppm"}
-            }
-        }
-        consumption{
-            liter-per-100-kilometer{
-                dnam{"l/100km"}
-                one{"{0} l/100km"}
-                other{"{0} l/100km"}
-            }
-            liter-per-kilometer{
-                dnam{"l/km"}
-                one{"{0} l/km"}
-                other{"{0} l/km"}
-            }
-            mile-per-gallon{
-                dnam{"mpg"}
-                one{"{0} mpg"}
-                other{"{0} mpg"}
-            }
-            mile-per-gallon-imperial{
-                dnam{"mijl/imp. gal"}
-                one{"{0} mpg imp."}
-                other{"{0} mpg imp."}
-            }
-        }
-        coordinate{
-            dnam{"windstreek"}
-            east{"{0} OL"}
-            north{"{0} NB"}
-            south{"{0} ZB"}
-            west{"{0} WL"}
-        }
-        digital{
-            bit{
-                dnam{"bit"}
-                one{"{0} bit"}
-                other{"{0} bits"}
-            }
-            byte{
-                dnam{"byte"}
-                one{"{0} byte"}
-                other{"{0} byte"}
-            }
-            gigabit{
-                dnam{"Gb"}
-                one{"{0} Gb"}
-                other{"{0} Gb"}
-            }
-            gigabyte{
-                dnam{"GB"}
-                one{"{0} GB"}
-                other{"{0} GB"}
-            }
-            kilobit{
-                dnam{"kb"}
-                one{"{0} kb"}
-                other{"{0} kb"}
-            }
-            kilobyte{
-                dnam{"kB"}
-                one{"{0} kB"}
-                other{"{0} kB"}
-            }
-            megabit{
-                dnam{"Mb"}
-                one{"{0} Mb"}
-                other{"{0} Mb"}
-            }
-            megabyte{
-                dnam{"MB"}
-                one{"{0} MB"}
-                other{"{0} MB"}
-            }
-            petabyte{
-                dnam{"PB"}
-                one{"{0} PB"}
-                other{"{0} PB"}
-            }
-            terabit{
-                dnam{"Tb"}
-                one{"{0} Tb"}
-                other{"{0} Tb"}
-            }
-            terabyte{
-                dnam{"TB"}
-                one{"{0} TB"}
-                other{"{0} TB"}
-            }
-        }
-        duration{
-            century{
-                dnam{"eeuwen"}
-                one{"{0} eeuw"}
-                other{"{0} eeuwen"}
-            }
-            day{
-                dnam{"dagen"}
-                one{"{0} dag"}
-                other{"{0} dagen"}
-                per{"{0}/dag"}
-            }
-=======
->>>>>>> 626889fb
-            decade{
-                dnam{"dec."}
-                one{"{0} dec."}
-                other{"{0} dec."}
-            }
-            hour{
-                dnam{"uur"}
-                one{"{0} uur"}
-                other{"{0} uur"}
-                per{"{0}/uur"}
-            }
-            month{
-                dnam{"mnd"}
-                one{"{0} mnd"}
-                other{"{0} mnd"}
-                per{"{0}/mnd"}
-            }
-            quarter{
-                dnam{"kwart."}
-                one{"{0} kwart."}
-                other{"{0} kwart."}
-                per{"{0}/kw."}
-            }
-            quarter{
-                dnam{"kwart."}
-                one{"{0} kwart."}
-                other{"{0} kwart."}
-                per{"{0}/kw."}
-            }
-            second{
-                one{"{0} sec"}
-                other{"{0} sec"}
-                per{"{0}/sec"}
-            }
-            week{
-                one{"{0} wk"}
-                other{"{0} wkn"}
-                per{"{0}/wk"}
-            }
-            year{
-                dnam{"jr"}
-                one{"{0} jr"}
-                other{"{0} jr"}
-                per{"{0}/jr"}
-            }
-        }
-        electric{
-            ampere{
-                dnam{"A"}
-            }
-            ohm{
-                dnam{"Ω"}
-            }
-            volt{
-                dnam{"V"}
-            }
-        }
-        energy{
-            joule{
-                dnam{"J"}
-            }
-            therm-us{
-                one{"{0} US therm"}
-                other{"{0} US therms"}
-            }
-        }
-        graphics{
-<<<<<<< HEAD
-=======
-            dot{
-                dnam{"dots"}
-                one{"{0} dot"}
-                other{"{0} dots"}
-            }
->>>>>>> 626889fb
-            dot-per-centimeter{
-                dnam{"dpcm"}
-                one{"{0} dpcm"}
-                other{"{0} dpcm"}
-            }
-            dot-per-inch{
-                dnam{"dpi"}
-                one{"{0} dpi"}
-                other{"{0} dpi"}
-            }
-            megapixel{
-                dnam{"megapixels"}
-            }
-            pixel{
-                dnam{"pixels"}
-            }
-        }
-        length{
-            astronomical-unit{
-                dnam{"AE"}
-                one{"{0} AE"}
-                other{"{0} AE"}
-            }
-            inch{
-                dnam{"inches"}
-            }
-            light-year{
-                dnam{"lj"}
-                one{"{0} lj"}
-                other{"{0} lj"}
-            }
-            meter{
-                dnam{"m"}
-<<<<<<< HEAD
-                one{"{0} m"}
-                other{"{0} m"}
-                per{"{0}/m"}
-            }
-            micrometer{
-                dnam{"μm"}
-                one{"{0} μm"}
-                other{"{0} μm"}
-            }
-            mile{
-                dnam{"mi"}
-                one{"{0} mi"}
-                other{"{0} mi"}
-            }
-            mile-scandinavian{
-                dnam{"smi"}
-                one{"{0} smi"}
-                other{"{0} smi"}
-            }
-            millimeter{
-                dnam{"mm"}
-                one{"{0} mm"}
-                other{"{0} mm"}
-            }
-            nanometer{
-                dnam{"nm"}
-                one{"{0} nm"}
-                other{"{0} nm"}
-            }
-            nautical-mile{
-                dnam{"nmi"}
-                one{"{0} nmi"}
-                other{"{0} nmi"}
-            }
-            parsec{
-                dnam{"pc"}
-                one{"{0} pc"}
-                other{"{0} pc"}
-            }
-            picometer{
-                dnam{"pm"}
-                one{"{0} pm"}
-                other{"{0} pm"}
-=======
->>>>>>> 626889fb
-            }
-            point{
-                dnam{"punten"}
-            }
-            yard{
-                dnam{"yards"}
-            }
-        }
-        mass{
-            grain{
-                dnam{"grein"}
-                one{"{0} grein"}
-                other{"{0} grein"}
-            }
-            gram{
-                dnam{"g"}
-<<<<<<< HEAD
-                one{"{0} g"}
-                other{"{0} g"}
-                per{"{0}/g"}
-            }
-            kilogram{
-                dnam{"kg"}
-                one{"{0} kg"}
-                other{"{0} kg"}
-                per{"{0}/kg"}
-            }
-            microgram{
-                dnam{"μg"}
-                one{"{0} μg"}
-                other{"{0} μg"}
-            }
-            milligram{
-                dnam{"mg"}
-                one{"{0} mg"}
-                other{"{0} mg"}
-            }
-            ounce{
-                dnam{"oz"}
-                one{"{0} oz"}
-                other{"{0} oz"}
-                per{"{0}/oz"}
-            }
-            ounce-troy{
-                dnam{"oz t"}
-                one{"{0} oz t"}
-                other{"{0} oz t"}
-            }
-            pound{
-                dnam{"lb"}
-                one{"{0} lb"}
-                other{"{0} lb"}
-                per{"{0}/lb"}
-            }
-            stone{
-                dnam{"st"}
-                one{"{0} st"}
-                other{"{0} st"}
-=======
->>>>>>> 626889fb
-            }
-            ton{
-                dnam{"ton"}
-                one{"{0} ton"}
-                other{"{0} ton"}
-            }
-            tonne{
-                dnam{"t"}
-                one{"{0} t"}
-                other{"{0} t"}
-            }
-        }
-        power{
-            horsepower{
-                dnam{"pk"}
-                one{"{0} pk"}
-                other{"{0} pk"}
-            }
-            watt{
-                dnam{"W"}
-            }
-        }
-        pressure{
-            millimeter-ofhg{
-                dnam{"mmHg"}
-                one{"{0} mmHg"}
-                other{"{0} mmHg"}
-            }
-        }
-        speed{
-            beaufort{
-                dnam{"windkracht"}
-                one{"{0}"}
-                other{"{0}"}
-            }
-            kilometer-per-hour{
-                dnam{"km/u"}
-                one{"{0} km/u"}
-                other{"{0} km/u"}
-            }
-            knot{
-                dnam{"kt"}
-                one{"{0} kt"}
-                other{"{0} kt"}
-            }
-        }
-        torque{
-            newton-meter{
-                dnam{"Nm"}
-                one{"{0} Nm"}
-                other{"{0} Nm"}
-            }
-        }
-        volume{
-            acre-foot{
-                dnam{"acre ft"}
-            }
-            centiliter{
-                dnam{"cl"}
-                one{"{0} cl"}
-                other{"{0} cl"}
-            }
-            cup{
-                one{"{0} cup"}
-                other{"{0} cup"}
-            }
-            cup-metric{
-                dnam{"metrische cup"}
-            }
-            deciliter{
-                dnam{"dl"}
-                one{"{0} dl"}
-                other{"{0} dl"}
-            }
-            dessert-spoon{
-                dnam{"des l"}
-                one{"{0} des l"}
-                other{"{0} des l"}
-            }
-            dessert-spoon-imperial{
-                dnam{"imp. des l"}
-                one{"{0} imp. des l"}
-                other{"{0} imp. des lpls"}
-            }
-            dram{
-                dnam{"drachme"}
-                one{"{0} fl dr"}
-                other{"{0} fl dr"}
-            }
-            drop{
-                dnam{"druppel"}
-                one{"{0} druppel"}
-                other{"{0} druppels"}
-            }
-            fluid-ounce{
-                dnam{"fl oz"}
-                one{"{0} fl oz"}
-                other{"{0} fl oz"}
-            }
-            gallon{
-                dnam{"gal"}
-                one{"{0} gal"}
-                other{"{0} gal"}
-                per{"{0}/gal"}
-            }
-            gallon-imperial{
-                dnam{"imp. gal"}
-                one{"{0} imp. gal"}
-                other{"{0} imp. gal"}
-                per{"{0}/imp. gal"}
-            }
-            hectoliter{
-                dnam{"hl"}
-                one{"{0} hl"}
-                other{"{0} hl"}
-            }
-            liter{
-                dnam{"l"}
-            }
-            milliliter{
-                dnam{"ml"}
-                one{"{0} ml"}
-                other{"{0} ml"}
-            }
-            pinch{
-                dnam{"snufje"}
-                one{"{0} snufje"}
-                other{"{0} snufje"}
-            }
-            quart-imperial{
-                dnam{"imp. qt"}
-                one{"{0} imp. qt"}
-                other{"{0} imp. qt"}
-            }
-            tablespoon{
-                dnam{"el"}
-                one{"{0} el"}
-                other{"{0} el"}
-            }
-            teaspoon{
-                dnam{"tl"}
-                one{"{0} tl"}
-                other{"{0} tl"}
-            }
-        }
-    }
 }