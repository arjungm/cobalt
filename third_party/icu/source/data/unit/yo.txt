﻿// © 2016 and later: Unicode, Inc. and others.
// License & terms of use: http://www.unicode.org/copyright.html
// Generated using tools/cldr/cldr-to-icu/build-icu-data.xml
yo{
    units{
        compound{
            1024p1{"kibi{0}"}
            1024p2{"mẹ́bì {0}"}
            1024p3{"gíbí {0}"}
            1024p4{"tẹbi {0}"}
            1024p5{"pẹbi {0}"}
            1024p6{"ẹ́síbì {0}"}
            1024p7{"sẹ́bì {0}"}
            1024p8{"yóòbù {0}"}
            power2{
                other{
                    _{
                        _{"{0} sikuwe"}
                    }
                }
            }
            power3{
                other{
                    _{
                        _{"kubiki {0}"}
                    }
                }
            }
        }
        concentr{
            item{
                dnam{"àwọ́n ohun"}
                other{"{0} àwon ohun"}
            }
            permille{
                other{"{0} ìdákan nínú ẹgbẹ̀rún"}
            }
        }
        digital{
            bit{
                dnam{"àwọ́n bíìtì"}
                other{"{0} àwọ́n bíìtì"}
            }
            byte{
                dnam{"àwọ́n báìtì"}
                other{"{0} àwọ́n báìtì"}
            }
            gigabit{
                dnam{"àwọn gígábíìtì"}
                other{"{0} àwọn gígábíìtì"}
            }
            gigabyte{
                dnam{"àwọn gígábáìtì"}
                other{"{0} àwọn gígábáìtì"}
            }
            kilobit{
                dnam{"àwọn kílóbíìtì"}
                other{"{0} àwọ́n kílóbíìtì"}
            }
            kilobyte{
                dnam{"àwọn kílóbáìtì"}
                other{"{0} àwọn kílóbáìtì"}
            }
            megabit{
                dnam{"àwọn mégábíìtì"}
                other{"{0} àwọn mégábíìtì"}
            }
            megabyte{
                dnam{"àwọn mégábáìtì"}
                other{"{0} àwọn mégábáìtì"}
            }
            petabyte{
                dnam{"àwọn pẹ́tábáìtì"}
                other{"{0} àwọn pẹ́tábáìtì"}
            }
            terabit{
                dnam{"àwọn tẹ́rábíìtì"}
                other{"{0} àwọn tẹ́rábíìtì"}
            }
            terabyte{
                dnam{"àwọn tẹ́rábáìtì"}
                other{"{0} àwọn tẹ́rábáìtì"}
            }
        }
        duration{
            century{
                dnam{"ọ̀rúndún"}
                other{"ọ̀rúndún {0}"}
            }
            day{
                other{"ọj {0}"}
            }
            decade{
                other{"ẹ̀wádùn {0}"}
            }
            microsecond{
                dnam{"iseju aya kekere"}
            }
<<<<<<< HEAD
            microsecond{
                dnam{"iseju aya kekere"}
            }
            minute{
                dnam{"ìṣ"}
                other{"{0} ìṣ"}
                per{"{0}/ìṣ"}
            }
            month{
                dnam{"oṣù"}
                other{"{0} oṣù"}
                per{"{0}/oṣù"}
=======
            quarter{
                dnam{"idamerin"}
                other{"{0} idamerin"}
                per{"{0}/ida"}
>>>>>>> 626889fb
            }
            quarter{
                dnam{"idamerin"}
                other{"{0} idamerin"}
                per{"{0}/ida"}
            }
            second{
                other{"{0}ìṣ àáy"}
                per{"{0}/ìṣ àáy"}
            }
            week{
                per{"{0}/ọṣ"}
            }
            year{
                dnam{"ọ̀dún"}
                per{"{0} ọd"}
            }
        }
        force{
            kilowatt-hour-per-100-kilometer{
                dnam{"àwọ́n wákàtí kílówáàtì ní kìlómítà ọgọ́rùn"}
                other{"{0} àwọ́n wákàtí kílówáàtì ní kìlómítà ọgọ́rùn"}
<<<<<<< HEAD
            }
        }
        graphics{
            dot{
                dnam{"dọ́ọ̀tì"}
                other{"{0} dọ́ọ̀tì"}
=======
>>>>>>> 626889fb
            }
        }
        length{
            earth-radius{
                dnam{"ìdinwọ̀n ayé"}
                other{"{0} ìdinwọ̀n ayé"}
            }
            fathom{
                dnam{"fátọ́ọ̀mu"}
                other{"{0} fátọ́ọ̀mù"}
            }
            furlong{
                dnam{"àwọn fọ́lọ́ọ̀ngì"}
                other{"{0} àwọn fọ́lọ́ọ̀ngì"}
            }
        }
        light{
            candela{
                dnam{"kandẹ́là"}
                other{"{0} kandẹ́là"}
            }
            lumen{
                dnam{"lumẹ́ẹ̀nì"}
                other{"{0} lumẹ́ẹ̀nì"}
            }
        }
        mass{
            grain{
                dnam{"giréènì"}
            }
            stone{
                other{"{0} àwon okùta"}
            }
        }
        speed{
            beaufort{
                dnam{"Beaufort"}
                other{"Beaufort {0}"}
            }
            stone{
                dnam{"àwon okùta"}
                other{"{0} àwon okùta"}
            }
        }
        volume{
            bushel{
                dnam{"búsẹ́ẹ̀li"}
                other{"{0} búsẹ́ẹ̀li"}
            }
            dessert-spoon{
                dnam{"àmì ṣíbí oúnjẹ́ kékeré"}
                other{"{0} àmì ṣíbí oúnjẹ́ kékeré"}
            }
            dessert-spoon-imperial{
                dnam{"ṣíbí oúnjẹ kékeré"}
            }
            quart-imperial{
                dnam{"ìdásímérin"}
                other{"{0} ìdásímérin"}
            }
        }
    }
    unitsNarrow{
<<<<<<< HEAD
        compound{
            1024p1{"àmì Ki {0}"}
            1024p2{"àmì Mi {0}"}
            1024p3{"àmì Gi {0}"}
            1024p4{"àmì Ti {0}"}
            1024p5{"àmì Pí {0}"}
            1024p6{"àmì Ei {0}"}
            1024p7{"àmì Sí {0}"}
=======
        acceleration{
            g-force{
                other{"{0}Gs"}
            }
            meter-per-square-second{
                other{"{0}m/s²"}
            }
        }
        angle{
            radian{
                other{"{0}rad"}
            }
            revolution{
                other{"{0}rev"}
            }
        }
        area{
            acre{
                other{"{0}ac"}
            }
            dunam{
                other{"{0}dunam"}
            }
            hectare{
                other{"{0}ha"}
            }
            square-centimeter{
                other{"{0}cm²"}
            }
            square-foot{
                other{"{0}ft²"}
            }
            square-inch{
                other{"{0}in²"}
            }
            square-kilometer{
                other{"{0}km²"}
            }
            square-mile{
                other{"{0}mi²"}
            }
            square-yard{
                other{"{0}yd²"}
            }
        }
        compound{
            1024p1{"àmì Ki {0}"}
            1024p5{"àmì Pí {0}"}
>>>>>>> 626889fb
            1024p8{"àmì Yí {0}"}
        }
        concentr{
            item{
<<<<<<< HEAD
                dnam{"ohun"}
                other{"{0}ohun"}
            }
=======
                other{"{0}ohun"}
            }
            karat{
                other{"{0}kt"}
            }
            milligram-ofglucose-per-deciliter{
                other{"{0}mg/dL"}
            }
            millimole-per-liter{
                other{"{0}mmol/L"}
            }
            mole{
                other{"{0}mol"}
            }
            permille{
                other{"{0}‰"}
            }
            permillion{
                other{"{0}ppm"}
            }
        }
        consumption{
            liter-per-kilometer{
                other{"{0}L/km"}
            }
            mile-per-gallon{
                dnam{"mpg"}
                other{"{0}mpg"}
            }
            mile-per-gallon-imperial{
                dnam{"mpg UK"}
                other{"{0}m/gUK"}
            }
        }
        digital{
            bit{
                dnam{"bit"}
                other{"{0}bíìtì"}
            }
            byte{
                dnam{"B"}
                other{"{0}B"}
            }
            gigabit{
                dnam{"Gb"}
                other{"{0}Gb"}
            }
            gigabyte{
                dnam{"GB"}
                other{"{0}GB"}
            }
            kilobit{
                dnam{"kb"}
                other{"{0}kb"}
            }
            kilobyte{
                dnam{"kB"}
                other{"{0}kB"}
            }
            megabit{
                dnam{"Mb"}
                other{"{0}Mb"}
            }
            megabyte{
                dnam{"MB"}
                other{"{0}MB"}
            }
            petabyte{
                dnam{"PB"}
                other{"{0}PB"}
            }
            terabit{
                other{"{0}Tb"}
            }
            terabyte{
                dnam{"TB"}
                other{"{0}TB"}
            }
>>>>>>> 626889fb
        }
        duration{
            day{
                other{"ọj {0}"}
            }
            minute{
                other{"{0}/ìṣ"}
            }
<<<<<<< HEAD
            month{
                dnam{"oṣù"}
                other{"{0} oṣù"}
            }
            quarter{
                dnam{"idame"}
                other{"{0} i"}
                per{"{0}/id"}
            }
            second{
                dnam{"ìṣ àáy"}
                other{"{0} ìṣ àáy"}
=======
            quarter{
                other{"{0} i"}
>>>>>>> 626889fb
            }
            week{
                dnam{"ọṣẹ́"}
                per{"{0}/ọ̀ṣẹ̀"}
            }
        }
        electric{
            ampere{
                other{"{0}A"}
            }
            milliampere{
                other{"{0}mA"}
            }
            ohm{
                other{"{0}Ω"}
            }
            volt{
                other{"{0}V"}
            }
        }
        energy{
            british-thermal-unit{
                dnam{"BTU"}
                other{"{0}Btu"}
            }
            calorie{
                other{"{0}cal"}
            }
            electronvolt{
                other{"{0}eV"}
            }
            foodcalorie{
                other{"{0}Cal"}
            }
            joule{
                other{"{0}J"}
            }
            kilocalorie{
                other{"{0}kcal"}
            }
            kilojoule{
                other{"{0}kJ"}
            }
            kilowatt-hour{
                other{"{0}kWh"}
            }
            therm-us{
                other{"{0}US therms"}
            }
        }
        force{
            kilowatt-hour-per-100-kilometer{
                dnam{"KWh ní 100km"}
                other{"{0} kWh ní 100km"}
            }
            newton{
                other{"{0}N"}
            }
            pound-force{
                other{"{0}lbf"}
            }
        }
        frequency{
            gigahertz{
                other{"{0}GHz"}
            }
            hertz{
                other{"{0}Hz"}
            }
            kilohertz{
                other{"{0}kHz"}
            }
            megahertz{
                other{"{0}MHz"}
            }
        }
        graphics{
            dot-per-centimeter{
                dnam{"dpcm"}
                other{"{0}dpcm"}
            }
            dot-per-inch{
                dnam{"dpi"}
                other{"{0}dpi"}
            }
        }
        length{
            earth-radius{
                dnam{"R⊕"}
                other{"{0}R⊕"}
            }
            fathom{
                dnam{"fatọ́"}
                other{"{0}fth"}
            }
            furlong{
                other{"{0}fur"}
            }
        }
        light{
            candela{
                dnam{"cd"}
                other{"{0}cd"}
            }
            lumen{
                dnam{"lm"}
            }
            lux{
                dnam{"lọ́s"}
                other{"{0}lx"}
            }
            solar-luminosity{
                other{"{0}L☉"}
            }
        }
        mass{
            carat{
                other{"{0}CD"}
            }
            dalton{
                other{"{0}Da"}
            }
            earth-mass{
                other{"{0}M⊕"}
            }
            grain{
                dnam{"gr"}
                other{"{0}gr"}
            }
            microgram{
                other{"{0}μg"}
            }
            milligram{
                other{"{0}mg"}
            }
            ounce{
                other{"{0}oz"}
            }
            ounce-troy{
                other{"{0}oz t"}
            }
            solar-mass{
                other{"{0}M☉"}
            }
            stone{
                dnam{"okùta"}
                other{"{0}st"}
            }
            ton{
                other{"{0}tn"}
            }
            tonne{
                other{"{0}t"}
            }
        }
        power{
            gigawatt{
                other{"{0}GW"}
            }
            horsepower{
                other{"{0}hp"}
            }
            kilowatt{
                other{"{0}kW"}
            }
            megawatt{
                other{"{0}MW"}
            }
            milliwatt{
                other{"{0}mW"}
            }
            watt{
                other{"{0}W"}
            }
        }
        pressure{
            atmosphere{
                other{"{0}atm"}
            }
            bar{
                other{"{0}bar"}
            }
            hectopascal{
                other{"{0}hPa"}
            }
            inch-ofhg{
                dnam{"″ Hg"}
                other{"{0}″ Hg"}
            }
            kilopascal{
                other{"{0}kPa"}
            }
            megapascal{
                other{"{0}MPa"}
            }
            millimeter-ofhg{
                dnam{"mmHg"}
                other{"{0}mmHg"}
            }
            pascal{
                other{"{0}Pa"}
            }
        }
        speed{
            knot{
                other{"{0}kn"}
            }
            meter-per-second{
                other{"{0}m/s"}
            }
            mile-per-hour{
                other{"{0}mph"}
            }
        }
        temperature{
            fahrenheit{
                other{"{0}°"}
            }
            kelvin{
                other{"{0}K"}
            }
        }
        torque{
            newton-meter{
                other{"{0}N⋅m"}
            }
            pound-force-foot{
                other{"{0}lbf⋅ft"}
            }
        }
        volume{
            acre-foot{
                dnam{"acre ft"}
                other{"{0}ac ft"}
            }
            barrel{
                other{"{0}bbl"}
            }
            bushel{
                dnam{"búsẹ́li"}
                other{"{0}búsẹ́ẹ̀li"}
            }
            centiliter{
                other{"{0}cL"}
            }
            cubic-centimeter{
                other{"{0}cm³"}
            }
            cubic-foot{
                other{"{0}ft³"}
            }
            cubic-inch{
                other{"{0}in³"}
            }
            cubic-kilometer{
                other{"{0}km³"}
            }
            cubic-meter{
                other{"{0}m³"}
            }
            cubic-mile{
                other{"{0}mi³"}
            }
            cubic-yard{
                other{"{0}yd³"}
            }
            cup{
                other{"{0}c"}
            }
            cup-metric{
                other{"{0}mc"}
            }
            deciliter{
                other{"{0}dL"}
            }
            dessert-spoon{
                other{"{0}dsp"}
            }
            dram{
                dnam{"fl.dr."}
                other{"{0}fl.dr."}
            }
            drop{
                other{"{0}dr"}
            }
            fluid-ounce{
                dnam{"fl oz"}
                other{"{0}fl oz"}
            }
            fluid-ounce-imperial{
                dnam{"Imp fl oz"}
                other{"{0}fl oz Im"}
            }
            gallon{
                dnam{"gal"}
                other{"{0}gal"}
                per{"{0}/gal"}
            }
            gallon-imperial{
                dnam{"Imp gal"}
                other{"{0}galIm"}
                per{"{0}/galIm"}
            }
            hectoliter{
                other{"{0}hL"}
            }
            jigger{
                dnam{"jìgá"}
                other{"{0}jìgá"}
            }
            liter{
                per{"{0}/L"}
            }
            megaliter{
                other{"{0}ML"}
            }
            milliliter{
                other{"{0}mL"}
            }
            pinch{
                dnam{"pn"}
                other{"{0}pn"}
            }
            pint{
                other{"{0}pt"}
            }
            pint-metric{
                other{"{0}mpt"}
            }
            quart{
                other{"{0}qt"}
            }
            quart-imperial{
                other{"{0}àmì ìdásímérin"}
            }
            tablespoon{
                other{"{0}tbsp"}
            }
            teaspoon{
                other{"{0}tsp"}
            }
        }
        force{
            kilowatt-hour-per-100-kilometer{
                dnam{"KWh ní 100km"}
                other{"{0} kWh ní 100km"}
            }
        }
        length{
            fathom{
                dnam{"fatọ́"}
                other{"{0}fth"}
            }
            furlong{
                dnam{"fọ́lọ́ọ̀ngì"}
                other{"{0}fur"}
            }
        }
        light{
            lumen{
                other{"{0} Lúmẹ́nì"}
            }
            lux{
                dnam{"lọ́s"}
            }
        }
        mass{
            stone{
                dnam{"okùta"}
                other{"{0}st"}
            }
        }
        volume{
            bushel{
                dnam{"búsẹ́li"}
                other{"{0}búsẹ́ẹ̀li"}
            }
        }
    }
    unitsShort{
        compound{
            1024p1{"àmì Kí {0}"}
            1024p2{"àmì Mi {0}"}
            1024p3{"àmì Gi {0}"}
            1024p4{"àmì Ti {0}"}
            1024p5{"àmì Pi {0}"}
            1024p6{"àmì Ei {0}"}
            1024p7{"àmì Sí {0}"}
            1024p8{"àmì {0}"}
        }
        concentr{
            item{
                dnam{"ohun"}
                other{"{0} ohun"}
            }
            permille{
                dnam{"ìdákan nínú ẹgbẹ̀rún"}
                other{"{0} pasenti"}
            }
            permillion{
                dnam{"ara/milíọ̀nù"}
<<<<<<< HEAD
                other{"{0} ppm"}
=======
>>>>>>> 626889fb
            }
        }
        digital{
            bit{
                dnam{"bíìtì"}
                other{"{0} bíìtì"}
            }
            byte{
                dnam{"báìtì"}
                other{"{0} báìtì"}
            }
            gigabit{
                dnam{"jíbíìtì"}
                other{"{0}jíbíìtì"}
            }
            gigabyte{
                dnam{"jíbáìtì"}
                other{"{0} jíbáìtì"}
            }
            kilobit{
                dnam{"kébiì"}
                other{"{0} kébiì"}
            }
            kilobyte{
                dnam{"kébáìtì"}
                other{"{0} kébáìtì"}
            }
            megabit{
                dnam{"ẹ́mbíìtì"}
                other{"{0} ẹ́mbiì"}
            }
            megabyte{
                dnam{"ẹ́mbáìtì"}
            }
            petabyte{
                dnam{"Píbáìtì"}
                other{"{0} Píbáìtì"}
            }
            terabyte{
                dnam{"Tíbáìtì"}
                other{"{0} Tíbáìtì"}
            }
        }
        duration{
            day{
                dnam{"ọjọ́"}
                other{"{0} ọj"}
                per{"{0}/ọj"}
            }
            decade{
                dnam{"ẹ̀wádùn"}
                other{"ẹ̀wádún {0}"}
            }
            hour{
                dnam{"wkt"}
                other{"{0} wkt"}
                per{"{0}/wkt"}
            }
            minute{
                dnam{"ìṣ"}
                other{"{0} ìṣ"}
                per{"{0}/ìṣ"}
            }
            month{
                dnam{"oṣù"}
                other{"{0} oṣù"}
                per{"{0}/oṣù"}
            }
            quarter{
                dnam{"idame"}
                other{"{0} idame"}
                per{"{0}/id"}
            }
            second{
                dnam{"ìṣ àáy"}
                other{"{0} ìṣ àáy"}
                per{"{0} ìṣ àáy"}
            }
            week{
                dnam{"ọṣ"}
                other{"{0} ọṣ"}
                per{"{0}/ọṣẹ̀"}
            }
            year{
                dnam{"ọd"}
                other{"{0} ọd"}
                per{"{0}/ọd"}
            }
        }
        force{
            kilowatt-hour-per-100-kilometer{
                dnam{"KWh lọ́rí 100km"}
                other{"{0} KWh lọ́rí 100km"}
            }
        }
        graphics{
            dot{
                dnam{"dọ́ọ̀tì"}
                other{"{0} dọ́ọ̀tì"}
            }
        }
        length{
            earth-radius{
                dnam{"àmì ìdínwọ̀n ayé"}
                other{"{0} àmì ìdínwọ̀n ayé"}
            }
            fathom{
                dnam{"fátọ́mù"}
<<<<<<< HEAD
                other{"{0} fth"}
=======
>>>>>>> 626889fb
            }
            furlong{
                dnam{"fọ́lọ́ọ̀ngì"}
                other{"{0} fọ́"}
            }
        }
        light{
            candela{
                dnam{"sídiì"}
                other{"{0} sídiì"}
            }
            lumen{
                dnam{"àmì lumẹ́ẹ̀nì"}
                other{"{0} Lúmẹ́nì"}
            }
        }
        mass{
            grain{
                dnam{"gíréènì"}
                other{"{0} gíréènì"}
            }
            stone{
                dnam{"àwon okùta"}
<<<<<<< HEAD
                other{"{0} st"}
=======
>>>>>>> 626889fb
            }
        }
        volume{
            bushel{
                dnam{"Búsẹ́ẹ̀li"}
<<<<<<< HEAD
                other{"{0} bu"}
=======
>>>>>>> 626889fb
            }
            dessert-spoon{
                dnam{"ṣíbí oúnjẹ́ kékeré"}
                other{"{0} ṣíbí oúnjẹ́ kékeré"}
            }
            dessert-spoon-imperial{
                dnam{"àmì oúnjẹ kékeré"}
                other{"{0} àmì oúnjẹ kékeré"}
            }
            dram{
                dnam{"omi dírámù"}
                other{"{0} àmì omi dírámù"}
            }
            drop{
                dnam{"dírọ́pù"}
                other{"{0} dírọ́pù"}
            }
            jigger{
                dnam{"jígà"}
                other{"{0} jígà"}
            }
            pinch{
                dnam{"píńṣì"}
                other{"{0} píńṣì"}
            }
            quart-imperial{
                dnam{"àmì ìdásímérin"}
                other{"{0} àmì ìdásímérin"}
            }
        }
    }
}<|MERGE_RESOLUTION|>--- conflicted
+++ resolved
@@ -96,30 +96,10 @@
             microsecond{
                 dnam{"iseju aya kekere"}
             }
-<<<<<<< HEAD
-            microsecond{
-                dnam{"iseju aya kekere"}
-            }
-            minute{
-                dnam{"ìṣ"}
-                other{"{0} ìṣ"}
-                per{"{0}/ìṣ"}
-            }
-            month{
-                dnam{"oṣù"}
-                other{"{0} oṣù"}
-                per{"{0}/oṣù"}
-=======
             quarter{
                 dnam{"idamerin"}
                 other{"{0} idamerin"}
                 per{"{0}/ida"}
->>>>>>> 626889fb
-            }
-            quarter{
-                dnam{"idamerin"}
-                other{"{0} idamerin"}
-                per{"{0}/ida"}
             }
             second{
                 other{"{0}ìṣ àáy"}
@@ -137,15 +117,6 @@
             kilowatt-hour-per-100-kilometer{
                 dnam{"àwọ́n wákàtí kílówáàtì ní kìlómítà ọgọ́rùn"}
                 other{"{0} àwọ́n wákàtí kílówáàtì ní kìlómítà ọgọ́rùn"}
-<<<<<<< HEAD
-            }
-        }
-        graphics{
-            dot{
-                dnam{"dọ́ọ̀tì"}
-                other{"{0} dọ́ọ̀tì"}
-=======
->>>>>>> 626889fb
             }
         }
         length{
@@ -185,10 +156,6 @@
                 dnam{"Beaufort"}
                 other{"Beaufort {0}"}
             }
-            stone{
-                dnam{"àwon okùta"}
-                other{"{0} àwon okùta"}
-            }
         }
         volume{
             bushel{
@@ -209,16 +176,6 @@
         }
     }
     unitsNarrow{
-<<<<<<< HEAD
-        compound{
-            1024p1{"àmì Ki {0}"}
-            1024p2{"àmì Mi {0}"}
-            1024p3{"àmì Gi {0}"}
-            1024p4{"àmì Ti {0}"}
-            1024p5{"àmì Pí {0}"}
-            1024p6{"àmì Ei {0}"}
-            1024p7{"àmì Sí {0}"}
-=======
         acceleration{
             g-force{
                 other{"{0}Gs"}
@@ -267,16 +224,10 @@
         compound{
             1024p1{"àmì Ki {0}"}
             1024p5{"àmì Pí {0}"}
->>>>>>> 626889fb
             1024p8{"àmì Yí {0}"}
         }
         concentr{
             item{
-<<<<<<< HEAD
-                dnam{"ohun"}
-                other{"{0}ohun"}
-            }
-=======
                 other{"{0}ohun"}
             }
             karat{
@@ -355,7 +306,6 @@
                 dnam{"TB"}
                 other{"{0}TB"}
             }
->>>>>>> 626889fb
         }
         duration{
             day{
@@ -364,23 +314,8 @@
             minute{
                 other{"{0}/ìṣ"}
             }
-<<<<<<< HEAD
-            month{
-                dnam{"oṣù"}
-                other{"{0} oṣù"}
-            }
-            quarter{
-                dnam{"idame"}
-                other{"{0} i"}
-                per{"{0}/id"}
-            }
-            second{
-                dnam{"ìṣ àáy"}
-                other{"{0} ìṣ àáy"}
-=======
             quarter{
                 other{"{0} i"}
->>>>>>> 626889fb
             }
             week{
                 dnam{"ọṣẹ́"}
@@ -721,42 +656,6 @@
             }
             teaspoon{
                 other{"{0}tsp"}
-            }
-        }
-        force{
-            kilowatt-hour-per-100-kilometer{
-                dnam{"KWh ní 100km"}
-                other{"{0} kWh ní 100km"}
-            }
-        }
-        length{
-            fathom{
-                dnam{"fatọ́"}
-                other{"{0}fth"}
-            }
-            furlong{
-                dnam{"fọ́lọ́ọ̀ngì"}
-                other{"{0}fur"}
-            }
-        }
-        light{
-            lumen{
-                other{"{0} Lúmẹ́nì"}
-            }
-            lux{
-                dnam{"lọ́s"}
-            }
-        }
-        mass{
-            stone{
-                dnam{"okùta"}
-                other{"{0}st"}
-            }
-        }
-        volume{
-            bushel{
-                dnam{"búsẹ́li"}
-                other{"{0}búsẹ́ẹ̀li"}
             }
         }
     }
@@ -782,10 +681,6 @@
             }
             permillion{
                 dnam{"ara/milíọ̀nù"}
-<<<<<<< HEAD
-                other{"{0} ppm"}
-=======
->>>>>>> 626889fb
             }
         }
         digital{
@@ -894,10 +789,6 @@
             }
             fathom{
                 dnam{"fátọ́mù"}
-<<<<<<< HEAD
-                other{"{0} fth"}
-=======
->>>>>>> 626889fb
             }
             furlong{
                 dnam{"fọ́lọ́ọ̀ngì"}
@@ -921,19 +812,11 @@
             }
             stone{
                 dnam{"àwon okùta"}
-<<<<<<< HEAD
-                other{"{0} st"}
-=======
->>>>>>> 626889fb
             }
         }
         volume{
             bushel{
                 dnam{"Búsẹ́ẹ̀li"}
-<<<<<<< HEAD
-                other{"{0} bu"}
-=======
->>>>>>> 626889fb
             }
             dessert-spoon{
                 dnam{"ṣíbí oúnjẹ́ kékeré"}
