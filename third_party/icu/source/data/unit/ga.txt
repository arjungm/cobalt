﻿// © 2016 and later: Unicode, Inc. and others.
// License & terms of use: http://www.unicode.org/copyright.html
// Generated using tools/cldr/cldr-to-icu/build-icu-data.xml
ga{
    units{
        acceleration{
            g-force{
                few{"{0} g-fhórsa"}
                many{"{0} g-fhórsa"}
                one{"{0} g-fhórsa"}
                other{"{0} g-fhórsa"}
                two{"{0} g-fhórsa"}
            }
            meter-per-square-second{
                dnam{"méadair sa soicind cearnaithe"}
            }
        }
        angle{
            arc-minute{
                few{"{0} nóiméad stua"}
                many{"{0} nóiméad stua"}
                one{"{0} nóiméad stua"}
                other{"{0} nóiméad stua"}
                two{"{0} nóiméad stua"}
            }
            arc-second{
                dnam{"soicindí stua"}
                few{"{0} shoicind stua"}
                many{"{0} soicind stua"}
                one{"{0} soicind stua"}
                other{"{0} soicind stua"}
                two{"{0} shoicind stua"}
            }
            degree{
                few{"{0} chéim"}
                many{"{0} gcéim"}
                one{"{0} chéim"}
                other{"{0} céim"}
                two{"{0} chéim"}
            }
            radian{
                few{"{0} raidian"}
                many{"{0} raidian"}
                one{"{0} raidian"}
                other{"{0} raidian"}
                two{"{0} raidian"}
            }
            revolution{
                dnam{"imrothlú"}
                few{"{0} imrothlú"}
                many{"{0} n-imrothlú"}
                one{"{0} imrothlú"}
                other{"{0} imrothlú"}
                two{"{0} imrothlú"}
            }
        }
        area{
            acre{
                few{"{0} acra"}
                many{"{0} n-acra"}
                one{"{0} acra"}
                other{"{0} acra"}
                two{"{0} acra"}
            }
            dunam{
                dnam{"dúnaim"}
            }
            hectare{
                few{"{0} heicteár"}
                many{"{0} heicteár"}
                one{"{0} heicteár"}
                other{"{0} heicteár"}
                two{"{0} heicteár"}
            }
            square-centimeter{
                dnam{"ceintiméadair chearnacha"}
                few{"{0} cheintiméadar chearnacha"}
                many{"{0} gceintiméadar chearnacha"}
                one{"{0} cheintiméadar cearnach"}
                other{"{0} ceintiméadar cearnach"}
                per{"{0} sa cheintiméadar cearnach"}
                two{"{0} cheintiméadar chearnacha"}
            }
            square-foot{
                dnam{"troithe cearnacha"}
                few{"{0} throigh chearnacha"}
                many{"{0} dtroigh chearnacha"}
                one{"{0} troigh chearnach"}
                other{"{0} troigh chearnach"}
                two{"{0} throigh chearnacha"}
            }
            square-inch{
                dnam{"orlaí cearnacha"}
                few{"{0} orlach chearnacha"}
                many{"{0} orlach chearnacha"}
                one{"{0} orlach cearnach"}
                other{"{0} orlach cearnach"}
                per{"{0} san orlach cearnach"}
                two{"{0} orlach chearnacha"}
            }
            square-kilometer{
                dnam{"ciliméadair chearnacha"}
                few{"{0} chiliméadar chearnacha"}
                many{"{0} gciliméadar chearnacha"}
                one{"{0} chiliméadar cearnach"}
                other{"{0} ciliméadar cearnach"}
                per{"{0} sa chiliméadar cearnach"}
                two{"{0} chiliméadar chearnacha"}
            }
            square-meter{
                dnam{"méadair chearnacha"}
                few{"{0} mhéadar chearnacha"}
                many{"{0} méadar chearnacha"}
                one{"{0} mhéadar cearnach"}
                other{"{0} méadar cearnach"}
                per{"{0} sa mhéadar cearnach"}
                two{"{0} mhéadar chearnacha"}
            }
            square-mile{
                dnam{"mílte cearnacha"}
                few{"{0} mhíle chearnacha"}
                many{"{0} míle chearnacha"}
                one{"{0} mhíle cearnach"}
                other{"{0} míle cearnach"}
                per{"{0} sa mhíle cearnach"}
                two{"{0} mhíle chearnacha"}
            }
            square-yard{
                dnam{"slata cearnacha"}
                few{"{0} shlat chearnacha"}
                many{"{0} slat chearnacha"}
                one{"{0} slat chearnach"}
                other{"{0} slat chearnach"}
                two{"{0} shlat chearnacha"}
            }
        }
        compound{
            1024p1{"cibi-{0}"}
            1024p2{"mebi{0}"}
            1024p4{"tebi{0}"}
            1024p7{"zebi{0}"}
            1024p8{"yobe{0}"}
            10p-1{"deici{0}"}
            10p-12{"pici{0}"}
            10p-15{"feimti{0}"}
            10p-18{"atai{0}"}
            10p-2{"ceinti{0}"}
            10p-21{"zeipti{0}"}
            10p-24{"yoctai{0}"}
            10p-3{"milli{0}"}
            10p-6{"micri{0}"}
            10p-9{"nanai{0}"}
            10p1{"deacai{0}"}
            10p12{"teiri{0}"}
            10p15{"peiti{0}"}
            10p18{"eicsi{0}"}
            10p2{"heicti{0}"}
            10p21{"zeiti{0}"}
            10p24{"yotai{0}"}
            10p3{"cili{0}"}
            10p6{"meigi{0}"}
            10p9{"gigi{0}"}
            per{"{0} sa {1}"}
            power2{
                few{
                    _{
                        _{"{0} chearnacha"}
                    }
                }
                many{
                    _{
                        _{"{0} chearnacha"}
                    }
                }
                one{
                    _{
                        _{"{0} cearnaithe"}
                    }
                }
                other{
                    _{
                        _{"{0} chearnaithe"}
                    }
                }
                two{
                    _{
                        _{"{0} chearnacha"}
                    }
                }
            }
            power3{
                few{
                    _{
                        _{"{0} chiúbacha"}
                    }
                }
                many{
                    _{
                        _{"{0} chiúbacha"}
                    }
                }
                one{
                    _{
                        _{"{0} ciúbach"}
                    }
                }
                other{
                    _{
                        _{"{0} ciúbach"}
                    }
                }
                two{
                    _{
                        _{"{0} chiúbacha"}
                    }
                }
            }
        }
        concentr{
            karat{
                dnam{"carait"}
                few{"{0} charat"}
                many{"{0} gcarat óir"}
                one{"{0} charat óir"}
                other{"{0} carat óir"}
                two{"{0} charat óir"}
            }
            milligram-ofglucose-per-deciliter{
                dnam{"milleagraim sa deicilítear"}
                few{"{0} mhilleagram sa deicilítear"}
                many{"{0} milleagram sa deicilítear"}
                one{"{0} mhilleagram sa deicilítear"}
                other{"{0} milleagram sa deicilítear"}
                two{"{0} mhilleagram sa deicilítear"}
            }
            millimole-per-liter{
                dnam{"milleamóil sa lítear"}
                few{"{0} mhilleamól sa lítear"}
                many{"{0} milleamól sa lítear"}
                one{"{0} mhilleamól sa lítear"}
                other{"{0} milleamól sa lítear"}
                two{"{0} mhilleamól sa lítear"}
            }
            mole{
                dnam{"móil"}
            }
            percent{
                few{"{0}%"}
                many{"{0}%"}
                one{"{0} faoin gcéad"}
                other{"{0} faoin gcéad"}
                two{"{0}%"}
            }
            permille{
                few{"{0}‰"}
                many{"{0}‰"}
                one{"{0} faoin míle"}
                other{"{0} faoin míle"}
                two{"{0}‰"}
            }
            permillion{
                dnam{"codanna sa mhilliún"}
                few{"{0} chuid sa mhilliún"}
                many{"{0} gcuid sa mhilliún"}
                one{"{0} chuid sa mhilliún"}
                other{"{0} cuid sa mhilliún"}
                two{"{0} chuid sa mhilliún"}
            }
            permyriad{
                dnam{"faoin deich míle"}
                few{"{0}‱"}
                many{"{0}‱"}
                one{"{0} faoin deich míle"}
                other{"{0}‱"}
                two{"{0}‱"}
            }
        }
        consumption{
            liter-per-100-kilometer{
                dnam{"lítir sa 100 ciliméadar"}
                few{"{0} lítear sa 100 ciliméadar"}
                many{"{0} lítear sa 100 ciliméadar"}
                one{"{0} lítear sa 100 ciliméadar"}
                other{"{0} lítear sa 100 ciliméadar"}
                two{"{0} lítear sa 100 ciliméadar"}
            }
            liter-per-kilometer{
                dnam{"lítir sa chiliméadar"}
                few{"{0} lítear sa chiliméadar"}
                many{"{0} lítear sa chiliméadar"}
                one{"{0} lítear sa chiliméadar"}
                other{"{0} lítear sa chiliméadar"}
                two{"{0} lítear sa chiliméadar"}
            }
            mile-per-gallon{
                dnam{"mílte an galún"}
                few{"{0} mhíle an galún"}
                many{"{0} míle an galún"}
                one{"{0} mhíle an galún"}
                other{"{0} míle an galún"}
                two{"{0} mhíle an galún"}
            }
            mile-per-gallon-imperial{
                dnam{"mílte sa ghalún impiriúil"}
                few{"{0} mhíle sa ghalún impiriúil"}
                many{"{0} míle sa ghalún impiriúil"}
                one{"{0} mhíle sa ghalún impiriúil"}
                other{"{0} míle sa ghalún impiriúil"}
                two{"{0} mhíle sa ghalún impiriúil"}
            }
        }
        coordinate{
            dnam{"príomhaird"}
            east{"{0} oirthear"}
            north{"{0} thuaidh"}
            south{"{0} theas"}
            west{"{0} iarthar"}
        }
        digital{
            bit{
                dnam{"giotáin"}
            }
            gigabit{
                dnam{"gigighiotáin"}
                few{"{0} ghigighiotán"}
                many{"{0} ngigighiotán"}
                one{"{0} ghigighiotán"}
                other{"{0} gigighiotán"}
                two{"{0} ghigighiotán"}
            }
            gigabyte{
                dnam{"gigibhearta"}
                few{"{0} ghigibheart"}
                many{"{0} ngigibheart"}
                one{"{0} ghigibheart"}
                other{"{0} gigibheart"}
                two{"{0} ghigibheart"}
            }
            kilobit{
                dnam{"cilighiotáin"}
                few{"{0} chilighiotán"}
                many{"{0} gcilighiotán"}
                one{"{0} chilighiotán"}
                other{"{0} cilighiotán"}
                two{"{0} chilighiotán"}
            }
            kilobyte{
                dnam{"cilibhearta"}
                few{"{0} chilibheart"}
                many{"{0} gcilibheart"}
                one{"{0} chilibheart"}
                other{"{0} cilibheart"}
                two{"{0} chilibheart"}
            }
            megabit{
                dnam{"meigighiotáin"}
                few{"{0} mheigighiotán"}
                many{"{0} meigighiotán"}
                one{"{0} mheigighiotán"}
                other{"{0} meigighiotán"}
                two{"{0} mheigighiotán"}
            }
            megabyte{
                dnam{"meigibhearta"}
                few{"{0} mheigibheart"}
                many{"{0} meigibheart"}
                one{"{0} mheigibheart"}
                other{"{0} meigibheart"}
                two{"{0} mheigibheart"}
            }
            petabyte{
                dnam{"peitibhearta"}
                few{"{0} PB"}
                many{"{0} PB"}
                one{"{0} peitibheart"}
                other{"{0} petabytes"}
                two{"{0} PB"}
            }
            terabit{
                dnam{"teirighiotáin"}
                few{"{0} theirighiotán"}
                many{"{0} dteirighiotán"}
                one{"{0} teirighiotán"}
                other{"{0} teirighiotán"}
                two{"{0} theirighiotán"}
            }
            terabyte{
                dnam{"teiribhearta"}
                few{"{0} theiribheart"}
                many{"{0} dteiribheart"}
                one{"{0} teiribheart"}
                other{"{0} teiribheart"}
                two{"{0} theiribheart"}
            }
        }
        duration{
            century{
                dnam{"céadta bliain"}
                few{"{0} chéad bliain"}
                many{"{0} gcéad bliain"}
                one{"{0} chéad bliain"}
                other{"{0} céad bliain"}
                two{"{0} chéad bliain"}
            }
            day{
                per{"{0} sa lá"}
            }
            decade{
                dnam{"deicheanna blianta"}
                few{"{0} dec"}
                many{"{0} dec"}
                one{"{0} deich mbliana"}
                other{"{0} deich mbliana"}
                two{"{0} dec"}
            }
            millisecond{
                dnam{"msoic"}
            }
            month{
                few{"{0} mhí"}
                many{"{0} mí"}
                one{"{0} mhí"}
                other{"{0} mí"}
                two{"{0} mhí"}
            }
            nanosecond{
                dnam{"nanashoicindí"}
                few{"{0} nanashoicind"}
                many{"{0} nanashoicind"}
                one{"{0} nanashoicind"}
                other{"{0} nanashoicind"}
                two{"{0} nanashoicind"}
            }
            quarter{
                dnam{"ceathrúna"}
                few{"{0} cna"}
                many{"{0} cna"}
                one{"{0} ceathrú"}
                other{"{0} ceathrúna"}
<<<<<<< HEAD
                per{"{0}/c"}
                two{"{0} cna"}
            }
            second{
                dnam{"soicindí"}
                few{"{0} shoicind"}
                many{"{0} soicind"}
                one{"{0} soicind"}
                other{"{0} soicind"}
                per{"{0} sa soicind"}
                two{"{0} shoicind"}
=======
                two{"{0} cna"}
>>>>>>> 626889fb
            }
            second{
                few{"{0} shoic"}
                many{"{0} soic"}
                one{"{0} soic"}
                other{"{0} soic"}
                two{"{0} shoic"}
            }
            year{
                few{"{0} bl"}
                many{"{0} mbl"}
                one{"{0} bhliain"}
                other{"{0} bl"}
                per{"{0} sa bhliain"}
                two{"{0} bhl"}
            }
        }
        electric{
            ampere{
                few{"{0} aimpéar"}
                many{"{0} n-aimpéar"}
                one{"{0} aimpéar"}
                other{"{0} aimpéar"}
                two{"{0} aimpéar"}
            }
            milliampere{
                dnam{"miollaimpéir"}
                few{"{0} mhiollaimpéar"}
                many{"{0} miollaimpéar"}
                one{"{0} mhiollaimpéar"}
                other{"{0} miollaimpéar"}
                two{"{0} mhiollaimpéar"}
            }
            ohm{
                few{"{0} óm"}
                many{"{0} n-óm"}
                one{"{0} óm"}
                other{"{0} óm"}
                two{"{0} óm"}
            }
            volt{
                few{"{0} volta"}
                many{"{0} volta"}
                one{"{0} volta"}
                other{"{0} volta"}
                two{"{0} volta"}
            }
        }
        energy{
            british-thermal-unit{
                dnam{"teas-aonaid Bhriotanacha"}
                few{"{0} Btu"}
                many{"{0} Btu"}
                one{"{0} theas-aonad Briotanach"}
                other{"{0} aonad teirmeach Briotanach"}
                two{"{0} Btu"}
            }
            calorie{
                dnam{"calraí"}
                few{"{0} chalra"}
                many{"{0} gcalra"}
                one{"{0} chalra"}
                other{"{0} calra"}
                two{"{0} chalra"}
            }
            electronvolt{
                dnam{"leictreonvoltanna"}
                few{"{0} eV"}
                many{"{0} eV"}
                one{"{0} leictreavolta"}
                other{"{0} leictreonvolta"}
                two{"{0} eV"}
            }
            foodcalorie{
                dnam{"Calraí"}
                few{"{0} Chalra"}
                many{"{0} gCalra"}
                one{"{0} Chalra"}
                other{"{0} Calra"}
                two{"{0} Chalra"}
            }
            joule{
                few{"{0} ghiúl"}
                many{"{0} ngiúl"}
                one{"{0} ghiúl"}
                other{"{0} giúl"}
                two{"{0} ghiúl"}
            }
            kilocalorie{
                dnam{"cileacalraí"}
                few{"{0} chileacalra"}
                many{"{0} gcileacalra"}
                one{"{0} chileacalra"}
                other{"{0} cileacalra"}
                two{"{0} chileacalra"}
            }
            kilojoule{
                dnam{"ciligiúil"}
                few{"{0} chiligiúl"}
                many{"{0} gciligiúl"}
                one{"{0} chiligiúl"}
                other{"{0} ciligiúl"}
                two{"{0} chiligiúl"}
            }
            kilowatt-hour{
                dnam{"cileavatuaireanta"}
                few{"{0} chileavatuair"}
                many{"{0} gcileavatuair"}
                one{"{0} chileavatuair"}
                other{"{0} cileavatuair"}
                two{"{0} chileavatuair"}
            }
        }
        force{
            kilowatt-hour-per-100-kilometer{
                dnam{"cileavatuair in aghaidh 100 ciliméadar"}
                few{"{0} kWh/100km"}
                many{"{0} kWh/100km"}
                one{"cileavatuair in aghaidh 100 ciliméadar"}
                other{"{0} cileavatuair in aghaidh 100 ciliméadar"}
                two{"{0} cileavatuair in aghaidh 100 cilliméadar"}
            }
            newton{
                dnam{"niútain"}
                few{"{0} N"}
                many{"{0} N"}
                one{"{0} niútan"}
                other{"{0} niútan"}
                two{"{0} N"}
            }
            pound-force{
                dnam{"puint fórsa"}
                few{"{0} lbf"}
                many{"{0} lbf"}
                one{"{0} punt fórsa"}
                other{"{0} lbf"}
                two{"{0} lbf"}
            }
        }
        frequency{
            gigahertz{
                dnam{"gigiheirts"}
                few{"{0} ghigiheirts"}
                many{"{0} ngigiheirts"}
                one{"{0} ghigiheirts"}
                other{"{0} gigiheirts"}
                two{"{0} ghigiheirts"}
            }
            hertz{
                dnam{"heirts"}
                few{"{0} heirts"}
                many{"{0} heirts"}
                one{"{0} heirts"}
                other{"{0} heirts"}
                two{"{0} heirts"}
            }
            kilohertz{
                dnam{"ciliheirts"}
                few{"{0} chiliheirts"}
                many{"{0} gciliheirts"}
                one{"{0} chiliheirts"}
                other{"{0} ciliheirts"}
                two{"{0} chiliheirts"}
            }
            megahertz{
                dnam{"meigiheirts"}
                few{"{0} mheigiheirts"}
                many{"{0} meigiheirts"}
                one{"{0} mheigiheirts"}
                other{"{0} meigiheirts"}
                two{"{0} mheigiheirts"}
            }
        }
        graphics{
            em{
                few{"{0} eim"}
                many{"{0} n-eim"}
                one{"{0} eim"}
                other{"{0} eim"}
                two{"{0} eim"}
            }
            megapixel{
                few{"{0} MP"}
                many{"{0} MP"}
                one{"{0} mheigiphicteilín"}
                other{"{0} meigiphicteilín"}
                two{"{0} MP"}
            }
            pixel-per-inch{
                dnam{"picteilíní san orlach"}
            }
        }
        length{
            astronomical-unit{
                dnam{"aonaid réalteolaíocha"}
                few{"{0} AR"}
                many{"{0} AR"}
                one{"{0} aonad réalteolaíoch"}
                other{"{0} AR"}
                two{"{0} aonad réalteolaíoch"}
            }
            centimeter{
                dnam{"ceintiméadair"}
                few{"{0} cheintiméadar"}
                many{"{0} gceintiméadar"}
                one{"{0} cheintiméadar"}
                other{"{0} ceintiméadar"}
                per{"{0} sa cheintiméadar"}
                two{"{0} cheintiméadar"}
            }
            decimeter{
                dnam{"deiciméadair"}
                few{"{0} dheiciméadar"}
                many{"{0} ndeiciméadar"}
                one{"{0} deiciméadar"}
                other{"{0} deiciméadar"}
                two{"{0} dheiciméadar"}
            }
            earth-radius{
                dnam{"ga an domhain"}
                few{"{0} gha an domhain"}
                many{"{0} nga an domhain"}
                one{"{0} gha an domhain"}
                other{"{0} ga an domhain"}
                two{"{0} gha an domhain"}
            }
            foot{
                few{"{0} thr."}
                many{"{0} dtr."}
                one{"{0} troigh"}
                other{"{0} tr."}
                per{"{0} sa troigh"}
                two{"{0} thr."}
            }
            inch{
                few{"{0} orlach"}
                many{"{0} or."}
                one{"{0} orlach"}
                other{"{0} orlach"}
                two{"{0} orlach"}
            }
            kilometer{
                dnam{"ciliméadair"}
                few{"{0} chiliméadar"}
                many{"{0} gciliméadar"}
                one{"{0} chiliméadar"}
                other{"{0} ciliméadar"}
                per{"{0} sa chiliméadar"}
                two{"{0} chiliméadar"}
            }
            light-year{
                few{"{0} sbh"}
                many{"{0} sbh"}
                one{"{0} solasbhliain"}
                other{"{0} sbh"}
                two{"{0} sbh"}
            }
            meter{
                few{"{0} mhéadar"}
                many{"{0} méadar"}
                one{"{0} mhéadar"}
                other{"{0} méadar"}
                per{"{0} sa mhéadar"}
                two{"{0} mhéadar"}
            }
            micrometer{
                dnam{"micriméadair"}
                few{"{0} mhicriméadar"}
                many{"{0} micriméadar"}
                one{"{0} mhicriméadar"}
                other{"{0} micriméadar"}
                two{"{0} mhicriméadar"}
            }
            mile{
                few{"{0} mhíle"}
                many{"{0} míle"}
                one{"{0} mhíle"}
                other{"{0} míle"}
                two{"{0} mhíle"}
            }
            mile-scandinavian{
                dnam{"míle Lochlannach"}
                few{"{0} mhíle Lochlannacha"}
                many{"{0} míle Lochlannacha"}
                one{"{0} mhíle Lochlannach"}
                other{"{0} míle Lochlannach"}
                two{"{0} mhíle Lochlannacha"}
            }
            millimeter{
                dnam{"milliméadair"}
                few{"{0} mhilliméadar"}
                many{"{0} milliméadar"}
                one{"{0} mhilliméadar"}
                other{"{0} milliméadar"}
                two{"{0} mhilliméadar"}
            }
            nanometer{
                dnam{"nanaiméadair"}
                few{"{0} nanaiméadar"}
                many{"{0} nanaiméadar"}
                one{"{0} nanaiméadar"}
                other{"{0} nanaiméadar"}
                two{"{0} nanaiméadar"}
            }
            nautical-mile{
                few{"{0} muirmh."}
                many{"{0} muirmh."}
                one{"{0} mhuirmhíle"}
                other{"{0} muirmh."}
                two{"{0} muirmh."}
            }
            parsec{
                dnam{"parsoiceanna"}
                few{"{0} pharsoic"}
                many{"{0} bparsoic"}
                one{"{0} pharsoic"}
                other{"{0} parsoic"}
                two{"{0} pharsoic"}
            }
            picometer{
                dnam{"piciméadair"}
                few{"{0} phiciméadar"}
                many{"{0} bpiciméadar"}
                one{"{0} phiciméadar"}
                other{"{0} piciméadar"}
                two{"{0} phiciméadar"}
            }
            solar-radius{
                few{"{0} ghriangha"}
                many{"{0} R☉"}
                one{"{0} ghriangha"}
                other{"{0} griangha"}
                two{"{0} R☉"}
            }
            yard{
                few{"{0} shlat"}
                many{"{0} slat"}
                one{"{0} slat"}
                other{"{0} slat"}
                two{"{0} shlat"}
            }
        }
        light{
            candela{
                dnam{"caindéile"}
                few{"{0} chaindéile"}
                many{"{0} gcaindéile"}
                one{"{0} chaindéile"}
                other{"{0} caindéile"}
                two{"{0} chaindéile"}
            }
            lumen{
                dnam{"lúman"}
                few{"{0} lúman"}
                many{"{0} lúman"}
                one{"{0} lúman"}
                other{"{0} lúman"}
                two{"{0} lúman"}
            }
            lux{
                few{"{0} lucsa"}
                many{"{0} lucsa"}
                one{"{0} lucsa"}
                other{"{0} lucsa"}
                two{"{0} lucsa"}
            }
            solar-luminosity{
                dnam{"grianlonrachas"}
                few{"{0} L☉"}
                many{"{0} L☉"}
                one{"{0} ghrianlonrachas"}
                other{"{0} grianlonrachas"}
                two{"{0} ghrianlonrachas"}
            }
        }
        mass{
            carat{
                few{"{0} charat"}
                many{"{0} gcarat"}
                one{"{0} charat"}
                other{"{0} carat"}
                two{"{0} charat"}
            }
            dalton{
                few{"{0} dhaltún"}
                many{"{0} ndaltún"}
                one{"{0} daltún"}
                other{"{0} daltún"}
                two{"{0} dhaltún"}
            }
            earth-mass{
                few{"{0} mhais an Domhain"}
                many{"{0} mais an Domhain"}
                one{"mais an Domhain"}
                other{"{0} mais an Domhain"}
                two{"{0} mhais an Domhain"}
            }
            grain{
                few{"{0} ghráinne"}
                many{"{0} ngráinne"}
                one{"{0} ghráinne"}
                other{"{0} gráinne"}
                two{"{0} ghráinne"}
            }
            gram{
                few{"{0} ghram"}
                many{"{0} ngram"}
                one{"{0} ghram"}
                other{"{0} gram"}
                per{"{0} sa ghram"}
                two{"{0} ghram"}
            }
            kilogram{
                dnam{"cileagraim"}
                few{"{0} chileagram"}
                many{"{0} gcileagram"}
                one{"{0} chileagram"}
                other{"{0} cileagram"}
                per{"{0} sa chileagram"}
                two{"{0} chileagram"}
            }
            microgram{
                dnam{"micreagraim"}
                few{"{0} mhicreagram"}
                many{"{0} micreagram"}
                one{"{0} mhicreagram"}
                other{"{0} micreagram"}
                two{"{0} mhicreagram"}
            }
            milligram{
                dnam{"milleagraim"}
                few{"{0} mhilleagram"}
                many{"{0} milleagram"}
                one{"{0} mhilleagram"}
                other{"{0} milleagram"}
                two{"{0} mhilleagram"}
            }
            ounce{
                dnam{"unsaí"}
                per{"{0} san unsa"}
            }
            ounce-troy{
                dnam{"unsaí troí"}
                few{"{0} unsa troí"}
                many{"{0} n-unsa troí"}
                one{"{0} unsa troí"}
                other{"{0} unsa troí"}
                two{"{0} unsa troí"}
            }
            pound{
                per{"{0} sa phunt"}
            }
            solar-mass{
                few{"{0} mhais ghréine"}
                many{"{0} mais ghréine"}
                one{"{0} mhais ghréine"}
                other{"{0} mais ghréine"}
                two{"{0} mhais ghréine"}
            }
            stone{
                few{"{0} chloch"}
                many{"{0} gcloch"}
                one{"{0} chloch"}
                other{"{0} cloch"}
                two{"{0} chloch"}
            }
            ton{
                few{"{0} thonna ghearra"}
                many{"{0} dtonna ghearra"}
                one{"{0} tonna gearr"}
                other{"{0} tonna gearr"}
                two{"{0} thonna ghearra"}
            }
            tonne{
                dnam{"tonnaí méadracha"}
                few{"{0} thonna mhéadracha"}
                many{"{0} dtonna mhéadracha"}
                one{"{0} tonna méadrach"}
                other{"{0} tonna méadrach"}
                two{"{0} thonna mhéadracha"}
            }
        }
        power{
            gigawatt{
                dnam{"gigeavatanna"}
                few{"{0} ghigeavata"}
                many{"{0} ngigeavata"}
                one{"{0} ghigeavata"}
                other{"{0} gigeavata"}
                two{"{0} ghigeavata"}
            }
            horsepower{
                dnam{"each-chumhacht"}
                few{"{0} each-chumhacht"}
                many{"{0} n-each-chumhacht"}
                one{"{0} each-chumhacht"}
                other{"{0} each-chumhacht"}
                two{"{0} each-chumhacht"}
            }
            kilowatt{
                dnam{"cileavatanna"}
                few{"{0} chileavata"}
                many{"{0} gcileavata"}
                one{"{0} chileavata"}
                other{"{0} cileavata"}
                two{"{0} chileavata"}
            }
            megawatt{
                dnam{"meigeavatanna"}
                few{"{0} mheigeavata"}
                many{"{0} meigeavata"}
                one{"{0} mheigeavata"}
                other{"{0} meigeavata"}
                two{"{0} mheigeavata"}
            }
            milliwatt{
                dnam{"milleavatanna"}
                few{"{0} mhilleavata"}
                many{"{0} milleavata"}
                one{"{0} mhilleavata"}
                other{"{0} milleavata"}
                two{"{0} mhilleavata"}
            }
            watt{
                dnam{"vatanna"}
                few{"{0} vata"}
                many{"{0} vata"}
                one{"{0} vata"}
                other{"{0} vata"}
                two{"{0} vata"}
            }
        }
        pressure{
            atmosphere{
                dnam{"atmaisféir"}
                few{"{0} atmaisféar"}
                many{"{0} n-atmaisféar"}
                one{"{0} atmaisféar"}
                other{"{0} atmaisféar"}
                two{"{0} atmaisféar"}
            }
            bar{
                dnam{"bair"}
            }
            hectopascal{
                dnam{"heicteapascail"}
                few{"{0} heicteapascal"}
                many{"{0} heicteapascal"}
                one{"{0} heicteapascal"}
                other{"{0} heicteapascal"}
                two{"{0} heicteapascal"}
            }
            inch-ofhg{
                dnam{"orlaí mearcair"}
                few{"{0} orlach mearcair"}
                many{"{0} n-orlach mearcair"}
                one{"{0} orlach mearcair"}
                other{"{0} orlach mearcair"}
                two{"{0} orlach mearcair"}
            }
            kilopascal{
                dnam{"cileapascail"}
                few{"{0} kPa"}
                many{"{0} kPa"}
                one{"{0} chileapascal"}
                other{"{0} kPa"}
                two{"{0} kPa"}
            }
            megapascal{
                dnam{"meigeapascail"}
                few{"{0} MPa"}
                many{"{0} MPa"}
                one{"{0} mheigeapascal"}
                other{"{0} meigeapascal"}
                two{"{0} MPa"}
            }
            millibar{
                dnam{"milleabair"}
                few{"{0} mhilleabar"}
                many{"{0} milleabar"}
                one{"{0} mhilleabar"}
                other{"{0} milleabar"}
                two{"{0} mhilleabar"}
            }
            millimeter-ofhg{
                dnam{"milliméadair mearcair"}
                few{"{0} mhilliméadar mearcair"}
                many{"{0} milliméadar mearcair"}
                one{"{0} mhilliméadar mearcair"}
                other{"{0} milliméadar mearcair"}
                two{"{0} mhilliméadar mearcair"}
            }
            pascal{
                dnam{"Pascail"}
                few{"{0} phascal"}
                many{"{0} bpascal"}
                one{"{0} phascal"}
                other{"{0} pascal"}
                two{"{0} phascal"}
            }
            pound-force-per-square-inch{
                dnam{"puint san orlach cearnach"}
                few{"{0} phunt san orlach cearnach"}
                many{"{0} bpunt san orlach cearnach"}
                one{"{0} phunt san orlach cearnach"}
                other{"{0} punt san orlach cearnach"}
                two{"{0} phunt san orlach cearnach"}
            }
        }
        speed{
            knot{
                few{"{0} mrml/u"}
                many{"{0} mrml/u"}
                one{"{0} mhuirmh/u"}
                other{"{0} mrml/u"}
                two{"{0} muirmh/u"}
            }
        }
        temperature{
            celsius{
                dnam{"céimeanna Celsius"}
                few{"{0} chéim Celsius"}
                many{"{0} gcéim Celsius"}
                one{"{0} chéim Celsius"}
                other{"{0} céim Celsius"}
                two{"{0} chéim Celsius"}
            }
            fahrenheit{
                dnam{"céimeanna Fahrenheit"}
                few{"{0} chéim Fahrenheit"}
                many{"{0} gcéim Fahrenheit"}
                one{"{0} chéim Fahrenheit"}
                other{"{0} céim Fahrenheit"}
                two{"{0} chéim Fahrenheit"}
            }
            kelvin{
                dnam{"céimeanna ceilvin"}
                few{"{0} chéim cheilvin"}
                many{"{0} gcéim cheilvin"}
                one{"{0} chéim cheilvin"}
                other{"{0} céim cheilvin"}
                two{"{0} chéim cheilvin"}
            }
        }
        torque{
            newton-meter{
                dnam{"méadar niútain"}
                few{"{0} N⋅m"}
                many{"{0} N⋅m"}
                one{"{0} mhéadar niútain"}
                other{"{0} méadar niútain"}
                two{"{0} mhéadar niútain"}
            }
            pound-force-foot{
                dnam{"punt-troigh"}
                few{"{0} lbf⋅ft"}
                many{"{0} lbf⋅ft"}
                one{"{0} punt-troigh"}
                other{"{0} punt-troigh"}
                two{"{0} lbf⋅ft"}
            }
        }
        volume{
            acre-foot{
                dnam{"acra-troithe"}
                few{"{0} acra-troigh"}
                many{"{0} n-acra-troigh"}
                one{"{0} acra-troigh"}
                other{"{0} acra-troigh"}
                two{"{0} acra-troigh"}
            }
            barrel{
                dnam{"bairillí"}
                few{"{0} bbl"}
                many{"{0} bbl"}
                one{"{0} bairille"}
                other{"{0} bbl"}
                two{"{0} bbl"}
            }
            bushel{
                few{"{0} bhuiséal"}
                many{"{0} mbuiséal"}
                one{"{0} bhuiséal"}
                other{"{0} buiséal"}
                two{"{0} bhuiséal"}
            }
            centiliter{
                dnam{"ceintilítir"}
                few{"{0} cheintilítear"}
                many{"{0} gceintilítear"}
                one{"{0} cheintilítear"}
                other{"{0} ceintilítear"}
                two{"{0} cheintilítear"}
            }
            cubic-centimeter{
                dnam{"ceintiméadair chiúbacha"}
                few{"{0} cheintiméadar chiúbacha"}
                many{"{0} gceintiméadar chiúbacha"}
                one{"{0} cheintiméadar ciúbach"}
                other{"{0} ceintiméadar ciúbach"}
                per{"{0} sa cheintiméadar ciúbach"}
                two{"{0} cheintiméadar chiúbacha"}
            }
            cubic-foot{
                dnam{"troithe ciúbacha"}
                few{"{0} throigh chiúbacha"}
                many{"{0} dtroigh chiúbacha"}
                one{"{0} troigh chiúbach"}
                other{"{0} troigh chiúbach"}
                two{"{0} throigh chiúbacha"}
            }
            cubic-inch{
                dnam{"orlaí ciúbacha"}
                few{"{0} orlach chiúbacha"}
                many{"{0} n-orlach chiúbacha"}
                one{"{0} orlach ciúbach"}
                other{"{0} orlach ciúbach"}
                two{"{0} orlach chiúbacha"}
            }
            cubic-kilometer{
                dnam{"ciliméadair chiúbacha"}
                few{"{0} chiliméadar chiúbacha"}
                many{"{0} gciliméadar chiúbacha"}
                one{"{0} chiliméadar ciúbach"}
                other{"{0} ciliméadar ciúbach"}
                two{"{0} chiliméadar chiúbacha"}
            }
            cubic-meter{
                dnam{"méadair chiúbacha"}
                few{"{0} mhéadar chiúbacha"}
                many{"{0} méadar chiúbacha"}
                one{"{0} mhéadar ciúbach"}
                other{"{0} méadar ciúbach"}
                per{"{0} sa mhéadar ciúbach"}
                two{"{0} mhéadar chiúbacha"}
            }
            cubic-mile{
                dnam{"mílte ciúbacha"}
                few{"{0} mhíle chiúbacha"}
                many{"{0} míle chiúbacha"}
                one{"{0} mhíle ciúbach"}
                other{"{0} míle ciúbach"}
                two{"{0} mhíle chiúbacha"}
            }
            cubic-yard{
                dnam{"slata ciúbacha"}
                few{"{0} shlat chiúbacha"}
                many{"{0} slat chiúbacha"}
                one{"{0} slat chiúbach"}
                other{"{0} slat chiúbach"}
                two{"{0} shlat chiúbacha"}
            }
            cup{
                few{"{0} c"}
                many{"{0} c"}
                one{"{0} chupán"}
                other{"{0} cupán"}
                two{"{0} c"}
            }
            cup-metric{
                dnam{"cupáin mhéadracha"}
                few{"{0} chupán mhéadracha"}
                many{"{0} gcupán mhéadracha"}
                one{"{0} chupán méadrach"}
                other{"{0} cupán méadrach"}
                two{"{0} chupán mhéadracha"}
            }
            deciliter{
                dnam{"deicilítir"}
                few{"{0} dheicilítear"}
                many{"{0} ndeicilítear"}
                one{"{0} deicilítear"}
                other{"{0} deicilítear"}
                two{"{0} dheicilítear"}
            }
            dessert-spoon{
                dnam{"spúnóga milseoige"}
                few{"{0} spúnóg mhilseoige"}
                many{"{0} spúnóg mhilseoige"}
                one{"{0} spúnóg mhilseoige"}
                other{"{0} spúnóg mhilseoige"}
                two{"{0} spúnóg mhilseoige"}
            }
            dessert-spoon-imperial{
                dnam{"spúnóga milseoige impiriúla"}
                few{"{0} spúnóg mhilseoige impiriúla"}
                many{"{0} spúnóg mhilseoige impiriúla"}
                one{"{0} spúnóg mhilseoige impiriúil"}
                other{"{0} spúnóg mhilseoige impiriúol"}
                two{"{0} spúnóg mhilseoige impiriúla"}
            }
            dram{
                dnam{"dram leachtach"}
                few{"{0} dhram leachtacha"}
                many{"{0} ndram leachtacha"}
                one{"{0} dram leachtach"}
                other{"{0} dram leachtach"}
                two{"{0} dhram leachtacha"}
            }
            fluid-ounce{
                dnam{"unsaí leachtacha"}
                few{"{0} unsa leachtacha"}
                many{"{0} n-unsa leachtacha"}
                one{"{0} unsa leachtach"}
                other{"{0} unsa leachtach"}
                two{"{0} unsa leachtacha"}
            }
            fluid-ounce-imperial{
                dnam{"Unsaí leachtacha impiriúla"}
                few{"{0} fl oz Imp."}
                many{"{0} fl oz Imp."}
                one{"{0} unsa leachtach impiriúil"}
                other{"{0} fl oz Imp."}
                two{"{0} unsa leachtacha impiriúla"}
            }
            gallon{
                few{"{0} ghalún"}
                many{"{0} ngalún"}
                one{"{0} ghalún"}
                other{"{0} galún"}
                per{"{0} sa ghalún"}
                two{"{0} ghalún"}
            }
            gallon-imperial{
                dnam{"galúin impiriúla"}
                few{"{0} ghalún impiriúla"}
                many{"{0} ngalún impiriúla"}
                one{"{0} ghalún impiriúil"}
                other{"{0} galún impiriúil"}
                per{"{0} sa ghalún impiriúil"}
                two{"{0} ghalún impiriúla"}
            }
            hectoliter{
                dnam{"heictilítir"}
                few{"{0} heictilítear"}
                many{"{0} heictilítear"}
                one{"{0} heictilítear"}
                other{"{0} heictilítear"}
                two{"{0} heictilítear"}
            }
            liter{
                few{"{0} lítear"}
                many{"{0} lítear"}
                one{"{0} lítear"}
                other{"{0} lítear"}
                per{"{0} sa lítear"}
                two{"{0} lítear"}
            }
            megaliter{
                dnam{"meigilítir"}
                few{"{0} mheigilítear"}
                many{"{0} meigilítear"}
                one{"{0} mheigilítear"}
                other{"{0} meigilítear"}
                two{"{0} mheigilítear"}
            }
            milliliter{
                dnam{"millilítir"}
                few{"{0} mhillilítear"}
                many{"{0} millilítear"}
                one{"{0} mhillilítear"}
                other{"{0} millilítear"}
                two{"{0} mhillilítear"}
            }
            pint{
                few{"{0} pt"}
                many{"{0} pt"}
                one{"{0} phionta"}
                other{"{0} pionta"}
                two{"{0} pt"}
            }
            pint-metric{
                dnam{"piontaí méadracha"}
                few{"{0} phionta mhéadracha"}
                many{"{0} bpionta mhéadracha"}
                one{"{0} phionta méadrach"}
                other{"{0} pionta méadrach"}
                two{"{0} phionta mhéadracha"}
            }
            tablespoon{
                dnam{"spúnóga boird"}
            }
            teaspoon{
                dnam{"taespúnóga"}
                few{"{0} thaespúnóg"}
                many{"{0} dtaespúnóg"}
                one{"{0} taespúnóg"}
                other{"{0} taespúnóg"}
                two{"{0} thaespúnóg"}
            }
        }
    }
    unitsNarrow{
        acceleration{
            g-force{
                few{"{0}G"}
                many{"{0}G"}
                one{"{0}G"}
                other{"{0}G"}
                two{"{0}G"}
            }
        }
        angle{
            arc-minute{
                dnam{"nóim. stua"}
            }
            degree{
                dnam{"céim"}
            }
            radian{
                dnam{"raid"}
                few{"{0}raid"}
                many{"{0}raid"}
                one{"{0}raid"}
                other{"{0}raid"}
                two{"{0}raid"}
            }
        }
        concentr{
            karat{
                few{"{0}kt"}
                many{"{0}kt"}
                one{"{0}kt"}
                other{"{0}kt"}
                two{"{0}kt"}
            }
            percent{
                dnam{"%"}
            }
<<<<<<< HEAD
            square-centimeter{
                dnam{"cm²"}
                few{"{0} cm²"}
                many{"{0} cm²"}
                one{"{0} cm²"}
                other{"{0} cm²"}
                per{"{0}/cm²"}
                two{"{0} cm²"}
            }
            square-foot{
                dnam{"tr²"}
                few{"{0} tr²"}
                many{"{0} tr²"}
                one{"{0} tr²"}
                other{"{0} tr²"}
                two{"{0} tr²"}
            }
            square-inch{
                dnam{"or²"}
                few{"{0} or²"}
                many{"{0} or²"}
                one{"{0} or²"}
                other{"{0} or²"}
                per{"{0}/or²"}
                two{"{0} or²"}
            }
            square-kilometer{
                dnam{"km²"}
                few{"{0} km²"}
                many{"{0} km²"}
                one{"{0} km²"}
                other{"{0} km²"}
                per{"{0}/km²"}
                two{"{0} km²"}
            }
            square-meter{
                dnam{"m²"}
                few{"{0} m²"}
                many{"{0} m²"}
                one{"{0} m²"}
                other{"{0} m²"}
                per{"{0}/m²"}
                two{"{0} m²"}
            }
            square-mile{
                dnam{"mílte²"}
                few{"{0} mhíle²"}
                many{"{0} míle²"}
                one{"{0} mhíle²"}
                other{"{0} míle²"}
                per{"{0}/mi²"}
                two{"{0} mhíle²"}
            }
            square-yard{
                dnam{"slata²"}
                few{"{0} sl²"}
                many{"{0} sl²"}
                one{"{0} sl²"}
                other{"{0} sl²"}
                two{"{0} sl²"}
            }
        }
        compound{
            1024p1{"Ki{0}"}
            1024p2{"Mi{0}"}
            1024p4{"Ti{0}"}
            1024p7{"Zi{0}"}
            1024p8{"Yi{0}"}
            10p-1{"d{0}"}
            10p-12{"p{0}"}
            10p-15{"f{0}"}
            10p-18{"a{0}"}
            10p-2{"c{0}"}
            10p-21{"z{0}"}
            10p-24{"y{0}"}
            10p-3{"m{0}"}
            10p-6{"μ{0}"}
            10p-9{"n{0}"}
            10p1{"da{0}"}
            10p12{"T{0}"}
            10p15{"P{0}"}
            10p18{"E{0}"}
            10p2{"h{0}"}
            10p21{"Z{0}"}
            10p24{"Y{0}"}
            10p3{"k{0}"}
            10p6{"M{0}"}
            10p9{"G{0}"}
            per{"{0}/{1}"}
        }
        concentr{
            karat{
                dnam{"kt"}
                few{"{0}kt"}
                many{"{0}kt"}
                one{"{0}kt"}
                other{"{0}kt"}
                two{"{0}kt"}
            }
            milligram-ofglucose-per-deciliter{
                dnam{"mg/dL"}
                few{"{0} mg/dL"}
                many{"{0} mg/dL"}
                one{"{0} mg/dL"}
                other{"{0} mg/dL"}
                two{"{0} mg/dL"}
            }
            millimole-per-liter{
                dnam{"milleamól/lítear"}
                few{"{0} mmol/L"}
                many{"{0} mmol/L"}
                one{"{0} mmol/L"}
                other{"{0} mmol/L"}
                two{"{0} mmol/L"}
            }
            percent{
                dnam{"%"}
                few{"{0}%"}
                many{"{0}%"}
                one{"{0}%"}
                other{"{0}%"}
                two{"{0}%"}
            }
            permillion{
                dnam{"codanna/milliún"}
                few{"{0}/milliún"}
                many{"{0}/milliún"}
                one{"{0}/milliún"}
                other{"{0}/milliún"}
                two{"{0}/milliún"}
            }
        }
        consumption{
            liter-per-100-kilometer{
                dnam{"l/100km"}
=======
        }
        consumption{
            liter-per-100-kilometer{
>>>>>>> 626889fb
                few{"{0}l/100km"}
                many{"{0}l/100km"}
                one{"{0}l/100km"}
                other{"{0}l/100km"}
                two{"{0}l/100km"}
            }
            liter-per-kilometer{
                dnam{"l/km"}
                few{"{0}l/km"}
                many{"{0}l/km"}
                one{"{0}l/km"}
                other{"{0}l/km"}
                two{"{0}l/km"}
            }
            mile-per-gallon{
                few{"{0}míle/g"}
                many{"{0}míle/g"}
                one{"{0}míle/g"}
                other{"{0}míle/g"}
                two{"{0}míle/g"}
            }
            mile-per-gallon-imperial{
                few{"{0}m/gRA"}
                many{"{0}m/gRA"}
                one{"{0}m/gRA"}
                other{"{0}m/gRA"}
                two{"{0}m/gRA"}
            }
        }
        digital{
            bit{
                few{"{0} ghiot."}
                many{"{0} ngiot."}
                one{"{0} ghiot."}
                other{"{0} giot."}
                two{"{0} ghiot."}
            }
            byte{
                few{"{0}B"}
                many{"{0}B"}
                one{"{0}B"}
                other{"{0}B"}
                two{"{0}B"}
            }
            gigabit{
                few{"{0}Gb"}
                many{"{0}Gb"}
                one{"{0}Gb"}
                other{"{0}Gb"}
                two{"{0}Gb"}
            }
            gigabyte{
                few{"{0}GB"}
                many{"{0}GB"}
                one{"{0}GB"}
                other{"{0}GB"}
                two{"{0}GB"}
            }
            kilobit{
                few{"{0}kb"}
                many{"{0}kb"}
                one{"{0}kb"}
                other{"{0}kb"}
                two{"{0}kb"}
            }
            kilobyte{
                few{"{0}kB"}
                many{"{0}kB"}
                one{"{0}kB"}
                other{"{0}kB"}
                two{"{0}kB"}
            }
            megabit{
                few{"{0}Mb"}
                many{"{0}Mb"}
                one{"{0}Mb"}
                other{"{0}Mb"}
                two{"{0}Mb"}
            }
            megabyte{
                few{"{0}MB"}
                many{"{0}MB"}
                one{"{0}MB"}
                other{"{0}MB"}
                two{"{0}MB"}
            }
            terabit{
                few{"{0}Tb"}
                many{"{0}Tb"}
                one{"{0}Tb"}
                other{"{0}Tb"}
                two{"{0}Tb"}
            }
            terabyte{
                few{"{0}TB"}
                many{"{0}TB"}
                one{"{0}TB"}
                other{"{0}TB"}
                two{"{0}TB"}
            }
        }
        duration{
            microsecond{
                few{"{0}μs"}
                many{"{0}μs"}
                one{"{0}μs"}
                other{"{0}μs"}
                two{"{0}μs"}
            }
            minute{
                few{"{0} nóim"}
                many{"{0}n"}
                one{"{0} nóim"}
                other{"{0} nóim"}
                two{"{0} nóim"}
            }
            month{
                few{"{0}m"}
                many{"{0}m"}
                one{"{0}m"}
                other{"{0} m"}
                two{"{0}m"}
            }
            nanosecond{
                few{"{0}ns"}
                many{"{0}ns"}
                one{"{0}ns"}
                other{"{0}ns"}
                two{"{0}ns"}
            }
            quarter{
<<<<<<< HEAD
                dnam{"ctú"}
=======
>>>>>>> 626889fb
                few{"{0} cna"}
                many{"{0} cna"}
                one{"{0} ctú"}
                other{"{0} ctú"}
<<<<<<< HEAD
                per{"{0}/c"}
                two{"{0} cna"}
            }
            second{
                dnam{"soic"}
                few{"{0}s"}
                many{"{0}s"}
                one{"{0}s"}
                other{"{0}s"}
                per{"{0}/s"}
                two{"{0}s"}
            }
            week{
                dnam{"scht"}
                few{"{0}s"}
                many{"{0}s"}
                one{"{0}s"}
                other{"{0}s"}
                per{"{0}/scht"}
                two{"{0}s"}
=======
                two{"{0} cna"}
>>>>>>> 626889fb
            }
            year{
                per{"{0}/bl"}
            }
        }
        electric{
            ampere{
                few{"{0}A"}
                many{"{0}A"}
                one{"{0}A"}
                other{"{0}A"}
                two{"{0}A"}
            }
            milliampere{
                dnam{"mA"}
                few{"{0}mA"}
                many{"{0}mA"}
                one{"{0}mA"}
                other{"{0}mA"}
                two{"{0}mA"}
            }
            ohm{
                dnam{"Ω"}
                few{"{0}Ω"}
                many{"{0}Ω"}
                one{"{0}Ω"}
                other{"{0}Ω"}
                two{"{0}Ω"}
            }
            volt{
                dnam{"volta"}
                few{"{0}V"}
                many{"{0}V"}
                one{"{0}V"}
                other{"{0}V"}
                two{"{0}V"}
            }
        }
        energy{
            calorie{
                few{"{0}cal"}
                many{"{0}cal"}
                one{"{0}cal"}
                other{"{0}cal"}
                two{"{0}cal"}
            }
            foodcalorie{
                few{"{0}Cal"}
                many{"{0}Cal"}
                one{"{0}Cal"}
                other{"{0}Cal"}
                two{"{0}Cal"}
            }
            joule{
                few{"{0}J"}
                many{"{0}J"}
                one{"{0}J"}
                other{"{0}J"}
                two{"{0}J"}
            }
            kilocalorie{
                few{"{0}kcal"}
                many{"{0}kcal"}
                one{"{0}kcal"}
                other{"{0}kcal"}
                two{"{0}kcal"}
            }
            kilojoule{
                dnam{"kJ"}
                few{"{0}kJ"}
                many{"{0}kJ"}
                one{"{0}kJ"}
                other{"{0}kJ"}
                two{"{0}kJ"}
            }
            kilowatt-hour{
                few{"{0}kWh"}
                many{"{0}kWh"}
                one{"{0}kWh"}
                other{"{0}kWh"}
                two{"{0}kWh"}
            }
        }
        frequency{
            gigahertz{
                few{"{0}GHz"}
                many{"{0}GHz"}
                one{"{0}GHz"}
                other{"{0}GHz"}
                two{"{0}GHz"}
            }
            hertz{
                few{"{0}Hz"}
                many{"{0}Hz"}
                one{"{0}Hz"}
                other{"{0}Hz"}
                two{"{0}Hz"}
            }
            kilohertz{
                few{"{0}kHz"}
                many{"{0}kHz"}
                one{"{0}kHz"}
                other{"{0}kHz"}
                two{"{0}kHz"}
            }
            megahertz{
                few{"{0}MHz"}
                many{"{0}MHz"}
                one{"{0}MHz"}
                other{"{0}MHz"}
                two{"{0}MHz"}
            }
        }
        graphics{
            em{
                few{"{0} eim"}
                many{"{0} n-eim"}
                one{"{0} eim"}
                other{"{0} eim"}
                two{"{0} eim"}
            }
        }
        length{
            centimeter{
                few{"{0}cm"}
                many{"{0}cm"}
                one{"{0}cm"}
                other{"{0}cm"}
                two{"{0}cm"}
            }
            decimeter{
                few{"{0}dm"}
                many{"{0}dm"}
                one{"{0}dm"}
                other{"{0}dm"}
                two{"{0}dm"}
            }
            foot{
                dnam{"tr"}
            }
            inch{
                few{"{0} or."}
                many{"{0} n-or."}
                one{"{0} or."}
                other{"{0} or."}
                two{"{0} or."}
            }
            kilometer{
                few{"{0}km"}
                many{"{0}km"}
                one{"{0}km"}
                other{"{0}km"}
                two{"{0}km"}
            }
            light-year{
                few{"{0} sbh"}
                many{"{0} sbh"}
                one{"{0}sbh"}
                other{"{0} sbh"}
                two{"{0} sbh"}
            }
            meter{
                dnam{"méadar"}
                few{"{0}m"}
                many{"{0}m"}
                one{"{0}m"}
                other{"{0}m"}
                two{"{0}m"}
            }
            micrometer{
                dnam{"μm"}
                few{"{0}μm"}
                many{"{0}μm"}
                one{"{0}μm"}
                other{"{0}μm"}
                two{"{0}μm"}
            }
            mile{
                few{"{0} mhíle"}
                many{"{0} míle"}
                one{"{0} mhíle"}
                other{"{0} míle"}
                two{"{0} mhíle"}
            }
            mile-scandinavian{
                few{"{0} m lch"}
                many{"{0} m lch"}
                one{"{0} m lch"}
                other{"{0} m lch"}
                two{"{0} mh lch"}
            }
            millimeter{
                few{"{0}mm"}
                many{"{0}mm"}
                one{"{0}mm"}
                other{"{0}mm"}
                two{"{0}mm"}
            }
            nanometer{
                few{"{0}nm"}
                many{"{0}nm"}
                one{"{0}nm"}
                other{"{0}nm"}
                two{"{0}nm"}
            }
            nautical-mile{
                few{"{0} mhuirmh."}
                many{"{0} muirmh."}
                one{"{0} mhuirmh."}
                other{"{0} muirmh."}
                two{"{0} mhuirmh."}
            }
            picometer{
                few{"{0}pm"}
                many{"{0}pm"}
                one{"{0}pm"}
                other{"{0}pm"}
                two{"{0}pm"}
            }
            yard{
                dnam{"sl"}
                few{"{0}sl"}
                many{"{0}sl"}
                one{"{0}sl"}
                other{"{0}sl"}
                two{"{0}sl"}
            }
        }
        light{
            lux{
                few{"{0}lx"}
                many{"{0}lx"}
                one{"{0}lx"}
                other{"{0}lx"}
                two{"{0}lx"}
            }
        }
        mass{
            carat{
                dnam{"carat"}
                few{"{0}CD"}
                many{"{0}CD"}
                one{"{0}CD"}
                other{"{0}CD"}
                two{"{0}CD"}
            }
            grain{
                few{"{0} ghráinne"}
                many{"{0} ngráinne"}
                one{"{0} ghráinne"}
                other{"{0} gráinne"}
                two{"{0} ghráinne"}
            }
            gram{
                dnam{"gram"}
                few{"{0}g"}
                many{"{0}g"}
                one{"{0}g"}
                other{"{0}g"}
                two{"{0}g"}
            }
            kilogram{
                few{"{0}kg"}
                many{"{0}kg"}
                one{"{0}kg"}
                other{"{0}kg"}
                two{"{0}kg"}
            }
            microgram{
<<<<<<< HEAD
                dnam{"μg"}
=======
>>>>>>> 626889fb
                few{"{0}μg"}
                many{"{0}μg"}
                one{"{0}μg"}
                other{"{0}μg"}
                two{"{0}μg"}
            }
            milligram{
                few{"{0}mg"}
                many{"{0}mg"}
                one{"{0}mg"}
                other{"{0}mg"}
                two{"{0}mg"}
            }
            ounce-troy{
                few{"{0} unsa t"}
                many{"{0} unsa t"}
                one{"{0} unsa t"}
                other{"{0} unsa t"}
                two{"{0} unsa t"}
            }
            stone{
                dnam{"cloch"}
            }
            tonne{
                few{"{0}t"}
                many{"{0}t"}
                one{"{0}t"}
                other{"{0}t"}
                two{"{0}t"}
            }
            tonne{
                dnam{"t"}
                few{"{0}t"}
                many{"{0}t"}
                one{"{0}t"}
                other{"{0}t"}
                two{"{0}t"}
            }
        }
        power{
            gigawatt{
                few{"{0}GW"}
                many{"{0}GW"}
                one{"{0}GW"}
                other{"{0}GW"}
                two{"{0}GW"}
            }
            horsepower{
                few{"{0}ec"}
                many{"{0}ec"}
                one{"{0}ec"}
                other{"{0}ec"}
                two{"{0}ec"}
            }
            kilowatt{
                few{"{0}kW"}
                many{"{0}kW"}
                one{"{0}kW"}
                other{"{0}kW"}
                two{"{0}kW"}
            }
            megawatt{
                few{"{0}MW"}
                many{"{0}MW"}
                one{"{0}MW"}
                other{"{0}MW"}
                two{"{0}MW"}
            }
            milliwatt{
                few{"{0}mW"}
                many{"{0}mW"}
                one{"{0}mW"}
                other{"{0}mW"}
                two{"{0}mW"}
            }
            watt{
                few{"{0}W"}
                many{"{0}W"}
                one{"{0}W"}
                other{"{0}W"}
                two{"{0}W"}
            }
        }
        pressure{
            hectopascal{
                few{"{0}hPa"}
                many{"{0}hPa"}
                one{"{0}hPa"}
                other{"{0}hPa"}
                two{"{0}hPa"}
            }
            inch-ofhg{
<<<<<<< HEAD
                dnam{"orlaí Hg"}
=======
>>>>>>> 626889fb
                few{"{0}″ Hg"}
                many{"{0}″ Hg"}
                one{"{0}″ Hg"}
                other{"{0}″ Hg"}
                two{"{0}″ Hg"}
            }
            millibar{
                few{"{0}mb"}
                many{"{0}mb"}
                one{"{0}mb"}
                other{"{0}mb"}
                two{"{0}mb"}
            }
            millimeter-ofhg{
                few{"{0}mmHg"}
                many{"{0}mmHg"}
                one{"{0}mmHg"}
                other{"{0}mmHg"}
                two{"{0}mmHg"}
            }
            pound-force-per-square-inch{
                few{"{0}psoc"}
                many{"{0}psoc"}
                one{"{0}psoc"}
                other{"{0}psoc"}
                two{"{0}psoc"}
            }
        }
        temperature{
            kelvin{
                few{"{0}K"}
                many{"{0}K"}
                one{"{0}K"}
                other{"{0}K"}
                two{"{0}K"}
            }
        }
        volume{
            centiliter{
                dnam{"cl"}
            }
            cubic-centimeter{
                few{"{0}cm³"}
                many{"{0}cm³"}
                one{"{0}cm³"}
                other{"{0}cm³"}
                two{"{0}cm³"}
            }
            cubic-foot{
                few{"{0}tr³"}
                many{"{0}tr³"}
                one{"{0}tr³"}
                other{"{0}tr³"}
                two{"{0}tr³"}
            }
            cubic-inch{
                dnam{"or³"}
                few{"{0}or³"}
                many{"{0}or³"}
                one{"{0}or³"}
                other{"{0}or³"}
                two{"{0}or³"}
            }
            cubic-kilometer{
                few{"{0}km³"}
                many{"{0}km³"}
                one{"{0}km³"}
                other{"{0}km³"}
                two{"{0}km³"}
            }
            cubic-meter{
                few{"{0}m³"}
                many{"{0}m³"}
                one{"{0}m³"}
                other{"{0}m³"}
                two{"{0}m³"}
            }
            cubic-yard{
                dnam{"sl³"}
                few{"{0}sl³"}
                many{"{0}sl³"}
                one{"{0}sl³"}
                other{"{0}sl³"}
                two{"{0}sl³"}
            }
            cup{
                dnam{"cupán"}
            }
            deciliter{
                few{"{0}dl"}
                many{"{0}dl"}
                one{"{0}dl"}
                other{"{0}dl"}
                two{"{0}dl"}
            }
            fluid-ounce{
                few{"{0} unsa l."}
                many{"{0} unsa l."}
                one{"{0} unsa l."}
                other{"{0} unsa l."}
                two{"{0} unsa l."}
            }
            gallon-imperial{
                few{"{0} ghalIm"}
                many{"{0} ngalIm"}
                one{"{0}ghalIm"}
                other{"{0}galIm"}
                two{"{0}ghalIm"}
            }
            liter{
                few{"{0}l"}
                many{"{0}l"}
                one{"{0}l"}
                other{"{0}l"}
                two{"{0}l"}
            }
        }
    }
    unitsShort{
        acceleration{
            g-force{
                dnam{"g-fhórsa"}
            }
        }
        angle{
            arc-minute{
                dnam{"nóiméid stua"}
            }
            arc-second{
                dnam{"soic. stua"}
            }
            degree{
                dnam{"céimeanna"}
            }
            radian{
                dnam{"raidiain"}
                few{"{0} raid"}
                many{"{0} raid"}
                one{"{0} raid"}
                other{"{0} raid"}
                two{"{0} raid"}
            }
            revolution{
                dnam{"imr"}
                few{"{0} imr"}
                many{"{0} imr"}
                one{"{0} imr"}
                other{"{0} imr"}
                two{"{0} imr"}
            }
        }
        area{
            acre{
                dnam{"acraí"}
            }
            dunam{
                dnam{"dunaim"}
                few{"{0} dhunam"}
                many{"{0} ndunam"}
                one{"{0} dunam"}
                other{"{0} dunam"}
                two{"{0} dhunam"}
            }
            hectare{
                dnam{"heicteáir"}
            }
            square-foot{
                dnam{"tr²"}
                few{"{0} tr²"}
                many{"{0} tr²"}
                one{"{0} tr²"}
                other{"{0} tr²"}
                two{"{0} tr²"}
            }
            square-inch{
                dnam{"or²"}
                few{"{0} or²"}
                many{"{0} or²"}
                one{"{0} or²"}
                other{"{0} or²"}
                per{"{0}/or²"}
                two{"{0} or²"}
            }
            square-mile{
                dnam{"mílte²"}
                few{"{0} mhíle²"}
                many{"{0} míle²"}
                one{"{0} mhíle²"}
                other{"{0} míle²"}
                two{"{0} mhíle²"}
            }
            square-yard{
                dnam{"slata²"}
                few{"{0} sl²"}
                many{"{0} sl²"}
                one{"{0} sl²"}
                other{"{0} sl²"}
                two{"{0} sl²"}
            }
        }
<<<<<<< HEAD
        compound{
            1024p1{"Ki{0}"}
            1024p2{"Mi{0}"}
            1024p7{"Zi{0}"}
            1024p8{"Yi{0}"}
            10p-1{"d{0}"}
            10p-12{"p{0}"}
            10p-15{"f{0}"}
            10p-18{"a{0}"}
            10p-2{"c{0}"}
            10p-21{"z{0}"}
            10p-24{"y{0}"}
            10p-3{"m{0}"}
            10p-6{"μ{0}"}
            10p-9{"n{0}"}
            10p1{"da{0}"}
            10p12{"T{0}"}
            10p15{"P{0}"}
            10p18{"E{0}"}
            10p2{"h{0}"}
            10p21{"Z{0}"}
            10p24{"Y{0}"}
            10p3{"k{0}"}
            10p6{"M{0}"}
            10p9{"G{0}"}
            per{"{0}/{1}"}
        }
        concentr{
            karat{
                dnam{"kt"}
                few{"{0} kt"}
                many{"{0} kt"}
                one{"{0} kt"}
                other{"{0} kt"}
                two{"{0} kt"}
            }
            milligram-ofglucose-per-deciliter{
                dnam{"mg/dL"}
                few{"{0} mg/dL"}
                many{"{0} mg/dL"}
                one{"{0} mg/dL"}
                other{"{0} mg/dL"}
                two{"{0} mg/dL"}
            }
=======
        concentr{
>>>>>>> 626889fb
            millimole-per-liter{
                dnam{"milleamól/lítear"}
            }
            mole{
                dnam{"mól"}
                few{"{0} mhól"}
                many{"{0} mól"}
                one{"{0} mhól"}
                other{"{0} mól"}
                two{"{0} mhól"}
            }
            percent{
                dnam{"faoin gcéad"}
            }
            permille{
                dnam{"faoin míle"}
            }
            permillion{
                dnam{"codanna/milliún"}
                few{"{0}/milliún"}
                many{"{0}/milliún"}
                one{"{0}/milliún"}
                other{"{0}/milliún"}
                two{"{0}/milliún"}
            }
            permyriad{
                dnam{"permeiriad"}
            }
        }
        consumption{
            liter-per-100-kilometer{
                dnam{"l/100km"}
                few{"{0} l/100km"}
                many{"{0} l/100km"}
                one{"{0} l/100km"}
                other{"{0} l/100km"}
                two{"{0} l/100km"}
            }
            liter-per-kilometer{
                dnam{"lítir/km"}
                few{"{0} l/km"}
                many{"{0} l/km"}
                one{"{0} l/km"}
                other{"{0} l/km"}
                two{"{0} l/km"}
            }
            mile-per-gallon{
                dnam{"mílte/gal"}
                few{"{0} mhíle/gal"}
                many{"{0} míle/gal"}
                one{"{0} mhíle/gal"}
                other{"{0} míle/gal"}
                two{"{0} mhíle/gal"}
            }
            mile-per-gallon-imperial{
                dnam{"mílte/gal. imp."}
                few{"{0} msg imp"}
                many{"{0} msg imp"}
                one{"{0} msg imp"}
                other{"{0} msg imp"}
                two{"{0} msg imp"}
            }
        }
        coordinate{
            dnam{"treo"}
            east{"{0}O"}
            north{"{0}T"}
            south{"{0}D"}
            west{"{0}I"}
        }
        digital{
            bit{
                dnam{"giotán"}
                few{"{0} ghiotán"}
                many{"{0} ngiotán"}
                one{"{0} ghiotán"}
                other{"{0} giotán"}
                two{"{0} ghiotán"}
            }
            byte{
                dnam{"bearta"}
                few{"{0} bheart"}
                many{"{0} mbeart"}
                one{"{0} bheart"}
                other{"{0} beart"}
                two{"{0} bheart"}
            }
            petabyte{
                dnam{"PBheart"}
            }
        }
        duration{
            day{
                dnam{"lá"}
                few{"{0} lá"}
                many{"{0} lá"}
                one{"{0} lá"}
                other{"{0} lá"}
                per{"{0}/lá"}
                two{"{0} lá"}
            }
            hour{
                dnam{"uair"}
                few{"{0} u"}
                many{"{0} u"}
                one{"{0} u"}
                other{"{0} u"}
                per{"{0}/u"}
                two{"{0} u"}
            }
            minute{
                dnam{"nóim"}
                few{"{0} nóim"}
                many{"{0} nóim"}
                one{"{0} nóim"}
                other{"{0} nóim"}
                per{"{0}/nóim"}
                two{"{0} nóim"}
            }
            month{
                dnam{"míonna"}
                few{"{0} mí"}
                many{"{0} mí"}
                one{"{0} mí"}
                other{"{0} m"}
                per{"{0}/mí"}
                two{"{0} mí"}
            }
            quarter{
                dnam{"ctú"}
                few{"{0} cna"}
                many{"{0} cna"}
                one{"{0} ctú"}
                other{"{0} cna"}
                per{"{0}/c"}
                two{"{0} cna"}
            }
            quarter{
                dnam{"ctú"}
                few{"{0} cna"}
                many{"{0} cna"}
                one{"{0} ctú"}
                other{"{0} cna"}
                per{"{0}/c"}
                two{"{0} cna"}
            }
            second{
                dnam{"soic"}
                few{"{0} soic"}
                many{"{0} soic"}
                one{"{0} soic"}
                other{"{0} soic"}
                two{"{0} soic"}
            }
            week{
                dnam{"scht"}
                few{"{0} scht"}
                many{"{0} scht"}
                one{"{0} scht"}
                other{"{0} scht"}
                per{"{0}/scht"}
                two{"{0} scht"}
            }
            year{
                dnam{"blianta"}
                few{"{0} bl"}
                many{"{0} bl"}
                one{"{0} bl"}
                other{"{0} bl"}
                two{"{0} bl"}
            }
        }
        electric{
            ampere{
                dnam{"aimpéir"}
            }
            milliampere{
                dnam{"miollaimp"}
            }
            ohm{
                dnam{"óim"}
            }
            volt{
                dnam{"voltanna"}
            }
        }
        energy{
            british-thermal-unit{
                dnam{"BTU"}
            }
            electronvolt{
                dnam{"leictravolta"}
            }
            foodcalorie{
                dnam{"Cal"}
                few{"{0} Cal"}
                many{"{0} Cal"}
                one{"{0} Cal"}
                other{"{0} Cal"}
                two{"{0} Cal"}
            }
            joule{
                dnam{"giúil"}
            }
            kilojoule{
                dnam{"ciligiúl"}
            }
            kilowatt-hour{
                dnam{"kW-uair"}
            }
            therm-us{
                dnam{"teirmeacha SAM"}
                few{"{0} theirm SAM"}
                many{"{0} dteirm SAM"}
                one{"{0} teirm SAM"}
                other{"{0} teirm SAM"}
                two{"{0} theirm SAM"}
            }
        }
        force{
            newton{
                dnam{"niútan"}
            }
            pound-force{
                dnam{"punt-fhórsa"}
            }
        }
        graphics{
            dot{
                dnam{"ponc"}
                few{"{0} phonc"}
                many{"{0} bponc"}
                one{"{0} phonc"}
                other{"{0} ponc"}
                two{"{0} phonc"}
            }
            em{
                dnam{"eim"}
                few{"{0} eim"}
                many{"{0} eim"}
                one{"{0} eim"}
                other{"{0} em"}
                two{"{0} eim"}
            }
            megapixel{
                dnam{"meigiphicteilíní"}
            }
            pixel{
                dnam{"picteilíní"}
            }
        }
        length{
            astronomical-unit{
                dnam{"AR"}
                few{"{0} AR"}
                many{"{0} AR"}
                one{"{0} AR"}
                other{"{0} AR"}
                two{"{0} AR"}
            }
            fathom{
                dnam{"feánna"}
            }
            foot{
                dnam{"troithe"}
                few{"{0} tr."}
                many{"{0} tr."}
                one{"{0} tr."}
                other{"{0} tr."}
                per{"{0}/tr."}
                two{"{0} tr."}
            }
            furlong{
                dnam{"staideanna"}
                few{"{0} st"}
                many{"{0} st"}
                one{"{0} st"}
                other{"{0} st"}
                two{"{0} st"}
            }
            inch{
                dnam{"orlaí"}
                few{"{0} or."}
                many{"{0} or."}
                one{"{0} or."}
                other{"{0} or."}
                per{"{0}/or."}
                two{"{0} or."}
            }
            light-year{
                dnam{"solasbhl."}
                few{"{0} sbh"}
                many{"{0} sbh"}
                one{"{0} sbh"}
                other{"{0} sbh"}
                two{"{0} sbh"}
            }
            meter{
                dnam{"méadair"}
            }
            micrometer{
                dnam{"μméadair"}
<<<<<<< HEAD
                few{"{0} μm"}
                many{"{0} μm"}
                one{"{0} μm"}
                other{"{0} μm"}
                two{"{0} μm"}
=======
>>>>>>> 626889fb
            }
            mile{
                dnam{"mílte"}
                few{"{0} mhíle"}
                many{"{0} míle"}
                one{"{0} mhíle"}
                other{"{0} mi"}
                two{"{0} mhíle"}
            }
            mile-scandinavian{
                dnam{"míle Lochl."}
                few{"{0} mhíle Lch"}
                many{"{0} míle Lch"}
                one{"{0} míle Lch"}
                other{"{0} míle Lch"}
                two{"{0} mhíle Lch"}
            }
            nautical-mile{
                dnam{"muirmh."}
                few{"{0} muirmh."}
                many{"{0} muirmh."}
                one{"{0} muirmh."}
                other{"{0} muirmh."}
                two{"{0} muirmh."}
            }
            point{
                dnam{"pointí"}
            }
            solar-radius{
                dnam{"raonta gréine"}
            }
            yard{
                dnam{"slata"}
                few{"{0} shl."}
                many{"{0} sl."}
                one{"{0} sl."}
                other{"{0} sl."}
                two{"{0} shl."}
            }
        }
        light{
            lux{
                dnam{"lucsa"}
            }
            solar-luminosity{
                dnam{"lonrachtaí gréine"}
            }
        }
        mass{
            carat{
                dnam{"carait"}
            }
            dalton{
                dnam{"daltúin"}
            }
            earth-mass{
                dnam{"maiseanna an Domhain"}
            }
            grain{
                dnam{"gráinne"}
                few{"{0} gráinne"}
                many{"{0} gráinne"}
                one{"{0} gráinne"}
                other{"{0} gráinne"}
                two{"{0} gráinne"}
            }
            gram{
                dnam{"graim"}
<<<<<<< HEAD
                few{"{0} g"}
                many{"{0} g"}
                one{"{0} g"}
                other{"{0} g"}
                per{"{0}/g"}
                two{"{0} g"}
            }
            kilogram{
                dnam{"kg"}
                few{"{0} kg"}
                many{"{0} kg"}
                one{"{0} kg"}
                other{"{0} kg"}
                per{"{0}/kg"}
                two{"{0} kg"}
            }
            microgram{
                dnam{"μg"}
                few{"{0} μg"}
                many{"{0} μg"}
                one{"{0} μg"}
                other{"{0} μg"}
                two{"{0} μg"}
            }
            milligram{
                dnam{"mg"}
                few{"{0} mg"}
                many{"{0} mg"}
                one{"{0} mg"}
                other{"{0} mg"}
                two{"{0} mg"}
=======
>>>>>>> 626889fb
            }
            ounce{
                dnam{"unsa"}
                few{"{0} unsa"}
                many{"{0} n-unsa"}
                one{"{0} unsa"}
                other{"{0} unsa"}
                per{"{0}/unsa"}
                two{"{0} unsa"}
            }
            ounce-troy{
                dnam{"unsa t"}
                few{"{0} unsa t"}
                many{"{0} n-unsa t"}
                one{"{0} unsa t"}
                other{"{0} unsa t"}
                two{"{0} unsa t"}
            }
            pound{
                dnam{"puint"}
                few{"{0} phunt"}
                many{"{0} bpunt"}
                one{"{0} phunt"}
                other{"{0} punt"}
                per{"{0}/punt"}
                two{"{0} phunt"}
            }
            solar-mass{
                dnam{"maiseanna gréine"}
            }
            stone{
                dnam{"clocha"}
                few{"{0} chl."}
                many{"{0} gcl."}
                one{"{0} chl."}
                other{"{0} cl."}
                two{"{0} chl."}
            }
            ton{
                dnam{"tonnaí gearra"}
                few{"{0} t.g."}
                many{"{0} t.g."}
                one{"{0} t.g."}
                other{"{0} t.g."}
                two{"{0} t.g."}
            }
            tonne{
                dnam{"t"}
                few{"{0} t"}
                many{"{0} t"}
                one{"{0} t"}
                other{"{0} t"}
                two{"{0} t"}
            }
        }
        power{
            horsepower{
                dnam{"ec"}
                few{"{0} ec"}
                many{"{0} ec"}
                one{"{0} ec"}
                other{"{0} ec"}
                two{"{0} ec"}
            }
            watt{
                dnam{"vataí"}
            }
        }
        pressure{
            bar{
                dnam{"barra"}
                few{"{0} bharra"}
                many{"{0} mbarra"}
                one{"{0} bharra"}
                other{"{0} barra"}
                two{"{0} bharra"}
            }
            inch-ofhg{
                dnam{"orlaí Hg"}
                few{"{0} or. Hg"}
                many{"{0} n-or. Hg"}
                one{"{0} or. Hg"}
                other{"{0} or. Hg"}
                two{"{0} or. Hg"}
            }
            pound-force-per-square-inch{
                dnam{"psoc"}
                few{"{0} psoc"}
                many{"{0} psoc"}
                one{"{0} psoc"}
                other{"{0} psoc"}
                two{"{0} psoc"}
            }
        }
        speed{
            kilometer-per-hour{
                dnam{"km/uair"}
                few{"{0} km/u"}
                many{"{0} km/u"}
                one{"{0} km/u"}
                other{"{0} km/u"}
                two{"{0} km/u"}
            }
            knot{
                dnam{"mrml/u"}
                few{"{0} mrml/u"}
                many{"{0} mrml/u"}
                one{"{0} mrml/u"}
                other{"{0} mrml/u"}
                two{"{0} mrml/u"}
            }
            mile-per-hour{
                dnam{"mílte/uair"}
                few{"{0} msu"}
                many{"{0} msu"}
                one{"{0} msu"}
                other{"{0} msu"}
                two{"{0} msu"}
            }
        }
        volume{
            acre-foot{
                dnam{"acra-tr"}
                few{"{0} ac tr"}
                many{"{0} ac tr"}
                one{"{0} ac tr"}
                other{"{0} ac tr"}
                two{"{0} ac tr"}
            }
            barrel{
                dnam{"bairille"}
            }
            bushel{
                dnam{"buiséil"}
            }
            cubic-foot{
                dnam{"tr³"}
                few{"{0} tr³"}
                many{"{0} tr³"}
                one{"{0} tr³"}
                other{"{0} tr³"}
                two{"{0} tr³"}
            }
            cubic-inch{
                dnam{"orlach³"}
                few{"{0} or³"}
                many{"{0} or³"}
                one{"{0} or³"}
                other{"{0} or³"}
                two{"{0} or³"}
            }
            cubic-mile{
                dnam{"míle³"}
                few{"{0} mhíle³"}
                many{"{0} míle³"}
                one{"{0} mhíle³"}
                other{"{0} míle³"}
                two{"{0} mhíle³"}
            }
            cubic-yard{
                dnam{"slata³"}
                few{"{0} sl³"}
                many{"{0} sl³"}
                one{"{0} sl³"}
                other{"{0} sl³"}
                two{"{0} sl³"}
            }
            cup{
                dnam{"cupáin"}
            }
            cup-metric{
                dnam{"cupán méadr."}
            }
            deciliter{
                dnam{"dl"}
                few{"{0} dl"}
                many{"{0} dl"}
                one{"{0} dl"}
                other{"{0} dl"}
                two{"{0} dl"}
            }
            dessert-spoon{
                dnam{"spmhil"}
                few{"{0} spmhil"}
                many{"{0} spmhil"}
                one{"{0} spmhil"}
                other{"{0} spmhil"}
                two{"{0} spmhil"}
            }
            dessert-spoon-imperial{
                dnam{"spmhil imp"}
                few{"{0} spmhil imp"}
                many{"{0} spmhil imp"}
                one{"{0} spmhil imp"}
                other{"{0} spmhil imp"}
                two{"{0} spmhil imp"}
            }
            dram{
                dnam{"dr l."}
                few{"{0} dr l."}
                many{"{0} dr l."}
                one{"{0} dr l."}
                other{"{0} dr l."}
                two{"{0} dr l."}
            }
            drop{
                dnam{"braon"}
                few{"{0} bhraon"}
                many{"{0} mbraon"}
                one{"{0} bhraon"}
                other{"{0} braon"}
                two{"{0} bhraon"}
            }
            fluid-ounce{
                dnam{"unsaí leacht."}
                few{"{0} unsa l."}
                many{"{0} n-unsa l."}
                one{"{0} unsa l."}
                other{"{0} unsa l."}
                two{"{0} unsa l."}
            }
            fluid-ounce-imperial{
                dnam{"Unsa leachtach impiriúil"}
            }
            gallon{
                dnam{"galúin"}
                few{"{0} ghal."}
                many{"{0} ngal."}
                one{"{0} ghal."}
                other{"{0} gal."}
                per{"{0}/gal."}
                two{"{0} ghal."}
            }
            gallon-imperial{
                dnam{"gal. imp."}
                few{"{0} ghal. imp."}
                many{"{0} ngal. imp."}
                one{"{0} ghal. imp."}
                other{"{0} gal. imp."}
                per{"{0}/gal. imp."}
                two{"{0} ghal. imp."}
            }
            hectoliter{
                dnam{"hl"}
                few{"{0} hl"}
                many{"{0} hl"}
                one{"{0} hl"}
                other{"{0} hl"}
                two{"{0} hl"}
            }
            jigger{
                dnam{"miosúr"}
                few{"{0} mhiosúr"}
                many{"{0} miosúr"}
                one{"{0} mhiosúr"}
                other{"{0} miosúr"}
                two{"{0} mhiosúr"}
            }
            liter{
                dnam{"lítir"}
            }
            megaliter{
                dnam{"Ml"}
                few{"{0} Ml"}
                many{"{0} Ml"}
                one{"{0} Ml"}
                other{"{0} Ml"}
                two{"{0} Ml"}
            }
            milliliter{
                dnam{"ml"}
                few{"{0} ml"}
                many{"{0} ml"}
                one{"{0} ml"}
                other{"{0} ml"}
                two{"{0} ml"}
            }
            pinch{
                dnam{"pinse"}
                few{"{0} phinse"}
                many{"{0} bpinse"}
                one{"{0} phinse"}
                other{"{0} pinse"}
                two{"{0} phinse"}
            }
            pint{
                dnam{"piontaí"}
            }
            quart{
                dnam{"cáirt"}
                few{"{0} chárt"}
                many{"{0} gcárt"}
                one{"{0} chárt"}
                other{"{0} cárt"}
                two{"{0} chárt"}
            }
            quart-imperial{
                dnam{"cárt impiriúil"}
                few{"{0} chárt impiriúla"}
                many{"{0} gcárt impiriúla"}
                one{"{0} chárt impiriúil"}
                other{"{0} cárt impiriúil"}
                two{"{0} chárt impiriúla"}
            }
            tablespoon{
                dnam{"spbh"}
                few{"{0} spbh"}
                many{"{0} spbh"}
                one{"{0} spbh"}
                other{"{0} spbh"}
                two{"{0} spbh"}
            }
        }
    }
}<|MERGE_RESOLUTION|>--- conflicted
+++ resolved
@@ -437,21 +437,7 @@
                 many{"{0} cna"}
                 one{"{0} ceathrú"}
                 other{"{0} ceathrúna"}
-<<<<<<< HEAD
-                per{"{0}/c"}
                 two{"{0} cna"}
-            }
-            second{
-                dnam{"soicindí"}
-                few{"{0} shoicind"}
-                many{"{0} soicind"}
-                one{"{0} soicind"}
-                other{"{0} soicind"}
-                per{"{0} sa soicind"}
-                two{"{0} shoicind"}
-=======
-                two{"{0} cna"}
->>>>>>> 626889fb
             }
             second{
                 few{"{0} shoic"}
@@ -1381,15 +1367,663 @@
             percent{
                 dnam{"%"}
             }
-<<<<<<< HEAD
-            square-centimeter{
-                dnam{"cm²"}
-                few{"{0} cm²"}
-                many{"{0} cm²"}
-                one{"{0} cm²"}
-                other{"{0} cm²"}
-                per{"{0}/cm²"}
-                two{"{0} cm²"}
+        }
+        consumption{
+            liter-per-100-kilometer{
+                few{"{0}l/100km"}
+                many{"{0}l/100km"}
+                one{"{0}l/100km"}
+                other{"{0}l/100km"}
+                two{"{0}l/100km"}
+            }
+            liter-per-kilometer{
+                dnam{"l/km"}
+                few{"{0}l/km"}
+                many{"{0}l/km"}
+                one{"{0}l/km"}
+                other{"{0}l/km"}
+                two{"{0}l/km"}
+            }
+            mile-per-gallon{
+                few{"{0}míle/g"}
+                many{"{0}míle/g"}
+                one{"{0}míle/g"}
+                other{"{0}míle/g"}
+                two{"{0}míle/g"}
+            }
+            mile-per-gallon-imperial{
+                few{"{0}m/gRA"}
+                many{"{0}m/gRA"}
+                one{"{0}m/gRA"}
+                other{"{0}m/gRA"}
+                two{"{0}m/gRA"}
+            }
+        }
+        digital{
+            bit{
+                few{"{0} ghiot."}
+                many{"{0} ngiot."}
+                one{"{0} ghiot."}
+                other{"{0} giot."}
+                two{"{0} ghiot."}
+            }
+            byte{
+                few{"{0}B"}
+                many{"{0}B"}
+                one{"{0}B"}
+                other{"{0}B"}
+                two{"{0}B"}
+            }
+            gigabit{
+                few{"{0}Gb"}
+                many{"{0}Gb"}
+                one{"{0}Gb"}
+                other{"{0}Gb"}
+                two{"{0}Gb"}
+            }
+            gigabyte{
+                few{"{0}GB"}
+                many{"{0}GB"}
+                one{"{0}GB"}
+                other{"{0}GB"}
+                two{"{0}GB"}
+            }
+            kilobit{
+                few{"{0}kb"}
+                many{"{0}kb"}
+                one{"{0}kb"}
+                other{"{0}kb"}
+                two{"{0}kb"}
+            }
+            kilobyte{
+                few{"{0}kB"}
+                many{"{0}kB"}
+                one{"{0}kB"}
+                other{"{0}kB"}
+                two{"{0}kB"}
+            }
+            megabit{
+                few{"{0}Mb"}
+                many{"{0}Mb"}
+                one{"{0}Mb"}
+                other{"{0}Mb"}
+                two{"{0}Mb"}
+            }
+            megabyte{
+                few{"{0}MB"}
+                many{"{0}MB"}
+                one{"{0}MB"}
+                other{"{0}MB"}
+                two{"{0}MB"}
+            }
+            terabit{
+                few{"{0}Tb"}
+                many{"{0}Tb"}
+                one{"{0}Tb"}
+                other{"{0}Tb"}
+                two{"{0}Tb"}
+            }
+            terabyte{
+                few{"{0}TB"}
+                many{"{0}TB"}
+                one{"{0}TB"}
+                other{"{0}TB"}
+                two{"{0}TB"}
+            }
+        }
+        duration{
+            microsecond{
+                few{"{0}μs"}
+                many{"{0}μs"}
+                one{"{0}μs"}
+                other{"{0}μs"}
+                two{"{0}μs"}
+            }
+            minute{
+                few{"{0} nóim"}
+                many{"{0}n"}
+                one{"{0} nóim"}
+                other{"{0} nóim"}
+                two{"{0} nóim"}
+            }
+            month{
+                few{"{0}m"}
+                many{"{0}m"}
+                one{"{0}m"}
+                other{"{0} m"}
+                two{"{0}m"}
+            }
+            nanosecond{
+                few{"{0}ns"}
+                many{"{0}ns"}
+                one{"{0}ns"}
+                other{"{0}ns"}
+                two{"{0}ns"}
+            }
+            quarter{
+                few{"{0} cna"}
+                many{"{0} cna"}
+                one{"{0} ctú"}
+                other{"{0} ctú"}
+                two{"{0} cna"}
+            }
+            year{
+                per{"{0}/bl"}
+            }
+        }
+        electric{
+            ampere{
+                few{"{0}A"}
+                many{"{0}A"}
+                one{"{0}A"}
+                other{"{0}A"}
+                two{"{0}A"}
+            }
+            milliampere{
+                dnam{"mA"}
+                few{"{0}mA"}
+                many{"{0}mA"}
+                one{"{0}mA"}
+                other{"{0}mA"}
+                two{"{0}mA"}
+            }
+            ohm{
+                dnam{"Ω"}
+                few{"{0}Ω"}
+                many{"{0}Ω"}
+                one{"{0}Ω"}
+                other{"{0}Ω"}
+                two{"{0}Ω"}
+            }
+            volt{
+                dnam{"volta"}
+                few{"{0}V"}
+                many{"{0}V"}
+                one{"{0}V"}
+                other{"{0}V"}
+                two{"{0}V"}
+            }
+        }
+        energy{
+            calorie{
+                few{"{0}cal"}
+                many{"{0}cal"}
+                one{"{0}cal"}
+                other{"{0}cal"}
+                two{"{0}cal"}
+            }
+            foodcalorie{
+                few{"{0}Cal"}
+                many{"{0}Cal"}
+                one{"{0}Cal"}
+                other{"{0}Cal"}
+                two{"{0}Cal"}
+            }
+            joule{
+                few{"{0}J"}
+                many{"{0}J"}
+                one{"{0}J"}
+                other{"{0}J"}
+                two{"{0}J"}
+            }
+            kilocalorie{
+                few{"{0}kcal"}
+                many{"{0}kcal"}
+                one{"{0}kcal"}
+                other{"{0}kcal"}
+                two{"{0}kcal"}
+            }
+            kilojoule{
+                dnam{"kJ"}
+                few{"{0}kJ"}
+                many{"{0}kJ"}
+                one{"{0}kJ"}
+                other{"{0}kJ"}
+                two{"{0}kJ"}
+            }
+            kilowatt-hour{
+                few{"{0}kWh"}
+                many{"{0}kWh"}
+                one{"{0}kWh"}
+                other{"{0}kWh"}
+                two{"{0}kWh"}
+            }
+        }
+        frequency{
+            gigahertz{
+                few{"{0}GHz"}
+                many{"{0}GHz"}
+                one{"{0}GHz"}
+                other{"{0}GHz"}
+                two{"{0}GHz"}
+            }
+            hertz{
+                few{"{0}Hz"}
+                many{"{0}Hz"}
+                one{"{0}Hz"}
+                other{"{0}Hz"}
+                two{"{0}Hz"}
+            }
+            kilohertz{
+                few{"{0}kHz"}
+                many{"{0}kHz"}
+                one{"{0}kHz"}
+                other{"{0}kHz"}
+                two{"{0}kHz"}
+            }
+            megahertz{
+                few{"{0}MHz"}
+                many{"{0}MHz"}
+                one{"{0}MHz"}
+                other{"{0}MHz"}
+                two{"{0}MHz"}
+            }
+        }
+        graphics{
+            em{
+                few{"{0} eim"}
+                many{"{0} n-eim"}
+                one{"{0} eim"}
+                other{"{0} eim"}
+                two{"{0} eim"}
+            }
+        }
+        length{
+            centimeter{
+                few{"{0}cm"}
+                many{"{0}cm"}
+                one{"{0}cm"}
+                other{"{0}cm"}
+                two{"{0}cm"}
+            }
+            decimeter{
+                few{"{0}dm"}
+                many{"{0}dm"}
+                one{"{0}dm"}
+                other{"{0}dm"}
+                two{"{0}dm"}
+            }
+            foot{
+                dnam{"tr"}
+            }
+            inch{
+                few{"{0} or."}
+                many{"{0} n-or."}
+                one{"{0} or."}
+                other{"{0} or."}
+                two{"{0} or."}
+            }
+            kilometer{
+                few{"{0}km"}
+                many{"{0}km"}
+                one{"{0}km"}
+                other{"{0}km"}
+                two{"{0}km"}
+            }
+            light-year{
+                few{"{0} sbh"}
+                many{"{0} sbh"}
+                one{"{0}sbh"}
+                other{"{0} sbh"}
+                two{"{0} sbh"}
+            }
+            meter{
+                dnam{"méadar"}
+                few{"{0}m"}
+                many{"{0}m"}
+                one{"{0}m"}
+                other{"{0}m"}
+                two{"{0}m"}
+            }
+            micrometer{
+                dnam{"μm"}
+                few{"{0}μm"}
+                many{"{0}μm"}
+                one{"{0}μm"}
+                other{"{0}μm"}
+                two{"{0}μm"}
+            }
+            mile{
+                few{"{0} mhíle"}
+                many{"{0} míle"}
+                one{"{0} mhíle"}
+                other{"{0} míle"}
+                two{"{0} mhíle"}
+            }
+            mile-scandinavian{
+                few{"{0} m lch"}
+                many{"{0} m lch"}
+                one{"{0} m lch"}
+                other{"{0} m lch"}
+                two{"{0} mh lch"}
+            }
+            millimeter{
+                few{"{0}mm"}
+                many{"{0}mm"}
+                one{"{0}mm"}
+                other{"{0}mm"}
+                two{"{0}mm"}
+            }
+            nanometer{
+                few{"{0}nm"}
+                many{"{0}nm"}
+                one{"{0}nm"}
+                other{"{0}nm"}
+                two{"{0}nm"}
+            }
+            nautical-mile{
+                few{"{0} mhuirmh."}
+                many{"{0} muirmh."}
+                one{"{0} mhuirmh."}
+                other{"{0} muirmh."}
+                two{"{0} mhuirmh."}
+            }
+            picometer{
+                few{"{0}pm"}
+                many{"{0}pm"}
+                one{"{0}pm"}
+                other{"{0}pm"}
+                two{"{0}pm"}
+            }
+            yard{
+                dnam{"sl"}
+                few{"{0}sl"}
+                many{"{0}sl"}
+                one{"{0}sl"}
+                other{"{0}sl"}
+                two{"{0}sl"}
+            }
+        }
+        light{
+            lux{
+                few{"{0}lx"}
+                many{"{0}lx"}
+                one{"{0}lx"}
+                other{"{0}lx"}
+                two{"{0}lx"}
+            }
+        }
+        mass{
+            carat{
+                dnam{"carat"}
+                few{"{0}CD"}
+                many{"{0}CD"}
+                one{"{0}CD"}
+                other{"{0}CD"}
+                two{"{0}CD"}
+            }
+            grain{
+                few{"{0} ghráinne"}
+                many{"{0} ngráinne"}
+                one{"{0} ghráinne"}
+                other{"{0} gráinne"}
+                two{"{0} ghráinne"}
+            }
+            gram{
+                dnam{"gram"}
+                few{"{0}g"}
+                many{"{0}g"}
+                one{"{0}g"}
+                other{"{0}g"}
+                two{"{0}g"}
+            }
+            kilogram{
+                few{"{0}kg"}
+                many{"{0}kg"}
+                one{"{0}kg"}
+                other{"{0}kg"}
+                two{"{0}kg"}
+            }
+            microgram{
+                few{"{0}μg"}
+                many{"{0}μg"}
+                one{"{0}μg"}
+                other{"{0}μg"}
+                two{"{0}μg"}
+            }
+            milligram{
+                few{"{0}mg"}
+                many{"{0}mg"}
+                one{"{0}mg"}
+                other{"{0}mg"}
+                two{"{0}mg"}
+            }
+            ounce-troy{
+                few{"{0} unsa t"}
+                many{"{0} unsa t"}
+                one{"{0} unsa t"}
+                other{"{0} unsa t"}
+                two{"{0} unsa t"}
+            }
+            stone{
+                dnam{"cloch"}
+            }
+            tonne{
+                few{"{0}t"}
+                many{"{0}t"}
+                one{"{0}t"}
+                other{"{0}t"}
+                two{"{0}t"}
+            }
+        }
+        power{
+            gigawatt{
+                few{"{0}GW"}
+                many{"{0}GW"}
+                one{"{0}GW"}
+                other{"{0}GW"}
+                two{"{0}GW"}
+            }
+            horsepower{
+                few{"{0}ec"}
+                many{"{0}ec"}
+                one{"{0}ec"}
+                other{"{0}ec"}
+                two{"{0}ec"}
+            }
+            kilowatt{
+                few{"{0}kW"}
+                many{"{0}kW"}
+                one{"{0}kW"}
+                other{"{0}kW"}
+                two{"{0}kW"}
+            }
+            megawatt{
+                few{"{0}MW"}
+                many{"{0}MW"}
+                one{"{0}MW"}
+                other{"{0}MW"}
+                two{"{0}MW"}
+            }
+            milliwatt{
+                few{"{0}mW"}
+                many{"{0}mW"}
+                one{"{0}mW"}
+                other{"{0}mW"}
+                two{"{0}mW"}
+            }
+            watt{
+                few{"{0}W"}
+                many{"{0}W"}
+                one{"{0}W"}
+                other{"{0}W"}
+                two{"{0}W"}
+            }
+        }
+        pressure{
+            hectopascal{
+                few{"{0}hPa"}
+                many{"{0}hPa"}
+                one{"{0}hPa"}
+                other{"{0}hPa"}
+                two{"{0}hPa"}
+            }
+            inch-ofhg{
+                few{"{0}″ Hg"}
+                many{"{0}″ Hg"}
+                one{"{0}″ Hg"}
+                other{"{0}″ Hg"}
+                two{"{0}″ Hg"}
+            }
+            millibar{
+                few{"{0}mb"}
+                many{"{0}mb"}
+                one{"{0}mb"}
+                other{"{0}mb"}
+                two{"{0}mb"}
+            }
+            millimeter-ofhg{
+                few{"{0}mmHg"}
+                many{"{0}mmHg"}
+                one{"{0}mmHg"}
+                other{"{0}mmHg"}
+                two{"{0}mmHg"}
+            }
+            pound-force-per-square-inch{
+                few{"{0}psoc"}
+                many{"{0}psoc"}
+                one{"{0}psoc"}
+                other{"{0}psoc"}
+                two{"{0}psoc"}
+            }
+        }
+        temperature{
+            kelvin{
+                few{"{0}K"}
+                many{"{0}K"}
+                one{"{0}K"}
+                other{"{0}K"}
+                two{"{0}K"}
+            }
+        }
+        volume{
+            centiliter{
+                dnam{"cl"}
+            }
+            cubic-centimeter{
+                few{"{0}cm³"}
+                many{"{0}cm³"}
+                one{"{0}cm³"}
+                other{"{0}cm³"}
+                two{"{0}cm³"}
+            }
+            cubic-foot{
+                few{"{0}tr³"}
+                many{"{0}tr³"}
+                one{"{0}tr³"}
+                other{"{0}tr³"}
+                two{"{0}tr³"}
+            }
+            cubic-inch{
+                dnam{"or³"}
+                few{"{0}or³"}
+                many{"{0}or³"}
+                one{"{0}or³"}
+                other{"{0}or³"}
+                two{"{0}or³"}
+            }
+            cubic-kilometer{
+                few{"{0}km³"}
+                many{"{0}km³"}
+                one{"{0}km³"}
+                other{"{0}km³"}
+                two{"{0}km³"}
+            }
+            cubic-meter{
+                few{"{0}m³"}
+                many{"{0}m³"}
+                one{"{0}m³"}
+                other{"{0}m³"}
+                two{"{0}m³"}
+            }
+            cubic-yard{
+                dnam{"sl³"}
+                few{"{0}sl³"}
+                many{"{0}sl³"}
+                one{"{0}sl³"}
+                other{"{0}sl³"}
+                two{"{0}sl³"}
+            }
+            cup{
+                dnam{"cupán"}
+            }
+            deciliter{
+                few{"{0}dl"}
+                many{"{0}dl"}
+                one{"{0}dl"}
+                other{"{0}dl"}
+                two{"{0}dl"}
+            }
+            fluid-ounce{
+                few{"{0} unsa l."}
+                many{"{0} unsa l."}
+                one{"{0} unsa l."}
+                other{"{0} unsa l."}
+                two{"{0} unsa l."}
+            }
+            gallon-imperial{
+                few{"{0} ghalIm"}
+                many{"{0} ngalIm"}
+                one{"{0}ghalIm"}
+                other{"{0}galIm"}
+                two{"{0}ghalIm"}
+            }
+            liter{
+                few{"{0}l"}
+                many{"{0}l"}
+                one{"{0}l"}
+                other{"{0}l"}
+                two{"{0}l"}
+            }
+        }
+    }
+    unitsShort{
+        acceleration{
+            g-force{
+                dnam{"g-fhórsa"}
+            }
+        }
+        angle{
+            arc-minute{
+                dnam{"nóiméid stua"}
+            }
+            arc-second{
+                dnam{"soic. stua"}
+            }
+            degree{
+                dnam{"céimeanna"}
+            }
+            radian{
+                dnam{"raidiain"}
+                few{"{0} raid"}
+                many{"{0} raid"}
+                one{"{0} raid"}
+                other{"{0} raid"}
+                two{"{0} raid"}
+            }
+            revolution{
+                dnam{"imr"}
+                few{"{0} imr"}
+                many{"{0} imr"}
+                one{"{0} imr"}
+                other{"{0} imr"}
+                two{"{0} imr"}
+            }
+        }
+        area{
+            acre{
+                dnam{"acraí"}
+            }
+            dunam{
+                dnam{"dunaim"}
+                few{"{0} dhunam"}
+                many{"{0} ndunam"}
+                one{"{0} dunam"}
+                other{"{0} dunam"}
+                two{"{0} dhunam"}
+            }
+            hectare{
+                dnam{"heicteáir"}
             }
             square-foot{
                 dnam{"tr²"}
@@ -1408,31 +2042,12 @@
                 per{"{0}/or²"}
                 two{"{0} or²"}
             }
-            square-kilometer{
-                dnam{"km²"}
-                few{"{0} km²"}
-                many{"{0} km²"}
-                one{"{0} km²"}
-                other{"{0} km²"}
-                per{"{0}/km²"}
-                two{"{0} km²"}
-            }
-            square-meter{
-                dnam{"m²"}
-                few{"{0} m²"}
-                many{"{0} m²"}
-                one{"{0} m²"}
-                other{"{0} m²"}
-                per{"{0}/m²"}
-                two{"{0} m²"}
-            }
             square-mile{
                 dnam{"mílte²"}
                 few{"{0} mhíle²"}
                 many{"{0} míle²"}
                 one{"{0} mhíle²"}
                 other{"{0} míle²"}
-                per{"{0}/mi²"}
                 two{"{0} mhíle²"}
             }
             square-yard{
@@ -1444,864 +2059,7 @@
                 two{"{0} sl²"}
             }
         }
-        compound{
-            1024p1{"Ki{0}"}
-            1024p2{"Mi{0}"}
-            1024p4{"Ti{0}"}
-            1024p7{"Zi{0}"}
-            1024p8{"Yi{0}"}
-            10p-1{"d{0}"}
-            10p-12{"p{0}"}
-            10p-15{"f{0}"}
-            10p-18{"a{0}"}
-            10p-2{"c{0}"}
-            10p-21{"z{0}"}
-            10p-24{"y{0}"}
-            10p-3{"m{0}"}
-            10p-6{"μ{0}"}
-            10p-9{"n{0}"}
-            10p1{"da{0}"}
-            10p12{"T{0}"}
-            10p15{"P{0}"}
-            10p18{"E{0}"}
-            10p2{"h{0}"}
-            10p21{"Z{0}"}
-            10p24{"Y{0}"}
-            10p3{"k{0}"}
-            10p6{"M{0}"}
-            10p9{"G{0}"}
-            per{"{0}/{1}"}
-        }
         concentr{
-            karat{
-                dnam{"kt"}
-                few{"{0}kt"}
-                many{"{0}kt"}
-                one{"{0}kt"}
-                other{"{0}kt"}
-                two{"{0}kt"}
-            }
-            milligram-ofglucose-per-deciliter{
-                dnam{"mg/dL"}
-                few{"{0} mg/dL"}
-                many{"{0} mg/dL"}
-                one{"{0} mg/dL"}
-                other{"{0} mg/dL"}
-                two{"{0} mg/dL"}
-            }
-            millimole-per-liter{
-                dnam{"milleamól/lítear"}
-                few{"{0} mmol/L"}
-                many{"{0} mmol/L"}
-                one{"{0} mmol/L"}
-                other{"{0} mmol/L"}
-                two{"{0} mmol/L"}
-            }
-            percent{
-                dnam{"%"}
-                few{"{0}%"}
-                many{"{0}%"}
-                one{"{0}%"}
-                other{"{0}%"}
-                two{"{0}%"}
-            }
-            permillion{
-                dnam{"codanna/milliún"}
-                few{"{0}/milliún"}
-                many{"{0}/milliún"}
-                one{"{0}/milliún"}
-                other{"{0}/milliún"}
-                two{"{0}/milliún"}
-            }
-        }
-        consumption{
-            liter-per-100-kilometer{
-                dnam{"l/100km"}
-=======
-        }
-        consumption{
-            liter-per-100-kilometer{
->>>>>>> 626889fb
-                few{"{0}l/100km"}
-                many{"{0}l/100km"}
-                one{"{0}l/100km"}
-                other{"{0}l/100km"}
-                two{"{0}l/100km"}
-            }
-            liter-per-kilometer{
-                dnam{"l/km"}
-                few{"{0}l/km"}
-                many{"{0}l/km"}
-                one{"{0}l/km"}
-                other{"{0}l/km"}
-                two{"{0}l/km"}
-            }
-            mile-per-gallon{
-                few{"{0}míle/g"}
-                many{"{0}míle/g"}
-                one{"{0}míle/g"}
-                other{"{0}míle/g"}
-                two{"{0}míle/g"}
-            }
-            mile-per-gallon-imperial{
-                few{"{0}m/gRA"}
-                many{"{0}m/gRA"}
-                one{"{0}m/gRA"}
-                other{"{0}m/gRA"}
-                two{"{0}m/gRA"}
-            }
-        }
-        digital{
-            bit{
-                few{"{0} ghiot."}
-                many{"{0} ngiot."}
-                one{"{0} ghiot."}
-                other{"{0} giot."}
-                two{"{0} ghiot."}
-            }
-            byte{
-                few{"{0}B"}
-                many{"{0}B"}
-                one{"{0}B"}
-                other{"{0}B"}
-                two{"{0}B"}
-            }
-            gigabit{
-                few{"{0}Gb"}
-                many{"{0}Gb"}
-                one{"{0}Gb"}
-                other{"{0}Gb"}
-                two{"{0}Gb"}
-            }
-            gigabyte{
-                few{"{0}GB"}
-                many{"{0}GB"}
-                one{"{0}GB"}
-                other{"{0}GB"}
-                two{"{0}GB"}
-            }
-            kilobit{
-                few{"{0}kb"}
-                many{"{0}kb"}
-                one{"{0}kb"}
-                other{"{0}kb"}
-                two{"{0}kb"}
-            }
-            kilobyte{
-                few{"{0}kB"}
-                many{"{0}kB"}
-                one{"{0}kB"}
-                other{"{0}kB"}
-                two{"{0}kB"}
-            }
-            megabit{
-                few{"{0}Mb"}
-                many{"{0}Mb"}
-                one{"{0}Mb"}
-                other{"{0}Mb"}
-                two{"{0}Mb"}
-            }
-            megabyte{
-                few{"{0}MB"}
-                many{"{0}MB"}
-                one{"{0}MB"}
-                other{"{0}MB"}
-                two{"{0}MB"}
-            }
-            terabit{
-                few{"{0}Tb"}
-                many{"{0}Tb"}
-                one{"{0}Tb"}
-                other{"{0}Tb"}
-                two{"{0}Tb"}
-            }
-            terabyte{
-                few{"{0}TB"}
-                many{"{0}TB"}
-                one{"{0}TB"}
-                other{"{0}TB"}
-                two{"{0}TB"}
-            }
-        }
-        duration{
-            microsecond{
-                few{"{0}μs"}
-                many{"{0}μs"}
-                one{"{0}μs"}
-                other{"{0}μs"}
-                two{"{0}μs"}
-            }
-            minute{
-                few{"{0} nóim"}
-                many{"{0}n"}
-                one{"{0} nóim"}
-                other{"{0} nóim"}
-                two{"{0} nóim"}
-            }
-            month{
-                few{"{0}m"}
-                many{"{0}m"}
-                one{"{0}m"}
-                other{"{0} m"}
-                two{"{0}m"}
-            }
-            nanosecond{
-                few{"{0}ns"}
-                many{"{0}ns"}
-                one{"{0}ns"}
-                other{"{0}ns"}
-                two{"{0}ns"}
-            }
-            quarter{
-<<<<<<< HEAD
-                dnam{"ctú"}
-=======
->>>>>>> 626889fb
-                few{"{0} cna"}
-                many{"{0} cna"}
-                one{"{0} ctú"}
-                other{"{0} ctú"}
-<<<<<<< HEAD
-                per{"{0}/c"}
-                two{"{0} cna"}
-            }
-            second{
-                dnam{"soic"}
-                few{"{0}s"}
-                many{"{0}s"}
-                one{"{0}s"}
-                other{"{0}s"}
-                per{"{0}/s"}
-                two{"{0}s"}
-            }
-            week{
-                dnam{"scht"}
-                few{"{0}s"}
-                many{"{0}s"}
-                one{"{0}s"}
-                other{"{0}s"}
-                per{"{0}/scht"}
-                two{"{0}s"}
-=======
-                two{"{0} cna"}
->>>>>>> 626889fb
-            }
-            year{
-                per{"{0}/bl"}
-            }
-        }
-        electric{
-            ampere{
-                few{"{0}A"}
-                many{"{0}A"}
-                one{"{0}A"}
-                other{"{0}A"}
-                two{"{0}A"}
-            }
-            milliampere{
-                dnam{"mA"}
-                few{"{0}mA"}
-                many{"{0}mA"}
-                one{"{0}mA"}
-                other{"{0}mA"}
-                two{"{0}mA"}
-            }
-            ohm{
-                dnam{"Ω"}
-                few{"{0}Ω"}
-                many{"{0}Ω"}
-                one{"{0}Ω"}
-                other{"{0}Ω"}
-                two{"{0}Ω"}
-            }
-            volt{
-                dnam{"volta"}
-                few{"{0}V"}
-                many{"{0}V"}
-                one{"{0}V"}
-                other{"{0}V"}
-                two{"{0}V"}
-            }
-        }
-        energy{
-            calorie{
-                few{"{0}cal"}
-                many{"{0}cal"}
-                one{"{0}cal"}
-                other{"{0}cal"}
-                two{"{0}cal"}
-            }
-            foodcalorie{
-                few{"{0}Cal"}
-                many{"{0}Cal"}
-                one{"{0}Cal"}
-                other{"{0}Cal"}
-                two{"{0}Cal"}
-            }
-            joule{
-                few{"{0}J"}
-                many{"{0}J"}
-                one{"{0}J"}
-                other{"{0}J"}
-                two{"{0}J"}
-            }
-            kilocalorie{
-                few{"{0}kcal"}
-                many{"{0}kcal"}
-                one{"{0}kcal"}
-                other{"{0}kcal"}
-                two{"{0}kcal"}
-            }
-            kilojoule{
-                dnam{"kJ"}
-                few{"{0}kJ"}
-                many{"{0}kJ"}
-                one{"{0}kJ"}
-                other{"{0}kJ"}
-                two{"{0}kJ"}
-            }
-            kilowatt-hour{
-                few{"{0}kWh"}
-                many{"{0}kWh"}
-                one{"{0}kWh"}
-                other{"{0}kWh"}
-                two{"{0}kWh"}
-            }
-        }
-        frequency{
-            gigahertz{
-                few{"{0}GHz"}
-                many{"{0}GHz"}
-                one{"{0}GHz"}
-                other{"{0}GHz"}
-                two{"{0}GHz"}
-            }
-            hertz{
-                few{"{0}Hz"}
-                many{"{0}Hz"}
-                one{"{0}Hz"}
-                other{"{0}Hz"}
-                two{"{0}Hz"}
-            }
-            kilohertz{
-                few{"{0}kHz"}
-                many{"{0}kHz"}
-                one{"{0}kHz"}
-                other{"{0}kHz"}
-                two{"{0}kHz"}
-            }
-            megahertz{
-                few{"{0}MHz"}
-                many{"{0}MHz"}
-                one{"{0}MHz"}
-                other{"{0}MHz"}
-                two{"{0}MHz"}
-            }
-        }
-        graphics{
-            em{
-                few{"{0} eim"}
-                many{"{0} n-eim"}
-                one{"{0} eim"}
-                other{"{0} eim"}
-                two{"{0} eim"}
-            }
-        }
-        length{
-            centimeter{
-                few{"{0}cm"}
-                many{"{0}cm"}
-                one{"{0}cm"}
-                other{"{0}cm"}
-                two{"{0}cm"}
-            }
-            decimeter{
-                few{"{0}dm"}
-                many{"{0}dm"}
-                one{"{0}dm"}
-                other{"{0}dm"}
-                two{"{0}dm"}
-            }
-            foot{
-                dnam{"tr"}
-            }
-            inch{
-                few{"{0} or."}
-                many{"{0} n-or."}
-                one{"{0} or."}
-                other{"{0} or."}
-                two{"{0} or."}
-            }
-            kilometer{
-                few{"{0}km"}
-                many{"{0}km"}
-                one{"{0}km"}
-                other{"{0}km"}
-                two{"{0}km"}
-            }
-            light-year{
-                few{"{0} sbh"}
-                many{"{0} sbh"}
-                one{"{0}sbh"}
-                other{"{0} sbh"}
-                two{"{0} sbh"}
-            }
-            meter{
-                dnam{"méadar"}
-                few{"{0}m"}
-                many{"{0}m"}
-                one{"{0}m"}
-                other{"{0}m"}
-                two{"{0}m"}
-            }
-            micrometer{
-                dnam{"μm"}
-                few{"{0}μm"}
-                many{"{0}μm"}
-                one{"{0}μm"}
-                other{"{0}μm"}
-                two{"{0}μm"}
-            }
-            mile{
-                few{"{0} mhíle"}
-                many{"{0} míle"}
-                one{"{0} mhíle"}
-                other{"{0} míle"}
-                two{"{0} mhíle"}
-            }
-            mile-scandinavian{
-                few{"{0} m lch"}
-                many{"{0} m lch"}
-                one{"{0} m lch"}
-                other{"{0} m lch"}
-                two{"{0} mh lch"}
-            }
-            millimeter{
-                few{"{0}mm"}
-                many{"{0}mm"}
-                one{"{0}mm"}
-                other{"{0}mm"}
-                two{"{0}mm"}
-            }
-            nanometer{
-                few{"{0}nm"}
-                many{"{0}nm"}
-                one{"{0}nm"}
-                other{"{0}nm"}
-                two{"{0}nm"}
-            }
-            nautical-mile{
-                few{"{0} mhuirmh."}
-                many{"{0} muirmh."}
-                one{"{0} mhuirmh."}
-                other{"{0} muirmh."}
-                two{"{0} mhuirmh."}
-            }
-            picometer{
-                few{"{0}pm"}
-                many{"{0}pm"}
-                one{"{0}pm"}
-                other{"{0}pm"}
-                two{"{0}pm"}
-            }
-            yard{
-                dnam{"sl"}
-                few{"{0}sl"}
-                many{"{0}sl"}
-                one{"{0}sl"}
-                other{"{0}sl"}
-                two{"{0}sl"}
-            }
-        }
-        light{
-            lux{
-                few{"{0}lx"}
-                many{"{0}lx"}
-                one{"{0}lx"}
-                other{"{0}lx"}
-                two{"{0}lx"}
-            }
-        }
-        mass{
-            carat{
-                dnam{"carat"}
-                few{"{0}CD"}
-                many{"{0}CD"}
-                one{"{0}CD"}
-                other{"{0}CD"}
-                two{"{0}CD"}
-            }
-            grain{
-                few{"{0} ghráinne"}
-                many{"{0} ngráinne"}
-                one{"{0} ghráinne"}
-                other{"{0} gráinne"}
-                two{"{0} ghráinne"}
-            }
-            gram{
-                dnam{"gram"}
-                few{"{0}g"}
-                many{"{0}g"}
-                one{"{0}g"}
-                other{"{0}g"}
-                two{"{0}g"}
-            }
-            kilogram{
-                few{"{0}kg"}
-                many{"{0}kg"}
-                one{"{0}kg"}
-                other{"{0}kg"}
-                two{"{0}kg"}
-            }
-            microgram{
-<<<<<<< HEAD
-                dnam{"μg"}
-=======
->>>>>>> 626889fb
-                few{"{0}μg"}
-                many{"{0}μg"}
-                one{"{0}μg"}
-                other{"{0}μg"}
-                two{"{0}μg"}
-            }
-            milligram{
-                few{"{0}mg"}
-                many{"{0}mg"}
-                one{"{0}mg"}
-                other{"{0}mg"}
-                two{"{0}mg"}
-            }
-            ounce-troy{
-                few{"{0} unsa t"}
-                many{"{0} unsa t"}
-                one{"{0} unsa t"}
-                other{"{0} unsa t"}
-                two{"{0} unsa t"}
-            }
-            stone{
-                dnam{"cloch"}
-            }
-            tonne{
-                few{"{0}t"}
-                many{"{0}t"}
-                one{"{0}t"}
-                other{"{0}t"}
-                two{"{0}t"}
-            }
-            tonne{
-                dnam{"t"}
-                few{"{0}t"}
-                many{"{0}t"}
-                one{"{0}t"}
-                other{"{0}t"}
-                two{"{0}t"}
-            }
-        }
-        power{
-            gigawatt{
-                few{"{0}GW"}
-                many{"{0}GW"}
-                one{"{0}GW"}
-                other{"{0}GW"}
-                two{"{0}GW"}
-            }
-            horsepower{
-                few{"{0}ec"}
-                many{"{0}ec"}
-                one{"{0}ec"}
-                other{"{0}ec"}
-                two{"{0}ec"}
-            }
-            kilowatt{
-                few{"{0}kW"}
-                many{"{0}kW"}
-                one{"{0}kW"}
-                other{"{0}kW"}
-                two{"{0}kW"}
-            }
-            megawatt{
-                few{"{0}MW"}
-                many{"{0}MW"}
-                one{"{0}MW"}
-                other{"{0}MW"}
-                two{"{0}MW"}
-            }
-            milliwatt{
-                few{"{0}mW"}
-                many{"{0}mW"}
-                one{"{0}mW"}
-                other{"{0}mW"}
-                two{"{0}mW"}
-            }
-            watt{
-                few{"{0}W"}
-                many{"{0}W"}
-                one{"{0}W"}
-                other{"{0}W"}
-                two{"{0}W"}
-            }
-        }
-        pressure{
-            hectopascal{
-                few{"{0}hPa"}
-                many{"{0}hPa"}
-                one{"{0}hPa"}
-                other{"{0}hPa"}
-                two{"{0}hPa"}
-            }
-            inch-ofhg{
-<<<<<<< HEAD
-                dnam{"orlaí Hg"}
-=======
->>>>>>> 626889fb
-                few{"{0}″ Hg"}
-                many{"{0}″ Hg"}
-                one{"{0}″ Hg"}
-                other{"{0}″ Hg"}
-                two{"{0}″ Hg"}
-            }
-            millibar{
-                few{"{0}mb"}
-                many{"{0}mb"}
-                one{"{0}mb"}
-                other{"{0}mb"}
-                two{"{0}mb"}
-            }
-            millimeter-ofhg{
-                few{"{0}mmHg"}
-                many{"{0}mmHg"}
-                one{"{0}mmHg"}
-                other{"{0}mmHg"}
-                two{"{0}mmHg"}
-            }
-            pound-force-per-square-inch{
-                few{"{0}psoc"}
-                many{"{0}psoc"}
-                one{"{0}psoc"}
-                other{"{0}psoc"}
-                two{"{0}psoc"}
-            }
-        }
-        temperature{
-            kelvin{
-                few{"{0}K"}
-                many{"{0}K"}
-                one{"{0}K"}
-                other{"{0}K"}
-                two{"{0}K"}
-            }
-        }
-        volume{
-            centiliter{
-                dnam{"cl"}
-            }
-            cubic-centimeter{
-                few{"{0}cm³"}
-                many{"{0}cm³"}
-                one{"{0}cm³"}
-                other{"{0}cm³"}
-                two{"{0}cm³"}
-            }
-            cubic-foot{
-                few{"{0}tr³"}
-                many{"{0}tr³"}
-                one{"{0}tr³"}
-                other{"{0}tr³"}
-                two{"{0}tr³"}
-            }
-            cubic-inch{
-                dnam{"or³"}
-                few{"{0}or³"}
-                many{"{0}or³"}
-                one{"{0}or³"}
-                other{"{0}or³"}
-                two{"{0}or³"}
-            }
-            cubic-kilometer{
-                few{"{0}km³"}
-                many{"{0}km³"}
-                one{"{0}km³"}
-                other{"{0}km³"}
-                two{"{0}km³"}
-            }
-            cubic-meter{
-                few{"{0}m³"}
-                many{"{0}m³"}
-                one{"{0}m³"}
-                other{"{0}m³"}
-                two{"{0}m³"}
-            }
-            cubic-yard{
-                dnam{"sl³"}
-                few{"{0}sl³"}
-                many{"{0}sl³"}
-                one{"{0}sl³"}
-                other{"{0}sl³"}
-                two{"{0}sl³"}
-            }
-            cup{
-                dnam{"cupán"}
-            }
-            deciliter{
-                few{"{0}dl"}
-                many{"{0}dl"}
-                one{"{0}dl"}
-                other{"{0}dl"}
-                two{"{0}dl"}
-            }
-            fluid-ounce{
-                few{"{0} unsa l."}
-                many{"{0} unsa l."}
-                one{"{0} unsa l."}
-                other{"{0} unsa l."}
-                two{"{0} unsa l."}
-            }
-            gallon-imperial{
-                few{"{0} ghalIm"}
-                many{"{0} ngalIm"}
-                one{"{0}ghalIm"}
-                other{"{0}galIm"}
-                two{"{0}ghalIm"}
-            }
-            liter{
-                few{"{0}l"}
-                many{"{0}l"}
-                one{"{0}l"}
-                other{"{0}l"}
-                two{"{0}l"}
-            }
-        }
-    }
-    unitsShort{
-        acceleration{
-            g-force{
-                dnam{"g-fhórsa"}
-            }
-        }
-        angle{
-            arc-minute{
-                dnam{"nóiméid stua"}
-            }
-            arc-second{
-                dnam{"soic. stua"}
-            }
-            degree{
-                dnam{"céimeanna"}
-            }
-            radian{
-                dnam{"raidiain"}
-                few{"{0} raid"}
-                many{"{0} raid"}
-                one{"{0} raid"}
-                other{"{0} raid"}
-                two{"{0} raid"}
-            }
-            revolution{
-                dnam{"imr"}
-                few{"{0} imr"}
-                many{"{0} imr"}
-                one{"{0} imr"}
-                other{"{0} imr"}
-                two{"{0} imr"}
-            }
-        }
-        area{
-            acre{
-                dnam{"acraí"}
-            }
-            dunam{
-                dnam{"dunaim"}
-                few{"{0} dhunam"}
-                many{"{0} ndunam"}
-                one{"{0} dunam"}
-                other{"{0} dunam"}
-                two{"{0} dhunam"}
-            }
-            hectare{
-                dnam{"heicteáir"}
-            }
-            square-foot{
-                dnam{"tr²"}
-                few{"{0} tr²"}
-                many{"{0} tr²"}
-                one{"{0} tr²"}
-                other{"{0} tr²"}
-                two{"{0} tr²"}
-            }
-            square-inch{
-                dnam{"or²"}
-                few{"{0} or²"}
-                many{"{0} or²"}
-                one{"{0} or²"}
-                other{"{0} or²"}
-                per{"{0}/or²"}
-                two{"{0} or²"}
-            }
-            square-mile{
-                dnam{"mílte²"}
-                few{"{0} mhíle²"}
-                many{"{0} míle²"}
-                one{"{0} mhíle²"}
-                other{"{0} míle²"}
-                two{"{0} mhíle²"}
-            }
-            square-yard{
-                dnam{"slata²"}
-                few{"{0} sl²"}
-                many{"{0} sl²"}
-                one{"{0} sl²"}
-                other{"{0} sl²"}
-                two{"{0} sl²"}
-            }
-        }
-<<<<<<< HEAD
-        compound{
-            1024p1{"Ki{0}"}
-            1024p2{"Mi{0}"}
-            1024p7{"Zi{0}"}
-            1024p8{"Yi{0}"}
-            10p-1{"d{0}"}
-            10p-12{"p{0}"}
-            10p-15{"f{0}"}
-            10p-18{"a{0}"}
-            10p-2{"c{0}"}
-            10p-21{"z{0}"}
-            10p-24{"y{0}"}
-            10p-3{"m{0}"}
-            10p-6{"μ{0}"}
-            10p-9{"n{0}"}
-            10p1{"da{0}"}
-            10p12{"T{0}"}
-            10p15{"P{0}"}
-            10p18{"E{0}"}
-            10p2{"h{0}"}
-            10p21{"Z{0}"}
-            10p24{"Y{0}"}
-            10p3{"k{0}"}
-            10p6{"M{0}"}
-            10p9{"G{0}"}
-            per{"{0}/{1}"}
-        }
-        concentr{
-            karat{
-                dnam{"kt"}
-                few{"{0} kt"}
-                many{"{0} kt"}
-                one{"{0} kt"}
-                other{"{0} kt"}
-                two{"{0} kt"}
-            }
-            milligram-ofglucose-per-deciliter{
-                dnam{"mg/dL"}
-                few{"{0} mg/dL"}
-                many{"{0} mg/dL"}
-                one{"{0} mg/dL"}
-                other{"{0} mg/dL"}
-                two{"{0} mg/dL"}
-            }
-=======
-        concentr{
->>>>>>> 626889fb
             millimole-per-liter{
                 dnam{"milleamól/lítear"}
             }
@@ -2439,15 +2197,6 @@
                 per{"{0}/c"}
                 two{"{0} cna"}
             }
-            quarter{
-                dnam{"ctú"}
-                few{"{0} cna"}
-                many{"{0} cna"}
-                one{"{0} ctú"}
-                other{"{0} cna"}
-                per{"{0}/c"}
-                two{"{0} cna"}
-            }
             second{
                 dnam{"soic"}
                 few{"{0} soic"}
@@ -2604,14 +2353,6 @@
             }
             micrometer{
                 dnam{"μméadair"}
-<<<<<<< HEAD
-                few{"{0} μm"}
-                many{"{0} μm"}
-                one{"{0} μm"}
-                other{"{0} μm"}
-                two{"{0} μm"}
-=======
->>>>>>> 626889fb
             }
             mile{
                 dnam{"mílte"}
@@ -2680,40 +2421,6 @@
             }
             gram{
                 dnam{"graim"}
-<<<<<<< HEAD
-                few{"{0} g"}
-                many{"{0} g"}
-                one{"{0} g"}
-                other{"{0} g"}
-                per{"{0}/g"}
-                two{"{0} g"}
-            }
-            kilogram{
-                dnam{"kg"}
-                few{"{0} kg"}
-                many{"{0} kg"}
-                one{"{0} kg"}
-                other{"{0} kg"}
-                per{"{0}/kg"}
-                two{"{0} kg"}
-            }
-            microgram{
-                dnam{"μg"}
-                few{"{0} μg"}
-                many{"{0} μg"}
-                one{"{0} μg"}
-                other{"{0} μg"}
-                two{"{0} μg"}
-            }
-            milligram{
-                dnam{"mg"}
-                few{"{0} mg"}
-                many{"{0} mg"}
-                one{"{0} mg"}
-                other{"{0} mg"}
-                two{"{0} mg"}
-=======
->>>>>>> 626889fb
             }
             ounce{
                 dnam{"unsa"}
@@ -2760,14 +2467,6 @@
                 other{"{0} t.g."}
                 two{"{0} t.g."}
             }
-            tonne{
-                dnam{"t"}
-                few{"{0} t"}
-                many{"{0} t"}
-                one{"{0} t"}
-                other{"{0} t"}
-                two{"{0} t"}
-            }
         }
         power{
             horsepower{
