--- conflicted
+++ resolved
@@ -33,10 +33,6 @@
                 other{"{0} grade"}
             }
             radian{
-<<<<<<< HEAD
-                dnam{"radiale"}
-=======
->>>>>>> 626889fb
                 one{"{0} radiaal"}
                 other{"{0} radiale"}
             }
@@ -93,10 +89,7 @@
             }
         }
         compound{
-<<<<<<< HEAD
-=======
             1024p8{"yobi{0}"}
->>>>>>> 626889fb
             10p-1{"desi{0}"}
             10p-12{"piko{0}"}
             10p-15{"femto{0}"}
@@ -104,13 +97,9 @@
             10p-2{"senti{0}"}
             10p-21{"zepto{0}"}
             10p-24{"yokto{0}"}
-<<<<<<< HEAD
-            10p-3{"milli{0}"}
-=======
             10p-27{"ronto{0}"}
             10p-3{"milli{0}"}
             10p-30{"quecto{0}"}
->>>>>>> 626889fb
             10p-6{"mikro{0}"}
             10p-9{"nano{0}"}
             10p1{"deka{0}"}
@@ -120,13 +109,9 @@
             10p2{"hekto{0}"}
             10p21{"zetta{0}"}
             10p24{"yotta{0}"}
-<<<<<<< HEAD
-            10p3{"kilo{0}"}
-=======
             10p27{"ronna{0}"}
             10p3{"kilo{0}"}
             10p30{"quetta{0}"}
->>>>>>> 626889fb
             10p6{"mega{0}"}
             10p9{"giga{0}"}
             per{"{0} per {1}"}
@@ -438,14 +423,8 @@
         }
         graphics{
             dot{
-<<<<<<< HEAD
-                dnam{"stippel"}
-                one{"{0} stippel"}
-                other{"{0} stippel"}
-=======
                 one{"{0} stippel"}
                 other{"{0} stippels"}
->>>>>>> 626889fb
             }
             dot-per-centimeter{
                 dnam{"stippels per sentimeter"}
@@ -905,19 +884,8 @@
                 dnam{"hektoliters"}
                 one{"{0} hektoliter"}
                 other{"{0} hektoliters"}
-<<<<<<< HEAD
-            }
-            jigger{
-                dnam{"sopie"}
-                one{"{0} sopie"}
-                other{"{0} sopies"}
             }
             liter{
-                dnam{"liters"}
-=======
-            }
-            liter{
->>>>>>> 626889fb
                 one{"{0} liter"}
                 other{"{0} liters"}
                 per{"{0} per liter"}
@@ -996,10 +964,6 @@
                 other{"{0}rad."}
             }
             revolution{
-<<<<<<< HEAD
-                dnam{"omw."}
-=======
->>>>>>> 626889fb
                 one{"{0}omw."}
                 other{"{0}omw."}
             }
@@ -1046,12 +1010,6 @@
                 one{"{0}jt.²"}
                 other{"{0}jt.²"}
             }
-<<<<<<< HEAD
-        }
-        compound{
-            per{"{0}/{1}"}
-=======
->>>>>>> 626889fb
         }
         concentr{
             item{
@@ -1063,10 +1021,6 @@
                 other{"{0}kar."}
             }
             milligram-ofglucose-per-deciliter{
-<<<<<<< HEAD
-                dnam{"mg/dl"}
-=======
->>>>>>> 626889fb
                 one{"{0}mg/dl"}
                 other{"{0}mg/dl"}
             }
@@ -1093,24 +1047,9 @@
             permyriad{
                 dnam{"‱"}
             }
-            permille{
-                dnam{"‰"}
-            }
-            permillion{
-                dnam{"d.p.m."}
-                one{"{0}d.p.m."}
-                other{"{0} d.p.m."}
-            }
-            permyriad{
-                dnam{"‱"}
-            }
         }
         consumption{
             liter-per-100-kilometer{
-<<<<<<< HEAD
-                dnam{"l/100 km"}
-=======
->>>>>>> 626889fb
                 one{"{0}l/100 km"}
                 other{"{0}l/100 km"}
             }
@@ -1176,52 +1115,6 @@
                 other{"{0}TB"}
             }
         }
-        digital{
-            bit{
-                one{"{0}bis"}
-                other{"{0}bis"}
-            }
-            byte{
-                one{"{0}greep"}
-                other{"{0}greep"}
-            }
-            gigabit{
-                one{"{0}Gb"}
-                other{"{0}Gb"}
-            }
-            gigabyte{
-                one{"{0}GB"}
-                other{"{0}GB"}
-            }
-            kilobit{
-                one{"{0}kb"}
-                other{"{0}kb"}
-            }
-            kilobyte{
-                one{"{0}kB"}
-                other{"{0}kB"}
-            }
-            megabit{
-                one{"{0}Mb"}
-                other{"{0}Mb"}
-            }
-            megabyte{
-                one{"{0}MB"}
-                other{"{0}MB"}
-            }
-            petabyte{
-                one{"{0}PB"}
-                other{"{0}PB"}
-            }
-            terabit{
-                one{"{0}Tb"}
-                other{"{0}Tb"}
-            }
-            terabyte{
-                one{"{0}TB"}
-                other{"{0}TB"}
-            }
-        }
         duration{
             century{
                 one{"{0}e."}
@@ -1236,17 +1129,6 @@
                 one{"{0}dek."}
                 other{"{0}dek."}
             }
-<<<<<<< HEAD
-            hour{
-                dnam{"uur"}
-                one{"{0} u."}
-                other{"{0} u."}
-=======
-            microsecond{
-                one{"{0}μs."}
-                other{"{0}μs."}
->>>>>>> 626889fb
-            }
             microsecond{
                 one{"{0}μs."}
                 other{"{0}μs."}
@@ -1262,20 +1144,6 @@
             nanosecond{
                 one{"{0}ns."}
                 other{"{0}ns."}
-<<<<<<< HEAD
-            }
-            quarter{
-                dnam{"kw."}
-                one{"{0} kw."}
-                other{"{0} kwe."}
-                per{"{0}/kw."}
-            }
-            second{
-                dnam{"s."}
-                one{"{0} s."}
-                other{"{0} s."}
-=======
->>>>>>> 626889fb
             }
             week{
                 dnam{"w."}
@@ -1288,7 +1156,6 @@
             ampere{
                 one{"{0}A"}
                 other{"{0}A"}
-<<<<<<< HEAD
             }
             milliampere{
                 one{"{0}mA"}
@@ -1383,12 +1250,8 @@
                 other{"{0}stippel"}
             }
             dot-per-centimeter{
-                dnam{"dpcm"}
                 one{"{0}dpcm"}
                 other{"{0}dpcm"}
-            }
-            dot-per-inch{
-                dnam{"dpi"}
             }
             em{
                 one{"{0}em"}
@@ -1404,12 +1267,10 @@
                 other{"{0}px"}
             }
             pixel-per-centimeter{
-                dnam{"ppcm"}
                 one{"{0}ppcm"}
                 other{"{0}ppcm"}
             }
             pixel-per-inch{
-                dnam{"ppi"}
                 one{"{0}ppi"}
                 other{"{0}ppi"}
             }
@@ -1419,11 +1280,6 @@
                 one{"{0}AE"}
                 other{"{0}AE"}
             }
-            centimeter{
-                dnam{"cm"}
-                one{"{0} cm"}
-                other{"{0} cm"}
-            }
             decimeter{
                 one{"{0}dm"}
                 other{"{0}dm"}
@@ -1447,39 +1303,15 @@
             inch{
                 one{"{0}″"}
                 other{"{0}″"}
-=======
-            }
-            milliampere{
-                one{"{0}mA"}
-                other{"{0}mA"}
-            }
-            ohm{
-                one{"{0}Ω"}
-                other{"{0}Ω"}
->>>>>>> 626889fb
-            }
-            volt{
-                one{"{0}V"}
-                other{"{0}V"}
-            }
-<<<<<<< HEAD
+            }
             light-year{
                 dnam{"lj"}
                 one{"{0} lj"}
                 other{"{0} lj"}
-=======
-        }
-        energy{
-            british-thermal-unit{
-                one{"{0}BTE"}
-                other{"{0}BTE"}
->>>>>>> 626889fb
-            }
-            calorie{
-                one{"{0}kal."}
-                other{"{0}kal."}
-            }
-<<<<<<< HEAD
+            }
+            meter{
+                dnam{"m"}
+            }
             micrometer{
                 one{"{0}μm"}
                 other{"{0}μm"}
@@ -1491,18 +1323,7 @@
             mile-scandinavian{
                 one{"{0}smi"}
                 other{"{0}smi"}
-=======
-            electronvolt{
-                dnam{"eV"}
-                one{"{0}eV"}
-                other{"{0}eV"}
->>>>>>> 626889fb
-            }
-            foodcalorie{
-                one{"{0}kal."}
-                other{"{0}kal."}
-            }
-<<<<<<< HEAD
+            }
             nanometer{
                 one{"{0}nm"}
                 other{"{0}nm"}
@@ -1569,220 +1390,10 @@
                 other{"{0}korrelg."}
             }
             gram{
-                dnam{"gram"}
                 one{"{0}g"}
                 other{"{0}g"}
             }
             kilogram{
-                dnam{"kg"}
-=======
-            joule{
-                one{"{0}J"}
-                other{"{0}J"}
-            }
-            kilocalorie{
-                one{"{0}kkal."}
-                other{"{0}kkal."}
-            }
-            kilojoule{
-                one{"{0}kJ"}
-                other{"{0}kJ"}
-            }
-            kilowatt-hour{
-                one{"{0}kWh"}
-                other{"{0}kWh"}
-            }
-            therm-us{
-                one{"{0}VSA-term."}
-                other{"{0}VSA-term."}
-            }
-        }
-        force{
-            kilowatt-hour-per-100-kilometer{
-                one{"{0}kWh/100km"}
-                other{"{0}kWh/100km"}
-            }
-            newton{
-                dnam{"N"}
-                one{"{0}N"}
-                other{"{0}N"}
-            }
-            pound-force{
-                dnam{"lb.-krag"}
-                one{"{0}lb.-krag"}
-                other{"{0}lb.-krag"}
-            }
-        }
-        frequency{
-            gigahertz{
-                one{"{0}GHz"}
-                other{"{0}GHz"}
-            }
-            hertz{
-                one{"{0}Hz"}
-                other{"{0}Hz"}
-            }
-            kilohertz{
-                one{"{0}kHz"}
-                other{"{0}kHz"}
-            }
-            megahertz{
-                one{"{0}MHz"}
-                other{"{0}MHz"}
-            }
-        }
-        graphics{
-            dot{
-                dnam{"stippel"}
-                one{"{0}stippel"}
-                other{"{0}stippel"}
-            }
-            dot-per-centimeter{
-                one{"{0}dpcm"}
-                other{"{0}dpcm"}
-            }
-            em{
-                one{"{0}em"}
-                other{"{0}em"}
-            }
-            megapixel{
-                one{"{0}Mpx"}
-                other{"{0}Mpx"}
-            }
-            pixel{
-                dnam{"px"}
-                one{"{0}px"}
-                other{"{0}px"}
-            }
-            pixel-per-centimeter{
-                one{"{0}ppcm"}
-                other{"{0}ppcm"}
-            }
-            pixel-per-inch{
-                one{"{0}ppi"}
-                other{"{0}ppi"}
-            }
-        }
-        length{
-            astronomical-unit{
-                one{"{0}AE"}
-                other{"{0}AE"}
-            }
-            decimeter{
-                one{"{0}dm"}
-                other{"{0}dm"}
-            }
-            earth-radius{
-                one{"{0}R⊕"}
-                other{"{0}R⊕"}
-            }
-            fathom{
-                one{"{0}vaam"}
-                other{"{0}vaam"}
-            }
-            foot{
-                one{"{0}vt."}
-                other{"{0}vt."}
-            }
-            furlong{
-                one{"{0}fur"}
-                other{"{0}fur"}
-            }
-            inch{
-                one{"{0}″"}
-                other{"{0}″"}
-            }
-            light-year{
-                dnam{"lj"}
-                one{"{0} lj"}
-                other{"{0} lj"}
-            }
-            meter{
-                dnam{"m"}
-            }
-            micrometer{
-                one{"{0}μm"}
-                other{"{0}μm"}
-            }
-            mile{
-                one{"{0}myl"}
-                other{"{0}myl"}
-            }
-            mile-scandinavian{
-                one{"{0}smi"}
-                other{"{0}smi"}
-            }
-            nanometer{
-                one{"{0}nm"}
-                other{"{0}nm"}
-            }
-            nautical-mile{
-                one{"{0}sm."}
-                other{"{0}sm."}
-            }
-            parsec{
-                one{"{0}pc"}
-                other{"{0}pc"}
-            }
-            picometer{
-                one{"{0}pm"}
-                other{"{0}pm"}
-            }
-            point{
-                dnam{"pte."}
-                one{"{0}pt."}
-                other{"{0}pt."}
-            }
-            solar-radius{
-                dnam{"R☉"}
-                one{"{0}R☉"}
-                other{"{0}R☉"}
-            }
-            yard{
-                one{"{0}jt."}
-                other{"{0}jt."}
-            }
-        }
-        light{
-            lumen{
-                one{"{0}lm"}
-                other{"{0}lm"}
-            }
-            lux{
-                one{"{0}lx"}
-                other{"{0}lx"}
-            }
-            solar-luminosity{
-                dnam{"L☉"}
-                one{"{0}L☉"}
-                other{"{0}L☉"}
-            }
-        }
-        mass{
-            carat{
-                one{"{0}kar."}
-                other{"{0}kar."}
-            }
-            dalton{
-                dnam{"Da"}
-                one{"{0}Da"}
-                other{"{0}Da"}
-            }
-            earth-mass{
-                dnam{"M⊕"}
-                one{"{0}M⊕"}
-                other{"{0}M⊕"}
-            }
-            grain{
-                one{"{0}korrelg."}
-                other{"{0}korrelg."}
-            }
-            gram{
-                one{"{0}g"}
-                other{"{0}g"}
-            }
-            kilogram{
->>>>>>> 626889fb
                 one{"{0}kg"}
                 other{"{0}kg"}
             }
@@ -1795,15 +1406,8 @@
                 other{"{0}mg"}
             }
             ounce{
-<<<<<<< HEAD
-                dnam{"ons."}
                 one{"{0}ons."}
                 other{"{0}ons."}
-                per{"{0}/ons."}
-=======
-                one{"{0}ons."}
-                other{"{0}ons."}
->>>>>>> 626889fb
             }
             ounce-troy{
                 dnam{"ons.t."}
@@ -1890,10 +1494,6 @@
                 other{"{0}mb"}
             }
             millimeter-ofhg{
-<<<<<<< HEAD
-                dnam{"mmHg"}
-=======
->>>>>>> 626889fb
                 one{"{0}mmHg"}
                 other{"{0}mmHg"}
             }
@@ -1909,10 +1509,6 @@
         speed{
             kilometer-per-hour{
                 dnam{"km/h"}
-            }
-            knot{
-                one{"{0}kn."}
-                other{"{0}kn."}
             }
             knot{
                 one{"{0}kn."}
@@ -1945,10 +1541,6 @@
                 other{"{0}Nm"}
             }
             pound-force-foot{
-<<<<<<< HEAD
-                dnam{"lb.vt.-krag"}
-=======
->>>>>>> 626889fb
                 one{"{0}lb.vt.-kr"}
                 other{"{0}lb.vt.-kr"}
             }
@@ -1967,10 +1559,6 @@
                 other{"{0}sk."}
             }
             centiliter{
-<<<<<<< HEAD
-                dnam{"cl"}
-=======
->>>>>>> 626889fb
                 one{"{0}cl"}
                 other{"{0}cl"}
             }
@@ -1993,10 +1581,6 @@
                 other{"{0}km³"}
             }
             cubic-mile{
-<<<<<<< HEAD
-                dnam{"myl³"}
-=======
->>>>>>> 626889fb
                 one{"{0}myl³"}
                 other{"{0}myl³"}
             }
@@ -2013,10 +1597,6 @@
                 other{"{0}m.kop"}
             }
             deciliter{
-<<<<<<< HEAD
-                dnam{"dl"}
-=======
->>>>>>> 626889fb
                 one{"{0}dl"}
                 other{"{0}dl"}
             }
@@ -2055,10 +1635,6 @@
                 per{"{0}/Br.gell."}
             }
             hectoliter{
-<<<<<<< HEAD
-                dnam{"hl"}
-=======
->>>>>>> 626889fb
                 one{"{0}hl"}
                 other{"{0}hl"}
             }
@@ -2072,18 +1648,10 @@
                 other{"{0}l"}
             }
             megaliter{
-<<<<<<< HEAD
-                dnam{"ML"}
-=======
->>>>>>> 626889fb
                 one{"{0}ML"}
                 other{"{0}ML"}
             }
             milliliter{
-<<<<<<< HEAD
-                dnam{"ml"}
-=======
->>>>>>> 626889fb
                 one{"{0}ml"}
                 other{"{0}ml"}
             }
@@ -2103,10 +1671,6 @@
                 other{"{0}mpt."}
             }
             quart{
-<<<<<<< HEAD
-                dnam{"kw.gell."}
-=======
->>>>>>> 626889fb
                 one{"{0}kw.gell."}
                 other{"{0}kw.gell."}
             }
@@ -2119,10 +1683,6 @@
                 other{"{0}e."}
             }
             teaspoon{
-<<<<<<< HEAD
-                dnam{"tl."}
-=======
->>>>>>> 626889fb
                 one{"{0}tl."}
                 other{"{0}tl."}
             }
@@ -2212,14 +1772,6 @@
                 dnam{"millimol/liter"}
                 one{"{0} mmol/l"}
                 other{"{0} mmol/l"}
-<<<<<<< HEAD
-            }
-            mole{
-                dnam{"mol"}
-                one{"{0} mol"}
-                other{"{0} mol"}
-=======
->>>>>>> 626889fb
             }
             percent{
                 dnam{"percent"}
@@ -2374,14 +1926,6 @@
                 dnam{"kal."}
                 one{"{0} kal."}
                 other{"{0} kal."}
-<<<<<<< HEAD
-            }
-            joule{
-                dnam{"joule"}
-                one{"{0} J"}
-                other{"{0} J"}
-=======
->>>>>>> 626889fb
             }
             kilocalorie{
                 dnam{"kkal."}
@@ -2406,13 +1950,7 @@
         }
         graphics{
             dot{
-<<<<<<< HEAD
-                dnam{"pixels"}
-                one{"{0} px"}
-                other{"{0} px"}
-=======
                 dnam{"stippels"}
->>>>>>> 626889fb
             }
             dot-per-centimeter{
                 dnam{"dpcm"}
@@ -2423,14 +1961,6 @@
                 dnam{"dpi"}
                 one{"{0} dpi"}
                 other{"{0} dpi"}
-<<<<<<< HEAD
-            }
-            em{
-                dnam{"em"}
-                one{"{0} em"}
-                other{"{0} em"}
-=======
->>>>>>> 626889fb
             }
             megapixel{
                 dnam{"megapieksels"}
@@ -2439,19 +1969,6 @@
             }
             pixel{
                 dnam{"pieksels"}
-<<<<<<< HEAD
-                one{"{0} px"}
-                other{"{0} px"}
-            }
-            pixel-per-centimeter{
-                one{"{0} ppcm"}
-                other{"{0} ppcm"}
-            }
-            pixel-per-inch{
-                one{"{0} ppi"}
-                other{"{0} ppi"}
-=======
->>>>>>> 626889fb
             }
         }
         length{
@@ -2487,20 +2004,6 @@
                 one{"{0} lj."}
                 other{"{0} lj."}
             }
-<<<<<<< HEAD
-            meter{
-                dnam{"meter"}
-                one{"{0} m"}
-                other{"{0} m"}
-                per{"{0}/m"}
-            }
-            micrometer{
-                dnam{"μm"}
-                one{"{0} μm"}
-                other{"{0} μm"}
-            }
-=======
->>>>>>> 626889fb
             mile{
                 dnam{"myl"}
                 one{"{0} myl"}
@@ -2553,31 +2056,6 @@
                 one{"{0} korrelgewig"}
                 other{"{0} korrelgewig"}
             }
-<<<<<<< HEAD
-            gram{
-                dnam{"gram"}
-                one{"{0} g"}
-                other{"{0} g"}
-                per{"{0}/g"}
-            }
-            kilogram{
-                dnam{"kg"}
-                one{"{0} kg"}
-                other{"{0} kg"}
-                per{"{0}/kg"}
-            }
-            microgram{
-                dnam{"μg"}
-                one{"{0} μg"}
-                other{"{0} μg"}
-            }
-            milligram{
-                dnam{"mg"}
-                one{"{0} mg"}
-                other{"{0} mg"}
-            }
-=======
->>>>>>> 626889fb
             ounce{
                 dnam{"ons."}
                 one{"{0} ons."}
@@ -2600,18 +2078,11 @@
             }
             stone{
                 dnam{"stone"}
-                one{"{0} st"}
-                other{"{0} st"}
             }
             ton{
                 dnam{"VSA-ton"}
                 one{"{0} VSA-t."}
                 other{"{0} VSA-t."}
-            }
-            tonne{
-                dnam{"t"}
-                one{"{0} t"}
-                other{"{0} t"}
             }
         }
         power{
@@ -2636,14 +2107,6 @@
                 dnam{"mmHg"}
                 one{"{0} mmHg"}
                 other{"{0} mmHg"}
-<<<<<<< HEAD
-            }
-            pascal{
-                dnam{"Pa"}
-                one{"{0} Pa"}
-                other{"{0} Pa"}
-=======
->>>>>>> 626889fb
             }
             pound-force-per-square-inch{
                 dnam{"lb./vk. duim"}
@@ -2713,15 +2176,6 @@
                 dnam{"cl"}
                 one{"{0} cl"}
                 other{"{0} cl"}
-<<<<<<< HEAD
-            }
-            cubic-centimeter{
-                dnam{"cm³"}
-                one{"{0} cm³"}
-                other{"{0} cm³"}
-                per{"{0}/cm³"}
-=======
->>>>>>> 626889fb
             }
             cubic-foot{
                 dnam{"voet³"}
@@ -2732,18 +2186,6 @@
                 dnam{"duime³"}
                 one{"{0} dm³"}
                 other{"{0} dm³"}
-<<<<<<< HEAD
-            }
-            cubic-kilometer{
-                dnam{"km³"}
-                one{"{0} km³"}
-                other{"{0} km³"}
-            }
-            cubic-meter{
-                one{"{0} m³"}
-                other{"{0} m³"}
-=======
->>>>>>> 626889fb
             }
             cubic-mile{
                 dnam{"myl³"}
@@ -2824,13 +2266,6 @@
             }
             liter{
                 dnam{"liters"}
-<<<<<<< HEAD
-            }
-            megaliter{
-                one{"{0} ML"}
-                other{"{0} ML"}
-=======
->>>>>>> 626889fb
             }
             milliliter{
                 dnam{"ml"}
