--- conflicted
+++ resolved
@@ -637,202 +637,12 @@
                 one{"{0} s"}
                 other{"{0} s"}
             }
-<<<<<<< HEAD
-            week{
-                dnam{"W"}
-                one{"{0} W"}
-                other{"{0} W"}
-            }
-            year{
-                dnam{"J"}
-                one{"{0} J"}
-                other{"{0} J"}
-            }
-        }
-        length{
-            astronomical-unit{
-                one{"{0} au"}
-                other{"{0} au"}
-            }
-            centimeter{
-                dnam{"cm"}
-                one{"{0} cm"}
-                other{"{0} cm"}
-            }
-            decimeter{
-                one{"{0} dm"}
-                other{"{0} dm"}
-            }
-            fathom{
-                dnam{"fm"}
-                one{"{0} fth"}
-                other{"{0} fth"}
-            }
-            foot{
-                one{"{0} ft"}
-                other{"{0} ft"}
-            }
-            furlong{
-                dnam{"fur"}
-                one{"{0} fur"}
-                other{"{0} fur"}
-            }
-            inch{
-                one{"{0} in"}
-                other{"{0} in"}
-            }
-            kilometer{
-                dnam{"km"}
-                one{"{0} km"}
-                other{"{0} km"}
-            }
-            light-year{
-                one{"{0} ly"}
-                other{"{0} ly"}
-            }
-            meter{
-                dnam{"m"}
-                one{"{0} m"}
-                other{"{0} m"}
-            }
-            micrometer{
-                one{"{0} μm"}
-                other{"{0} μm"}
-            }
-            mile{
-                one{"{0} mi"}
-                other{"{0} mi"}
-            }
-            millimeter{
-                dnam{"mm"}
-                one{"{0} mm"}
-                other{"{0} mm"}
-            }
-            nanometer{
-                one{"{0} nm"}
-                other{"{0} nm"}
-            }
-            nautical-mile{
-                one{"{0} nmi"}
-                other{"{0} nmi"}
-            }
-            parsec{
-                one{"{0} pc"}
-                other{"{0} pc"}
-            }
-            picometer{
-                one{"{0} pm"}
-                other{"{0} pm"}
-            }
-            yard{
-                one{"{0} yd"}
-                other{"{0} yd"}
-            }
-=======
->>>>>>> 626889fb
         }
         mass{
             carat{
                 one{"{0} Kt"}
                 other{"{0} Kt"}
             }
-<<<<<<< HEAD
-            gram{
-                dnam{"g"}
-                one{"{0} g"}
-                other{"{0} g"}
-            }
-            kilogram{
-                dnam{"kg"}
-                one{"{0} kg"}
-                other{"{0} kg"}
-            }
-            microgram{
-                one{"{0} μg"}
-                other{"{0} μg"}
-            }
-            milligram{
-                one{"{0} mg"}
-                other{"{0} mg"}
-            }
-            ounce{
-                one{"{0} oz"}
-                other{"{0} oz"}
-            }
-            ounce-troy{
-                one{"{0} oz. tr."}
-                other{"{0} oz. tr."}
-            }
-            pound{
-                one{"{0} lb"}
-                other{"{0} lb"}
-            }
-            stone{
-                dnam{"st"}
-                one{"{0} st"}
-                other{"{0} st"}
-            }
-            ton{
-                one{"{0} tn"}
-                other{"{0} tn"}
-            }
-            tonne{
-                one{"{0} t"}
-                other{"{0} t"}
-            }
-        }
-        power{
-            horsepower{
-                one{"{0} PS"}
-                other{"{0} PS"}
-            }
-            kilowatt{
-                one{"{0} kW"}
-                other{"{0} kW"}
-            }
-            watt{
-                one{"{0} W"}
-                other{"{0} W"}
-            }
-        }
-        pressure{
-            hectopascal{
-                one{"{0} hPa"}
-                other{"{0} hPa"}
-            }
-            inch-ofhg{
-                one{"{0} inHg"}
-                other{"{0} inHg"}
-            }
-            millibar{
-                one{"{0} mbar"}
-                other{"{0} mbar"}
-            }
-            millimeter-ofhg{
-                one{"{0} mm Hg"}
-                other{"{0} mm Hg"}
-            }
-            pound-force-per-square-inch{
-                one{"{0} psi"}
-                other{"{0} psi"}
-            }
-        }
-        speed{
-            kilometer-per-hour{
-                dnam{"km/h"}
-                one{"{0} km/h"}
-                other{"{0} km/h"}
-            }
-            meter-per-second{
-                one{"{0} m/s"}
-                other{"{0} m/s"}
-            }
-            mile-per-hour{
-                one{"{0} mi/h"}
-                other{"{0} mi/h"}
-            }
-=======
->>>>>>> 626889fb
         }
         temperature{
             celsius{
@@ -943,117 +753,17 @@
         length{
             meter{
                 dnam{"m"}
-<<<<<<< HEAD
-                one{"{0} m"}
-                other{"{0} m"}
-            }
-            micrometer{
-                dnam{"μm"}
-                one{"{0} μm"}
-                other{"{0} μm"}
-            }
-            mile{
-                dnam{"mi"}
-                one{"{0} mi"}
-                other{"{0} mi"}
-            }
-            millimeter{
-                dnam{"mm"}
-                one{"{0} mm"}
-                other{"{0} mm"}
-            }
-            nanometer{
-                dnam{"nm"}
-                one{"{0} nm"}
-                other{"{0} nm"}
-            }
-            nautical-mile{
-                dnam{"nmi"}
-                one{"{0} nmi"}
-                other{"{0} nmi"}
-            }
-            parsec{
-                dnam{"pc"}
-                one{"{0} pc"}
-                other{"{0} pc"}
-            }
-            picometer{
-                dnam{"pm"}
-                one{"{0} pm"}
-                other{"{0} pm"}
-            }
-            yard{
-                dnam{"yd"}
-                one{"{0} yd"}
-                other{"{0} yd"}
-            }
-        }
-        light{
-            lux{
-                dnam{"lx"}
-                one{"{0} lx"}
-                other{"{0} lx"}
-=======
->>>>>>> 626889fb
             }
         }
         mass{
             gram{
                 dnam{"g"}
-<<<<<<< HEAD
-                one{"{0} g"}
-                other{"{0} g"}
-            }
-            kilogram{
-                dnam{"kg"}
-                one{"{0} kg"}
-                other{"{0} kg"}
-            }
-            microgram{
-                dnam{"μg"}
-                one{"{0} μg"}
-                other{"{0} μg"}
-            }
-            milligram{
-                dnam{"mg"}
-                one{"{0} mg"}
-                other{"{0} mg"}
-            }
-            ounce{
-                dnam{"oz"}
-                one{"{0} oz"}
-                other{"{0} oz"}
-=======
->>>>>>> 626889fb
             }
             ounce-troy{
                 dnam{"oz. tr."}
                 one{"{0} oz. tr."}
                 other{"{0} oz. tr."}
             }
-<<<<<<< HEAD
-            pound{
-                dnam{"lb"}
-                one{"{0} lb"}
-                other{"{0} lb"}
-            }
-            stone{
-                dnam{"st"}
-                one{"{0} st"}
-                other{"{0} st"}
-            }
-            ton{
-                dnam{"tn"}
-                one{"{0} tn"}
-                other{"{0} tn"}
-            }
-            tonne{
-                dnam{"t"}
-                one{"{0} t"}
-                other{"{0} t"}
-            }
-=======
->>>>>>> 626889fb
         }
         power{
             horsepower{
