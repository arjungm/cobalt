﻿// © 2016 and later: Unicode, Inc. and others.
// License & terms of use: http://www.unicode.org/copyright.html
// Generated using tools/cldr/cldr-to-icu/build-icu-data.xml
es_MX{
    %%Parent{"es_419"}
    units{
        concentr{
            milligram-ofglucose-per-deciliter{
                dnam{"miligramos por decilitro"}
            }
<<<<<<< HEAD
=======
            percent{
                dnam{"por ciento"}
            }
            permille{
                dnam{"por mil"}
            }
>>>>>>> 626889fb
        }
        electric{
            ohm{
                dnam{"ohmios"}
                one{"{0} ohmio"}
                other{"{0} ohmios"}
            }
        }
        energy{
            kilowatt-hour{
                dnam{"kilowatts-hora"}
                one{"kilowatt-hora"}
                other{"{0} kilowatts-hora"}
            }
        }
        length{
            mile-scandinavian{
                dnam{"millas escandinavas"}
            }
            nautical-mile{
                dnam{"millas naúticas"}
                one{"{0} milla naútica"}
                other{"{0} millas naúticas"}
            }
            parsec{
                dnam{"pársecs"}
                one{"{0} pársec"}
                other{"{0} pársecs"}
            }
        }
        light{
            lux{
                dnam{"lux"}
            }
        }
        power{
            horsepower{
                one{"{0} caballo de fuerza"}
                other{"{0} caballos de fuerza"}
            }
        }
        speed{
            beaufort{
                dnam{"Bft"}
                one{"B {0}"}
                other{"B {0}"}
            }
        }
        temperature{
            kelvin{
                dnam{"kelvines"}
                one{"kelvin"}
                other{"{0} kelvines"}
            }
        }
        volume{
            acre-foot{
                one{"{0} acre-pie"}
                other{"{0} acre-pies"}
            }
            fluid-ounce{
                dnam{"onzas líquidas"}
                one{"{0} onza líquida"}
                other{"{0} onzas líquidas"}
            }
        }
    }
    unitsNarrow{
        concentr{
            karat{
                one{"{0}kt"}
                other{"{0}ct"}
            }
        }
<<<<<<< HEAD
=======
        digital{
            gigabyte{
                one{"{0} GB"}
                other{"{0}GB"}
            }
            kilobit{
                one{"{0} kb"}
                other{"{0}kb"}
            }
            terabit{
                one{"{0} Tb"}
                other{"{0}Tb"}
            }
            terabyte{
                one{"{0} TB"}
                other{"{0}TB"}
            }
        }
>>>>>>> 626889fb
        duration{
            day{
                dnam{"días"}
                one{"{0}d"}
                other{"{0}d"}
            }
            month{
                dnam{"m"}
                one{"{0}m"}
                other{"{0}m"}
            }
            week{
                dnam{"sem"}
                one{"{0}sem"}
                other{"{0}sem"}
            }
            year{
                dnam{"a"}
                one{"{0}a"}
                other{"{0}a"}
            }
        }
<<<<<<< HEAD
=======
        electric{
            volt{
                one{"{0} V"}
                other{"{0}V"}
            }
        }
        frequency{
            gigahertz{
                one{"{0} GHz"}
                other{"{0}GHz"}
            }
            hertz{
                one{"{0} Hz"}
                other{"{0}Hz"}
            }
            kilohertz{
                one{"{0} kHz"}
                other{"{0}kHz"}
            }
            megahertz{
                one{"{0} MHz"}
                other{"{0}MHz"}
            }
        }
        length{
            centimeter{
                one{"{0} cm"}
                other{"{0}cm"}
            }
            kilometer{
                one{"{0} km"}
                other{"{0}km"}
            }
            millimeter{
                one{"{0} mm"}
                other{"{0}mm"}
            }
            nautical-mile{
                dnam{"M"}
            }
        }
        mass{
            kilogram{
                one{"{0} kg"}
                other{"{0}kg"}
            }
        }
        power{
            horsepower{
                dnam{"CV"}
            }
        }
        pressure{
            atmosphere{
                one{"{0} atm"}
                other{"{0}atm"}
            }
        }
>>>>>>> 626889fb
    }
    unitsShort{
        acceleration{
            g-force{
                dnam{"fuerza G"}
            }
        }
        angle{
            degree{
                dnam{"º"}
<<<<<<< HEAD
                one{"{0}°"}
=======
                one{"{0} grados"}
>>>>>>> 626889fb
                other{"{0} grados"}
            }
        }
        concentr{
            karat{
                dnam{"kt"}
                one{"{0} kt"}
                other{"{0} kt"}
            }
            percent{
                dnam{"%"}
            }
            permille{
                dnam{"‰"}
            }
        }
        consumption{
            mile-per-gallon-imperial{
                one{"{0} mi/gal imp."}
                other{"{0} mi/gal imp."}
            }
        }
        digital{
            byte{
                one{"{0} B"}
                other{"{0} byte"}
            }
        }
        duration{
            day{
                dnam{"días"}
                one{"{0} día"}
                other{"{0} días"}
                per{"{0}/d"}
            }
            month{
                dnam{"meses"}
                one{"{0} m."}
                other{"{0} m"}
            }
            week{
                dnam{"sem"}
                one{"{0} sem."}
                other{"{0} sem"}
            }
            year{
                dnam{"a"}
                one{"{0} a"}
                other{"{0} a"}
                per{"{0}/a"}
            }
        }
        length{
            astronomical-unit{
                dnam{"au"}
                one{"{0} au"}
                other{"{0} au"}
            }
            light-year{
                dnam{"a. l."}
                one{"{0} a. l."}
                other{"{0} a. l."}
            }
            mile{
                dnam{"millas"}
            }
            nautical-mile{
                dnam{"M"}
                one{"{0} M"}
                other{"{0} M"}
            }
            parsec{
                dnam{"pc"}
            }
            point{
                dnam{"pt"}
                one{"{0} pt"}
                other{"{0} pt"}
            }
            yard{
                dnam{"yd"}
            }
        }
        mass{
            carat{
                dnam{"c"}
                one{"{0} c"}
                other{"{0} c"}
            }
        }
        power{
            horsepower{
                dnam{"CV"}
                one{"{0} CV"}
                other{"{0} CV"}
            }
        }
        speed{
            kilometer-per-hour{
                dnam{"km/hora"}
            }
        }
        torque{
            newton-meter{
                dnam{"N⋅m"}
                one{"{0} N⋅m"}
                other{"{0} N⋅m"}
            }
        }
        volume{
            cup{
                dnam{"tza."}
                one{"{0} tzas."}
                other{"{0} tzas."}
            }
            pint{
                dnam{"pt"}
            }
        }
    }
}<|MERGE_RESOLUTION|>--- conflicted
+++ resolved
@@ -8,15 +8,12 @@
             milligram-ofglucose-per-deciliter{
                 dnam{"miligramos por decilitro"}
             }
-<<<<<<< HEAD
-=======
             percent{
                 dnam{"por ciento"}
             }
             permille{
                 dnam{"por mil"}
             }
->>>>>>> 626889fb
         }
         electric{
             ohm{
@@ -91,8 +88,6 @@
                 other{"{0}ct"}
             }
         }
-<<<<<<< HEAD
-=======
         digital{
             gigabyte{
                 one{"{0} GB"}
@@ -111,7 +106,6 @@
                 other{"{0}TB"}
             }
         }
->>>>>>> 626889fb
         duration{
             day{
                 dnam{"días"}
@@ -134,8 +128,6 @@
                 other{"{0}a"}
             }
         }
-<<<<<<< HEAD
-=======
         electric{
             volt{
                 one{"{0} V"}
@@ -194,7 +186,6 @@
                 other{"{0}atm"}
             }
         }
->>>>>>> 626889fb
     }
     unitsShort{
         acceleration{
@@ -205,11 +196,7 @@
         angle{
             degree{
                 dnam{"º"}
-<<<<<<< HEAD
-                one{"{0}°"}
-=======
                 one{"{0} grados"}
->>>>>>> 626889fb
                 other{"{0} grados"}
             }
         }
