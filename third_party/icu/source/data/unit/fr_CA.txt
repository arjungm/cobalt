﻿// © 2016 and later: Unicode, Inc. and others.
// License & terms of use: http://www.unicode.org/copyright.html
// Generated using tools/cldr/cldr-to-icu/build-icu-data.xml
fr_CA{
    units{
        acceleration{
            g-force{
                dnam{"force g"}
            }
            meter-per-square-second{
                one{"{0} mètre par seconde carrée"}
                other{"{0} mètres par seconde carrée"}
            }
        }
        angle{
            degree{
                one{"{0} degré"}
                other{"{0} degrés"}
            }
            radian{
                one{"{0} radian"}
                other{"{0} radians"}
            }
        }
        area{
            acre{
                dnam{"acres"}
                one{"{0} acre"}
                other{"{0} acres"}
            }
            hectare{
                one{"{0} hectare"}
                other{"{0} hectares"}
            }
            square-centimeter{
                one{"{0} centimètre carré"}
                other{"{0} centimètres carrés"}
            }
            square-foot{
                one{"{0} pied carré"}
                other{"{0} pieds carrés"}
            }
            square-inch{
                one{"{0} pouce carré"}
                other{"{0} pouces carrés"}
            }
            square-kilometer{
                one{"{0} kilomètre carré"}
                other{"{0} kilomètres carrés"}
            }
            square-meter{
                one{"{0} mètre carré"}
                other{"{0} mètres carrés"}
            }
            square-mile{
                one{"{0} mille carré"}
                other{"{0} milles carrés"}
            }
            square-yard{
                dnam{"verges carrées"}
                one{"{0} verge carrée"}
                other{"{0} verges carrées"}
            }
        }
        concentr{
            permille{
                one{"{0} pour mille"}
                other{"{0} pour mille"}
            }
            permillion{
                dnam{"parties par million"}
                one{"{0} partie par million"}
                other{"{0} parties par million"}
            }
        }
        consumption{
            liter-per-100-kilometer{
                dnam{"litres aux 100 kilomètres"}
                one{"{0} litre aux 100 kilomètres"}
                other{"{0} litres aux 100 kilomètres"}
            }
            mile-per-gallon{
                dnam{"milles au gallon"}
                one{"{0} mille au gallon"}
                other{"{0} milles au gallon"}
            }
            mile-per-gallon-imperial{
                dnam{"milles au gallon impérial"}
                one{"{0} mille au gallon impérial"}
                other{"{0} milles au gallon impérial"}
            }
        }
        coordinate{
            dnam{"point cardinal"}
            west{"{0} ouest"}
        }
        digital{
            bit{
                one{"{0} bit"}
                other{"{0} bits"}
            }
            byte{
                one{"{0} octet"}
                other{"{0} octets"}
            }
            gigabit{
                one{"{0} gigabit"}
                other{"{0} gigabits"}
            }
            gigabyte{
                one{"{0} gigaoctet"}
                other{"{0} gigaoctets"}
            }
            kilobit{
                one{"{0} kilobit"}
                other{"{0} kilobits"}
            }
            kilobyte{
                one{"{0} kilooctet"}
                other{"{0} kilooctets"}
            }
            megabit{
                one{"{0} mégabit"}
                other{"{0} mégabits"}
            }
            megabyte{
                one{"{0} mégaoctet"}
                other{"{0} mégaoctets"}
            }
            terabit{
                one{"{0} térabit"}
                other{"{0} térabits"}
            }
            terabyte{
                one{"{0} téraoctet"}
                other{"{0} téraoctets"}
            }
        }
        duration{
            day{
                one{"{0} jour"}
                other{"{0} jours"}
            }
            hour{
                one{"{0} heure"}
                other{"{0} heures"}
            }
            microsecond{
                one{"{0} microseconde"}
                other{"{0} microsecondes"}
            }
            millisecond{
                one{"{0} milliseconde"}
                other{"{0} millisecondes"}
            }
            month{
                one{"{0} mois"}
                other{"{0} mois"}
            }
            nanosecond{
                one{"{0} nanoseconde"}
                other{"{0} nanosecondes"}
            }
            second{
                one{"{0} seconde"}
                other{"{0} secondes"}
                per{"{0} à la seconde"}
            }
            week{
                one{"{0} semaine"}
                other{"{0} semaines"}
            }
        }
        electric{
            ampere{
                one{"{0} ampère"}
                other{"{0} ampères"}
            }
            milliampere{
                one{"{0} milliampère"}
                other{"{0} milliampères"}
            }
            ohm{
                one{"{0} ohm"}
                other{"{0} ohms"}
            }
            volt{
                one{"{0} volt"}
                other{"{0} volts"}
            }
        }
        energy{
            british-thermal-unit{
                dnam{"unités thermiques britanniques"}
                one{"{0} unité thermique britannique"}
                other{"{0} unités thermiques britanniques"}
            }
            calorie{
                one{"{0} calorie"}
                other{"{0} calories"}
            }
            foodcalorie{
                one{"{0} kilocalorie"}
                other{"{0} kilocalories"}
            }
            joule{
                one{"{0} joule"}
                other{"{0} joules"}
            }
            kilocalorie{
                one{"{0} kilocalorie"}
                other{"{0} kilocalories"}
            }
            kilojoule{
                one{"{0} kilojoule"}
                other{"{0} kilojoules"}
            }
            kilowatt-hour{
                dnam{"kilowattheures"}
                one{"{0} kilowattheure"}
                other{"{0} kilowattheures"}
            }
            therm-us{
                dnam{"therms américains"}
                one{"{0} therm américain"}
                other{"{0} therms américains"}
            }
        }
        frequency{
            gigahertz{
                one{"{0} gigahertz"}
                other{"{0} gigahertz"}
            }
            hertz{
                one{"{0} hertz"}
                other{"{0} hertz"}
            }
            kilohertz{
                one{"{0} kilohertz"}
                other{"{0} kilohertz"}
            }
            megahertz{
                one{"{0} mégahertz"}
                other{"{0} mégahertz"}
            }
        }
        graphics{
            dot{
                dnam{"point"}
            }
        }
        length{
            astronomical-unit{
                one{"{0} unité astronomique"}
                other{"{0} unités astronomiques"}
            }
            centimeter{
                one{"{0} centimètre"}
                other{"{0} centimètres"}
            }
            decimeter{
                one{"{0} décimètre"}
                other{"{0} décimètres"}
            }
            foot{
                one{"{0} pied"}
                other{"{0} pieds"}
            }
            inch{
                one{"{0} pouce"}
                other{"{0} pouces"}
            }
            kilometer{
                one{"{0} kilomètre"}
                other{"{0} kilomètres"}
            }
            light-year{
                one{"{0} année-lumière"}
                other{"{0} années-lumière"}
            }
            meter{
                one{"{0} mètre"}
                other{"{0} mètres"}
            }
            micrometer{
                one{"{0} micromètre"}
                other{"{0} micromètres"}
            }
            mile{
                dnam{"mille"}
                one{"{0} mille"}
                other{"{0} milles"}
            }
            millimeter{
                one{"{0} millimètre"}
                other{"{0} millimètres"}
            }
            nanometer{
                one{"{0} nanomètre"}
                other{"{0} nanomètres"}
            }
            nautical-mile{
                one{"{0} mille marin"}
                other{"{0} milles marins"}
            }
            parsec{
                one{"{0} parsec"}
                other{"{0} parsecs"}
            }
            picometer{
                one{"{0} picomètre"}
                other{"{0} picomètres"}
            }
            yard{
                dnam{"verges"}
                gender{"feminine"}
                one{"{0} verge"}
                other{"{0} verges"}
            }
        }
        light{
            lux{
                one{"{0} lux"}
                other{"{0} lux"}
            }
        }
        mass{
            carat{
                one{"{0} carat"}
                other{"{0} carats"}
            }
            grain{
                dnam{"grain"}
            }
            gram{
                one{"{0} gramme"}
                other{"{0} grammes"}
            }
            kilogram{
                one{"{0} kilogramme"}
                other{"{0} kilogrammes"}
            }
            milligram{
                one{"{0} milligramme"}
                other{"{0} milligrammes"}
            }
            ounce{
                one{"{0} once"}
                other{"{0} onces"}
            }
            ounce-troy{
                one{"{0} once troy"}
                other{"{0} onces troy"}
            }
            pound{
                one{"{0} livre"}
                other{"{0} livres"}
            }
            stone{
                one{"{0} stone"}
                other{"{0} stone"}
            }
            ton{
                one{"{0} tonne courte"}
                other{"{0} tonnes courtes"}
            }
            tonne{
                one{"{0} tonne"}
                other{"{0} tonnes"}
            }
        }
        power{
            gigawatt{
                one{"{0} gigawatt"}
                other{"{0} gigawatts"}
            }
            horsepower{
                one{"{0} cheval-vapeur"}
                other{"{0} chevaux-vapeur"}
            }
            kilowatt{
                one{"{0} kilowatt"}
                other{"{0} kilowatts"}
            }
            megawatt{
                one{"{0} mégawatt"}
                other{"{0} mégawatts"}
            }
            milliwatt{
                one{"{0} milliwatt"}
                other{"{0} milliwatts"}
            }
            watt{
                one{"{0} watt"}
                other{"{0} watts"}
            }
        }
        pressure{
            atmosphere{
                one{"{0} atmosphère"}
                other{"{0} atmosphères"}
            }
            hectopascal{
                one{"{0} hectopascal"}
                other{"{0} hectopascals"}
            }
            inch-ofhg{
                one{"{0} pouce de mercure"}
                other{"{0} pouces de mercure"}
            }
            millibar{
                one{"{0} millibar"}
                other{"{0} millibars"}
            }
        }
        speed{
            kilometer-per-hour{
                dnam{"kilomètres à l’heure"}
                one{"{0} kilomètre par heure"}
                other{"{0} kilomètres par heure"}
            }
            meter-per-second{
                one{"{0} mètre par seconde"}
                other{"{0} mètres par seconde"}
            }
            mile-per-hour{
                dnam{"milles à l’heure"}
                one{"{0} mille à l’heure"}
                other{"{0} milles à l’heure"}
            }
        }
        temperature{
            celsius{
                one{"{0} degré Celsius"}
                other{"{0} degrés Celsius"}
            }
            fahrenheit{
                one{"{0} degré Fahrenheit"}
                other{"{0} degrés Fahrenheit"}
            }
            generic{
                dnam{"°"}
                one{"{0}°"}
                other{"{0}°"}
            }
        }
        volume{
            cubic-centimeter{
                one{"{0} centimètre cube"}
                other{"{0} centimètres cubes"}
            }
            cubic-foot{
                one{"{0} pied cube"}
                other{"{0} pieds cubes"}
            }
            cubic-inch{
                one{"{0} pouce cube"}
                other{"{0} pouces cubes"}
            }
            cubic-kilometer{
                one{"{0} kilomètre cube"}
                other{"{0} kilomètres cubes"}
            }
            cubic-meter{
                one{"{0} mètre cube"}
                other{"{0} mètres cubes"}
            }
            cubic-mile{
                one{"{0} mille cube"}
                other{"{0} milles cubes"}
            }
            cubic-yard{
                dnam{"verges cubes"}
                one{"{0} verge cube"}
                other{"{0} verges cubes"}
            }
            dessert-spoon{
                dnam{"cuillère à dessert"}
            }
            drop{
                dnam{"goutte"}
            }
            gallon-imperial{
                dnam{"gallon impérial"}
            }
            hectoliter{
                one{"{0} hectolitre"}
                other{"{0} hectolitres"}
            }
            jigger{
                dnam{"gobelet doseur"}
            }
            liter{
                one{"{0} litre"}
                other{"{0} litres"}
            }
            megaliter{
                one{"{0} mégalitre"}
                other{"{0} mégalitres"}
            }
            pinch{
                dnam{"pincée"}
            }
            pint{
                dnam{"chopine"}
                one{"{0} chopine"}
                other{"{0} chopines"}
            }
            quart{
                dnam{"pintes"}
                gender{"feminine"}
                one{"{0} pinte"}
                other{"{0} pintes"}
            }
            quart-imperial{
                dnam{"pinte impériale"}
                gender{"feminine"}
                one{"{0} pinte impériale"}
                other{"{0} pintes impériales"}
            }
            teaspoon{
                dnam{"cuillères à thé"}
                one{"{0} cuillère à thé"}
                other{"{0} cuillères à thé"}
            }
        }
    }
    unitsNarrow{
        angle{
            radian{
                one{"{0}rad"}
                other{"{0}rad"}
<<<<<<< HEAD
            }
        }
        area{
            square-yard{
                dnam{"vg²"}
                one{"{0}vg²"}
                other{"{0}vg²"}
=======
>>>>>>> 626889fb
            }
        }
        area{
            square-yard{
                one{"{0}vg²"}
                other{"{0}vg²"}
            }
        }
<<<<<<< HEAD
=======
        digital{
            gigabit{
                one{"{0}Gb"}
                other{"{0}Gb"}
            }
            kilobit{
                one{"{0}kb"}
                other{"{0}kb"}
            }
            megabit{
                one{"{0}Mb"}
                other{"{0}Mb"}
            }
            terabit{
                one{"{0}Tb"}
                other{"{0}Tb"}
            }
        }
>>>>>>> 626889fb
        duration{
            decade{
                dnam{"déc"}
                one{"{0}déc"}
                other{"{0}déc"}
            }
            minute{
                one{"{0}m"}
                other{"{0}m"}
                per{"{0}/m"}
            }
            month{
                one{"{0}m"}
                other{"{0}m"}
            }
            week{
                dnam{"sem"}
                one{"{0}sem"}
                other{"{0}sem"}
                per{"{0}/sem"}
            }
        }
        energy{
            british-thermal-unit{
                one{"{0}BTU"}
                other{"{0}BTU"}
            }
            therm-us{
                one{"{0}therm US"}
                other{"{0}therm US"}
            }
        }
<<<<<<< HEAD
        graphics{
            dot-per-centimeter{
                one{"{0}ppcm"}
                other{"{0}ppcm"}
            }
            dot-per-inch{
                one{"{0}ppp"}
                other{"{0}ppp"}
            }
        }
=======
>>>>>>> 626889fb
        length{
            decimeter{
                one{"{0}dm"}
                other{"{0}dm"}
            }
            earth-radius{
                one{"{0}R⊕"}
                other{"{0}R⊕"}
            }
            fathom{
                one{"{0}fm"}
                other{"{0}fm"}
            }
            foot{
                one{"{0}pi"}
                other{"{0}pi"}
            }
            furlong{
                one{"{0}fur"}
                other{"{0}fur"}
            }
            inch{
                one{"{0}po"}
                other{"{0}po"}
            }
            light-year{
                one{"{0}al"}
                other{"{0}al"}
            }
            micrometer{
                one{"{0}μm"}
                other{"{0}μm"}
            }
            mile-scandinavian{
                one{"{0}smi"}
                other{"{0}smi"}
            }
            nanometer{
                one{"{0}nm"}
                other{"{0}nm"}
            }
            nautical-mile{
                one{"{0}NM"}
                other{"{0}NM"}
            }
            parsec{
                one{"{0}pc"}
                other{"{0}pc"}
            }
            point{
                one{"{0}pt"}
                other{"{0}pt"}
            }
            yard{
                one{"{0}vg"}
                other{"{0}vg"}
            }
        }
        mass{
            stone{
                one{"{0}st"}
                other{"{0}st"}
            }
            ton{
                one{"{0}tc"}
                other{"{0}tc"}
            }
        }
        pressure{
            inch-ofhg{
                dnam{"poHg"}
                one{"{0}poHg"}
                other{"{0}poHg"}
            }
            millimeter-ofhg{
                one{"{0}mmHg"}
                other{"{0}mmHg"}
            }
            pound-force-per-square-inch{
                one{"{0}psi"}
                other{"{0}psi"}
            }
        }
        speed{
            beaufort{
                dnam{"Bf"}
                one{"{0} Bf"}
                other{"{0} Bf"}
            }
            knot{
                one{"{0}nd"}
                other{"{0}nd"}
            }
        }
        temperature{
            celsius{
                one{"{0} °C"}
                other{"{0} °C"}
            }
        }
        torque{
            pound-force-foot{
<<<<<<< HEAD
                dnam{"lb-pi"}
=======
>>>>>>> 626889fb
                one{"{0}lb-pi"}
                other{"{0}lb-pi"}
            }
        }
        volume{
            acre-foot{
                dnam{"ac pi"}
                one{"{0}ac pi"}
                other{"{0}ac pi"}
            }
            cubic-yard{
<<<<<<< HEAD
                dnam{"vg³"}
=======
>>>>>>> 626889fb
                one{"{0}vg³"}
                other{"{0}vg³"}
            }
            dessert-spoon{
                dnam{"c. à d."}
                one{"{0}c. à d."}
                other{"{0}c. à d."}
            }
            dessert-spoon-imperial{
                dnam{"c. à. d. imp."}
                one{"{0}c. à. d. imp."}
                other{"{0} c. à. d. imp."}
            }
            dram{
                dnam{"dr. liq"}
                one{"{0}dr. liq"}
                other{"{0}dr. liq"}
            }
            drop{
                dnam{"gtt."}
                one{"{0}gtt."}
                other{"{0}gtt."}
            }
            fluid-ounce{
<<<<<<< HEAD
                dnam{"oz liq."}
=======
>>>>>>> 626889fb
                one{"{0}oz liq."}
                other{"{0}oz liq."}
            }
            fluid-ounce-imperial{
<<<<<<< HEAD
                dnam{"oz liq imp."}
=======
>>>>>>> 626889fb
                one{"{0}oz liq imp."}
                other{"{0}oz liq imp."}
            }
            gallon-imperial{
                dnam{"gal imp"}
                one{"{0}/gal imp"}
                other{"{0}/gal imp"}
                per{"{0}/gal imp"}
            }
            jigger{
                dnam{"gob. doseur"}
                one{"{0}gob. doseur"}
                other{"{0}gob. doseurs"}
            }
            pinch{
                one{"{0}pincée"}
                other{"{0}pincées"}
            }
            pint{
<<<<<<< HEAD
                dnam{"chop"}
=======
>>>>>>> 626889fb
                one{"{0}chop"}
                other{"{0}chop"}
            }
            quart{
<<<<<<< HEAD
                dnam{"pte"}
=======
>>>>>>> 626889fb
                one{"{0}pte"}
                other{"{0}pte"}
            }
            quart-imperial{
                one{"{0}pte imp"}
                other{"{0}pte imp"}
            }
            tablespoon{
                dnam{"c. à s."}
                one{"{0}c. à s."}
                other{"{0}c. à s."}
            }
            teaspoon{
                dnam{"c. à t."}
                one{"{0}c. à t."}
                other{"{0}c. à t."}
            }
        }
    }
    unitsShort{
        acceleration{
            g-force{
                dnam{"G"}
                one{"{0} G"}
                other{"{0} G"}
            }
            meter-per-square-second{
                one{"{0} m/s²"}
                other{"{0} m/s²"}
            }
        }
        angle{
            radian{
                one{"{0} rad"}
                other{"{0} rad"}
            }
        }
        area{
            acre{
                one{"{0} ac"}
                other{"{0} ac"}
            }
            hectare{
                one{"{0} ha"}
                other{"{0} ha"}
            }
            square-centimeter{
                one{"{0} cm²"}
                other{"{0} cm²"}
            }
            square-foot{
                one{"{0} pi²"}
                other{"{0} pi²"}
            }
            square-inch{
                one{"{0} po²"}
                other{"{0} po²"}
            }
            square-kilometer{
                one{"{0} km²"}
                other{"{0} km²"}
            }
            square-meter{
                one{"{0} m²"}
                other{"{0} m²"}
            }
            square-mile{
                one{"{0} mi²"}
                other{"{0} mi²"}
            }
            square-yard{
                dnam{"vg²"}
                one{"{0} vg²"}
                other{"{0} vg²"}
            }
        }
        concentr{
            item{
                one{"{0} item"}
                other{"{0} items"}
            }
            karat{
                dnam{"carats"}
            }
            percent{
                one{"{0} %"}
                other{"{0} %"}
            }
            permille{
                one{"{0} ‰"}
                other{"{0} ‰"}
            }
        }
        consumption{
            mile-per-gallon{
                one{"{0} mi/gal"}
                other{"{0} mi/gal"}
            }
        }
        coordinate{
            east{"{0} E."}
            north{"{0} N."}
            south{"{0} S."}
            west{"{0} O."}
        }
        digital{
            bit{
                one{"{0} bit"}
                other{"{0} bit"}
            }
            byte{
                one{"{0} octet"}
                other{"{0} octet"}
            }
            gigabit{
                dnam{"Gb"}
                one{"{0} Gb"}
                other{"{0} Gb"}
            }
            gigabyte{
                one{"{0} Go"}
                other{"{0} Go"}
            }
            kilobit{
                dnam{"kb"}
                one{"{0} kb"}
                other{"{0} kb"}
            }
            kilobyte{
                one{"{0} ko"}
                other{"{0} ko"}
            }
            megabit{
                dnam{"Mb"}
                one{"{0} Mb"}
                other{"{0} Mb"}
            }
            megabyte{
                one{"{0} Mo"}
                other{"{0} Mo"}
            }
            terabit{
                dnam{"Tb"}
                one{"{0} Tb"}
                other{"{0} Tb"}
            }
            terabyte{
                one{"{0} To"}
                other{"{0} To"}
            }
        }
        duration{
            day{
                one{"{0} j"}
                other{"{0} j"}
            }
            hour{
                one{"{0} h"}
                other{"{0} h"}
            }
            microsecond{
                one{"{0} μs"}
                other{"{0} μs"}
            }
            millisecond{
                one{"{0} ms"}
                other{"{0} ms"}
            }
            minute{
                one{"{0} min"}
                other{"{0} min"}
            }
            month{
                one{"{0} m."}
                other{"{0} m."}
            }
            nanosecond{
                one{"{0} ns"}
                other{"{0} ns"}
            }
            second{
                one{"{0} s"}
                other{"{0} s"}
            }
            week{
                one{"{0} sem."}
                other{"{0} sem."}
            }
            year{
                one{"{0} an"}
                other{"{0} ans"}
            }
        }
        electric{
            ampere{
                one{"{0} A"}
                other{"{0} A"}
            }
            milliampere{
                one{"{0} mA"}
                other{"{0} mA"}
            }
            ohm{
                one{"{0} Ω"}
                other{"{0} Ω"}
            }
            volt{
                one{"{0} V"}
                other{"{0} V"}
            }
        }
        energy{
            british-thermal-unit{
                one{"{0} BTU"}
                other{"{0} BTU"}
            }
            calorie{
                one{"{0} cal"}
                other{"{0} cal"}
            }
            joule{
                one{"{0} J"}
                other{"{0} J"}
            }
            kilocalorie{
                one{"{0} kcal"}
                other{"{0} kcal"}
            }
            kilojoule{
                one{"{0} kJ"}
                other{"{0} kJ"}
            }
            kilowatt-hour{
                one{"{0} kWh"}
                other{"{0} kWh"}
            }
        }
        frequency{
            gigahertz{
                one{"{0} GHz"}
                other{"{0} GHz"}
            }
            hertz{
                one{"{0} Hz"}
                other{"{0} Hz"}
            }
            kilohertz{
                one{"{0} kHz"}
                other{"{0} kHz"}
            }
            megahertz{
                one{"{0} MHz"}
                other{"{0} MHz"}
            }
        }
        graphics{
            dot-per-centimeter{
                one{"{0} pt/cm"}
                other{"{0} pt/cm"}
            }
        }
        length{
            astronomical-unit{
                one{"{0} ua"}
                other{"{0} ua"}
            }
            centimeter{
                one{"{0} cm"}
                other{"{0} cm"}
            }
            decimeter{
                one{"{0} dm"}
                other{"{0} dm"}
            }
            foot{
                one{"{0} pi"}
                other{"{0} pi"}
            }
            inch{
                one{"{0} po"}
                other{"{0} po"}
            }
            kilometer{
                one{"{0} km"}
                other{"{0} km"}
            }
            light-year{
                one{"{0} al"}
                other{"{0} al"}
            }
            meter{
                one{"{0} m"}
                other{"{0} m"}
            }
            micrometer{
                one{"{0} μm"}
                other{"{0} μm"}
            }
            mile{
                one{"{0} mi"}
                other{"{0} mi"}
            }
            millimeter{
                one{"{0} mm"}
                other{"{0} mm"}
            }
            nanometer{
                one{"{0} nm"}
                other{"{0} nm"}
            }
            nautical-mile{
                dnam{"NM"}
                one{"{0} NM"}
                other{"{0} NM"}
            }
            parsec{
                one{"{0} pc"}
                other{"{0} pc"}
            }
            picometer{
                one{"{0} pm"}
                other{"{0} pm"}
            }
            yard{
                dnam{"vg"}
                one{"{0} vg"}
                other{"{0} vg"}
            }
        }
        light{
            lux{
                one{"{0} lx"}
                other{"{0} lx"}
            }
        }
        mass{
            carat{
                one{"{0} ct"}
                other{"{0} ct"}
            }
            grain{
                one{"{0} grain"}
                other{"{0} grains"}
            }
            gram{
                one{"{0} g"}
                other{"{0} g"}
            }
            kilogram{
                one{"{0} kg"}
                other{"{0} kg"}
            }
            microgram{
                one{"{0} μg"}
                other{"{0} μg"}
            }
            milligram{
                one{"{0} mg"}
                other{"{0} mg"}
            }
            ounce{
                one{"{0} oz"}
                other{"{0} oz"}
            }
            ounce-troy{
                one{"{0} oz t"}
                other{"{0} oz t"}
            }
            pound{
                one{"{0} lb"}
                other{"{0} lb"}
            }
            ton{
                dnam{"tc"}
                one{"{0} tc"}
                other{"{0} tc"}
            }
            tonne{
                one{"{0} t"}
                other{"{0} t"}
            }
        }
        power{
            gigawatt{
                one{"{0} GW"}
                other{"{0} GW"}
            }
            horsepower{
                one{"{0} ch"}
                other{"{0} ch"}
            }
            kilowatt{
                one{"{0} kW"}
                other{"{0} kW"}
            }
            megawatt{
                one{"{0} MW"}
                other{"{0} MW"}
            }
            milliwatt{
                one{"{0} mW"}
                other{"{0} mW"}
            }
            watt{
                one{"{0} W"}
                other{"{0} W"}
            }
        }
        pressure{
            hectopascal{
                one{"{0} hPa"}
                other{"{0} hPa"}
            }
            inch-ofhg{
                dnam{"po Hg"}
                one{"{0} po Hg"}
                other{"{0} po Hg"}
            }
            millibar{
                one{"{0} mbar"}
                other{"{0} mbar"}
            }
            millimeter-ofhg{
                dnam{"mm Hg"}
                one{"{0} mm Hg"}
                other{"{0} mm Hg"}
            }
            pound-force-per-square-inch{
                dnam{"psi"}
                one{"{0} psi"}
                other{"{0} psi"}
            }
        }
        speed{
            beaufort{
                one{"{0} Bf"}
                other{"{0} Bf"}
            }
            kilometer-per-hour{
                one{"{0} km/h"}
                other{"{0} km/h"}
            }
            meter-per-second{
                one{"{0} m/s"}
                other{"{0} m/s"}
            }
            mile-per-hour{
                one{"{0} mi/h"}
                other{"{0} mi/h"}
            }
        }
        temperature{
            celsius{
                one{"{0} °C"}
                other{"{0} °C"}
            }
            fahrenheit{
                one{"{0} °F"}
                other{"{0} °F"}
            }
            kelvin{
                one{"{0} K"}
                other{"{0} K"}
            }
        }
        torque{
            pound-force-foot{
                dnam{"lb-pi"}
                one{"{0} lb-pi"}
                other{"{0} lb-pi"}
            }
        }
        volume{
            cubic-centimeter{
                one{"{0} cm³"}
                other{"{0} cm³"}
            }
            cubic-foot{
                one{"{0} pi³"}
                other{"{0} pi³"}
            }
            cubic-inch{
                one{"{0} po³"}
                other{"{0} po³"}
            }
            cubic-kilometer{
                one{"{0} km³"}
                other{"{0} km³"}
            }
            cubic-meter{
                one{"{0} m³"}
                other{"{0} m³"}
            }
            cubic-mile{
                one{"{0} mi³"}
                other{"{0} mi³"}
            }
            cubic-yard{
                dnam{"vg³"}
                one{"{0} vg³"}
                other{"{0} vg³"}
            }
            dessert-spoon{
                dnam{"cuill. à d."}
                one{"{0} cuill. à d."}
                other{"{0} cuill. à d."}
            }
            dessert-spoon-imperial{
                dnam{"cuill. à d. imp."}
                one{"{0} cuill. à d. imp."}
                other{"{0} cuill. à d. imp."}
            }
            dram{
                dnam{"dram liquide"}
                one{"{0} dram liq"}
                other{"{0} dram liq"}
            }
            drop{
                dnam{"goutte"}
                one{"{0} goutte"}
                other{"{0} gouttes"}
            }
            fluid-ounce{
                dnam{"oz liq."}
                one{"{0} oz liq."}
                other{"{0} oz liq."}
            }
            fluid-ounce-imperial{
                dnam{"oz liq imp."}
                one{"{0} oz liq imp."}
                other{"{0} oz liq imp."}
            }
            gallon-imperial{
                dnam{"gal Imp"}
                one{"{0} gal Imp"}
                other{"{0} gal Imp"}
                per{"{0}/gal Imp"}
            }
            jigger{
                dnam{"gobelet doseur"}
                one{"{0} gobelet doseur"}
                other{"{0} gobelets doseurs"}
            }
            pint{
                dnam{"chop"}
                one{"{0} chop"}
                other{"{0} chop"}
            }
            quart{
                dnam{"pte"}
                one{"{0} pte"}
                other{"{0} pte"}
            }
            quart-imperial{
                dnam{"pte imp"}
                one{"{0} pte imp"}
                other{"{0} pte imp"}
            }
            teaspoon{
                dnam{"c. à t."}
                one{"{0} c. à t."}
                other{"{0} c. à t."}
            }
        }
    }
}<|MERGE_RESOLUTION|>--- conflicted
+++ resolved
@@ -364,10 +364,6 @@
                 one{"{0} tonne courte"}
                 other{"{0} tonnes courtes"}
             }
-            tonne{
-                one{"{0} tonne"}
-                other{"{0} tonnes"}
-            }
         }
         power{
             gigawatt{
@@ -530,16 +526,6 @@
             radian{
                 one{"{0}rad"}
                 other{"{0}rad"}
-<<<<<<< HEAD
-            }
-        }
-        area{
-            square-yard{
-                dnam{"vg²"}
-                one{"{0}vg²"}
-                other{"{0}vg²"}
-=======
->>>>>>> 626889fb
             }
         }
         area{
@@ -548,8 +534,6 @@
                 other{"{0}vg²"}
             }
         }
-<<<<<<< HEAD
-=======
         digital{
             gigabit{
                 one{"{0}Gb"}
@@ -568,7 +552,6 @@
                 other{"{0}Tb"}
             }
         }
->>>>>>> 626889fb
         duration{
             decade{
                 dnam{"déc"}
@@ -601,19 +584,6 @@
                 other{"{0}therm US"}
             }
         }
-<<<<<<< HEAD
-        graphics{
-            dot-per-centimeter{
-                one{"{0}ppcm"}
-                other{"{0}ppcm"}
-            }
-            dot-per-inch{
-                one{"{0}ppp"}
-                other{"{0}ppp"}
-            }
-        }
-=======
->>>>>>> 626889fb
         length{
             decimeter{
                 one{"{0}dm"}
@@ -716,10 +686,6 @@
         }
         torque{
             pound-force-foot{
-<<<<<<< HEAD
-                dnam{"lb-pi"}
-=======
->>>>>>> 626889fb
                 one{"{0}lb-pi"}
                 other{"{0}lb-pi"}
             }
@@ -731,10 +697,6 @@
                 other{"{0}ac pi"}
             }
             cubic-yard{
-<<<<<<< HEAD
-                dnam{"vg³"}
-=======
->>>>>>> 626889fb
                 one{"{0}vg³"}
                 other{"{0}vg³"}
             }
@@ -759,18 +721,10 @@
                 other{"{0}gtt."}
             }
             fluid-ounce{
-<<<<<<< HEAD
-                dnam{"oz liq."}
-=======
->>>>>>> 626889fb
                 one{"{0}oz liq."}
                 other{"{0}oz liq."}
             }
             fluid-ounce-imperial{
-<<<<<<< HEAD
-                dnam{"oz liq imp."}
-=======
->>>>>>> 626889fb
                 one{"{0}oz liq imp."}
                 other{"{0}oz liq imp."}
             }
@@ -790,18 +744,10 @@
                 other{"{0}pincées"}
             }
             pint{
-<<<<<<< HEAD
-                dnam{"chop"}
-=======
->>>>>>> 626889fb
                 one{"{0}chop"}
                 other{"{0}chop"}
             }
             quart{
-<<<<<<< HEAD
-                dnam{"pte"}
-=======
->>>>>>> 626889fb
                 one{"{0}pte"}
                 other{"{0}pte"}
             }
