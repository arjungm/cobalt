--- conflicted
+++ resolved
@@ -113,13 +113,9 @@
             10p-2{"centi{0}"}
             10p-21{"zepto{0}"}
             10p-24{"josto{0}"}
-<<<<<<< HEAD
-            10p-3{"mili{0}"}
-=======
             10p-27{"ronto{0}"}
             10p-3{"mili{0}"}
             10p-30{"kuekto{0}"}
->>>>>>> 626889fb
             10p-6{"mikro{0}"}
             10p-9{"nano{0}"}
             10p1{"deka{0}"}
@@ -129,13 +125,9 @@
             10p2{"hekto{0}"}
             10p21{"zeta{0}"}
             10p24{"jota{0}"}
-<<<<<<< HEAD
-            10p3{"kilo{0}"}
-=======
             10p27{"rona{0}"}
             10p3{"kilo{0}"}
             10p30{"kueta{0}"}
->>>>>>> 626889fb
             10p6{"mega{0}"}
             10p9{"giga{0}"}
             per{"{0} në {1}"}
@@ -165,11 +157,6 @@
             }
         }
         concentr{
-            item{
-                dnam{"njësi"}
-                one{"{0} njësi"}
-                other{"{0} njësi"}
-            }
             karat{
                 dnam{"karatë"}
                 one{"{0} karat"}
@@ -316,12 +303,6 @@
             }
             quarter{
                 dnam{"çerekë"}
-<<<<<<< HEAD
-                one{"{0} çerek"}
-                other{"{0} çerekë"}
-                per{"{0}/çer."}
-=======
->>>>>>> 626889fb
             }
             second{
                 dnam{"sekonda"}
@@ -503,13 +484,9 @@
                 other{"{0} rreze toke"}
             }
             fathom{
-<<<<<<< HEAD
-                dnam{"fth"}
-=======
                 dnam{"pashë detare"}
                 one{"{0} pash detar"}
                 other{"{0} pashë detare"}
->>>>>>> 626889fb
             }
             foot{
                 one{"{0} këmbë"}
@@ -636,11 +613,6 @@
                 one{"{0} masë Toke"}
                 other{"{0} masa Toke"}
             }
-            grain{
-                dnam{"gran"}
-                one{"{0} gran"}
-                other{"{0} granë"}
-            }
             gram{
                 dnam{"gramë"}
                 one{"{0} gram"}
@@ -691,15 +663,9 @@
                 other{"{0} tonë"}
             }
             tonne{
-<<<<<<< HEAD
-                dnam{"tonë metrik"}
-                one{"{0} ton metrik"}
-                other{"{0} tonë metrik"}
-=======
                 dnam{"tonë metrikë"}
                 one{"{0} ton metrik"}
                 other{"{0} tonë metrikë"}
->>>>>>> 626889fb
             }
         }
         power{
@@ -853,11 +819,6 @@
                 one{"{0} fuçi"}
                 other{"{0} fuçi"}
             }
-            bushel{
-                dnam{"bushelë"}
-                one{"{0} bushel"}
-                other{"{0} bushelë"}
-            }
             centiliter{
                 dnam{"centilitra"}
                 one{"{0} centilitër"}
@@ -1023,14 +984,8 @@
     unitsNarrow{
         acceleration{
             g-force{
-                dnam{"G"}
                 one{"{0} g-forcë"}
                 other{"{0} g-forcë"}
-            }
-            meter-per-square-second{
-                dnam{"m/s²"}
-                one{"{0} m/s²"}
-                other{"{0} m/s²"}
             }
         }
         angle{
@@ -1044,164 +999,24 @@
                 one{"{0}″"}
                 other{"{0}″"}
             }
-<<<<<<< HEAD
-            degree{
-                dnam{"°"}
-                one{"{0}°"}
-                other{"{0}°"}
-            }
-            radian{
-                dnam{"rad"}
-                one{"{0} rad"}
-                other{"{0} rad"}
-            }
-            revolution{
-                dnam{"rrot."}
-                one{"{0} rrot."}
-                other{"{0} rrot."}
-            }
-=======
->>>>>>> 626889fb
         }
         area{
             acre{
                 dnam{"akër"}
-<<<<<<< HEAD
-                one{"{0} ac"}
-                other{"{0} ac"}
-            }
-            dunam{
-                dnam{"dynymë"}
-                one{"{0} dynym"}
-                other{"{0} dynymë"}
-            }
-            hectare{
-                dnam{"ha"}
-                one{"{0} ha"}
-                other{"{0} ha"}
-            }
-            square-centimeter{
-                dnam{"cm²"}
-                one{"{0} cm²"}
-                other{"{0} cm²"}
-                per{"{0}/cm²"}
-            }
-            square-foot{
-                dnam{"ft²"}
-                one{"{0} ft²"}
-                other{"{0} ft²"}
-            }
-            square-inch{
-                dnam{"in²"}
-                one{"{0} in²"}
-                other{"{0} in²"}
-                per{"{0}/in²"}
-            }
-            square-kilometer{
-                dnam{"km²"}
-                one{"{0} km²"}
-                other{"{0} km²"}
-                per{"{0}/km²"}
-            }
-            square-meter{
-                dnam{"m²"}
-                one{"{0} m²"}
-                other{"{0} m²"}
-                per{"{0}/m²"}
-            }
-            square-mile{
-                dnam{"mi²"}
-                one{"{0} mi²"}
-                other{"{0} mi²"}
-                per{"{0}/mi²"}
-            }
-            square-yard{
-                dnam{"yd²"}
-                one{"{0} yd²"}
-                other{"{0} yd²"}
-=======
->>>>>>> 626889fb
             }
         }
         concentr{
-<<<<<<< HEAD
-            item{
-                dnam{"njësi"}
-                one{"{0} njësi"}
-                other{"{0} njësi"}
-            }
-            karat{
-                dnam{"kt"}
-                one{"{0} kt"}
-                other{"{0} kt"}
-            }
-            milligram-ofglucose-per-deciliter{
-                dnam{"mg/dL"}
-                one{"{0} mg/dL"}
-                other{"{0} mg/dL"}
-            }
-            millimole-per-liter{
-                dnam{"mmol/L"}
-                one{"{0} mmol/L"}
-                other{"{0} mmol/L"}
-            }
-=======
->>>>>>> 626889fb
             mole{
                 dnam{"molë"}
                 one{"{0} mol"}
                 other{"{0} molë"}
-<<<<<<< HEAD
-            }
-            percent{
-                dnam{"%"}
-                one{"{0}%"}
-                other{"{0}%"}
-=======
->>>>>>> 626889fb
-            }
-            permille{
-                dnam{"‰"}
-                one{"{0}‰"}
-                other{"{0}‰"}
-            }
-            permillion{
-                dnam{"ppm"}
-                one{"{0} ppm"}
-                other{"{0} ppm"}
-            }
-            permyriad{
-                dnam{"‱"}
-                one{"{0}‱"}
-                other{"{0}‱"}
             }
         }
         consumption{
-<<<<<<< HEAD
-            liter-per-100-kilometer{
-                dnam{"L/100km"}
-                one{"{0} L/100km"}
-                other{"{0} L/100km"}
-            }
-            liter-per-kilometer{
-                dnam{"L/km"}
-                one{"{0} L/km"}
-                other{"{0} L/km"}
-            }
-=======
->>>>>>> 626889fb
             mile-per-gallon{
                 dnam{"mpg"}
                 one{"{0} mpg"}
                 other{"{0} mpg"}
-<<<<<<< HEAD
-            }
-            mile-per-gallon-imperial{
-                dnam{"mi/gal Imp."}
-                one{"{0} mi/gal Imp."}
-                other{"{0} mi/gal Imp."}
-=======
->>>>>>> 626889fb
             }
         }
         digital{
@@ -1233,97 +1048,14 @@
                 dnam{"TB"}
             }
         }
-        digital{
-            bit{
-                dnam{"bit"}
-                one{"{0} bit"}
-                other{"{0} bit"}
-            }
-            byte{
-                dnam{"bajt"}
-                one{"{0} bajt"}
-                other{"{0} bajt"}
-            }
-            gigabit{
-                dnam{"Gb"}
-                one{"{0} Gb"}
-                other{"{0} Gb"}
-            }
-            gigabyte{
-                dnam{"GB"}
-                one{"{0} GB"}
-                other{"{0} GB"}
-            }
-            kilobit{
-                dnam{"kb"}
-                one{"{0} kb"}
-                other{"{0} kb"}
-            }
-            kilobyte{
-                dnam{"kB"}
-                one{"{0} kB"}
-                other{"{0} kB"}
-            }
-            megabit{
-                dnam{"Mb"}
-                one{"{0} Mb"}
-                other{"{0} Mb"}
-            }
-            megabyte{
-                dnam{"MB"}
-                one{"{0} MB"}
-                other{"{0} MB"}
-            }
-            petabyte{
-                dnam{"PB"}
-                one{"{0} PB"}
-                other{"{0} PB"}
-            }
-            terabit{
-                dnam{"Tb"}
-                one{"{0} Tb"}
-                other{"{0} Tb"}
-            }
-            terabyte{
-                dnam{"TB"}
-                one{"{0} TB"}
-                other{"{0} TB"}
-            }
-        }
         duration{
-<<<<<<< HEAD
-            century{
-                dnam{"shek."}
-                one{"{0} shek."}
-                other{"{0} shek."}
-            }
-            day{
-                dnam{"ditë"}
-                one{"{0} ditë"}
-                other{"{0} ditë"}
-                per{"{0}/ditë"}
-            }
-=======
->>>>>>> 626889fb
             decade{
                 dnam{"dek."}
                 one{"{0} dek."}
                 other{"{0} dek."}
             }
             hour{
-<<<<<<< HEAD
-                dnam{"orë"}
-                one{"{0} orë"}
-                other{"{0} orë"}
                 per{"{0}/h"}
-            }
-            microsecond{
-                dnam{"μs"}
-                one{"{0} μs"}
-                other{"{0} μs"}
-=======
-                per{"{0}/h"}
->>>>>>> 626889fb
             }
             millisecond{
                 dnam{"ms"}
@@ -1331,154 +1063,20 @@
                 other{"{0} ms"}
             }
             minute{
-<<<<<<< HEAD
-                dnam{"min."}
-                one{"{0} min."}
-                other{"{0} min."}
                 per{"{0}/min"}
             }
-            month{
-                dnam{"muaj"}
-                one{"{0} muaj"}
-                other{"{0} muaj"}
-                per{"{0}/muaj"}
-            }
-            nanosecond{
-                dnam{"ns"}
-                one{"{0} ns"}
-                other{"{0} ns"}
-            }
             quarter{
-                dnam{"çer."}
                 one{"{0} çer."}
                 other{"{0} çer."}
-                per{"{0}/çer."}
             }
             second{
-                dnam{"sek."}
-                one{"{0} sek."}
-                other{"{0} sek."}
                 per{"{0}/s"}
             }
-            week{
-                dnam{"javë"}
-                one{"{0} javë"}
-                other{"{0} javë"}
-                per{"{0}/javë"}
-            }
-            year{
-                dnam{"vjet"}
-                one{"{0} vit"}
-                other{"{0} vjet"}
-                per{"{0}/vit"}
-            }
-        }
-        electric{
-            ampere{
-                dnam{"A"}
-                one{"{0} A"}
-                other{"{0} A"}
-            }
-            milliampere{
-                dnam{"mA"}
-                one{"{0} mA"}
-                other{"{0} mA"}
-            }
-            ohm{
-                dnam{"Ω"}
-                one{"{0} Ω"}
-                other{"{0} Ω"}
-            }
-            volt{
-                dnam{"V"}
-                one{"{0} V"}
-                other{"{0} V"}
-            }
         }
         energy{
-            british-thermal-unit{
-                dnam{"Btu"}
-                one{"{0} Btu"}
-                other{"{0} Btu"}
-            }
-            calorie{
-                dnam{"cal"}
-                one{"{0} cal"}
-                other{"{0} cal"}
-            }
-            electronvolt{
-                dnam{"eV"}
-                one{"{0} eV"}
-                other{"{0} eV"}
-            }
-            foodcalorie{
-                dnam{"Cal"}
-                one{"{0} Cal"}
-                other{"{0} Cal"}
-            }
-            joule{
-                dnam{"J"}
-                one{"{0} J"}
-                other{"{0} J"}
-            }
-            kilocalorie{
-                dnam{"kcal"}
-                one{"{0} kcal"}
-                other{"{0} kcal"}
-            }
-            kilojoule{
-                dnam{"kJ"}
-                one{"{0} kJ"}
-                other{"{0} kJ"}
-            }
-            kilowatt-hour{
-                dnam{"kWh"}
-                one{"{0} kWh"}
-                other{"{0} kWh"}
-            }
             therm-us{
-                dnam{"UStu"}
                 one{"{0} UStu"}
                 other{"{0} UStu"}
-            }
-        }
-        force{
-            kilowatt-hour-per-100-kilometer{
-                dnam{"kWh/100 km"}
-                one{"{0} kWh/100 km"}
-                other{"{0} kWh/100 km"}
-            }
-            newton{
-                dnam{"N"}
-                one{"{0} N"}
-                other{"{0} N"}
-            }
-            pound-force{
-                dnam{"lbf"}
-                one{"{0} lbf"}
-                other{"{0} lbf"}
-            }
-        }
-        frequency{
-            gigahertz{
-                dnam{"GHz"}
-                one{"{0} GHz"}
-                other{"{0} GHz"}
-            }
-            hertz{
-                dnam{"Hz"}
-                one{"{0} Hz"}
-                other{"{0} Hz"}
-            }
-            kilohertz{
-                dnam{"kHz"}
-                one{"{0} kHz"}
-                other{"{0} kHz"}
-            }
-            megahertz{
-                dnam{"MHz"}
-                one{"{0} MHz"}
-                other{"{0} MHz"}
             }
         }
         graphics{
@@ -1487,333 +1085,6 @@
                 one{"{0} pikë"}
                 other{"{0} pika"}
             }
-            dot-per-centimeter{
-                dnam{"ppcm"}
-                one{"{0} ppcm"}
-                other{"{0} ppcm"}
-            }
-            dot-per-inch{
-                dnam{"dpi"}
-                one{"{0} ppi"}
-                other{"{0} ppi"}
-            }
-            em{
-                dnam{"em"}
-                one{"{0} em"}
-                other{"{0} em"}
-            }
-            megapixel{
-                dnam{"MP"}
-                one{"{0} MP"}
-                other{"{0} MP"}
-            }
-            pixel{
-                dnam{"px"}
-                one{"{0} px"}
-                other{"{0} px"}
-            }
-            pixel-per-centimeter{
-                dnam{"ppcm"}
-                one{"{0} ppcm"}
-                other{"{0} ppcm"}
-            }
-            pixel-per-inch{
-                dnam{"ppi"}
-                one{"{0} ppi"}
-                other{"{0} ppi"}
-            }
-        }
-        length{
-            astronomical-unit{
-                dnam{"au"}
-                one{"{0} au"}
-                other{"{0} au"}
-            }
-            centimeter{
-                dnam{"cm"}
-                one{"{0} cm"}
-                other{"{0} cm"}
-                per{"{0}/cm"}
-            }
-            decimeter{
-                dnam{"dm"}
-                one{"{0} dm"}
-                other{"{0} dm"}
-            }
-            earth-radius{
-                dnam{"R⊕"}
-                one{"{0} R⊕"}
-                other{"{0} R⊕"}
-            }
-            fathom{
-                dnam{"pash detar"}
-                one{"{0} fth"}
-                other{"{0} fth"}
-            }
-            foot{
-                dnam{"ft"}
-                one{"{0} ft"}
-                other{"{0} ft"}
-                per{"{0}/ft"}
-            }
-            furlong{
-                dnam{"furlong"}
-                one{"{0} fur"}
-                other{"{0} fur"}
-            }
-            inch{
-                dnam{"in"}
-                one{"{0} in"}
-                other{"{0} in"}
-                per{"{0}/in"}
-            }
-            kilometer{
-                dnam{"km"}
-                one{"{0} km"}
-                other{"{0} km"}
-                per{"{0}/km"}
-            }
-            light-year{
-                dnam{"ly"}
-                one{"{0} ly"}
-                other{"{0} ly"}
-            }
-            meter{
-                dnam{"m"}
-                one{"{0} m"}
-                other{"{0} m"}
-                per{"{0}/m"}
-            }
-            micrometer{
-                dnam{"μm"}
-                one{"{0} μm"}
-                other{"{0} μm"}
-            }
-            mile{
-                dnam{"mi"}
-                one{"{0} mi"}
-                other{"{0} mi"}
-            }
-            mile-scandinavian{
-                dnam{"smi"}
-                one{"{0} smi"}
-                other{"{0} smi"}
-            }
-            millimeter{
-                dnam{"mm"}
-                one{"{0} mm"}
-                other{"{0} mm"}
-            }
-            nanometer{
-                dnam{"nm"}
-                one{"{0} nm"}
-                other{"{0} nm"}
-            }
-            nautical-mile{
-                dnam{"nmi"}
-                one{"{0} nmi"}
-                other{"{0} nmi"}
-            }
-            parsec{
-                dnam{"pc"}
-                one{"{0} pc"}
-                other{"{0} pc"}
-            }
-            picometer{
-                dnam{"pm"}
-                one{"{0} pm"}
-                other{"{0} pm"}
-            }
-            point{
-                dnam{"shkallë"}
-                one{"{0} pt"}
-                other{"{0} pt"}
-            }
-            solar-radius{
-                dnam{"R☉"}
-                one{"{0} R☉"}
-                other{"{0} R☉"}
-            }
-            yard{
-                dnam{"yd"}
-                one{"{0} yd"}
-                other{"{0} yd"}
-            }
-        }
-        light{
-            candela{
-                dnam{"cd"}
-                one{"{0} cd"}
-                other{"{0} cd"}
-            }
-            lumen{
-                dnam{"lm"}
-                one{"{0} lm"}
-                other{"{0} lm"}
-            }
-            lux{
-                dnam{"lx"}
-                one{"{0} lx"}
-                other{"{0} lx"}
-            }
-            solar-luminosity{
-                dnam{"L☉"}
-                one{"{0} L☉"}
-                other{"{0} L☉"}
-            }
-        }
-        mass{
-            carat{
-                dnam{"CD"}
-                one{"{0} CD"}
-                other{"{0} CD"}
-            }
-            dalton{
-                dnam{"Da"}
-                one{"{0} Da"}
-                other{"{0} Da"}
-            }
-            earth-mass{
-                dnam{"M⊕"}
-                one{"{0} M⊕"}
-                other{"{0} M⊕"}
-            }
-            grain{
-                dnam{"gr"}
-                one{"{0} gr"}
-                other{"{0} gr"}
-            }
-            gram{
-                dnam{"g"}
-                one{"{0} g"}
-                other{"{0} g"}
-                per{"{0}/g"}
-            }
-            kilogram{
-                dnam{"kg"}
-                one{"{0} kg"}
-                other{"{0} kg"}
-                per{"{0}/kg"}
-            }
-            microgram{
-                dnam{"μg"}
-                one{"{0} μg"}
-                other{"{0} μg"}
-            }
-            milligram{
-                dnam{"mg"}
-                one{"{0} mg"}
-                other{"{0} mg"}
-            }
-            ounce{
-                dnam{"oz"}
-                one{"{0} oz"}
-                other{"{0} oz"}
-                per{"{0}/oz"}
-            }
-            ounce-troy{
-                dnam{"oz t"}
-                one{"{0} oz t"}
-                other{"{0} oz t"}
-            }
-            pound{
-                dnam{"lb"}
-                one{"{0} lb"}
-                other{"{0} lb"}
-                per{"{0}/lb"}
-            }
-            solar-mass{
-                dnam{"M☉"}
-                one{"{0} M☉"}
-                other{"{0} M☉"}
-            }
-            stone{
-                dnam{"st"}
-                one{"{0} st"}
-                other{"{0} st"}
-            }
-            ton{
-                dnam{"tn"}
-                one{"{0} tn"}
-                other{"{0} tn"}
-            }
-            tonne{
-                dnam{"t"}
-                one{"{0} t"}
-                other{"{0} t"}
-            }
-        }
-        power{
-            gigawatt{
-                dnam{"GW"}
-                one{"{0} GW"}
-                other{"{0} GW"}
-            }
-            horsepower{
-                dnam{"hp"}
-                one{"{0} hp"}
-                other{"{0} hp"}
-            }
-            kilowatt{
-                dnam{"kW"}
-                one{"{0} kW"}
-                other{"{0} kW"}
-            }
-            megawatt{
-                dnam{"MW"}
-                one{"{0} MW"}
-                other{"{0} MW"}
-            }
-            milliwatt{
-                dnam{"mW"}
-                one{"{0} mW"}
-                other{"{0} mW"}
-            }
-            watt{
-                dnam{"W"}
-                one{"{0} W"}
-                other{"{0} W"}
-            }
-        }
-        pressure{
-            atmosphere{
-                dnam{"atm"}
-                one{"{0} atm"}
-                other{"{0} atm"}
-            }
-            bar{
-                dnam{"bar"}
-                one{"{0} bar"}
-                other{"{0} bar"}
-            }
-            hectopascal{
-                dnam{"hPa"}
-                one{"{0} hPa"}
-                other{"{0} hPa"}
-            }
-=======
-                per{"{0}/min"}
-            }
-            quarter{
-                one{"{0} çer."}
-                other{"{0} çer."}
-            }
-            second{
-                per{"{0}/s"}
-            }
-        }
-        energy{
-            therm-us{
-                one{"{0} UStu"}
-                other{"{0} UStu"}
-            }
-        }
-        graphics{
-            dot{
-                dnam{"pika"}
-                one{"{0} pikë"}
-                other{"{0} pika"}
-            }
             dot-per-inch{
                 dnam{"dpi"}
             }
@@ -1837,64 +1108,13 @@
             }
         }
         pressure{
->>>>>>> 626889fb
             inch-ofhg{
                 dnam{"inç Hg"}
-            }
-            kilopascal{
-                dnam{"kPa"}
-                one{"{0} kPa"}
-                other{"{0} kPa"}
-            }
-            megapascal{
-                dnam{"MPa"}
-                one{"{0} MPa"}
-                other{"{0} MPa"}
             }
             millibar{
                 one{"{0} mb"}
                 other{"{0} mb"}
             }
-<<<<<<< HEAD
-            millimeter-ofhg{
-                dnam{"mm Hg"}
-                one{"{0} mm Hg"}
-                other{"{0} mm Hg"}
-            }
-            pascal{
-                dnam{"Pa"}
-                one{"{0} Pa"}
-                other{"{0} Pa"}
-            }
-            pound-force-per-square-inch{
-                dnam{"psi"}
-                one{"{0} psi"}
-                other{"{0} psi"}
-            }
-        }
-        speed{
-            kilometer-per-hour{
-                dnam{"km/orë"}
-                one{"{0} km/orë"}
-                other{"{0} km/orë"}
-            }
-            knot{
-                dnam{"kn"}
-                one{"{0} kn"}
-                other{"{0} kn"}
-            }
-            meter-per-second{
-                dnam{"m/s"}
-                one{"{0} m/s"}
-                other{"{0} m/s"}
-            }
-            mile-per-hour{
-                dnam{"mi/h"}
-                one{"{0} mi/h"}
-                other{"{0} mi/h"}
-            }
-=======
->>>>>>> 626889fb
         }
         temperature{
             celsius{
@@ -1902,129 +1122,14 @@
                 one{"{0}°C"}
                 other{"{0}°C"}
             }
-<<<<<<< HEAD
-            fahrenheit{
-                dnam{"°F"}
-                one{"{0}°F"}
-                other{"{0}°F"}
-            }
-            generic{
-                dnam{"°"}
-                one{"{0}°"}
-                other{"{0}°"}
-            }
-            kelvin{
-                dnam{"K"}
-                one{"{0} K"}
-                other{"{0} K"}
-            }
-=======
->>>>>>> 626889fb
-        }
-        torque{
-            newton-meter{
-                dnam{"N⋅m"}
-                one{"{0} N⋅m"}
-                other{"{0} N⋅m"}
-            }
-            pound-force-foot{
-                dnam{"lbf⋅ft"}
-                one{"{0} lbf⋅ft"}
-                other{"{0} lbf⋅ft"}
-            }
         }
         volume{
-<<<<<<< HEAD
-            acre-foot{
-                dnam{"ac ft"}
-                one{"{0} ac ft"}
-                other{"{0} ac ft"}
-            }
             barrel{
                 dnam{"fuçi"}
-                one{"{0} bbl"}
-                other{"{0} bbl"}
             }
             bushel{
                 dnam{"shinik"}
-                one{"{0} shinik"}
-                other{"{0} shinikë"}
-            }
-            centiliter{
-                dnam{"cL"}
-                one{"{0} cL"}
-                other{"{0} cL"}
-            }
-            cubic-centimeter{
-                dnam{"cm³"}
-                one{"{0} cm³"}
-                other{"{0} cm³"}
-                per{"{0}/cm³"}
-            }
-            cubic-foot{
-                dnam{"ft³"}
-                one{"{0} ft³"}
-                other{"{0} ft³"}
-            }
-            cubic-inch{
-                dnam{"in³"}
-                one{"{0} in³"}
-                other{"{0} in³"}
-            }
-            cubic-kilometer{
-                dnam{"km³"}
-                one{"{0} km³"}
-                other{"{0} km³"}
-            }
-            cubic-meter{
-                dnam{"m³"}
-                one{"{0} m³"}
-                other{"{0} m³"}
-                per{"{0}/m³"}
-            }
-            cubic-mile{
-                dnam{"mi³"}
-                one{"{0} mi³"}
-                other{"{0} mi³"}
-            }
-            cubic-yard{
-                dnam{"yd³"}
-                one{"{0} yd³"}
-                other{"{0} yd³"}
-            }
-            cup{
-                dnam{"c"}
-                one{"{0} c"}
-                other{"{0} c"}
-            }
-            cup-metric{
-                dnam{"mc"}
-                one{"{0} mc"}
-                other{"{0} mc"}
-            }
-            deciliter{
-                dnam{"dL"}
-                one{"{0} dL"}
-                other{"{0} dL"}
-            }
-            dessert-spoon{
-                dnam{"dstspn"}
-                one{"{0} dstspn"}
-                other{"{0} dstspn"}
-            }
-            dessert-spoon-imperial{
-                dnam{"dstspn Imp"}
-                one{"{0} dstspn Imp"}
-                other{"{0} dstspn Imp"}
-            }
-=======
-            barrel{
-                dnam{"fuçi"}
-            }
-            bushel{
-                dnam{"shinik"}
-            }
->>>>>>> 626889fb
+            }
             dram{
                 dnam{"fl.dr."}
                 one{"{0} fl.dr."}
@@ -2035,99 +1140,18 @@
                 one{"{0} dr"}
                 other{"{0} dr"}
             }
-<<<<<<< HEAD
-            fluid-ounce{
-                dnam{"fl oz"}
-                one{"{0} fl oz"}
-                other{"{0} fl oz"}
-            }
-            fluid-ounce-imperial{
-                dnam{"Imp. fl oz"}
-                one{"{0} fl oz Imp."}
-                other{"{0} fl oz Imp."}
-            }
             gallon{
                 dnam{"gal"}
-                one{"{0} gal"}
-                other{"{0} gal"}
-                per{"{0}/gal"}
-            }
-            gallon-imperial{
-                dnam{"gal Imp."}
-                one{"{0} gal Imp."}
-                other{"{0} gal Imp."}
-                per{"{0}/gal Imp."}
-            }
-            hectoliter{
-                dnam{"hL"}
-                one{"{0} hL"}
-                other{"{0} hL"}
-=======
-            gallon{
-                dnam{"gal"}
->>>>>>> 626889fb
             }
             jigger{
                 dnam{"teke"}
                 one{"{0} teke"}
                 other{"{0} teke"}
             }
-<<<<<<< HEAD
-            liter{
-                dnam{"L"}
-                one{"{0} L"}
-                other{"{0} L"}
-                per{"{0}/L"}
-            }
-            megaliter{
-                dnam{"ML"}
-                one{"{0} ML"}
-                other{"{0} ML"}
-            }
-            milliliter{
-                dnam{"mL"}
-                one{"{0} mL"}
-                other{"{0} mL"}
-            }
-=======
->>>>>>> 626889fb
             pinch{
                 dnam{"piska"}
                 one{"{0} pisk"}
                 other{"{0} piska"}
-<<<<<<< HEAD
-            }
-            pint{
-                dnam{"pt"}
-                one{"{0} pt"}
-                other{"{0} pt"}
-            }
-            pint-metric{
-                dnam{"mpt"}
-                one{"{0} mpt"}
-                other{"{0} mpt"}
-            }
-            quart{
-                dnam{"qt"}
-                one{"{0} qt"}
-                other{"{0} qt"}
-            }
-            quart-imperial{
-                dnam{"qt Imp"}
-                one{"{0} qt Imp."}
-                other{"{0} qt Imp."}
-            }
-            tablespoon{
-                dnam{"tbsp"}
-                one{"{0} tbsp"}
-                other{"{0} tbsp"}
-            }
-            teaspoon{
-                dnam{"tsp"}
-                one{"{0} tsp"}
-                other{"{0} tsp"}
-=======
->>>>>>> 626889fb
             }
         }
     }
@@ -2175,39 +1199,6 @@
                 dnam{"njësi"}
                 one{"{0} njësi"}
                 other{"{0} njësi"}
-<<<<<<< HEAD
-            }
-            karat{
-                dnam{"kt"}
-                one{"{0} kt"}
-                other{"{0} kt"}
-            }
-            milligram-ofglucose-per-deciliter{
-                dnam{"mg/dL"}
-                one{"{0} mg/dL"}
-                other{"{0} mg/dL"}
-            }
-            millimole-per-liter{
-                dnam{"mmol/L"}
-                one{"{0} mmol/L"}
-                other{"{0} mmol/L"}
-            }
-            percent{
-                dnam{"%"}
-                one{"{0}%"}
-                other{"{0}%"}
-            }
-            permille{
-                dnam{"‰"}
-                one{"{0}‰"}
-                other{"{0}‰"}
-            }
-            permillion{
-                dnam{"ppm"}
-                one{"{0} ppm"}
-                other{"{0} ppm"}
-=======
->>>>>>> 626889fb
             }
         }
         consumption{
@@ -2309,12 +1300,6 @@
                 other{"{0} çerekë"}
                 per{"{0}/çer."}
             }
-            quarter{
-                dnam{"çer."}
-                one{"{0} çerek"}
-                other{"{0} çerekë"}
-                per{"{0}/çer."}
-            }
             second{
                 dnam{"sek."}
                 one{"{0} sek."}
@@ -2365,31 +1350,6 @@
                 dnam{"kWh/100 km"}
                 one{"{0} kWh/100 km"}
                 other{"{0} kWh/100 km"}
-<<<<<<< HEAD
-            }
-        }
-        frequency{
-            gigahertz{
-                dnam{"GHz"}
-                one{"{0} GHz"}
-                other{"{0} GHz"}
-            }
-            hertz{
-                dnam{"Hz"}
-                one{"{0} Hz"}
-                other{"{0} Hz"}
-            }
-            kilohertz{
-                dnam{"kHz"}
-                one{"{0} kHz"}
-                other{"{0} kHz"}
-            }
-            megahertz{
-                dnam{"MHz"}
-                one{"{0} MHz"}
-                other{"{0} MHz"}
-=======
->>>>>>> 626889fb
             }
         }
         length{
@@ -2404,52 +1364,6 @@
             }
             meter{
                 dnam{"m"}
-<<<<<<< HEAD
-                one{"{0} m"}
-                other{"{0} m"}
-                per{"{0}/m"}
-            }
-            micrometer{
-                dnam{"μm"}
-                one{"{0} μm"}
-                other{"{0} μm"}
-            }
-            mile{
-                dnam{"mi"}
-                one{"{0} mi"}
-                other{"{0} mi"}
-            }
-            mile-scandinavian{
-                dnam{"smi"}
-                one{"{0} smi"}
-                other{"{0} smi"}
-            }
-            millimeter{
-                dnam{"mm"}
-                one{"{0} mm"}
-                other{"{0} mm"}
-            }
-            nanometer{
-                dnam{"nm"}
-                one{"{0} nm"}
-                other{"{0} nm"}
-            }
-            nautical-mile{
-                dnam{"nmi"}
-                one{"{0} nmi"}
-                other{"{0} nmi"}
-            }
-            parsec{
-                dnam{"pc"}
-                one{"{0} pc"}
-                other{"{0} pc"}
-            }
-            picometer{
-                dnam{"pm"}
-                one{"{0} pm"}
-                other{"{0} pm"}
-=======
->>>>>>> 626889fb
             }
             point{
                 dnam{"shkallë"}
@@ -2461,62 +1375,8 @@
                 one{"{0} gran"}
                 other{"{0} granë"}
             }
-            grain{
-                dnam{"gran"}
-                one{"{0} gran"}
-                other{"{0} granë"}
-            }
             gram{
                 dnam{"g"}
-<<<<<<< HEAD
-                one{"{0} g"}
-                other{"{0} g"}
-                per{"{0}/g"}
-            }
-            kilogram{
-                dnam{"kg"}
-                one{"{0} kg"}
-                other{"{0} kg"}
-                per{"{0}/kg"}
-            }
-            microgram{
-                dnam{"μg"}
-                one{"{0} μg"}
-                other{"{0} μg"}
-            }
-            milligram{
-                dnam{"mg"}
-                one{"{0} mg"}
-                other{"{0} mg"}
-            }
-            ounce{
-                dnam{"oz"}
-                one{"{0} oz"}
-                other{"{0} oz"}
-                per{"{0}/oz"}
-            }
-            ounce-troy{
-                dnam{"oz t"}
-                one{"{0} oz t"}
-                other{"{0} oz t"}
-            }
-            pound{
-                dnam{"lb"}
-                one{"{0} lb"}
-                other{"{0} lb"}
-                per{"{0}/lb"}
-            }
-            ton{
-                dnam{"tn"}
-                one{"{0} tn"}
-                other{"{0} tn"}
-=======
->>>>>>> 626889fb
-            }
-            tonne{
-                dnam{"t"}
-                one{"{0} t"}
-                other{"{0} t"}
             }
         }
         power{
@@ -2543,62 +1403,10 @@
             }
         }
         volume{
-<<<<<<< HEAD
-            acre-foot{
-                dnam{"ac ft"}
-                one{"{0} ac ft"}
-                other{"{0} ac ft"}
-            }
-            bushel{
-                dnam{"bushelë"}
-            }
-            centiliter{
-                dnam{"cL"}
-                one{"{0} cL"}
-                other{"{0} cL"}
-            }
-            cubic-centimeter{
-                dnam{"cm³"}
-                one{"{0} cm³"}
-                other{"{0} cm³"}
-                per{"{0}/cm³"}
-            }
-            cubic-foot{
-                dnam{"ft³"}
-                one{"{0} ft³"}
-                other{"{0} ft³"}
-            }
-            cubic-inch{
-                dnam{"in³"}
-                one{"{0} in³"}
-                other{"{0} in³"}
-            }
-            cubic-kilometer{
-                dnam{"km³"}
-                one{"{0} km³"}
-                other{"{0} km³"}
-            }
-            cubic-meter{
-                dnam{"m³"}
-                one{"{0} m³"}
-                other{"{0} m³"}
-                per{"{0}/m³"}
-            }
-            cubic-mile{
-                dnam{"mi³"}
-                one{"{0} mi³"}
-                other{"{0} mi³"}
-            }
-            cubic-yard{
-                dnam{"yd³"}
-                one{"{0} yd³"}
-                other{"{0} yd³"}
-=======
             bushel{
                 dnam{"shinikë"}
                 one{"{0} shinik"}
                 other{"{0} shinikë"}
->>>>>>> 626889fb
             }
             cup{
                 dnam{"c"}
