--- conflicted
+++ resolved
@@ -572,16 +572,9 @@
             gregorian{"calendario gregoriano"}
             hebrew{"calendario hebreo"}
             indian{"Calendario nacional indio"}
-<<<<<<< HEAD
-            islamic{"calendario islámico"}
-            islamic-civil{"calendario islámico (tabular, época civil)"}
-            islamic-rgsa{"Calendario islámico (Arabia Saudita,"}
-            islamic-umalqura{"calendario islámico (Umm al-Qura)"}
-=======
             islamic{"calendario da héxira"}
             islamic-civil{"calendario da héxira (tabular, época civil)"}
             islamic-umalqura{"calendario da héxira (Umm al-Qura)"}
->>>>>>> 626889fb
             iso8601{"calendario ISO-8601"}
             japanese{"calendario xaponés"}
             persian{"calendario persa"}
