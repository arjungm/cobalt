--- conflicted
+++ resolved
@@ -122,12 +122,7 @@
         eka{"Ekajuk"}
         el{"Greek"}
         en{"Ingles"}
-<<<<<<< HEAD
-        en_GB{"Ingles na British"}
-        en_US{"Ingles na American"}
-=======
         en_US{"Ingles (American)"}
->>>>>>> 626889fb
         eo{"Esperanto"}
         es{"Spanish"}
         es_419{"Latin American na Espanyol"}
@@ -491,10 +486,7 @@
     }
     Languages%variant{
         ckb{"Kurdish, Sorani"}
-<<<<<<< HEAD
-=======
         hi_Latn{"Hinglish"}
->>>>>>> 626889fb
         ps{"Pushto"}
         ug{"Uighur"}
     }
@@ -576,17 +568,9 @@
             gregorian{"Gregorian na Kalendaryo"}
             hebrew{"Hebrew na Kalendaryo"}
             indian{"Pambansang Kalendaryong Indian"}
-<<<<<<< HEAD
-            islamic{"Kalendaryong Islamic"}
-            islamic-civil{"Kalendaryong Islamic-Civil"}
-            islamic-rgsa{"Kalendaryong Islamiko (Saudi Arabia, sighting)"}
-            islamic-tbla{"Kalendaryong Islamiko (tabular, astronomikal na epoch)"}
-            islamic-umalqura{"Kalendaryong Islam (Umm al-Qura)"}
-=======
             islamic{"Kalendaryong Islam"}
             islamic-civil{"Kalendaryong Hijri (tabular, Civil epoch)"}
             islamic-umalqura{"Kalendaryong Hijri (Umm al-Qura)"}
->>>>>>> 626889fb
             iso8601{"ISO-8601 na Kalendaryo"}
             japanese{"Kalendaryong Japanese"}
             persian{"Kalendaryong Persian"}
