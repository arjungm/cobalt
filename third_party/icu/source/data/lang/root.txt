--- conflicted
+++ resolved
@@ -2,11 +2,7 @@
 // License & terms of use: http://www.unicode.org/copyright.html
 // Generated using tools/cldr/cldr-to-icu/build-icu-data.xml
 root{
-<<<<<<< HEAD
-    Version{"42"}
-=======
     Version{"44.1"}
->>>>>>> 626889fb
     characterLabelPattern{
         all{"{0} — all"}
         category-list{"{0}: {1}"}
