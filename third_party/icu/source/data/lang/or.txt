﻿// © 2016 and later: Unicode, Inc. and others.
// License & terms of use: http://www.unicode.org/copyright.html
// Generated using tools/cldr/cldr-to-icu/build-icu-data.xml
or{
    Keys{
        calendar{"କ୍ୟାଲେଣ୍ଡର୍"}
        cf{"ମୁଦ୍ରା ଫର୍ମାଟ୍‌"}
        collation{"ସର୍ଟ୍‌ କ୍ରମ"}
        currency{"ମୁଦ୍ରା"}
        hc{"ଘଣ୍ଟା ଚକ୍ର (12 ବନାମ 24)"}
        lb{"ଧାଡ଼ି ବିରତି ଶୈଳୀ"}
        ms{"ମାପ ପଦ୍ଧତି"}
        numbers{"ସଂଖ୍ୟାଗୁଡ଼ିକ"}
    }
    Languages{
        aa{"ଅଫାର୍"}
        ab{"ଆବ୍ଖାଜିଆନ୍"}
        ace{"ଆଚାଇନୀଜ୍"}
        ach{"ଆକୋଲି"}
        ada{"ଆଦାଙ୍ଗେମ୍"}
        ady{"ଅଦ୍ୟଘେ"}
        ae{"ଅବେସ୍ତନ"}
        af{"ଆଫ୍ରିକୀୟ"}
        afh{"ଆଫ୍ରିହିଲି"}
        agq{"ଆଘେମ"}
        ain{"ଆଇନୁ"}
        ak{"ଅକନ୍"}
        akk{"ଆକାଡିଆନ୍"}
        ale{"ଆଲେଇଟୁ"}
        alt{"ଦକ୍ଷିଣ ଆଲ୍ଟାଇ"}
        am{"ଆମହାରକି"}
        an{"ଆର୍ଗୋନୀ"}
        ang{"ପୁରୁଣା ଇଁରାଜୀ"}
        ann{"ଅବୋଲା"}
        anp{"ଅଁଗୀକା"}
        ar{"ଆରବିକ୍"}
        ar_001{"ଆଧୁନିକ ମାନାଙ୍କ ଆରବୀୟ"}
        arc{"ଆରାମାଇକ୍"}
        arn{"ମାପୁଚେ"}
        arp{"ଆରାପାହୋ"}
        ars{"ନାଜଦି ଆରବିକ"}
        arw{"ଆରୱକ"}
        as{"ଆସାମୀୟ"}
        asa{"ଆସୁ"}
        ast{"ଆଷ୍ଟୁରିଆନ୍"}
        atj{"ଆଟିକାମେକ୍ୱ"}
        av{"ଆଭାରିକ୍"}
        awa{"ଆୱାଧି"}
        ay{"ଆୟମାରା"}
        az{"ଆଜେରବାଇଜାନି"}
        ba{"ବାଶକିର୍"}
        bal{"ବାଲୁଚି"}
        ban{"ବାଲିନୀଜ୍"}
        bas{"ବାସା"}
        be{"ବେଲାରୁଷିଆନ୍"}
        bej{"ବେଜା"}
        bem{"ବେମ୍ବା"}
        bez{"ବେନା"}
        bg{"ବୁଲଗେରିଆନ୍"}
        bgc{"ହରିୟାନଭି"}
        bho{"ଭୋଜପୁରୀ"}
        bi{"ବିସଲାମା"}
        bik{"ବିକୋଲ୍"}
        bin{"ବିନି"}
        bla{"ସିକସିକା"}
        bm{"ବାମ୍ବାରା"}
        bn{"ବଙ୍ଗଳା"}
        bo{"ତିବ୍ବତୀୟ"}
        br{"ବ୍ରେଟନ୍"}
        bra{"ବ୍ରାଜ୍"}
        brx{"ବୋଡୋ"}
        bs{"ବୋସନିଆନ୍"}
        bua{"ବୁରିଆଟ୍"}
        bug{"ବୁଗୀନୀଜ୍"}
        byn{"ବ୍ଲିନ୍"}
        ca{"କାଟାଲାନ୍"}
        cad{"କାଡୋ"}
        car{"କାରିବ୍"}
        cay{"କାୟୁଗା"}
        cch{"ଆତ୍ସମ୍"}
        ccp{"ଚକମା"}
        ce{"ଚେଚନ୍"}
        ceb{"ସୀବୁଆନୋ"}
        cgg{"ଚିଗା"}
        ch{"ଚାମୋରୋ"}
        chb{"ଚିବ୍ଚା"}
        chg{"ଛଗତାଇ"}
        chk{"ଚୁକୀସେ"}
        chm{"ମାରୀ"}
        chn{"ଚିନୁକ୍ ଜାରଗାଁନ୍"}
        cho{"ଚୋଟୱା"}
        chp{"ଚିପେୱାନ୍"}
        chr{"ଚେରୋକୀ"}
        chy{"ଚେଚେନା"}
        ckb{"କେନ୍ଦ୍ରୀୟ କୁରଡିସ୍"}
        clc{"ଚିଲକୋଟିନ୍"}
        co{"କୋର୍ସିକାନ୍"}
        cop{"କପ୍ଟିକ୍"}
        cr{"କ୍ରୀ"}
        crg{"ମିସିଫ"}
        crh{"କ୍ରୀମିନ୍ ତୁର୍କୀସ୍"}
        crj{"ସାଉଥ୍ ଇଷ୍ଟ କ୍ରି"}
        crk{"ପ୍ଲେନ୍ସ କ୍ରି"}
        crl{"ଉତ୍ତର ପୂର୍ବ କ୍ରୀ"}
        crm{"ମୁସେ କ୍ରୀ"}
        crr{"କାରୋଲିନା ଆଲଗୋନ୍କିଆନ୍"}
        crs{"ସେସେଲୱା କ୍ରେଓଲେ ଫ୍ରେଞ୍ଚ୍"}
        cs{"ଚେକ୍"}
        csb{"କାଶୁବିଆନ୍"}
        csw{"ସ୍ୱାମ୍ପି କ୍ରି"}
        cu{"ଚର୍ଚ୍ଚ ସ୍ଲାଭିକ୍"}
        cv{"ଚୁଭାଶ୍"}
        cy{"ୱେଲ୍ସ"}
        da{"ଡାନ୍ନିସ୍"}
        dak{"ଡାକୋଟା"}
        dar{"ଡାରାଗ୍ୱା"}
        dav{"ତାଇତି"}
        de{"ଜର୍ମାନ"}
        de_AT{"ଅଷ୍ଟ୍ରିଆନ୍ ଜର୍ମାନ"}
        de_CH{"ସ୍ୱିସ୍‌ ହାଇ ଜର୍ମାନ"}
        del{"ଡେଲାୱେର୍"}
        den{"ସ୍ଲେଭ୍"}
        dgr{"ଡୋଗ୍ରିବ୍"}
        din{"ଦିଙ୍କା"}
        dje{"ଜର୍ମା"}
        doi{"ଡୋଗ୍ରୀ"}
        dsb{"ନିମ୍ନ ସର୍ବିଆନ୍‌"}
        dua{"ଡୁଆନା"}
        dum{"ମଧ୍ୟ ପର୍ତ୍ତୁଗାଲୀ"}
        dv{"ଡିଭେହୀ"}
        dyo{"ଜୋଲା-ଫୋନୟି"}
        dyu{"ଡୁଆଲା"}
        dz{"ଦଡଜୋଙ୍ଗଖା"}
        dzg{"ଡାଜାଗା"}
        ebu{"ଏମ୍ଵୁ"}
        ee{"ଇୱେ"}
        efi{"ଏଫିକ୍"}
        egy{"ପ୍ରାଚୀନ୍ ମିଶିରି"}
        eka{"ଏକାଜୁକ୍"}
        el{"ଗ୍ରୀକ୍"}
        elx{"ଏଲାମାଇଟ୍"}
        en{"ଇଂରାଜୀ"}
        en_AU{"ଅଷ୍ଟ୍ରେଲିୟ ଇଂରାଜୀ"}
        en_CA{"କାନାଡିୟ ଇଂରାଜୀ"}
        en_GB{"ବ୍ରିଟିଶ୍‌ ଇଂରାଜୀ"}
        en_US{"ଆମେରିକୀୟ ଇଂରାଜୀ"}
        enm{"ମଧ୍ୟ ଇଁରାଜୀ"}
        eo{"ଏସ୍ପାରେଣ୍ଟୋ"}
        es{"ସ୍ପେନିୟ"}
        es_419{"ଲାଟିନ୍‌ ଆମେରିକୀୟ ସ୍ପାନିସ୍‌"}
        es_ES{"ୟୁରୋପୀୟ ସ୍ପାନିସ୍‌"}
        es_MX{"ମେକ୍ସିକାନ ସ୍ପାନିସ୍‌"}
        et{"ଏସ୍ତୋନିଆନ୍"}
        eu{"ବାସ୍କ୍ୱି"}
        ewo{"ଇୱୋଣ୍ଡୋ"}
        fa{"ପର୍ସିଆନ୍"}
        fa_AF{"ଦାରି"}
        fan{"ଫାଙ୍ଗ"}
        fat{"ଫାଣ୍ଟି"}
        ff{"ଫୁଲାହ"}
        fi{"ଫିନ୍ନିସ୍"}
        fil{"ଫିଲିପିନୋ"}
        fj{"ଫିଜି"}
        fo{"ଫାରୋଏସେ"}
        fon{"ଫନ୍"}
        fr{"ଫରାସୀ"}
        fr_CA{"କାନାଡିୟ ଫ୍ରେଞ୍ଚ"}
        fr_CH{"ସ୍ୱିସ୍ ଫ୍ରେଞ୍ଚ"}
        frc{"କାଜୁନ୍ ଫରାସୀ"}
        frm{"ମଧ୍ୟ ଫ୍ରେଞ୍ଚ"}
        fro{"ପୁରୁଣା ଫ୍ରେଞ୍ଚ"}
        frr{"ଉତ୍ତର ଫ୍ରିସିୟାନ୍"}
        frs{"ପୂର୍ବ ଫ୍ରିସିୟାନ୍"}
        fur{"ଫ୍ରିୟୁଲୀୟାନ୍"}
        fy{"ପାଶ୍ଚାତ୍ୟ ଫ୍ରିସିଆନ୍"}
        ga{"ଇରିସ୍"}
        gaa{"ଗା"}
        gay{"ଗାୟୋ"}
        gba{"ଗବାୟା"}
        gd{"ସ୍କଟିସ୍ ଗାଏଲିକ୍"}
        gez{"ଗୀଜ୍"}
        gil{"ଜିବ୍ରାଟୀଜ୍"}
        gl{"ଗାଲସିଆନ୍"}
        gmh{"ମିଡିଲ୍ ହାଇ ଜର୍ମାନ୍"}
        gn{"ଗୁଆରାନୀ"}
        goh{"ପୁରୁଣା ହାଇ ଜର୍ମାନ୍"}
        gon{"ଗୋଣ୍ଡି"}
        gor{"ଗୋରୋଣ୍ଟାଲୋ"}
        got{"ଗୋଥିକ୍"}
        grb{"ଗ୍ରେବୋ"}
        grc{"ପ୍ରାଚୀନ୍ ୟୁନାନୀ"}
        gsw{"ସୁଇସ୍ ଜର୍ମାନ୍"}
        gu{"ଗୁଜୁରାଟୀ"}
        guz{"ଗୁସି"}
        gv{"ମାଁକ୍ସ"}
        gwi{"ଗୱିଚ’ଇନ୍"}
        ha{"ହୌସା"}
        hai{"ହାଇଡା"}
        haw{"ହାୱାଇନ୍"}
        hax{"ସାଉଥ୍ ହାଇଡା"}
        he{"ହେବ୍ର୍ୟୁ"}
        hi{"ହିନ୍ଦୀ"}
        hil{"ହିଲିଗୈନନ୍"}
        hit{"ହିତୀତେ"}
        hmn{"ହଁଙ୍ଗ"}
        ho{"ହିରି ମୋଟୁ"}
        hr{"କ୍ରୋଆଟିଆନ୍"}
        hsb{"ଉପର ସର୍ବିଆନ୍"}
        ht{"ହୈତାୟିନ୍"}
        hu{"ହଙ୍ଗେରୀୟ"}
        hup{"ହୁପା"}
        hur{"ହାଲକୋମେଲେମ"}
        hy{"ଆର୍ମେନିଆନ୍"}
        hz{"ହେରେରୋ"}
        ia{"ଇର୍ଣ୍ଟଲିଙ୍ଗୁଆ"}
        iba{"ଇବାନ୍"}
        ibb{"ଇବିବିଓ"}
        id{"ଇଣ୍ଡୋନେସୀୟ"}
        ie{"ଇର୍ଣ୍ଟରଲିଙ୍ଗୁଇ"}
        ig{"ଇଗବୋ"}
        ii{"ସିଚୁଆନ୍ ୟୀ"}
        ik{"ଇନୁପିୟାକ୍"}
        ikt{"ପାଶ୍ଚାତ୍ୟ କାନାଡିୟ ଇନୁକ୍ଟିଟ"}
        ilo{"ଇଲୋକୋ"}
        inh{"ଇଁଙ୍ଗୁଶ୍"}
        io{"ଇଡୋ"}
        is{"ଆଇସଲାଣ୍ଡିକ୍"}
        it{"ଇଟାଲୀୟ"}
        iu{"ଇନୁକଟିଟୁତ୍‌"}
        ja{"ଜାପାନୀ"}
        jbo{"ଲୋଜବାନ୍"}
        jgo{"ନାଗୋମ୍ଵା"}
        jmc{"ମାଚେମେ"}
        jpr{"ଜୁଡେଓ-ପର୍ସିଆନ୍"}
        jrb{"ଜୁଡେଓ-ଆରବୀକ୍"}
        jv{"ଜାଭାନୀଜ୍"}
        ka{"ଜର୍ଜିୟ"}
        kaa{"କାରା-କଲ୍ପକ୍"}
        kab{"କବାଇଲ୍"}
        kac{"କଚିନ୍"}
        kaj{"ଜଜୁ"}
        kam{"କମ୍ବା"}
        kaw{"କାୱି"}
        kbd{"କାବାର୍ଡିଆନ୍"}
        kcg{"ତ୍ୟାପ୍"}
        kde{"ମାକୋଣ୍ଡେ"}
        kea{"କାବୁଭେରଡିଆନୁ"}
        kfo{"କୋରୋ"}
        kg{"କଙ୍ଗୋ"}
        kgp{"କାଇଙ୍ଗାଂ"}
        kha{"ଖାସୀ"}
        kho{"ଖୋତାନୀଜ୍"}
        khq{"କୋୟରା ଚିନି"}
        ki{"କୀକୁୟୁ"}
        kj{"କ୍ୱାନ୍ୟାମ୍"}
        kk{"କାଜାକ୍"}
        kkj{"କାକୋ"}
        kl{"କାଲାଲିସୁଟ୍"}
        kln{"କାଲେନଜିନ୍"}
        km{"ଖାମେର୍"}
        kmb{"କିମ୍ବୁଣ୍ଡୁ"}
        kn{"କନ୍ନଡ"}
        ko{"କୋରିଆନ୍"}
        kok{"କୋଙ୍କଣି"}
        kos{"କୋସରୈନ୍"}
        kpe{"କୈପେଲେ"}
        kr{"କନୁରୀ"}
        krc{"କରାଚୟ-ବଲ୍କାର"}
        krl{"କାରେଲିୟାନ୍"}
        kru{"କୁରୁଖ"}
        ks{"କାଶ୍ମିରୀ"}
        ksb{"ଶାମବାଲା"}
        ksf{"ବାଫଲା"}
        ksh{"କୋଲୋବନିୟ"}
        ku{"କୁର୍ଦ୍ଦିଶ୍"}
        kum{"କୁମୀକ୍"}
        kut{"କୁତେନାଉ"}
        kv{"କୋମି"}
        kw{"କୋର୍ନିସ୍"}
        kwk{"କ୍ଵାକୱାଲା"}
        ky{"କୀରଗୀଜ୍"}
        la{"ଲାଟିନ୍"}
        lad{"ଲାଦିନୋ"}
        lag{"ଲାନଗି"}
        lah{"ଲାହାଣ୍ଡା"}
        lam{"ଲାମ୍ବା"}
        lb{"ଲକ୍ସେମବର୍ଗିସ୍"}
        lez{"ଲେଜଗିୟାନ୍"}
        lg{"ଗନ୍ଦା"}
        li{"ଲିମ୍ବୁର୍ଗିସ୍"}
        lil{"ଲିଲ୍ଲୁଏଟ"}
        lkt{"ଲାକୋଟା"}
        ln{"ଲିଙ୍ଗାଲା"}
        lo{"ଲାଓ"}
        lol{"ମଙ୍ଗୋ"}
        lou{"ଲୌସିଆନା କ୍ରେଓଲେ"}
        loz{"ଲୋଜି"}
        lrc{"ଉତ୍ତର ଲୁରି"}
        lsm{"ସାମିଆ"}
        lt{"ଲିଥୁଆନିଆନ୍"}
        lu{"ଲ୍ୟୁବା-କାଟାଙ୍ଗା"}
        lua{"ଲୁବା-ଲୁଲୁଆ"}
        lui{"ଲୁଇସେନୋ"}
        lun{"ଲୁଣ୍ଡା"}
        luo{"ଲୁଓ"}
        lus{"ମିଜୋ"}
        luy{"ଲୁୟିଆ"}
        lv{"ଲାଟଭିଆନ୍"}
        mad{"ମାଦୁରୀସ୍"}
        mag{"ମାଗାହୀ"}
        mai{"ମୈଥିଳୀ"}
        mak{"ମକାସର୍"}
        man{"ମାଣ୍ଡିଙ୍ଗୋ"}
        mas{"ମାସାଇ"}
        mdf{"ମୋକ୍ଷ"}
        mdr{"ମନ୍ଦାର"}
        men{"ମେନଡେ"}
        mer{"ମେରୁ"}
        mfe{"ମୋରିସୟେନ୍"}
        mg{"ମାଲାଗାସୀ"}
        mga{"ମଧ୍ୟ ଇରିଶ୍"}
        mgh{"ମଖୁୱା-ମେଟ୍ଟା"}
        mgo{"ମେଟା"}
        mh{"ମାର୍ଶାଲୀଜ୍"}
        mi{"ମାଓରୀ"}
        mic{"ମିକମୌକ୍"}
        min{"ମିନାଙ୍ଗାବାଉ"}
        mk{"ମାସେଡୋନିଆନ୍"}
        ml{"ମାଲାୟଲମ୍"}
        mn{"ମଙ୍ଗୋଳିୟ"}
        mnc{"ମାଞ୍ଚୁ"}
        mni{"ମଣିପୁରୀ"}
        moe{"ଇନ୍ନୁ-ଏମୁନ"}
        moh{"ମୋହୌକ"}
        mos{"ମୋସି"}
        mr{"ମରାଠୀ"}
        ms{"ମାଲୟ"}
        mt{"ମାଲଟୀଜ୍"}
        mua{"ମୁନଡାଂ"}
        mul{"ବିବିଧ ଭାଷାମାନ"}
        mus{"କ୍ରୀକ୍"}
        mwl{"ମିରାଣ୍ଡିଜ୍"}
        mwr{"ମାରୱାରୀ"}
        my{"ବର୍ମୀଜ୍"}
        myv{"ଏର୍ଜୟା"}
        mzn{"ମାଜାନଡେରାନି"}
        na{"ନାଉରୁ"}
        nap{"ନୀପୋଲିଟାନ୍"}
        naq{"ନାମା"}
        nb{"ନରୱେଜିଆନ୍ ବୋକମଲ୍"}
        nd{"ଉତ୍ତର ନେଡବେଲେ"}
        nds{"ଲୋ ଜର୍ମାନ୍"}
        ne{"ନେପାଳୀ"}
        new{"ନେୱାରୀ"}
        ng{"ଡୋଙ୍ଗା"}
        nia{"ନୀୟାସ୍"}
        niu{"ନିୟୁଆନ୍"}
        nl{"ଡଚ୍"}
        nl_BE{"ଫ୍ଲେମିଶ୍"}
        nmg{"କୱାସିଓ"}
        nn{"ନରୱେଜିଆନ୍ ନିୟୋର୍ସ୍କ"}
        nnh{"ନାଗିମବୋନ୍"}
        no{"ନରୱେଜିଆନ୍"}
        nog{"ନୋଗାଇ"}
        non{"ପୁରୁଣା ନର୍ସ"}
        nqo{"ଏନକୋ"}
        nr{"ଦକ୍ଷିଣ ନେଡବେଲେ"}
        nso{"ଉତ୍ତରୀ ସୋଥୋ"}
        nus{"ନୁଏର"}
        nv{"ନାଭାଜୋ"}
        nwc{"ପାରମ୍ପରିକ ନେୱାରୀ"}
        ny{"ନିୟାଞ୍ଜ"}
        nym{"ନ୍ୟାମୱେଜୀ"}
        nyn{"ନ୍ୟାନକୋଲ୍"}
        nyo{"ନ୍ୟାରୋ"}
        nzi{"ଞ୍ଜିମା"}
        oc{"ଓସିଟାନ୍"}
        oj{"ଓଜିୱା"}
        ojb{"ଉତ୍ତର-ପଶ୍ଚିମ ଓଜିବ୍ଵା"}
        ojc{"କେନ୍ଦ୍ରୀୟ ଓଜିବ୍ଵା"}
        ojs{"ଓଜି-କ୍ରି"}
        ojw{"ପାଶ୍ଚାତ୍ୟ ଓଜିବ୍ଵା"}
        oka{"ଓକାନାଗାନ୍"}
        om{"ଓରୋମୋ"}
        or{"ଓଡ଼ିଆ"}
        os{"ଓସେଟିକ୍"}
        osa{"ୱୌସେଜ୍"}
        ota{"ଓଟ୍ଟୋମନ୍ ତୁର୍କିସ୍"}
        pa{"ପଞ୍ଜାବୀ"}
        pag{"ପାଙ୍ଗାସିନିଆନ୍"}
        pal{"ପାହ୍ଲାଭି"}
        pam{"ପାମ୍ପାଙ୍ଗା"}
        pap{"ପାପିଆମେଣ୍ଟୋ"}
        pau{"ପାଲାଉଆନ୍"}
        pcm{"ନାଇଜେରୀୟ ପିଡଗିନ୍"}
        peo{"ପୁରୁଣା ପର୍ସିଆନ୍"}
        phn{"ଫୋନେସିଆନ୍"}
        pi{"ପାଲି"}
        pis{"ପିଜିନ୍"}
        pl{"ପୋଲିଶ୍"}
        pon{"ପୋହପିଏନ୍"}
        pqm{"ମାଲିସୀଟ-ପାସମକୁଅଡ୍ଡି"}
        prg{"ପ୍ରୁସିୟ"}
        pro{"ପୁରୁଣା ପ୍ରେଭେନେସିଆଲ୍"}
        ps{"ପାସ୍ତୋ"}
        pt{"ପର୍ତ୍ତୁଗୀଜ୍‌"}
        pt_BR{"ବ୍ରାଜିଲିଆନ୍ ପର୍ତ୍ତୁଗୀଜ୍"}
        pt_PT{"ୟୁରୋପୀୟ ପର୍ତ୍ତୁଗୀଜ୍‌"}
        qu{"କ୍ୱେଚୁଆ"}
        quc{"କିଚେ"}
        raj{"ରାଜସ୍ଥାନୀ"}
        rap{"ରାପାନୁଇ"}
        rar{"ରାରୋତୋଙ୍ଗନ୍"}
        rhg{"ରୋହିଙ୍ଗ୍ୟା"}
        rm{"ରୋମାନଶ୍‌"}
        rn{"ରୁଣ୍ଡି"}
        ro{"ରୋମାନିଆନ୍"}
        ro_MD{"ମୋଲଡୋଭିଆନ୍"}
        rof{"ରୋମ୍ବୋ"}
        rom{"ରୋମାନି"}
        ru{"ରୁଷିୟ"}
        rup{"ଆରୋମାନିଆନ୍"}
        rw{"କିନ୍ୟାରୱାଣ୍ଡା"}
        rwk{"ଆରଡବ୍ୟୁଏ"}
        sa{"ସଂସ୍କୃତ"}
        sad{"ସଣ୍ଡାୱେ"}
        sah{"ସାଖା"}
        sam{"ସାମୌରିଟନ୍ ଆରମାଇକ୍"}
        saq{"ସମବୁରୁ"}
        sas{"ସାସାକ୍"}
        sat{"ସାନ୍ତାଳି"}
        sba{"ନଗାମବେ"}
        sbp{"ସାନଗୁ"}
        sc{"ସର୍ଦିନିଆନ୍"}
        scn{"ସିଶିଲିଆନ୍"}
        sco{"ସ୍କଟସ୍"}
        sd{"ସିନ୍ଧୀ"}
        se{"ଉତ୍ତର ସାମି"}
        seh{"ସେନା"}
        sel{"ସେଲ୍କପ୍"}
        ses{"କୋୟରା ସେନ୍ନି"}
        sg{"ସାଙ୍ଗୋ"}
        sga{"ପୁରୁଣା ଇରିଶ୍"}
        sh{"ସର୍ବୋ-କ୍ରୋଆଟିଆନ୍"}
        shi{"ତାଚେଲହିଟ୍"}
        shn{"ଶାନ୍"}
        si{"ସିଂହଳ"}
        sid{"ସିଦାମୋ"}
        sk{"ସ୍ଲୋଭାକ୍"}
        sl{"ସ୍ଲୋଭେନିଆନ୍"}
        slh{"ସାଉଥ୍ ଲୁଶୋସିଟେଡ୍"}
        sm{"ସାମୋଆନ୍"}
        sma{"ଦକ୍ଷିଣ ସାମି"}
        smj{"ଲୁଲେ ସାମି"}
        smn{"ଇନାରୀ ସାମି"}
        sms{"ସ୍କୋଲ୍ଟ ସାମି"}
        sn{"ଶୋନା"}
        snk{"ସୋନିଙ୍କେ"}
        so{"ସୋମାଲିଆ"}
        sog{"ସୋଗଡିଏନ୍"}
        sq{"ଆଲବାନିଆନ୍"}
        sr{"ସର୍ବିୟ"}
        srn{"ଶାରାନା ଟୋଙ୍ଗୋ"}
        srr{"ଶେରେର୍"}
        ss{"ସ୍ଵାତି"}
        ssy{"ସହୋ"}
        st{"ସେସୋଥୋ"}
        str{"ଷ୍ଟ୍ରାଇଟ୍ ସାଲିଶ୍"}
        su{"ସୁଦାନୀଜ୍"}
        suk{"ସୁକୁମା"}
        sus{"ଶୁଶୁ"}
        sux{"ସୁମେରିଆନ୍"}
        sv{"ସ୍ୱେଡିସ୍"}
        sw{"ସ୍ୱାହିଲ୍"}
        sw_CD{"କଙ୍ଗୋ ସ୍ୱାହିଲି"}
        swb{"କୋମୋରିୟ"}
        syc{"କ୍ଲାସିକାଲ୍ ସିରିକ୍"}
        syr{"ସିରିକ୍"}
        ta{"ତାମିଲ୍"}
        tce{"ସାଉଥ୍ ଟଚୋନ୍"}
        te{"ତେଲୁଗୁ"}
        tem{"ତିମନେ"}
        teo{"ତେସା"}
        ter{"ତେରେନୋ"}
        tet{"ତେତୁମ୍"}
        tg{"ତାଜିକ୍"}
        tgx{"ତାଗିଶ"}
        th{"ଥାଇ"}
        tht{"ତହଲତାନ୍"}
        ti{"ଟ୍ରିଗିନିଆ"}
        tig{"ଟାଇଗ୍ରେ"}
        tiv{"ତୀଭ୍"}
        tk{"ତୁର୍କମେନ୍"}
        tkl{"ଟୋକେଲାଉ"}
        tl{"ଟାଗାଲଗ୍"}
        tlh{"କ୍ଲିଙ୍ଗନ୍"}
        tli{"ତ୍ଲିଙ୍ଗିଟ୍"}
        tmh{"ତାମାଶେକ୍"}
        tn{"ସୱାନା"}
        to{"ଟୋଙ୍ଗା"}
        tog{"ନ୍ୟାସା ଟୋଙ୍ଗୋ"}
        tok{"ଟୋକି ପୋନା"}
        tpi{"ଟୋକ୍ ପିସିନ୍"}
        tr{"ତୁର୍କିସ୍"}
        trv{"ତାରୋକୋ"}
        ts{"ସୋଙ୍ଗା"}
        tsi{"ତିସିମିସିଆନ୍"}
        tt{"ତାତାର୍"}
        ttm{"ଉତ୍ତର ଟୁଚୋନ୍"}
        tum{"ଟୁମ୍ବୁକା"}
        tvl{"ତୁଭାଲୁ"}
        tw{"ତ୍ୱି"}
        twq{"ତାସାୱାକ୍"}
        ty{"ତାହିତିଆନ୍"}
        tyv{"ତୁଭିନିଆନ୍"}
        tzm{"କେନ୍ଦ୍ରୀୟ ଆଟଲାସ୍ ଟାମାଜିଘାଟ୍"}
        udm{"ଉଦମୂର୍ତ୍ତ"}
        ug{"ୟୁଘୁର୍"}
        uga{"ୟୁଗୋରଟିକ୍"}
        uk{"ୟୁକ୍ରାନିଆନ୍"}
        umb{"ଉମ୍ବୁଣ୍ଡୁ"}
        und{"ଅଜଣା ଭାଷା"}
        ur{"ଉର୍ଦ୍ଦୁ"}
        uz{"ଉଜବେକ୍"}
        vai{"ଭାଇ"}
        ve{"ଭେଣ୍ଡା"}
        vi{"ଭିଏତନାମିଜ୍"}
        vo{"ବୋଲାପୁକ"}
        vot{"ଭୋଟିକ୍"}
        vun{"ଭୁନଜୋ"}
        wa{"ୱାଲୁନ୍"}
        wae{"ୱାଲସେର୍"}
        wal{"ୱାଲମୋ"}
        war{"ୱାରୈ"}
        was{"ୱାସୋ"}
        wo{"ୱୋଲଫ୍"}
        wuu{"ୱୁ ଚାଇନିଜ"}
        xal{"କାଲ୍ମୀକ୍"}
        xh{"ଖୋସା"}
        xog{"ସୋଗା"}
        yao{"ୟାଓ"}
        yap{"ୟାପୀସ୍"}
        yav{"ୟାଂବେନ୍"}
        ybb{"ୟେମବା"}
        yi{"ୟିଡିସ୍"}
        yo{"ୟୋରୁବା"}
        yrl{"ନିଙ୍ଗାଟୁ"}
        yue{"କାନଟୋନେସେ"}
        za{"ଜୁଆଙ୍ଗ"}
        zap{"ଜାପୋଟେକ୍"}
        zbl{"ବ୍ଲିସିମ୍ବଲସ୍"}
        zen{"ଜେନାଗା"}
        zgh{"ମାନାଙ୍କ ମରୋକିୟ ତାମାଜିଘାଟ୍"}
        zh{"ଚାଇନିଜ୍‌"}
        zh_Hans{"ସରଳୀକୃତ ଚାଇନିଜ୍‌"}
        zh_Hant{"ପାରମ୍ପରିକ ଚାଇନିଜ୍‌"}
        zu{"ଜୁଲୁ"}
        zun{"ଜୁନୀ"}
        zxx{"କୌଣସି ଲିଙ୍ଗୁଇଷ୍ଟ ସାମଗ୍ରୀ ନାହିଁ"}
        zza{"ଜାଜା"}
    }
    Languages%long{
        zh_Hans{"ସରଳୀକୃତ ମାଣ୍ଡାରିନ୍ ଚାଇନିଜ୍"}
        zh_Hant{"ପାରମ୍ପରିକ ମାଣ୍ଡାରିନ୍ ଚାଇନିଜ୍"}
    }
    Languages%menu{
        yue{"ଚାଇନିଜ୍‌, କାନଟୋନେସେ"}
        zh{"ଚାଇନିଜ୍, ମାଣ୍ଡାରିନ୍"}
    }
    Languages%short{
        az{"ଆଜେରି"}
        en_GB{"ଯୁକ୍ତରାଜ୍ୟ ଇଂରାଜୀ"}
        en_US{"ଯୁକ୍ତରାଷ୍ଟ୍ର ଇଂରାଜୀ"}
    }
    Languages%variant{
        hi_Latn{"ହିଂଲିସ"}
    }
    Scripts{
        Adlm{"ଆଡଲମ୍"}
        Arab{"ଆରବିକ୍"}
        Aran{"ଆରାନ"}
        Armi{"ଇମ୍ପେରିଆଲ୍ ଆରମିକ୍"}
        Armn{"ଆର୍ମେନୀୟ"}
        Avst{"ଆବେସ୍ଥାନ୍"}
        Bali{"ବାଲିନୀଜ୍"}
        Batk{"ବାଟାକ୍"}
        Beng{"ବଙ୍ଗାଳୀ"}
        Blis{"ବ୍ଲିସିମ୍ବଲସ୍"}
        Bopo{"ବୋପୋମୋଫୋ"}
        Brah{"ବ୍ରାହ୍ମୀ"}
        Brai{"ବ୍ରେଲ୍"}
        Bugi{"ବୁଗାନୀଜ୍"}
        Buhd{"ବୁହିଦ୍"}
        Cakm{"ଚକମା"}
        Cans{"ୟୁନିଫାଏଡ୍ କାନାଡିଆନ୍ ଆବ୍ରୋଜିନାଲ୍ ସିଲାବିକସ୍"}
        Cari{"କୈରନ୍"}
        Cham{"ଛମ୍"}
        Cher{"ଚିରୁକୀ"}
        Cirt{"ସିର୍ଥ"}
        Copt{"କପଟିକ୍"}
        Cprt{"ସିପ୍ରଅଟ୍"}
        Cyrl{"ସିରିଲିକ୍"}
        Cyrs{"ଓଲ୍ଡ ଚର୍ଚ୍ଚ ସାଲଭୋନିକ୍ ସିରିଲିକ୍"}
        Deva{"ଦେବନଗରୀ"}
        Dsrt{"ଡେସର୍ଟ"}
        Egyd{"ଇଜିପ୍ଟିଆନ୍ ଡେମୋଟିକ୍"}
        Egyh{"ଇଜିପ୍ଟିଆନ୍ ହାଇଅରଟିକ୍"}
        Egyp{"ଇଜିପ୍ଟିଆନ୍ ହାଅରଗ୍ଲିପସ୍"}
        Ethi{"ଇଥିଓପିକ୍‌"}
        Geok{"ଜର୍ଜିଆନ୍ ଖୁଟସୁରୀ"}
        Geor{"ଜର୍ଜିୟ"}
        Glag{"ଗ୍ଲାଗ୍ଲୋଟିକ୍"}
        Goth{"ଗୋଥିକ୍"}
        Grek{"ଗ୍ରୀକ୍"}
        Gujr{"ଗୁଜୁରାଟୀ"}
        Guru{"ଗୁରମୁଖୀ"}
        Hanb{"ବୋପୋମୋଫୋ ସହିତ ହାନ୍‌"}
        Hang{"ହାଙ୍ଗୁଲ୍"}
        Hani{"ହାନ୍"}
        Hano{"ହାନୁନ୍"}
        Hans{"ସରଳୀକୃତ"}
        Hant{"ପାରମ୍ପରିକ"}
        Hebr{"ହିବୃ"}
        Hira{"ହିରାଗାନା"}
        Hmng{"ପାହୋ ହୋଙ୍ଗ"}
        Hrkt{"ଜାପାନୀ ସିଲାବରିଜ୍‌"}
        Hung{"ପୁରୁଣା ହଙ୍ଗେରିଆନ୍"}
        Inds{"ସିନ୍ଧୁ"}
        Ital{"ପୁରୁଣା ଇଟାଲୀ"}
        Jamo{"ଜାମୋ"}
        Java{"ଜାଭାନୀଜ୍"}
        Jpan{"ଜାପାନୀଜ୍"}
        Kali{"କାୟାହା ଲୀ"}
        Kana{"କାତାକାନା"}
        Khar{"ଖାରୋସ୍ଥି"}
        Khmr{"ଖମେର୍"}
        Knda{"କନ୍ନଡ଼"}
        Kore{"କୋରିଆନ୍"}
        Kthi{"କୈଥି"}
        Lana{"ଲାନା"}
        Laoo{"ଲାଓ"}
        Latf{"ଫ୍ରାକଥୁର୍ ଲାଟିନ୍"}
        Latg{"ଗାଏଲିକ୍ ଲାଟିନ୍"}
        Latn{"ଲାଟିନ୍"}
        Lepc{"ଲେପଚା"}
        Limb{"ଲିମ୍ବୁ"}
        Lina{"ଲିନିୟର୍"}
        Linb{"ଲିନିୟର୍ ବି"}
        Lyci{"ଲିଶିୟନ୍"}
        Lydi{"ଲିଡିୟନ୍"}
        Mand{"ମାନଡେନ୍"}
        Mani{"ମନଶୀନ୍"}
        Maya{"ମୟାନ୍ ହାୟରଲଜିକସ୍"}
        Mero{"ମେରୋଇଟିକ୍"}
        Mlym{"ମାଲାୟଲମ୍"}
        Mong{"ମଙ୍ଗୋଲିଆନ୍"}
        Moon{"ଚନ୍ଦ୍ର"}
        Mtei{"ମାଏତି ମାୟେକ୍"}
        Mymr{"ମ୍ୟାନମାର୍"}
        Nkoo{"ଏନ୍ କୋ"}
        Ogam{"ଓଘାମା"}
        Olck{"ଓଲ୍ ଚିକି"}
        Orkh{"ଓରୋଖନ୍"}
        Orya{"ଓଡ଼ିଆ"}
        Osma{"ଓସୋମାନିୟା"}
        Perm{"ଓଲ୍ଡ ପରମିକ୍"}
        Phag{"ଫାଗସ୍-ପା"}
        Phli{"ଇନସ୍କ୍ରୀପସାନଲ୍ ପାହାଲାୱୀ"}
        Phlp{"ସ୍ଲାଟର୍ ପାହାଲାୱୀ"}
        Phlv{"ବୁକ୍ ପାହାଲାୱୀ"}
        Phnx{"ଫେନୋସିଆନ୍"}
        Plrd{"ପୋଲାର୍ଡ ଫୋନେଟିକ୍"}
        Prti{"ଇନସ୍କ୍ରୀପସାନଲ୍ ପାର୍ଥିଆନ୍"}
        Rjng{"ରେଜାଙ୍ଗ"}
        Rohg{"ରୋହଗ"}
        Roro{"ରୋଙ୍ଗୋରୋଙ୍ଗୋ"}
        Runr{"ରନିକ୍"}
        Samr{"ସମୌରିଟନ୍"}
        Sara{"ସାରାତି"}
        Saur{"ସୌରାଷ୍ଟ୍ର"}
        Sgnw{"ସାଙ୍କେତିକ ଲିଖ"}
        Shaw{"ସାବିୟାନ୍"}
        Sinh{"ସିଂହଳ"}
        Sund{"ସୁଦାନୀଜ୍"}
        Sylo{"ସୀଲିତୋ ନଗରୀ"}
        Syrc{"ସିରିୟାକ୍"}
        Syre{"ଏଷ୍ଟ୍ରାଙ୍ଗେଲୋ ସିରିକ୍"}
        Syrj{"ୱେଷ୍ଟର୍ନ ସିରିକ୍"}
        Syrn{"ଇଷ୍ଟର୍ନ ସିରିକ୍"}
        Tagb{"ତଗବାନ୍ୱା"}
        Tale{"ତାଇ ଲେ"}
        Talu{"ନୂତନ ତାଇ ଲୁଏ"}
        Taml{"ତାମିଲ୍"}
        Tavt{"ତାଇ ଭିଏତ୍"}
        Telu{"ତେଲୁଗୁ"}
        Teng{"ତେଙ୍ଗୱାର୍"}
        Tfng{"ତିଫିଙ୍ଘା"}
        Tglg{"ଟାଗାଲୋଗ୍"}
        Thaa{"ଥାନା"}
        Thai{"ଥାଇ"}
        Tibt{"ତିବେତାନ୍"}
        Ugar{"ୟୁଗାରିଟିକ୍"}
        Vaii{"ୱାଇ"}
        Visp{"ଭିଜିବଲ୍ ସ୍ପିଚ୍"}
        Xpeo{"ପୁରୁଣା ଫରାସୀ"}
        Xsux{"ସୁମେରୋ-ଆକ୍କାଡିଆନ୍ ସୁନିଫର୍ମ"}
        Yiii{"ୟୀ"}
        Zinh{"ବଂଶଗତ"}
        Zmth{"ଗାଣିତିକ ନୋଟେସନ୍"}
        Zsye{"ଇମୋଜି"}
        Zsym{"ସଙ୍କେତଗୁଡ଼ିକ"}
        Zxxx{"ଅଲିଖିତ"}
        Zyyy{"ସାଧାରଣ"}
        Zzzz{"ଅଜଣା ଲିପି"}
    }
    Scripts%stand-alone{
        Hans{"ସରଳୀକୃତ ହାନ୍‌"}
        Hant{"ପାରମ୍ପରିକ ହାନ୍‌"}
    }
    Types{
        calendar{
            buddhist{"ବୌଦ୍ଧଧର୍ମାଲମ୍ବୀଙ୍କ କ୍ୟାଲେଣ୍ଡର୍‌"}
            chinese{"ଚାଇନିଜ୍‌ କ୍ୟାଲେଣ୍ଡର୍‌"}
            coptic{"କପ୍ଟିକ୍"}
            dangi{"ଦାଙ୍ଗି କ୍ୟାଲେଣ୍ଡର୍‌"}
            ethiopic{"ଇଥିଓପିକ୍‌ କ୍ୟାଲେଣ୍ଡର୍‌"}
            ethiopic-amete-alem{"ଏଥିଓପିକ୍-ଆମେଟ୍-ଆଲେମ୍"}
            gregorian{"ଗ୍ରେଗୋରିୟ କ୍ୟାଲେଣ୍ଡର୍"}
            hebrew{"ହିବୃ କ୍ୟାଲେଣ୍ଡର୍‌"}
            indian{"ଇଣ୍ତିଆନ୍"}
<<<<<<< HEAD
            islamic{"ଇସଲାମିକ୍‌ କ୍ୟାଲେଣ୍ଡର୍‌"}
            islamic-civil{"ଇସଲାମିକ୍ କ୍ୟାଲେଣ୍ଡର୍ (ଟାବୁଲାର୍, ନାଗରିକ ଯୁଗ)"}
            islamic-umalqura{"ଇସଲାମିକ୍ କ୍ୟାଲେଣ୍ଡର୍ (ଉମ୍ ଅଲ୍-କୁରା)"}
=======
            islamic{"ହିଜ୍ରି କ୍ୟାଲେଣ୍ଡର"}
            islamic-civil{"ହିଜ୍ରି କ୍ୟାଲେଣ୍ଡର (ଟାବୁଲାର୍, ନାଗରିକ ଯୁଗ)"}
            islamic-umalqura{"ହିଜ୍ରି କ୍ୟାଲେଣ୍ଡର (ଉମ୍ ଅଲ୍-କୁରା)"}
>>>>>>> 626889fb
            iso8601{"ISO-8601 କ୍ୟାଲେଣ୍ଡର୍‌"}
            japanese{"ଜାପାନିଜ୍‌ କ୍ୟାଲେଣ୍ଡର୍‌"}
            persian{"ପର୍ସିଆନ୍‌ କ୍ୟାଲେଣ୍ଡର୍‌"}
            roc{"ମିଙ୍ଗୋଓ କ୍ୟାଲେଣ୍ଡର୍‌"}
        }
        cf{
            account{"ଏକାଉଣ୍ଟିଂ ମୁଦ୍ରା ଫର୍ମାଟ୍‌"}
            standard{"ମାନାଙ୍କ ମୁଦ୍ରା ଫର୍ମାଟ୍‌"}
        }
        collation{
            ducet{"ଡିଫଲ୍ଟ ୟୁନିକୋଡ୍‌ ସର୍ଟ୍‌ କ୍ରମ"}
            search{"ସାଧାରଣ ଉଦ୍ଦେଶ୍ୟ-ବିଶିଷ୍ଟ ସନ୍ଧାନ"}
            standard{"ମାନାଙ୍କ ସର୍ଟ୍‌ କ୍ରମ"}
        }
        hc{
            h11{"12 ଘଣ୍ଟିଆ ପଦ୍ଧତି (0–11)"}
            h12{"12 ଘଣ୍ଟିଆ ପଦ୍ଧତି (1–12)"}
            h23{"24 ଘଣ୍ଟିଆ ପଦ୍ଧତି (0–23)"}
            h24{"24 ଘଣ୍ଟିଆ ପଦ୍ଧତି (1–24)"}
        }
        lb{
            loose{"ଢିଲା ଧାଡ଼ି ବିରତି ଶୈଳୀ"}
            normal{"ସାଧାରଣ ଧାଡ଼ି ବିରତି ଶୈଳୀ"}
            strict{"କଠୋର ଧାଡ଼ି ବିରତି ଶୈଳୀ"}
        }
        ms{
            metric{"ମେଟ୍ରିକ୍‌ ପଦ୍ଧତି"}
            uksystem{"ସାମ୍ରାଜ୍ୟ ସମ୍ବନ୍ଧୀୟ ମାପ ପଦ୍ଧତି"}
            ussystem{"ୟୁଏସ୍‌ ମାପ ପଦ୍ଧତି"}
        }
        numbers{
            arab{"ଆରବିକ୍‌-ଇଣ୍ଡିକ୍‌ ଅଙ୍କଗୁଡ଼ିକ"}
            arabext{"ପରିବର୍ଦ୍ଧିତ ଆରବିକ୍‌-ଇଣ୍ଡିକ୍‌ ଅଙ୍କଗୁଡ଼ିକ"}
            armn{"ଆର୍ମେନିୟ ସଂଖ୍ୟାଗୁଡ଼ିକ"}
            armnlow{"ଆର୍ମେନିୟ ଛୋଟ ଅକ୍ଷର ସଂଖ୍ୟାଗୁଡ଼ିକ"}
            beng{"ବଙ୍ଗଳା ଅଙ୍କଗୁଡ଼ିକ"}
            cakm{"ଚକମା ଅଙ୍କଗୁଡ଼ିକ"}
            deva{"ଦେବନାଗରୀ ଅଙ୍କଗୁଡ଼ିକ"}
            ethi{"ଇଥିଓପିକ୍‌ ସଂଖ୍ୟାଗୁଡ଼ିକ"}
            fullwide{"ପୂର୍ଣ୍ଣ-ପ୍ରସ୍ଥ ଅଙ୍କଗୁଡ଼ିକ"}
            geor{"ଜର୍ଜିଆନ୍‌ ସଂଖ୍ୟାଗୁଡ଼ିକ"}
            grek{"ଗ୍ରୀକ୍‌ ସଂଖ୍ୟାଗୁଡ଼ିକ"}
            greklow{"ଗ୍ରୀକ୍‌ ଛୋଟ ଅକ୍ଷର ସଂଖ୍ୟାଗୁଡ଼ିକ"}
            gujr{"ଗୁଜରାଟୀ ଅଙ୍କଗୁଡ଼ିକ"}
            guru{"ଗୁରମୁଖୀ ଅଙ୍କଗୁଡ଼ିକ"}
            hanidec{"ଚିନି ଦଶମିକ ସଂଖ୍ୟାଗୁଡ଼ିକ"}
            hans{"ସରଳୀକୃତ ଚିନି ସଂଖ୍ୟାଗୁଡ଼ିକ"}
            hansfin{"ସରଳୀକୃତ ଚିନି ଆର୍ଥିକ ସଂଖ୍ୟାଗୁଡ଼ିକ"}
            hant{"ପାରମ୍ପରିକ ଚିନି ସଂଖ୍ୟାଗୁଡ଼ିକ"}
            hantfin{"ପାରମ୍ପରିକ ଚିନି ଆର୍ଥିକ ସଂଖ୍ୟାଗୁଡ଼ିକ"}
            hebr{"ହିବୃ ସଂଖ୍ୟାଗୁଡ଼ିକ"}
            java{"ଜାଭାନିଜ ଅଙ୍କଗୁଡ଼ିକ"}
            jpan{"ଜାପାନୀ ସଂଖ୍ୟାଗୁଡ଼ିକ"}
            jpanfin{"ଜାପାନୀ ଆର୍ଥିକ ସଂଖ୍ୟାଗୁଡ଼ିକ"}
            khmr{"ଖିମର୍‌ ଅଙ୍କଗୁଡ଼ିକ"}
            knda{"କନ୍ନଡ଼ ଅଙ୍କଗୁଡ଼ିକ"}
            laoo{"ଲାଓ ଅଙ୍କଗୁଡ଼ିକ"}
            latn{"ପାଶ୍ଚାତ୍ୟ ଅଙ୍କଗୁଡ଼ିକ"}
            mlym{"ମଲୟାଲମ୍ ଅଙ୍କଗୁଡ଼ିକ"}
            mong{"ମଙ୍ଗୋଲୀୟ ଡିଜିଟ୍"}
            mtei{"ମିତେଇ ମାୟେକ ଅଙ୍କଗୁଡ଼ିକ"}
            mymr{"ମିଆଁମାର୍‌ ଅଙ୍କଗୁଡ଼ିକ"}
            olck{"ଓଲ୍ ଚିକି ଅଙ୍କଗୁଡ଼ିକ"}
            orya{"ଓଡ଼ିଆ ଅଙ୍କଗୁଡ଼ିକ"}
            roman{"ରୋମାନ୍‌ ସଂଖ୍ୟାଗୁଡ଼ିକ"}
            romanlow{"ରୋମାନ୍‌ ଛୋଟ ଅକ୍ଷର ସଂଖ୍ୟାଗୁଡ଼ିକ"}
            taml{"ପାରମ୍ପରିକ ତାମିଲ୍ ସଂଖ୍ୟାଗୁଡ଼ିକ"}
            tamldec{"ତାମିଲ୍ ଅଙ୍କଗୁଡ଼ିକ"}
            telu{"ତେଲୁଗୁ ଅଙ୍କଗୁଡ଼ିକ"}
            thai{"ଥାଇ ଅଙ୍କଗୁଡ଼ିକ"}
            tibt{"ତିବତୀ ଅଙ୍କଗୁଡ଼ିକ"}
            vaii{"ଭାଇ ଅଙ୍କଗୁଡ଼ିକ"}
        }
    }
    Variants{
        1694ACAD{"ଆଦ୍ୟ ଆଧୁନିକ ଫରାସୀ"}
        1901{"ପାରମ୍ପରିକ ଜର୍ମାନ ବର୍ଣ୍ଣପ୍ରକରଣ"}
        1959ACAD{"ଏକାଡେମିକ"}
        1996{"1996ର ଜର୍ମାନ ବର୍ଣ୍ଣପ୍ରକରଣ"}
        ALUKU{"ଆଲୁକୁ ଉପଭାଷା"}
        UNIFON{"ୟୁନିଫନ୍ ଫନେଟିକ୍ ଆଲଫାବେଟ୍"}
        VAIDIKA{"ବୈଦିକ"}
        VALENCIA{"ଭେଲେନସିଆନ୍"}
    }
    characterLabelPattern{
        other{"{0} — ଅନ୍ୟ"}
        subscript{"ସବସ୍କ୍ରିପ୍ଟ {0}"}
        superscript{"ସୁପରସ୍କ୍ରିପ୍ଟ {0}"}
    }
    codePatterns{
        language{"ଭାଷା: {0}"}
        script{"ଲିପି: {0}"}
        territory{"ଅଞ୍ଚଳ: {0}"}
    }
}<|MERGE_RESOLUTION|>--- conflicted
+++ resolved
@@ -728,15 +728,9 @@
             gregorian{"ଗ୍ରେଗୋରିୟ କ୍ୟାଲେଣ୍ଡର୍"}
             hebrew{"ହିବୃ କ୍ୟାଲେଣ୍ଡର୍‌"}
             indian{"ଇଣ୍ତିଆନ୍"}
-<<<<<<< HEAD
-            islamic{"ଇସଲାମିକ୍‌ କ୍ୟାଲେଣ୍ଡର୍‌"}
-            islamic-civil{"ଇସଲାମିକ୍ କ୍ୟାଲେଣ୍ଡର୍ (ଟାବୁଲାର୍, ନାଗରିକ ଯୁଗ)"}
-            islamic-umalqura{"ଇସଲାମିକ୍ କ୍ୟାଲେଣ୍ଡର୍ (ଉମ୍ ଅଲ୍-କୁରା)"}
-=======
             islamic{"ହିଜ୍ରି କ୍ୟାଲେଣ୍ଡର"}
             islamic-civil{"ହିଜ୍ରି କ୍ୟାଲେଣ୍ଡର (ଟାବୁଲାର୍, ନାଗରିକ ଯୁଗ)"}
             islamic-umalqura{"ହିଜ୍ରି କ୍ୟାଲେଣ୍ଡର (ଉମ୍ ଅଲ୍-କୁରା)"}
->>>>>>> 626889fb
             iso8601{"ISO-8601 କ୍ୟାଲେଣ୍ଡର୍‌"}
             japanese{"ଜାପାନିଜ୍‌ କ୍ୟାଲେଣ୍ଡର୍‌"}
             persian{"ପର୍ସିଆନ୍‌ କ୍ୟାଲେଣ୍ଡର୍‌"}
