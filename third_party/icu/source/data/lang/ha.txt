﻿// © 2016 and later: Unicode, Inc. and others.
// License & terms of use: http://www.unicode.org/copyright.html
// Generated using tools/cldr/cldr-to-icu/build-icu-data.xml
ha{
    Keys{
        calendar{"Kalanda"}
        cf{"Yanayin Kudi"}
        collation{"Tsarin Rabewa"}
        currency{"Kudin Kasa"}
        hc{"Zagayen Awowi"}
        lb{"Salo na Raba Layi"}
        ms{"Tsarin Awo"}
        numbers{"Lambobi"}
    }
    Languages{
        ab{"Abkhazian"}
        ace{"Achinese"}
        ada{"Adangme"}
        ady{"Adyghe"}
        af{"Afirkanci"}
        agq{"Aghem"}
        ain{"Ainu"}
        ak{"Akan"}
        ale{"Aleut"}
        alt{"Altai na Kudanci"}
        am{"Amharik"}
        an{"Aragonesanci"}
        ann{"Obolo"}
        anp{"Angika"}
        ar{"Larabci"}
        ar_001{"Larabci Asali Na Zamani"}
        arn{"Mapuche"}
        arp{"Arapaho"}
        ars{"Larabcin Najdi"}
        as{"Asamisanci"}
        asa{"Asu"}
        ast{"Asturia"}
        atj{"Atikamekw"}
        av{"Avaric"}
        awa{"Awadhi"}
        ay{"Aymaranci"}
        az{"Azerbaijanci"}
        ba{"Bashkir"}
        ban{"Balenesanci"}
        bas{"Basaa"}
        be{"Belarusanci"}
        bem{"Bemba"}
        bez{"Bena"}
        bg{"Bulgariyanci"}
<<<<<<< HEAD
=======
        bgc{"Haryanvi"}
>>>>>>> 626889fb
        bho{"Bhojpuri"}
        bi{"Bislama"}
        bin{"Bini"}
        bla{"Siksiká"}
        bm{"Bambara"}
        bn{"Bengali"}
        bo{"Tibetan"}
        br{"Buretananci"}
        brx{"Bodo"}
        bs{"Bosniyanci"}
        bug{"Buginesanci"}
        byn{"Blin"}
        ca{"Kataloniyanci"}
        cay{"Cayuga"}
        ccp{"Chakma"}
        ce{"Chechen"}
        ceb{"Cebuano"}
        cgg{"Chiga"}
        ch{"Chamorro"}
        chk{"Chuukese"}
        chm{"Mari"}
        cho{"Choctaw"}
        chp{"Chipewyan"}
        chr{"Cherokee"}
        chy{"Cheyenne"}
        ckb{"Kurdawa ta Tsakiya"}
        clc{"Chilcotin"}
        co{"Corsican"}
        crg{"Michif"}
        crj{"Cree na Kusu-Maso-Gabas"}
        crk{"Plains Cree"}
        crl{"Cree na Arewacin-Gabas"}
        crm{"Moose Cree"}
        crr{"Carolina Algonquian"}
        cs{"Cek"}
        csw{"Swampy Cree"}
        cu{"Church Slavic"}
        cv{"Chuvash"}
        cy{"Welsh"}
        da{"Danish"}
        dak{"Dakota"}
        dar{"Dargwa"}
        dav{"Taita"}
        de{"Jamusanci"}
        de_AT{"Jamusanci Ostiriya"}
        de_CH{"Jamusanci Suwizalan"}
        dgr{"Dogrib"}
        dje{"Zarma"}
        doi{"Harshen Dogri"}
        dsb{"Sorbianci ta kasa"}
        dua{"Duala"}
        dv{"Divehi"}
        dyo{"Jola-Fonyi"}
        dz{"Dzongkha"}
        dzg{"Dazaga"}
        ebu{"Embu"}
        ee{"Ewe"}
        efi{"Efik"}
        eka{"Ekajuk"}
        el{"Girkanci"}
        en{"Turanci"}
        en_AU{"Turanci Ostareliya"}
        en_CA{"Turanci Kanada"}
        en_GB{"Turanci Biritaniya"}
        en_US{"Turanci Amirka"}
        eo{"Esperanto"}
        es{"Sifaniyanci"}
        es_419{"Sifaniyancin Latin Amirka"}
        es_ES{"Sifaniyanci Turai"}
        es_MX{"Sifaniyanci Mesiko"}
        et{"Istoniyanci"}
        eu{"Basque"}
        ewo{"Ewondo"}
        fa{"Farisa"}
        fa_AF{"Farisanci na Afaganistan"}
        ff{"Fulah"}
        fi{"Yaren mutanen Finland"}
        fil{"Dan Filifin"}
        fj{"Fijiyanci"}
        fo{"Faroese"}
        fon{"Fon"}
        fr{"Faransanci"}
        fr_CA{"Farasanci Kanada"}
        fr_CH{"Farasanci Suwizalan"}
        frc{"Faransancin Cajun"}
        frr{"Firisiyanci na Arewaci"}
        fur{"Friulian"}
        fy{"Frisian ta Yamma"}
        ga{"Dan Irish"}
        gaa{"Ga"}
        gd{"Kʼabilan Scots Gaelic"}
        gez{"Geez"}
        gil{"Gilbertese"}
        gl{"Bagalike"}
        gn{"Guwaraniyanci"}
        gor{"Gorontalo"}
        gsw{"Jamusanci Swiss"}
        gu{"Gujarati"}
        guz{"Gusii"}
        gv{"Manx"}
        gwi{"Gwichʼin"}
        ha{"Hausa"}
        hai{"Haida"}
        haw{"Hawaiianci"}
        hax{"Haida na Kudanci"}
        he{"Ibrananci"}
        hi{"Harshen Hindi"}
        hi_Latn{"Hindi (Latinanci)"}
        hil{"Hiligaynon"}
        hmn{"Hmong"}
        hr{"Kuroshiyan"}
        hsb{"Sorbianci ta Sama"}
        ht{"Haitian Creole"}
        hu{"Harshen Hungari"}
        hup{"Hupa"}
        hur{"Halkomelem"}
        hy{"Armeniyanci"}
        hz{"Herero"}
        ia{"Yare Tsakanin Kasashe"}
        iba{"Iban"}
        ibb{"Ibibio"}
        id{"Harshen Indunusiya"}
        ie{"Intagulanci"}
        ig{"Igbo"}
        ii{"Sichuan Yi"}
        ikt{"Inuktitut na Yammacin Kanada"}
        ilo{"Ikolo"}
        inh{"Ingush"}
        io{"Ido"}
        is{"Yaren mutanen Iceland"}
        it{"Italiyanci"}
        iu{"Inuktitut"}
        ja{"Japananci"}
        jbo{"Lojban"}
        jgo{"Ngomba"}
        jmc{"Machame"}
        jv{"Jafananci"}
        ka{"Jojiyanci"}
        kab{"Kabyle"}
        kac{"Kachin"}
        kaj{"Jju"}
        kam{"Kamba"}
        kbd{"Karbadiyanci"}
        kcg{"Tyap"}
        kde{"Makonde"}
        kea{"Kabuverdianu"}
        kfo{"Koro"}
        kgp{"Kaingang"}
        kha{"Khasi"}
        khq{"Koyra Chiini"}
        ki{"Kikuyu"}
        kj{"Kuanyama"}
        kk{"Kazakh"}
        kkj{"Kako"}
        kl{"Kalaallisut"}
        kln{"Kalenjin"}
        km{"Harshen Kimar"}
        kmb{"Kimbundu"}
        kn{"Kannada"}
        ko{"Harshen Koreya"}
        kok{"Konkananci"}
        kpe{"Kpelle"}
        kr{"Kanuri"}
        krc{"Karachay-Balkar"}
        krl{"Kareliyanci"}
        kru{"Kurukh"}
        ks{"Kashmiri"}
        ksb{"Shambala"}
        ksf{"Bafia"}
        ksh{"Colognian"}
        ku{"Kurdanci"}
        kum{"Kumyk"}
        kv{"Komi"}
        kw{"Cornish"}
        kwk{"Kwakʼwala"}
        ky{"Kirgizanci"}
        la{"Dan Kabilar Latin"}
        lad{"Ladino"}
        lag{"Langi"}
        lb{"Luxembourgish"}
        lez{"Lezghiniyanci"}
        lg{"Ganda"}
        li{"Limburgish"}
        lil{"Lillooet"}
        lkt{"Lakota"}
        ln{"Lingala"}
        lo{"Lao"}
        lou{"Creole na Louisiana"}
        loz{"Lozi"}
        lrc{"Arewacin Luri"}
        lsm{"Saamiyanci"}
        lt{"Lituweniyanci"}
        lu{"Luba-Katanga"}
        lua{"Luba-Lulua"}
        lun{"Lunda"}
        luo{"Luo"}
        lus{"Mizo"}
        luy{"Luyia"}
        lv{"Latbiyanci"}
        mad{"Madurese"}
        mag{"Magahi"}
        mai{"Maithili"}
        mak{"Makasar"}
        mas{"Harshen Masai"}
        mdf{"Moksha"}
        men{"Mende"}
        mer{"Meru"}
        mfe{"Morisyen"}
        mg{"Malagasi"}
        mgh{"Makhuwa-Meetto"}
        mgo{"Metaʼ"}
        mh{"Marshallese"}
        mi{"Maori"}
        mic{"Mi'kmaq"}
        min{"Minangkabau"}
        mk{"Dan Masedoniya"}
        ml{"Malayalamci"}
        mn{"Mongoliyanci"}
        mni{"Manipuri"}
        moe{"Innu-aimun"}
        moh{"Mohawk"}
        mos{"Mossi"}
        mr{"Maratinci"}
        ms{"Harshen Malai"}
        mt{"Harshen Maltis"}
        mua{"Mundang"}
        mul{"Harsuna masu yawa"}
        mus{"Muscogee"}
        mwl{"Mirandese"}
        my{"Burmanci"}
        myv{"Erzya"}
        mzn{"Mazanderani"}
        na{"Nauru"}
        nap{"Neapolitan"}
        naq{"Nama"}
        nb{"Norwegian Bokmål"}
        nd{"North Ndebele"}
        nds{"Low German"}
        ne{"Nepali"}
        new{"Newari"}
        ng{"Ndonga"}
        nia{"Nias"}
        niu{"Niuean"}
        nl{"Holanci"}
        nmg{"Kwasio"}
        nn{"Norwegian Nynorsk"}
        nnh{"Ngiemboon"}
        no{"Harhsen Norway"}
        nog{"Harshen Nogai"}
        nqo{"N’Ko"}
        nr{"Ndebele na Kudu"}
        nso{"Sotho na Arewaci"}
        nus{"Nuer"}
        nv{"Navajo"}
        ny{"Nyanja"}
        nyn{"Nyankole"}
        oc{"Ositanci"}
        ojb{"Ojibwa na Arewa-Maso-Yamma"}
        ojc{"Ojibwa na Tsakiya"}
        ojs{"Oji-Cree"}
        ojw{"Ojibwa na Yammaci"}
        oka{"Okanagan"}
        om{"Oromo"}
        or{"Odiya"}
        os{"Ossetic"}
        pa{"Punjabi"}
        pag{"Pangasinanci"}
        pam{"Pampanga"}
        pap{"Papiamento"}
        pau{"Palauan"}
        pcm{"Pidgin na Najeriya"}
        pis{"Pijin"}
        pl{"Harshen Polan"}
        pqm{"Maliseet-Passamaquoddy"}
        prg{"Ferusawa"}
        ps{"Pashtanci"}
        pt{"Harshen Potugis"}
        pt_BR{"Harshen Potugis na Birazil"}
        pt_PT{"Potugis Ƙasashen Turai"}
        qu{"Quechua"}
<<<<<<< HEAD
=======
        raj{"Rajasthani"}
>>>>>>> 626889fb
        rap{"Rapanui"}
        rar{"Rarotongan"}
        rhg{"Harshen Rohingya"}
        rm{"Romansh"}
        rn{"Rundi"}
        ro{"Romaniyanci"}
        rof{"Rombo"}
        ru{"Rashanci"}
        rup{"Aromaniyanci"}
        rw{"Kinyarwanda"}
        rwk{"Rwa"}
        sa{"Sanskrit"}
        sad{"Sandawe"}
        sah{"Sakha"}
        saq{"Samburu"}
        sat{"Santali"}
        sba{"Ngambay"}
        sbp{"Sangu"}
        sc{"Sardiniyanci"}
        scn{"Sisiliyanci"}
        sco{"Scots"}
        sd{"Sindiyanci"}
        se{"Sami ta Arewa"}
        seh{"Sena"}
        ses{"Koyraboro Senni"}
        sg{"Sango"}
        sh{"Kuroweshiyancin-Sabiya"}
        shi{"Tachelhit"}
        shn{"Shan"}
        si{"Sinhalanci"}
        sk{"Basulke"}
        sl{"Basulabe"}
        slh{"Lushbootseed na Kudanci"}
        sm{"Samoan"}
        smn{"Inari Sami"}
        sms{"Skolt Sami"}
        sn{"Shona"}
        snk{"Soninke"}
        so{"Somalianci"}
        sq{"Albaniyanci"}
        sr{"Sabiyan"}
        srn{"Sranan Tongo"}
        ss{"Swati"}
        st{"Sesotanci"}
        str{"Straits Salish"}
        su{"Harshen Sundanese"}
        suk{"Sukuma"}
        sv{"Harshen Suwedan"}
        sw{"Harshen Suwahili"}
        swb{"Komoriyanci"}
        syr{"Syriac"}
        ta{"Tamil"}
        tce{"Tutchone na Kudanci"}
        te{"Telugu"}
        tem{"Timne"}
        teo{"Teso"}
        tet{"Tatum"}
        tg{"Tajik"}
        tgx{"Tagish"}
        th{"Thai"}
        tht{"Tahltan"}
        ti{"Tigrinyanci"}
        tig{"Tigre"}
        tk{"Tukmenistanci"}
        tlh{"Klingon"}
        tli{"Tlingit"}
        tn{"Tswana"}
        to{"Tonganci"}
        tok{"Toki Pona"}
        tpi{"Tok Pisin"}
        tr{"Harshen Turkiyya"}
        trv{"Taroko"}
        ts{"Tsonga"}
        tt{"Tatar"}
        ttm{"Tutchone na Arewaci"}
        tum{"Tumbuka"}
        tvl{"Tuvalu"}
        tw{"Tiwiniyanci"}
        twq{"Tasawak"}
        ty{"Tahitiyanci"}
        tyv{"Tuviniyanci"}
        tzm{"Tamazight na Atlas Tsaka"}
        udm{"Udmurt"}
        ug{"Ugiranci"}
        uk{"Harshen Yukuren"}
        umb{"Umbundu"}
        und{"Harshen da ba a sani ba"}
        ur{"Urdanci"}
        uz{"Uzbek"}
        vai{"Vai"}
        ve{"Venda"}
        vi{"Harshen Biyetinam"}
        vo{"Volapük"}
        vun{"Vunjo"}
        wa{"Walloon"}
        wae{"Walser"}
        wal{"Wolaytta"}
        war{"Waray"}
        wo{"Wolof"}
        wuu{"Sinancin Wu"}
        xal{"Kalmyk"}
        xh{"Bazosa"}
        xog{"Soga"}
        yav{"Yangben"}
        ybb{"Yemba"}
        yi{"Yaren Yiddish"}
        yo{"Yarbanci"}
        yrl{"Nheengatu"}
        yue{"Harshen Cantonese"}
        zgh{"Daidaitaccen Moroccan Tamazight"}
        zh{"Harshen Sinanci"}
        zh_Hans{"Sauƙaƙaƙƙen Sinanci"}
        zh_Hant{"Sinanci na gargajiya"}
        zu{"Harshen Zulu"}
        zun{"Zuni"}
        zxx{"Babu abun cikin yare"}
        zza{"Zaza"}
    }
    Languages%menu{
        yue{"Sinanci, Cantonese"}
        zh{"Harshen, Sinanci"}
    }
    Languages%short{
        az{"Azeri"}
        en_GB{"Turancin Ingila"}
        en_US{"Turancin Amurka"}
    }
    Languages%variant{
        hi_Latn{"Hinglish"}
    }
    Scripts{
        Adlm{"Adlam"}
        Arab{"Larabci"}
        Aran{"Rubutun Nastaliq"}
        Armn{"Armeniyawa"}
        Beng{"Bangla"}
        Bopo{"Bopomofo"}
        Brai{"Rubutun Makafi"}
        Cakm{"Chakma"}
        Cans{"Haɗaɗɗun Gaɓoɓin ʼYan Asali na Kanada"}
        Cher{"Cherokee"}
        Cyrl{"Cyrillic"}
        Deva{"Devanagari"}
        Ethi{"Ethiopic"}
        Geor{"Georgian"}
        Grek{"Girka"}
        Gujr{"Gujarati"}
        Guru{"Gurmukhi"}
        Hanb{"Han tare da Bopomofo"}
        Hang{"Yaren Hangul"}
        Hani{"Mutanen Han na ƙasar Sin"}
        Hans{"Sauƙaƙaƙƙen"}
        Hant{"Na gargajiya"}
        Hebr{"Ibrananci"}
        Hira{"Tsarin Rubutun Hiragana"}
        Hrkt{"kalaman Jafananci"}
        Jamo{"Jamo"}
        Jpan{"Jafanis"}
        Kana{"Tsarin Rubutun Katakana"}
        Khmr{"Yaren Khmer"}
        Knda{"Yaren Kannada"}
        Kore{"Rubutun Koriya"}
        Laoo{"Yan lao"}
        Latn{"Latin"}
        Mlym{"Yaren Malayalam"}
        Mong{"Na kasar Mongolia"}
        Mtei{"Meitei Mayek"}
        Mymr{"Ƙasar Myanmar"}
        Nkoo{"N’Ko"}
        Olck{"Ol Chiki"}
        Orya{"Yaren Odia"}
        Rohg{"Hanifi"}
        Sinh{"Yaren Sinhala"}
        Sund{"Sudananci"}
        Syrc{"Siriyanci"}
        Taml{"Yaren Tamil"}
        Telu{"Yaren Telugu"}
        Tfng{"Tifinagh"}
        Thaa{"Yaren Thaana"}
        Thai{"Thai"}
        Tibt{"Yaren Tibet"}
        Vaii{"Vai"}
        Yiii{"Yi"}
        Zmth{"Alamar Lissafi"}
        Zsye{"Alama ta hoto"}
        Zsym{"Alamomi"}
        Zxxx{"Ba rubutacce ba"}
        Zyyy{"Gama-gari"}
        Zzzz{"Rubutun da ba sani ba"}
    }
    Scripts%stand-alone{
        Hans{"Sauƙaƙaƙƙen Hans"}
        Hant{"Han na gargajiya"}
    }
    Types{
        calendar{
            buddhist{"Kalandar Buddist"}
            chinese{"Kalandar Sin"}
            coptic{"Kalandar Coptic"}
            dangi{"Kalandar Dangi"}
            ethiopic{"Kalandar Etiofic"}
            ethiopic-amete-alem{"Kalandar Ethiopic Amete Alem"}
            gregorian{"Kalandar Gregoria"}
            hebrew{"Kalandar Ibrananci"}
            islamic{"Kalandar Musulunci"}
            islamic-civil{"Kalandar Musulunci (tabular, civil epoch)"}
            islamic-tbla{"Kalandar Musulunci (tabular, astronomical epoch)"}
            islamic-umalqura{"Kalandar Musulunci (Umm al-Qura)"}
            iso8601{"Kalandar ISO-8601"}
            japanese{"Kalandar Jafan"}
            persian{"Kalandar Farisa"}
            roc{"Kalandar kasar Sin"}
        }
        cf{
            account{"Tsarin Kudi na Kididdiga"}
            standard{"Tsarin Kudi Nagartacce"}
        }
        collation{
            ducet{"Tsarin Rabewa na Dan-maƙalu na Asali"}
            search{"Bincike na Dalilai-Gamagari"}
            standard{"Daidaitaccen Kasawa"}
        }
        hc{
            h11{"Tsarin Awowi 12(0–11)"}
            h12{"Tsarin Awowi 12(1–12)"}
            h23{"Tsarin Awowi 24(0–23)"}
            h24{"Tsarin Awowi 24(1–24)"}
        }
        lb{
            loose{"Salo na Raba Layi Sakakke"}
            normal{"Salo na Raba Layi na Kodayaushe"}
            strict{"Salo na Raba Layi mai Tsauri"}
        }
        ms{
            metric{"Tsarin Awo na Metric"}
            uksystem{"Tsarin Awo na Imperial"}
            ussystem{"Tsarin Awo na Amurka"}
        }
        numbers{
            arab{"Lambobi na Larabawan a Gabas"}
            arabext{"Fitattun lambobin lissafi na Larabci"}
            armn{"Lambobin ƙirga na Armenia"}
            armnlow{"Kananan Haruffan Armenia"}
            beng{"Lambobin Yaren Bangla"}
            cakm{"Lambobin Chakma"}
            deva{"Lambobin Tsarin Rubutu na Devangari"}
            ethi{"Lambobin ƙirga na Ethiopia"}
            fullwide{"Lambobi masu Cikakken-Faɗi"}
            geor{"Lambobin ƙirga na Georgia"}
            grek{"Lambobin ƙirga na Girka"}
            greklow{"Kananan Haruffa na Girka"}
            gujr{"Lambobin Yaren Gujarati"}
            guru{"Lambobi na Tsarin Rubutun Gurmukhi"}
            hanidec{"Lambobin Gomiya na Yaren ƙasar Sin"}
            hans{"Lambobin ƙirga na Yaren ƙasar Sin wanda aka Sauƙaƙa"}
            hansfin{"Lambobin Ƙirgan Kudi na Yaren ƙasar Sin wanda aka Sauƙaƙa"}
            hant{"Lambobin Ƙirga na Yaren ƙasar Sin na Alʼada"}
            hantfin{"Lambobin Ƙirgan Kudi na Yaren ƙasar Sin na Alʼada"}
            hebr{"Lambobin ƙirga na Hebrew"}
            java{"Lambobin Javanese"}
            jpan{"Lambobin ƙirga na Jafananci"}
            jpanfin{"Lambobin ƙirgan Kudi na Jafananci"}
            khmr{"Lambobin Yaren Khmer"}
            knda{"Lambobin Yaren Kannada"}
            laoo{"Lambobin Yaren Lao"}
            latn{"Lambobi na Yammaci"}
            mlym{"Lambobin Yaren Malayalam"}
            mtei{"Lambobin Meetei Mayek"}
            mymr{"Lambobin Myanmar"}
            olck{"Lambobin Ol Chiki"}
            orya{"Lambobin Yaren Odia"}
            roman{"Lambobin Rumawa"}
            romanlow{"Lambobin Kirga Kanana na Rumawa"}
            taml{"Lambobin ƙirga na Tamil na Alʼada"}
            tamldec{"Lambobin Tamil"}
            telu{"Lambobin yaren Telugu"}
            thai{"Lambobin yaren Thai"}
            tibt{"Lambobin yaren Tibet"}
            vaii{"Lambobin Vai"}
        }
    }
    characterLabelPattern{
        all{"{0} — duk"}
<<<<<<< HEAD
        category-list{"{0}: {1}"}
        compatibility{"{0} — jituwa"}
        enclosed{"{0} — a kewaye"}
        extended{"{0} — faɗaɗaɗɗe"}
=======
        compatibility{"{0} — jituwa"}
        enclosed{"{0} — a kewaye"}
        extended{"{0} — faɗaɗaɗɗe"}
        facing-left{"{0} kallon gefe"}
>>>>>>> 626889fb
        historic{"{0} — na tarihi"}
        miscellaneous{"{0} — daban-daban"}
        other{"{0} — wani dabam"}
        scripts{"rubututtuka — {0}"}
        strokes{
            one{"bugu-bugu {0}"}
            other{"bugu-bugu {0}"}
        }
        subscript{"rubutu ƙasa {0}"}
        superscript{"rubutu sama {0}"}
    }
    codePatterns{
        language{"Harshe: {0}"}
        script{"Rubutu: {0}"}
        territory{"Yanki: {0}"}
    }
}<|MERGE_RESOLUTION|>--- conflicted
+++ resolved
@@ -47,10 +47,7 @@
         bem{"Bemba"}
         bez{"Bena"}
         bg{"Bulgariyanci"}
-<<<<<<< HEAD
-=======
         bgc{"Haryanvi"}
->>>>>>> 626889fb
         bho{"Bhojpuri"}
         bi{"Bislama"}
         bin{"Bini"}
@@ -331,10 +328,7 @@
         pt_BR{"Harshen Potugis na Birazil"}
         pt_PT{"Potugis Ƙasashen Turai"}
         qu{"Quechua"}
-<<<<<<< HEAD
-=======
         raj{"Rajasthani"}
->>>>>>> 626889fb
         rap{"Rapanui"}
         rar{"Rarotongan"}
         rhg{"Harshen Rohingya"}
@@ -618,17 +612,10 @@
     }
     characterLabelPattern{
         all{"{0} — duk"}
-<<<<<<< HEAD
-        category-list{"{0}: {1}"}
-        compatibility{"{0} — jituwa"}
-        enclosed{"{0} — a kewaye"}
-        extended{"{0} — faɗaɗaɗɗe"}
-=======
         compatibility{"{0} — jituwa"}
         enclosed{"{0} — a kewaye"}
         extended{"{0} — faɗaɗaɗɗe"}
         facing-left{"{0} kallon gefe"}
->>>>>>> 626889fb
         historic{"{0} — na tarihi"}
         miscellaneous{"{0} — daban-daban"}
         other{"{0} — wani dabam"}
