﻿// © 2016 and later: Unicode, Inc. and others.
// License & terms of use: http://www.unicode.org/copyright.html
// Generated using tools/cldr/cldr-to-icu/build-icu-data.xml
it{
    Keys{
        calendar{"Calendario"}
        cf{"Formato valuta"}
        colAlternate{"Ordinamento Ignora simboli"}
        colBackwards{"Ordinamento Accento capovolto"}
        colCaseFirst{"Ordinamento Maiuscole/Minuscole"}
        colCaseLevel{"Ordinamento Distinzione fra maiuscole e minuscole"}
        colNormalization{"Ordinamento normalizzato"}
        colNumeric{"Ordinamento numerico"}
        colStrength{"Sicurezza ordinamento"}
        collation{"Ordinamento"}
        currency{"Valuta"}
        hc{"Sistema orario (12 o 24 ore)"}
        lb{"Tipo di interruzione di riga"}
        ms{"Sistema di misurazione"}
        numbers{"Numeri"}
        timezone{"Fuso orario"}
        va{"Variante lingua"}
        x{"Uso privato"}
    }
    Languages{
        aa{"afar"}
        ab{"abcaso"}
        ace{"accinese"}
        ach{"acioli"}
        ada{"adangme"}
        ady{"adyghe"}
        ae{"avestan"}
        aeb{"arabo tunisino"}
        af{"afrikaans"}
        afh{"afrihili"}
        agq{"aghem"}
        ain{"ainu"}
        ak{"akan"}
        akk{"accado"}
        akz{"alabama"}
        ale{"aleuto"}
        aln{"albanese ghego"}
        alt{"altai meridionale"}
        am{"amarico"}
        an{"aragonese"}
        ang{"inglese antico"}
        ann{"obolo"}
        anp{"angika"}
        ar{"arabo"}
        ar_001{"arabo moderno standard"}
        arc{"aramaico"}
        arn{"mapudungun"}
        aro{"araona"}
        arp{"arapaho"}
        arq{"arabo algerino"}
        ars{"arabo najd"}
        arw{"aruaco"}
        ary{"arabo marocchino"}
        arz{"arabo egiziano"}
        as{"assamese"}
        asa{"asu"}
        ase{"lingua dei segni americana"}
        ast{"asturiano"}
        atj{"atikamekw"}
        av{"avaro"}
        avk{"kotava"}
        awa{"awadhi"}
        ay{"aymara"}
        az{"azerbaigiano"}
        ba{"baschiro"}
        bal{"beluci"}
        ban{"balinese"}
        bar{"bavarese"}
        bas{"basa"}
        bax{"bamun"}
        bbc{"batak toba"}
        bbj{"ghomala"}
        be{"bielorusso"}
        bej{"begia"}
        bem{"wemba"}
        bew{"betawi"}
        bez{"bena"}
        bfd{"bafut"}
        bfq{"badaga"}
        bg{"bulgaro"}
        bgc{"haryanvi"}
        bgn{"beluci occidentale"}
        bho{"bhojpuri"}
        bi{"bislama"}
        bik{"bicol"}
        bin{"bini"}
        bjn{"banjar"}
        bkm{"kom"}
        bla{"siksika"}
        bm{"bambara"}
        bn{"bengalese"}
        bo{"tibetano"}
        bpy{"bishnupriya"}
        bqi{"bakhtiari"}
        br{"bretone"}
        bra{"braj"}
        brh{"brahui"}
        brx{"bodo"}
        bs{"bosniaco"}
        bss{"akoose"}
        bua{"buriat"}
        bug{"bugi"}
        bum{"bulu"}
        byn{"blin"}
        byv{"medumba"}
        ca{"catalano"}
        cad{"caddo"}
        car{"caribico"}
        cay{"cayuga"}
        cch{"atsam"}
        ccp{"chakma"}
        ce{"ceceno"}
        ceb{"cebuano"}
        cgg{"chiga"}
        ch{"chamorro"}
        chb{"chibcha"}
        chg{"ciagataico"}
        chk{"chuukese"}
        chm{"mari"}
        chn{"gergo chinook"}
        cho{"choctaw"}
        chp{"chipewyan"}
        chr{"cherokee"}
        chy{"cheyenne"}
<<<<<<< HEAD
        ckb{"curdo sorani"}
=======
        ckb{"curdo centrale"}
>>>>>>> 626889fb
        clc{"chilcotin"}
        co{"corso"}
        cop{"copto"}
        cps{"capiznon"}
        cr{"cree"}
        crg{"métchif"}
        crh{"turco crimeo"}
        crj{"cree sud-orientale"}
        crk{"cree delle pianure"}
        crl{"cree nord-orientale"}
        crm{"cree moose"}
        crr{"algonchino della Carolina"}
        crs{"creolo delle Seychelles"}
        cs{"ceco"}
        csb{"kashubian"}
        csw{"cree delle paludi"}
        cu{"slavo ecclesiastico"}
        cv{"ciuvascio"}
        cy{"gallese"}
        da{"danese"}
        dak{"dakota"}
        dar{"dargwa"}
        dav{"taita"}
        de{"tedesco"}
        de_AT{"tedesco austriaco"}
        de_CH{"alto tedesco svizzero"}
        del{"delaware"}
        den{"slave"}
        dgr{"dogrib"}
        din{"dinca"}
        dje{"zarma"}
        doi{"dogri"}
        dsb{"basso sorabo"}
        dtp{"dusun centrale"}
        dua{"duala"}
        dum{"olandese medio"}
        dv{"divehi"}
        dyo{"jola-fony"}
        dyu{"diula"}
        dz{"dzongkha"}
        dzg{"dazaga"}
        ebu{"embu"}
        ee{"ewe"}
        efi{"efik"}
        egl{"emiliano"}
        egy{"egiziano antico"}
        eka{"ekajuka"}
        el{"greco"}
        elx{"elamitico"}
        en{"inglese"}
        en_AU{"inglese australiano"}
        en_CA{"inglese canadese"}
        en_GB{"inglese britannico"}
        en_US{"inglese americano"}
        enm{"inglese medio"}
        eo{"esperanto"}
        es{"spagnolo"}
        es_419{"spagnolo latinoamericano"}
        es_ES{"spagnolo europeo"}
        es_MX{"spagnolo messicano"}
        esu{"yupik centrale"}
        et{"estone"}
        eu{"basco"}
        ewo{"ewondo"}
        ext{"estremegno"}
        fa{"persiano"}
        fa_AF{"dari"}
        fan{"fang"}
        fat{"fanti"}
        ff{"fulah"}
        fi{"finlandese"}
        fil{"filippino"}
        fit{"finlandese del Tornedalen"}
        fj{"figiano"}
        fo{"faroese"}
        fon{"fon"}
        fr{"francese"}
        fr_CA{"francese canadese"}
        fr_CH{"francese svizzero"}
        frc{"francese cajun"}
        frm{"francese medio"}
        fro{"francese antico"}
        frp{"francoprovenzale"}
        frr{"frisone settentrionale"}
        frs{"frisone orientale"}
        fur{"friulano"}
        fy{"frisone occidentale"}
        ga{"irlandese"}
        gaa{"ga"}
        gag{"gagauzo"}
        gan{"gan"}
        gay{"gayo"}
        gba{"gbaya"}
        gbz{"dari zoroastriano"}
        gd{"gaelico scozzese"}
        gez{"geez"}
        gil{"gilbertese"}
        gl{"galiziano"}
        glk{"gilaki"}
        gmh{"tedesco medio alto"}
        gn{"guaraní"}
        goh{"tedesco antico alto"}
        gom{"konkani goano"}
        gon{"gondi"}
        gor{"gorontalo"}
        got{"gotico"}
        grb{"grebo"}
        grc{"greco antico"}
        gsw{"tedesco svizzero"}
        gu{"gujarati"}
        guc{"wayuu"}
        guz{"gusii"}
        gv{"mannese"}
        gwi{"gwichʼin"}
        ha{"hausa"}
        hai{"haida"}
        hak{"hakka"}
        haw{"hawaiano"}
        hax{"haida meridionale"}
        he{"ebraico"}
        hi{"hindi"}
        hif{"hindi figiano"}
        hil{"ilongo"}
        hit{"hittite"}
        hmn{"hmong"}
        ho{"hiri motu"}
        hr{"croato"}
        hsb{"alto sorabo"}
        hsn{"xiang"}
        ht{"creolo haitiano"}
        hu{"ungherese"}
        hup{"hupa"}
        hur{"halkomelem"}
        hy{"armeno"}
        hz{"herero"}
        ia{"interlingua"}
        iba{"iban"}
        ibb{"ibibio"}
        id{"indonesiano"}
        ie{"interlingue"}
        ig{"igbo"}
        ii{"sichuan yi"}
        ik{"inupiak"}
        ikt{"inuktitut canadese occidentale"}
        ilo{"ilocano"}
        inh{"ingush"}
        io{"ido"}
        is{"islandese"}
        it{"italiano"}
        iu{"inuktitut"}
        izh{"ingrico"}
        ja{"giapponese"}
        jam{"creolo giamaicano"}
        jbo{"lojban"}
        jgo{"ngamambo"}
        jmc{"machame"}
        jpr{"giudeo persiano"}
        jrb{"giudeo arabo"}
        jut{"jutlandico"}
        jv{"giavanese"}
        ka{"georgiano"}
        kaa{"kara-kalpak"}
        kab{"cabilo"}
        kac{"kachin"}
        kaj{"jju"}
        kam{"kamba"}
        kaw{"kawi"}
        kbd{"cabardino"}
        kbl{"kanembu"}
        kcg{"tyap"}
        kde{"makonde"}
        kea{"capoverdiano"}
        kfo{"koro"}
        kg{"kongo"}
        kgp{"kaingang"}
        kha{"khasi"}
        kho{"khotanese"}
        khq{"koyra chiini"}
        khw{"khowar"}
        ki{"kikuyu"}
        kiu{"kirmanjki"}
        kj{"kuanyama"}
        kk{"kazako"}
        kkj{"kako"}
        kl{"groenlandese"}
        kln{"kalenjin"}
        km{"khmer"}
        kmb{"kimbundu"}
        kn{"kannada"}
        ko{"coreano"}
        koi{"permiaco"}
        kok{"konkani"}
        kos{"kosraean"}
        kpe{"kpelle"}
        kr{"kanuri"}
        krc{"karachay-Balkar"}
        krl{"careliano"}
        kru{"kurukh"}
        ks{"kashmiri"}
        ksb{"shambala"}
        ksf{"bafia"}
        ksh{"coloniese"}
        ku{"curdo"}
        kum{"kumyk"}
        kut{"kutenai"}
        kv{"komi"}
        kw{"cornico"}
        kwk{"kwakʼwala"}
        ky{"kirghiso"}
        la{"latino"}
        lad{"giudeo-spagnolo"}
        lag{"langi"}
        lah{"lahnda"}
        lam{"lamba"}
        lb{"lussemburghese"}
        lez{"lesgo"}
        lfn{"Lingua Franca Nova"}
        lg{"ganda"}
        li{"limburghese"}
        lij{"ligure"}
        lil{"lillooet"}
        liv{"livone"}
        lkt{"lakota"}
        lmo{"lombardo"}
        ln{"lingala"}
        lo{"lao"}
        lol{"lolo bantu"}
        lou{"creolo della Louisiana"}
        loz{"lozi"}
        lrc{"luri settentrionale"}
        lsm{"samia"}
        lt{"lituano"}
        ltg{"letgallo"}
        lu{"luba-katanga"}
        lua{"luba-lulua"}
        lui{"luiseno"}
        lun{"lunda"}
        luo{"luo"}
        lus{"lushai"}
        luy{"luyia"}
        lv{"lettone"}
        lzh{"cinese classico"}
        lzz{"laz"}
        mad{"madurese"}
        maf{"mafa"}
        mag{"magahi"}
        mai{"maithili"}
        mak{"makasar"}
        man{"mandingo"}
        mas{"masai"}
        mde{"maba"}
        mdf{"moksha"}
        mdr{"mandar"}
        men{"mende"}
        mer{"meru"}
        mfe{"creolo mauriziano"}
        mg{"malgascio"}
        mga{"irlandese medio"}
        mgh{"makhuwa-meetto"}
        mgo{"meta’"}
        mh{"marshallese"}
        mi{"maori"}
        mic{"micmac"}
        min{"menangkabau"}
        mk{"macedone"}
        ml{"malayalam"}
        mn{"mongolo"}
        mnc{"manchu"}
        mni{"manipuri"}
        moe{"innu-aimun"}
        moh{"mohawk"}
        mos{"mossi"}
        mr{"marathi"}
        mrj{"mari occidentale"}
        ms{"malese"}
        mt{"maltese"}
        mua{"mundang"}
        mul{"multilingua"}
        mus{"creek"}
        mwl{"mirandese"}
        mwr{"marwari"}
        mwv{"mentawai"}
        my{"birmano"}
        mye{"myene"}
        myv{"erzya"}
        mzn{"mazandarani"}
        na{"nauru"}
        nan{"min nan"}
        nap{"napoletano"}
        naq{"nama"}
        nb{"norvegese bokmål"}
        nd{"ndebele del nord"}
        nds{"basso tedesco"}
        nds_NL{"basso tedesco olandese"}
        ne{"nepalese"}
        new{"newari"}
        ng{"ndonga"}
        nia{"nias"}
        niu{"niue"}
        njo{"ao"}
        nl{"olandese"}
        nl_BE{"fiammingo"}
        nmg{"kwasio"}
        nn{"norvegese nynorsk"}
        nnh{"ngiemboon"}
        no{"norvegese"}
        nog{"nogai"}
        non{"norse antico"}
        nov{"novial"}
        nqo{"n’ko"}
        nr{"ndebele del sud"}
        nso{"sotho del nord"}
        nus{"nuer"}
        nv{"navajo"}
        nwc{"newari classico"}
        ny{"nyanja"}
        nym{"nyamwezi"}
        nyn{"nyankole"}
        nyo{"nyoro"}
        nzi{"nzima"}
        oc{"occitano"}
        oj{"ojibwa"}
        ojb{"ojibwe nord-occidentale"}
        ojc{"ojibwe centrale"}
        ojs{"oji-cree"}
        ojw{"ojibwe occidentale"}
        oka{"okanagan"}
        om{"oromo"}
        or{"odia"}
        os{"ossetico"}
        osa{"osage"}
        ota{"turco ottomano"}
        pa{"punjabi"}
        pag{"pangasinan"}
        pal{"pahlavi"}
        pam{"pampanga"}
        pap{"papiamento"}
        pau{"palau"}
        pcd{"piccardo"}
        pcm{"pidgin nigeriano"}
        pdc{"tedesco della Pennsylvania"}
        peo{"persiano antico"}
        pfl{"tedesco palatino"}
        phn{"fenicio"}
        pi{"pali"}
        pis{"pijin"}
        pl{"polacco"}
        pms{"piemontese"}
        pnt{"pontico"}
        pon{"ponape"}
        pqm{"malecite-passamaquoddy"}
        prg{"prussiano"}
        pro{"provenzale antico"}
        ps{"pashto"}
        pt{"portoghese"}
        pt_BR{"portoghese brasiliano"}
        pt_PT{"portoghese europeo"}
        qu{"quechua"}
        quc{"k’iche’"}
        qug{"quechua dell’altopiano del Chimborazo"}
        raj{"rajasthani"}
        rap{"rapanui"}
        rar{"rarotonga"}
        rgn{"romagnolo"}
        rhg{"rohingya"}
        rif{"tarifit"}
        rm{"romancio"}
        rn{"rundi"}
        ro{"rumeno"}
        ro_MD{"moldavo"}
        rof{"rombo"}
        rom{"romani"}
        rtm{"rotumano"}
        ru{"russo"}
        rue{"ruteno"}
        rug{"roviana"}
        rup{"arumeno"}
        rw{"kinyarwanda"}
        rwk{"rwa"}
        sa{"sanscrito"}
        sad{"sandawe"}
        sah{"sacha"}
        sam{"aramaico samaritano"}
        saq{"samburu"}
        sas{"sasak"}
        sat{"santali"}
        saz{"saurashtra"}
        sba{"ngambay"}
        sbp{"sangu"}
        sc{"sardo"}
        scn{"siciliano"}
        sco{"scozzese"}
        sd{"sindhi"}
        sdc{"sassarese"}
        sdh{"curdo meridionale"}
        se{"sami del nord"}
        see{"seneca"}
        seh{"sena"}
        sei{"seri"}
        sel{"selkup"}
        ses{"koyraboro senni"}
        sg{"sango"}
        sga{"irlandese antico"}
        sgs{"samogitico"}
        sh{"serbo-croato"}
        shi{"tashelhit"}
        shn{"shan"}
        shu{"arabo ciadiano"}
        si{"singalese"}
        sid{"sidamo"}
        sk{"slovacco"}
        sl{"sloveno"}
        slh{"lushootseed meridionale"}
        sli{"tedesco slesiano"}
        sly{"selayar"}
        sm{"samoano"}
        sma{"sami del sud"}
        smj{"sami di Lule"}
        smn{"sami di Inari"}
        sms{"sami skolt"}
        sn{"shona"}
        snk{"soninke"}
        so{"somalo"}
        sog{"sogdiano"}
        sq{"albanese"}
        sr{"serbo"}
        srn{"sranan tongo"}
        srr{"serer"}
        ss{"swati"}
        ssy{"saho"}
        st{"sotho del sud"}
        stq{"saterfriesisch"}
        str{"salish straits"}
        su{"sundanese"}
        suk{"sukuma"}
        sus{"susu"}
        sux{"sumero"}
        sv{"svedese"}
        sw{"swahili"}
        sw_CD{"swahili del Congo"}
        swb{"comoriano"}
        syc{"siriaco classico"}
        syr{"siriaco"}
        szl{"slesiano"}
        ta{"tamil"}
        tce{"tutchone meridionale"}
        tcy{"tulu"}
        te{"telugu"}
        tem{"temne"}
        teo{"teso"}
        ter{"tereno"}
        tet{"tetum"}
        tg{"tagico"}
        tgx{"tagish"}
        th{"thailandese"}
        tht{"tahltan"}
        ti{"tigrino"}
        tig{"tigre"}
        tiv{"tiv"}
        tk{"turcomanno"}
        tkl{"tokelau"}
        tkr{"tsakhur"}
        tl{"tagalog"}
        tlh{"klingon"}
        tli{"tlingit"}
        tly{"taliscio"}
        tmh{"tamashek"}
        tn{"tswana"}
        to{"tongano"}
        tog{"nyasa del Tonga"}
        tok{"toki pona"}
        tpi{"tok pisin"}
        tr{"turco"}
        tru{"turoyo"}
        trv{"taroko"}
        ts{"tsonga"}
        tsd{"zaconico"}
        tsi{"tsimshian"}
        tt{"tataro"}
        ttm{"tutchone settentrionale"}
        ttt{"tat islamico"}
        tum{"tumbuka"}
        tvl{"tuvalu"}
        tw{"ci"}
        twq{"tasawaq"}
        ty{"taitiano"}
        tyv{"tuvinian"}
        tzm{"tamazight"}
        udm{"udmurt"}
        ug{"uiguro"}
        uga{"ugaritico"}
        uk{"ucraino"}
        umb{"mbundu"}
        und{"lingua imprecisata"}
        ur{"urdu"}
        uz{"uzbeco"}
        vai{"vai"}
        ve{"venda"}
        vec{"veneto"}
        vep{"vepso"}
        vi{"vietnamita"}
        vls{"fiammingo occidentale"}
        vo{"volapük"}
        vot{"voto"}
        vro{"võro"}
        vun{"vunjo"}
        wa{"vallone"}
        wae{"walser"}
        wal{"walamo"}
        war{"waray"}
        was{"washo"}
        wbp{"warlpiri"}
        wo{"wolof"}
        wuu{"wu"}
        xal{"kalmyk"}
        xh{"xhosa"}
        xmf{"mengrelio"}
        xog{"soga"}
        yao{"yao (bantu)"}
        yap{"yapese"}
        yav{"yangben"}
        ybb{"yemba"}
        yi{"yiddish"}
        yo{"yoruba"}
        yrl{"nheengatu"}
        yue{"cantonese"}
        za{"zhuang"}
        zap{"zapotec"}
        zbl{"blissymbol"}
        zea{"zelandese"}
        zen{"zenaga"}
        zgh{"tamazight del Marocco standard"}
        zh{"cinese"}
        zh_Hans{"cinese semplificato"}
        zh_Hant{"cinese tradizionale"}
        zu{"zulu"}
        zun{"zuni"}
        zxx{"nessun contenuto linguistico"}
        zza{"zaza"}
    }
    Languages%long{
        zh_Hans{"cinese mandarino semplificato"}
        zh_Hant{"cinese mandarino tradizionale"}
    }
    Languages%menu{
        ckb{"curdo (centrale)"}
        yue{"cinese (cantonese)"}
        zh{"cinese (mandarino)"}
    }
    Languages%short{
        az{"azero"}
        en_GB{"inglese (GB)"}
        en_US{"inglese (USA)"}
    }
    Languages%variant{
<<<<<<< HEAD
=======
        ckb{"curdo (sorani)"}
>>>>>>> 626889fb
        hi_Latn{"hinglish"}
    }
    Scripts{
        Adlm{"adlam"}
        Afak{"afaka"}
        Aghb{"albanese caucasico"}
        Arab{"arabo"}
        Aran{"nastaliq"}
        Armi{"aramaico imperiale"}
        Armn{"armeno"}
        Avst{"avestico"}
        Bali{"balinese"}
        Bamu{"bamum"}
        Bass{"Bassa Vah"}
        Batk{"batak"}
        Beng{"bengalese"}
        Blis{"simboli bliss"}
        Bopo{"bopomofo"}
        Brah{"brahmi"}
        Brai{"braille"}
        Bugi{"buginese"}
        Buhd{"buhid"}
        Cakm{"chakma"}
        Cans{"sillabario aborigeno canadese unificato"}
        Cari{"carian"}
        Cham{"cham"}
        Cher{"cherokee"}
        Cirt{"cirth"}
        Copt{"copto"}
        Cprt{"cipriota"}
        Cyrl{"cirillico"}
        Cyrs{"cirillico antica chiesa slavonica"}
        Deva{"devanagari"}
        Dsrt{"deseret"}
        Dupl{"stenografia duployan"}
        Egyd{"egiziano demotico"}
        Egyh{"ieratico egiziano"}
        Egyp{"geroglifici egiziani"}
        Ethi{"etiope"}
        Geok{"kutsuri"}
        Geor{"georgiano"}
        Glag{"glagolitico"}
        Goth{"gotico"}
        Gran{"grantha"}
        Grek{"greco"}
        Gujr{"gujarati"}
        Guru{"gurmukhi"}
        Hanb{"han, bopomofo"}
        Hang{"hangul"}
        Hani{"han"}
        Hano{"hanunoo"}
        Hans{"semplificato"}
        Hant{"tradizionale"}
        Hebr{"ebraico"}
        Hira{"hiragana"}
        Hluw{"geroglifici anatolici"}
        Hmng{"pahawn hmong"}
        Hrkt{"katanaka o hiragana"}
        Hung{"antico ungherese"}
        Inds{"indu"}
        Ital{"italico antico"}
        Jamo{"jamo"}
        Java{"javanese"}
        Jpan{"giapponese"}
        Jurc{"jurchen"}
        Kali{"kayah li"}
        Kana{"katakana"}
        Khar{"kharoshthi"}
        Khmr{"khmer"}
        Khoj{"khojki"}
        Knda{"kannada"}
        Kore{"coreano"}
        Kpel{"Kpelle"}
        Kthi{"kaithi"}
        Lana{"lanna"}
        Laoo{"lao"}
        Latf{"variante fraktur del latino"}
        Latg{"variante gaelica del latino"}
        Latn{"latino"}
        Lepc{"lepcha"}
        Limb{"limbu"}
        Lina{"lineare A"}
        Linb{"lineare B"}
        Lisu{"lisu"}
        Loma{"loma"}
        Lyci{"lyci"}
        Lydi{"lydi"}
        Mand{"mandaico"}
        Mani{"manicheo"}
        Maya{"geroglifici maya"}
        Mend{"mende"}
        Merc{"corsivo meroitico"}
        Mero{"meroitico"}
        Mlym{"malayalam"}
        Mong{"mongolo"}
        Moon{"moon"}
        Mroo{"mro"}
        Mtei{"meetei mayek"}
        Mymr{"birmano"}
        Narb{"arabo settentrionale antico"}
        Nbat{"nabateo"}
        Nkgb{"geba naxi"}
        Nkoo{"n’ko"}
        Nshu{"nushu"}
        Ogam{"ogham"}
        Olck{"ol chiki"}
        Orkh{"orkhon"}
        Orya{"oriya"}
        Osma{"osmanya"}
        Palm{"palmireno"}
        Perm{"permico antico"}
        Phag{"phags-pa"}
        Phli{"pahlavi delle iscrizioni"}
        Phlp{"pahlavi psalter"}
        Phlv{"pahlavi book"}
        Phnx{"fenicio"}
        Plrd{"fonetica di pollard"}
        Prti{"partico delle iscrizioni"}
        Qaag{"zawgyi"}
        Rjng{"rejang"}
        Rohg{"hanifi"}
        Roro{"rongorongo"}
        Runr{"runico"}
        Samr{"samaritano"}
        Sara{"sarati"}
        Sarb{"arabo meridionale antico"}
        Saur{"saurashtra"}
        Sgnw{"linguaggio dei segni"}
        Shaw{"shaviano"}
        Shrd{"sharada"}
        Sind{"khudawadi"}
        Sinh{"singalese"}
        Sora{"sora sompeng"}
        Sund{"sundanese"}
        Sylo{"syloti nagri"}
        Syrc{"siriaco"}
        Syre{"siriaco estrangelo"}
        Syrj{"siriaco occidentale"}
        Syrn{"siriaco orientale"}
        Tagb{"tagbanwa"}
        Takr{"takri"}
        Tale{"tai le"}
        Talu{"tai lue"}
        Taml{"tamil"}
        Tang{"tangut"}
        Tavt{"tai viet"}
        Telu{"telugu"}
        Teng{"tengwar"}
        Tfng{"tifinagh"}
        Tglg{"tagalog"}
        Thaa{"thaana"}
        Thai{"thailandese"}
        Tibt{"tibetano"}
        Tirh{"tirhuta"}
        Ugar{"ugarita"}
        Vaii{"vai"}
        Visp{"alfabeto visivo"}
        Wara{"varang kshiti"}
        Wole{"woleai"}
        Xpeo{"persiano antico"}
        Xsux{"sumero-accadiano cuneiforme"}
        Yiii{"yi"}
        Zinh{"ereditato"}
        Zmth{"notazione matematica"}
        Zsye{"emoji"}
        Zsym{"simboli"}
        Zxxx{"non scritto"}
        Zyyy{"comune"}
        Zzzz{"scrittura sconosciuta"}
    }
    Scripts%stand-alone{
        Hans{"han semplificato"}
        Hant{"han tradizionale"}
    }
    Scripts%variant{
        Arab{"arabo-persiano"}
    }
    Types{
        calendar{
            buddhist{"Calendario buddista"}
            chinese{"Calendario cinese"}
            coptic{"Calendario copto"}
            dangi{"Calendario dangi"}
            ethiopic{"Calendario etiope"}
            ethiopic-amete-alem{"Calendario etiope Amete Alem"}
            gregorian{"Calendario gregoriano"}
            hebrew{"Calendario ebraico"}
            indian{"calendario nazionale indiano"}
<<<<<<< HEAD
            islamic{"Calendario islamico"}
            islamic-civil{"Calendario islamico tabulare"}
            islamic-rgsa{"Calendario islamico (Arabia Saudita, osservazione)"}
            islamic-tbla{"Calendario islamico (tabulare, era astronomica)"}
            islamic-umalqura{"Calendario islamico (Umm al-Qura)"}
=======
            islamic{"Calendario Hijri"}
            islamic-civil{"Calendario Hijri (tabulare, epoca civile)"}
            islamic-umalqura{"Calendario Hijri (Umm al-Qura)"}
>>>>>>> 626889fb
            iso8601{"Calendario ISO-8601"}
            japanese{"Calendario giapponese"}
            persian{"Calendario persiano"}
            roc{"Calendario minguo"}
        }
        cf{
            account{"Formato valuta contabile"}
            standard{"Formato valuta standard"}
        }
        colAlternate{
            non-ignorable{"Ordina simboli"}
            shifted{"Ordina ignorando i simboli"}
        }
        colBackwards{
            no{"Ordina accenti normalmente"}
            yes{"Ordina accenti capovolti"}
        }
        colCaseFirst{
            lower{"Ordina prima lettere minuscole"}
            no{"Ordina lettere maiuscole/minuscole normalmente"}
            upper{"Ordina prima lettere minuscole"}
        }
        colCaseLevel{
            no{"Ordina senza distinzione tra maiuscole e minuscole"}
            yes{"Ordina distinzione tra maiuscole e minuscole"}
        }
        colNormalization{
            no{"Ordina senza normalizzazione"}
            yes{"Ordina Unicode normalizzato"}
        }
        colNumeric{
            no{"Ordina cifre individualmente"}
            yes{"Ordina cifre numericamente"}
        }
        colStrength{
            identical{"Ordina tutto"}
            primary{"Ordina solo lettere di base"}
            quaternary{"Ordina accenti/lettere/larghezza/Kana"}
            secondary{"Ordina accenti"}
            tertiary{"Ordina accenti/lettere/larghezza"}
        }
        collation{
            big5han{"Ordinamento Cinese tradizionale - Big5"}
            compat{"Ordinamento precedente, per compatibilità"}
            dictionary{"Ordinamento dizionario"}
            ducet{"Ordinamento Unicode predefinito"}
            gb2312han{"Ordinamento Cinese semplificato - GB2312"}
            phonebook{"Ordinamento Elenco telefonico"}
            phonetic{"Ordinamento fonetico"}
            pinyin{"Ordinamento pinyin"}
            reformed{"Ordinamento riformato"}
            search{"Ricerca generica"}
            searchjl{"Cerca per consonante hangul iniziale"}
            standard{"Ordinamento standard"}
            stroke{"Ordinamento tratti"}
            traditional{"Ordinamento tradizionale"}
            unihan{"Ordinamento tratti radicali"}
            zhuyin{"Ordinamento Zhuyin"}
        }
        d0{
            fwidth{"Larghezza intera"}
            hwidth{"Metà larghezza"}
            npinyin{"Numerica"}
        }
        hc{
            h11{"Sistema orario a 12 ore (0–11)"}
            h12{"Sistema orario a 12 ore (1–12)"}
            h23{"Sistema orario a 24 ore (0–23)"}
            h24{"Sistema orario a 24 ore (1–24)"}
        }
        lb{
            loose{"Interruzione di riga facoltativa"}
            normal{"Interruzione di riga normale"}
            strict{"Interruzione di riga forzata"}
        }
        m0{
            bgn{"BGN"}
            ungegn{"UNGEGN"}
        }
        ms{
            metric{"Sistema metrico"}
            uksystem{"Sistema imperiale britannico"}
            ussystem{"Sistema consuetudinario statunitense"}
        }
        numbers{
            arab{"Cifre indo-arabe"}
            arabext{"Cifre indo-arabe estese"}
            armn{"Numeri armeni"}
            armnlow{"Numeri armeni minuscoli"}
            bali{"Cifre balinesi"}
            beng{"Cifre bengalesi"}
            brah{"Cifre brahmi"}
            cakm{"Cifre chakma"}
            cham{"Cifre cham"}
            deva{"Cifre devanagari"}
            ethi{"Numeri etiopi"}
            finance{"Numeri finanziari"}
            fullwide{"Cifre a larghezza intera"}
            geor{"Numeri georgiani"}
            grek{"Numeri greci"}
            greklow{"Numeri greci minuscoli"}
            gujr{"Cifre gujarati"}
            guru{"Cifre gurmukhi"}
            hanidec{"Numeri decimali cinesi"}
            hans{"Numeri in cinese semplificato"}
            hansfin{"Numeri finanziari in cinese semplificato"}
            hant{"Numeri in cinese tradizionale"}
            hantfin{"Numeri finanziari in cinese tradizionale"}
            hebr{"Numeri ebraici"}
            java{"Cifre giavanesi"}
            jpan{"Numeri giapponesi"}
            jpanfin{"Numeri finanziari giapponesi"}
            kali{"Cifre Kayah Li"}
            khmr{"Cifre khmer"}
            knda{"Cifre kannada"}
            lana{"Cifre tai tham hora"}
            lanatham{"Cifre tai tham tham"}
            laoo{"Cifre lao"}
            latn{"Cifre occidentali"}
            lepc{"Cifre lepcha"}
            limb{"Cifre limbu"}
            mlym{"Cifre malayalam"}
            mong{"Numeri mongoli"}
            mtei{"Cifre Meetei Mayek"}
            mymr{"Cifre birmane"}
            mymrshan{"Cifre shan birmane"}
            native{"Cifre native"}
            nkoo{"Cifre N’Ko"}
            olck{"Cifre Ol Chiki"}
            orya{"Cifre oriya"}
            osma{"Cifre osmanya"}
            roman{"Numeri romani"}
            romanlow{"Numeri romani minuscoli"}
            saur{"Cifre saurashtra"}
            shrd{"Cifre sharada"}
            sora{"Cifre Sora Sompeng"}
            sund{"Cifre sundanesi"}
            takr{"Cifre takri"}
            talu{"Cifre nuovo Tai Lue"}
            taml{"Numeri tamil tradizionali"}
            tamldec{"Cifre tamil"}
            telu{"Cifre telugu"}
            thai{"Cifre thailandesi"}
            tibt{"Cifre tibetane"}
            traditional{"Numeri tradizionali"}
            vaii{"Cifre Vai"}
        }
    }
    Variants{
        1606NICT{"francese medio-tardo fino al 1606"}
        1694ACAD{"primo francese moderno"}
        1901{"ortografia tradizionale tedesca"}
        1959ACAD{"accademico"}
        1994{"ortografia resiana standard"}
        1996{"ortografia tedesca del 1996"}
        ALALC97{"romanizzazione di ALA-LC, versione 1997"}
        ALUKU{"dialetto aluku"}
        AREVELA{"armeno orientale"}
        AREVMDA{"armeno occidentale"}
        BAKU1926{"alfabeto latino altaico unificato"}
        BISKE{"dialetto San Giorgio/Bila"}
        BOHORIC{"alfabeto bohorič"}
        BOONT{"boontling"}
        DAJNKO{"alfabeto Dajnko"}
        EMODENG{"primo inglese moderno"}
        FONIPA{"alfabeto fonetico internazionale IPA"}
        FONUPA{"alfabeto fonetico uralico UPA"}
        HEPBURN{"romanizzazione Hepburn"}
        KKCOR{"ortografia comune"}
        KSCOR{"ortografia standard"}
        LIPAW{"dialetto resiano di Lipovaz"}
        METELKO{"alfabeto Metelko"}
        MONOTON{"monotonico"}
        NDYUKA{"dialetto Ndyuka"}
        NEDIS{"dialetto del Natisone"}
        NJIVA{"dialetto Gniva/Njiva"}
        NULIK{"volapük moderno"}
        OSOJS{"dialetto Oseacco/Osojane"}
        PAMAKA{"dialetto Pamaka"}
        PINYIN{"romanizzazione Pinyin"}
        POLYTON{"politonico"}
        POSIX{"computer"}
        REVISED{"ortografia revisionata"}
        RIGIK{"Volapük classico"}
        ROZAJ{"resiano"}
        SAAHO{"saho"}
        SCOTLAND{"inglese scozzese standard"}
        SCOUSE{"scouse"}
        SOLBA{"dialetto Stolvizza/Solbica"}
        TARASK{"ortografia taraskievica"}
        UCCOR{"ortografia unificata"}
        UCRCOR{"ortografia rivista unificata"}
        VALENCIA{"valenziano"}
        WADEGILE{"romanizzazione Wade-Giles"}
    }
    characterLabelPattern{
        all{"{0} — Tutto"}
        compatibility{"{0} — Compatibilità"}
        enclosed{"{0} — Cerchiato"}
        extended{"{0} — Esteso"}
        facing-left{"{0} a sinistra"}
        facing-right{"{0} a destra"}
        historic{"{0} — Storico"}
        miscellaneous{"{0} — Vario"}
        other{"{0} — Altro"}
        scripts{"Sistemi di scrittura — {0}"}
        strokes{
            one{"{0} tratto"}
            other{"{0} tratti"}
        }
        subscript{"pedice {0}"}
        superscript{"apice {0}"}
    }
    codePatterns{
        language{"Lingua: {0}"}
        script{"Scrittura: {0}"}
        territory{"Regione: {0}"}
    }
}<|MERGE_RESOLUTION|>--- conflicted
+++ resolved
@@ -127,11 +127,7 @@
         chp{"chipewyan"}
         chr{"cherokee"}
         chy{"cheyenne"}
-<<<<<<< HEAD
-        ckb{"curdo sorani"}
-=======
         ckb{"curdo centrale"}
->>>>>>> 626889fb
         clc{"chilcotin"}
         co{"corso"}
         cop{"copto"}
@@ -687,10 +683,7 @@
         en_US{"inglese (USA)"}
     }
     Languages%variant{
-<<<<<<< HEAD
-=======
         ckb{"curdo (sorani)"}
->>>>>>> 626889fb
         hi_Latn{"hinglish"}
     }
     Scripts{
@@ -879,17 +872,9 @@
             gregorian{"Calendario gregoriano"}
             hebrew{"Calendario ebraico"}
             indian{"calendario nazionale indiano"}
-<<<<<<< HEAD
-            islamic{"Calendario islamico"}
-            islamic-civil{"Calendario islamico tabulare"}
-            islamic-rgsa{"Calendario islamico (Arabia Saudita, osservazione)"}
-            islamic-tbla{"Calendario islamico (tabulare, era astronomica)"}
-            islamic-umalqura{"Calendario islamico (Umm al-Qura)"}
-=======
             islamic{"Calendario Hijri"}
             islamic-civil{"Calendario Hijri (tabulare, epoca civile)"}
             islamic-umalqura{"Calendario Hijri (Umm al-Qura)"}
->>>>>>> 626889fb
             iso8601{"Calendario ISO-8601"}
             japanese{"Calendario giapponese"}
             persian{"Calendario persiano"}
