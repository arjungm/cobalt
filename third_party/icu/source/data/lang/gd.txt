--- conflicted
+++ resolved
@@ -480,10 +480,7 @@
         rar{"Cànan Rarotonga"}
         rgn{"Romagnol"}
         rhg{"Rohingya"}
-<<<<<<< HEAD
-=======
         rif{"Tamaisich an Rif"}
->>>>>>> 626889fb
         rm{"Rumains"}
         rn{"Kirundi"}
         ro{"Romàinis"}
