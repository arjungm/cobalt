--- conflicted
+++ resolved
@@ -531,12 +531,6 @@
             ethiopic-amete-alem{"calendario ethiope Amete Alem"}
             gregorian{"calendario gregorian"}
             hebrew{"calendario hebraic"}
-<<<<<<< HEAD
-            islamic{"calendario islamic"}
-            islamic-civil{"calendario islamic (tabular, epocha civil)"}
-            islamic-umalqura{"calendario islamic (Umm al-Qura)"}
-=======
->>>>>>> 626889fb
             iso8601{"calendario ISO-8601"}
             japanese{"calendario japonese"}
             persian{"calendario persa"}
