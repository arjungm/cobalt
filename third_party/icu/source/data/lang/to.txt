--- conflicted
+++ resolved
@@ -124,11 +124,7 @@
         cps{"lea fakakapiseno"}
         cr{"lea fakakelī"}
         crg{"lea fakametisifi"}
-<<<<<<< HEAD
-        crh{"lea fakatoake-kilimea"}
-=======
         crh{"lea fakatatali-kilimea"}
->>>>>>> 626889fb
         crj{"lea fakakilī-tongahahake"}
         crk{"lea fakakilī-toafa"}
         crl{"lea fakakilī-tokelauhahake"}
@@ -676,18 +672,12 @@
         zh{"lea fakasiaina-mānitali"}
     }
     Languages%short{
-<<<<<<< HEAD
-=======
         az{"lea fakaʻaseli"}
->>>>>>> 626889fb
         en_US{"lea fakapālangi-ʻAmelika"}
     }
     Languages%variant{
         ckb{"lea fakakūtisi-solani"}
-<<<<<<< HEAD
-=======
         hi_Latn{"lea fakahinitī (fakapilitānia)"}
->>>>>>> 626889fb
     }
     Scripts{
         Adlm{"tohinima fakaʻatilami"}
