﻿// © 2016 and later: Unicode, Inc. and others.
// License & terms of use: http://www.unicode.org/copyright.html
// Generated using tools/cldr/cldr-to-icu/build-icu-data.xml
ro{
    Keys{
        calendar{"tip calendar"}
        cf{"Format monedă"}
        colAlternate{"sortare cu ignorarea simbolurilor"}
        colBackwards{"sortare inversă după accent"}
        colCaseFirst{"sortare după majuscule/minuscule"}
        colCaseLevel{"sortare care ține seama de majuscule/minuscule"}
        colNormalization{"sortare normalizată"}
        colNumeric{"sortare numerică"}
        colStrength{"puterea sortării"}
        collation{"ordine de sortare"}
        currency{"monedă"}
        hc{"ciclu orar (12 sau 24)"}
        lb{"stil de întrerupere a liniei"}
        ms{"sistem de unități de măsură"}
        numbers{"numere"}
        timezone{"fus orar"}
        va{"variantă locală"}
        x{"utilizare privată"}
    }
    Languages{
        aa{"afar"}
        ab{"abhază"}
        ace{"aceh"}
        ach{"acoli"}
        ada{"adangme"}
        ady{"adyghe"}
        ae{"avestană"}
        af{"afrikaans"}
        afh{"afrihili"}
        agq{"aghem"}
        ain{"ainu"}
        ak{"akan"}
        akk{"akkadiană"}
        ale{"aleută"}
        alt{"altaică meridională"}
        am{"amharică"}
        an{"aragoneză"}
        ang{"engleză veche"}
        ann{"obolo"}
        anp{"angika"}
        ar{"arabă"}
        ar_001{"arabă standard modernă"}
        arc{"aramaică"}
        arn{"mapuche"}
        arp{"arapaho"}
        ars{"arabă najdi"}
        arw{"arawak"}
        as{"asameză"}
        asa{"asu"}
        ast{"asturiană"}
        atj{"atikamekw"}
        av{"avară"}
        awa{"awadhi"}
        ay{"aymara"}
        az{"azeră"}
        ba{"bașkiră"}
        bal{"baluchi"}
        ban{"balineză"}
        bas{"basaa"}
        bax{"bamun"}
        bbj{"ghomala"}
        be{"belarusă"}
        bej{"beja"}
        bem{"bemba"}
        bez{"bena"}
        bfd{"bafut"}
        bg{"bulgară"}
        bgc{"haryanvi"}
        bgn{"baluchi occidentală"}
        bho{"bhojpuri"}
        bi{"bislama"}
        bik{"bikol"}
        bin{"bini"}
        bkm{"kom"}
        bla{"siksika"}
        bm{"bambara"}
        bn{"bengaleză"}
        bo{"tibetană"}
        br{"bretonă"}
        bra{"braj"}
        brx{"bodo"}
        bs{"bosniacă"}
        bss{"akoose"}
        bua{"buriat"}
        bug{"bugineză"}
        bum{"bulu"}
        byn{"blin"}
        byv{"medumba"}
        ca{"catalană"}
        cad{"caddo"}
        car{"carib"}
        cay{"cayuga"}
        cch{"atsam"}
        ccp{"chakma"}
        ce{"cecenă"}
        ceb{"cebuană"}
        cgg{"chiga"}
        ch{"chamorro"}
        chb{"chibcha"}
        chg{"chagatai"}
        chk{"chuukese"}
        chm{"mari"}
        chn{"jargon chinook"}
        cho{"choctaw"}
        chp{"chipewyan"}
        chr{"cherokee"}
        chy{"cheyenne"}
        ckb{"kurdă centrală"}
        clc{"chilcotin"}
        co{"corsicană"}
        cop{"coptă"}
        cr{"cree"}
        crg{"michif"}
        crh{"turcă crimeeană"}
        crj{"cree de sud-est"}
        crk{"cree (Prerii)"}
        crl{"cree de nord-est"}
        crm{"cree (Moose)"}
        crr{"algonquiană Carolina"}
        crs{"creolă franceză seselwa"}
        cs{"cehă"}
        csb{"cașubiană"}
        csw{"cree (Mlaștini)"}
        cu{"slavonă"}
        cv{"ciuvașă"}
        cy{"galeză"}
        da{"daneză"}
        dak{"dakota"}
        dar{"dargwa"}
        dav{"taita"}
        de{"germană"}
        de_CH{"germană standard (Elveția)"}
        del{"delaware"}
        den{"slave"}
        dgr{"dogrib"}
        din{"dinka"}
        dje{"zarma"}
        doi{"dogri"}
        dsb{"sorabă de jos"}
        dua{"duala"}
        dum{"neerlandeză medie"}
        dv{"divehi"}
        dyo{"jola-fonyi"}
        dyu{"dyula"}
        dz{"dzongkha"}
        dzg{"dazaga"}
        ebu{"embu"}
        ee{"ewe"}
        efi{"efik"}
        egy{"egipteană veche"}
        eka{"ekajuk"}
        el{"greacă"}
        elx{"elamită"}
        en{"engleză"}
        enm{"engleză medie"}
        eo{"esperanto"}
        es{"spaniolă"}
        es_ES{"spaniolă (Europa)"}
        et{"estonă"}
        eu{"bască"}
        ewo{"ewondo"}
        fa{"persană"}
        fa_AF{"dari"}
        fan{"fang"}
        fat{"fanti"}
        ff{"fulah"}
        fi{"finlandeză"}
        fil{"filipineză"}
        fj{"fijiană"}
        fo{"feroeză"}
        fon{"fon"}
        fr{"franceză"}
        frc{"franceză cajun"}
        frm{"franceză medie"}
        fro{"franceză veche"}
        frr{"frizonă nordică"}
        frs{"frizonă orientală"}
        fur{"friulană"}
        fy{"frizonă occidentală"}
        ga{"irlandeză"}
        gaa{"ga"}
        gag{"găgăuză"}
        gan{"chineză gan"}
        gay{"gayo"}
        gba{"gbaya"}
        gd{"gaelică scoțiană"}
        gez{"geez"}
        gil{"gilbertină"}
        gl{"galiciană"}
        gmh{"germană înaltă medie"}
        gn{"guarani"}
        goh{"germană înaltă veche"}
        gon{"gondi"}
        gor{"gorontalo"}
        got{"gotică"}
        grb{"grebo"}
        grc{"greacă veche"}
        gsw{"germană (Elveția)"}
        gu{"gujarati"}
        guz{"gusii"}
        gv{"manx"}
        gwi{"gwichʼin"}
        ha{"hausa"}
        hai{"haida"}
        hak{"chineză hakka"}
        haw{"hawaiiană"}
        hax{"haida de sud"}
        he{"ebraică"}
        hi{"hindi"}
        hil{"hiligaynon"}
        hit{"hitită"}
        hmn{"hmong"}
        ho{"hiri motu"}
        hr{"croată"}
        hsb{"sorabă de sus"}
        hsn{"chineză xiang"}
        ht{"haitiană"}
        hu{"maghiară"}
        hup{"hupa"}
        hur{"halkomelem"}
        hy{"armeană"}
        hz{"herero"}
        ia{"interlingua"}
        iba{"iban"}
        ibb{"ibibio"}
        id{"indoneziană"}
        ie{"interlingue"}
        ig{"igbo"}
        ii{"yi din Sichuan"}
        ik{"inupiak"}
        ikt{"inuktitut canadiană occidentală"}
        ilo{"iloko"}
        inh{"ingușă"}
        io{"ido"}
        is{"islandeză"}
        it{"italiană"}
        iu{"inuktitut"}
        ja{"japoneză"}
        jbo{"lojban"}
        jgo{"ngomba"}
        jmc{"machame"}
        jpr{"iudeo-persană"}
        jrb{"iudeo-arabă"}
        jv{"javaneză"}
        ka{"georgiană"}
        kaa{"karakalpak"}
        kab{"kabyle"}
        kac{"kachin"}
        kaj{"jju"}
        kam{"kamba"}
        kaw{"kawi"}
        kbd{"kabardian"}
        kbl{"kanembu"}
        kcg{"tyap"}
        kde{"makonde"}
        kea{"kabuverdianu"}
        kfo{"koro"}
        kg{"congoleză"}
        kgp{"kaingang"}
        kha{"khasi"}
        kho{"khotaneză"}
        khq{"koyra chiini"}
        ki{"kikuyu"}
        kj{"kuanyama"}
        kk{"kazahă"}
        kkj{"kako"}
        kl{"kalaallisut"}
        kln{"kalenjin"}
        km{"khmeră"}
        kmb{"kimbundu"}
        kn{"kannada"}
        ko{"coreeană"}
        koi{"komi-permiak"}
        kok{"konkani"}
        kos{"kosrae"}
        kpe{"kpelle"}
        kr{"kanuri"}
        krc{"karaceai-balkar"}
        krl{"kareliană"}
        kru{"kurukh"}
        ks{"cașmiră"}
        ksb{"shambala"}
        ksf{"bafia"}
        ksh{"kölsch"}
        ku{"kurdă"}
        kum{"kumyk"}
        kut{"kutenai"}
        kv{"komi"}
        kw{"cornică"}
        kwk{"kwakʼwala"}
        ky{"kârgâză"}
        la{"latină"}
        lad{"ladino"}
        lag{"langi"}
        lah{"lahnda"}
        lam{"lamba"}
        lb{"luxemburgheză"}
        lez{"lezghian"}
        lg{"ganda"}
        li{"limburgheză"}
        lij{"liguriană"}
        lil{"lillooet"}
        lkt{"lakota"}
        ln{"lingala"}
        lo{"laoțiană"}
        lol{"mongo"}
        lou{"creolă (Louisiana)"}
        loz{"lozi"}
        lrc{"luri de nord"}
        lsm{"saamia"}
        lt{"lituaniană"}
        lu{"luba-katanga"}
        lua{"luba-lulua"}
        lui{"luiseno"}
        lun{"lunda"}
        luo{"luo"}
        lus{"mizo"}
        luy{"luyia"}
        lv{"letonă"}
        mad{"madureză"}
        maf{"mafa"}
        mag{"magahi"}
        mai{"maithili"}
        mak{"makasar"}
        man{"mandingo"}
        mas{"masai"}
        mde{"maba"}
        mdf{"moksha"}
        mdr{"mandar"}
        men{"mende"}
        mer{"meru"}
        mfe{"morisyen"}
        mg{"malgașă"}
        mga{"irlandeză medie"}
        mgh{"makhuwa-meetto"}
        mgo{"meta’"}
        mh{"marshalleză"}
        mi{"maori"}
        mic{"micmac"}
        min{"minangkabau"}
        mk{"macedoneană"}
        ml{"malayalam"}
        mn{"mongolă"}
        mnc{"manciuriană"}
        mni{"manipuri"}
        moe{"innu-aimun"}
        moh{"mohawk"}
        mos{"mossi"}
        mr{"marathi"}
        ms{"malaeză"}
        mt{"malteză"}
        mua{"mundang"}
        mul{"mai multe limbi"}
        mus{"creek"}
        mwl{"mirandeză"}
        mwr{"marwari"}
        my{"birmană"}
        mye{"myene"}
        myv{"erzya"}
        mzn{"mazanderani"}
        na{"nauru"}
        nan{"chineză min nan"}
        nap{"napolitană"}
        naq{"nama"}
        nb{"norvegiană bokmål"}
        nd{"ndebele de nord"}
        nds{"germana de jos"}
        nds_NL{"saxona de jos"}
        ne{"nepaleză"}
        new{"newari"}
        ng{"ndonga"}
        nia{"nias"}
        niu{"niueană"}
        nl{"neerlandeză"}
        nl_BE{"flamandă"}
        nmg{"kwasio"}
        nn{"norvegiană nynorsk"}
        nnh{"ngiemboon"}
        no{"norvegiană"}
        nog{"nogai"}
        non{"nordică veche"}
        nqo{"n’ko"}
        nr{"ndebele de sud"}
        nso{"sotho de nord"}
        nus{"nuer"}
        nv{"navajo"}
        nwc{"newari clasică"}
        ny{"nyanja"}
        nym{"nyamwezi"}
        nyn{"nyankole"}
        nyo{"nyoro"}
        nzi{"nzima"}
        oc{"occitană"}
        oj{"ojibwa"}
        ojb{"ojibwa de nord-vest"}
        ojc{"ojibwa centrală"}
        ojs{"oji-cree"}
        ojw{"ojibwa de vest"}
        oka{"okanagan"}
        om{"oromo"}
        or{"odia"}
        os{"osetă"}
        osa{"osage"}
        ota{"turcă otomană"}
        pa{"punjabi"}
        pag{"pangasinan"}
        pal{"pahlavi"}
        pam{"pampanga"}
        pap{"papiamento"}
        pau{"palauană"}
        pcm{"pidgin nigerian"}
        peo{"persană veche"}
        phn{"feniciană"}
        pi{"pali"}
        pis{"pijin"}
        pl{"poloneză"}
        pon{"pohnpeiană"}
        pqm{"maliseet-passamaquoddy"}
        prg{"prusacă"}
        pro{"provensală veche"}
        ps{"paștună"}
        pt{"portugheză"}
        pt_PT{"portugheză (Europa)"}
        qu{"quechua"}
        quc{"quiché"}
        raj{"rajasthani"}
        rap{"rapanui"}
        rar{"rarotongan"}
        rhg{"rohingya"}
        rm{"romanșă"}
        rn{"kirundi"}
        ro{"română"}
        rof{"rombo"}
        rom{"romani"}
        ru{"rusă"}
        rup{"aromână"}
        rw{"kinyarwanda"}
        rwk{"rwa"}
        sa{"sanscrită"}
        sad{"sandawe"}
        sah{"sakha"}
        sam{"aramaică samariteană"}
        saq{"samburu"}
        sas{"sasak"}
        sat{"santali"}
        sba{"ngambay"}
        sbp{"sangu"}
        sc{"sardiniană"}
        scn{"siciliană"}
        sco{"scots"}
        sd{"sindhi"}
        sdh{"kurdă de sud"}
        se{"sami de nord"}
        see{"seneca"}
        seh{"sena"}
        sel{"selkup"}
        ses{"koyraboro Senni"}
        sg{"sango"}
        sga{"irlandeză veche"}
        sh{"sârbo-croată"}
        shi{"tachelhit"}
        shn{"shan"}
        shu{"arabă ciadiană"}
        si{"singhaleză"}
        sid{"sidamo"}
        sk{"slovacă"}
        sl{"slovenă"}
        slh{"lushootseed de usd"}
        sm{"samoană"}
        sma{"sami de sud"}
        smj{"sami lule"}
        smn{"sami inari"}
        sms{"sami skolt"}
        sn{"shona"}
        snk{"soninke"}
        so{"somaleză"}
        sog{"sogdien"}
        sq{"albaneză"}
        sr{"sârbă"}
        srn{"sranan tongo"}
        srr{"serer"}
        ss{"swati"}
        ssy{"saho"}
        st{"sesotho"}
        str{"salish (Strâmtori)"}
        su{"sundaneză"}
        suk{"sukuma"}
        sus{"susu"}
        sux{"sumeriană"}
        sv{"suedeză"}
        sw{"swahili"}
        sw_CD{"swahili (R.D. Congo)"}
        swb{"comoreză"}
        syc{"siriacă clasică"}
        syr{"siriacă"}
        ta{"tamilă"}
        tce{"tutchone de sud"}
        te{"telugu"}
        tem{"timne"}
        teo{"teso"}
        ter{"tereno"}
        tet{"tetum"}
        tg{"tadjică"}
        tgx{"tagish"}
        th{"thailandeză"}
        tht{"tahltan"}
        ti{"tigrină"}
        tig{"tigre"}
        tiv{"tiv"}
        tk{"turkmenă"}
        tkl{"tokelau"}
        tl{"tagalog"}
        tlh{"klingoniană"}
        tli{"tlingit"}
        tmh{"tamashek"}
        tn{"setswana"}
        to{"tongană"}
        tog{"nyasa tonga"}
        tok{"toki pona"}
        tpi{"tok pisin"}
        tr{"turcă"}
        trv{"taroko"}
        ts{"tsonga"}
        tsi{"tsimshian"}
        tt{"tătară"}
        ttm{"tutchone de nord"}
        tum{"tumbuka"}
        tvl{"tuvalu"}
        tw{"twi"}
        twq{"tasawaq"}
        ty{"tahitiană"}
        tyv{"tuvană"}
        tzm{"tamazight din Atlasul Central"}
        udm{"udmurt"}
        ug{"uigură"}
        uga{"ugaritică"}
        uk{"ucraineană"}
        umb{"umbundu"}
        und{"limbă necunoscută"}
        ur{"urdu"}
        uz{"uzbecă"}
        vai{"vai"}
        ve{"venda"}
        vec{"venetă"}
        vi{"vietnameză"}
        vo{"volapuk"}
        vot{"votică"}
        vun{"vunjo"}
        wa{"valonă"}
        wae{"walser"}
        wal{"wolaita"}
        war{"waray"}
        was{"washo"}
        wbp{"warlpiri"}
        wo{"wolof"}
        wuu{"chineză wu"}
        xal{"calmucă"}
        xh{"xhosa"}
        xog{"soga"}
        yao{"yao"}
        yap{"yapeză"}
        yav{"yangben"}
        ybb{"yemba"}
        yi{"idiș"}
        yo{"yoruba"}
        yrl{"nheengatu"}
        yue{"cantoneză"}
        za{"zhuang"}
        zap{"zapotecă"}
        zbl{"simboluri Bilss"}
        zen{"zenaga"}
        zgh{"tamazight standard marocană"}
        zh{"chineză"}
        zh_Hans{"chineză simplificată"}
        zh_Hant{"chineză tradițională"}
        zu{"zulu"}
        zun{"zuni"}
        zxx{"fară conținut lingvistic"}
        zza{"zaza"}
    }
    Languages%long{
        zh_Hans{"chineză mandarină simplificată"}
        zh_Hant{"chineză mandarină tradițională"}
    }
    Languages%menu{
        ckb{"kurdă, centrală"}
        yue{"chineză, cantoneză"}
        zh{"chineză, mandarină"}
    }
    Languages%short{
        en_US{"engleză (S.U.A)"}
    }
    Languages%variant{
        ckb{"kurdă sorani"}
        hi_Latn{"hinglish"}
        ps{"pushto"}
    }
    Scripts{
        Adlm{"adlam"}
        Aghb{"albaneză caucaziană"}
        Ahom{"ahom"}
        Arab{"arabă"}
        Aran{"nastaaliq"}
        Armi{"aramaică imperială"}
        Armn{"armeană"}
        Avst{"avestică"}
        Bali{"balineză"}
        Bamu{"bamum"}
        Bass{"bassa vah"}
        Batk{"batak"}
        Beng{"bengaleză"}
        Bhks{"bhaiksuki"}
        Bopo{"bopomofo"}
        Brah{"brahmanică"}
        Brai{"braille"}
        Bugi{"bugineză"}
        Buhd{"buhidă"}
        Cakm{"chakma"}
        Cans{"silabică aborigenă canadiană unificată"}
        Cari{"cariană"}
        Cham{"cham"}
        Cher{"cherokee"}
        Chrs{"khorezmiană"}
        Copt{"coptă"}
        Cpmn{"cipro-minoană"}
        Cprt{"cipriotă"}
        Cyrl{"chirilică"}
        Cyrs{"chirilică slavonă bisericească veche"}
        Deva{"devanagari"}
        Diak{"dives akuru"}
        Dogr{"dogra"}
        Dsrt{"mormonă"}
        Dupl{"stenografie duployană"}
        Egyd{"demotică egipteană"}
        Egyh{"hieratică egipteană"}
        Egyp{"hieroglife egiptene"}
        Elba{"elbasan"}
        Elym{"elimaică"}
        Ethi{"etiopiană"}
        Geok{"georgiană bisericească"}
        Geor{"georgiană"}
        Glag{"glagolitică"}
        Gong{"gunjala gondi"}
        Gonm{"masaram gondi"}
        Goth{"gotică"}
        Gran{"grantha"}
        Grek{"greacă"}
        Gujr{"gujarati"}
        Guru{"gurmukhi"}
        Hanb{"hanb"}
        Hang{"hangul"}
        Hani{"han"}
        Hano{"hanunoo"}
        Hans{"simplificată"}
        Hant{"tradițională"}
        Hatr{"hatrană"}
        Hebr{"ebraică"}
        Hira{"hiragana"}
        Hluw{"hieroglife anatoliene"}
        Hmng{"pahawh hmong"}
        Hmnp{"nyiakeng puachue hmong"}
        Hrkt{"silabică japoneză"}
        Hung{"maghiară veche"}
        Inds{"indus"}
        Ital{"italică veche"}
        Jamo{"jamo"}
        Java{"javaneză"}
        Jpan{"japoneză"}
        Kali{"kayah li"}
        Kana{"katakana"}
        Kawi{"kawi"}
        Khar{"kharosthi"}
        Khmr{"khmeră"}
        Khoj{"khojki"}
        Kits{"litere mici khitane"}
        Knda{"kannada"}
        Kore{"coreeană"}
        Kthi{"kaithi"}
        Lana{"lanna"}
        Laoo{"laoțiană"}
        Latf{"latină Fraktur"}
        Latg{"latină gaelică"}
        Latn{"latină"}
        Lepc{"lepcha"}
        Limb{"limbu"}
        Lina{"lineară A"}
        Linb{"lineară B"}
        Lisu{"fraser"}
        Lyci{"liciană"}
        Lydi{"lidiană"}
        Mahj{"mahajani"}
        Maka{"makasar"}
        Mand{"mandeană"}
        Mani{"maniheeană"}
        Marc{"marchen"}
        Maya{"hieroglife maya"}
        Medf{"medefaidrin"}
        Mend{"mende"}
        Merc{"meroitică cursivă"}
        Mero{"meroitică"}
        Mlym{"malayalam"}
        Modi{"modi"}
        Mong{"mongolă"}
        Mroo{"mro"}
        Mtei{"meitei mayek"}
        Mult{"multani"}
        Mymr{"birmană"}
        Nagm{"nag mundari"}
        Nand{"nandinagari"}
        Narb{"arabă veche din nord"}
        Nbat{"nabateeană"}
        Newa{"newa"}
        Nkoo{"n’ko"}
        Nshu{"nüshu"}
        Ogam{"ogham"}
        Olck{"ol chiki"}
        Orkh{"orhon"}
        Orya{"oriya"}
        Osge{"osage"}
        Osma{"osmanya"}
        Ougr{"uigură veche"}
        Palm{"palmirenă"}
        Pauc{"pau cin hau"}
        Perm{"permică veche"}
        Phag{"phags-pa"}
        Phli{"pahlavi pentru inscripții"}
        Phlp{"pahlavi pentru psaltire"}
        Phnx{"feniciană"}
        Plrd{"pollardă fonetică"}
        Prti{"partă pentru inscripții"}
        Qaag{"zawgyi"}
        Rjng{"rejang"}
        Rohg{"hanifi"}
        Runr{"runică"}
        Samr{"samariteană"}
        Sarb{"arabă veche din sud"}
        Saur{"saurashtra"}
        Sgnw{"scrierea simbolică"}
        Shaw{"savă"}
        Shrd{"sharadă"}
        Sidd{"siddham"}
        Sind{"khudawadi"}
        Sinh{"singaleză"}
        Sogd{"sogdiană"}
        Sogo{"sogdiană veche"}
        Sora{"sora sompeng"}
        Soyo{"soyombo"}
        Sund{"sundaneză"}
        Sylo{"syloti nagri"}
        Syrc{"siriacă"}
        Syrj{"siriacă occidentală"}
        Syrn{"siriacă orientală"}
        Tagb{"tagbanwa"}
        Takr{"takri"}
        Tale{"tai le"}
        Talu{"tai le nouă"}
        Taml{"tamilă"}
        Tang{"tangut"}
        Tavt{"tai viet"}
        Telu{"telugu"}
        Tfng{"tifinagh"}
        Tglg{"tagalog"}
        Thaa{"thaana"}
        Thai{"thailandeză"}
        Tibt{"tibetană"}
        Tirh{"tirhuta"}
        Tnsa{"tangsa"}
        Toto{"toto"}
        Ugar{"ugaritică"}
        Vaii{"vai"}
        Vith{"vithkuqi"}
        Wara{"varang kshiti"}
        Wcho{"wancho"}
        Xpeo{"persană veche"}
        Xsux{"cuneiformă sumero-akkadiană"}
        Yezi{"yazidită"}
        Yiii{"yi"}
        Zanb{"Piața Zanabazar"}
        Zinh{"moștenită"}
        Zmth{"notație matematică"}
        Zsye{"emoji"}
        Zsym{"simboluri"}
        Zxxx{"nescrisă"}
        Zyyy{"comună"}
        Zzzz{"scriere necunoscută"}
    }
    Scripts%stand-alone{
        Hans{"han simplificată"}
        Hant{"han tradițională"}
    }
    Scripts%variant{
        Arab{"persano-arabă"}
    }
    Types{
        calendar{
            buddhist{"calendar budist"}
            chinese{"calendar chinezesc"}
            coptic{"calendar copt"}
            dangi{"calendar dangi"}
            ethiopic{"calendar etiopian"}
            ethiopic-amete-alem{"calendar etiopian amete alem"}
            gregorian{"calendar gregorian"}
            hebrew{"calendar ebraic"}
            indian{"calendar național indian"}
<<<<<<< HEAD
            islamic{"calendar islamic"}
            islamic-civil{"calendar islamic civil"}
            islamic-rgsa{"calendar islamic (Arabia Saudită, lunar)"}
            islamic-tbla{"calendar islamic (tabular, epocă astronomică)"}
            islamic-umalqura{"calendar islamic (Umm al-Qura)"}
=======
            islamic{"calendarul hegirei"}
            islamic-civil{"calendarul hegirei (tabular, civil)"}
            islamic-umalqura{"calendarul hegirei (Umm al-Qura)"}
>>>>>>> 626889fb
            iso8601{"calendar ISO-8601"}
            japanese{"calendar japonez"}
            persian{"calendar persan"}
            roc{"calendarul Republicii Chineze"}
        }
        cf{
            account{"Format monedă contabilitate"}
            standard{"Format monedă standard"}
        }
        colAlternate{
            non-ignorable{"Ordonați simbolurile"}
            shifted{"Ordonați ignorând simbolurile"}
        }
        colBackwards{
            no{"Ordonați accentele în mod normal"}
            yes{"Ordonați după accente în ordine inversă"}
        }
        colCaseFirst{
            lower{"Ordonați întâi minusculele"}
            no{"Ordonați după dimensiunea normală a literei"}
            upper{"Ordonați mai întâi majusculele"}
        }
        colCaseLevel{
            no{"Ordonați neținând seama de diferența dintre majuscule/minuscule"}
            yes{"Ordonați ținând seama de diferența dintre majuscule/minuscule"}
        }
        colNormalization{
            no{"Ordonați fără normalizare"}
            yes{"Ordonați caracterele unicode normalizat"}
        }
        colNumeric{
            no{"Ordonați cifrele individual"}
            yes{"Ordonați cifrele în ordine numerică"}
        }
        colStrength{
            identical{"Ordonați-le pe toate"}
            primary{"Ordonați numai literele de bază"}
            quaternary{"Ordonați după accente/dimensiunea literei/lățime/kana"}
            secondary{"Ordonați după accent"}
            tertiary{"Ordonați după accente/dimensiunea literei/lățime"}
        }
        collation{
            big5han{"ordine de sortare a chinezei tradiționale - Big5"}
            compat{"ordine de sortare anterioară, pentru compatibilitate"}
            dictionary{"ordine de sortare a dicționarului"}
            ducet{"ordine de sortare Unicode implicită"}
            emoji{"ordine de sortare a emojiurilor"}
            eor{"regulile europene de sortare"}
            gb2312han{"ordine de sortare a chinezei simplificate - GB2312"}
            phonebook{"ordine de sortare după cartea de telefon"}
            phonetic{"ordine de sortare fonetică"}
            pinyin{"ordine de sortare pinyin"}
            reformed{"ordine de sortare reformată"}
            search{"căutare cu scop general"}
            searchjl{"Căutați în funcție de consoana inițială hangul"}
            standard{"ordine de sortare standard"}
            stroke{"ordine de sortare după trasare"}
            traditional{"ordine de sortare tradițională"}
            unihan{"ordine de sortare după radical și trasare"}
            zhuyin{"ordine de sortare zhuyin"}
        }
        d0{
            fwidth{"Cu lățime întreagă"}
            hwidth{"Cu jumătate de lățime"}
            npinyin{"Numeric"}
        }
        hc{
            h11{"sistem cu 12 ore (0–11)"}
            h12{"sistem cu 12 ore (1–12)"}
            h23{"sistem cu 24 de ore (0–23)"}
            h24{"sistem cu 24 de ore (1–24)"}
        }
        lb{
            loose{"stil liber de întrerupere a liniei"}
            normal{"stil normal de întrerupere a liniei"}
            strict{"stil strict de întrerupere a liniei"}
        }
        m0{
            bgn{"transliterare BGN SUA"}
            ungegn{"transliterare GEGN ONU"}
        }
        ms{
            metric{"sistemul metric"}
            uksystem{"sistemul imperial de unități de măsură"}
            ussystem{"sistemul american de unități de măsură"}
        }
        numbers{
            ahom{"cifre ahom"}
            arab{"cifre indo-arabe"}
            arabext{"cifre indo-arabe extinse"}
            armn{"numerale armenești"}
            armnlow{"numerale armenești cu minuscule"}
            bali{"cifre balineze"}
            beng{"cifre bengaleze"}
            brah{"cifre brahmi"}
            cakm{"cifre chakma"}
            cham{"cifre cham"}
            cyrl{"cifre chirilice"}
            deva{"cifre devanagari"}
            diak{"cifre dives akuru"}
            ethi{"numerale etiopiene"}
            finance{"Sistemul numeric financiar"}
            fullwide{"cifre cu lățimea întreagă"}
            geor{"numerale georgiene"}
            gong{"cifre gunjala gondi"}
            gonm{"cifre masaram gondi"}
            grek{"numerale grecești"}
            greklow{"numerale grecești cu minuscule"}
            gujr{"cifre gujarati"}
            guru{"cifre gurmukhi"}
            hanidec{"numerale zecimale chinezești"}
            hans{"numerale chinezești simplificate"}
            hansfin{"numerale financiare chinezești simplificate"}
            hant{"numerale chinezești tradiționale"}
            hantfin{"numerale financiare chinezești tradiționale"}
            hebr{"numerale ebraice"}
            hmng{"cifre pahawh hmong"}
            hmnp{"cifre nyiakeng puachue hmong"}
            java{"cifre javaneze"}
            jpan{"numerale japoneze"}
            jpanfin{"numerale financiare japoneze"}
            kali{"cifre kayah li"}
            kawi{"cifre kawi"}
            khmr{"cifre khmere"}
            knda{"cifre kannada"}
            lana{"cifre tai tham hora"}
            lanatham{"cifre tai tham tham"}
            laoo{"cifre laoțiene"}
            latn{"cifre occidentale"}
            lepc{"cifre lepcha"}
            limb{"cifre limbu"}
            mathbold{"cifre matematice aldine"}
            mathdbl{"cifre matematice cu două linii"}
            mathmono{"cifre matematice cu un singur spațiu"}
            mathsanb{"cifre matematice aldine sans serif"}
            mathsans{"cifre matematice sans serif"}
            mlym{"cifre malayalam"}
            modi{"cifre modi"}
            mong{"Cifre mongole"}
            mroo{"cifre mro"}
            mtei{"cifre meetei mayek"}
            mymr{"cifre birmaneze"}
            mymrshan{"cifre birmaneze shan"}
            mymrtlng{"cifre birmaneze tai laing"}
            nagm{"cifre nag mundari"}
            native{"cifre native"}
            nkoo{"cifre n’ko"}
            olck{"cifre ol chiki"}
            orya{"cifre oriya"}
            osma{"cifre osmanya"}
            rohg{"cifre hanifi rohingya"}
            roman{"numerale romane"}
            romanlow{"numerale romane cu minuscule"}
            saur{"cifre saurashtra"}
            shrd{"cifre sharada"}
            sind{"cifre khudawadi"}
            sinh{"cifre sinhala lith"}
            sora{"cifre sora sompeng"}
            sund{"cifre sundaneze"}
            takr{"cifre takri"}
            talu{"cifre tai lue noi"}
            taml{"numerale tradiționale tamile"}
            tamldec{"cifre tamile"}
            telu{"cifre telugu"}
            thai{"cifre thailandeze"}
            tibt{"cifre tibetane"}
            tirh{"cifre tirhuta"}
            tnsa{"cifre tangsa"}
            traditional{"Numere tradiționale"}
            vaii{"cifre vai"}
            wara{"cifre warang citi"}
            wcho{"cifre wancho"}
        }
    }
    Variants{
        1606NICT{"franceză medievală târzie până la 1606"}
        1694ACAD{"franceză modernă veche"}
        1901{"ortografie germană tradițională"}
        1959ACAD{"belarusă academică"}
        1994{"ortografie resiană standardizată"}
        1996{"ortografie germană de la 1996"}
        ABL1943{"formularea ortografică de la 1943"}
<<<<<<< HEAD
        ALALC97{"ALA-LC, ediția din 1997"}
        ALUKU{"dialect aluku"}
        AO1990{"Acordul de ortografie a limbii portugheze de la 1990"}
=======
        AKUAPEM{"Akuapem"}
        ALALC97{"ALA-LC, ediția din 1997"}
        ALUKU{"dialect aluku"}
        AO1990{"Acordul de ortografie a limbii portugheze de la 1990"}
        ARANES{"Aranes"}
>>>>>>> 626889fb
        AREVELA{"armeană orientală"}
        AREVMDA{"armeană occidentală"}
        ARKAIKA{"Arkaika"}
        ASANTE{"Asante"}
        AUVERN{"Auvern"}
        BAKU1926{"alfabet latin altaic unificat"}
        BALANKA{"dialectul balanka al limbii anii"}
        BARLA{"grupul de dialecte barlavento al limbii kabuverdianu"}
<<<<<<< HEAD
        BISKE{"dialect San Giorgio/Bila"}
        BOHORIC{"alfabet Bohorič"}
        BOONT{"boontling"}
        COLB1945{"Convenția ortografică a limbii portugheze braziliene de la 1945"}
=======
        BASICENG{"Basiceng"}
        BAUDDHA{"Bauddha"}
        BISCAYAN{"Biscayan"}
        BISKE{"dialect San Giorgio/Bila"}
        BOHORIC{"alfabet Bohorič"}
        BOONT{"boontling"}
        BORNHOLM{"Bornholm"}
        CISAUP{"Cisaup"}
        COLB1945{"Convenția ortografică a limbii portugheze braziliene de la 1945"}
        CORNU{"Cornu"}
        CREISS{"Creiss"}
>>>>>>> 626889fb
        DAJNKO{"alfabet dajnko"}
        EKAVSK{"sârbă cu pronunție ekaviană"}
        EMODENG{"limba engleză modernă timpurie"}
        FONIPA{"alfabet fonetic internațional"}
        FONKIRSH{"Fonkirsh"}
        FONNAPA{"Fonnapa"}
        FONUPA{"alfabet fonetic uralic"}
<<<<<<< HEAD
        HEPBURN{"hepburn"}
        IJEKAVSK{"sârbă cu pronunție ijekaviană"}
        KKCOR{"ortografie comuna cornish"}
        KSCOR{"ortografie standard"}
        LIPAW{"dialect lipovaz din resiană"}
=======
        FONXSAMP{"Fonxsamp"}
        GALLO{"Gallo"}
        GASCON{"Gascon"}
        GRCLASS{"Grclass"}
        GRITAL{"Grital"}
        GRMISTR{"Grmistr"}
        HEPBURN{"hepburn"}
        HOGNORSK{"Hognorsk"}
        HSISTEMO{"Hsistemo"}
        IJEKAVSK{"sârbă cu pronunție ijekaviană"}
        ITIHASA{"Itihasa"}
        IVANCHOV{"Ivanchov"}
        JAUER{"Jauer"}
        JYUTPING{"Jyutping"}
        KKCOR{"ortografie comuna cornish"}
        KOCIEWIE{"Kociewie"}
        KSCOR{"ortografie standard"}
        LAUKIKA{"Laukika"}
        LEMOSIN{"Lemosin"}
        LENGADOC{"Lengadoc"}
        LIPAW{"dialect lipovaz din resiană"}
        LUNA1918{"Luna1918"}
>>>>>>> 626889fb
        METELKO{"alfabet metelko"}
        MONOTON{"monotonică"}
        NDYUKA{"dialect ndyuka"}
        NEDIS{"dialect Natisone"}
        NEWFOUND{"Newfound"}
        NICARD{"Nicard"}
        NJIVA{"dialect Gniva/Njiva"}
        NULIK{"volapük modernă"}
        OSOJS{"dialect Oseacco/Osojane"}
        OXENDICT{"ortografia dicționarului Oxford de limbă engleză"}
<<<<<<< HEAD
        PAMAKA{"dialect pamaka"}
=======
        PAHAWH2{"Pahawh2"}
        PAHAWH3{"Pahawh3"}
        PAHAWH4{"Pahawh4"}
        PAMAKA{"dialect pamaka"}
        PEANO{"Peano"}
        PETR1708{"Petr1708"}
>>>>>>> 626889fb
        PINYIN{"pinyin"}
        POLYTON{"politonică"}
        POSIX{"informatică"}
        PROVENC{"Provenc"}
        PUTER{"Puter"}
        REVISED{"ortografie revizuită"}
        RIGIK{"volapük clasică"}
        ROZAJ{"dialect resian"}
        RUMGR{"Rumgr"}
        SAAHO{"dialect saho"}
        SCOTLAND{"engleză standard scoțiană"}
        SCOUSE{"dialect scouse"}
        SIMPLE{"Simple"}
        SOLBA{"dialect Stolvizza/Solbica"}
        SOTAV{"grupul de dialecte sotavento al limbii kabuverdianu"}
<<<<<<< HEAD
=======
        SPANGLIS{"Spanglis"}
        SURMIRAN{"Surmiran"}
        SURSILV{"Sursilv"}
        SUTSILV{"Sutsilv"}
        SYNNEJYL{"Synnejyl"}
>>>>>>> 626889fb
        TARASK{"ortografie taraskievica"}
        TONGYONG{"Tongyong"}
        TUNUMIIT{"Tunumiit"}
        UCCOR{"ortografie unificată cornish"}
        UCRCOR{"ortografie revizuită unificată cornish"}
<<<<<<< HEAD
        UNIFON{"alfabet fonetic unifon"}
=======
        ULSTER{"Ulster"}
        UNIFON{"alfabet fonetic unifon"}
        VAIDIKA{"Vaidika"}
>>>>>>> 626889fb
        VALENCIA{"valenciană"}
        VALLADER{"Vallader"}
        VECDRUKA{"Vecdruka"}
        VIVARAUP{"Vivaraup"}
        WADEGILE{"Wade-Giles"}
        XSISTEMO{"Xsistemo"}
    }
    characterLabelPattern{
        all{"{0} – toate"}
        compatibility{"{0} – compatibilitate"}
        enclosed{"{0} – încadrate"}
        extended{"{0} – set extins"}
        facing-left{"{0} orientate spre stânga"}
        facing-right{"{0} orientate spre dreapta"}
        historic{"{0} – istorice"}
        miscellaneous{"{0} – diverse"}
        other{"{0} – altele"}
        scripts{"scrieri – {0}"}
        strokes{
            few{"{0} trasări"}
            one{"{0} trasare"}
            other{"{0} de trasări"}
        }
        subscript{"indice {0}"}
        superscript{"exponent {0}"}
    }
    codePatterns{
        language{"Limbă: {0}"}
        script{"Scriere: {0}"}
        territory{"Regiune: {0}"}
    }
}<|MERGE_RESOLUTION|>--- conflicted
+++ resolved
@@ -807,17 +807,9 @@
             gregorian{"calendar gregorian"}
             hebrew{"calendar ebraic"}
             indian{"calendar național indian"}
-<<<<<<< HEAD
-            islamic{"calendar islamic"}
-            islamic-civil{"calendar islamic civil"}
-            islamic-rgsa{"calendar islamic (Arabia Saudită, lunar)"}
-            islamic-tbla{"calendar islamic (tabular, epocă astronomică)"}
-            islamic-umalqura{"calendar islamic (Umm al-Qura)"}
-=======
             islamic{"calendarul hegirei"}
             islamic-civil{"calendarul hegirei (tabular, civil)"}
             islamic-umalqura{"calendarul hegirei (Umm al-Qura)"}
->>>>>>> 626889fb
             iso8601{"calendar ISO-8601"}
             japanese{"calendar japonez"}
             persian{"calendar persan"}
@@ -1000,17 +992,11 @@
         1994{"ortografie resiană standardizată"}
         1996{"ortografie germană de la 1996"}
         ABL1943{"formularea ortografică de la 1943"}
-<<<<<<< HEAD
-        ALALC97{"ALA-LC, ediția din 1997"}
-        ALUKU{"dialect aluku"}
-        AO1990{"Acordul de ortografie a limbii portugheze de la 1990"}
-=======
         AKUAPEM{"Akuapem"}
         ALALC97{"ALA-LC, ediția din 1997"}
         ALUKU{"dialect aluku"}
         AO1990{"Acordul de ortografie a limbii portugheze de la 1990"}
         ARANES{"Aranes"}
->>>>>>> 626889fb
         AREVELA{"armeană orientală"}
         AREVMDA{"armeană occidentală"}
         ARKAIKA{"Arkaika"}
@@ -1019,12 +1005,6 @@
         BAKU1926{"alfabet latin altaic unificat"}
         BALANKA{"dialectul balanka al limbii anii"}
         BARLA{"grupul de dialecte barlavento al limbii kabuverdianu"}
-<<<<<<< HEAD
-        BISKE{"dialect San Giorgio/Bila"}
-        BOHORIC{"alfabet Bohorič"}
-        BOONT{"boontling"}
-        COLB1945{"Convenția ortografică a limbii portugheze braziliene de la 1945"}
-=======
         BASICENG{"Basiceng"}
         BAUDDHA{"Bauddha"}
         BISCAYAN{"Biscayan"}
@@ -1036,7 +1016,6 @@
         COLB1945{"Convenția ortografică a limbii portugheze braziliene de la 1945"}
         CORNU{"Cornu"}
         CREISS{"Creiss"}
->>>>>>> 626889fb
         DAJNKO{"alfabet dajnko"}
         EKAVSK{"sârbă cu pronunție ekaviană"}
         EMODENG{"limba engleză modernă timpurie"}
@@ -1044,13 +1023,6 @@
         FONKIRSH{"Fonkirsh"}
         FONNAPA{"Fonnapa"}
         FONUPA{"alfabet fonetic uralic"}
-<<<<<<< HEAD
-        HEPBURN{"hepburn"}
-        IJEKAVSK{"sârbă cu pronunție ijekaviană"}
-        KKCOR{"ortografie comuna cornish"}
-        KSCOR{"ortografie standard"}
-        LIPAW{"dialect lipovaz din resiană"}
-=======
         FONXSAMP{"Fonxsamp"}
         GALLO{"Gallo"}
         GASCON{"Gascon"}
@@ -1073,7 +1045,6 @@
         LENGADOC{"Lengadoc"}
         LIPAW{"dialect lipovaz din resiană"}
         LUNA1918{"Luna1918"}
->>>>>>> 626889fb
         METELKO{"alfabet metelko"}
         MONOTON{"monotonică"}
         NDYUKA{"dialect ndyuka"}
@@ -1084,16 +1055,12 @@
         NULIK{"volapük modernă"}
         OSOJS{"dialect Oseacco/Osojane"}
         OXENDICT{"ortografia dicționarului Oxford de limbă engleză"}
-<<<<<<< HEAD
-        PAMAKA{"dialect pamaka"}
-=======
         PAHAWH2{"Pahawh2"}
         PAHAWH3{"Pahawh3"}
         PAHAWH4{"Pahawh4"}
         PAMAKA{"dialect pamaka"}
         PEANO{"Peano"}
         PETR1708{"Petr1708"}
->>>>>>> 626889fb
         PINYIN{"pinyin"}
         POLYTON{"politonică"}
         POSIX{"informatică"}
@@ -1109,26 +1076,19 @@
         SIMPLE{"Simple"}
         SOLBA{"dialect Stolvizza/Solbica"}
         SOTAV{"grupul de dialecte sotavento al limbii kabuverdianu"}
-<<<<<<< HEAD
-=======
         SPANGLIS{"Spanglis"}
         SURMIRAN{"Surmiran"}
         SURSILV{"Sursilv"}
         SUTSILV{"Sutsilv"}
         SYNNEJYL{"Synnejyl"}
->>>>>>> 626889fb
         TARASK{"ortografie taraskievica"}
         TONGYONG{"Tongyong"}
         TUNUMIIT{"Tunumiit"}
         UCCOR{"ortografie unificată cornish"}
         UCRCOR{"ortografie revizuită unificată cornish"}
-<<<<<<< HEAD
-        UNIFON{"alfabet fonetic unifon"}
-=======
         ULSTER{"Ulster"}
         UNIFON{"alfabet fonetic unifon"}
         VAIDIKA{"Vaidika"}
->>>>>>> 626889fb
         VALENCIA{"valenciană"}
         VALLADER{"Vallader"}
         VECDRUKA{"Vecdruka"}
