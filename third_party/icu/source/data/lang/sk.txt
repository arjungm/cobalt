﻿// © 2016 and later: Unicode, Inc. and others.
// License & terms of use: http://www.unicode.org/copyright.html
// Generated using tools/cldr/cldr-to-icu/build-icu-data.xml
sk{
    Keys{
        calendar{"kalendár"}
        cf{"formát meny"}
        colAlternate{"ignorovať radenie symbolov"}
        colBackwards{"obrátené radenie diakritiky"}
        colCaseFirst{"radenie veľkých a malých písmen"}
        colCaseLevel{"rozlišovanie veľkých a malých písmen pri radení"}
        colNormalization{"normálne radenie"}
        colNumeric{"číselné radenie"}
        colStrength{"sila radenia"}
        collation{"zoradenie"}
        currency{"mena"}
        hc{"hodinový cyklus (12 vs 24)"}
        lb{"štýl koncov riadka"}
        ms{"merná sústava"}
        numbers{"čísla"}
        timezone{"časové pásmo"}
        va{"variant miestneho nastavenia"}
        x{"súkromné použitie"}
    }
    Languages{
        aa{"afarčina"}
        ab{"abcházčina"}
        ace{"acehčina"}
        ach{"ačoli"}
        ada{"adangme"}
        ady{"adygejčina"}
        ae{"avestčina"}
        af{"afrikánčina"}
        afh{"afrihili"}
        agq{"aghem"}
        ain{"ainčina"}
        ak{"akančina"}
        akk{"akkadčina"}
        ale{"aleutčina"}
        alt{"južná altajčina"}
        am{"amharčina"}
        an{"aragónčina"}
        ang{"stará angličtina"}
        ann{"obolo"}
        anp{"angika"}
        ar{"arabčina"}
        ar_001{"arabčina (moderná štandardná)"}
        arc{"aramejčina"}
        arn{"mapudungun"}
        arp{"arapažština"}
        ars{"arabčina (nadždská)"}
        arw{"arawačtina"}
        as{"ásamčina"}
        asa{"asu"}
        ast{"astúrčina"}
        atj{"atikamekwčina"}
        av{"avarčina"}
        awa{"awadhi"}
        ay{"aymarčina"}
        az{"azerbajdžančina"}
        ba{"baškirčina"}
        bal{"balúčtina"}
        ban{"balijčina"}
        bas{"basa"}
        bax{"bamun"}
        bbj{"ghomala"}
        be{"bieloruština"}
        bej{"bedža"}
        bem{"bemba"}
        bez{"bena"}
        bfd{"bafut"}
        bg{"bulharčina"}
        bgc{"haryanvi"}
        bgn{"západná balúčtina"}
        bho{"bhódžpurčina"}
        bi{"bislama"}
        bik{"bikolčina"}
        bin{"bini"}
        bkm{"kom"}
        bla{"siksika"}
        bm{"bambarčina"}
        bn{"bengálčina"}
        bo{"tibetčina"}
        br{"bretónčina"}
        bra{"bradžčina"}
        brx{"bodo"}
        bs{"bosniačtina"}
        bss{"akoose"}
        bua{"buriatčina"}
        bug{"bugiština"}
        bum{"bulu"}
        byn{"blin"}
        byv{"medumba"}
        ca{"katalánčina"}
        cad{"kaddo"}
        car{"karibčina"}
        cay{"kajugčina"}
        cch{"atsam"}
        ccp{"čakma"}
        ce{"čečenčina"}
        ceb{"cebuánčina"}
        cgg{"kiga"}
        ch{"čamorčina"}
        chb{"čibča"}
        chg{"čagatajčina"}
        chk{"chuuk"}
        chm{"marijčina"}
        chn{"činucký žargón"}
        cho{"čoktčina"}
        chp{"čipevajčina"}
        chr{"čerokí"}
        chy{"čejenčina"}
        ckb{"kurdčina (sorání)"}
        clc{"chilcotin"}
        co{"korzičtina"}
        cop{"koptčina"}
        cr{"krí"}
        crg{"michif"}
        crh{"krymská tatárčina"}
        crj{"cree (juhovýchod)"}
        crk{"plains cree"}
        crl{"northern east cree"}
        crm{"moose cree"}
        crr{"karolínska algonkčina"}
        crs{"seychelská kreolčina"}
        cs{"čeština"}
        csb{"kašubčina"}
        csw{"swampy cree"}
        cu{"cirkevná slovančina"}
        cv{"čuvaština"}
        cy{"waleština"}
        da{"dánčina"}
        dak{"dakotčina"}
        dar{"darginčina"}
        dav{"taita"}
        de{"nemčina"}
        de_AT{"nemčina (rakúska)"}
        de_CH{"nemčina (švajčiarska spisovná)"}
        del{"delawarčina"}
        den{"slavé"}
        dgr{"dogribčina"}
        din{"dinkčina"}
        dje{"zarma"}
        doi{"dógrí"}
        dsb{"dolnolužická srbčina"}
        dua{"duala"}
        dum{"stredná holandčina"}
        dv{"maldivčina"}
        dyo{"jola-fonyi"}
        dyu{"ďula"}
        dz{"dzongkha"}
        dzg{"dazaga"}
        ebu{"embu"}
        ee{"eweština"}
        efi{"efik"}
        egy{"staroegyptčina"}
        eka{"ekadžuk"}
        el{"gréčtina"}
        elx{"elamčina"}
        en{"angličtina"}
        en_AU{"angličtina (austrálska)"}
        en_CA{"angličtina (kanadská)"}
        en_GB{"angličtina (britská)"}
        en_US{"angličtina (americká)"}
        enm{"stredná angličtina"}
        eo{"esperanto"}
        es{"španielčina"}
        es_419{"španielčina (latinskoamerická)"}
        es_ES{"španielčina (európska)"}
        es_MX{"španielčina (mexická)"}
        et{"estónčina"}
        eu{"baskičtina"}
        ewo{"ewondo"}
        fa{"perzština"}
        fa_AF{"daríjčina"}
        fan{"fangčina"}
        fat{"fanti"}
        ff{"fulbčina"}
        fi{"fínčina"}
        fil{"filipínčina"}
        fj{"fidžijčina"}
        fo{"faerčina"}
        fon{"fončina"}
        fr{"francúzština"}
        fr_CA{"francúzština (kanadská)"}
        fr_CH{"francúzština (švajčiarska)"}
        frc{"francúzština (cajunská)"}
        frm{"stredná francúzština"}
        fro{"stará francúzština"}
        frr{"severná frízština"}
        frs{"východofrízština"}
        fur{"friulčina"}
        fy{"západná frízština"}
        ga{"írčina"}
        gaa{"ga"}
        gag{"gagauzština"}
        gay{"gayo"}
        gba{"gbaja"}
        gd{"škótska gaelčina"}
        gez{"etiópčina"}
        gil{"kiribatčina"}
        gl{"galícijčina"}
        gmh{"stredná horná nemčina"}
        gn{"guaraníjčina"}
        goh{"stará horná nemčina"}
        gon{"góndčina"}
        gor{"gorontalo"}
        got{"gótčina"}
        grb{"grebo"}
        grc{"starogréčtina"}
        gsw{"nemčina (švajčiarska)"}
        gu{"gudžarátčina"}
        guz{"gusii"}
        gv{"mančina"}
        gwi{"kučinčina"}
        ha{"hauština"}
        hai{"haida"}
        haw{"havajčina"}
        hax{"haida (juh)"}
        he{"hebrejčina"}
        hi{"hindčina"}
        hil{"hiligajnončina"}
        hit{"chetitčina"}
        hmn{"hmongčina"}
        ho{"hiri motu"}
        hr{"chorvátčina"}
        hsb{"hornolužická srbčina"}
        ht{"haitská kreolčina"}
        hu{"maďarčina"}
        hup{"hupčina"}
        hur{"halkomelem"}
        hy{"arménčina"}
        hz{"herero"}
        ia{"interlingua"}
        iba{"ibančina"}
        ibb{"ibibio"}
        id{"indonézština"}
        ie{"interlingue"}
        ig{"igboština"}
        ii{"s’čchuanská iovčina"}
        ik{"inupik"}
        ikt{"inuktitut (západná Kanada)"}
        ilo{"ilokánčina"}
        inh{"inguština"}
        io{"ido"}
        is{"islandčina"}
        it{"taliančina"}
        iu{"inuktitut"}
        ja{"japončina"}
        jbo{"lojban"}
        jgo{"ngomba"}
        jmc{"mašame"}
        jpr{"židovská perzština"}
        jrb{"židovská arabčina"}
        jv{"jávčina"}
        ka{"gruzínčina"}
        kaa{"karakalpačtina"}
        kab{"kabylčina"}
        kac{"kačjinčina"}
        kaj{"jju"}
        kam{"kamba"}
        kaw{"kawi"}
        kbd{"kabardčina"}
        kbl{"kanembu"}
        kcg{"tyap"}
        kde{"makonde"}
        kea{"kapverdčina"}
        kfo{"koro"}
        kg{"kongčina"}
        kgp{"kaingang"}
        kha{"khasijčina"}
        kho{"chotančina"}
        khq{"západná songhajčina"}
        ki{"kikujčina"}
        kj{"kuaňama"}
        kk{"kazaština"}
        kkj{"kako"}
        kl{"grónčina"}
        kln{"kalendžin"}
        km{"khmérčina"}
        kmb{"kimbundu"}
        kn{"kannadčina"}
        ko{"kórejčina"}
        koi{"komi-permiačtina"}
        kok{"konkánčina"}
        kos{"kusaie"}
        kpe{"kpelle"}
        kr{"kanurijčina"}
        krc{"karačajevsko-balkarčina"}
        krl{"karelčina"}
        kru{"kuruchčina"}
        ks{"kašmírčina"}
        ksb{"šambala"}
        ksf{"bafia"}
        ksh{"kolínčina"}
        ku{"kurdčina"}
        kum{"kumyčtina"}
        kut{"kutenajčina"}
        kv{"komijčina"}
        kw{"kornčina"}
        kwk{"kwakʼwala"}
        ky{"kirgizština"}
        la{"latinčina"}
        lad{"židovská španielčina"}
        lag{"langi"}
        lah{"lahandčina"}
        lam{"lamba"}
        lb{"luxemburčina"}
        lez{"lezginčina"}
        lg{"gandčina"}
        li{"limburčina"}
        lil{"lillooet"}
        lkt{"lakotčina"}
        ln{"lingalčina"}
        lo{"laoština"}
        lol{"mongo"}
        lou{"kreolčina (Louisiana)"}
        loz{"lozi"}
        lrc{"severné luri"}
        lsm{"saamia"}
        lt{"litovčina"}
        lu{"lubčina (katanžská)"}
        lua{"lubčina (luluánska)"}
        lui{"luiseňo"}
        lun{"lunda"}
        luo{"luo"}
        lus{"mizorámčina"}
        luy{"luhja"}
        lv{"lotyština"}
        mad{"madurčina"}
        maf{"mafa"}
        mag{"magadhčina"}
        mai{"maithilčina"}
        mak{"makasarčina"}
        man{"mandingo"}
        mas{"masajčina"}
        mde{"maba"}
        mdf{"mokšiančina"}
        mdr{"mandarčina"}
        men{"mendejčina"}
        mer{"meru"}
        mfe{"maurícijská kreolčina"}
        mg{"malgaština"}
        mga{"stredná írčina"}
        mgh{"makua-meetto"}
        mgo{"meta’"}
        mh{"marshallčina"}
        mi{"maorijčina"}
        mic{"mikmakčina"}
        min{"minangkabaučina"}
        mk{"macedónčina"}
        ml{"malajálamčina"}
        mn{"mongolčina"}
        mnc{"mandžuština"}
        mni{"manípurčina"}
        moe{"innu-aimunčina"}
        moh{"mohawkčina"}
        mos{"mossi"}
        mr{"maráthčina"}
        ms{"malajčina"}
        mt{"maltčina"}
        mua{"mundang"}
        mul{"viaceré jazyky"}
        mus{"kríkčina"}
        mwl{"mirandčina"}
        mwr{"marwari"}
        my{"barmčina"}
        mye{"myene"}
        myv{"erzjančina"}
        mzn{"mázandaránčina"}
        na{"nauruština"}
        nap{"neapolčina"}
        naq{"nama"}
        nb{"nórčina (bokmal)"}
        nd{"ndebelčina (severná)"}
        nds{"dolná nemčina"}
        nds_NL{"dolná saština"}
        ne{"nepálčina"}
        new{"nevárčina"}
        ng{"ndonga"}
        nia{"niasánčina"}
        niu{"niueština"}
        nl{"holandčina"}
        nl_BE{"flámčina"}
        nmg{"kwasio"}
        nn{"nórčina (nynorsk)"}
        nnh{"ngiemboon"}
        no{"nórčina"}
        nog{"nogajčina"}
        non{"stará nórčina"}
        nqo{"n’ko"}
        nr{"ndebelčina (južná)"}
        nso{"sothčina (severná)"}
        nus{"nuer"}
        nv{"navaho"}
        nwc{"klasická nevárčina"}
        ny{"ňandža"}
        nym{"ňamwezi"}
        nyn{"ňankole"}
        nyo{"ňoro"}
        nzi{"nzima"}
        oc{"okcitánčina"}
        oj{"odžibva"}
        ojb{"northwestern ojibwa"}
        ojc{"centrálna odžibvejčina"}
        ojs{"oji-cree"}
        ojw{"ojibwa (západ)"}
        oka{"okanagan"}
        om{"oromčina"}
        or{"uríjčina"}
        os{"osetčina"}
        osa{"osedžština"}
        ota{"osmanská turečtina"}
        pa{"pandžábčina"}
        pag{"pangasinančina"}
        pal{"pahlaví"}
        pam{"kapampangančina"}
        pap{"papiamento"}
        pau{"palaučina"}
        pcm{"nigerijský pidžin"}
        peo{"stará perzština"}
        phn{"feničtina"}
        pi{"pálí"}
        pis{"pidžin"}
        pl{"poľština"}
        pon{"pohnpeiština"}
        pqm{"maliseet-passamaquoddy"}
        prg{"pruština"}
        pro{"stará okcitánčina"}
        ps{"paštčina"}
        pt{"portugalčina"}
        pt_BR{"portugalčina (brazílska)"}
        pt_PT{"portugalčina (európska)"}
        qu{"kečuánčina"}
        quc{"quiché"}
        raj{"radžastančina"}
        rap{"rapanujčina"}
        rar{"rarotongská maorijčina"}
        rhg{"rohingčina"}
        rm{"rétorománčina"}
        rn{"rundčina"}
        ro{"rumunčina"}
        ro_MD{"moldavčina"}
        rof{"rombo"}
        rom{"rómčina"}
        ru{"ruština"}
        rup{"arumunčina"}
        rw{"rwandčina"}
        rwk{"rwa"}
        sa{"sanskrit"}
        sad{"sandaweština"}
        sah{"jakutčina"}
        sam{"samaritánska aramejčina"}
        saq{"samburu"}
        sas{"sasačtina"}
        sat{"santalčina"}
        sba{"ngambay"}
        sbp{"sangu"}
        sc{"sardínčina"}
        scn{"sicílčina"}
        sco{"škótčina"}
        sd{"sindhčina"}
        sdh{"južná kurdčina"}
        se{"saamčina (severná)"}
        see{"senekčina"}
        seh{"sena"}
        sel{"selkupčina"}
        ses{"koyraboro senni"}
        sg{"sango"}
        sga{"stará írčina"}
        sh{"srbochorvátčina"}
        shi{"tachelhit"}
        shn{"šančina"}
        shu{"čadská arabčina"}
        si{"sinhalčina"}
        sid{"sidamo"}
        sk{"slovenčina"}
        sl{"slovinčina"}
        slh{"lushootseed (juh)"}
        sm{"samojčina"}
        sma{"saamčina (južná)"}
        smj{"saamčina (lulská)"}
        smn{"saamčina (inarijská)"}
        sms{"saamčina (skoltská)"}
        sn{"šončina"}
        snk{"soninke"}
        so{"somálčina"}
        sog{"sogdijčina"}
        sq{"albánčina"}
        sr{"srbčina"}
        srn{"surinamčina"}
        srr{"sererčina"}
        ss{"svazijčina"}
        ssy{"saho"}
        st{"sothčina (južná)"}
        str{"straits salish"}
        su{"sundčina"}
        suk{"sukuma"}
        sus{"susu"}
        sux{"sumerčina"}
        sv{"švédčina"}
        sw{"swahilčina"}
        sw_CD{"svahilčina (konžská)"}
        swb{"komorčina"}
        syc{"sýrčina (klasická)"}
        syr{"sýrčina"}
        ta{"tamilčina"}
        tce{"tutchone (juh)"}
        te{"telugčina"}
        tem{"temne"}
        teo{"teso"}
        ter{"terêna"}
        tet{"tetumčina"}
        tg{"tadžičtina"}
        tgx{"tagiš"}
        th{"thajčina"}
        tht{"tahltan"}
        ti{"tigriňa"}
        tig{"tigrejčina"}
        tiv{"tiv"}
        tk{"turkménčina"}
        tkl{"tokelauština"}
        tl{"tagalčina"}
        tlh{"klingónčina"}
        tli{"tlingitčina"}
        tmh{"tuaregčina"}
        tn{"tswančina"}
        to{"tongčina"}
        tog{"ňasa tonga"}
        tok{"toki pona"}
        tpi{"novoguinejský pidžin"}
        tr{"turečtina"}
        trv{"taroko"}
        ts{"tsongčina"}
        tsi{"cimšjančina"}
        tt{"tatárčina"}
        ttm{"northern tutchone"}
        tum{"tumbuka"}
        tvl{"tuvalčina"}
        tw{"twi"}
        twq{"tasawaq"}
        ty{"tahitčina"}
        tyv{"tuviančina"}
        tzm{"tamazight (stredomarocký)"}
        udm{"udmurtčina"}
        ug{"ujgurčina"}
        uga{"ugaritčina"}
        uk{"ukrajinčina"}
        umb{"umbundu"}
        und{"neznámy jazyk"}
        ur{"urdčina"}
        uz{"uzbečtina"}
        vai{"vai"}
        ve{"vendčina"}
        vi{"vietnamčina"}
        vo{"volapük"}
        vot{"vodčina"}
        vun{"vunjo"}
        wa{"valónčina"}
        wae{"walserčina"}
        wal{"walamčina"}
        war{"waray"}
        was{"washo"}
        wbp{"warlpiri"}
        wo{"wolofčina"}
        wuu{"čínština (wu)"}
        xal{"kalmyčtina"}
        xh{"xhoština"}
        xog{"soga"}
        yao{"jao"}
        yap{"japčina"}
        yav{"jangben"}
        ybb{"yemba"}
        yi{"jidiš"}
        yo{"jorubčina"}
        yrl{"nheengatu"}
        yue{"kantončina"}
        za{"čuangčina"}
        zap{"zapotéčtina"}
        zbl{"systém Bliss"}
        zen{"zenaga"}
        zgh{"tuaregčina (marocká štandardná)"}
        zh{"čínština"}
        zh_Hans{"čínština (zjednodušená)"}
        zh_Hant{"čínština (tradičná)"}
        zu{"zuluština"}
        zun{"zuniština"}
        zxx{"bez jazykového obsahu"}
        zza{"zaza"}
    }
    Languages%long{
        zh_Hans{"čínština (mandarínska zjednodušená)"}
        zh_Hant{"čínština (mandarínska tradičná)"}
    }
    Languages%menu{
        ckb{"kurdčina (centrálna)"}
        yue{"čínština (kantonská)"}
        zh{"čínština (mandarínska)"}
    }
<<<<<<< HEAD
=======
    Languages%variant{
        hi_Latn{"hingliš"}
    }
>>>>>>> 626889fb
    Scripts{
        Adlm{"adlam"}
        Arab{"arabské"}
        Aran{"nastaliq"}
        Armn{"arménske"}
        Bali{"balijský"}
        Beng{"bengálske"}
        Bopo{"bopomofo"}
        Brai{"braillovo"}
        Cakm{"čakma"}
        Cans{"zjednotené kanadské domorodé slabiky"}
        Cher{"čerokézčina"}
        Cyrl{"cyrilika"}
        Deva{"dévanágarí"}
        Egyp{"egyptské hieroglyfy"}
        Ethi{"etiópske"}
        Geor{"gruzínske"}
        Glag{"hlaholika"}
        Goth{"gotický"}
        Grek{"grécke"}
        Gujr{"gudžarátí"}
        Guru{"gurmukhi"}
        Hanb{"čínske a bopomofo"}
        Hang{"hangul"}
        Hani{"čínske"}
        Hans{"zjednodušené"}
        Hant{"tradičné"}
        Hebr{"hebrejské"}
        Hira{"hiragana"}
        Hrkt{"kana"}
        Jamo{"jamo"}
        Jpan{"japonské"}
        Kana{"katakana"}
        Khmr{"khmérske"}
        Knda{"kannadské"}
        Kore{"kórejské"}
        Laoo{"laoské"}
        Latn{"latinka"}
        Lina{"lineárna A"}
        Linb{"lineárna B"}
        Maya{"mayské hieroglyfy"}
        Mlym{"malajálamske"}
        Mong{"mongolské"}
        Mtei{"mejtej majek (manipurské)"}
        Mymr{"barmské"}
        Nkoo{"bambarčina"}
        Olck{"santálske (ol chiki)"}
        Orya{"uríjske"}
        Osma{"osmanský"}
        Qaag{"zawgyi"}
        Rohg{"hanifi"}
        Runr{"Runové písmo"}
        Sinh{"sinhálske"}
        Sund{"sundčina"}
        Syrc{"sýrčina"}
        Taml{"tamilské"}
        Telu{"telugské"}
        Tfng{"tifinagh"}
        Thaa{"tána"}
        Thai{"thajské"}
        Tibt{"tibetské"}
        Vaii{"vai"}
        Yiii{"yi"}
        Zmth{"matematický zápis"}
        Zsye{"emodži"}
        Zsym{"symboly"}
        Zxxx{"bez zápisu"}
        Zyyy{"všeobecné"}
        Zzzz{"neznáme písmo"}
    }
    Scripts%stand-alone{
        Hans{"čínske zjednodušené"}
        Hant{"čínske tradičné"}
    }
    Scripts%variant{
        Arab{"perzsko-arabské"}
    }
    Types{
        calendar{
            buddhist{"buddhistický kalendár"}
            chinese{"čínsky kalendár"}
            coptic{"koptský kalendár"}
            dangi{"kórejský kalendár"}
            ethiopic{"etiópsky kalendár"}
            ethiopic-amete-alem{"etiópsky kalendár Amete Alem"}
            gregorian{"gregoriánsky kalendár"}
            hebrew{"židovský kalendár"}
            indian{"Indický národný kalendár"}
<<<<<<< HEAD
            islamic{"islamský kalendár"}
            islamic-civil{"islamský občiansky kalendár"}
            islamic-umalqura{"islamský kalendár (Umm al-Qura)"}
=======
            islamic{"kalendár podľa hidžry"}
            islamic-civil{"kalendár podľa hidžry (občiansky)"}
            islamic-umalqura{"kalendár podľa hidžry (Umm al-Qura)"}
>>>>>>> 626889fb
            iso8601{"kalendár ISO 8601"}
            japanese{"japonský kalendár"}
            persian{"perzský kalendár"}
            roc{"čínsky republikánsky kalendár"}
        }
        cf{
            account{"účtovný formát meny"}
            standard{"štandardný formát meny"}
        }
        colAlternate{
            non-ignorable{"Radiť symboly"}
            shifted{"Pri radení ignorovať symboly"}
        }
        colBackwards{
            no{"Normálne radenie akcentov"}
            yes{"Radiť akcenty opačne"}
        }
        colCaseFirst{
            lower{"Najprv radiť malé písmená"}
            no{"Normálne radenie veľkých a malých písmen"}
            upper{"Najprv radiť veľké písmená"}
        }
        colCaseLevel{
            no{"Pri radení nerozlišovať veľké a malé písmená"}
            yes{"Pri radení rozlišovať veľké a malé písmená"}
        }
        colNormalization{
            no{"Radiť bez normalizácie"}
            yes{"Radenie podľa normalizovaného kódovania Unicode"}
        }
        colNumeric{
            no{"Radiť číslice jednotlivo"}
            yes{"Numerické radenie číslic"}
        }
        colStrength{
            identical{"Radiť všetko"}
            primary{"Radiť iba základné písmená"}
            quaternary{"Radiť akcenty/veľké a malé písmená/šírku/kana"}
            secondary{"Radiť akcenty"}
            tertiary{"Radiť akcenty/veľké a malé písmená/šírku"}
        }
        collation{
            big5han{"tradičný čínsky Big5"}
            compat{"predchádzajúce zoradenie, kompatibilita"}
            dictionary{"slovníkové zoradenie"}
            ducet{"predvolené zoradenie unicode"}
            eor{"európske zoradenie"}
            gb2312han{"zjednodušený čínsky GB2312"}
            phonebook{"lexikografické zoradenie"}
            phonetic{"fonetické zoradenie"}
            pinyin{"zoradenie pinyin"}
            reformed{"reformované zoradenie"}
            search{"všeobecné vyhľadávanie"}
            searchjl{"Hľadať podľa počiatočnej spoluhlásky písma Hangul"}
            standard{"štandardné zoradenie"}
            stroke{"zoradenie podľa ťahov"}
            traditional{"tradičné poradie zoradenia"}
            unihan{"zoradenie podľa znakov radikál"}
            zhuyin{"zoradenie zhuyin"}
        }
        d0{
            fwidth{"celá šírka"}
            hwidth{"polovičná šírka"}
            npinyin{"Číslice"}
        }
        hc{
            h11{"12-hodinový cyklus (0 – 11)"}
            h12{"12-hodinový cyklus (1 – 12)"}
            h23{"24-hodinový cyklus (0 – 23)"}
            h24{"24-hodinový cyklus (1 – 24)"}
        }
        lb{
            loose{"voľný štýl koncov riadka"}
            normal{"bežný štýl koncov riadka"}
            strict{"presný štýl koncov riadka"}
        }
        m0{
            bgn{"americká transliterácia BGN"}
            ungegn{"medzinárodná transliterácia GEGN"}
        }
        ms{
            metric{"metrická sústava"}
            uksystem{"britská merná sústava"}
            ussystem{"americká merná sústava"}
        }
        numbers{
            arab{"arabsko-indické číslice"}
            arabext{"rozšírené arabsko-indické číslice"}
            armn{"arménske číslice"}
            armnlow{"malé arménske číslice"}
            beng{"bengálske číslice"}
            cakm{"číslice chakma"}
            deva{"číslice dévanágarí"}
            ethi{"etiópske číslice"}
            finance{"Finančnícky zápis čísiel"}
            fullwide{"číslice s celou šírkou"}
            geor{"gruzínske číslice"}
            grek{"grécke číslice"}
            greklow{"malé grécke číslice"}
            gujr{"gudžarátske číslice"}
            guru{"číslice gurumukhí"}
            hanidec{"čínske desiatkové číslice"}
            hans{"číslice zjednodušenej čínštiny"}
            hansfin{"finančné číslice zjednodušenej čínštiny"}
            hant{"číslice tradičnej čínštiny"}
            hantfin{"finančné číslice tradičnej čínštiny"}
            hebr{"hebrejské číslice"}
            java{"jávske číslice"}
            jpan{"japonské číslice"}
            jpanfin{"japonské finančné číslice"}
            khmr{"khmérske číslice"}
            knda{"kannadské číslice"}
            laoo{"laoské číslice"}
            latn{"arabské číslice"}
            mlym{"malajálamske číslice"}
            mong{"Mongolské číslice"}
            mtei{"číslice meetei mayek"}
            mymr{"barmské číslice"}
            native{"natívne číslice"}
            olck{"číslice ol chiki"}
            orya{"uríjske číslice"}
            roman{"rímske číslice"}
            romanlow{"malé rímske číslice"}
            taml{"číslice tradičnej tamilčiny"}
            tamldec{"tamilské číslice"}
            telu{"telugské číslice"}
            thai{"thajské číslice"}
            tibt{"tibetské číslice"}
            traditional{"Tradičné číslovky"}
            vaii{"vaiské číslice"}
        }
    }
    Variants{
        SCOTLAND{"škótska štandardná angličtina"}
    }
    characterLabelPattern{
        all{"{0} – všetko"}
        compatibility{"{0} – kompatibilné"}
        enclosed{"{0} – uzavreté"}
        extended{"{0} – rozšírené"}
        facing-left{"{0} smerom doľava"}
        facing-right{"{0} smerom doprava"}
        historic{"{0} – historické"}
        miscellaneous{"{0} – rôzne"}
        other{"{0} – ostatné"}
        scripts{"písma – {0}"}
        strokes{
            few{"{0} ťahy"}
            many{"{0} ťahu"}
            one{"{0} ťah"}
            other{"{0} ťahov"}
        }
        subscript{"{0} – dolný index"}
        superscript{"{0} – horný index"}
    }
    codePatterns{
        language{"Jazyk: {0}"}
        script{"Písmo: {0}"}
        territory{"Región: {0}"}
    }
}<|MERGE_RESOLUTION|>--- conflicted
+++ resolved
@@ -597,12 +597,9 @@
         yue{"čínština (kantonská)"}
         zh{"čínština (mandarínska)"}
     }
-<<<<<<< HEAD
-=======
     Languages%variant{
         hi_Latn{"hingliš"}
     }
->>>>>>> 626889fb
     Scripts{
         Adlm{"adlam"}
         Arab{"arabské"}
@@ -691,15 +688,9 @@
             gregorian{"gregoriánsky kalendár"}
             hebrew{"židovský kalendár"}
             indian{"Indický národný kalendár"}
-<<<<<<< HEAD
-            islamic{"islamský kalendár"}
-            islamic-civil{"islamský občiansky kalendár"}
-            islamic-umalqura{"islamský kalendár (Umm al-Qura)"}
-=======
             islamic{"kalendár podľa hidžry"}
             islamic-civil{"kalendár podľa hidžry (občiansky)"}
             islamic-umalqura{"kalendár podľa hidžry (Umm al-Qura)"}
->>>>>>> 626889fb
             iso8601{"kalendár ISO 8601"}
             japanese{"japonský kalendár"}
             persian{"perzský kalendár"}
