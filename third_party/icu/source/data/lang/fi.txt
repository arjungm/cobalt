--- conflicted
+++ resolved
@@ -345,10 +345,7 @@
         kv{"komi"}
         kw{"korni"}
         kwk{"kwakʼwala"}
-<<<<<<< HEAD
-=======
         kxv{"kuvi"}
->>>>>>> 626889fb
         ky{"kirgiisi"}
         la{"latina"}
         lad{"ladino"}
