--- conflicted
+++ resolved
@@ -46,10 +46,7 @@
         bem{"Èdè Béḿbà"}
         bez{"Èdè Bẹ́nà"}
         bg{"Èdè Bugaria"}
-<<<<<<< HEAD
-=======
         bgc{"Èdè Haryanvi"}
->>>>>>> 626889fb
         bho{"Èdè Bojuri"}
         bi{"Èdè Bisilama"}
         bin{"Èdè Bini"}
@@ -602,26 +599,7 @@
             thai{"Àwọn díjíìtì Thai"}
             tibt{"Àwọn díjíìtì Tibetán"}
             vaii{"Àwọn díjíìtì Fai"}
-<<<<<<< HEAD
-        }
-    }
-    characterLabelPattern{
-        all{"{0} - gbogbo"}
-        category-list{"{0}: {1}"}
-        compatibility{"{0}-ibaramu"}
-        enclosed{"{0} ipade"}
-        extended{"{0}-ifasiwaju"}
-        historic{"{0}-àtijó̩"}
-        miscellaneous{"{0} - míràn"}
-        other{"{0} miran"}
-        scripts{"àwọ́n ìwé - {0}"}
-        strokes{
-            other{"{0} ìlà"}
-=======
->>>>>>> 626889fb
-        }
-        subscript{"ìwé kékeré {0}"}
-        superscript{"ìwé nl {0}"}
+        }
     }
     characterLabelPattern{
         all{"{0} - gbogbo"}
@@ -645,11 +623,4 @@
         script{"Ìṣọwọ́kọ̀wé: {0}"}
         territory{"Àgbègbè: {0}"}
     }
-<<<<<<< HEAD
-    localeDisplayPattern{
-        keyTypePattern{"{0}: {1}"}
-        separator{"{0}, {1}"}
-    }
-=======
->>>>>>> 626889fb
 }