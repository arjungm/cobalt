﻿// © 2016 and later: Unicode, Inc. and others.
// License & terms of use: http://www.unicode.org/copyright.html
// Generated using tools/cldr/cldr-to-icu/build-icu-data.xml
id{
    Keys{
        calendar{"Kalender"}
        cf{"Format Mata Uang"}
        colAlternate{"Pengurutan Abaikan Simbol"}
        colBackwards{"Pengurutan Aksen Terbalik"}
        colCaseFirst{"Pengurutan Huruf Besar/Huruf Kecil"}
        colCaseLevel{"Pengurutan Peka Huruf Besar"}
        colNormalization{"Pengurutan Dinormalisasi"}
        colNumeric{"Pengurutan Numerik"}
        colStrength{"Kekuatan Pengurutan"}
        collation{"Aturan Pengurutan"}
        currency{"Mata Uang"}
        hc{"Siklus Jam (12 vs 24)"}
        lb{"Gaya Pemisah Baris"}
        ms{"Sistem Pengukuran"}
        numbers{"Angka"}
        timezone{"Zona Waktu"}
        va{"Varian Lokal"}
        x{"Penggunaan Pribadi"}
    }
    Languages{
        aa{"Afar"}
        ab{"Abkhaz"}
        ace{"Aceh"}
        ach{"Acoli"}
        ada{"Adangme"}
        ady{"Adygei"}
        ae{"Avesta"}
        aeb{"Arab Tunisia"}
        af{"Afrikaans"}
        afh{"Afrihili"}
        agq{"Aghem"}
        ain{"Ainu"}
        ak{"Akan"}
        akk{"Akkadia"}
        akz{"Alabama"}
        ale{"Aleut"}
        alt{"Altai Selatan"}
        am{"Amharik"}
        an{"Aragon"}
        ang{"Inggris Kuno"}
        ann{"Obolo"}
        anp{"Angika"}
        ar{"Arab"}
        ar_001{"Arab Standar Modern"}
        arc{"Aram"}
        arn{"Mapuche"}
        arp{"Arapaho"}
        arq{"Arab Aljazair"}
        ars{"Arab Najdi"}
        arw{"Arawak"}
        ary{"Arab Maroko"}
        arz{"Arab Mesir"}
        as{"Assam"}
        asa{"Asu"}
        ase{"Bahasa Isyarat Amerika"}
        ast{"Asturia"}
        atj{"Atikamekw"}
        av{"Avar"}
        awa{"Awadhi"}
        ay{"Aymara"}
        az{"Azerbaijani"}
        ba{"Bashkir"}
        bal{"Baluchi"}
        ban{"Bali"}
        bar{"Bavaria"}
        bas{"Basa"}
        bax{"Bamun"}
        bbc{"Batak Toba"}
        bbj{"Ghomala"}
        be{"Belarusia"}
        bej{"Beja"}
        bem{"Bemba"}
        bew{"Betawi"}
        bez{"Bena"}
        bfd{"Bafut"}
        bg{"Bulgaria"}
        bgc{"Haryanvi"}
        bgn{"Balochi Barat"}
        bho{"Bhojpuri"}
        bi{"Bislama"}
        bik{"Bikol"}
        bin{"Bini"}
        bjn{"Banjar"}
        bkm{"Kom"}
        bla{"Siksika"}
        bm{"Bambara"}
        bn{"Bengali"}
        bo{"Tibet"}
        br{"Breton"}
        bra{"Braj"}
        brx{"Bodo"}
        bs{"Bosnia"}
        bss{"Akoose"}
        bua{"Buriat"}
        bug{"Bugis"}
        bum{"Bulu"}
        byn{"Blin"}
        byv{"Medumba"}
        ca{"Katalan"}
        cad{"Kado"}
        car{"Karibia"}
        cay{"Cayuga"}
        cch{"Atsam"}
        ccp{"Chakma"}
        ce{"Chechen"}
        ceb{"Cebuano"}
        cgg{"Kiga"}
        ch{"Chamorro"}
        chb{"Chibcha"}
        chg{"Chagatai"}
        chk{"Chuuke"}
        chm{"Mari"}
        chn{"Jargon Chinook"}
        cho{"Koktaw"}
        chp{"Chipewyan"}
        chr{"Cherokee"}
        chy{"Cheyenne"}
        ckb{"Kurdi Sorani"}
        clc{"Chilcotin"}
        co{"Korsika"}
        cop{"Koptik"}
        cr{"Kree"}
        crg{"Michif"}
        crh{"Tatar Krimea"}
        crj{"East Cree Selatan"}
        crk{"Cree Dataran"}
        crl{"East Cree Utara"}
        crm{"Moose Cree"}
        crr{"Carolina Algonquian"}
        crs{"Seselwa Kreol Prancis"}
        cs{"Cheska"}
        csb{"Kashubia"}
        csw{"Cree Rawa"}
        cu{"Bahasa Gereja Slavonia"}
        cv{"Chuvash"}
        cy{"Welsh"}
        da{"Dansk"}
        dak{"Dakota"}
        dar{"Dargwa"}
        dav{"Taita"}
        de{"Jerman"}
        de_CH{"Jerman Tinggi (Swiss)"}
        del{"Delaware"}
        den{"Slave"}
        dgr{"Dogrib"}
        din{"Dinka"}
        dje{"Zarma"}
        doi{"Dogri"}
        dsb{"Sorbia Hilir"}
        dua{"Duala"}
        dum{"Belanda Abad Pertengahan"}
        dv{"Divehi"}
        dyo{"Jola-Fonyi"}
        dyu{"Dyula"}
        dz{"Dzongkha"}
        dzg{"Dazaga"}
        ebu{"Embu"}
        ee{"Ewe"}
        efi{"Efik"}
        egy{"Mesir Kuno"}
        eka{"Ekajuk"}
        el{"Yunani"}
        elx{"Elam"}
        en{"Inggris"}
        en_GB{"Inggris (Britania)"}
        enm{"Inggris Abad Pertengahan"}
        eo{"Esperanto"}
        es{"Spanyol"}
        es_ES{"Spanyol (Eropa)"}
        et{"Esti"}
        eu{"Basque"}
        ewo{"Ewondo"}
        fa{"Persia"}
        fa_AF{"Persia Dari"}
        fan{"Fang"}
        fat{"Fanti"}
        ff{"Fula"}
        fi{"Suomi"}
        fil{"Filipino"}
        fj{"Fiji"}
        fo{"Faroe"}
        fon{"Fon"}
        fr{"Prancis"}
        frc{"Prancis Cajun"}
        frm{"Prancis Abad Pertengahan"}
        fro{"Prancis Kuno"}
        frp{"Arpitan"}
        frr{"Frisia Utara"}
        frs{"Frisia Timur"}
        fur{"Friuli"}
        fy{"Frisia Barat"}
        ga{"Irlandia"}
        gaa{"Ga"}
        gag{"Gagauz"}
        gay{"Gayo"}
        gba{"Gbaya"}
        gd{"Gaelik Skotlandia"}
        gez{"Geez"}
        gil{"Gilbert"}
        gl{"Galisia"}
        glk{"Gilaki"}
        gmh{"Jerman Abad Pertengahan"}
        gn{"Guarani"}
        goh{"Jerman Kuno"}
        gon{"Gondi"}
        gor{"Gorontalo"}
        got{"Gotik"}
        grb{"Grebo"}
        grc{"Yunani Kuno"}
        gsw{"Jerman (Swiss)"}
        gu{"Gujarat"}
        guz{"Gusii"}
        gv{"Manx"}
        gwi{"Gwich’in"}
        ha{"Hausa"}
        hai{"Haida"}
        haw{"Hawaii"}
        hax{"Haida Selatan"}
        he{"Ibrani"}
        hi{"Hindi"}
        hif{"Hindi Fiji"}
        hil{"Hiligaynon"}
        hit{"Hitit"}
        hmn{"Hmong"}
        ho{"Hiri Motu"}
        hr{"Kroasia"}
        hsb{"Sorbia Hulu"}
        ht{"Kreol Haiti"}
        hu{"Hungaria"}
        hup{"Hupa"}
        hur{"Halkomelem"}
        hy{"Armenia"}
        hz{"Herero"}
        ia{"Interlingua"}
        iba{"Iban"}
        ibb{"Ibibio"}
        id{"Indonesia"}
        ie{"Interlingue"}
        ig{"Igbo"}
        ii{"Sichuan Yi"}
        ik{"Inupiak"}
        ikt{"Inuktitut Kanada Barat"}
        ilo{"Iloko"}
        inh{"Ingushetia"}
        io{"Ido"}
        is{"Islandia"}
        it{"Italia"}
        iu{"Inuktitut"}
        ja{"Jepang"}
        jbo{"Lojban"}
        jgo{"Ngomba"}
        jmc{"Machame"}
        jpr{"Ibrani-Persia"}
        jrb{"Ibrani-Arab"}
        jv{"Jawa"}
        ka{"Georgia"}
        kaa{"Kara-Kalpak"}
        kab{"Kabyle"}
        kac{"Kachin"}
        kaj{"Jju"}
        kam{"Kamba"}
        kaw{"Kawi"}
        kbd{"Kabardi"}
        kbl{"Kanembu"}
        kcg{"Tyap"}
        kde{"Makonde"}
        kea{"Kabuverdianu"}
        ken{"Kenyang"}
        kfo{"Koro"}
        kg{"Kongo"}
        kgp{"Kaingang"}
        kha{"Khasi"}
        kho{"Khotan"}
        khq{"Koyra Chiini"}
        ki{"Kikuyu"}
        kj{"Kuanyama"}
        kk{"Kazakh"}
        kkj{"Kako"}
        kl{"Kalaallisut"}
        kln{"Kalenjin"}
        km{"Khmer"}
        kmb{"Kimbundu"}
        kn{"Kannada"}
        ko{"Korea"}
        koi{"Komi-Permyak"}
        kok{"Konkani"}
        kos{"Kosre"}
        kpe{"Kpelle"}
        kr{"Kanuri"}
        krc{"Karachai Balkar"}
        kri{"Krio"}
        krl{"Karelia"}
        kru{"Kuruk"}
        ks{"Kashmir"}
        ksb{"Shambala"}
        ksf{"Bafia"}
        ksh{"Dialek Kolsch"}
        ku{"Kurdi"}
        kum{"Kumyk"}
        kut{"Kutenai"}
        kv{"Komi"}
        kw{"Kornish"}
        kwk{"Kwakʼwala"}
        ky{"Kirgiz"}
        la{"Latin"}
        lad{"Ladino"}
        lag{"Langi"}
        lah{"Lahnda"}
        lam{"Lamba"}
        lb{"Luksemburg"}
        lez{"Lezghia"}
        lg{"Ganda"}
        li{"Limburgia"}
        lij{"Liguria"}
        lil{"Lillooet"}
        lkt{"Lakota"}
        lmo{"Lombard"}
        ln{"Lingala"}
        lo{"Lao"}
        lol{"Mongo"}
        lou{"Kreol Louisiana"}
        loz{"Lozi"}
        lrc{"Luri Utara"}
        lsm{"Saamia"}
        lt{"Lituavi"}
        lu{"Luba-Katanga"}
        lua{"Luba-Lulua"}
        lui{"Luiseno"}
        lun{"Lunda"}
        luo{"Luo"}
        lus{"Mizo"}
        luy{"Luyia"}
        lv{"Latvi"}
        lzz{"Laz"}
        mad{"Madura"}
        maf{"Mafa"}
        mag{"Magahi"}
        mai{"Maithili"}
        mak{"Makasar"}
        man{"Mandingo"}
        mas{"Masai"}
        mde{"Maba"}
        mdf{"Moksha"}
        mdr{"Mandar"}
        men{"Mende"}
        mer{"Meru"}
        mfe{"Morisien"}
        mg{"Malagasi"}
        mga{"Irlandia Abad Pertengahan"}
        mgh{"Makhuwa-Meetto"}
        mgo{"Meta’"}
        mh{"Marshall"}
        mi{"Maori"}
        mic{"Mikmak"}
        min{"Minangkabau"}
        mk{"Makedonia"}
        ml{"Malayalam"}
        mn{"Mongolia"}
        mnc{"Manchuria"}
        mni{"Manipuri"}
        moe{"Innu-aimun"}
        moh{"Mohawk"}
        mos{"Mossi"}
        mr{"Marathi"}
        ms{"Melayu"}
        mt{"Malta"}
        mua{"Mundang"}
        mul{"Beberapa Bahasa"}
        mus{"Bahasa Muskogee"}
        mwl{"Miranda"}
        mwr{"Marwari"}
        mwv{"Mentawai"}
        my{"Burma"}
        mye{"Myene"}
        myv{"Eryza"}
        mzn{"Mazanderani"}
        na{"Nauru"}
        nap{"Neapolitan"}
        naq{"Nama"}
        nb{"Bokmål Norwegia"}
        nd{"Ndebele Utara"}
        nds{"Jerman Rendah"}
        ne{"Nepali"}
        new{"Newari"}
        ng{"Ndonga"}
        nia{"Nias"}
        niu{"Niuea"}
        nl{"Belanda"}
        nmg{"Kwasio"}
        nn{"Nynorsk Norwegia"}
        nnh{"Ngiemboon"}
        no{"Norwegia"}
        nog{"Nogai"}
        non{"Norse Kuno"}
        nqo{"N’Ko"}
        nr{"Ndebele Selatan"}
        nso{"Sotho Utara"}
        nus{"Nuer"}
        nv{"Navajo"}
        nwc{"Newari Klasik"}
        ny{"Nyanja"}
        nym{"Nyamwezi"}
        nyn{"Nyankole"}
        nyo{"Nyoro"}
        nzi{"Nzima"}
        oc{"Ositania"}
        oj{"Ojibwa"}
        ojb{"Ojibwe Barat Laut"}
        ojc{"Ojibwe Tengah"}
        ojs{"Oji-Cree"}
        ojw{"Ojibwe Barat"}
        oka{"Okanagan"}
        om{"Oromo"}
        or{"Oriya"}
        os{"Ossetia"}
        osa{"Osage"}
        ota{"Turki Osmani"}
        pa{"Punjabi"}
        pag{"Pangasina"}
        pal{"Pahlevi"}
        pam{"Pampanga"}
        pap{"Papiamento"}
        pau{"Palau"}
        pcm{"Pidgin Nigeria"}
        pdc{"Jerman Pennsylvania"}
        peo{"Persia Kuno"}
        phn{"Funisia"}
        pi{"Pali"}
        pis{"Pijin"}
        pl{"Polski"}
        pon{"Pohnpeia"}
        pqm{"Maliseet-Passamaquoddy"}
        prg{"Prusia"}
        pro{"Provencal Lama"}
        ps{"Pashto"}
        pt{"Portugis"}
        pt_PT{"Portugis (Eropa)"}
        qu{"Quechua"}
        quc{"Kʼicheʼ"}
        raj{"Rajasthani"}
        rap{"Rapanui"}
        rar{"Rarotonga"}
        rhg{"Rohingya"}
        rm{"Reto-Roman"}
        rn{"Rundi"}
        ro{"Rumania"}
        ro_MD{"Moldavia"}
        rof{"Rombo"}
        rom{"Romani"}
        rtm{"Rotuma"}
        ru{"Rusia"}
        rup{"Aromania"}
        rw{"Kinyarwanda"}
        rwk{"Rwa"}
        sa{"Sanskerta"}
        sad{"Sandawe"}
        sah{"Sakha"}
        sam{"Aram Samaria"}
        saq{"Samburu"}
        sas{"Sasak"}
        sat{"Santali"}
        sba{"Ngambai"}
        sbp{"Sangu"}
        sc{"Sardinia"}
        scn{"Sisilia"}
        sco{"Skotlandia"}
        sd{"Sindhi"}
        sdh{"Kurdi Selatan"}
        se{"Sami Utara"}
        see{"Seneca"}
        seh{"Sena"}
        sei{"Seri"}
        sel{"Selkup"}
        ses{"Koyraboro Senni"}
        sg{"Sango"}
        sga{"Irlandia Kuno"}
        sh{"Serbo-Kroasia"}
        shi{"Tachelhit"}
        shn{"Shan"}
        shu{"Arab Suwa"}
        si{"Sinhala"}
        sid{"Sidamo"}
        sk{"Slovak"}
        sl{"Sloven"}
        slh{"Lushootseed Selatan"}
        sli{"Silesia Rendah"}
        sly{"Selayar"}
        sm{"Samoa"}
        sma{"Sami Selatan"}
        smj{"Lule Sami"}
        smn{"Inari Sami"}
        sms{"Skolt Sami"}
        sn{"Shona"}
        snk{"Soninke"}
        so{"Somalia"}
        sog{"Sogdien"}
        sq{"Albania"}
        sr{"Serbia"}
        srn{"Sranan Tongo"}
        srr{"Serer"}
        ss{"Swati"}
        ssy{"Saho"}
        st{"Sotho Selatan"}
        str{"Salish Selat"}
        su{"Sunda"}
        suk{"Sukuma"}
        sus{"Susu"}
        sux{"Sumeria"}
        sv{"Swedia"}
        sw{"Swahili"}
        sw_CD{"Swahili (Kongo)"}
        swb{"Komoria"}
        syc{"Suriah Klasik"}
        syr{"Suriah"}
        szl{"Silesia"}
        ta{"Tamil"}
        tce{"Tutchone Selatan"}
        tcy{"Tulu"}
        te{"Telugu"}
        tem{"Timne"}
        teo{"Teso"}
        ter{"Tereno"}
        tet{"Tetun"}
        tg{"Tajik"}
        tgx{"Tagish"}
        th{"Thai"}
        tht{"Tahltan"}
        ti{"Tigrinya"}
        tig{"Tigre"}
        tiv{"Tiv"}
        tk{"Turkmen"}
        tkl{"Tokelau"}
        tl{"Tagalog"}
        tlh{"Klingon"}
        tli{"Tlingit"}
        tmh{"Tamashek"}
        tn{"Tswana"}
        to{"Tonga"}
        tog{"Nyasa Tonga"}
        tok{"Toki Pona"}
        tpi{"Tok Pisin"}
        tr{"Turki"}
        tru{"Turoyo"}
        trv{"Taroko"}
        ts{"Tsonga"}
        tsi{"Tsimshia"}
        tt{"Tatar"}
        ttm{"Tutchone Utara"}
        ttt{"Tat Muslim"}
        tum{"Tumbuka"}
        tvl{"Tuvalu"}
        tw{"Twi"}
        twq{"Tasawaq"}
        ty{"Tahiti"}
        tyv{"Tuvinia"}
        tzm{"Tamazight Maroko Tengah"}
        udm{"Udmurt"}
        ug{"Uyghur"}
        uga{"Ugarit"}
        uk{"Ukraina"}
        umb{"Umbundu"}
        und{"Bahasa Tidak Dikenal"}
        ur{"Urdu"}
        uz{"Uzbek"}
        vai{"Vai"}
        ve{"Venda"}
        vec{"Venesia"}
        vi{"Vietnam"}
        vo{"Volapuk"}
        vot{"Votia"}
        vun{"Vunjo"}
        wa{"Walloon"}
        wae{"Walser"}
        wal{"Walamo"}
        war{"Warai"}
        was{"Washo"}
        wbp{"Warlpiri"}
        wo{"Wolof"}
        wuu{"Wu Tionghoa"}
        xal{"Kalmuk"}
        xh{"Xhosa"}
        xog{"Soga"}
        yao{"Yao"}
        yap{"Yapois"}
        yav{"Yangben"}
        ybb{"Yemba"}
        yi{"Yiddish"}
        yo{"Yoruba"}
        yrl{"Nheengatu"}
        yue{"Kanton"}
        za{"Zhuang"}
        zap{"Zapotek"}
        zbl{"Blissymbol"}
        zen{"Zenaga"}
        zgh{"Tamazight Maroko Standar"}
        zh{"Tionghoa"}
        zu{"Zulu"}
        zun{"Zuni"}
        zxx{"Tidak ada konten linguistik"}
        zza{"Zaza"}
    }
    Languages%long{
        zh_Hans{"Tionghoa Mandarin (Sederhana)"}
        zh_Hant{"Tionghoa Mandarin (Tradisional)"}
    }
    Languages%menu{
        yue{"Tionghoa, Kanton"}
        zh{"Tionghoa, Mandarin"}
    }
    Languages%short{
        az{"Azeri"}
        en_GB{"Inggris (UK)"}
    }
    Languages%variant{
<<<<<<< HEAD
=======
        ckb{"Kurdi, Sorani"}
>>>>>>> 626889fb
        hi_Latn{"Hinglish"}
        ps{"Pushto"}
        ug{"Uighur"}
    }
    Scripts{
        Adlm{"Adlam"}
        Afak{"Afaka"}
        Aghb{"Albania Kaukasia"}
        Arab{"Arab"}
        Aran{"Nastaliq"}
        Armi{"Aram Imperial"}
        Armn{"Armenia"}
        Avst{"Avesta"}
        Bamu{"Bamum"}
        Bass{"Bassa Vah"}
        Batk{"Batak"}
        Beng{"Bengali"}
        Bhks{"Bhaiksuki"}
        Blis{"Blissymbol"}
        Bopo{"Bopomofo"}
        Brah{"Brahmi"}
        Brai{"Braille"}
        Bugi{"Bugis"}
        Buhd{"Buhid"}
        Cakm{"Chakma"}
        Cans{"Simbol Aborigin Kanada Kesatuan"}
        Cari{"Karia"}
        Cher{"Cherokee"}
        Chrs{"Chorasmian"}
        Cirt{"Cirth"}
        Copt{"Koptik"}
        Cpmn{"Cypro-Minoan"}
        Cprt{"Siprus"}
        Cyrl{"Sirilik"}
        Cyrs{"Gereja Slavonia Sirilik Lama"}
        Deva{"Dewanagari"}
        Diak{"Dives Akuru"}
        Dogr{"Dogra"}
        Dsrt{"Deseret"}
        Dupl{"Stenografi Duployan"}
        Egyd{"Demotik Mesir"}
        Egyh{"Hieratik Mesir"}
        Egyp{"Hieroglip Mesir"}
        Elba{"Elbasan"}
        Elym{"Elymaic"}
        Ethi{"Etiopia"}
        Geok{"Georgian Khutsuri"}
        Geor{"Georgia"}
        Glag{"Glagolitic"}
        Gong{"Gunjala Gondi"}
        Gonm{"Masaram Gondi"}
        Goth{"Gothic"}
        Gran{"Grantha"}
        Grek{"Yunani"}
        Gujr{"Gujarat"}
        Guru{"Gurmukhi"}
        Hanb{"Han dengan Bopomofo"}
        Hang{"Hangul"}
        Hani{"Han"}
        Hano{"Hanunoo"}
        Hans{"Sederhana"}
        Hant{"Tradisional"}
        Hatr{"Hatran"}
        Hebr{"Ibrani"}
        Hira{"Hiragana"}
        Hluw{"Hieroglif Anatolia"}
        Hmng{"Pahawh Hmong"}
        Hmnp{"Nyiakeng Puachue Hmong"}
        Hrkt{"Katakana atau Hiragana"}
        Hung{"Hungaria Kuno"}
        Inds{"Indus"}
        Ital{"Italia Lama"}
        Jamo{"Jamo"}
        Java{"Jawa"}
        Jpan{"Jepang"}
        Jurc{"Jurchen"}
        Kali{"Kayah Li"}
        Kana{"Katakana"}
        Khar{"Kharoshthi"}
        Khmr{"Khmer"}
        Khoj{"Khojki"}
        Kits{"Skrip kecil Khitan"}
        Knda{"Kannada"}
        Kore{"Korea"}
        Kpel{"Kpelle"}
        Kthi{"Kaithi"}
        Lana{"Lanna"}
        Laoo{"Laos"}
        Latf{"Latin Fraktur"}
        Latg{"Latin Gaelik"}
        Latn{"Latin"}
        Lepc{"Lepcha"}
        Limb{"Limbu"}
        Lina{"Linear A"}
        Linb{"Linear B"}
        Lisu{"Fraser"}
        Loma{"Loma"}
        Lyci{"Lycia"}
        Lydi{"Lydia"}
        Mahj{"Mahajani"}
        Maka{"Makassar"}
        Mand{"Mandae"}
        Mani{"Manikhei"}
        Marc{"Marchen"}
        Maya{"Hieroglip Maya"}
        Medf{"Medefaidrin"}
        Mend{"Mende"}
        Merc{"Kursif Meroitik"}
        Mero{"Meroitik"}
        Mlym{"Malayalam"}
        Mong{"Mongolia"}
        Moon{"Moon"}
        Mroo{"Mro"}
        Mtei{"Meitei Mayek"}
        Mult{"Multani"}
        Mymr{"Myanmar"}
        Nand{"Nandinagari"}
        Narb{"Arab Utara Kuno"}
        Nbat{"Nabataea"}
        Nkgb{"Naxi Geba"}
        Nkoo{"N’Ko"}
        Nshu{"Nushu"}
        Ogam{"Ogham"}
        Olck{"Chiki Lama"}
        Orkh{"Orkhon"}
        Orya{"Oriya"}
        Osge{"Osage"}
        Osma{"Osmanya"}
        Ougr{"Uyghur Lama"}
        Palm{"Palmira"}
        Pauc{"Pau Cin Hau"}
        Perm{"Permik Kuno"}
        Phag{"Phags-pa"}
        Phli{"Pahlevi"}
        Phlp{"Mazmur Pahlevi"}
        Phlv{"Kitab Pahlevi"}
        Phnx{"Phoenix"}
        Plrd{"Fonetik Pollard"}
        Prti{"Prasasti Parthia"}
        Qaag{"Zawgyi"}
        Rjng{"Rejang"}
        Rohg{"Hanifi"}
        Roro{"Rongorongo"}
        Runr{"Runik"}
        Samr{"Samaria"}
        Sara{"Sarati"}
        Sarb{"Arab Selatan Kuno"}
        Saur{"Saurashtra"}
        Sgnw{"Tulisan Isyarat"}
        Shaw{"Shavia"}
        Shrd{"Sharada"}
        Sidd{"Siddham"}
        Sind{"Khudawadi"}
        Sinh{"Sinhala"}
        Sogd{"Sogdian"}
        Sogo{"Sogdian Lama"}
        Sora{"Sora Sompeng"}
        Soyo{"Soyombo"}
        Sund{"Sunda"}
        Sylo{"Syloti Nagri"}
        Syrc{"Suriah"}
        Syre{"Suriah Estrangelo"}
        Syrj{"Suriah Barat"}
        Syrn{"Suriah Timur"}
        Tagb{"Tagbanwa"}
        Takr{"Takri"}
        Tale{"Tai Le"}
        Talu{"Tai Lue Baru"}
        Taml{"Tamil"}
        Tang{"Tangut"}
        Tavt{"Tai Viet"}
        Telu{"Telugu"}
        Teng{"Tenghwar"}
        Tfng{"Tifinagh"}
        Tglg{"Tagalog"}
        Thaa{"Thaana"}
        Thai{"Thai"}
        Tibt{"Tibet"}
        Tirh{"Tirhuta"}
        Tnsa{"Tangsa"}
        Toto{"Toto (txo)"}
        Ugar{"Ugaritik"}
        Vaii{"Vai"}
        Visp{"Ucapan Terlihat"}
        Vith{"Vithkuqi"}
        Wara{"Varang Kshiti"}
        Wcho{"Wancho"}
        Wole{"Woleai"}
        Xpeo{"Persia Kuno"}
        Xsux{"Cuneiform Sumero-Akkadia"}
        Yezi{"Yezidi"}
        Yiii{"Yi"}
        Zanb{"Zanabazar Square"}
        Zinh{"Warisan"}
        Zmth{"Notasi Matematika"}
        Zsye{"Emoji"}
        Zsym{"Simbol"}
        Zxxx{"Tidak Tertulis"}
        Zyyy{"Umum"}
        Zzzz{"Skrip Tidak Dikenal"}
    }
    Scripts%stand-alone{
        Hans{"Han Sederhana"}
        Hant{"Han Tradisional"}
    }
    Scripts%variant{
        Arab{"Arab Persia"}
    }
    Types{
        calendar{
            buddhist{"Kalender Buddha"}
            chinese{"Kalender Tionghoa"}
            coptic{"Kalender Koptik"}
            dangi{"Kalender Dangi"}
            ethiopic{"Kalender Etiopia"}
            ethiopic-amete-alem{"Kalender Amete Alem Etiopia"}
            gregorian{"Kalender Gregorian"}
            hebrew{"Kalender Ibrani"}
            indian{"Kalender Nasional India"}
            islamic{"Kalender Islam"}
            islamic-civil{"Kalender Sipil Islam"}
<<<<<<< HEAD
            islamic-rgsa{"Kalender Islam (Arab Saudi, penglihatan)"}
=======
>>>>>>> 626889fb
            islamic-tbla{"Kalender Astronomi Islam"}
            islamic-umalqura{"Kalender Islam (Umm al-Qura)"}
            iso8601{"Kalender ISO-8601"}
            japanese{"Kalender Jepang"}
            persian{"Kalender Persia"}
            roc{"Kalender Min-guo"}
        }
        cf{
            account{"Format Mata Uang Akuntansi"}
            standard{"Format Mata Uang Standar"}
        }
        colAlternate{
            non-ignorable{"Sortir Simbol"}
            shifted{"Sortir Abaikan Simbol"}
        }
        colBackwards{
            no{"Sortir Aksen Secara Normal"}
            yes{"Sortir Aksen Terbalik"}
        }
        colCaseFirst{
            lower{"Sortir Huruf Kecil Dahulu"}
            no{"Sortir Urutan Ukuran Huruf Normal"}
            upper{"Sortir Huruf Besar Dahulu"}
        }
        colCaseLevel{
            no{"Sortir Tidak Peka Huruf Besar"}
            yes{"Sortir Peka Huruf Besar"}
        }
        colNormalization{
            no{"Sortir Tanpa Normalisasi"}
            yes{"Sortir Unicode Dinormalisasi"}
        }
        colNumeric{
            no{"Sortir Digit Satu Per Satu"}
            yes{"Sortir Digit Secara Numerik"}
        }
        colStrength{
            identical{"Sortir Semua"}
            primary{"Sortir Huruf Dasar Saja"}
            quaternary{"Sortir Aksen/Ukuran Huruf/Lebar/Kana"}
            secondary{"Sortir Aksen"}
            tertiary{"Sortir Aksen/Ukuran Huruf/Lebar"}
        }
        collation{
            big5han{"Aturan Pengurutan Tionghoa Tradisional - Big5"}
            compat{"Aturan Pengurutan Sebelumnya, untuk kompatibilitas"}
            dictionary{"Aturan Pengurutan Kamus"}
            ducet{"Aturan Pengurutan Unicode Default"}
            emoji{"Urutan Sortir Emoji"}
            eor{"Aturan Pengurutan Eropa"}
<<<<<<< HEAD
            gb2312han{"Urutan Sortir Tionghoa (Sederhana) - GB2312"}
            phonebook{"Urutan Sortir Buku Telepon"}
            phonetic{"Urutan Sortir Fonetik"}
            pinyin{"Urutan Sortir Pinyin"}
            reformed{"Urutan Sortir yang Diubah Bentuknya"}
=======
            gb2312han{"Aturan Pengurutan Tionghoa (Sederhana) - GB2312"}
            phonebook{"Aturan Pengurutan Buku Telepon"}
            phonetic{"Aturan Pengurutan Fonetik"}
            pinyin{"Aturan Pengurutan Pinyin"}
            reformed{"Aturan Pengurutan yang Diubah Bentuknya"}
>>>>>>> 626889fb
            search{"Pencarian Tujuan Umum"}
            searchjl{"Pencarian Menurut Konsonan Awal Hangul"}
            standard{"Aturan Pengurutan Standar"}
            stroke{"Aturan Pengurutan Guratan"}
            traditional{"Aturan Pengurutan Tradisional"}
            unihan{"Aturan Pengurutan Guratan Radikal"}
            zhuyin{"Aturan Pengurutan Zhuyin"}
        }
        d0{
            fwidth{"Lebar penuh"}
            hwidth{"Lebar separuh"}
            npinyin{"Angka"}
        }
        hc{
            h11{"Sistem 12 Jam (0–11)"}
            h12{"Sistem 12 Jam (1–12)"}
            h23{"Sistem 24 Jam (0–23)"}
            h24{"Sistem 24 Jam (1–24)"}
        }
        lb{
            loose{"Gaya Pemisah Baris Renggang"}
            normal{"Gaya Pemisah Baris Normal"}
            strict{"Gaya Pemisah Baris Rapat"}
        }
        m0{
            bgn{"Transliterasi BGN AS"}
            ungegn{"Transliterasi GEGN PBB"}
        }
        ms{
            metric{"Sistem Metrik"}
            uksystem{"Sistem Pengukuran Imperial"}
            ussystem{"Sistem Pengukuran AS"}
        }
        numbers{
            ahom{"Angka Ahom"}
            arab{"Angka Arab Timur"}
            arabext{"Angka Arab Timur Diperluas"}
            armn{"Angka Armenia"}
            armnlow{"Angka Huruf Kecil Armenia"}
            bali{"Angka Bali"}
            beng{"Angka Bengali"}
            brah{"Angka Brahmi"}
            cakm{"Angka Chakma"}
            cham{"Angka Cham"}
            cyrl{"Angka Sirilik"}
            deva{"Angka Dewanagari"}
            diak{"Angka Dives Akuru"}
            ethi{"Angka Etiopia"}
            finance{"Angka Finansial"}
            fullwide{"Angka Lebar Penuh"}
            geor{"Angka Georgia"}
            gong{"Angka Gunjala Gondi"}
            gonm{"Angka Masaram Gondi"}
            grek{"Angka Yunani"}
            greklow{"Angka Yunani Huruf Kecil"}
            gujr{"Angka Gujarat"}
            guru{"Angka Gurmukhi"}
            hanidec{"Angka Desimal Tionghoa"}
            hans{"Angka Tionghoa Sederhana"}
            hansfin{"Angka Keuangan Tionghoa Sederhana"}
            hant{"Angka Tionghoa Tradisional"}
            hantfin{"Angka Keuangan Tionghoa Tradisional"}
            hebr{"Angka Ibrani"}
            hmng{"Angka Pahawh Hmong"}
            hmnp{"Angka Nyiakeng Puachue Hmong"}
            java{"Angka Jawa"}
            jpan{"Angka Jepang"}
            jpanfin{"Angka Keuangan Jepang"}
            kali{"Angka Kayah Li"}
            khmr{"Angka Khmer"}
            knda{"Angka Kannada"}
            lana{"Angka Tai Tham Hora"}
            lanatham{"Angka Tai Tham Tham"}
            laoo{"Angka Laos"}
            latn{"Angka Latin"}
            lepc{"Angka Lepcha"}
            limb{"Angka Limbu"}
            mathbold{"Angka Tebal Matematika"}
            mathdbl{"Angka Double-Struck Matematika"}
            mathmono{"Angka Monospace Matematika"}
            mathsanb{"Angka Tebal Sans-Serif Matematika"}
            mathsans{"Angka Sans-Serif Matematika"}
            mlym{"Angka Malayalam"}
            modi{"Angka Modi"}
            mong{"Angka Mongolia"}
            mroo{"Angka Mro"}
            mtei{"Angka Meetei Mayek"}
            mymr{"Angka Myanmar"}
            mymrshan{"Angka Myanmar Shan"}
            mymrtlng{"Angka Myanmar Tai Laing"}
            native{"Angka Asli"}
            nkoo{"Angka N’Ko"}
            olck{"Angka Ol Chiki"}
            orya{"Angka Oriya"}
            osma{"Angka Osmanya"}
            rohg{"Angka Hanifi Rohingya"}
            roman{"Angka Romawi"}
            romanlow{"Angka Huruf Kecil Romawi"}
            saur{"Angka Saurashtra"}
            shrd{"Angka Sharada"}
            sind{"Angka Khudawadi"}
            sinh{"Angka Sinhala Lith"}
            sora{"Angka Sora Sompeng"}
            sund{"Angka Sunda"}
            takr{"Angka Takri"}
            talu{"Angka Tai Lue Baru"}
            taml{"Angka Tamil Tradisional"}
            tamldec{"Angka Tamil"}
            telu{"Angka Telugu"}
            thai{"Angka Thai"}
            tibt{"Angka Tibet"}
            tirh{"Angka Tirhuta"}
            traditional{"Angka Tradisional"}
            vaii{"Angka Vai"}
            wara{"Angka Warang Citi"}
            wcho{"Angka Wancho"}
        }
    }
    Variants{
        1606NICT{"Prancis Pertengahan Akhir sampai 1606"}
        1694ACAD{"Prancis Modern Awal"}
        1901{"Ortografi Jerman Tradisional"}
        1959ACAD{"Akademik"}
        1994{"Ortografi Resia Standar"}
        1996{"Ortografi Jerman 1996"}
        ABL1943{"Formulasi ortografi 1943"}
        AKUAPEM{"AKUAPIM"}
        ALALC97{"ALA-LC Latin, edisi 1997"}
        ALUKU{"Dialek Aluku"}
        AO1990{"Perjanjian Ortografi Bahasa Portugis 1990"}
        ARANES{"ARAN"}
        AREVELA{"Armenia Timur"}
        AREVMDA{"Armenia Barat"}
        ARKAIKA{"Arkaika"}
        ASANTE{"Asante"}
        AUVERN{"Auvern"}
        BAKU1926{"Alfabet Latin Turki Terpadu"}
        BALANKA{"Dialek Balanka Anii"}
        BARLA{"Kelompok dialek Barlavento Kabuverdianu"}
        BASICENG{"Basiceng"}
        BAUDDHA{"Bauddha"}
        BISCAYAN{"BISKAY"}
        BISKE{"Dialek San Giorgio/Bila"}
        BOHORIC{"Alfabet Bohorič"}
        BOONT{"Boontling"}
        BORNHOLM{"Bornholm"}
        CISAUP{"Cisaup"}
        COLB1945{"Konvensi Ortografi Portugis-Brasil 1945"}
        CORNU{"Cornu"}
        CREISS{"Creiss"}
        DAJNKO{"Alfabet Dajnko"}
        FONIPA{"Fonetik IPA"}
        FONUPA{"Fonetik UPA"}
        HEPBURN{"Hepburn Latin"}
        HOGNORSK{"NORWEDIA TINGGI"}
        KKCOR{"Ortografi Umum"}
        LIPAW{"Dialek Lipovaz Resia"}
        MONOTON{"Monoton"}
        NDYUKA{"Dialek Ndyuka"}
        NEDIS{"Dialek Natiso"}
        NJIVA{"Dialek Gniva/Njiva"}
        OSOJS{"Dialek Oseacco/Osojane"}
        PAMAKA{"Dialek Pamaka"}
        PINYIN{"Pinyin Latin"}
        POLYTON{"Politon"}
        POSIX{"Komputer"}
        REVISED{"Ortografi Revisi"}
        ROZAJ{"Resia"}
        SAAHO{"Saho"}
        SCOTLAND{"Inggris Standar Skotlandia"}
        SCOUSE{"Skaus"}
        SOLBA{"Dialek Stolvizza/Solbica"}
        TARASK{"Ortografi Taraskievica"}
        UCCOR{"Ortografi Terpadu"}
        UCRCOR{"Ortografi Revisi Terpadu"}
        VALENCIA{"Valencia"}
        WADEGILE{"Wade-Giles Latin"}
    }
    characterLabelPattern{
        all{"{0} — semua"}
        compatibility{"{0} — kompatibilitas"}
        enclosed{"{0} — terlampir"}
        extended{"{0} — diperluas"}
        facing-left{"{0} menghadap kiri"}
        facing-right{"{0} menghadap kanan"}
        historic{"{0} — historis"}
        miscellaneous{"{0} — lain-lain"}
        other{"{0} — lainnya"}
        scripts{"skrip — {0}"}
        strokes{
            other{"{0} goresan"}
        }
        subscript{"subskrip {0}"}
        superscript{"superskrip {0}"}
    }
    codePatterns{
        language{"Bahasa: {0}"}
        script{"Skrip: {0}"}
        territory{"Wilayah: {0}"}
    }
}<|MERGE_RESOLUTION|>--- conflicted
+++ resolved
@@ -617,10 +617,7 @@
         en_GB{"Inggris (UK)"}
     }
     Languages%variant{
-<<<<<<< HEAD
-=======
         ckb{"Kurdi, Sorani"}
->>>>>>> 626889fb
         hi_Latn{"Hinglish"}
         ps{"Pushto"}
         ug{"Uighur"}
@@ -842,10 +839,6 @@
             indian{"Kalender Nasional India"}
             islamic{"Kalender Islam"}
             islamic-civil{"Kalender Sipil Islam"}
-<<<<<<< HEAD
-            islamic-rgsa{"Kalender Islam (Arab Saudi, penglihatan)"}
-=======
->>>>>>> 626889fb
             islamic-tbla{"Kalender Astronomi Islam"}
             islamic-umalqura{"Kalender Islam (Umm al-Qura)"}
             iso8601{"Kalender ISO-8601"}
@@ -896,19 +889,11 @@
             ducet{"Aturan Pengurutan Unicode Default"}
             emoji{"Urutan Sortir Emoji"}
             eor{"Aturan Pengurutan Eropa"}
-<<<<<<< HEAD
-            gb2312han{"Urutan Sortir Tionghoa (Sederhana) - GB2312"}
-            phonebook{"Urutan Sortir Buku Telepon"}
-            phonetic{"Urutan Sortir Fonetik"}
-            pinyin{"Urutan Sortir Pinyin"}
-            reformed{"Urutan Sortir yang Diubah Bentuknya"}
-=======
             gb2312han{"Aturan Pengurutan Tionghoa (Sederhana) - GB2312"}
             phonebook{"Aturan Pengurutan Buku Telepon"}
             phonetic{"Aturan Pengurutan Fonetik"}
             pinyin{"Aturan Pengurutan Pinyin"}
             reformed{"Aturan Pengurutan yang Diubah Bentuknya"}
->>>>>>> 626889fb
             search{"Pencarian Tujuan Umum"}
             searchjl{"Pencarian Menurut Konsonan Awal Hangul"}
             standard{"Aturan Pengurutan Standar"}
