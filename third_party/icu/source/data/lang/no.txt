--- conflicted
+++ resolved
@@ -75,11 +75,7 @@
         bax{"bamun"}
         bbc{"batak toba"}
         bbj{"ghomala"}
-<<<<<<< HEAD
-        be{"hviterussisk"}
-=======
         be{"belarusisk"}
->>>>>>> 626889fb
         bej{"beja"}
         bem{"bemba"}
         bew{"betawi"}
@@ -87,10 +83,7 @@
         bfd{"bafut"}
         bfq{"badaga"}
         bg{"bulgarsk"}
-<<<<<<< HEAD
-=======
         bgc{"haryanvi"}
->>>>>>> 626889fb
         bgn{"vestbalutsji"}
         bho{"bhojpuri"}
         bi{"bislama"}
@@ -682,10 +675,7 @@
         az{"azeri"}
     }
     Languages%variant{
-<<<<<<< HEAD
-=======
         ckb{"kurdisk (sorani)"}
->>>>>>> 626889fb
         hi_Latn{"hinglish"}
         ps{"pushto"}
     }
@@ -883,17 +873,9 @@
             gregorian{"gregoriansk kalender"}
             hebrew{"hebraisk kalender"}
             indian{"indisk nasjonalkalender"}
-<<<<<<< HEAD
-            islamic{"islamsk kalender"}
-            islamic-civil{"islamsk kalender (tabell, sivil)"}
-            islamic-rgsa{"islamsk kalender (Saudi-Arabia, observasjon)"}
-            islamic-tbla{"islamsk kalender (tabell, astronomisk)"}
-            islamic-umalqura{"islamsk kalender (Umm al-Qura)"}
-=======
             islamic{"hijrikalender"}
             islamic-civil{"hijrikalender (tabell, sivil)"}
             islamic-umalqura{"hijrikalender (Umm al-Qura)"}
->>>>>>> 626889fb
             iso8601{"ISO 8601-kalender"}
             japanese{"japansk kalender"}
             persian{"persisk kalender"}
@@ -990,10 +972,7 @@
             brah{"brahmiske tall"}
             cakm{"chakma-sifre"}
             cham{"cham-tall"}
-<<<<<<< HEAD
-=======
             cyrl{"kyrilliske tall"}
->>>>>>> 626889fb
             deva{"devanagari-sifre"}
             ethi{"etiopiske tall"}
             finance{"Finansielle tall"}
@@ -1013,10 +992,7 @@
             jpan{"japanske tall"}
             jpanfin{"japanske finanstall"}
             kali{"kayah li-tall"}
-<<<<<<< HEAD
-=======
             kawi{"kawi-sifre"}
->>>>>>> 626889fb
             khmr{"khmer-sifre"}
             knda{"kannada-sifre"}
             lana{"thai tham hora-tall"}
@@ -1048,11 +1024,8 @@
             telu{"telugu-sifre"}
             thai{"thailandske sifre"}
             tibt{"tibetanske sifre"}
-<<<<<<< HEAD
-=======
             tirh{"tirhuta-sifre"}
             tnsa{"tangsa-sifre"}
->>>>>>> 626889fb
             traditional{"Tradisjonelle tall"}
             vaii{"vai-sifre"}
         }
@@ -1084,10 +1057,7 @@
         FONXSAMP{"fonxsamp"}
         HEPBURN{"Hepburn-romanisering"}
         HOGNORSK{"høgnorsk"}
-<<<<<<< HEAD
-=======
         HSISTEMO{"h-systemet"}
->>>>>>> 626889fb
         IJEKAVSK{"serbisk med ijekavisk uttale"}
         ITIHASA{"itihasa"}
         JAUER{"jauer"}
@@ -1128,15 +1098,6 @@
         VALENCIA{"valensiansk"}
         VALLADER{"vallader"}
         WADEGILE{"Wade-Giles-romanisering"}
-<<<<<<< HEAD
-    }
-    characterLabelPattern{
-        all{"{0} – alt"}
-        category-list{"{0}: {1}"}
-        compatibility{"{0} – kompatibilitet"}
-        enclosed{"{0} – omsluttet"}
-        extended{"{0} – utvidet"}
-=======
         XSISTEMO{"x-systemet"}
     }
     characterLabelPattern{
@@ -1146,7 +1107,6 @@
         extended{"{0} – utvidet"}
         facing-left{"{0} vendt mot venstre"}
         facing-right{"{0} vendt mot høyre"}
->>>>>>> 626889fb
         historic{"{0} – historisk"}
         miscellaneous{"{0} – diverse"}
         other{"{0} – annet"}
@@ -1163,12 +1123,4 @@
         script{"Skrift: {0}"}
         territory{"Område: {0}"}
     }
-<<<<<<< HEAD
-    localeDisplayPattern{
-        keyTypePattern{"{0}: {1}"}
-        pattern{"{0} ({1})"}
-        separator{"{0}, {1}"}
-    }
-=======
->>>>>>> 626889fb
 }