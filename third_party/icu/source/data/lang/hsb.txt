--- conflicted
+++ resolved
@@ -49,10 +49,7 @@
         bem{"bemba"}
         bez{"bena"}
         bg{"bołharšćina"}
-<<<<<<< HEAD
-=======
         bgc{"haryanvi"}
->>>>>>> 626889fb
         bho{"bhojpurišćina"}
         bi{"bislamšćina"}
         bin{"binišćina"}
@@ -338,10 +335,7 @@
         pt_PT{"europska portugalšćina"}
         qu{"kečua"}
         quc{"kʼicheʼ"}
-<<<<<<< HEAD
-=======
         raj{"rajasthani"}
->>>>>>> 626889fb
         rap{"rapanuišćina"}
         rar{"rarotonganšćina"}
         rhg{"rohingyašćina"}
@@ -626,29 +620,7 @@
             thai{"thailandske cyfry"}
             tibt{"tibetske cyfry"}
             vaii{"vaiske cyfry"}
-<<<<<<< HEAD
-        }
-    }
-    characterLabelPattern{
-        all{"{0} — wšitke"}
-        category-list{"{0}: {1}"}
-        compatibility{"{0} — kompatibelnosć"}
-        enclosed{"{0} — zakašćikowane"}
-        extended{"{0} — rozšěrjene"}
-        historic{"{0} — historisce"}
-        miscellaneous{"{0} — rozdźělne"}
-        other{"{0} — druhe"}
-        scripts{"spisy — {0}"}
-        strokes{
-            few{"{0} smužki"}
-            one{"{0} smužka"}
-            other{"{0} smužkow"}
-            two{"{0} smužce"}
-=======
->>>>>>> 626889fb
-        }
-        subscript{"indeks {0}"}
-        superscript{"horni indeks {0}"}
+        }
     }
     characterLabelPattern{
         all{"{0} — wšitke"}
