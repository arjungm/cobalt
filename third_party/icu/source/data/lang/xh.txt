--- conflicted
+++ resolved
@@ -61,13 +61,8 @@
     Scripts{
         Arab{"Isi-Arabhu"}
         Cyrl{"IsiCyrillic"}
-<<<<<<< HEAD
-        Hans{"IsiHans"}
-        Hant{"IsiHant"}
-=======
         Hans{"IsiHans Esenziwe Lula"}
         Hant{"IsiHant Esiqhelekileyo"}
->>>>>>> 626889fb
         Jpan{"IsiJapanese"}
         Kore{"IsiKorean"}
         Latn{"IsiLatin"}
@@ -75,13 +70,8 @@
         Zzzz{"Ulwimi Olungaziwayo"}
     }
     Scripts%stand-alone{
-<<<<<<< HEAD
-        Hans{"IsiHan"}
-        Hant{"IsiHan"}
-=======
         Hans{"IsiHan Esenziwe Lula"}
         Hant{"IsiHan Esiqhelekileyo"}
->>>>>>> 626889fb
     }
     Types{
         calendar{
@@ -99,12 +89,5 @@
         language{"Language: {0}"}
         script{"Script: {0}"}
         territory{"Region: {0}"}
-<<<<<<< HEAD
-    }
-    localeDisplayPattern{
-        pattern{"{0} ({1})"}
-        separator{"{0}, {1}"}
-=======
->>>>>>> 626889fb
     }
 }