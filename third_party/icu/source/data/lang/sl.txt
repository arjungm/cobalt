--- conflicted
+++ resolved
@@ -102,11 +102,7 @@
         chp{"čipevščina"}
         chr{"čerokeščina"}
         chy{"čejenščina"}
-<<<<<<< HEAD
-        ckb{"soranska kurdščina"}
-=======
         ckb{"osrednja kurdščina"}
->>>>>>> 626889fb
         clc{"čilkotinščina"}
         co{"korziščina"}
         cop{"koptščina"}
@@ -589,10 +585,7 @@
         en_US{"angleščina (ZDA)"}
     }
     Languages%variant{
-<<<<<<< HEAD
-=======
         ckb{"soranska kurdščina"}
->>>>>>> 626889fb
         hi_Latn{"hingleščina"}
     }
     Scripts{
