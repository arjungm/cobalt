--- conflicted
+++ resolved
@@ -591,15 +591,9 @@
             gregorian{"Kalenda ya Kigregori"}
             hebrew{"Kalenda ya Kiebrania"}
             indian{"Kalenda ya Taifa ya India"}
-<<<<<<< HEAD
-            islamic{"Kalenda ya Kiislamu"}
-            islamic-civil{"Kalenda ya Kiislamu/Rasmi"}
-            islamic-umalqura{"Kalenda ya kiislamu (Umm al-Qura)"}
-=======
             islamic{"Kalenda ya Hijra"}
             islamic-civil{"Kalenda ya Hijra (inayoanza usiku wa manane)"}
             islamic-umalqura{"Kalenda ya Hijra (Umm ul-Qura)"}
->>>>>>> 626889fb
             iso8601{"Kalenda ya ISO-8601"}
             japanese{"Kalenda ya Kijapani"}
             persian{"Kalenda ya Kiajemi"}
