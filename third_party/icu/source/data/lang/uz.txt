--- conflicted
+++ resolved
@@ -548,17 +548,10 @@
             ethiopic-amete-alem{"Amete Alem habash taqvimi"}
             gregorian{"grigorian taqvimi"}
             hebrew{"yahudiy taqvimi"}
-<<<<<<< HEAD
-            islamic{"islomiy taqvim"}
-            islamic-civil{"jadvalli islomiy taqvim"}
-            islamic-tbla{"jadvalli islomiy taqvim (astronomik davr)"}
-            islamic-umalqura{"islomiy taqvim (Ummul Quro)"}
-=======
             islamic{"hijriy taqvim"}
             islamic-civil{"jadvalli hijriy taqvim"}
             islamic-tbla{"jadvalli hijriy taqvim (astronomik davr)"}
             islamic-umalqura{"hijriy taqvim (Ummul Quro)"}
->>>>>>> 626889fb
             iso8601{"ISO-8601 taqvimi"}
             japanese{"yapon taqvimi"}
             persian{"fors taqvimi"}
