﻿// © 2016 and later: Unicode, Inc. and others.
// License & terms of use: http://www.unicode.org/copyright.html
// Generated using tools/cldr/cldr-to-icu/build-icu-data.xml
eu{
    Keys{
        calendar{"Egutegia"}
        cf{"Moneta-formatua"}
        colAlternate{"Egin ez ikusi ikurren ordenari"}
        colBackwards{"Azentuen alderantzizko ordena"}
        colCaseFirst{"Maiuskula/Minuskula ordena"}
        colCaseLevel{"Maiuskulak eta minuskulak bereizten dituen ordena"}
        colNormalization{"Araututako ordena"}
        colNumeric{"Zenbakizko ordena"}
        colStrength{"Ordenaren sendotasuna"}
        collation{"Ordenatzeko irizpidea"}
        currency{"Moneta"}
        hc{"Ordu-zikloa (12 vs 24)"}
        lb{"Lerro-jauziaren estiloa"}
        ms{"Neurketa-sistema"}
        numbers{"Zenbakiak"}
        timezone{"Ordu-zona"}
        va{"Eskualdeko ezarpenen aldaera"}
        x{"Erabilera pribatua"}
    }
    Languages{
        aa{"afarera"}
        ab{"abkhaziera"}
        ace{"acehnera"}
        ach{"acholiera"}
        ada{"adangmera"}
        ady{"adigera"}
        af{"afrikaansa"}
        agq{"aghemera"}
        ain{"ainuera"}
        ak{"akanera"}
        ale{"aleutera"}
        alt{"hegoaldeko altaiera"}
        am{"amharera"}
        an{"aragoiera"}
        ann{"oboloera"}
        anp{"angikera"}
        ar{"arabiera"}
        ar_001{"arabiera moderno estandarra"}
        arn{"mapudunguna"}
        arp{"arapahoera"}
        ars{"Najdeko arabiera"}
        as{"assamera"}
        asa{"asua"}
        ast{"asturiera"}
        atj{"atikamekwera"}
        av{"avarera"}
        awa{"awadhiera"}
        ay{"aimara"}
        az{"azerbaijanera"}
        ba{"baxkirera"}
        ban{"baliera"}
        bas{"basaa"}
        be{"bielorrusiera"}
        bem{"bembera"}
        bez{"benera"}
        bg{"bulgariera"}
        bgc{"haryanera"}
        bho{"bhojpurera"}
        bi{"bislama"}
        bin{"edoera"}
        bla{"siksikera"}
        bm{"bambarera"}
        bn{"bengalera"}
        bo{"tibetera"}
        br{"bretoiera"}
        brx{"bodoera"}
        bs{"bosniera"}
        bug{"buginera"}
        byn{"bilenera"}
        ca{"katalana"}
        cay{"cayugera"}
        ccp{"chakmera"}
        ce{"txetxenera"}
        ceb{"cebuanoera"}
        cgg{"chiga"}
        ch{"txamorroera"}
        chk{"chuukera"}
        chm{"mariera"}
        cho{"txoktawera"}
        chp{"chipewyera"}
        chr{"txerokiera"}
<<<<<<< HEAD
        chy{"txeienera"}
=======
        chy{"txeieneera"}
>>>>>>> 626889fb
        ckb{"erdialdeko kurduera"}
        clc{"chilcotinera"}
        co{"korsikera"}
        crg{"metisera"}
        crj{"hego-ekialdeko creera"}
        crk{"lautadetako creera"}
        crl{"ipar-ekialdeko creera"}
        crm{"Mooseko creera"}
        crr{"Carolinako algonkinera"}
        crs{"Seychelleetako kreolera"}
        cs{"txekiera"}
        csw{"zingiretako creera"}
        cu{"elizako eslaviera"}
        cv{"txuvaxera"}
        cy{"galesa"}
        da{"daniera"}
        dak{"dakotera"}
        dar{"darginera"}
        dav{"taitera"}
        de{"alemana"}
        de_AT{"Austriako alemana"}
        de_CH{"Suitzako aleman garaia"}
        dgr{"dogribera"}
        dje{"zarma"}
        doi{"dogria"}
        dsb{"behe-sorabiera"}
        dua{"dualera"}
        dv{"dhivehia"}
        dyo{"fonyi jolera"}
        dz{"dzongkha"}
        dzg{"dazaera"}
        ebu{"embuera"}
        ee{"eweera"}
        efi{"efikera"}
        eka{"ekajuka"}
        el{"greziera"}
        en{"ingelesa"}
        en_AU{"Australiako ingelesa"}
        en_CA{"Kanadako ingelesa"}
        en_GB{"Britainia Handiko ingelesa"}
        en_US{"ingeles amerikarra"}
        eo{"esperantoa"}
<<<<<<< HEAD
        es{"espainiera"}
        es_419{"Latinoamerikako espainiera"}
        es_ES{"espainiera (Europa)"}
        es_MX{"Mexikoko espainiera"}
=======
        es{"gaztelania"}
        es_419{"Latinoamerikako gaztelania"}
        es_ES{"Europako gaztelania"}
        es_MX{"Mexikoko gaztelania"}
>>>>>>> 626889fb
        et{"estoniera"}
        eu{"euskara"}
        ewo{"ewondoa"}
        fa{"persiera"}
        fa_AF{"daria"}
        ff{"fula"}
        fi{"finlandiera"}
        fil{"filipinera"}
        fj{"fijiera"}
        fo{"faroera"}
        fon{"fonera"}
        fr{"frantsesa"}
        fr_CA{"Kanadako frantsesa"}
        fr_CH{"Suitzako frantsesa"}
        frc{"cajun frantsesa"}
        frr{"iparraldeko frisiera"}
        fur{"friulera"}
<<<<<<< HEAD
        fy{"frisiera"}
=======
        fy{"mendebaldeko frisiera"}
>>>>>>> 626889fb
        ga{"irlandera"}
        gaa{"gaera"}
        gag{"gagauzera"}
        gd{"Eskoziako gaelikoa"}
        gez{"ge’eza"}
        gil{"kiribatiera"}
        gl{"galiziera"}
        gn{"guaraniera"}
        gor{"gorontaloera"}
        gsw{"Suitzako alemana"}
        gu{"gujaratera"}
        guz{"gusiiera"}
        gv{"manxera"}
        gwi{"gwich’inera"}
        ha{"hausa"}
        hai{"haidera"}
        haw{"hawaiiera"}
        hax{"hegoaldeko haidera"}
        he{"hebreera"}
        hi{"hindia"}
<<<<<<< HEAD
=======
        hi_Latn{"hindia (latindarra)"}
>>>>>>> 626889fb
        hil{"hiligaynonera"}
        hmn{"hmonga"}
        hr{"kroaziera"}
        hsb{"goi-sorabiera"}
        ht{"Haitiko kreolera"}
        hu{"hungariera"}
        hup{"hupera"}
        hur{"halkomelema"}
        hy{"armeniera"}
        hz{"hereroera"}
        ia{"interlingua"}
        iba{"ibanera"}
        ibb{"ibibioera"}
        id{"indonesiera"}
        ie{"interlingue"}
        ig{"igboera"}
        ii{"Sichuango yiera"}
        ikt{"Kanada mendebaldeko inuitera"}
        ilo{"ilocanoera"}
        inh{"ingushera"}
        io{"idoa"}
        is{"islandiera"}
        it{"italiera"}
        iu{"inuitera"}
        ja{"japoniera"}
        jbo{"lojbana"}
        jgo{"ngomba"}
        jmc{"machamea"}
        jv{"javera"}
        ka{"georgiera"}
        kab{"kabiliera"}
        kac{"jingphoera"}
        kaj{"jjua"}
        kam{"kambera"}
        kbd{"kabardiera"}
        kcg{"tyapa"}
        kde{"makondeera"}
        kea{"Cabo Verdeko kreolera"}
        kfo{"koroa"}
        kg{"kikongoa"}
        kgp{"kaingangera"}
        kha{"khasiera"}
        khq{"koyra chiinia"}
        ki{"kikuyuera"}
        kj{"kuanyama"}
        kk{"kazakhera"}
        kkj{"kakoa"}
        kl{"groenlandiera"}
        kln{"kalenjinera"}
        km{"khemerera"}
        kmb{"kimbundua"}
        kn{"kannada"}
        ko{"koreera"}
        koi{"komi-permyakera"}
        kok{"konkanera"}
        kpe{"kpelleera"}
        kr{"kanuriera"}
        krc{"karachayera-balkarera"}
        krl{"kareliera"}
        kru{"kurukhera"}
        ks{"kaxmirera"}
        ksb{"shambalera"}
        ksf{"bafiera"}
        ksh{"koloniera"}
        ku{"kurduera"}
        kum{"kumykera"}
        kv{"komiera"}
        kw{"kornubiera"}
        kwk{"kwakwala"}
        ky{"kirgizera"}
        la{"latina"}
        lad{"ladinoa"}
        lag{"langiera"}
        lb{"luxenburgera"}
        lez{"lezginera"}
        lg{"luganda"}
        li{"limburgera"}
        lij{"liguriera"}
        lil{"lillooetera"}
        lkt{"lakotera"}
        ln{"lingala"}
        lo{"laosera"}
        lou{"Louisianako kreolera"}
        loz{"loziera"}
        lrc{"iparraldeko lurera"}
        lsm{"saamia"}
        lt{"lituaniera"}
        lu{"Katangako lubera"}
        lua{"Kasai mendebaldeko lubera"}
        lun{"lundera"}
        luo{"luoera"}
        lus{"mizoera"}
        luy{"luhyera"}
        lv{"letoniera"}
        mad{"madurera"}
        mag{"magadhera"}
        mai{"maithilia"}
        mak{"makassarera"}
        mas{"masaiera"}
        mdf{"mokxera"}
        men{"mendeera"}
        mer{"meruera"}
        mfe{"Mauritaniako kreolera"}
        mg{"malgaxea"}
        mgh{"makhuwa-meettoera"}
        mgo{"metaʼera"}
        mh{"marshallera"}
        mi{"maoriera"}
        mic{"mikmakera"}
        min{"minangkabauera"}
        mk{"mazedoniera"}
        ml{"malabarera"}
        mn{"mongoliera"}
        mni{"manipurera"}
        moe{"innuera"}
        moh{"mohawkera"}
        mos{"mossiera"}
        mr{"marathera"}
        ms{"malaysiera"}
        mt{"maltera"}
        mua{"mudangera"}
        mul{"zenbait hizkuntza"}
        mus{"muscogeera"}
        mwl{"mirandesa"}
        my{"birmaniera"}
        myv{"erziera"}
        mzn{"mazandarandera"}
        na{"nauruera"}
        nap{"napoliera"}
        naq{"namera"}
        nb{"bokmål (norvegiera)"}
        nd{"iparraldeko ndebeleera"}
        nds{"behe-alemana"}
        nds_NL{"behe-saxoiera"}
        ne{"nepalera"}
        new{"newarera"}
        ng{"ndonga"}
        nia{"niasera"}
        niu{"niueera"}
        nl{"nederlandera"}
        nl_BE{"flandriera"}
        nmg{"kwasiera"}
        nn{"nynorsk (norvegiera)"}
        nnh{"ngiemboonera"}
        no{"norvegiera"}
        nog{"nogaiera"}
        nqo{"n’koera"}
        nr{"hegoaldeko ndebeleera"}
        nso{"pediera"}
        nus{"nuerera"}
        nv{"navajoera"}
        ny{"chewera"}
        nyn{"nkoreera"}
        oc{"okzitaniera"}
        ojb{"ipar-mendebaldeko ojibwa"}
        ojc{"erdialdeko ojibwa"}
        ojs{"oji-creera"}
        ojw{"mendebaldeko ojibwa"}
        oka{"okanaganera"}
        om{"oromoera"}
        or{"oriya"}
        os{"osetiera"}
        pa{"punjabera"}
        pag{"pangasinanera"}
        pam{"pampangera"}
        pap{"papiamentoa"}
        pau{"palauera"}
        pcm{"Nigeriako pidgina"}
        pis{"pijina"}
        pl{"poloniera"}
        pqm{"maliseet-passamaquoddyera"}
        prg{"prusiera"}
        ps{"paxtunera"}
        pt{"portugesa"}
        pt_BR{"Brasilgo portugesa"}
        pt_PT{"Europako portugesa"}
        qu{"kitxua"}
        quc{"quicheera"}
<<<<<<< HEAD
=======
        raj{"rajastanera"}
>>>>>>> 626889fb
        rap{"rapanuia"}
        rar{"rarotongera"}
        rhg{"rohingyera"}
        rm{"erretorromaniera"}
        rn{"rundiera"}
        ro{"errumaniera"}
        ro_MD{"moldaviera"}
        rof{"romboa"}
        ru{"errusiera"}
        rup{"aromaniera"}
        rw{"kinyaruanda"}
        rwk{"rwera"}
        sa{"sanskritoa"}
        sad{"sandaweera"}
        sah{"sakhera"}
        saq{"samburuera"}
        sat{"santalera"}
        sba{"ngambayera"}
        sbp{"sanguera"}
        sc{"sardiniera"}
        scn{"siziliera"}
        sco{"eskoziera"}
        sd{"sindhia"}
        se{"iparraldeko samiera"}
        seh{"senera"}
        ses{"koyraboro sennia"}
        sg{"sangoa"}
        sh{"serbokroaziera"}
        shi{"tachelhita"}
        shn{"shanera"}
        si{"sinhala"}
        sk{"eslovakiera"}
        sl{"esloveniera"}
        slh{"lushootseeda"}
        sm{"samoera"}
        sma{"hegoaldeko samiera"}
        smj{"Luleko samiera"}
        smn{"Inariko samiera"}
        sms{"skolten samiera"}
        sn{"shonera"}
        snk{"soninkeera"}
        so{"somaliera"}
        sq{"albaniera"}
        sr{"serbiera"}
        srn{"sranan tongoa"}
        ss{"swatiera"}
        ssy{"sahoa"}
        st{"hegoaldeko sothoera"}
        str{"itsasarteetako salishera"}
        su{"sundanera"}
        suk{"sukumera"}
        sv{"suediera"}
        sw{"swahilia"}
        sw_CD{"Kongoko swahilia"}
        swb{"komoreera"}
        syr{"asiriera"}
        ta{"tamilera"}
        tce{"hegoaldeko tutchoneera"}
        te{"telugua"}
<<<<<<< HEAD
        tem{"temnea"}
=======
        tem{"temneera"}
>>>>>>> 626889fb
        teo{"tesoera"}
        tet{"tetuma"}
        tg{"tajikera"}
        tgx{"tagishera"}
        th{"thailandiera"}
        tht{"tahltanera"}
        ti{"tigrinyera"}
        tig{"tigreera"}
        tk{"turkmenera"}
        tl{"tagaloa"}
        tlh{"klingonera"}
        tli{"tlingitera"}
        tn{"tswanera"}
        to{"tongera"}
        tok{"toki pona"}
        tpi{"tok pisin"}
        tr{"turkiera"}
        trv{"tarokoera"}
        ts{"tsongera"}
        tt{"tatarera"}
        ttm{"iparraldeko tutchoneera"}
        tum{"tumbukera"}
        tvl{"tuvaluera"}
        tw{"twia"}
        twq{"tasawaqa"}
        ty{"tahitiera"}
        tyv{"tuvera"}
        tzm{"Erdialdeko Atlaseko amazigera"}
        udm{"udmurtera"}
        ug{"uigurrera"}
        uk{"ukrainera"}
        umb{"umbundua"}
        und{"hizkuntza ezezaguna"}
        ur{"urdua"}
        uz{"uzbekera"}
        vai{"vaiera"}
        ve{"vendera"}
        vec{"veneziera"}
        vi{"vietnamera"}
        vo{"volapük"}
        vun{"vunjoa"}
<<<<<<< HEAD
        wa{"waloiera"}
=======
        wa{"valoniera"}
>>>>>>> 626889fb
        wae{"walserera"}
        wal{"wolayttera"}
        war{"warayera"}
        wo{"wolofera"}
        wuu{"wu txinera"}
        xal{"kalmykera"}
        xh{"xhosera"}
        xog{"sogera"}
        yav{"yangbenera"}
        ybb{"yemba"}
        yi{"yiddisha"}
        yo{"jorubera"}
        yrl{"nheengatua"}
        yue{"kantonera"}
        zgh{"amazigera estandarra"}
        zh{"txinera"}
        zh_Hans{"txinera sinplifikatua"}
        zh_Hant{"txinera tradizionala"}
        zu{"zuluera"}
        zun{"zuñiera"}
        zxx{"ez dago eduki linguistikorik"}
        zza{"zazera"}
    }
    Languages%long{
<<<<<<< HEAD
        zh_Hans{"mandarinera sinplifikatua"}
        zh_Hant{"mandarinera tradizionala"}
=======
        zh_Hans{"mandarin sinplifikatua"}
        zh_Hant{"mandarin tradizionala"}
>>>>>>> 626889fb
    }
    Languages%menu{
        yue{"Kantongo txinera"}
        zh{"mandarinera"}
    }
    Languages%short{
        en_GB{"Erresuma Batuko ingelesa"}
        en_US{"AEBko ingelesa"}
    }
    Languages%variant{
        hi_Latn{"hinglisha"}
    }
    Scripts{
<<<<<<< HEAD
        Adlm{"adlam"}
        Aghb{"Kaukasoko albaniera"}
        Ahom{"ahomera"}
        Arab{"arabiarra"}
        Aran{"nastaliq"}
=======
        Adlm{"adlama"}
        Aghb{"Kaukasoko albaniera"}
        Ahom{"ahomera"}
        Arab{"arabiarra"}
        Aran{"nastaliqa"}
>>>>>>> 626889fb
        Armi{"aramiera inperiarra"}
        Armn{"armeniarra"}
        Avst{"avestera"}
        Bali{"baliera"}
        Bamu{"bamum"}
        Bass{"bassa vah"}
        Batk{"batak"}
        Beng{"bengalarra"}
        Bhks{"bhaiksuki"}
        Bopo{"bopomofoa"}
        Brah{"brahmiera"}
        Brai{"braillea"}
        Bugi{"buginera"}
        Buhd{"buhid"}
        Cakm{"txakma"}
        Cans{"Kanadiako aborigenen silabiko bateratua"}
        Cari{"kariera"}
        Cham{"txamera"}
<<<<<<< HEAD
        Cher{"txerokiera"}
=======
        Cher{"txerokiarra"}
>>>>>>> 626889fb
        Chrs{"korasmiera"}
        Copt{"koptikera"}
        Cpmn{"zipro-minoera"}
        Cprt{"ziprera"}
        Cyrl{"zirilikoa"}
        Deva{"devanagaria"}
        Diak{"dives akuru"}
        Dogr{"dogrera"}
        Dsrt{"deseret"}
        Dupl{"duployiar takigrafia"}
        Egyp{"egiptoar hieroglifikoak"}
        Elba{"elbasanera"}
        Elym{"elimaikera"}
        Ethi{"etiopiarra"}
        Geor{"georgiarra"}
        Glag{"glagolitikera"}
        Gong{"gunjala gondi"}
        Gonm{"masaram gondiera"}
        Goth{"gotikoa"}
        Gran{"grantha"}
        Grek{"grekoa"}
        Gujr{"gujaratarra"}
        Guru{"gurmukhia"}
        Hanb{"idazkera txinatarra bopomofoarekin"}
        Hang{"hangula"}
        Hani{"idazkera txinatarra"}
        Hano{"hanunuera"}
        Hans{"sinplifikatua"}
        Hant{"tradizionala"}
        Hatr{"hatreoera"}
        Hebr{"hebrearra"}
        Hira{"hiragana"}
        Hluw{"hieroglifiko anatoliarrak"}
        Hmng{"pahawh hmongera"}
        Hmnp{"nyiakeng puachue hmong"}
        Hrkt{"silabario japoniarrak"}
        Hung{"hungariera zaharra"}
        Ital{"italiera zaharra"}
        Jamo{"jamo-bihurketa"}
        Java{"javaniera"}
        Jpan{"japoniarra"}
        Kali{"kayah li"}
        Kana{"katakana"}
        Kawi{"kawi"}
        Khar{"kharoshthi"}
        Khmr{"khemerarra"}
        Khoj{"khojkiera"}
        Kits{"khitanerako script txikiak"}
        Knda{"kanadarra"}
        Kore{"korearra"}
        Kthi{"kaithiera"}
        Lana{"lannera"}
        Laoo{"laosarra"}
        Latn{"latinoa"}
        Lepc{"leptxa"}
        Limb{"linbuera"}
        Lina{"A linearra"}
        Linb{"B linearra"}
        Lisu{"fraserera"}
        Lyci{"liziera"}
        Lydi{"lidiera"}
        Mahj{"mahajaniera"}
        Maka{"makasarrera"}
        Mand{"mandaera"}
        Mani{"manikeoa"}
        Marc{"martxenera"}
        Medf{"medefaidrinera"}
        Mend{"mende"}
        Merc{"meroitiar etzana"}
        Mero{"meroitirra"}
        Mlym{"malayalamarra"}
        Modi{"modiera"}
        Mong{"mongoliarra"}
        Mroo{"mroera"}
<<<<<<< HEAD
        Mtei{"meitei mayekera"}
=======
        Mtei{"meiteiarra"}
>>>>>>> 626889fb
        Mult{"multaniera"}
        Mymr{"birmaniarra"}
        Nagm{"nag mundariera"}
        Nand{"nandinagariera"}
        Narb{"iparraldeko arabiera zaharra"}
        Nbat{"nabatera"}
        Newa{"newaera"}
<<<<<<< HEAD
        Nkoo{"n’ko"}
        Nshu{"nushuera"}
        Ogam{"oghamera"}
        Olck{"ol txikiera"}
=======
        Nkoo{"n’koa"}
        Nshu{"nushuera"}
        Ogam{"oghamera"}
        Olck{"ol chikia"}
>>>>>>> 626889fb
        Orkh{"orkhonera"}
        Orya{"oriyarra"}
        Osge{"osagera"}
        Osma{"osmaiera"}
        Ougr{"uigurrera zaharra"}
        Palm{"palmiera"}
        Pauc{"pau cin hau"}
        Perm{"permiera zaharra"}
        Phag{"phags-pa"}
        Phli{"pahlavi inskripzioak"}
        Phlp{"Pahlavi salmo-liburua"}
        Phnx{"feniziera"}
        Plrd{"polardera fonetikoa"}
        Prti{"Partiera inskripzioak"}
        Qaag{"zauagiera"}
        Rjng{"Rejang"}
<<<<<<< HEAD
        Rohg{"hanifiera"}
=======
        Rohg{"hanifia"}
>>>>>>> 626889fb
        Runr{"errunikoa"}
        Samr{"samariera"}
        Sarb{"hegoaldeko arabiera zaharra"}
        Saur{"saurashtra"}
        Sgnw{"zeinu-idazketa"}
        Shaw{"shaviera"}
        Shrd{"sharada"}
        Sidd{"siddham"}
        Sind{"khudawadi"}
        Sinh{"sinhala"}
        Sogd{"sogdiera"}
        Sogo{"sogdiera zaharra"}
        Sora{"sora sompeng"}
        Soyo{"soyomboera"}
<<<<<<< HEAD
        Sund{"sudanera"}
        Sylo{"syloti nagriera"}
        Syrc{"siriera"}
=======
        Sund{"sudandarra"}
        Sylo{"syloti nagriera"}
        Syrc{"asiriarra"}
>>>>>>> 626889fb
        Tagb{"tagbanwa"}
        Takr{"takriera"}
        Tale{"tai le"}
        Talu{"tai lue berria"}
        Taml{"tamilarra"}
        Tang{"tangutera"}
        Tavt{"tai viet"}
        Telu{"teluguarra"}
<<<<<<< HEAD
        Tfng{"tifinagera"}
=======
        Tfng{"tifinagha"}
>>>>>>> 626889fb
        Tglg{"tagaloa"}
        Thaa{"thaana"}
        Thai{"thailandiarra"}
        Tibt{"tibetarra"}
        Tirh{"tirhuta"}
        Tnsa{"tangsa"}
        Toto{"totoera"}
        Ugar{"ugaritiera"}
<<<<<<< HEAD
        Vaii{"vaiera"}
=======
        Vaii{"vaiarra"}
>>>>>>> 626889fb
        Vith{"vithkuqi"}
        Wara{"varang kshiti"}
        Wcho{"wanchoera"}
        Xpeo{"pertsiera zaharra"}
        Xsux{"sumero-akadiera kuneiformea"}
        Yezi{"yezidiera"}
<<<<<<< HEAD
        Yiii{"yiera"}
=======
        Yiii{"yiarra"}
>>>>>>> 626889fb
        Zanb{"zanabazar koadroa"}
        Zinh{"heredatua"}
        Zmth{"matematikako notazioa"}
        Zsye{"emojiak"}
        Zsym{"ikurrak"}
        Zxxx{"idatzi gabea"}
        Zyyy{"ohikoa"}
        Zzzz{"idazkera ezezaguna"}
    }
    Scripts%stand-alone{
        Hans{"idazkera txinatar sinplifikatua"}
        Hant{"idazkera txinatar tradizionala"}
    }
    Scripts%variant{
        Arab{"persiar-arabiarra"}
    }
    Types{
        calendar{
            buddhist{"Egutegi budista"}
            chinese{"Txinatar egutegia"}
            coptic{"Egutegi koptoa"}
            dangi{"Dangi egutegia"}
            ethiopic{"Egutegi etiopiarra"}
            ethiopic-amete-alem{"Amete Alem egutegi etiopiarra"}
            gregorian{"Egutegi gregoriarra"}
            hebrew{"Hebrear egutegia"}
            indian{"Indiar egutegia"}
<<<<<<< HEAD
            islamic{"Islamiar egutegia"}
            islamic-civil{"Islamiar egutegia (taula-formakoa, garai zibilekoa)"}
            islamic-rgsa{"Islamiar egutegia (Saudi Arabia, ikuspegiak)"}
            islamic-tbla{"Islamiar egutegia (taula-formakoa, gai astronomikokoa)"}
            islamic-umalqura{"Islamiar egutegia (Umm al-Qura)"}
=======
            islamic{"Egutegi islamiarra"}
            islamic-civil{"Egutegi islamiarra (taula-formakoa, garai zibilekoa)"}
            islamic-umalqura{"Egutegi islamiarra (Umm al-Qura)"}
>>>>>>> 626889fb
            iso8601{"ISO-8601 egutegia"}
            japanese{"Japoniar egutegia"}
            persian{"Egutegi persiarra"}
            roc{"Minguo egutegia"}
        }
        cf{
            account{"Kontabilitateko moneta-formatua"}
            standard{"Moneta-formatu estandarra"}
        }
        colAlternate{
            non-ignorable{"Ordenatu ikurrak"}
            shifted{"Ordenatu ikurrei ez ikusi eginda"}
        }
        colBackwards{
            no{"Ordenatu azentuak modu normalean"}
            yes{"Ordenatu azentuak alderantziz"}
        }
        colCaseFirst{
            lower{"Ordenatu minuskulak lehenik"}
            no{"Ordenatu maiuskulak modu normalean"}
            upper{"Ordenatu maiuskulak lehenik"}
        }
        colCaseLevel{
            no{"Ordenatu maiuskulak eta minuskulak bereizi gabe"}
            yes{"Ordenatu maiuskulak eta minuskulak bereizita"}
        }
        colNormalization{
            no{"Ordenatu arauak kontuan hartu gabe"}
            yes{"Ordenatu Unicode arauen arabera"}
        }
        colNumeric{
            no{"Ordenatu digituak banaka"}
            yes{"Ordenatu digituak zenbakien arabera"}
        }
        colStrength{
            identical{"Ordenatu guztiak"}
            primary{"Ordenatu oinarrizko hizkiak soilik"}
            quaternary{"Ordenatu azentuak / maiuskula eta minuskulak / zabalera / kanak"}
            secondary{"Ordenatu azentuak"}
            tertiary{"Ordenatu azentuak / maiuskula eta minuskulak / zabalera"}
        }
        collation{
            big5han{"Txinera tradizionalaren alfabetoa-Big5"}
            compat{"Aurreko hurrenkera, bateragarria izateko"}
            dictionary{"Hurrenkera alfabetikoa"}
            ducet{"Unicode hurrenkera lehenetsia"}
            emoji{"Emojien hurrenkera"}
            eor{"Europako ordenatzeko arauak"}
            gb2312han{"Txinera sinplifikatuaren alfabetoa -GB2312"}
            phonebook{"Telefonoen zerrenda"}
            phonetic{"Ordenatzeko irizpide fonetikoa"}
            pinyin{"Pinyin hurrenkera"}
            reformed{"Erreformaren araberako hurrenkera"}
            search{"Bilaketa orokorra"}
            searchjl{"Bilatu hangularen lehen kontsonantearen arabera"}
            standard{"Ordenatzeko irizpide estandarra"}
            stroke{"Tarteen araberako hurrenkera"}
            traditional{"Tradizionala"}
            unihan{"Radical trazuen hurrenkera"}
            zhuyin{"Zhuyin hurrenkera"}
        }
        d0{
            fwidth{"Zabalera osoko karaktere-bihurketa"}
            hwidth{"Zabalera erdiko karaktere-bihurketa"}
            npinyin{"Zenbakizko bihurketa"}
        }
        hc{
            h11{"12 orduko sistema (0–11)"}
            h12{"12 orduko sistema (1–12)"}
            h23{"24 orduko sistema (0–23)"}
            h24{"24 orduko sistema (1–24)"}
        }
        lb{
            loose{"Lerro-jauziaren estilo malgua"}
            normal{"Lerro-jauziaren estilo arrunta"}
            strict{"Lerro-jauziaren estilo zorrotza"}
        }
        m0{
            bgn{"US BGN transliterazioa"}
            ungegn{"UN GEGN transliterazioa"}
        }
        ms{
            metric{"Sistema metrikoa"}
            uksystem{"Neurketa-sistema inperiala"}
            ussystem{"Neurketa-sistema anglosaxoia"}
        }
        numbers{
            ahom{"Ahom digituak"}
            arab{"Digitu arabiar-hindikoak"}
            arabext{"Digitu arabiar-hindiko hedatuak"}
            armn{"Zenbaki armeniarrak"}
            armnlow{"Zenbaki armeniarrak minuskulaz"}
            bali{"Digitu balitarrak"}
            beng{"Digitu bengalarrak"}
            brah{"Brahmi digituak"}
            cakm{"Txakma digituak"}
            cham{"Txam digituak"}
            cyrl{"Zenbaki zirilikoak"}
            deva{"Digitu devanagariak"}
            diak{"Dives Akuru digituak"}
            ethi{"Zenbaki etiopiarrak"}
            finance{"Finantza-zenbakiak"}
            fullwide{"Zabalera osoko digituak"}
            geor{"Zenbaki georgiarrak"}
            gong{"Gunjala Gondi digituak"}
            gonm{"Masaram Gondi digituak"}
            grek{"Zenbaki grekoak"}
            greklow{"Zenbaki grekoak minuskulaz"}
            gujr{"Digitu gujaratarrak"}
            guru{"Digitu gurmukhiak"}
            hanidec{"Zenbaki hamartar txinatarrak"}
            hans{"Zenbaki txinatar sinplifikatuak"}
            hansfin{"Finantzetarako zenbaki txinatar sinplifikatuak"}
            hant{"Zenbaki txinatar tradizionalak"}
            hantfin{"Finantzetarako zenbaki txinatar tradizionalak"}
            hebr{"Zenbaki hebrearrak"}
            hmng{"Pahawh Hmong digituak"}
            hmnp{"Nyiakeng Puachue Hmong digituak"}
            java{"Digitu javatarrak"}
            jpan{"Zenbaki japoniarrak"}
            jpanfin{"Finantzetarako zenbaki japoniarrak"}
            kali{"Kayah Li digituak"}
            kawi{"kawi digituak"}
            khmr{"Digitu khemerarrak"}
            knda{"Digitu kannadarrak"}
            lana{"Tai Tham Hora digituak"}
            lanatham{"Tai Tham Tham digituak"}
            laoo{"Digitu laostarrak"}
            latn{"Digitu mendebaldarrak"}
            lepc{"Digitu leptxatarrak"}
            limb{"Digitu limbutarrak"}
            mathbold{"Digitu matematiko lodiak"}
            mathdbl{"Marra bikoitzeko digitu matematikoak"}
            mathmono{"Zuriune bakarreko digitu matematikoak"}
            mathsanb{"Sans-Serif Bold digitu matematikoak"}
            mathsans{"Sans-Serif digitu matematikoak"}
            mlym{"Digitu malayalamarrak"}
            modi{"Modi digituak"}
            mong{"Digitu mongoliarrak"}
            mroo{"Mro digituak"}
            mtei{"Meetei Mayek digituak"}
            mymr{"Digitu birmaniarrak"}
            mymrshan{"Shan digitu birmaniarrak"}
            mymrtlng{"Tai Laing digitu birmaniarrak"}
            nagm{"nag mundari digituak"}
            native{"Zenbaki-sistema"}
            nkoo{"N’Ko digituak"}
            olck{"Ol Chiki digituak"}
            orya{"Digitu oriyarrak"}
            osma{"Digitu osmanyarrak"}
            rohg{"Hanifi digitu rohingyak"}
            roman{"Zenbaki erromatarrak"}
            romanlow{"Zenbaki erromatarrak minuskulaz"}
            saur{"Digitu saurashtrarrak"}
            shrd{"Digitu sharadarrak"}
            sind{"Digitu khudawadiarrak"}
            sinh{"Sinhala Lith digituak"}
            sora{"Sora Sompeng digituak"}
            sund{"Digitu sundadarrak"}
            takr{"Digitu takriarrak"}
            talu{"Digitu tai lue berriak"}
            taml{"Zenbaki tamilar tradizionalak"}
            tamldec{"Digitu tamilarrak"}
            telu{"Digitu teluguarrak"}
            thai{"Digitu thailandiarrak"}
            tibt{"Digitu tibetarrak"}
            tirh{"Tirhuta digituak"}
            tnsa{"tangsar digituak"}
            traditional{"Zenbaki tradizionalak"}
            vaii{"Vai digituak"}
            wara{"Warang Citi digituak"}
            wcho{"Wancho digituak"}
        }
    }
    Variants{
        1606NICT{"frantses ertain amaieratik 1606ra"}
        1694ACAD{"frantses moderno goiztiarra"}
        1901{"ortografia aleman tradizionala"}
        1959ACAD{"akademikoa"}
        1994{"Resiako ortografia estandarizatua"}
        1996{"1996ko ortografia alemana"}
        ABL1943{"1943ko ortografia-formulazioa"}
        AKUAPEM{"AKUAPIMERA"}
        ALALC97{"ALA-LC erromanizazioa, 1997ko edizioa"}
        ALUKU{"Aluku dialektoa"}
        AO1990{"1990eko portugesaren ortografia-hitzarmena"}
        ARANES{"Aranera"}
        ARKAIKA{"Esperanto arkaikoa"}
        ASANTE{"ASANTEERA"}
        AUVERN{"Auverniako okzitaniera"}
        BAKU1926{"Turkieraren latindar alfabeto bateratua"}
        BALANKA{"Aniieraren balanka dialektoa"}
        BARLA{"Caboverdeeraren barlavento dialekto taldea"}
        BASICENG{"Oinarrizko ingelesa"}
        BAUDDHA{"Bauddha"}
        BISCAYAN{"Mendebaldeko euskara"}
        BISKE{"San Giorgio / Bila dialektoa"}
        BOHORIC{"Bohoric alfabetoa"}
        BOONT{"Boontling"}
        BORNHOLM{"Bornholmera"}
        CISAUP{"galiar-italiarra"}
        COLB1945{"1945eko Portugal eta Barasilgo ortografia-hitzarmena"}
        CORNU{"cornishera"}
        CREISS{"Languedocera"}
        DAJNKO{"Dajnko alfabetoa"}
        EKAVSK{"Serbiera ekavierako ahoskerarekin"}
        EMODENG{"Ingeles moderno goiztiarra"}
        FONIPA{"IPA ahoskera"}
        FONKIRSH{"Fonkirsh"}
        FONNAPA{"Fonnapa"}
        FONUPA{"UPa ahoskera"}
        FONXSAMP{"Fonxsamp"}
        GALLO{"Galiera"}
        GASCON{"GASKOI"}
        GRCLASS{"Okzitaniera klasikoa"}
        GRITAL{"Grital"}
        GRMISTR{"Grmistr"}
        HEPBURN{"Hepburn erromanizazioa"}
        HOGNORSK{"Hognorsk"}
        HSISTEMO{"Hsistemo"}
        IJEKAVSK{"Serbiera ijekavieraren ahoskerarekin"}
        ITIHASA{"Itihasa"}
        IVANCHOV{"Ivantxov"}
        JAUER{"Jauer"}
        JYUTPING{"Jyutping"}
        KKCOR{"Ortografia arrunta"}
        KOCIEWIE{"Kociewie"}
        KSCOR{"Ortografia estandarra"}
        LAUKIKA{"Laukika"}
        LEMOSIN{"Limousinera"}
        LENGADOC{"Lengadocera"}
        LIPAW{"Resiako lipovaz dialektoa"}
        LUNA1918{"Luna1918"}
        METELKO{"Metelko alfabetoa"}
        MONOTON{"Tonu bakarra"}
        NDYUKA{"Ndyuka dialektoa"}
        NEDIS{"Natisoneko dialektoa"}
        NEWFOUND{"TERNUA"}
        NICARD{"Nicard"}
        NJIVA{"Gniva/Njiva dialektoa"}
        NULIK{"Volapuk modernoa"}
        OSOJS{"Oseacco/Osojane dialektoa"}
        OXENDICT{"Oxfordeko ingeles-hiztegiko ortografia"}
        PAHAWH2{"Pahawh2"}
        PAHAWH3{"Pahawh3"}
        PAHAWH4{"Pahawh4"}
        PAMAKA{"Pamaka dialektoa"}
        PEANO{"Peano"}
        PETR1708{"Petr1708"}
        PINYIN{"Pinyin erromanizazioa"}
        POLYTON{"Tonu anitza"}
        POSIX{"Ordenagailua"}
        PROVENC{"Proventzera"}
        PUTER{"Puterera"}
        REVISED{"Ortografia berrikusia"}
        RIGIK{"Volapuk klasikoa"}
        ROZAJ{"Resiera"}
        RUMGR{"Rumgr"}
        SAAHO{"Saho"}
        SCOTLAND{"Eskoziar ingeles estandarra"}
        SCOUSE{"Scouse"}
        SIMPLE{"SOILA"}
        SOLBA{"Stolvizza/Solbica dialektoa"}
        SOTAV{"Caboverdeerako sotavento dialekto taldea"}
        SPANGLIS{"SPANGLISH"}
        SURMIRAN{"Surmiran"}
        SURSILV{"Sursilv"}
        SUTSILV{"Sutsilv"}
        SYNNEJYL{"Synnejyl"}
        TARASK{"Taraskievica ortografia"}
        TONGYONG{"Tongyong"}
        TUNUMIIT{"Tunumiit"}
        UCCOR{"Ortografia bateratua"}
        UCRCOR{"Ortografia berrikusi bateratua"}
        ULSTER{"Ulster"}
        UNIFON{"Alfabeto fonetiko unifonoa"}
        VAIDIKA{"Vaidika"}
        VALENCIA{"Valentziera"}
        VALLADER{"Vallader"}
        VECDRUKA{"Vecdruka"}
        VIVARAUP{"Vivaraup"}
        WADEGILE{"Wade-Giles erromanizazioa"}
        XSISTEMO{"Xsistemo"}
    }
    characterLabelPattern{
        all{"{0} — Guztiak"}
        compatibility{"{0} — Bateragarritasuna"}
        enclosed{"{0} — Inguratua"}
        extended{"{0} — Luzatua"}
        facing-left{"{0} ezkerrera begira"}
        facing-right{"{0} eskuinera begira"}
        historic{"{0} — Historikoa"}
        miscellaneous{"{0} — Askotarikoak"}
        other{"{0} — Bestelakoak"}
        scripts{"Scriptak — {0}"}
        strokes{
            one{"{0} trazu"}
            other{"{0} trazu"}
        }
        subscript{"{0} azpi-indizea"}
        superscript{"{0} goi-indizea"}
    }
}<|MERGE_RESOLUTION|>--- conflicted
+++ resolved
@@ -84,11 +84,7 @@
         cho{"txoktawera"}
         chp{"chipewyera"}
         chr{"txerokiera"}
-<<<<<<< HEAD
-        chy{"txeienera"}
-=======
         chy{"txeieneera"}
->>>>>>> 626889fb
         ckb{"erdialdeko kurduera"}
         clc{"chilcotinera"}
         co{"korsikera"}
@@ -131,17 +127,10 @@
         en_GB{"Britainia Handiko ingelesa"}
         en_US{"ingeles amerikarra"}
         eo{"esperantoa"}
-<<<<<<< HEAD
-        es{"espainiera"}
-        es_419{"Latinoamerikako espainiera"}
-        es_ES{"espainiera (Europa)"}
-        es_MX{"Mexikoko espainiera"}
-=======
         es{"gaztelania"}
         es_419{"Latinoamerikako gaztelania"}
         es_ES{"Europako gaztelania"}
         es_MX{"Mexikoko gaztelania"}
->>>>>>> 626889fb
         et{"estoniera"}
         eu{"euskara"}
         ewo{"ewondoa"}
@@ -159,11 +148,7 @@
         frc{"cajun frantsesa"}
         frr{"iparraldeko frisiera"}
         fur{"friulera"}
-<<<<<<< HEAD
-        fy{"frisiera"}
-=======
         fy{"mendebaldeko frisiera"}
->>>>>>> 626889fb
         ga{"irlandera"}
         gaa{"gaera"}
         gag{"gagauzera"}
@@ -184,10 +169,7 @@
         hax{"hegoaldeko haidera"}
         he{"hebreera"}
         hi{"hindia"}
-<<<<<<< HEAD
-=======
         hi_Latn{"hindia (latindarra)"}
->>>>>>> 626889fb
         hil{"hiligaynonera"}
         hmn{"hmonga"}
         hr{"kroaziera"}
@@ -366,10 +348,7 @@
         pt_PT{"Europako portugesa"}
         qu{"kitxua"}
         quc{"quicheera"}
-<<<<<<< HEAD
-=======
         raj{"rajastanera"}
->>>>>>> 626889fb
         rap{"rapanuia"}
         rar{"rarotongera"}
         rhg{"rohingyera"}
@@ -429,11 +408,7 @@
         ta{"tamilera"}
         tce{"hegoaldeko tutchoneera"}
         te{"telugua"}
-<<<<<<< HEAD
-        tem{"temnea"}
-=======
         tem{"temneera"}
->>>>>>> 626889fb
         teo{"tesoera"}
         tet{"tetuma"}
         tg{"tajikera"}
@@ -475,11 +450,7 @@
         vi{"vietnamera"}
         vo{"volapük"}
         vun{"vunjoa"}
-<<<<<<< HEAD
-        wa{"waloiera"}
-=======
         wa{"valoniera"}
->>>>>>> 626889fb
         wae{"walserera"}
         wal{"wolayttera"}
         war{"warayera"}
@@ -504,13 +475,8 @@
         zza{"zazera"}
     }
     Languages%long{
-<<<<<<< HEAD
-        zh_Hans{"mandarinera sinplifikatua"}
-        zh_Hant{"mandarinera tradizionala"}
-=======
         zh_Hans{"mandarin sinplifikatua"}
         zh_Hant{"mandarin tradizionala"}
->>>>>>> 626889fb
     }
     Languages%menu{
         yue{"Kantongo txinera"}
@@ -524,19 +490,11 @@
         hi_Latn{"hinglisha"}
     }
     Scripts{
-<<<<<<< HEAD
-        Adlm{"adlam"}
-        Aghb{"Kaukasoko albaniera"}
-        Ahom{"ahomera"}
-        Arab{"arabiarra"}
-        Aran{"nastaliq"}
-=======
         Adlm{"adlama"}
         Aghb{"Kaukasoko albaniera"}
         Ahom{"ahomera"}
         Arab{"arabiarra"}
         Aran{"nastaliqa"}
->>>>>>> 626889fb
         Armi{"aramiera inperiarra"}
         Armn{"armeniarra"}
         Avst{"avestera"}
@@ -555,11 +513,7 @@
         Cans{"Kanadiako aborigenen silabiko bateratua"}
         Cari{"kariera"}
         Cham{"txamera"}
-<<<<<<< HEAD
-        Cher{"txerokiera"}
-=======
         Cher{"txerokiarra"}
->>>>>>> 626889fb
         Chrs{"korasmiera"}
         Copt{"koptikera"}
         Cpmn{"zipro-minoera"}
@@ -634,11 +588,7 @@
         Modi{"modiera"}
         Mong{"mongoliarra"}
         Mroo{"mroera"}
-<<<<<<< HEAD
-        Mtei{"meitei mayekera"}
-=======
         Mtei{"meiteiarra"}
->>>>>>> 626889fb
         Mult{"multaniera"}
         Mymr{"birmaniarra"}
         Nagm{"nag mundariera"}
@@ -646,17 +596,10 @@
         Narb{"iparraldeko arabiera zaharra"}
         Nbat{"nabatera"}
         Newa{"newaera"}
-<<<<<<< HEAD
-        Nkoo{"n’ko"}
-        Nshu{"nushuera"}
-        Ogam{"oghamera"}
-        Olck{"ol txikiera"}
-=======
         Nkoo{"n’koa"}
         Nshu{"nushuera"}
         Ogam{"oghamera"}
         Olck{"ol chikia"}
->>>>>>> 626889fb
         Orkh{"orkhonera"}
         Orya{"oriyarra"}
         Osge{"osagera"}
@@ -673,11 +616,7 @@
         Prti{"Partiera inskripzioak"}
         Qaag{"zauagiera"}
         Rjng{"Rejang"}
-<<<<<<< HEAD
-        Rohg{"hanifiera"}
-=======
         Rohg{"hanifia"}
->>>>>>> 626889fb
         Runr{"errunikoa"}
         Samr{"samariera"}
         Sarb{"hegoaldeko arabiera zaharra"}
@@ -692,15 +631,9 @@
         Sogo{"sogdiera zaharra"}
         Sora{"sora sompeng"}
         Soyo{"soyomboera"}
-<<<<<<< HEAD
-        Sund{"sudanera"}
-        Sylo{"syloti nagriera"}
-        Syrc{"siriera"}
-=======
         Sund{"sudandarra"}
         Sylo{"syloti nagriera"}
         Syrc{"asiriarra"}
->>>>>>> 626889fb
         Tagb{"tagbanwa"}
         Takr{"takriera"}
         Tale{"tai le"}
@@ -709,11 +642,7 @@
         Tang{"tangutera"}
         Tavt{"tai viet"}
         Telu{"teluguarra"}
-<<<<<<< HEAD
-        Tfng{"tifinagera"}
-=======
         Tfng{"tifinagha"}
->>>>>>> 626889fb
         Tglg{"tagaloa"}
         Thaa{"thaana"}
         Thai{"thailandiarra"}
@@ -722,22 +651,14 @@
         Tnsa{"tangsa"}
         Toto{"totoera"}
         Ugar{"ugaritiera"}
-<<<<<<< HEAD
-        Vaii{"vaiera"}
-=======
         Vaii{"vaiarra"}
->>>>>>> 626889fb
         Vith{"vithkuqi"}
         Wara{"varang kshiti"}
         Wcho{"wanchoera"}
         Xpeo{"pertsiera zaharra"}
         Xsux{"sumero-akadiera kuneiformea"}
         Yezi{"yezidiera"}
-<<<<<<< HEAD
-        Yiii{"yiera"}
-=======
         Yiii{"yiarra"}
->>>>>>> 626889fb
         Zanb{"zanabazar koadroa"}
         Zinh{"heredatua"}
         Zmth{"matematikako notazioa"}
@@ -765,17 +686,9 @@
             gregorian{"Egutegi gregoriarra"}
             hebrew{"Hebrear egutegia"}
             indian{"Indiar egutegia"}
-<<<<<<< HEAD
-            islamic{"Islamiar egutegia"}
-            islamic-civil{"Islamiar egutegia (taula-formakoa, garai zibilekoa)"}
-            islamic-rgsa{"Islamiar egutegia (Saudi Arabia, ikuspegiak)"}
-            islamic-tbla{"Islamiar egutegia (taula-formakoa, gai astronomikokoa)"}
-            islamic-umalqura{"Islamiar egutegia (Umm al-Qura)"}
-=======
             islamic{"Egutegi islamiarra"}
             islamic-civil{"Egutegi islamiarra (taula-formakoa, garai zibilekoa)"}
             islamic-umalqura{"Egutegi islamiarra (Umm al-Qura)"}
->>>>>>> 626889fb
             iso8601{"ISO-8601 egutegia"}
             japanese{"Japoniar egutegia"}
             persian{"Egutegi persiarra"}
