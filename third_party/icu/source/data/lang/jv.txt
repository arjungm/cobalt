﻿// © 2016 and later: Unicode, Inc. and others.
// License & terms of use: http://www.unicode.org/copyright.html
// Generated using tools/cldr/cldr-to-icu/build-icu-data.xml
jv{
    Keys{
        calendar{"Tanggalan"}
        cf{"Format Mata Uang"}
        collation{"Urutan Pamilahan"}
        currency{"Mata Uang"}
        hc{"Siklus Jam (12 vs 24)"}
        lb{"Gaya Ganti Baris"}
        ms{"Sistem Pangukuran"}
        numbers{"Angka"}
    }
    Languages{
        ab{"Abkhazian"}
        ace{"Achinese"}
        ada{"Adangme"}
        ady{"Adyghe"}
        af{"Afrika"}
        agq{"Aghem"}
        ain{"Ainu"}
        ak{"Akan"}
        ale{"Aleut"}
        alt{"Altai Sisih Kidul"}
        am{"Amharik"}
        an{"Aragonese"}
        ann{"Obolo"}
        anp{"Angika"}
        ar{"Arab"}
        ar_001{"Arab Standar Anyar"}
        arn{"Mapushe"}
        arp{"Arapaho"}
        ars{"Arab Najdi"}
        as{"Assam"}
        asa{"Asu"}
        ast{"Asturia"}
        atj{"Atikamekw"}
        av{"Avaric"}
        awa{"Awadhi"}
        ay{"Aymara"}
        az{"Azerbaijan"}
        ba{"Bashkir"}
        ban{"Bali"}
        bas{"Basaa"}
        be{"Belarus"}
        bem{"Bemba"}
        bez{"Bena"}
        bg{"Bulgaria"}
<<<<<<< HEAD
=======
        bgc{"Haryanvi"}
>>>>>>> 626889fb
        bho{"Bhojpuri"}
        bi{"Bislama"}
        bin{"Bini"}
        bla{"Siksiká"}
        bm{"Bambara"}
        bn{"Bengali"}
        bo{"Tibet"}
        br{"Breton"}
        brx{"Bodo"}
        bs{"Bosnia lan Hercegovina"}
        bug{"Bugis"}
        byn{"Blin"}
        ca{"Katala"}
        cay{"Kayuga"}
        ccp{"Chakma"}
        ce{"Chechen"}
        ceb{"Cebuano"}
        cgg{"Chiga"}
        ch{"Khamorro"}
        chk{"Chuukese"}
        chm{"Mari"}
        cho{"Choctaw"}
        chp{"Chipewyan"}
        chr{"Cherokee"}
        chy{"Cheyenne"}
        ckb{"Kurdi Tengah"}
        clc{"Chilcotin"}
        co{"Korsika"}
        crg{"Michif"}
        crj{"Kree Kidul Wetan"}
        crk{"Kree Polos"}
        crl{"Kree Lor Segara"}
        crm{"Moose Cree"}
        crr{"Karolina Algonquian"}
        cs{"Ceska"}
        csw{"Kree Rawa"}
        cu{"Slavia Gerejani"}
        cv{"Khuvash"}
        cy{"Welsh"}
        da{"Dansk"}
        dak{"Dakota"}
        dar{"Dargwa"}
        dav{"Taita"}
        de{"Jérman"}
        de_AT{"Jérman Ostenrik"}
        de_CH{"Jérman Switserlan"}
        dgr{"Dogrib"}
        dje{"Zarma"}
        doi{"Dogri"}
        dsb{"Sorbia Non Standar"}
        dua{"Duala"}
        dv{"Divehi"}
        dyo{"Jola-Fonyi"}
        dz{"Dzongkha"}
        dzg{"Dazaga"}
        ebu{"Embu"}
        ee{"Ewe"}
        efi{"Efik"}
        eka{"Ekajuk"}
        el{"Yunani"}
        en{"Inggris"}
        en_AU{"Inggris Ostrali"}
        en_CA{"Inggris Kanada"}
        en_GB{"Inggris Karajan Manunggal"}
        en_US{"Inggris Amérika Sarékat"}
        eo{"Esperanto"}
        es{"Spanyol"}
        es_419{"Spanyol (Amerika Latin)"}
        es_ES{"Spanyol (Eropah)"}
        es_MX{"Spanyol (Meksiko)"}
        et{"Estonia"}
        eu{"Basque"}
        ewo{"Ewondo"}
        fa{"Persia"}
        ff{"Fulah"}
        fi{"Suomi"}
        fil{"Tagalog"}
        fj{"Fijian"}
        fo{"Faroe"}
        fon{"Fon"}
        fr{"Prancis"}
        fr_CA{"Prancis Kanada"}
        fr_CH{"Prancis Switserlan"}
        frc{"Prancis Cajun"}
        frr{"Frisian Lor Segara"}
        fur{"Friulian"}
        fy{"Frisia Sisih Kulon"}
        ga{"Irlandia"}
        gaa{"Ga"}
        gd{"Gaulia"}
        gez{"Gees"}
        gil{"Gilbertese"}
        gl{"Galisia"}
        gn{"Guarani"}
        gor{"Gorontalo"}
        gsw{"Jerman Swiss"}
        gu{"Gujarat"}
        guz{"Gusii"}
        gv{"Manx"}
        gwi{"Gwichʼin"}
        ha{"Hausa"}
        hai{"Haida"}
        haw{"Hawaii"}
        hax{"Haida Sisih Kidul"}
        he{"Ibrani"}
        hi{"India"}
        hil{"Hiligainon"}
        hmn{"Hmong"}
        hr{"Kroasia"}
        hsb{"Sorbia Standar"}
        ht{"Kreol Haiti"}
        hu{"Hungaria"}
        hup{"Hupa"}
        hur{"Halkomelem"}
        hy{"Armenia"}
        hz{"Herero"}
        ia{"Interlingua"}
        iba{"Iban"}
        ibb{"Ibibio"}
        id{"Indonesia"}
        ig{"Iqbo"}
        ii{"Sichuan Yi"}
        ikt{"Kanada Inuktitut Sisih Kulon"}
        ilo{"Iloko"}
        inh{"Ingus"}
        io{"Ido"}
        is{"Islandia"}
        it{"Italia"}
        iu{"Inuktitut"}
        ja{"Jepang"}
        jbo{"Lojban"}
        jgo{"Ngomba"}
        jmc{"Machame"}
        jv{"Jawa"}
        ka{"Georgia"}
        kab{"Kabyle"}
        kac{"Kakhin"}
        kaj{"Jju"}
        kam{"Kamba"}
        kbd{"Kabardian"}
        kcg{"Tyap"}
        kde{"Makonde"}
        kea{"Kabuverdianu"}
        kfo{"Koro"}
        kgp{"Kaingang"}
        kha{"Khasi"}
        khq{"Koyra Chiini"}
        ki{"Kikuyu"}
        kj{"Kuanyama"}
        kk{"Kazakh"}
        kkj{"Kako"}
        kl{"Kalaallisut"}
        kln{"Kalenjin"}
        km{"Khmer"}
        kmb{"Kimbundu"}
        kn{"Kannada"}
        ko{"Korea"}
        kok{"Konkani"}
        kpe{"Kpelle"}
        kr{"Kanuri"}
        krc{"Karachai-Balkar"}
        krl{"Karelian"}
        kru{"Kuruk"}
        ks{"Kashmiri"}
        ksb{"Shambala"}
        ksf{"Bafia"}
        ksh{"Colonia"}
        ku{"Kurdis"}
        kum{"Kumik"}
        kv{"Komi"}
        kw{"Kernowek"}
        kwk{"Kwakʼwala"}
        ky{"Kirgis"}
        la{"Latin"}
        lad{"Ladino"}
        lag{"Langi"}
        lb{"Luksemburg"}
        lez{"Lesghian"}
        lg{"Ganda"}
        li{"Limburgish"}
        lil{"Lillooet"}
        lkt{"Lakota"}
        lmo{"Lombard"}
        ln{"Lingala"}
        lo{"Laos"}
        lou{"Louisiana Creole"}
        loz{"Losi"}
        lrc{"Luri Sisih Lor"}
        lsm{"Saamia"}
        lt{"Lithuania"}
        lu{"Luba-Katanga"}
        lua{"Luba-Lulua"}
        lun{"Lunda"}
        luo{"Luo"}
        lus{"Miso"}
        luy{"Luyia"}
        lv{"Latvia"}
        mad{"Madura"}
        mag{"Magahi"}
        mai{"Maithili"}
        mak{"Makasar"}
        mas{"Masai"}
        mdf{"Moksha"}
        men{"Mende"}
        mer{"Meru"}
        mfe{"Morisyen"}
        mg{"Malagasi"}
        mgh{"Makhuwa-Meeto"}
        mgo{"Meta’"}
        mh{"Marshallese"}
        mi{"Maori"}
        mic{"Mi'kmak"}
        min{"Minangkabau"}
        mk{"Makedonia"}
        ml{"Malayalam"}
        mn{"Mongolia"}
        mni{"Manipuri"}
        moe{"Innu-aimun"}
        moh{"Mohawk"}
        mos{"Mossi"}
        mr{"Marathi"}
        ms{"Melayu"}
        mt{"Malta"}
        mua{"Mundang"}
        mul{"Basa Multilingua"}
        mus{"Muskogee"}
        mwl{"Mirandese"}
        my{"Myanmar"}
        myv{"Ersia"}
        mzn{"Mazanderani"}
        na{"Nauru"}
        nap{"Neapolitan"}
        naq{"Nama"}
        nb{"Bokmål Norwegia"}
        nd{"Ndebele Lor"}
        nds{"Jerman Non Standar"}
        ne{"Nepal"}
        new{"Newari"}
        ng{"Ndonga"}
        nia{"Nias"}
        niu{"Niuean"}
        nl{"Walanda"}
        nl_BE{"Flemis"}
        nmg{"Kwasio"}
        nn{"Nynorsk Norwegia"}
        nnh{"Ngiemboon"}
        no{"Norwegia"}
        nog{"Nogai"}
        nqo{"N’Ko"}
        nr{"Ndebele Kidul"}
        nso{"Sotho Sisih Lor"}
        nus{"Nuer"}
        nv{"Navajo"}
        ny{"Nyanja"}
        nyn{"Nyankole"}
        oc{"Ossitan"}
        ojb{"Ojibwa Kulon Segara"}
        ojc{"Ojibwa Tengah"}
        ojs{"Oji-Kree"}
        ojw{"Ojibwa Sisih Kulon"}
        oka{"Okanagan"}
        om{"Oromo"}
        or{"Odia"}
        os{"Ossetia"}
        pa{"Punjab"}
        pag{"Pangasinan"}
        pam{"Pampanga"}
        pap{"Papiamento"}
        pau{"Palauan"}
        pcm{"Nigeria Pidgin"}
        pis{"Pijin"}
        pl{"Polandia"}
        pqm{"Maliseet-Passamakuoddi"}
        prg{"Prusia"}
        ps{"Pashto"}
        pt{"Portugis"}
        pt_BR{"Portugis Brasil"}
        pt_PT{"Portugis Portugal"}
        qu{"Quechua"}
<<<<<<< HEAD
=======
        raj{"Rajasthani"}
>>>>>>> 626889fb
        rap{"Rapanui"}
        rar{"Rarotongan"}
        rhg{"Rohingya"}
        rm{"Roman"}
        rn{"Rundi"}
        ro{"Rumania"}
        rof{"Rombo"}
        ru{"Rusia"}
        rup{"Aromanian"}
        rw{"Kinyarwanda"}
        rwk{"Rwa"}
        sa{"Sanskerta"}
        sad{"Sandawe"}
        sah{"Sakha"}
        saq{"Samburu"}
        sat{"Santali"}
        sba{"Ngambai"}
        sbp{"Sangu"}
        sc{"Sardinian"}
        scn{"Sisilia"}
        sco{"Skots"}
        sd{"Sindhi"}
        se{"Sami Sisih Lor"}
        seh{"Sena"}
        ses{"Koyraboro Senni"}
        sg{"Sango"}
        shi{"Tachelhit"}
        shn{"Shan"}
        si{"Sinhala"}
        sk{"Slowakia"}
        sl{"Slovenia"}
        slh{"Lushootseed Sisih Kidul"}
        sm{"Samoa"}
        smn{"Inari Sami"}
        sms{"Skolt Sami"}
        sn{"Shona"}
        snk{"Soninke"}
        so{"Somalia"}
        sq{"Albania"}
        sr{"Serbia"}
        srn{"Sranan Tongo"}
        ss{"Swati"}
        st{"Sotho Sisih Kidul"}
        str{"Selat Salish"}
        su{"Sunda"}
        suk{"Sukuma"}
        sv{"Swedia"}
        sw{"Swahili"}
        swb{"Komorian"}
        syr{"Siriak"}
        ta{"Tamil"}
        tce{"Tutkhone Sisih Kidul"}
        te{"Telugu"}
        tem{"Timne"}
        teo{"Teso"}
        tet{"Tetum"}
        tg{"Tajik"}
        tgx{"Tagish"}
        th{"Thailand"}
        tht{"Tahltan"}
        ti{"Tigrinya"}
        tig{"Tigre"}
        tk{"Turkmen"}
        tlh{"Klingon"}
        tli{"Tlingit"}
        tn{"Tswana"}
        to{"Tonga"}
        tok{"Toki Pona"}
        tpi{"Tok Pisin"}
        tr{"Turki"}
        trv{"Taroko"}
        ts{"Tsonga"}
        tt{"Tatar"}
        ttm{"Tutkhone Sisih Lor"}
        tum{"Tumbuka"}
        tvl{"Tupalu"}
        twq{"Tasawaq"}
        ty{"Tahiti"}
        tyv{"Tupinian"}
        tzm{"Tamazight Atlas Tengah"}
        udm{"Udmurt"}
        ug{"Uighur"}
        uk{"Ukraina"}
        umb{"Umbundu"}
        und{"Basa Ora Dikenali"}
        ur{"Urdu"}
        uz{"Uzbek"}
        vai{"Vai"}
        ve{"Venda"}
        vi{"Vietnam"}
        vo{"Volapuk"}
        vun{"Vunjo"}
        wa{"Walloon"}
        wae{"Walser"}
        wal{"Wolaitta"}
        war{"Warai"}
        wo{"Wolof"}
        wuu{"Tyonghwa Wu"}
        xal{"Kalmik"}
        xh{"Xhosa"}
        xog{"Soga"}
        yav{"Yangben"}
        ybb{"Yemba"}
        yi{"Yiddish"}
        yo{"Yoruba"}
        yrl{"Nheengatu"}
        yue{"Kanton"}
        zgh{"Tamazight Moroko Standar"}
        zh{"Tyonghwa"}
        zh_Hans{"Tyonghwa (Ringkes)"}
        zh_Hant{"Tyonghwa (Tradisional)"}
        zu{"Zulu"}
        zun{"Zuni"}
        zxx{"Konten tanpa linguistik"}
        zza{"Zaza"}
    }
    Languages%long{
        zh_Hans{"Tyonghwa Mandarin (Ringkes)"}
        zh_Hant{"Tyonghwa Mandarin (Tradisional)"}
    }
    Languages%menu{
        yue{"Tyonghwa, Kanton"}
        zh{"Tyonghwa, Mandarin"}
    }
    Languages%short{
        en_GB{"Inggris (Britania)"}
        en_US{"Inggris (AS)"}
    }
    Scripts{
        Adlm{"Adlam"}
        Arab{"hija’iyah"}
        Aran{"Nastalik"}
        Armn{"Armenia"}
        Beng{"Bangla"}
        Bopo{"Bopomofo"}
        Brai{"Braille"}
        Cakm{"Chakma"}
        Cans{"Wanda Manunggal Aborigin Kanada"}
        Cher{"Sherokee"}
        Cyrl{"Sirilik"}
        Deva{"Devanagari"}
        Ethi{"Ethiopik"}
        Geor{"Georgia"}
        Grek{"Yunani"}
        Gujr{"Gujarati"}
        Guru{"Gurmukhi"}
        Hanb{"Han nganggo Bopomofo"}
        Hang{"Hangul"}
        Hani{"Han"}
        Hans{"Prasaja"}
        Hant{"Tradhisional"}
        Hebr{"Ibrani"}
        Hira{"Hiragana"}
        Hrkt{"Silabaris Jepang"}
        Jpan{"Jepang"}
        Kana{"Katakana"}
        Khmr{"Khmer"}
        Knda{"Kannada"}
        Kore{"Korea"}
        Laoo{"Lao"}
        Latn{"Latin"}
        Mlym{"Malayalam"}
        Mong{"Mongolia"}
        Mtei{"Meitei Mayek"}
        Mymr{"Myanmar"}
        Nkoo{"N’Ko"}
        Olck{"Ol Chiki"}
        Orya{"Odia"}
        Rohg{"Hanifi"}
        Sinh{"Sinhala"}
        Sund{"Sunda"}
        Syrc{"Siriak"}
        Taml{"Tamil"}
        Telu{"Telugu"}
        Tfng{"Tifinak"}
        Thaa{"Thaana"}
        Thai{"Thailand"}
        Tibt{"Tibetan"}
        Vaii{"Vai"}
        Yiii{"Yi"}
        Zmth{"Notasi Matematika"}
        Zsye{"Emoji"}
        Zsym{"Simbol"}
        Zxxx{"Ora Ketulis"}
        Zyyy{"Umum"}
        Zzzz{"Skrip Ora Dikenali"}
    }
    Scripts%stand-alone{
        Hans{"Han Prasaja"}
        Hant{"Han Tradhisional"}
    }
    Types{
        calendar{
            buddhist{"Tanggalan Buddha"}
            chinese{"Tanggalan Cina"}
            coptic{"Tanggalan Koptik"}
            dangi{"Tanggalan Dangi"}
            ethiopic{"Tanggalan Etiopia"}
            ethiopic-amete-alem{"Tanggalan Etiopia Amete Alem"}
            gregorian{"Tanggalan Gregorian"}
            hebrew{"Tanggalan Ibrani"}
<<<<<<< HEAD
            islamic{"Tanggalan Islam"}
            islamic-civil{"Tanggalan Islam (tabel, jaman sipil)"}
            islamic-tbla{"Tanggalan Islam (tabel, jaman astronomi)"}
            islamic-umalqura{"Tanggalan Islam (Mekah)"}
=======
            islamic{"Tanggalan Hijriah"}
            islamic-civil{"Tanggalan Hijriah (tabel, jaman sipil)"}
            islamic-tbla{"Tanggalan Hijriah (tabel, jaman astronomis)"}
            islamic-umalqura{"Tanggalan Hijriah (Umm al-Qura)"}
>>>>>>> 626889fb
            iso8601{"Tanggalan ISO-8601"}
            japanese{"Tanggalan Jepang"}
            persian{"Tanggalan Persia"}
            roc{"Tanggalan Minguo"}
        }
        cf{
            account{"Format Mata Uang Akuntansi"}
            standard{"Format Mata Uang Standar"}
        }
        collation{
            ducet{"Urutan Pamilahan Unicode Default"}
            search{"Panlusuran Tujuan Umum"}
            standard{"Standar Ngurutke Urutan"}
        }
        hc{
            h11{"Sistem 12 Jam (0–11)"}
            h12{"Sistem 12 Jam (1–12)"}
            h23{"Sistem 24 Jam (0–23)"}
            h24{"Sistem 24 Jam (1–24)"}
        }
        lb{
            loose{"Gaya Ganti Baris Longgar"}
            normal{"Gaya Ganti Baris Normal"}
            strict{"Gaya Ganti Baris Strik"}
        }
        ms{
            metric{"Sistem Metrik"}
            uksystem{"Sistem Pangukuran Imperial"}
            ussystem{"Sistem Pangukuran AS"}
        }
        numbers{
            arab{"Digit Hindu-Arab"}
            arabext{"Digit Hindu-Arab Diambakake"}
            armn{"Angka Armenia"}
            armnlow{"Angka Huruf Cilik Armenia"}
            beng{"Digit Bengali"}
            cakm{"Digit Chakma"}
            deva{"Digit Devanagari"}
            ethi{"Angka Etiopia"}
            fullwide{"Digit Amba Kebak"}
            geor{"Angka Georgian"}
            grek{"Angka Yunani"}
            greklow{"Angka Huruf Cilik Yunani"}
            gujr{"Digit Gujarat"}
            guru{"Digit Gurmukhi"}
            hanidec{"Angka Desimal Mandarin"}
            hans{"Angka Mandarin Ringkes"}
            hansfin{"Angka Finansial Mandarin Ringkes"}
            hant{"Angka Mandarin Tradisional"}
            hantfin{"Angka Finansial Mandarin Tradisional"}
            hebr{"Angka Ibrani"}
            java{"Digit Jawa"}
            jpan{"Angka Jepang"}
            jpanfin{"Angka Finansial Jepang"}
            khmr{"Digit Khmer"}
            knda{"Digit Kannada"}
            laoo{"Digit Lao"}
            latn{"Digit Latin"}
            mlym{"Digit Malayalam"}
            mtei{"Digit Meetei Mayek"}
            mymr{"Digit Myanmar"}
            olck{"Digit Ol Chiki"}
            orya{"Digit Odia"}
            roman{"Angka Romawi"}
            romanlow{"Angka Huruf Cilik Romawi"}
            taml{"Angka Tamil Tradisional"}
            tamldec{"Digit Tamil"}
            telu{"Digit Telugu"}
            thai{"Digit Thailand"}
            tibt{"Digit Tibet"}
            vaii{"Digit Vai"}
        }
    }
    characterLabelPattern{
        all{"{0} — kabeh"}
        compatibility{"{0} — kompatibilitas"}
        enclosed{"{0} — ketutup"}
        extended{"{0} — didawakake"}
        facing-left{"{0} madhep kiwa"}
        facing-right{"{0} madhep tengen"}
        historic{"{0} — historis"}
        miscellaneous{"{0} — maneka warna"}
        other{"{0} — liyane"}
        scripts{"skrip — {0}"}
        strokes{
            other{"{0} tunyuk"}
        }
        subscript{"tika ngisor {0}"}
        superscript{"tika dhuwur {0}"}
    }
    codePatterns{
        language{"Basa: {0}"}
        script{"Skrip: {0}"}
        territory{"Daerah: {0}"}
    }
}<|MERGE_RESOLUTION|>--- conflicted
+++ resolved
@@ -47,10 +47,7 @@
         bem{"Bemba"}
         bez{"Bena"}
         bg{"Bulgaria"}
-<<<<<<< HEAD
-=======
         bgc{"Haryanvi"}
->>>>>>> 626889fb
         bho{"Bhojpuri"}
         bi{"Bislama"}
         bin{"Bini"}
@@ -330,10 +327,7 @@
         pt_BR{"Portugis Brasil"}
         pt_PT{"Portugis Portugal"}
         qu{"Quechua"}
-<<<<<<< HEAD
-=======
         raj{"Rajasthani"}
->>>>>>> 626889fb
         rap{"Rapanui"}
         rar{"Rarotongan"}
         rhg{"Rohingya"}
@@ -535,17 +529,10 @@
             ethiopic-amete-alem{"Tanggalan Etiopia Amete Alem"}
             gregorian{"Tanggalan Gregorian"}
             hebrew{"Tanggalan Ibrani"}
-<<<<<<< HEAD
-            islamic{"Tanggalan Islam"}
-            islamic-civil{"Tanggalan Islam (tabel, jaman sipil)"}
-            islamic-tbla{"Tanggalan Islam (tabel, jaman astronomi)"}
-            islamic-umalqura{"Tanggalan Islam (Mekah)"}
-=======
             islamic{"Tanggalan Hijriah"}
             islamic-civil{"Tanggalan Hijriah (tabel, jaman sipil)"}
             islamic-tbla{"Tanggalan Hijriah (tabel, jaman astronomis)"}
             islamic-umalqura{"Tanggalan Hijriah (Umm al-Qura)"}
->>>>>>> 626889fb
             iso8601{"Tanggalan ISO-8601"}
             japanese{"Tanggalan Jepang"}
             persian{"Tanggalan Persia"}
