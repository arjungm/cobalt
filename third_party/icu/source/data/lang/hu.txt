--- conflicted
+++ resolved
@@ -618,10 +618,7 @@
     }
     Scripts{
         Adlm{"Adlam"}
-<<<<<<< HEAD
-=======
         Aghb{"Kaukázusi albaniai"}
->>>>>>> 626889fb
         Arab{"Arab"}
         Aran{"Nasztalik"}
         Armi{"Birodalmi arámi"}
