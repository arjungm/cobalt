﻿// © 2016 and later: Unicode, Inc. and others.
// License & terms of use: http://www.unicode.org/copyright.html
// Generated using tools/cldr/cldr-to-icu/build-icu-data.xml
sq{
    Keys{
        calendar{"Kalendari"}
        cf{"Formati valutor"}
        collation{"Radhitja"}
        currency{"Valuta"}
        hc{"Cikli orar (12 - 24)"}
        lb{"Stili i gjerësisë së rreshtave"}
        ms{"Sistemi i njësive matëse"}
        numbers{"Numrat/shifrat"}
    }
    Languages{
        aa{"afarisht"}
        ab{"abkazisht"}
        ace{"akinezisht"}
        ada{"andangmeisht"}
        ady{"adigisht"}
        af{"afrikanisht"}
        agq{"agemisht"}
        ain{"ajnuisht"}
        ak{"akanisht"}
        ale{"aleutisht"}
        alt{"altaishte jugore"}
        am{"amarisht"}
        an{"aragonezisht"}
        ann{"oboloisht"}
        anp{"angikisht"}
        ar{"arabisht"}
        ar_001{"arabishte standarde moderne"}
        arn{"mapuçisht"}
        arp{"arapahoisht"}
        ars{"arabishte naxhdi"}
        as{"asamezisht"}
        asa{"asuisht"}
        ast{"asturisht"}
        atj{"atikamekisht"}
        av{"avarikisht"}
        awa{"auadhisht"}
        ay{"ajmarisht"}
        az{"azerbajxhanisht"}
        ba{"bashkirisht"}
        ban{"balinezisht"}
        bas{"basaisht"}
        be{"bjellorusisht"}
        bem{"bembaisht"}
        bez{"benaisht"}
        bg{"bullgarisht"}
        bgc{"harjanvisht"}
        bgn{"balokishte perëndimore"}
        bho{"boxhpurisht"}
        bi{"bislamisht"}
        bin{"binisht"}
        bla{"siksikaisht"}
        bm{"bambarisht"}
        bn{"bengalisht"}
        bo{"tibetisht"}
        br{"bretonisht"}
        brx{"bodoisht"}
        bs{"boshnjakisht"}
        bug{"buginezisht"}
        byn{"blinisht"}
        ca{"katalonisht"}
        cay{"kajugaisht"}
        ccp{"çakmaisht"}
        ce{"çeçenisht"}
        ceb{"sebuanisht"}
        cgg{"çigisht"}
        ch{"kamoroisht"}
        chk{"çukezisht"}
        chm{"marisht"}
        cho{"çoktauisht"}
        chp{"çipeuajanisht"}
        chr{"çerokisht"}
        chy{"çejenisht"}
        ckb{"kurdishte qendrore"}
        clc{"çilkotinisht"}
        co{"korsikisht"}
        crg{"miçifisht"}
        crj{"krijishte juglindore"}
        crk{"krijishte fusharake"}
        crl{"krijishte verilindore"}
        crm{"krijishte e Muzit"}
        crr{"algonkuianishte e Karolinës"}
        crs{"frëngjishte kreole seselve"}
        cs{"çekisht"}
        csw{"krijishte e moçaleve (Ontario)"}
        cu{"sllavishte kishtare"}
        cv{"çuvashisht"}
        cy{"uellsisht"}
        da{"danisht"}
        dak{"dakotisht"}
        dar{"darguaisht"}
        dav{"tajtaisht"}
        de{"gjermanisht"}
        de_AT{"gjermanishte austriake"}
        de_CH{"gjermanishte zvicerane (dialekti i Alpeve)"}
        dgr{"dogribisht"}
        dje{"zarmaisht"}
        doi{"dogrisht"}
        dsb{"sorbishte e poshtme"}
        dua{"dualaisht"}
        dv{"divehisht"}
        dyo{"xhulafonjisht"}
        dz{"xhongaisht"}
        dzg{"dazagauisht"}
        ebu{"embuisht"}
        ee{"eveisht"}
        efi{"efikisht"}
        eka{"ekajukisht"}
        el{"greqisht"}
        en{"anglisht"}
        en_AU{"anglishte australiane"}
        en_CA{"anglishte kanadeze"}
        en_GB{"anglishte britanike"}
        en_US{"anglishte amerikane"}
        eo{"esperanto"}
        es{"spanjisht"}
        es_419{"spanjishte amerikano-latine"}
        es_ES{"spanjishte evropiane"}
        es_MX{"spanjishte meksikane"}
        et{"estonisht"}
        eu{"baskisht"}
        ewo{"euondoisht"}
        fa{"persisht"}
        fa_AF{"darisht"}
        ff{"fulaisht"}
        fi{"finlandisht"}
        fil{"filipinisht"}
        fj{"fixhianisht"}
        fo{"faroisht"}
        fon{"fonisht"}
        fr{"frëngjisht"}
        fr_CA{"frëngjishte kanadeze"}
        fr_CH{"frëngjishte zvicerane"}
        frc{"frëngjishte kajune"}
        frr{"frisianishte veriore"}
        fur{"friulianisht"}
        fy{"frizianishte perëndimore"}
        ga{"irlandisht"}
        gaa{"gaisht"}
        gag{"gagauzisht"}
        gd{"galishte skoceze"}
        gez{"gizisht"}
        gil{"gilbertazisht"}
        gl{"galicisht"}
        gn{"guaranisht"}
        gor{"gorontaloisht"}
        gsw{"gjermanishte zvicerane"}
        gu{"guxharatisht"}
        guz{"gusisht"}
        gv{"manksisht"}
        gwi{"guiçinisht"}
        ha{"hausisht"}
        hai{"haidaisht"}
        haw{"havaisht"}
        hax{"haidaishte jugore"}
        he{"hebraisht"}
        hi{"indisht"}
        hil{"hiligajnonisht"}
        hmn{"hmongisht"}
        hr{"kroatisht"}
        hsb{"sorbishte e sipërme"}
        ht{"kreolishte e Haitit"}
        hu{"hungarisht"}
        hup{"hupaisht"}
        hur{"halkemejlemisht"}
        hy{"armenisht"}
        hz{"hereroisht"}
        ia{"interlingua"}
        iba{"ibanisht"}
        ibb{"ibibioisht"}
        id{"indonezisht"}
        ie{"gjuha oksidentale"}
        ig{"igboisht"}
        ii{"sishuanisht"}
        ikt{"inuktitutishte kanadeze perëndimore"}
        ilo{"ilokoisht"}
        inh{"ingushisht"}
        io{"idoisht"}
        is{"islandisht"}
        it{"italisht"}
        iu{"inuktitutisht"}
        ja{"japonisht"}
        jbo{"lojbanisht"}
        jgo{"ngombisht"}
        jmc{"maçamisht"}
        jv{"javanisht"}
        ka{"gjeorgjisht"}
        kab{"kabilisht"}
        kac{"kaçinisht"}
        kaj{"kajeisht"}
        kam{"kambaisht"}
        kbd{"kabardianisht"}
        kcg{"tjapisht"}
        kde{"makondisht"}
        kea{"kreolishte e Kepit të Gjelbër"}
        kfo{"koroisht"}
        kgp{"kaingangisht"}
        kha{"kasisht"}
        khq{"kojraçinisht"}
        ki{"kikujuisht"}
        kj{"kuanjamaisht"}
        kk{"kazakisht"}
        kkj{"kakoisht"}
        kl{"kalalisutisht"}
        kln{"kalenxhinisht"}
        km{"kmerisht"}
        kmb{"kimbunduisht"}
        kn{"kanadisht"}
        ko{"koreanisht"}
        koi{"komi-parmjakisht"}
        kok{"konkanisht"}
        kpe{"kpeleisht"}
        kr{"kanurisht"}
        krc{"karaçaj-balkarisht"}
        krl{"karelianisht"}
        kru{"kurukisht"}
        ks{"kashmirisht"}
        ksb{"shambalisht"}
        ksf{"bafianisht"}
        ksh{"këlnisht"}
        ku{"kurdisht"}
        kum{"kumikisht"}
        kv{"komisht"}
        kw{"kornisht"}
        kwk{"kuakualaisht"}
        ky{"kirgizisht"}
        la{"latinisht"}
        lad{"ladinoisht"}
        lag{"langisht"}
        lb{"luksemburgisht"}
        lez{"lezgianisht"}
        lg{"gandaisht"}
        li{"limburgisht"}
        lij{"ligurianisht"}
        lil{"lilluetisht"}
        lkt{"lakotisht"}
        lmo{"lombardisht"}
        ln{"lingalisht"}
        lo{"laosisht"}
<<<<<<< HEAD
        lou{"kreole e Luizianës"}
=======
        lou{"kreolishte e Luizianës"}
>>>>>>> 626889fb
        loz{"lozisht"}
        lrc{"lurishte veriore"}
        lsm{"samisht"}
        lt{"lituanisht"}
        lu{"luba-katangaisht"}
        lua{"luba-luluaisht"}
        lun{"lundaisht"}
        luo{"luoisht"}
        lus{"mizoisht"}
        luy{"lujaisht"}
        lv{"letonisht"}
        mad{"madurezisht"}
        mag{"magaisht"}
        mai{"maitilisht"}
        mak{"makasarisht"}
        mas{"masaisht"}
        mdf{"mokshaisht"}
        men{"mendisht"}
        mer{"meruisht"}
        mfe{"morisjenisht"}
        mg{"madagaskarisht"}
        mgh{"makua-mitoisht"}
        mgo{"metaisht"}
        mh{"marshallisht"}
        mi{"maorisht"}
        mic{"mikmakisht"}
        min{"minangkabauisht"}
        mk{"maqedonisht"}
        ml{"malajalamisht"}
        mn{"mongolisht"}
        mni{"manipurisht"}
        moe{"inuaimunisht"}
        moh{"mohokisht"}
        mos{"mosisht"}
        mr{"maratisht"}
        ms{"malajisht"}
        mt{"maltisht"}
        mua{"mundangisht"}
        mul{"gjuhë të shumëfishta"}
        mus{"krikisht"}
        mwl{"mirandisht"}
        my{"birmanisht"}
        myv{"erzjaisht"}
        mzn{"mazanderanisht"}
        na{"nauruisht"}
        nap{"napoletanisht"}
        naq{"namaisht"}
        nb{"norvegjishte letrare"}
        nd{"ndebelishte veriore"}
        nds{"gjermanishte e vendeve të ulëta"}
        nds_NL{"gjermanishte saksone e vendeve të ulëta"}
        ne{"nepalisht"}
        new{"neuarisht"}
        ng{"ndongaisht"}
        nia{"niasisht"}
        niu{"niueanisht"}
        nl{"holandisht"}
        nl_BE{"flamandisht"}
        nmg{"kuasisht"}
        nn{"norvegjishte nynorsk"}
        nnh{"ngiembunisht"}
        no{"norvegjisht"}
        nog{"nogajisht"}
        nqo{"nkoisht"}
        nr{"ndebelishte jugore"}
        nso{"sotoishte veriore"}
        nus{"nuerisht"}
        nv{"navahoisht"}
        ny{"nianjisht"}
        nyn{"niankolisht"}
        oc{"oksitanisht"}
        ojb{"oxhibuaishte verilindore"}
        ojc{"oxhibuaishte qendrore"}
        ojs{"oxhikrijisht"}
        ojw{"oxhibuaishte perëndimore"}
        oka{"okanaganisht"}
        om{"oromoisht"}
        or{"odisht"}
        os{"osetisht"}
        pa{"punxhabisht"}
        pag{"pangasinanisht"}
        pam{"pampangaisht"}
        pap{"papiamentisht"}
        pau{"paluanisht"}
        pcm{"pixhinishte nigeriane"}
        pis{"pixhinisht"}
        pl{"polonisht"}
        pqm{"malisit-pasamakuadisht"}
        prg{"prusisht"}
        ps{"pashtoisht"}
        pt{"portugalisht"}
        pt_BR{"portugalishte braziliane"}
        pt_PT{"portugalishte evropiane"}
        qu{"keçuaisht"}
        quc{"kiçeisht"}
        raj{"raxhastanisht"}
        rap{"rapanuisht"}
        rar{"rarontonganisht"}
        rhg{"rohingiaisht"}
        rm{"retoromanisht"}
        rn{"rundisht"}
        ro{"rumanisht"}
        ro_MD{"moldavisht"}
        rof{"romboisht"}
        ru{"rusisht"}
        rup{"vllahisht"}
        rw{"kiniaruandisht"}
        rwk{"ruaisht"}
        sa{"sanskritisht"}
        sad{"sandauisht"}
        sah{"sakaisht"}
        saq{"samburisht"}
        sat{"santalisht"}
        sba{"ngambajisht"}
        sbp{"sanguisht"}
        sc{"sardenjisht"}
        scn{"siçilianisht"}
        sco{"skotisht"}
        sd{"sindisht"}
        sdh{"kurdishte jugore"}
        se{"samishte veriore"}
        seh{"senaisht"}
        ses{"senishte kojrabore"}
        sg{"sangoisht"}
        sh{"serbo-kroatisht"}
        shi{"taçelitisht"}
        shn{"shanisht"}
        si{"sinhalisht"}
        sk{"sllovakisht"}
        sl{"sllovenisht"}
        slh{"lashutsidishte jugore"}
        sm{"samoanisht"}
        sma{"samishte jugore"}
        smj{"samishte lule"}
        smn{"samishte inari"}
        sms{"samishte skolti"}
        sn{"shonisht"}
        snk{"soninkisht"}
        so{"somalisht"}
        sq{"shqip"}
        sr{"serbisht"}
        srn{"srananisht (sranantongoisht)"}
        ss{"suatisht"}
        ssy{"sahoisht"}
        st{"sotoishte jugore"}
        str{"sejlishte e Ngushticave të Rozarios"}
        su{"sundanisht"}
        suk{"sukumaisht"}
        sv{"suedisht"}
        sw{"suahilisht"}
        sw_CD{"suahilishte kongoleze"}
        swb{"kamorianisht"}
        syr{"siriakisht"}
        ta{"tamilisht"}
        tce{"tatshonishte jugore"}
        te{"teluguisht"}
        tem{"timneisht"}
        teo{"tesoisht"}
        tet{"tetumisht"}
        tg{"taxhikisht"}
        tgx{"tagishisht"}
        th{"tajlandisht"}
        tht{"taltanisht"}
        ti{"tigrinjaisht"}
        tig{"tigreisht"}
        tk{"turkmenisht"}
        tlh{"klingonisht"}
        tli{"tlingitisht"}
        tn{"cuanaisht"}
        to{"tonganisht"}
        tok{"tokiponaisht"}
        tpi{"pisinishte toku"}
        tr{"turqisht"}
        trv{"torokoisht"}
        ts{"congaisht"}
        tt{"tatarisht"}
        ttm{"taçoneishte veriore"}
        tum{"tumbukaisht"}
        tvl{"tuvaluisht"}
        tw{"tuisht"}
        twq{"tasavakisht"}
        ty{"tahitisht"}
        tyv{"tuvinianisht"}
        tzm{"tamazajtisht e Atlasit Qendror"}
        udm{"udmurtisht"}
        ug{"ujgurisht"}
        uk{"ukrainisht"}
        umb{"umbunduisht"}
        und{"E panjohur"}
        ur{"urduisht"}
        uz{"uzbekisht"}
        vai{"vaisht"}
        ve{"vendaisht"}
        vec{"venetisht"}
        vi{"vietnamisht"}
        vo{"volapykisht"}
        vun{"vunxhoisht"}
        wa{"ualunisht"}
        wae{"ualserisht"}
        wal{"ulajtaisht"}
        war{"uarajisht"}
        wbp{"uarlpirisht"}
        wo{"uolofisht"}
        wuu{"kinezishte vu"}
        xal{"kalmikisht"}
        xh{"xhosaisht"}
        xog{"sogisht"}
        yav{"jangbenisht"}
        ybb{"jembaisht"}
        yi{"jidisht"}
        yo{"jorubaisht"}
        yrl{"nejengatuisht"}
        yue{"kantonezisht"}
        zgh{"tamaziatishte standarde marokene"}
        zh{"kinezisht"}
        zh_Hans{"kinezishte e thjeshtuar"}
        zh_Hant{"kinezishte tradicionale"}
        zu{"zuluisht"}
        zun{"zunisht"}
        zxx{"nuk ka përmbajtje gjuhësore"}
        zza{"zazaisht"}
    }
    Languages%long{
        zh_Hans{"kinezishte mandarine (e thjeshtuar)"}
        zh_Hant{"kinezishte mandarine (tradicionale)"}
    }
    Languages%menu{
        yue{"kinezishte kantoneze"}
        zh{"kinezishte mandarine"}
    }
    Languages%short{
        az{"azerisht"}
        en_GB{"anglishte e Mbretërisë së Bashkuar"}
        en_US{"anglishte e SHBA-së"}
    }
    Scripts{
        Adlm{"adlam"}
        Aghb{"albanishte e Kaukazit"}
        Ahom{"ahomisht"}
        Arab{"arabik"}
        Aran{"nastalik"}
        Armi{"aramaishte perandorake"}
        Armn{"armen"}
        Avst{"avestanisht"}
        Bali{"bali"}
        Bamu{"bamu"}
        Bass{"basavahisht"}
        Batk{"batak"}
        Beng{"bengal"}
        Bhks{"baiksukisht"}
        Bopo{"bopomof"}
        Brah{"brahmisht"}
        Brai{"brailisht"}
        Bugi{"buginisht"}
        Buhd{"buhidisht"}
        Cakm{"çakma"}
        Cans{"rrokje të unifikuara aborigjene kanadeze"}
        Cari{"karianisht"}
        Cham{"çam"}
        Cher{"çeroki"}
        Chrs{"korasmianisht"}
        Copt{"koptisht"}
        Cpmn{"minoishte e Qipros"}
        Cprt{"qipriotisht"}
        Cyrl{"cirilik"}
        Deva{"devanagar"}
        Diak{"divesakuruisht"}
        Dogr{"dograisht"}
        Dsrt{"deseretisht"}
        Dupl{"duplojanisht - formë e shkurtër"}
        Egyp{"hieroglife egjiptiane"}
        Elba{"shkrim i Elbasanit"}
        Elym{"elimaisht"}
        Ethi{"etiopik"}
        Geor{"gjeorgjian"}
        Glag{"glagolitikisht"}
        Gong{"gong"}
        Gonm{"masaramgondisht"}
        Goth{"gotik"}
        Gran{"grantaisht"}
        Grek{"grek"}
        Gujr{"guxharat"}
        Guru{"gurmuk"}
        Hanb{"hanbik"}
        Hang{"hangul"}
        Hani{"han"}
        Hano{"hanunoisht"}
        Hans{"i thjeshtuar"}
        Hant{"tradicional"}
        Hatr{"hatranisht"}
        Hebr{"hebraik"}
        Hira{"hiragan"}
        Hluw{"hieroglife anatoliane"}
        Hmng{"pahauhmonisht"}
        Hmnp{"niakeng puaçue hmong"}
        Hrkt{"alfabet rrokjesor japonez"}
        Hung{"hungarishte e vjetër"}
        Ital{"italishte e vjetër"}
        Jamo{"jamosisht"}
        Java{"java"}
        Jpan{"japonez"}
        Kali{"kajali"}
        Kana{"katakan"}
        Kawi{"kavi"}
        Khar{"karoshtisht"}
        Khmr{"kmer"}
        Khoj{"koxhkisht"}
        Kits{"shkrim i vogël kitan"}
        Knda{"kanad"}
        Kore{"korean"}
        Kthi{"kaitisht"}
        Lana{"lana"}
        Laoo{"laosisht"}
        Latn{"latin"}
        Lepc{"lepça"}
        Limb{"limbu"}
        Lina{"Linear A"}
        Linb{"Linear B"}
        Lisu{"fraser"}
        Lyci{"licianisht"}
        Lydi{"lidianisht"}
        Mahj{"mahaxhanisht"}
        Maka{"makasarisht"}
        Mand{"mande"}
        Mani{"manikeanisht"}
        Marc{"markenisht"}
        Medf{"medefaidrinisht"}
        Mend{"mendeisht"}
        Merc{"meroitik kursiv"}
        Mero{"meroitik"}
        Mlym{"malajalam"}
        Modi{"modisht"}
        Mong{"mongolisht"}
        Mroo{"mroisht"}
        Mtei{"mitei-majek"}
        Mult{"multanisht"}
        Mymr{"birman"}
        Nagm{"nag mundari"}
        Nand{"nandigarisht"}
        Narb{"arabishte veriore e vjetër"}
        Nbat{"nabateanisht"}
        Newa{"neva"}
        Nkoo{"nko"}
        Nshu{"nyshuisht"}
        Ogam{"ogamisht"}
        Olck{"ol çiki"}
        Orkh{"orkonisht"}
        Orya{"orija"}
        Osge{"osage"}
        Osma{"osmaniaisht"}
        Ougr{"ujgurishte e vjetër"}
        Palm{"palmirenisht"}
        Pauc{"pausinhauisht"}
        Perm{"permike e vjetër"}
        Phag{"fagspaisht"}
        Phli{"palavishte mbishkrimesh"}
        Phlp{"palavishte psalteri"}
        Phnx{"fenikisht"}
        Plrd{"polard fonetik"}
        Prti{"persishte mbishkrimesh"}
        Qaag{"zaugi"}
        Rjng{"rexhangisht"}
        Rohg{"hanifi"}
        Runr{"runike"}
        Samr{"samaritanisht"}
        Sarb{"arabishte jugore e vjetër"}
        Saur{"saurashtra"}
        Sgnw{"shkrim sing"}
        Shaw{"shavianisht"}
        Shrd{"sharadisht"}
        Sidd{"sidamisht"}
        Sind{"kudavadisht"}
        Sinh{"sinhal"}
        Sogd{"sogdianisht"}
        Sogo{"sogdianishte e vjetër"}
        Sora{"sorasompengisht"}
        Soyo{"sojomboisht"}
        Sund{"sundan"}
        Sylo{"siloti nagri"}
        Syrc{"siriak"}
        Tagb{"tagbanvaisht"}
        Takr{"takri"}
        Tale{"tai le"}
        Talu{"tai lue i ri"}
        Taml{"tamil"}
        Tang{"tangut"}
        Tavt{"tai viet"}
        Telu{"telug"}
        Tfng{"tifinag"}
        Tglg{"tagalog"}
        Thaa{"tanisht"}
        Thai{"tajlandez"}
        Tibt{"tibetisht"}
        Tirh{"tirhuta"}
        Tnsa{"tangsa"}
        Toto{"toto"}
        Ugar{"ugaritik"}
        Vaii{"vai"}
        Vith{"vithkuqi"}
        Wara{"varang kshiti"}
        Wcho{"vanço"}
        Xpeo{"persian i vjetër"}
        Xsux{"kuneiform sumero-akadian"}
        Yezi{"jezidi"}
        Yiii{"ji"}
        Zanb{"katror zanabazar"}
        Zinh{"zin"}
        Zmth{"simbole matematikore"}
        Zsye{"emoji"}
        Zsym{"me simbole"}
        Zxxx{"i pashkruar"}
        Zyyy{"i zakonshëm"}
        Zzzz{"i panjohur"}
    }
    Scripts%stand-alone{
        Hans{"han i thjeshtuar"}
        Hant{"han tradicional"}
    }
    Types{
        calendar{
            buddhist{"kalendar budist"}
            chinese{"kalendar kinez"}
            coptic{"kalendar koptik"}
            dangi{"kalendar dangi"}
            ethiopic{"kalendari etiopik"}
            ethiopic-amete-alem{"kalendar etiopik amete-alem"}
            gregorian{"kalendar gregorian"}
            hebrew{"kalendar hebraik"}
            indian{"Kalendari Kombëtar Indian"}
<<<<<<< HEAD
            islamic{"kalendar islamik"}
            islamic-civil{"kalendar islamik (tabelor, epoka civile)"}
            islamic-rgsa{"kalendar islamik (Arabi Saudite, shikim)"}
            islamic-tbla{"kalendar islamik (tabelor, epoka astronomike)"}
            islamic-umalqura{"kalendar islamik (um al-qura)"}
=======
            islamic{"kalendar islam"}
            islamic-civil{"kalendar islam (tabelor, epoka civile)"}
            islamic-tbla{"kalendar islam (tabelor, epoka astronomike)"}
            islamic-umalqura{"kalendar islam (um al-qura)"}
>>>>>>> 626889fb
            iso8601{"kalendar ISO-8601"}
            japanese{"kalendar japonez"}
            persian{"kalendar persian"}
            roc{"kalendar minguo"}
        }
        cf{
            account{"format valutor llogaritës"}
            standard{"format valutor standard"}
        }
        collation{
            big5han{"Radhitje e kinezishtes tradicionale - Big5"}
            compat{"Radhitja e mëparshme, për pajtueshmëri"}
            dictionary{"Radhitje fjalori"}
            ducet{"radhitje unikode e parazgjedhur"}
            emoji{"Radhitje Emoji"}
            eor{"Rregulla evropiane radhitjeje"}
            gb2312han{"Radhitje e kinezishtes së thjeshtësuar - GB2312"}
            phonebook{"Radhitje libri telefonik"}
            pinyin{"Radhitje pinini"}
            reformed{"Radhitje e reformuar"}
            search{"kërkim i përgjithshëm"}
            searchjl{"kërkim sipas bashkëtingëllores fillestare hangul"}
            standard{"radhitje standarde"}
            stroke{"radhitje me vijëzim"}
            traditional{"radhitje tradicionale"}
            unihan{"radhitje me vijëzim radikal"}
            zhuyin{"radhitje zhujin"}
        }
        hc{
            h11{"sistem 12-orësh (0 - 11)"}
            h12{"sistem 12-orësh (1 - 12)"}
            h23{"sistem 24-orësh (0 - 23)"}
            h24{"sistem 24-orësh (1 - 24)"}
        }
        lb{
            loose{"stil i gjerësisë së rreshtave - i larguar"}
            normal{"stil i gjerësisë së rreshtave - normal"}
            strict{"stil i gjerësisë së rreshtave - i ngushtuar"}
        }
        ms{
            metric{"sistem metrik"}
            uksystem{"sistem imperial (britanik) i njësive matëse"}
            ussystem{"sistem amerikan i njësive matëse"}
        }
        numbers{
            ahom{"shifra ahom"}
            arab{"shifra indo-arabe"}
            arabext{"shifra indo-arabe të zgjatura"}
            armn{"numra armenë"}
            armnlow{"numra armenë të vegjël"}
            bali{"shifra bali"}
            beng{"shifra bengali"}
            brah{"shifra brahmi"}
            cakm{"shifra çakma"}
            cham{"shifra çam"}
            cyrl{"numra cirilikë"}
            deva{"shifra devanagari"}
            diak{"shifra dives akuru"}
            ethi{"numra etiopianë"}
            fullwide{"shifra me largësi të brendshme"}
            geor{"numra gjeorgjianë"}
            gong{"shifra gunxhala gondi"}
            gonm{"shifra masaram gondi"}
            grek{"numra grekë"}
            greklow{"numra grekë të vegjël"}
            gujr{"shifra guxharati"}
            guru{"shifra gurmuki"}
            hanidec{"numra dhjetorë kinezë"}
            hans{"numra të kinezishtes së thjeshtuar"}
            hansfin{"numra financiarë të kinezishtes së thjeshtuar"}
            hant{"numra të kinezishtes tradicionale"}
            hantfin{"numra financiarë të kinezishtes tradicionale"}
            hebr{"numra hebraikë"}
            hmng{"shifra pahau hmong"}
            hmnp{"shifra niakeng puaçue hmong"}
            java{"shifra java"}
            jpan{"numra japonezë"}
            jpanfin{"numra financiarë japonezë"}
            kali{"shifra kaja li"}
            kawi{"shifra kavi"}
            khmr{"shifra kmere"}
            knda{"shifra kanade"}
            lana{"shifra tai tam hora"}
            lanatham{"shifra tai tam tam"}
            laoo{"shifra lao"}
            latn{"shifra latino-perëndimore"}
            lepc{"shifra lepça"}
            limb{"shifra limbu"}
            mathbold{"shifra të trasha matematike"}
            mathdbl{"shifra matematike me dy kalime"}
            mathmono{"shifra matematike monohapësire"}
            mathsanb{"shifra të trasha matematike sans-serif"}
            mathsans{"shifra matematike sans-serif"}
            mlym{"shifra malajalame"}
            modi{"shifra modi"}
            mong{"shifra mongole"}
            mroo{"shifra mro"}
            mtei{"shifra mitei-majeke"}
            mymr{"shifra mianmari"}
            mymrshan{"shifra mianmar-shan"}
            mymrtlng{"shifra mianmar tai lang"}
            nagm{"shifra nag mundan"}
            nkoo{"shifra nko"}
            olck{"shifra ol-çikike"}
            orya{"shifra orije"}
            osma{"shifra osmania"}
            rohg{"shifra hanifi rohingia"}
            roman{"numra romakë"}
            romanlow{"numra romakë të vegjël"}
            saur{"shifra saurashtra"}
            shrd{"shifra sharada"}
            sind{"shifra kudavadi"}
            sinh{"shifra sinala lit"}
            sora{"shifra sora sompeng"}
            sund{"shifra sundan"}
            takr{"shifra takri"}
            talu{"shifra të reja tai lue"}
            taml{"numra tamilë tradicionalë"}
            tamldec{"shifra tamile"}
            telu{"shifra teluguje"}
            thai{"shifra tajlandeze"}
            tibt{"shifra tibetiane"}
            tirh{"shifra tirhuta"}
            tnsa{"shifra tangsa"}
            vaii{"shifra vai"}
            wara{"shifra varang citi"}
            wcho{"shifra vanço"}
        }
    }
    characterLabelPattern{
        all{"{0} — Të gjitha"}
        compatibility{"{0} — Të përputhshme"}
        enclosed{"{0} — Të mbyllura"}
        extended{"{0} — Të shtuara"}
        facing-left{"{0} me drejtim majtas"}
        facing-right{"{0} me drejtim djathtas"}
        historic{"{0} — Historike"}
        miscellaneous{"{0} — Të ndryshme"}
        other{"{0} — Tjetër"}
        scripts{"Shkrimet — {0}"}
        strokes{
            one{"{0} vijëzim drejtshkrimor"}
            other{"{0} vijëzime drejtshkrimore"}
        }
        subscript{"nënshënim {0}"}
        superscript{"mbishënim {0}"}
    }
    codePatterns{
        language{"Gjuha: {0}"}
        script{"Skripti: {0}"}
        territory{"Rajoni: {0}"}
    }
}<|MERGE_RESOLUTION|>--- conflicted
+++ resolved
@@ -241,11 +241,7 @@
         lmo{"lombardisht"}
         ln{"lingalisht"}
         lo{"laosisht"}
-<<<<<<< HEAD
-        lou{"kreole e Luizianës"}
-=======
         lou{"kreolishte e Luizianës"}
->>>>>>> 626889fb
         loz{"lozisht"}
         lrc{"lurishte veriore"}
         lsm{"samisht"}
@@ -675,18 +671,10 @@
             gregorian{"kalendar gregorian"}
             hebrew{"kalendar hebraik"}
             indian{"Kalendari Kombëtar Indian"}
-<<<<<<< HEAD
-            islamic{"kalendar islamik"}
-            islamic-civil{"kalendar islamik (tabelor, epoka civile)"}
-            islamic-rgsa{"kalendar islamik (Arabi Saudite, shikim)"}
-            islamic-tbla{"kalendar islamik (tabelor, epoka astronomike)"}
-            islamic-umalqura{"kalendar islamik (um al-qura)"}
-=======
             islamic{"kalendar islam"}
             islamic-civil{"kalendar islam (tabelor, epoka civile)"}
             islamic-tbla{"kalendar islam (tabelor, epoka astronomike)"}
             islamic-umalqura{"kalendar islam (um al-qura)"}
->>>>>>> 626889fb
             iso8601{"kalendar ISO-8601"}
             japanese{"kalendar japonez"}
             persian{"kalendar persian"}
