﻿// © 2016 and later: Unicode, Inc. and others.
// License & terms of use: http://www.unicode.org/copyright.html
// Generated using tools/cldr/cldr-to-icu/build-icu-data.xml
sv{
    Keys{
        calendar{"kalender"}
        cf{"valutaformat"}
        colAlternate{"Ignorera symboler vid sortering"}
        colBackwards{"Sortera accenter omvänt"}
        colCaseFirst{"Ordna efter versaler/gemener"}
        colCaseLevel{"Skiftlägeskänslig sortering"}
        colNormalization{"Normaliserad sortering"}
        colNumeric{"Numerisk sortering"}
        colStrength{"Sorteringsstyrka"}
        collation{"sorteringsordning"}
        currency{"valuta"}
        hc{"12- eller 24-timmarsklocka"}
        lb{"radbrytningstyp"}
        ms{"enhetssystem"}
        numbers{"siffror"}
        timezone{"Tidszon"}
        va{"Språkvariant"}
        x{"privat"}
    }
    Languages{
        aa{"afar"}
        ab{"abchaziska"}
        ace{"acehnesiska"}
        ach{"acholi"}
        ada{"adangme"}
        ady{"adygeiska"}
        ae{"avestiska"}
        aeb{"tunisisk arabiska"}
        af{"afrikaans"}
        afh{"afrihili"}
        agq{"aghem"}
        ain{"ainu"}
        ak{"akan"}
        akk{"akkadiska"}
        akz{"Alabama-muskogee"}
        ale{"aleutiska"}
        aln{"gegiska"}
        alt{"sydaltaiska"}
        am{"amhariska"}
        an{"aragonesiska"}
        ang{"fornengelska"}
        ann{"obolo"}
        anp{"angika"}
        ar{"arabiska"}
        ar_001{"modern standardarabiska"}
        arc{"arameiska"}
        arn{"mapudungun"}
        aro{"araoniska"}
        arp{"arapaho"}
        arq{"algerisk arabiska"}
        ars{"najdiarabiska"}
        arw{"arawakiska"}
        ary{"marockansk arabiska"}
        arz{"egyptisk arabiska"}
        as{"assamesiska"}
        asa{"asu"}
        ase{"amerikanskt teckenspråk"}
        ast{"asturiska"}
        atj{"atikamekw"}
        av{"avariska"}
        avk{"kotava"}
        awa{"awadhi"}
        ay{"aymara"}
        az{"azerbajdzjanska"}
        ba{"basjkiriska"}
        bal{"baluchiska"}
        ban{"balinesiska"}
        bar{"bayerska"}
        bas{"basa"}
        bax{"bamunska"}
        bbc{"batak-toba"}
        bbj{"ghomala"}
        be{"belarusiska"}
        bej{"beja"}
        bem{"bemba"}
        bew{"betawiska"}
        bez{"bena"}
        bfd{"bafut"}
        bfq{"bagada"}
        bg{"bulgariska"}
        bgc{"hariyanvi"}
        bgn{"västbaluchiska"}
        bho{"bhojpuri"}
        bi{"bislama"}
        bik{"bikol"}
        bin{"bini"}
        bjn{"banjariska"}
        bkm{"bamekon"}
        bla{"siksika"}
        bm{"bambara"}
        bn{"bengali"}
        bo{"tibetanska"}
        bpy{"bishnupriya"}
        bqi{"bakhtiari"}
        br{"bretonska"}
        bra{"braj"}
        brh{"brahuiska"}
        brx{"bodo"}
        bs{"bosniska"}
        bss{"bakossi"}
        bua{"burjätiska"}
        bug{"buginesiska"}
        bum{"boulou"}
        byn{"blin"}
        byv{"bagangte"}
        ca{"katalanska"}
        cad{"caddo"}
        car{"karibiska"}
        cay{"cayuga"}
        cch{"atsam"}
        ccp{"chakma"}
        ce{"tjetjenska"}
        ceb{"cebuano"}
        cgg{"chiga"}
        ch{"chamorro"}
        chb{"chibcha"}
        chg{"chagatai"}
        chk{"chuukesiska"}
        chm{"mariska"}
        chn{"chinook"}
        cho{"choctaw"}
        chp{"chipewyan"}
        chr{"cherokesiska"}
        chy{"cheyenne"}
<<<<<<< HEAD
        ckb{"soranisk kurdiska"}
=======
        ckb{"centralkurdiska"}
>>>>>>> 626889fb
        clc{"chilcotin"}
        co{"korsikanska"}
        cop{"koptiska"}
        cps{"kapisnon"}
        cr{"cree"}
        crg{"michif"}
        crh{"krimtatariska"}
        crj{"sydostcree"}
        crk{"slättcree"}
        crl{"nordost-cree"}
        crm{"moose cree"}
        crr{"Carolina-algonkinska"}
        crs{"seychellisk kreol"}
        cs{"tjeckiska"}
        csb{"kasjubiska"}
        csw{"träskcree"}
        cu{"kyrkslaviska"}
        cv{"tjuvasjiska"}
        cy{"walesiska"}
        da{"danska"}
        dak{"dakota"}
        dar{"darginska"}
        dav{"taita"}
        de{"tyska"}
        de_AT{"österrikisk tyska"}
        de_CH{"schweizisk högtyska"}
        del{"delaware"}
        den{"slavej"}
        dgr{"dogrib"}
        din{"dinka"}
        dje{"zarma"}
        doi{"dogri"}
        dsb{"lågsorbiska"}
        dtp{"centraldusun"}
        dua{"duala"}
        dum{"medelnederländska"}
        dv{"divehi"}
        dyo{"jola-fonyi"}
        dyu{"dyula"}
        dz{"dzongkha"}
        dzg{"dazaga"}
        ebu{"embu"}
        ee{"ewe"}
        efi{"efik"}
        egl{"emiliska"}
        egy{"fornegyptiska"}
        eka{"ekajuk"}
        el{"grekiska"}
        elx{"elamitiska"}
        en{"engelska"}
        en_AU{"australisk engelska"}
        en_CA{"kanadensisk engelska"}
        en_GB{"brittisk engelska"}
        en_US{"amerikansk engelska"}
        enm{"medelengelska"}
        eo{"esperanto"}
        es{"spanska"}
        es_419{"latinamerikansk spanska"}
        es_ES{"europeisk spanska"}
        es_MX{"mexikansk spanska"}
        esu{"centralalaskisk jupiska"}
        et{"estniska"}
        eu{"baskiska"}
        ewo{"ewondo"}
        ext{"extremaduriska"}
        fa{"persiska"}
        fa_AF{"dari"}
        fan{"fang"}
        fat{"fanti"}
        ff{"fulani"}
        fi{"finska"}
        fil{"filippinska"}
        fit{"meänkieli"}
        fj{"fijianska"}
        fo{"färöiska"}
        fon{"fonspråket"}
        fr{"franska"}
        fr_CA{"kanadensisk franska"}
        fr_CH{"schweizisk franska"}
        frc{"cajun-franska"}
        frm{"medelfranska"}
        fro{"fornfranska"}
        frp{"frankoprovensalska"}
        frr{"nordfrisiska"}
        frs{"östfrisiska"}
        fur{"friulianska"}
        fy{"västfrisiska"}
        ga{"iriska"}
        gaa{"gã"}
        gag{"gagauziska"}
        gan{"gan"}
        gay{"gayo"}
        gba{"gbaya"}
        gbz{"zoroastrisk dari"}
        gd{"skotsk gäliska"}
        gez{"etiopiska"}
        gil{"gilbertiska"}
        gl{"galiciska"}
        glk{"gilaki"}
        gmh{"medelhögtyska"}
        gn{"guaraní"}
        goh{"fornhögtyska"}
        gom{"Goa-konkani"}
        gon{"gondi"}
        gor{"gorontalo"}
        got{"gotiska"}
        grb{"grebo"}
        grc{"forngrekiska"}
        gsw{"schweizertyska"}
        gu{"gujarati"}
        guc{"wayuu"}
        gur{"farefare"}
        guz{"gusii"}
        gv{"manx"}
        gwi{"gwichin"}
        ha{"hausa"}
        hai{"haida"}
        hak{"hakka"}
        haw{"hawaiiska"}
        hax{"sydhaida"}
        he{"hebreiska"}
        hi{"hindi"}
        hi_Latn{"hindi (latinsk)"}
        hif{"Fiji-hindi"}
        hil{"hiligaynon"}
        hit{"hettitiska"}
        hmn{"hmongspråk"}
        ho{"hirimotu"}
        hr{"kroatiska"}
        hsb{"högsorbiska"}
        hsn{"xiang"}
        ht{"haitiska"}
        hu{"ungerska"}
        hup{"hupa"}
        hur{"halkomelem"}
        hy{"armeniska"}
        hz{"herero"}
        ia{"interlingua"}
        iba{"ibanska"}
        ibb{"ibibio"}
        id{"indonesiska"}
        ie{"interlingue"}
        ig{"igbo"}
        ii{"szezuan i"}
        ik{"inupiak"}
        ikt{"inuktun"}
        ilo{"iloko"}
        inh{"ingusjiska"}
        io{"ido"}
        is{"isländska"}
        it{"italienska"}
        iu{"inuktitut"}
        izh{"ingriska"}
        ja{"japanska"}
        jam{"jamaikansk engelsk kreol"}
        jbo{"lojban"}
        jgo{"ngomba"}
        jmc{"kimashami"}
        jpr{"judisk persiska"}
        jrb{"judisk arabiska"}
        jut{"jylländska"}
        jv{"javanesiska"}
        ka{"georgiska"}
        kaa{"karakalpakiska"}
        kab{"kabyliska"}
        kac{"kachin"}
        kaj{"jju"}
        kam{"kamba"}
        kaw{"kawi"}
        kbd{"kabardinska"}
        kbl{"kanembu"}
        kcg{"tyap"}
        kde{"makonde"}
        kea{"kapverdiska"}
        ken{"kenjang"}
        kfo{"koro"}
        kg{"kikongo"}
        kgp{"kaingang"}
        kha{"khasi"}
        kho{"khotanesiska"}
        khq{"Timbuktu-songhai"}
        khw{"khowar"}
        ki{"kikuyu"}
        kiu{"kirmanjki"}
        kj{"kuanyama"}
        kk{"kazakiska"}
        kkj{"mkako"}
        kl{"grönländska"}
        kln{"kalenjin"}
        km{"kambodjanska"}
        kmb{"kimbundu"}
        kn{"kannada"}
        ko{"koreanska"}
        koi{"komi-permjakiska"}
        kok{"konkani"}
        kos{"kosreanska"}
        kpe{"kpelle"}
        kr{"kanuri"}
        krc{"karachay-balkar"}
        kri{"krio"}
        krj{"kinaray-a"}
        krl{"karelska"}
        kru{"kurukh"}
        ks{"kashmiriska"}
        ksb{"kisambaa"}
        ksf{"bafia"}
        ksh{"kölniska"}
        ku{"kurdiska"}
        kum{"kumykiska"}
        kut{"kutenaj"}
        kv{"kome"}
        kw{"korniska"}
        kwk{"kwakʼwala"}
        ky{"kirgiziska"}
        la{"latin"}
        lad{"ladino"}
        lag{"langi"}
        lah{"lahnda"}
        lam{"lamba"}
        lb{"luxemburgiska"}
        lez{"lezghien"}
        lfn{"lingua franca nova"}
        lg{"luganda"}
        li{"limburgiska"}
        lij{"liguriska"}
        lil{"lillooet"}
        liv{"livoniska"}
        lkt{"lakota"}
        lmo{"lombardiska"}
        ln{"lingala"}
        lo{"laotiska"}
        lol{"mongo"}
        lou{"louisiana-kreol"}
        loz{"lozi"}
        lrc{"nordluri"}
        lsm{"saamia"}
        lt{"litauiska"}
        ltg{"lettgalliska"}
        lu{"luba-katanga"}
        lua{"luba-lulua"}
        lui{"luiseño"}
        lun{"lunda"}
        luo{"luo"}
        lus{"lushai"}
        luy{"luhya"}
        lv{"lettiska"}
        lzh{"litterär kineiska"}
        lzz{"laziska"}
        mad{"maduresiska"}
        maf{"mafa"}
        mag{"magahi"}
        mai{"maithili"}
        mak{"makasar"}
        man{"mande"}
        mas{"massajiska"}
        mde{"maba"}
        mdf{"moksja"}
        mdr{"mandar"}
        men{"mende"}
        mer{"meru"}
        mfe{"mauritansk kreol"}
        mg{"malagassiska"}
        mga{"medeliriska"}
        mgh{"makhuwa-meetto"}
        mgo{"meta’"}
        mh{"marshalliska"}
        mi{"maori"}
        mic{"mi’kmaq"}
        min{"minangkabau"}
        mk{"makedonska"}
        ml{"malayalam"}
        mn{"mongoliska"}
        mnc{"manchuriska"}
        mni{"manipuri"}
        moe{"innu-aimun"}
        moh{"mohawk"}
        mos{"mossi"}
        mr{"marathi"}
        mrj{"västmariska"}
        ms{"malajiska"}
        mt{"maltesiska"}
        mua{"mundang"}
        mul{"flera språk"}
        mus{"muskogee"}
        mwl{"mirandesiska"}
        mwr{"marwari"}
        mwv{"mentawai"}
        my{"burmesiska"}
        mye{"myene"}
        myv{"erjya"}
        mzn{"mazanderani"}
        na{"nauruanska"}
        nan{"min nan"}
        nap{"napolitanska"}
        naq{"nama"}
        nb{"norskt bokmål"}
        nd{"nordndebele"}
        nds{"lågtyska"}
        nds_NL{"lågsaxiska"}
        ne{"nepalesiska"}
        new{"newariska"}
        ng{"ndonga"}
        nia{"nias"}
        niu{"niueanska"}
        njo{"ao-naga"}
        nl{"nederländska"}
        nl_BE{"flamländska"}
        nmg{"kwasio"}
        nn{"nynorska"}
        nnh{"bamileké-ngiemboon"}
        no{"norska"}
        nog{"nogai"}
        non{"fornnordiska"}
        nov{"novial"}
        nqo{"n-kå"}
        nr{"sydndebele"}
        nso{"nordsotho"}
        nus{"nuer"}
        nv{"navaho"}
        nwc{"klassisk newariska"}
        ny{"nyanja"}
        nym{"nyamwezi"}
        nyn{"nyankole"}
        nyo{"nyoro"}
        nzi{"nzima"}
        oc{"occitanska"}
        oj{"odjibwa"}
        ojb{"nordvästojibwa"}
        ojc{"ojibwa"}
        ojs{"oji-cree"}
        ojw{"västojibwe"}
        oka{"okanagan"}
        om{"oromo"}
        or{"oriya"}
        os{"ossetiska"}
        osa{"osage"}
        ota{"ottomanska"}
        pa{"punjabi"}
        pag{"pangasinan"}
        pal{"medelpersiska"}
        pam{"pampanga"}
        pap{"papiamento"}
        pau{"palau"}
        pcd{"pikardiska"}
        pcm{"nigeriansk pidgin"}
        pdc{"Pennsylvaniatyska"}
        pdt{"mennonitisk lågtyska"}
        peo{"fornpersiska"}
        pfl{"Pfalz-tyska"}
        phn{"feniciska"}
        pi{"pali"}
        pis{"pidginspråk"}
        pl{"polska"}
        pms{"piemontesiska"}
        pnt{"pontiska"}
        pon{"pohnpeiska"}
        pqm{"maliseet-passamaquoddy"}
        prg{"fornpreussiska"}
        pro{"fornprovensalska"}
        ps{"afghanska"}
        pt{"portugisiska"}
        pt_BR{"brasiliansk portugisiska"}
        pt_PT{"europeisk portugisiska"}
        qu{"quechua"}
        quc{"quiché"}
        qug{"Chimborazo-höglandskichwa"}
        raj{"rajasthani"}
        rap{"rapanui"}
        rar{"rarotonganska"}
        rgn{"romagnol"}
        rhg{"ruáingga"}
        rif{"riffianska"}
        rm{"rätoromanska"}
        rn{"rundi"}
        ro{"rumänska"}
        ro_MD{"moldaviska"}
        rof{"rombo"}
        rom{"romani"}
        rtm{"rotumänska"}
        ru{"ryska"}
        rue{"rusyn"}
        rug{"rovianska"}
        rup{"arumänska"}
        rw{"kinjarwanda"}
        rwk{"rwa"}
        sa{"sanskrit"}
        sad{"sandawe"}
        sah{"jakutiska"}
        sam{"samaritanska"}
        saq{"samburu"}
        sas{"sasak"}
        sat{"santali"}
        saz{"saurashtra"}
        sba{"ngambay"}
        sbp{"sangu"}
        sc{"sardinska"}
        scn{"sicilianska"}
        sco{"skotska"}
        sd{"sindhi"}
        sdc{"sassaresisk sardiska"}
        sdh{"sydkurdiska"}
        se{"nordsamiska"}
        see{"seneca"}
        seh{"sena"}
        sei{"seri"}
        sel{"selkup"}
        ses{"songhai"}
        sg{"sango"}
        sga{"forniriska"}
        sgs{"samogitiska"}
        sh{"serbokroatiska"}
        shi{"tachelhit"}
        shn{"shan"}
        shu{"Tchad-arabiska"}
        si{"singalesiska"}
        sid{"sidamo"}
        sk{"slovakiska"}
        sl{"slovenska"}
        slh{"sydlushootseed"}
        sli{"lågsilesiska"}
        sly{"selayar"}
        sm{"samoanska"}
        sma{"sydsamiska"}
        smj{"lulesamiska"}
        smn{"enaresamiska"}
        sms{"skoltsamiska"}
        sn{"shona"}
        snk{"soninke"}
        so{"somaliska"}
        sog{"sogdiska"}
        sq{"albanska"}
        sr{"serbiska"}
        srn{"sranan tongo"}
        srr{"serer"}
        ss{"swati"}
        ssy{"saho"}
        st{"sydsotho"}
        stq{"saterfrisiska"}
        str{"sundsalishanska"}
        su{"sundanesiska"}
        suk{"sukuma"}
        sus{"susu"}
        sux{"sumeriska"}
        sv{"svenska"}
        sw{"swahili"}
        sw_CD{"Kongo-swahili"}
        swb{"shimaoré"}
        syc{"klassisk syriska"}
        syr{"syriska"}
        szl{"silesiska"}
        ta{"tamil"}
        tce{"sydtutchone"}
        tcy{"tulu"}
        te{"telugu"}
        tem{"temne"}
        teo{"teso"}
        ter{"tereno"}
        tet{"tetum"}
        tg{"tadzjikiska"}
        tgx{"tagish"}
        th{"thailändska"}
        tht{"tahltan"}
        ti{"tigrinja"}
        tig{"tigré"}
        tiv{"tivi"}
        tk{"turkmeniska"}
        tkl{"tokelauiska"}
        tkr{"tsakhur"}
        tl{"tagalog"}
        tlh{"klingonska"}
        tli{"tlingit"}
        tly{"talysh"}
        tmh{"tamashek"}
        tn{"tswana"}
        to{"tonganska"}
        tog{"nyasatonganska"}
        tok{"toki pona"}
        tpi{"tok pisin"}
        tr{"turkiska"}
        tru{"turoyo"}
        trv{"taroko"}
        ts{"tsonga"}
        tsd{"tsakodiska"}
        tsi{"tsimshian"}
        tt{"tatariska"}
        ttm{"nordtutchone"}
        ttt{"muslimsk tatariska"}
        tum{"tumbuka"}
        tvl{"tuvaluanska"}
        tw{"twi"}
        twq{"tasawaq"}
        ty{"tahitiska"}
        tyv{"tuviniska"}
        tzm{"centralmarockansk tamazight"}
        udm{"udmurtiska"}
        ug{"uiguriska"}
        uga{"ugaritiska"}
        uk{"ukrainska"}
        umb{"umbundu"}
        und{"obestämt språk"}
        ur{"urdu"}
        uz{"uzbekiska"}
        vai{"vaj"}
        ve{"venda"}
        vec{"venetianska"}
        vep{"veps"}
        vi{"vietnamesiska"}
        vls{"västflamländska"}
        vmf{"Main-frankiska"}
        vo{"volapük"}
        vot{"votiska"}
        vro{"võru"}
        vun{"vunjo"}
        wa{"vallonska"}
        wae{"walsertyska"}
        wal{"walamo"}
        war{"waray"}
        was{"washo"}
        wbp{"warlpiri"}
        wo{"wolof"}
        wuu{"wu"}
        xal{"kalmuckiska"}
        xh{"xhosa"}
        xmf{"mingrelianska"}
        xog{"lusoga"}
        yao{"kiyao"}
        yap{"japetiska"}
        yav{"yangben"}
        ybb{"bamileké-jemba"}
        yi{"jiddisch"}
        yo{"yoruba"}
        yrl{"nheengatu"}
        yue{"kantonesiska"}
        za{"zhuang"}
        zap{"zapotek"}
        zbl{"blissymboler"}
        zea{"zeeländska"}
        zen{"zenaga"}
        zgh{"marockansk standard-tamazight"}
        zh{"kinesiska"}
        zh_Hans{"förenklad kinesiska"}
        zh_Hant{"traditionell kinesiska"}
        zu{"zulu"}
        zun{"zuni"}
        zxx{"inget språkligt innehåll"}
        zza{"zazaiska"}
    }
    Languages%menu{
        ars{"arabiska (najdi)"}
        ckb{"kurdiska (sorani)"}
        zh{"mandarin"}
    }
    Languages%short{
        az{"azeriska"}
    }
    Languages%variant{
<<<<<<< HEAD
=======
        ckb{"soranisk kurdiska"}
>>>>>>> 626889fb
        hi_Latn{"hinglish"}
        ps{"pashto"}
        ug{"östturkiska"}
    }
    Scripts{
        Adlm{"adlamiska"}
        Afak{"afakiska"}
        Aghb{"kaukasiska albanska"}
        Ahom{"ahom"}
        Arab{"arabiska"}
        Aran{"nastaliq"}
        Armi{"imperisk arameiska"}
        Armn{"armeniska"}
        Avst{"avestiska"}
        Bali{"balinesiska"}
        Bamu{"bamunska"}
        Bass{"bassaiska vah"}
        Batk{"batak"}
        Beng{"bengaliska"}
        Bhks{"bhaiksukiska"}
        Blis{"blissymboler"}
        Bopo{"bopomofo"}
        Brah{"brami"}
        Brai{"punktskrift"}
        Bugi{"buginesiska"}
        Buhd{"buhid"}
        Cakm{"chakma"}
        Cans{"kanadensiska stavelsetecken"}
        Cari{"kariska"}
        Cham{"cham"}
        Cher{"cherokee"}
        Chrs{"khwarezmiska"}
        Cirt{"cirt"}
        Copt{"koptiska"}
        Cpmn{"cypro-minoisk skrift"}
        Cprt{"cypriotiska"}
        Cyrl{"kyrilliska"}
        Cyrs{"fornkyrkoslavisk kyrilliska"}
        Deva{"devanagari"}
        Diak{"dives akuru"}
        Dogr{"dogriska"}
        Dsrt{"deseret"}
        Dupl{"Duployéstenografiska"}
        Egyd{"demotiska"}
        Egyh{"hieratiska"}
        Egyp{"egyptiska hieroglyfer"}
        Elba{"elbasiska"}
        Elym{"elymaiska"}
        Ethi{"etiopiska"}
        Geok{"kutsuri"}
        Geor{"georgiska"}
        Glag{"glagolitiska"}
        Gong{"gunjalgondiska"}
        Gonm{"masaram-gondi"}
        Goth{"gotiska"}
        Gran{"gammaltamilska"}
        Grek{"grekiska"}
        Gujr{"gujarati"}
        Guru{"gurmukhiska"}
        Hanb{"han med bopomofo"}
        Hang{"hangul"}
        Hani{"han"}
        Hano{"hanunó’o"}
        Hans{"förenklad"}
        Hant{"traditionell"}
        Hatr{"hatran"}
        Hebr{"hebreiska"}
        Hira{"hiragana"}
        Hluw{"hittitiska hieroglyfer"}
        Hmng{"pahaw mong"}
        Hmnp{"nyiakeng puachue hmong"}
        Hrkt{"katakana/hiragana"}
        Hung{"fornungerska"}
        Inds{"indus"}
        Ital{"fornitaliska"}
        Jamo{"jamo"}
        Java{"javanska"}
        Jpan{"japanska"}
        Jurc{"jurchenska"}
        Kali{"kaya li"}
        Kana{"katakana"}
        Khar{"kharoshti"}
        Khmr{"khmeriska"}
        Khoj{"khojkiska"}
        Kits{"khitanska"}
        Knda{"kanaresiska"}
        Kore{"koreanska"}
        Kpel{"kpellé"}
        Kthi{"kaithiska"}
        Lana{"lanna"}
        Laoo{"laotiska"}
        Latf{"frakturlatin"}
        Latg{"gaeliskt latin"}
        Latn{"latinska"}
        Lepc{"rong"}
        Limb{"limbu"}
        Lina{"linjär A"}
        Linb{"linjär B"}
        Lisu{"Fraser"}
        Loma{"loma"}
        Lyci{"lykiska"}
        Lydi{"lydiska"}
        Mahj{"mahajaniska"}
        Maka{"makasariska"}
        Mand{"mandaéiska"}
        Mani{"manikeanska"}
        Marc{"marchenska"}
        Maya{"mayahieroglyfer"}
        Medf{"medefaidrin"}
        Mend{"mende"}
        Merc{"kursiv-meroitiska"}
        Mero{"meroitiska"}
        Mlym{"malayalam"}
        Modi{"modiska"}
        Mong{"mongoliska"}
        Moon{"moon"}
        Mroo{"mru"}
        Mtei{"meitei-mayek"}
        Mult{"multaniska"}
        Mymr{"burmesiska"}
        Nand{"nandinagari"}
        Narb{"fornnordarabiska"}
        Nbat{"nabateiska"}
        Newa{"newariska"}
        Nkgb{"naxi geba"}
        Nkoo{"n-kå"}
        Nshu{"nüshu"}
        Ogam{"ogham"}
        Olck{"ol-chiki"}
        Orkh{"orkon"}
        Orya{"oriya"}
        Osge{"osage"}
        Osma{"osmanja"}
        Palm{"palmyreniska"}
        Pauc{"Pau Cin Hau-skrift"}
        Perm{"fornpermiska"}
        Phag{"phags-pa"}
        Phli{"tidig pahlavi"}
        Phlp{"psaltaren-pahlavi"}
        Phlv{"bokpahlavi"}
        Phnx{"feniciska"}
        Plrd{"pollardtecken"}
        Prti{"tidig parthianska"}
        Qaag{"zawgyi"}
        Rjng{"rejang"}
        Rohg{"hanifiska"}
        Roro{"rongo-rongo"}
        Runr{"runor"}
        Samr{"samaritiska"}
        Sara{"sarati"}
        Sarb{"fornsydarabiska"}
        Saur{"saurashtra"}
        Sgnw{"teckningsskrift"}
        Shaw{"shawiska"}
        Shrd{"sharada"}
        Sidd{"siddhamska"}
        Sind{"sindhiska"}
        Sinh{"singalesiska"}
        Sogd{"sogdiska"}
        Sogo{"gammalsogdiska"}
        Sora{"sora sompeng"}
        Soyo{"soyombo"}
        Sund{"sundanesiska"}
        Sylo{"syloti nagri"}
        Syrc{"syriska"}
        Syre{"estrangelosyriska"}
        Syrj{"västsyriska"}
        Syrn{"östsyriska"}
        Tagb{"tagbanwa"}
        Takr{"takritiska"}
        Tale{"tai le"}
        Talu{"tai lue"}
        Taml{"tamilska"}
        Tang{"tangutiska"}
        Tavt{"tai viet"}
        Telu{"telugu"}
        Teng{"tengwar"}
        Tfng{"tifinaghiska"}
        Tglg{"tagalog"}
        Thaa{"taana"}
        Thai{"thailändska"}
        Tibt{"tibetanska"}
        Tirh{"tirhuta"}
        Ugar{"ugaritiska"}
        Vaii{"vaj"}
        Visp{"synligt tal"}
        Wara{"varang kshiti"}
        Wcho{"wancho"}
        Wole{"woleai"}
        Xpeo{"fornpersiska"}
        Xsux{"sumero-akkadisk kilskrift"}
        Yezi{"yazidiska"}
        Yiii{"yi"}
        Zanb{"zanabazar kvadratisk skrift"}
        Zinh{"ärvda"}
        Zmth{"matematisk notation"}
        Zsye{"emoji"}
        Zsym{"symboler"}
        Zxxx{"oskrivet språk"}
        Zyyy{"gemensamma"}
        Zzzz{"okänt skriftsystem"}
    }
    Scripts%stand-alone{
        Hans{"förenklade han-tecken"}
        Hant{"traditionella han-tecken"}
    }
    Types{
        calendar{
            buddhist{"buddistisk kalender"}
            chinese{"kinesisk kalender"}
            coptic{"koptisk kalender"}
            dangi{"koreansk kalender"}
            ethiopic{"etiopisk kalender"}
            ethiopic-amete-alem{"etiopisk amete-alem-kalender"}
            gregorian{"gregoriansk kalender"}
            hebrew{"hebreisk kalender"}
            indian{"indisk kalender"}
            islamic{"islamisk kalender"}
            islamic-civil{"islamisk civil kalender"}
            islamic-umalqura{"islamisk kalender, Umm al-Qura"}
            iso8601{"ISO 8601-kalender"}
            japanese{"japansk kalender"}
            persian{"persisk kalender"}
            roc{"kinesiska republikens kalender"}
        }
        cf{
            account{"redovisningsformat"}
            standard{"normalt format"}
        }
        colAlternate{
            non-ignorable{"sortera symboler"}
            shifted{"Sortera oavsett symboler"}
        }
        colBackwards{
            no{"sortera accenter normalt"}
            yes{"sortera accenter omvänt"}
        }
        colCaseFirst{
            lower{"Sortera gemener först"}
            no{"Ordna normalt efter skiftläge"}
            upper{"Sortera versaler först"}
        }
        colCaseLevel{
            no{"Sortera oavsett skiftläge"}
            yes{"Sortera efter skiftläge"}
        }
        colNormalization{
            no{"sortera utan normalisering"}
            yes{"sortera med Unicode-normalisering"}
        }
        colNumeric{
            no{"Sortera siffror för sig"}
            yes{"Sortera siffror numeriskt"}
        }
        colStrength{
            identical{"Sortera alla"}
            primary{"Sortera endast efter grundbokstäver"}
            quaternary{"Sortera efter accent/skiftläge/bredd/kana"}
            secondary{"Sortera accenter"}
            tertiary{"Sortera accenter/skiftläge/bredd"}
        }
        collation{
            big5han{"big5-sorteringsordning"}
            compat{"bakåtkompatibel sorteringsordning"}
            dictionary{"ordbokssorteringsordning"}
            ducet{"grundläggande Unicode-sorteringsordning"}
            emoji{"emojisorteringsordning"}
            eor{"sorteringsordning för flerspråkliga europeiska dokument"}
            gb2312han{"gb2312-sorteringsordning"}
            phonebook{"telefonkatalogssorteringsordning"}
            phonetic{"fonetisk sorteringsordning"}
            pinyin{"pinyin-sorteringsordning"}
            reformed{"reformerad sorteringsordning"}
            search{"allmän sökning"}
            searchjl{"söksorteringsordning för att söka på inledande Hangul-konsonant"}
            standard{"normal sorteringsordning"}
            stroke{"strecksorteringsordning"}
            traditional{"traditionell sorteringsordning"}
            unihan{"radikal-streck-sorteringsordning"}
            zhuyin{"zhuyin-sorteringsordning"}
        }
        d0{
            fwidth{"till helbreda"}
            hwidth{"till halvbreda"}
            npinyin{"Numerisk"}
        }
        hc{
            h11{"12-timmarsklocka (0–11)"}
            h12{"12-timmarsklocka (1–12)"}
            h23{"24-timmarsklocka (0–23)"}
            h24{"24-timmarsklocka (1–24)"}
        }
        lb{
            loose{"fri radbrytning"}
            normal{"normal radbrytning"}
            strict{"strikt radbrytning"}
        }
        m0{
            bgn{"enligt USA:s geografiska namnkommitté"}
            ungegn{"enligt FN:s geografiska namnkommitté"}
        }
        ms{
            metric{"metersystem"}
            uksystem{"brittiskt måttsystem"}
            ussystem{"USA:s måttsystem"}
        }
        numbers{
            ahom{"ahom-siffror"}
            arab{"indo-arabiska siffror"}
            arabext{"utökade indo-arabiska siffror"}
            armn{"armeniska taltecken"}
            armnlow{"gemena armeniska taltecken"}
            bali{"balinesiska siffror"}
            beng{"bengaliska siffror"}
            brah{"brahmiska siffror"}
            cakm{"chakma-siffror"}
            cham{"chamiska siffror"}
            cyrl{"kyrilliska taltecken"}
            deva{"devanagariska siffror"}
            diak{"dives akuru-siffror"}
            ethi{"etiopiska taltecken"}
            finance{"finansiella siffror"}
            fullwide{"fullbreddssiffror"}
            geor{"georgiska taltecken"}
            gong{"gunjalagondiska siffror"}
            gonm{"masaramgondiska siffror"}
            grek{"grekiska taltecken"}
            greklow{"små grekiska taltecken"}
            gujr{"gujaratiska siffror"}
            guru{"gurmukhiska siffror"}
            hanidec{"kinesiska decimaltal"}
            hans{"förenklat kinesiskt stavade tal"}
            hansfin{"förenklat kinesiskt finansiellt stavade tal"}
            hant{"traditionellt kinesiskt stavade tal"}
            hantfin{"traditionellt kinesiskt finansiellt stavade tal"}
            hebr{"hebreiska taltecken"}
            hmng{"pahawh hmong-siffror"}
            hmnp{"nyiakeng puachue hmong-siffror"}
            java{"javanesiska siffror"}
            jpan{"japanskt stavade tal"}
            jpanfin{"japanskt finansiellt stavade tal"}
            kali{"kayah li-siffror"}
            khmr{"khmeriska siffror"}
            knda{"kannadiska siffror"}
            lana{"tai tham hora-siffror"}
            lanatham{"tai tham tham-siffror"}
            laoo{"laotiska siffror"}
            latn{"västerländska siffror"}
            lepc{"lepcha-siffror"}
            limb{"limbu-siffror"}
            mathbold{"matematiska siffror i fetstil"}
            mathdbl{"matematiska siffror med dubbelstreck"}
            mathmono{"matematiska siffror med fast teckenbredd"}
            mathsanb{"matematiska siffror i sans-serif fetstil"}
            mathsans{"matematiska siffror i sans-serif"}
            mlym{"malayalamiska siffror"}
            modi{"modi-siffror"}
            mong{"mongoliska siffror"}
            mroo{"mro-siffror"}
            mtei{"meetei mayek-siffror"}
            mymr{"burmesiska siffror"}
            mymrshan{"burmesiska shan-siffror"}
            mymrtlng{"burmesiska tai laing-siffror"}
            native{"språkspecifika siffror"}
            nkoo{"n’ko-siffror"}
            olck{"ol chiki-siffror"}
            orya{"oriyiska siffror"}
            osma{"osmanya-siffror"}
            rohg{"hanifisiffror"}
            roman{"romerska taltecken"}
            romanlow{"små romerska taltecken"}
            saur{"saurashtra-siffror"}
            shrd{"sharada-siffror"}
            sind{"khudawidiska siffror"}
            sinh{"sinhala lith-siffror"}
            sora{"sora sompeng-siffror"}
            sund{"sundanesiska siffror"}
            takr{"takri-siffror"}
            talu{"ny tai lü-siffror"}
            taml{"traditionella tamilska taltecken"}
            tamldec{"tamilska siffror"}
            telu{"telugiska siffror"}
            thai{"thailändska siffror"}
            tibt{"tibetanska siffror"}
            tirh{"tirhuta-siffror"}
            traditional{"Traditionella siffror"}
            vaii{"vai-siffror"}
            wara{"varang kshiti-siffror"}
            wcho{"wanchosiffror"}
        }
    }
    Variants{
        1606NICT{"1606 års stavning"}
        1694ACAD{"1694 års stavning"}
        1901{"traditionell tysk stavning"}
        1959ACAD{"1959 års stavning"}
        1994{"1994 års resisk stavning"}
        1996{"1996 års reformerad tysk stavning"}
        ABL1943{"1943 års stavning"}
        AKUAPEM{"akapuem (twi)"}
        ALALC97{"1997 års ALA-LC"}
        ALUKU{"Aluku-dialekt"}
        AO1990{"stavning enligt 1990 års överenskommelse"}
        ARANES{"aranesiska (occitanska)"}
        AREVELA{"östarmeniska"}
        AREVMDA{"västarmeniska"}
        ASANTE{"asante (twi)"}
        AUVERN{"auvergniska (occitanska)"}
        BAKU1926{"1926 års stavning"}
        BALANKA{"balanka-dialekt"}
        BARLA{"barlavento-dialekt"}
        BASICENG{"Ogdens basic english"}
        BAUDDHA{"bauddha-dialekt"}
        BISCAYAN{"Biscaya-dialekt"}
        BISKE{"Bila-dialekt"}
        BOHORIC{"Bohorič-alfabetet"}
        BOONT{"boontling"}
        BORNHOLM{"Bornholm"}
        CISAUP{"cisalpinska (occitanska)"}
        COLB1945{"stavning enligt 1945 års konvention mellan Portugal och Brasilien"}
        CORNU{"kornisk engelska"}
        CREISS{"croissant-occitanska"}
        DAJNKO{"Dajnko-alfabetet"}
        EKAVSK{"ekavisk dialekt"}
        EMODENG{"tidig modern engelska"}
        FONIPA{"internationell fonetisk notation - IPA"}
        FONKIRSH{"Kirshenbaums fonetiska alfabet"}
        FONNAPA{"nordamerikanskt fonetiskt alfabet"}
        FONUPA{"uralisk fonetisk notation"}
        FONXSAMP{"X-SAMPA fonetisk notation"}
        GASCON{"Gascogne-occitanska"}
        GRCLASS{"klassisk occitanska"}
        GRITAL{"italiensk-inspirerad occitanska"}
        GRMISTR{"Mistral-occitanska"}
        HEPBURN{"Hepburn"}
        HOGNORSK{"högnorsk dialekt"}
        HSISTEMO{"h-system"}
        IJEKAVSK{"ijekavisk dialekt"}
        ITIHASA{"itihasa-dialekt"}
        IVANCHOV{"bulgariska i 1899 års stavning"}
        JAUER{"jauer-dialekt"}
        JYUTPING{"jyutping"}
        KKCOR{"vanlig stavning"}
        KOCIEWIE{"kociewiska"}
        KSCOR{"standardstavning"}
        LAUKIKA{"laukika-dialekt"}
        LEMOSIN{"Limousin-occitanska"}
        LENGADOC{"languedociska"}
        LIPAW{"Lipovaz-dialekt"}
        LUNA1918{"1918 års stavning"}
        METELKO{"Metelko-alfabetet"}
        MONOTON{"monotonisk stavning"}
        NDYUKA{"Ndyuka-dialekt"}
        NEDIS{"natisonsk dialekt"}
        NEWFOUND{"Newfoundland-engelska"}
        NICARD{"Nice-occitanska"}
        NJIVA{"Njiva-dialekt"}
        NULIK{"nulik-stavning"}
        OSOJS{"Osojane-dialekt"}
        OXENDICT{"Oxford-stavning"}
        PAHAWH2{"pahawh hmong andra steget reducerad stavning"}
        PAHAWH3{"pahawh hmong tredje steget reducerad stavning"}
        PAHAWH4{"pahawh hmong sista steget reducerad stavning"}
        PAMAKA{"Pamaka-dialekt"}
        PETR1708{"1708 års stavning"}
        PINYIN{"pinyin"}
        POLYTON{"polytonisk stavning"}
        POSIX{"Posix"}
        PROVENC{"provensalska"}
        PUTER{"puter-dialekt"}
        REVISED{"reformerad stavning"}
        RIGIK{"klassisk volapük"}
        ROZAJ{"resisk dialekt"}
        RUMGR{"grischun-dialekt"}
        SAAHO{"saho-dialekt"}
        SCOTLAND{"skotsk engelska"}
        SCOUSE{"scouse"}
        SIMPLE{"lätt"}
        SOLBA{"Solbica-dialekt"}
        SOTAV{"sotavento-dialekt"}
        SPANGLIS{"spangelska"}
        SURMIRAN{"surmiran-dialekt"}
        SURSILV{"sursilvan-dialekt"}
        SUTSILV{"sutsilvan-dialekt"}
        TARASK{"Taraskievika-stavning"}
        UCCOR{"unifierad stavning"}
        UCRCOR{"reviderad unifierad stavning"}
        ULSTER{"Ulster-dialekt"}
        UNIFON{"unifon-skrift"}
        VAIDIKA{"vedisk dialekt"}
        VALENCIA{"valensisk dialekt"}
        VALLADER{"vallader-dialekt"}
        VIVARAUP{"vivaroalpinska (occitanska)"}
        WADEGILE{"Wade-Giles"}
        XSISTEMO{"x-system"}
    }
    characterLabelPattern{
        all{"{0} – alla"}
        compatibility{"{0} – kompatibilitet"}
        enclosed{"{0} – omringande"}
        extended{"{0} – utvidgat"}
        facing-left{"{0} åt vänster"}
        facing-right{"{0} åt höger"}
        historic{"{0} — historiska"}
        miscellaneous{"{0} – diverse"}
        other{"{0} – övriga"}
        scripts{"{0} – övriga"}
        strokes{
            one{"{0} streck"}
            other{"{0} streck"}
        }
        subscript{"nedsänkt {0}"}
        superscript{"upphöjt {0}"}
    }
    codePatterns{
        language{"språk: {0}"}
        script{"skrift: {0}"}
        territory{"region: {0}"}
    }
}<|MERGE_RESOLUTION|>--- conflicted
+++ resolved
@@ -127,11 +127,7 @@
         chp{"chipewyan"}
         chr{"cherokesiska"}
         chy{"cheyenne"}
-<<<<<<< HEAD
-        ckb{"soranisk kurdiska"}
-=======
         ckb{"centralkurdiska"}
->>>>>>> 626889fb
         clc{"chilcotin"}
         co{"korsikanska"}
         cop{"koptiska"}
@@ -688,10 +684,7 @@
         az{"azeriska"}
     }
     Languages%variant{
-<<<<<<< HEAD
-=======
         ckb{"soranisk kurdiska"}
->>>>>>> 626889fb
         hi_Latn{"hinglish"}
         ps{"pashto"}
         ug{"östturkiska"}
