﻿// © 2016 and later: Unicode, Inc. and others.
// License & terms of use: http://www.unicode.org/copyright.html
// Generated using tools/cldr/cldr-to-icu/build-icu-data.xml
// ***************************************************************************
// *
// * Copyright (C) 2010-2016 International Business Machines
// * Corporation and others.  All Rights Reserved.
// *
// ***************************************************************************
icuver:table(nofallback){
<<<<<<< HEAD
    CLDRVersion{"42"}
    DataVersion{"72.1.0.0"}
    ICUVersion{"72.1.0.0"}
=======
    CLDRVersion{"44.1"}
    DataVersion{"74.2.0.0"}
    ICUVersion{"74.2.0.0"}
>>>>>>> 626889fb
}<|MERGE_RESOLUTION|>--- conflicted
+++ resolved
@@ -8,13 +8,7 @@
 // *
 // ***************************************************************************
 icuver:table(nofallback){
-<<<<<<< HEAD
-    CLDRVersion{"42"}
-    DataVersion{"72.1.0.0"}
-    ICUVersion{"72.1.0.0"}
-=======
     CLDRVersion{"44.1"}
     DataVersion{"74.2.0.0"}
     ICUVersion{"74.2.0.0"}
->>>>>>> 626889fb
 }