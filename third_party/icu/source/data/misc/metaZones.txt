--- conflicted
+++ resolved
@@ -745,10 +745,6 @@
         chat{"Chatham"}
         chil{"Chile"}
         chin{"China"}
-<<<<<<< HEAD
-        choi{"Choibalsan"}
-=======
->>>>>>> 626889fb
         chri{"Christmas"}
         coco{"Cocos"}
         colo{"Colombia"}
@@ -772,10 +768,7 @@
         geor{"Georgia"}
         giis{"Gilbert_Islands"}
         grea{"Greenland_Eastern"}
-<<<<<<< HEAD
-=======
         gree{"Greenland"}
->>>>>>> 626889fb
         grwe{"Greenland_Western"}
         guam{"Guam"}
         gulf{"Gulf"}
@@ -796,10 +789,7 @@
         kaea{"Kazakhstan_Eastern"}
         kamc{"Kamchatka"}
         kawe{"Kazakhstan_Western"}
-<<<<<<< HEAD
-=======
         kaza{"Kazakhstan"}
->>>>>>> 626889fb
         kore{"Korea"}
         kosr{"Kosrae"}
         kras{"Krasnoyarsk"}
@@ -808,10 +798,6 @@
         liis{"Line_Islands"}
         loho{"Lord_Howe"}
         maca{"Macau"}
-<<<<<<< HEAD
-        macq{"Macquarie"}
-=======
->>>>>>> 626889fb
         maga{"Magadan"}
         mais{"Marshall_Islands"}
         mala{"Malaysia"}
@@ -819,10 +805,6 @@
         marq{"Marquesas"}
         maur{"Mauritius"}
         maws{"Mawson"}
-<<<<<<< HEAD
-        meno{"Mexico_Northwest"}
-=======
->>>>>>> 626889fb
         mepa{"Mexico_Pacific"}
         mgmt{"GMT"}
         mong{"Mongolia"}
@@ -2405,42 +2387,16 @@
                 "America_Mountain",
                 "1998-04-05 09:00",
                 "2022-10-30 08:00",
-<<<<<<< HEAD
             }
             {
                 "America_Central",
                 "2022-10-30 08:00",
                 "9999-12-31 23:59",
-=======
->>>>>>> 626889fb
-            }
-            {
-                "America_Central",
-                "2022-10-30 08:00",
-                "9999-12-31 23:59",
-            }
-        }
-<<<<<<< HEAD
-        "America:Pangnirtung"{
+            }
+        }
+        "America:Panama"{
             {
                 "America_Eastern",
-                "1970-01-01 00:00",
-                "1999-10-31 06:00",
-            }
-            {
-                "America_Central",
-                "1999-10-31 06:00",
-                "2000-10-29 07:00",
-            }
-            {
-                "America_Eastern",
-                "2000-10-29 07:00",
-                "9999-12-31 23:59",
-=======
-        "America:Panama"{
-            {
-                "America_Eastern",
->>>>>>> 626889fb
             }
         }
         "America:Paramaribo"{
@@ -4193,21 +4149,6 @@
                 "2016-03-26 23:00",
             }
         }
-<<<<<<< HEAD
-        "Europe:Uzhgorod"{
-            {
-                "Moscow",
-                "1970-01-01 00:00",
-                "1990-06-30 22:00",
-            }
-            {
-                "Europe_Eastern",
-                "1990-06-30 22:00",
-                "9999-12-31 23:59",
-            }
-        }
-=======
->>>>>>> 626889fb
         "Europe:Vaduz"{
             {
                 "Europe_Central",
@@ -4260,21 +4201,6 @@
                 "Europe_Central",
             }
         }
-<<<<<<< HEAD
-        "Europe:Zaporozhye"{
-            {
-                "Moscow",
-                "1970-01-01 00:00",
-                "1990-06-30 22:00",
-            }
-            {
-                "Europe_Eastern",
-                "1990-06-30 22:00",
-                "9999-12-31 23:59",
-            }
-        }
-=======
->>>>>>> 626889fb
         "Europe:Zurich"{
             {
                 "Europe_Central",
