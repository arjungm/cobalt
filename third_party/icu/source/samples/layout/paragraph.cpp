/*
 *******************************************************************************
 *
 *   © 2016 and later: Unicode, Inc. and others.
 *   License & terms of use: http://www.unicode.org/copyright.html
 *
 *******************************************************************************
 *******************************************************************************
 *
 *   Copyright (C) 1999-2015, International Business Machines
 *   Corporation and others.  All Rights Reserved.
 *
 *******************************************************************************
 *   file name:  Paragraph.cpp
 *
 *   created on: 09/06/2000
 *   created by: Eric R. Mader
 */

#include "unicode/utypes.h"
#include "unicode/uchar.h"
#include "unicode/ubidi.h"
#include "unicode/ustring.h"

#include "layout/ParagraphLayout.h"

#include "RenderingSurface.h"

#include "paragraph.h"
#include "UnicodeReader.h"

#define MARGIN 10
#define LINE_GROW 32
#define PARA_GROW 8

#define CH_LF 0x000A
#define CH_CR 0x000D
#define CH_LSEP 0x2028
#define CH_PSEP 0x2029

static LEUnicode *skipLineEnd(LEUnicode *ptr)
{
    if (ptr[0] == CH_CR && ptr[1] == CH_LF) {
        ptr += 1;
    }

    return ptr + 1;
}

static le_int32 findRun(const RunArray *runArray, le_int32 offset)
{
    le_int32 runCount = runArray->getCount();

    for (le_int32 run = 0; run < runCount; run += 1) {
        if (runArray->getLimit(run) > offset) {
            return run;
        }
    }

    return -1;
}

static void subsetFontRuns(const FontRuns *fontRuns, le_int32 start, le_int32 limit, FontRuns *sub)
{
    le_int32 startRun = findRun(fontRuns, start);
    le_int32 endRun   = findRun(fontRuns, limit - 1);

    sub->reset();

    for (le_int32 run = startRun; run <= endRun; run += 1) {
        const LEFontInstance *runFont = fontRuns->getFont(run);
        le_int32 runLimit = fontRuns->getLimit(run) - start;

        if (run == endRun) {
            runLimit = limit - start;
        }

        sub->add(runFont, runLimit);
    }
}

Paragraph::Paragraph(const LEUnicode chars[], int32_t charCount, const FontRuns *fontRuns, LEErrorCode &status)
  : fParagraphLayout(nullptr), fParagraphCount(0), fParagraphMax(PARA_GROW), fParagraphGrow(PARA_GROW),
    fLineCount(0), fLinesMax(LINE_GROW), fLinesGrow(LINE_GROW), fLines(nullptr), fChars(nullptr),
    fLineHeight(-1), fAscent(-1), fWidth(-1), fHeight(-1), fParagraphLevel(UBIDI_DEFAULT_LTR)
{
    static const LEUnicode separators[] = {CH_LF, CH_CR, CH_LSEP, CH_PSEP, 0x0000};

	if (LE_FAILURE(status)) {
		return;
	}

    le_int32 ascent  = 0;
    le_int32 descent = 0;
    le_int32 leading = 0;

	LocaleRuns *locales = nullptr;
    FontRuns fr(0);

    fLines = LE_NEW_ARRAY(const ParagraphLayout::Line *, fLinesMax);
    fParagraphLayout = LE_NEW_ARRAY(ParagraphLayout *, fParagraphMax);

    fChars = LE_NEW_ARRAY(LEUnicode, charCount + 1);
    LE_ARRAY_COPY(fChars, chars, charCount);
    fChars[charCount] = 0;

    LEUnicode *pStart = &fChars[0];

    while (*pStart != 0) {
        LEUnicode *pEnd = u_strpbrk(pStart, separators);
        le_int32 pAscent, pDescent, pLeading;
        ParagraphLayout *paragraphLayout = nullptr;

        if (pEnd == nullptr) {
            pEnd = &fChars[charCount];
        }

        if (pEnd != pStart) {
            subsetFontRuns(fontRuns, pStart - fChars, pEnd - fChars, &fr);

<<<<<<< HEAD
            paragraphLayout = new ParagraphLayout(pStart, pEnd - pStart, &fr, NULL, NULL, locales, fParagraphLevel, false, status);
=======
            paragraphLayout = new ParagraphLayout(pStart, pEnd - pStart, &fr, nullptr, nullptr, locales, fParagraphLevel, false, status);
>>>>>>> 626889fb

            if (LE_FAILURE(status)) {
                delete paragraphLayout;
                break; // return? something else?
            }

            if (fParagraphLevel == UBIDI_DEFAULT_LTR) {
                fParagraphLevel = paragraphLayout->getParagraphLevel();
            }

            pAscent  = paragraphLayout->getAscent();
            pDescent = paragraphLayout->getDescent();
            pLeading = paragraphLayout->getLeading();

            if (pAscent > ascent) {
                ascent = pAscent;
            }

            if (pDescent > descent) {
                descent = pDescent;
            }

            if (pLeading > leading) {
                leading = pLeading;
            }
        }

        if (fParagraphCount >= fParagraphMax) {
            fParagraphLayout = (ParagraphLayout **) LE_GROW_ARRAY(fParagraphLayout, fParagraphMax + fParagraphGrow);
            fParagraphMax += fParagraphGrow;
        }

        fParagraphLayout[fParagraphCount++] = paragraphLayout;

        if (*pEnd == 0) {
            break;
        }

        pStart = skipLineEnd(pEnd);
    }

    fLineHeight = ascent + descent + leading;
    fAscent     = ascent;
}

Paragraph::~Paragraph()
{
    for (le_int32 line = 0; line < fLineCount; line += 1) {
        delete /*(LineInfo *)*/ fLines[line];
    }

    for (le_int32 paragraph = 0; paragraph < fParagraphCount; paragraph += 1) {
        delete fParagraphLayout[paragraph];
    }

    LE_DELETE_ARRAY(fLines);
    LE_DELETE_ARRAY(fParagraphLayout);
    LE_DELETE_ARRAY(fChars);
}

void Paragraph::addLine(const ParagraphLayout::Line *line)
{
    if (fLineCount >= fLinesMax) {
        fLines = (const ParagraphLayout::Line **) LE_GROW_ARRAY(fLines, fLinesMax + fLinesGrow);
        fLinesMax += fLinesGrow;
    }

    fLines[fLineCount++] = line;
}

void Paragraph::breakLines(le_int32 width, le_int32 height)
{
    fHeight = height;

    // don't re-break if the width hasn't changed
    if (fWidth == width) {
        return;
    }

    fWidth  = width;

    float lineWidth = (float) (width - 2 * MARGIN);
    const ParagraphLayout::Line *line;

    // Free the old LineInfo's...
    for (le_int32 li = 0; li < fLineCount; li += 1) {
        delete fLines[li];
    }

    fLineCount = 0;

    for (le_int32 p = 0; p < fParagraphCount; p += 1) {
        ParagraphLayout *paragraphLayout = fParagraphLayout[p];

        if (paragraphLayout != nullptr) {
            paragraphLayout->reflow();
            while ((line = paragraphLayout->nextLine(lineWidth)) != nullptr) {
                addLine(line);
            }
        } else {
            addLine(nullptr);
        }
    }
}

void Paragraph::draw(RenderingSurface *surface, le_int32 firstLine, le_int32 lastLine)
{
    le_int32 li, x, y;

    x = MARGIN;
    y = fAscent;

    for (li = firstLine; li <= lastLine; li += 1) {
        const ParagraphLayout::Line *line = fLines[li];

        if (line != nullptr) {
            le_int32 runCount = line->countRuns();
            le_int32 run;

		    if (fParagraphLevel == UBIDI_RTL) {
			    le_int32 lastX = line->getWidth();

			    x = (fWidth - lastX - MARGIN);
		    }


            for (run = 0; run < runCount; run += 1) {
                const ParagraphLayout::VisualRun *visualRun = line->getVisualRun(run);
                le_int32 glyphCount = visualRun->getGlyphCount();
                const LEFontInstance *font = visualRun->getFont();
                const LEGlyphID *glyphs = visualRun->getGlyphs();
                const float *positions = visualRun->getPositions();

                surface->drawGlyphs(font, glyphs, glyphCount, positions, x, y, fWidth, fHeight);
            }
        }

        y += fLineHeight;
    }
}

Paragraph *Paragraph::paragraphFactory(const char *fileName, const LEFontInstance *font, GUISupport *guiSupport)
{
    LEErrorCode status  = LE_NO_ERROR;
    le_int32 charCount;
    const char16_t *text = UnicodeReader::readFile(fileName, guiSupport, charCount);
    Paragraph *result = nullptr;

    if (text == nullptr) {
        return nullptr;
    }

    FontRuns  fontRuns(0);

    fontRuns.add(font, charCount);

    result = new Paragraph(text, charCount, &fontRuns, status);

	if (LE_FAILURE(status)) {
		delete result;
		result = nullptr;
	}

    LE_DELETE_ARRAY(text);

    return result;    
}
<|MERGE_RESOLUTION|>--- conflicted
+++ resolved
@@ -118,11 +118,7 @@
         if (pEnd != pStart) {
             subsetFontRuns(fontRuns, pStart - fChars, pEnd - fChars, &fr);
 
-<<<<<<< HEAD
-            paragraphLayout = new ParagraphLayout(pStart, pEnd - pStart, &fr, NULL, NULL, locales, fParagraphLevel, false, status);
-=======
             paragraphLayout = new ParagraphLayout(pStart, pEnd - pStart, &fr, nullptr, nullptr, locales, fParagraphLevel, false, status);
->>>>>>> 626889fb
 
             if (LE_FAILURE(status)) {
                 delete paragraphLayout;
