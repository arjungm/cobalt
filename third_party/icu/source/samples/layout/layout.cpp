/*
 *******************************************************************************
 *
 *   © 2016 and later: Unicode, Inc. and others.
 *   License & terms of use: http://www.unicode.org/copyright.html
 *
 *******************************************************************************
 *******************************************************************************
 *
 *   Copyright (C) 1999-2007, International Business Machines
 *   Corporation and others.  All Rights Reserved.
 *
 *******************************************************************************
 *   file name:  Layout.cpp
 *
 *   created on: 08/03/2000
 *   created by: Eric R. Mader
 */

#include <windows.h>
#include <stdio.h>

#include "paragraph.h"

#include "GDIGUISupport.h"
#include "GDIFontMap.h"
#include "UnicodeReader.h"
#include "ScriptCompositeFontInstance.h"

#include "resource.h"

#define ARRAY_LENGTH(array) (sizeof array / sizeof array[0])

struct Context
{
    le_int32 width;
    le_int32 height;
    Paragraph *paragraph;
};

LRESULT CALLBACK WndProc(HWND, UINT, WPARAM, LPARAM);

#define APP_NAME "LayoutSample"

TCHAR szAppName[] = TEXT(APP_NAME);

void PrettyTitle(HWND hwnd, char *fileName)
{
    char title[MAX_PATH + 64];

    sprintf(title, "%s - %s", APP_NAME, fileName);

    SetWindowTextA(hwnd, title);
}

void InitParagraph(HWND hwnd, Context *context)
{
    SCROLLINFO si;

    if (context->paragraph != nullptr) {
        // FIXME: does it matter what we put in the ScrollInfo
        // if the window's been minimized?
        if (context->width > 0 && context->height > 0) {
            context->paragraph->breakLines(context->width, context->height);
        }

        si.cbSize = sizeof si;
        si.fMask = SIF_RANGE | SIF_PAGE | SIF_DISABLENOSCROLL;
        si.nMin = 0;
        si.nMax = context->paragraph->getLineCount() - 1;
        si.nPage = context->height / context->paragraph->getLineHeight();
        SetScrollInfo(hwnd, SB_VERT, &si, true);
    }
}

int WINAPI WinMain(HINSTANCE hInstance, HINSTANCE hPrevInstance, PSTR szCmdLine, int iCmdShow)
{
    HWND hwnd;
    HACCEL hAccel;
    MSG msg;
    WNDCLASS wndclass;
    LEErrorCode status = LE_NO_ERROR;

    wndclass.style         = CS_HREDRAW | CS_VREDRAW;
    wndclass.lpfnWndProc   = WndProc;
    wndclass.cbClsExtra    = 0;
    wndclass.cbWndExtra    = sizeof(LONG);
    wndclass.hInstance     = hInstance;
    wndclass.hIcon         = LoadIcon(nullptr, IDI_APPLICATION);
    wndclass.hCursor       = LoadCursor(nullptr, IDC_ARROW);
    wndclass.hbrBackground = (HBRUSH) GetStockObject(WHITE_BRUSH);
    wndclass.lpszMenuName  = szAppName;
    wndclass.lpszClassName = szAppName;

    if (!RegisterClass(&wndclass)) {
        MessageBox(nullptr, TEXT("This demo only runs on Windows 2000!"), szAppName, MB_ICONERROR);

        return 0;
    }

    hAccel = LoadAccelerators(hInstance, szAppName);

    hwnd = CreateWindow(szAppName, nullptr,
                        WS_OVERLAPPEDWINDOW | WS_VSCROLL,
                        CW_USEDEFAULT, CW_USEDEFAULT,
                        600, 400,
                        nullptr, nullptr, hInstance, nullptr);

    ShowWindow(hwnd, iCmdShow);
    UpdateWindow(hwnd);

    while (GetMessage(&msg, nullptr, 0, 0)) {
        if (!TranslateAccelerator(hwnd, hAccel, &msg)) {
            TranslateMessage(&msg);
            DispatchMessage(&msg);
        }
    }

    UnregisterClass(szAppName, hInstance);
    return msg.wParam;
}

LRESULT CALLBACK WndProc(HWND hwnd, UINT message, WPARAM wParam, LPARAM lParam)
{
    HDC hdc;
    Context *context;
    static le_int32 windowCount = 0;
    static GDIFontMap *fontMap = nullptr;
    static GDISurface *surface = nullptr;
    static GDIGUISupport *guiSupport = new GDIGUISupport();
    static ScriptCompositeFontInstance *font = nullptr;

    switch (message) {
    case WM_CREATE:
    {
        LEErrorCode fontStatus = LE_NO_ERROR;

        hdc = GetDC(hwnd);
        surface = new GDISurface(hdc);

        fontMap = new GDIFontMap(surface, "FontMap.GDI", 24, guiSupport, fontStatus);
        font    = new ScriptCompositeFontInstance(fontMap);

        if (LE_FAILURE(fontStatus)) {
            ReleaseDC(hwnd, hdc);
            return -1;
        }

        context = new Context();

        context->width  = 600;
        context->height = 400;

        context->paragraph = Paragraph::paragraphFactory("Sample.txt", font, guiSupport);
        SetWindowLongPtr(hwnd, GWLP_USERDATA, (LONG_PTR) context);

        windowCount += 1;
        ReleaseDC(hwnd, hdc);

        PrettyTitle(hwnd, "Sample.txt");
        return 0;
    }

    case WM_SIZE:
    {
        context = (Context *) GetWindowLongPtr(hwnd, GWLP_USERDATA);
        context->width  = LOWORD(lParam);
        context->height = HIWORD(lParam);

        InitParagraph(hwnd, context);
        return 0;
    }

    case WM_VSCROLL:
    {
        SCROLLINFO si;
        le_int32 vertPos;

        si.cbSize = sizeof si;
        si.fMask = SIF_ALL;
        GetScrollInfo(hwnd, SB_VERT, &si);

        vertPos = si.nPos;

        switch (LOWORD(wParam))
        {
        case SB_TOP:
            si.nPos = si.nMin;
            break;

        case SB_BOTTOM:
            si.nPos = si.nMax;
            break;

        case SB_LINEUP:
            si.nPos -= 1;
            break;

        case SB_LINEDOWN:
            si.nPos += 1;
            break;

        case SB_PAGEUP:
            si.nPos -= si.nPage;
            break;

        case SB_PAGEDOWN:
            si.nPos += si.nPage;
            break;

        case SB_THUMBTRACK:
            si.nPos = si.nTrackPos;
            break;

        default:
            break;
        }

        si.fMask = SIF_POS;
        SetScrollInfo(hwnd, SB_VERT, &si, true);
        GetScrollInfo(hwnd, SB_VERT, &si);

        context = (Context *) GetWindowLongPtr(hwnd, GWLP_USERDATA);

        if (context->paragraph != nullptr && si.nPos != vertPos) {
            ScrollWindow(hwnd, 0, context->paragraph->getLineHeight() * (vertPos - si.nPos), nullptr, nullptr);
            UpdateWindow(hwnd);
        }

        return 0;
    }

    case WM_PAINT:
    {
        PAINTSTRUCT ps;
        SCROLLINFO si;
        le_int32 firstLine, lastLine;

        hdc = BeginPaint(hwnd, &ps);
        SetBkMode(hdc, TRANSPARENT);

        si.cbSize = sizeof si;
        si.fMask = SIF_ALL;
        GetScrollInfo(hwnd, SB_VERT, &si);

        firstLine = si.nPos;

        context = (Context *) GetWindowLongPtr(hwnd, GWLP_USERDATA);

        if (context->paragraph != nullptr) {
            surface->setHDC(hdc);

            // NOTE: si.nPos + si.nPage may include a partial line at the bottom
            // of the window. We need this because scrolling assumes that the
            // partial line has been painted.
            lastLine  = min (si.nPos + (le_int32) si.nPage, context->paragraph->getLineCount() - 1);

            context->paragraph->draw(surface, firstLine, lastLine);
        }

        EndPaint(hwnd, &ps);
        return 0;
    }

    case WM_COMMAND:
        switch (LOWORD(wParam)) {
        case IDM_FILE_OPEN:
        {
            OPENFILENAMEA ofn;
            char szFileName[MAX_PATH], szTitleName[MAX_PATH];
            static char szFilter[] = "Text Files (.txt)\0*.txt\0"
                                     "All Files (*.*)\0*.*\0\0";

            ofn.lStructSize       = sizeof (OPENFILENAMEA);
            ofn.hwndOwner         = hwnd;
            ofn.hInstance         = nullptr;
            ofn.lpstrFilter       = szFilter;
            ofn.lpstrCustomFilter = nullptr;
            ofn.nMaxCustFilter    = 0;
            ofn.nFilterIndex      = 0;
            ofn.lpstrFile         = szFileName;
            ofn.nMaxFile          = MAX_PATH;
            ofn.lpstrFileTitle    = szTitleName;
            ofn.nMaxFileTitle     = MAX_PATH;
            ofn.lpstrInitialDir   = nullptr;
            ofn.lpstrTitle        = nullptr;
            ofn.Flags             = OFN_HIDEREADONLY | OFN_PATHMUSTEXIST;
            ofn.nFileOffset       = 0;
            ofn.nFileExtension    = 0;
            ofn.lpstrDefExt       = "txt";
            ofn.lCustData         = 0L;
            ofn.lpfnHook          = nullptr;
            ofn.lpTemplateName    = nullptr;

            szFileName[0] = '\0';

            if (GetOpenFileNameA(&ofn)) {
                hdc = GetDC(hwnd);
                surface->setHDC(hdc);

                Paragraph *newParagraph = Paragraph::paragraphFactory(szFileName, font, guiSupport);

                if (newParagraph != nullptr) {
                    context = (Context *) GetWindowLongPtr(hwnd, GWLP_USERDATA);

                    if (context->paragraph != nullptr) {
                        delete context->paragraph;
                    }

                    context->paragraph = newParagraph;
                    InitParagraph(hwnd, context);
                    PrettyTitle(hwnd, szTitleName);
<<<<<<< HEAD
                    InvalidateRect(hwnd, NULL, true);
=======
                    InvalidateRect(hwnd, nullptr, true);
>>>>>>> 626889fb

                }
            }

            //ReleaseDC(hwnd, hdc);

            return 0;
        }

        case IDM_FILE_EXIT:
        case IDM_FILE_CLOSE:
            SendMessage(hwnd, WM_CLOSE, 0, 0);
            return 0;

        case IDM_HELP_ABOUTLAYOUTSAMPLE:
            MessageBox(hwnd, TEXT("Windows Layout Sample 0.1\n")
                             TEXT("Copyright (C) 1998-2005 By International Business Machines Corporation and others.\n")
                             TEXT("Author: Eric Mader"),
                       szAppName, MB_ICONINFORMATION | MB_OK);
            return 0;

        }
        break;


    case WM_DESTROY:
    {
        context = (Context *) GetWindowLongPtr(hwnd, GWLP_USERDATA);

        if (context != nullptr && context->paragraph != nullptr) {
            delete context->paragraph;
        }

        delete context;

        if (--windowCount <= 0) {
            delete font;
            delete surface;

            PostQuitMessage(0);
        }

        return 0;
    }

    default:
        return DefWindowProc(hwnd, message, wParam, lParam);
    }

    return 0;
}<|MERGE_RESOLUTION|>--- conflicted
+++ resolved
@@ -310,11 +310,7 @@
                     context->paragraph = newParagraph;
                     InitParagraph(hwnd, context);
                     PrettyTitle(hwnd, szTitleName);
-<<<<<<< HEAD
-                    InvalidateRect(hwnd, NULL, true);
-=======
                     InvalidateRect(hwnd, nullptr, true);
->>>>>>> 626889fb
 
                 }
             }
