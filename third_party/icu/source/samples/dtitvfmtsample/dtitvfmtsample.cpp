// © 2016 and later: Unicode, Inc. and others.
// License & terms of use: http://www.unicode.org/copyright.html
/******************************************************************************
* Copyright (C) 2008-2014, International Business Machines Corporation and
* others. All Rights Reserved.
*******************************************************************************
*/
//! [dtitvfmtPreDefined1]
#include <iostream>
#include "unicode/dtitvfmt.h"
#include "unicode/ustdio.h"
//! [dtitvfmtPreDefined1]

using namespace std;
using namespace icu;

static void dtitvfmtPreDefined() {

    u_printf("===============================================================================\n");
    u_printf(" dtitvfmtPreDefined()\n");
    u_printf("\n");
    u_printf(" Use DateIntervalFormat to get date interval format for pre-defined skeletons:\n");
    u_printf(" yMMMd, MMMMd, jm per locale\n");
    u_printf("===============================================================================\n");

    //! [dtitvfmtPreDefined]
<<<<<<< HEAD
    UFILE *out = u_finit(stdout, NULL, "UTF-8");
=======
    UFILE *out = u_finit(stdout, nullptr, "UTF-8");
>>>>>>> 626889fb
    UErrorCode status =U_ZERO_ERROR;
    // create 3 Date Intervals
    UnicodeString data[] = {
        UnicodeString("2007-10-10 10:10:10"),
        UnicodeString("2008-10-10 10:10:10"),
        UnicodeString("2008-11-10 10:10:10"),
        UnicodeString("2008-11-10 15:10:10")
        };
    Calendar *cal = Calendar::createInstance(status);
    cal->set(2007,10,10,10,10,10);
    UDate date1 = cal->getTime(status);
    cal->set(2008,10,10,10,10,10);
    UDate date2 = cal->getTime(status);
    cal->set(2008,11,10,10,10,10);
    UDate date3 = cal->getTime(status);
    cal->set(2008,11,10,15,10,10);
    UDate date4 = cal->getTime(status);
    DateInterval* dtitvsample[] = {
            new DateInterval(date1,date2),
            new DateInterval(date2,date3),
            new DateInterval(date3,date4),
        };
    UnicodeString skeletons[] = {
            UnicodeString("yMMMd"),
            UnicodeString("MMMMd"),
            UnicodeString("jm"),
            UnicodeString("")
        };
    u_fprintf(out,"%-10s%-22s%-22s%-35s%-35s\n", "Skeleton","from","to","Date Interval in en_US","Date Interval in Ja");
    int i=0;
    UnicodeString formatEn,formatJa;
    FieldPosition pos=0;
    for (int j=0; !skeletons[j].isEmpty() ;j++) {
         u_fprintf(out,"%-10S%-22S%-22S",skeletons[j].getTerminatedBuffer(),data[i].getTerminatedBuffer(),data[i+1].getTerminatedBuffer());
         //create a DateIntervalFormat instance for given skeleton, locale
         DateIntervalFormat* dtitvfmtEn = DateIntervalFormat::createInstance(skeletons[j], Locale::getEnglish(),status);
         DateIntervalFormat* dtitvfmtJa = DateIntervalFormat::createInstance(skeletons[j], Locale::getJapanese(),status);
         formatEn.remove();
         formatJa.remove();
         //get the DateIntervalFormat
         dtitvfmtEn->format(dtitvsample[i],formatEn,pos,status);
         dtitvfmtJa->format(dtitvsample[i],formatJa,pos,status);
         u_fprintf(out,"%-35S%-35S\n", formatEn.getTerminatedBuffer(),formatJa.getTerminatedBuffer());
         delete dtitvfmtEn;
         delete dtitvfmtJa;
         i++;
        }
    u_fclose(out);
    //! [dtitvfmtPreDefined]
}

static void dtitvfmtCustomized() {

    u_printf("===============================================================================\n");
    u_printf("\n");
    u_printf(" dtitvfmtCustomized()\n");
    u_printf("\n");
    u_printf(" Use DateIntervalFormat to create customized date interval format for yMMMd, Hm");
    u_printf("\n");
    u_printf("================================================================================\n");
    //! [dtitvfmtCustomized]
<<<<<<< HEAD
    UFILE *out = u_finit(stdout, NULL, "UTF-8");
=======
    UFILE *out = u_finit(stdout, nullptr, "UTF-8");
>>>>>>> 626889fb
    UErrorCode status =U_ZERO_ERROR;
    UnicodeString data[] = {
        UnicodeString("2007-9-10 10:10:10"),
        UnicodeString("2007-10-10 10:10:10"),
        UnicodeString("2007-10-10 22:10:10")
        };
    // to create 2 Date Intervals
    Calendar *cal1 = Calendar::createInstance(status);
    cal1->set(2007,9,10,10,10,10);
    Calendar *cal2 = Calendar::createInstance(status);
    cal2->set(2007,10,10,10,10,10);
    Calendar *cal3 = Calendar::createInstance(status);
    cal3->set(2007,10,10,22,10,10);
    DateInterval* dtitvsample[] = {
            new DateInterval(cal1->getTime(status),cal2->getTime(status)),
            new DateInterval(cal2->getTime(status),cal3->getTime(status))
          };
    UnicodeString skeletons[] = {
            UnicodeString("yMMMd"),
            UnicodeString("Hm"),
            UnicodeString("")
        };
        u_printf("%-10s%-22s%-22s%-45s%-35s\n", "Skeleton", "from","to", "Date Interval in en_US","Date Interval in Ja");
        // Create an empty DateIntervalInfo object
        DateIntervalInfo dtitvinf =  DateIntervalInfo(status);
        // Set Date Time internal pattern for MONTH, HOUR_OF_DAY
        dtitvinf.setIntervalPattern("yMMMd", UCAL_MONTH, "y 'Diff' MMM d --- MMM d",status);
        dtitvinf.setIntervalPattern("Hm", UCAL_HOUR_OF_DAY, "yyyy MMM d HH:mm ~ HH:mm",status);
        // Set fallback interval pattern
        dtitvinf.setFallbackIntervalPattern("{0} ~~~ {1}",status);
        // Get the DateIntervalFormat with the custom pattern
        UnicodeString formatEn,formatJa;
        FieldPosition pos=0;
        for (int i=0;i<2;i++){
          for (int j=0;!skeletons[j].isEmpty();j++) {
            u_fprintf(out,"%-10S%-22S%-22S", skeletons[i].getTerminatedBuffer(),data[j].getTerminatedBuffer(), data[j+1].getTerminatedBuffer());
            DateIntervalFormat* dtitvfmtEn = DateIntervalFormat::createInstance(skeletons[i],Locale::getEnglish(),dtitvinf,status);
            DateIntervalFormat* dtitvfmtJa = DateIntervalFormat::createInstance(skeletons[i],Locale::getJapanese(),dtitvinf,status);
            formatEn.remove();
            formatJa.remove();
            dtitvfmtEn->format(dtitvsample[j],formatEn,pos,status);
            dtitvfmtJa->format(dtitvsample[j],formatJa,pos,status);
            u_fprintf(out,"%-45S%-35S\n", formatEn.getTerminatedBuffer(),formatJa.getTerminatedBuffer());
            }
       }
    u_fclose(out);
    //! [dtitvfmtCustomized]
}

int main (int argc, char* argv[])
{
    dtitvfmtPreDefined();
    dtitvfmtCustomized();
    return 0;
}<|MERGE_RESOLUTION|>--- conflicted
+++ resolved
@@ -24,11 +24,7 @@
     u_printf("===============================================================================\n");
 
     //! [dtitvfmtPreDefined]
-<<<<<<< HEAD
-    UFILE *out = u_finit(stdout, NULL, "UTF-8");
-=======
     UFILE *out = u_finit(stdout, nullptr, "UTF-8");
->>>>>>> 626889fb
     UErrorCode status =U_ZERO_ERROR;
     // create 3 Date Intervals
     UnicodeString data[] = {
@@ -90,11 +86,7 @@
     u_printf("\n");
     u_printf("================================================================================\n");
     //! [dtitvfmtCustomized]
-<<<<<<< HEAD
-    UFILE *out = u_finit(stdout, NULL, "UTF-8");
-=======
     UFILE *out = u_finit(stdout, nullptr, "UTF-8");
->>>>>>> 626889fb
     UErrorCode status =U_ZERO_ERROR;
     UnicodeString data[] = {
         UnicodeString("2007-9-10 10:10:10"),
