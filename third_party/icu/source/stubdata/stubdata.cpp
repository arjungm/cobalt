--- conflicted
+++ resolved
@@ -19,11 +19,7 @@
 *   for running the data building tools.
 */
 
-<<<<<<< HEAD
-#include "ucmndata.h"
-=======
 #include "stubdata.h"
->>>>>>> 626889fb
 
 extern "C" U_EXPORT const ICU_Data_Header U_ICUDATA_ENTRY_POINT alignas(16) = {
     32,          /* headerSize */
