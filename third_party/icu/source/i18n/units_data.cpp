--- conflicted
+++ resolved
@@ -11,10 +11,7 @@
 #include "number_decimalquantity.h"
 #include "resource.h"
 #include "uassert.h"
-<<<<<<< HEAD
-=======
 #include "ulocimp.h"
->>>>>>> 626889fb
 #include "unicode/locid.h"
 #include "unicode/unistr.h"
 #include "unicode/ures.h"
@@ -418,20 +415,11 @@
     MaybeStackVector<UnitPreference> result;
 
     // TODO: remove this once all the categories are allowed.
-<<<<<<< HEAD
-=======
     // WARNING: when this is removed please make sure to keep the "fahrenhe" => "fahrenheit" mapping
->>>>>>> 626889fb
     UErrorCode internalMuStatus = U_ZERO_ERROR;
     if (category.compare("temperature") == 0) {
         CharString localeUnitCharString = getKeyWordValue(locale, "mu", internalMuStatus);
         if (U_SUCCESS(internalMuStatus)) {
-<<<<<<< HEAD
-            // TODO: use the unit category as Java especially when all the categories are allowed..
-            if (localeUnitCharString == "celsius"       //
-                || localeUnitCharString == "fahrenheit" //
-                || localeUnitCharString == "kelvin"     //
-=======
             // The value for -u-mu- is `fahrenhe`, but CLDR and everything else uses `fahrenheit`
             if (localeUnitCharString == "fahrenhe") {
                 localeUnitCharString = CharString("fahrenheit", status);
@@ -440,7 +428,6 @@
             if (localeUnitCharString == "celsius"
                 || localeUnitCharString == "fahrenheit"
                 || localeUnitCharString == "kelvin"
->>>>>>> 626889fb
             ) {
                 UnitPreference unitPref;
                 unitPref.unit.append(localeUnitCharString, status);
@@ -450,58 +437,16 @@
         }
     }
 
-<<<<<<< HEAD
-    CharString region(locale.getCountry(), status);
-
-=======
     char regionBuf[8];
     ulocimp_getRegionForSupplementalData(locale.getName(), false, regionBuf, 8, &status);
     CharString region(regionBuf, status);
         
->>>>>>> 626889fb
     // Check the locale system tag, e.g `ms=metric`.
     UErrorCode internalMeasureTagStatus = U_ZERO_ERROR;
     CharString localeSystem = getKeyWordValue(locale, "measure", internalMeasureTagStatus);
     bool isLocaleSystem = false;
-<<<<<<< HEAD
-    if (U_SUCCESS(internalMeasureTagStatus)) {
-        if (localeSystem == "metric") {
-            region.clear();
-            region.append("001", status);
-            isLocaleSystem = true;
-        } else if (localeSystem == "ussystem") {
-            region.clear();
-            region.append("US", status);
-            isLocaleSystem = true;
-        } else if (localeSystem == "uksystem") {
-            region.clear();
-            region.append("GB", status);
-            isLocaleSystem = true;
-        }
-    }
-
-    // Check the region tag, e.g. `rg=uszzz`.
-    if (!isLocaleSystem) {
-        UErrorCode internalRgTagStatus = U_ZERO_ERROR;
-        CharString localeRegion = getKeyWordValue(locale, "rg", internalRgTagStatus);
-        if (U_SUCCESS(internalRgTagStatus) && localeRegion.length() >= 3) {
-            if (localeRegion == "default") {
-                region.clear();
-                region.append(localeRegion, status);
-            } else if (localeRegion[0] >= '0' && localeRegion[0] <= '9') {
-                region.clear();
-                region.append(localeRegion.data(), 3, status);
-            } else {
-                // Take the first two character and capitalize them.
-                region.clear();
-                region.append(uprv_toupper(localeRegion[0]), status);
-                region.append(uprv_toupper(localeRegion[1]), status);
-            }
-        }
-=======
     if (U_SUCCESS(internalMeasureTagStatus) && (localeSystem == "metric" || localeSystem == "ussystem" || localeSystem == "uksystem")) {
         isLocaleSystem = true;
->>>>>>> 626889fb
     }
 
     int32_t idx =
@@ -512,8 +457,6 @@
 
     U_ASSERT(idx >= 0); // Failures should have been taken care of by `status`.
     const UnitPreferenceMetadata *m = metadata_[idx];
-<<<<<<< HEAD
-=======
         
     if (isLocaleSystem) {
         // if the locale ID specifies a measurment system, check if ALL of the units we got back
@@ -556,7 +499,6 @@
         }
     }
         
->>>>>>> 626889fb
     for (int32_t i = 0; i < m->prefsCount; i++) {
         result.emplaceBackAndCheckErrorCode(status, *(unitPrefs_[i + m->prefsOffset]));
     }
