--- conflicted
+++ resolved
@@ -176,15 +176,6 @@
      * @internal
      */
     virtual void handleComputeFields(int32_t julianDay, UErrorCode &status) override;
-<<<<<<< HEAD
-
-    /**
-     * Calculate the limit for a specified type of limit and field
-     * @internal
-     */
-    virtual int32_t handleGetLimit(UCalendarDateFields field, ELimitType limitType) const override;
-=======
->>>>>>> 626889fb
 
     /**
      * Returns the date of the start of the default century
@@ -204,21 +195,6 @@
      * @internal
      */
     virtual int32_t getJDEpochOffset() const override;
-<<<<<<< HEAD
-
-private:
-    /**
-     * When eraType is AMETE_ALEM_ERA, then this calendar use only AMETE_ALEM
-     * for the era. Otherwise (default), this calendar uses both AMETE_ALEM
-     * and AMETE_MIHRET.
-     *
-     * EXTENDED_YEAR        AMETE_ALEM_ERA     AMETE_MIHRET_ERA
-     *             0       Amete Alem 5500      Amete Alem 5500
-     *             1        Amete Mihret 1      Amete Alem 5501
-     */
-    EEraType eraType;
-=======
->>>>>>> 626889fb
 
 public:
     /**
@@ -231,11 +207,7 @@
      *           same class ID. Objects of other classes have different class IDs.
      * @internal
      */
-<<<<<<< HEAD
-    virtual UClassID getDynamicClassID(void) const override;
-=======
     virtual UClassID getDynamicClassID() const override;
->>>>>>> 626889fb
 
     /**
      * Return the class ID for this class. This is useful only for comparing to a return
