--- conflicted
+++ resolved
@@ -964,23 +964,14 @@
 DateIntervalFormat::normalizeHourMetacharacters(const UnicodeString& skeleton) const {
     UnicodeString result = skeleton;
     
-<<<<<<< HEAD
-    UChar hourMetachar = u'\0';
-    UChar dayPeriodChar = u'\0';
-=======
     char16_t hourMetachar = u'\0';
     char16_t dayPeriodChar = u'\0';
->>>>>>> 626889fb
     int32_t hourFieldStart = 0;
     int32_t hourFieldLength = 0;
     int32_t dayPeriodStart = 0;
     int32_t dayPeriodLength = 0;
     for (int32_t i = 0; i < result.length(); i++) {
-<<<<<<< HEAD
-        UChar c = result[i];
-=======
         char16_t c = result[i];
->>>>>>> 626889fb
         if (c == LOW_J || c == CAP_J || c == CAP_C || c == LOW_H || c == CAP_H || c == LOW_K || c == CAP_K) {
             if (hourMetachar == u'\0') {
                 hourMetachar = c;
@@ -1002,11 +993,7 @@
     
     if (hourMetachar != u'\0') {
         UErrorCode err = U_ZERO_ERROR;
-<<<<<<< HEAD
-        UChar hourChar = CAP_H;
-=======
         char16_t hourChar = CAP_H;
->>>>>>> 626889fb
         UnicodeString convertedPattern = DateFormat::getBestPattern(fLocale, UnicodeString(hourMetachar), err);
 
         if (U_SUCCESS(err)) {
@@ -1695,11 +1682,7 @@
 DateIntervalFormat::fieldExistsInSkeleton(UCalendarDateFields field,
                                           const UnicodeString& skeleton)
 {
-<<<<<<< HEAD
-    const UChar fieldChar = fgCalendarFieldToPatternLetter[field];
-=======
     const char16_t fieldChar = fgCalendarFieldToPatternLetter[field];
->>>>>>> 626889fb
     return ( (skeleton.indexOf(fieldChar) == -1)?false:true ) ;
 }
 
