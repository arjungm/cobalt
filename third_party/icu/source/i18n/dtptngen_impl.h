// © 2016 and later: Unicode, Inc. and others.
// License & terms of use: http://www.unicode.org/copyright.html
/*
*******************************************************************************
* Copyright (C) 2007-2016, International Business Machines Corporation and
* others. All Rights Reserved.
*******************************************************************************
*
* File DTPTNGEN.H
*
*******************************************************************************
*/

#ifndef __DTPTNGEN_IMPL_H__
#define __DTPTNGEN_IMPL_H__

#include "unicode/udatpg.h"

#include "unicode/strenum.h"
#include "unicode/unistr.h"
#include "uvector.h"

// TODO(claireho): Split off Builder class.
// TODO(claireho): If splitting off Builder class: As subclass or independent?

#define MAX_PATTERN_ENTRIES 52
#define MAX_CLDR_FIELD_LEN  60
#define MAX_DT_TOKEN        50
#define MAX_RESOURCE_FIELD  12
#define MAX_AVAILABLE_FORMATS  12
#define NONE          0
#define EXTRA_FIELD   0x10000
#define MISSING_FIELD  0x1000
#define MAX_STRING_ENUMERATION  200
#define SINGLE_QUOTE      ((char16_t)0x0027)
#define FORWARDSLASH      ((char16_t)0x002F)
#define BACKSLASH         ((char16_t)0x005C)
#define SPACE             ((char16_t)0x0020)
#define QUOTATION_MARK    ((char16_t)0x0022)
#define ASTERISK          ((char16_t)0x002A)
#define PLUSSITN          ((char16_t)0x002B)
#define COMMA             ((char16_t)0x002C)
#define HYPHEN            ((char16_t)0x002D)
#define DOT               ((char16_t)0x002E)
#define COLON             ((char16_t)0x003A)
#define CAP_A             ((char16_t)0x0041)
#define CAP_B             ((char16_t)0x0042)
#define CAP_C             ((char16_t)0x0043)
#define CAP_D             ((char16_t)0x0044)
#define CAP_E             ((char16_t)0x0045)
#define CAP_F             ((char16_t)0x0046)
#define CAP_G             ((char16_t)0x0047)
#define CAP_H             ((char16_t)0x0048)
#define CAP_J             ((char16_t)0x004A)
#define CAP_K             ((char16_t)0x004B)
#define CAP_L             ((char16_t)0x004C)
#define CAP_M             ((char16_t)0x004D)
#define CAP_O             ((char16_t)0x004F)
#define CAP_Q             ((char16_t)0x0051)
#define CAP_S             ((char16_t)0x0053)
#define CAP_T             ((char16_t)0x0054)
#define CAP_U             ((char16_t)0x0055)
#define CAP_V             ((char16_t)0x0056)
#define CAP_W             ((char16_t)0x0057)
#define CAP_X             ((char16_t)0x0058)
#define CAP_Y             ((char16_t)0x0059)
#define CAP_Z             ((char16_t)0x005A)
#define LOWLINE           ((char16_t)0x005F)
#define LOW_A             ((char16_t)0x0061)
#define LOW_B             ((char16_t)0x0062)
#define LOW_C             ((char16_t)0x0063)
#define LOW_D             ((char16_t)0x0064)
#define LOW_E             ((char16_t)0x0065)
#define LOW_F             ((char16_t)0x0066)
#define LOW_G             ((char16_t)0x0067)
#define LOW_H             ((char16_t)0x0068)
#define LOW_I             ((char16_t)0x0069)
#define LOW_J             ((char16_t)0x006A)
#define LOW_K             ((char16_t)0x006B)
#define LOW_L             ((char16_t)0x006C)
#define LOW_M             ((char16_t)0x006D)
#define LOW_N             ((char16_t)0x006E)
#define LOW_O             ((char16_t)0x006F)
#define LOW_P             ((char16_t)0x0070)
#define LOW_Q             ((char16_t)0x0071)
#define LOW_R             ((char16_t)0x0072)
#define LOW_S             ((char16_t)0x0073)
#define LOW_T             ((char16_t)0x0074)
#define LOW_U             ((char16_t)0x0075)
#define LOW_V             ((char16_t)0x0076)
#define LOW_W             ((char16_t)0x0077)
#define LOW_X             ((char16_t)0x0078)
#define LOW_Y             ((char16_t)0x0079)
#define LOW_Z             ((char16_t)0x007A)
#define DT_NARROW         -0x101
#define DT_SHORTER        -0x102
#define DT_SHORT          -0x103
#define DT_LONG           -0x104
#define DT_NUMERIC         0x100
#define DT_DELTA           0x10

U_NAMESPACE_BEGIN

const int32_t UDATPG_FRACTIONAL_MASK = 1<<UDATPG_FRACTIONAL_SECOND_FIELD;
const int32_t UDATPG_SECOND_AND_FRACTIONAL_MASK = (1<<UDATPG_SECOND_FIELD) | (1<<UDATPG_FRACTIONAL_SECOND_FIELD);

typedef enum dtStrEnum {
    DT_BASESKELETON,
    DT_SKELETON,
    DT_PATTERN
}dtStrEnum;

typedef struct dtTypeElem {
    char16_t               patternChar;
    UDateTimePatternField  field;
    int16_t                type;
    int16_t                minLen;
    int16_t                weight;
} dtTypeElem;

// A compact storage mechanism for skeleton field strings.  Several dozen of these will be created
// for a typical DateTimePatternGenerator instance.
class SkeletonFields : public UMemory {
public:
    SkeletonFields();
    void clear();
    void copyFrom(const SkeletonFields& other);
    void clearField(int32_t field);
    char16_t getFieldChar(int32_t field) const;
    int32_t getFieldLength(int32_t field) const;
    void populate(int32_t field, const UnicodeString& value);
    void populate(int32_t field, char16_t repeatChar, int32_t repeatCount);
    UBool isFieldEmpty(int32_t field) const;
    UnicodeString& appendTo(UnicodeString& string) const;
    UnicodeString& appendFieldTo(int32_t field, UnicodeString& string) const;
<<<<<<< HEAD
    UChar getFirstChar() const;
=======
    char16_t getFirstChar() const;
>>>>>>> 626889fb
    inline bool operator==(const SkeletonFields& other) const;
    inline bool operator!=(const SkeletonFields& other) const;

private:
    int8_t chars[UDATPG_FIELD_COUNT];
    int8_t lengths[UDATPG_FIELD_COUNT];
};

inline bool SkeletonFields::operator==(const SkeletonFields& other) const {
    return (uprv_memcmp(chars, other.chars, sizeof(chars)) == 0
        && uprv_memcmp(lengths, other.lengths, sizeof(lengths)) == 0);
}

inline bool SkeletonFields::operator!=(const SkeletonFields& other) const {
    return (! operator==(other));
}

class PtnSkeleton : public UMemory {
public:
    int32_t type[UDATPG_FIELD_COUNT];
    SkeletonFields original;
    SkeletonFields baseOriginal;
    UBool addedDefaultDayPeriod;

    PtnSkeleton();
    PtnSkeleton(const PtnSkeleton& other);
    void copyFrom(const PtnSkeleton& other);
    void clear();
    UBool equals(const PtnSkeleton& other) const;
    UnicodeString getSkeleton() const;
    UnicodeString getBaseSkeleton() const;
    char16_t getFirstChar() const;

    // TODO: Why is this virtual, as well as the other destructors in this file? We don't want
    // vtables when we don't use class objects polymorphically.
    virtual ~PtnSkeleton();
};

class PtnElem : public UMemory {
public:
    UnicodeString basePattern;
    LocalPointer<PtnSkeleton> skeleton;
    UnicodeString pattern;
    UBool         skeletonWasSpecified; // if specified in availableFormats, not derived
    LocalPointer<PtnElem> next;

    PtnElem(const UnicodeString &basePattern, const UnicodeString &pattern);
    virtual ~PtnElem();
};

class FormatParser : public UMemory {
public:
    UnicodeString items[MAX_DT_TOKEN];
    int32_t itemNumber;

    FormatParser();
    virtual ~FormatParser();
    void set(const UnicodeString& patternString);
    void getQuoteLiteral(UnicodeString& quote, int32_t *itemIndex);
    UBool isPatternSeparator(const UnicodeString& field) const;
    static UBool isQuoteLiteral(const UnicodeString& s);
    static int32_t getCanonicalIndex(const UnicodeString& s) { return getCanonicalIndex(s, true); }
    static int32_t getCanonicalIndex(const UnicodeString& s, UBool strict);

private:
   typedef enum TokenStatus {
       START,
       ADD_TOKEN,
       SYNTAX_ERROR,
       DONE
   } TokenStatus;

   TokenStatus status;
   virtual TokenStatus setTokens(const UnicodeString& pattern, int32_t startPos, int32_t *len);
};

class DistanceInfo : public UMemory {
public:
    int32_t missingFieldMask;
    int32_t extraFieldMask;

    DistanceInfo() {}
    virtual ~DistanceInfo();
    void clear() { missingFieldMask = extraFieldMask = 0; }
    void setTo(const DistanceInfo& other);
    void addMissing(int32_t field) { missingFieldMask |= (1<<field); }
    void addExtra(int32_t field) { extraFieldMask |= (1<<field); }
};

class DateTimeMatcher: public UMemory {
public:
    PtnSkeleton skeleton;

    void getBasePattern(UnicodeString& basePattern);
    UnicodeString getPattern();
    void set(const UnicodeString& pattern, FormatParser* fp);
    void set(const UnicodeString& pattern, FormatParser* fp, PtnSkeleton& skeleton);
    void copyFrom(const PtnSkeleton& skeleton);
    void copyFrom();
    PtnSkeleton* getSkeletonPtr();
    UBool equals(const DateTimeMatcher* other) const;
    int32_t getDistance(const DateTimeMatcher& other, int32_t includeMask, DistanceInfo& distanceInfo) const;
    DateTimeMatcher();
    DateTimeMatcher(const DateTimeMatcher& other);
    DateTimeMatcher& operator=(const DateTimeMatcher& other);
    virtual ~DateTimeMatcher();
    int32_t getFieldMask() const;
};

class PatternMap : public UMemory {
public:
    PtnElem *boot[MAX_PATTERN_ENTRIES];
    PatternMap();
    virtual  ~PatternMap();
    void  add(const UnicodeString& basePattern, const PtnSkeleton& skeleton, const UnicodeString& value, UBool skeletonWasSpecified, UErrorCode& status);
    const UnicodeString* getPatternFromBasePattern(const UnicodeString& basePattern, UBool& skeletonWasSpecified) const;
    const UnicodeString* getPatternFromSkeleton(const PtnSkeleton& skeleton, const PtnSkeleton** specifiedSkeletonPtr = 0) const;
    void copyFrom(const PatternMap& other, UErrorCode& status);
    PtnElem* getHeader(char16_t baseChar) const;
    UBool equals(const PatternMap& other) const;
private:
    UBool isDupAllowed;
    PtnElem*  getDuplicateElem(const UnicodeString& basePattern, const PtnSkeleton& skeleton, PtnElem *baseElem);
}; // end  PatternMap

class PatternMapIterator : public UMemory {
public:
    PatternMapIterator(UErrorCode &status);
    virtual ~PatternMapIterator();
    void set(PatternMap& patternMap);
    PtnSkeleton* getSkeleton() const;
    UBool hasNext() const;
    DateTimeMatcher& next();
private:
    int32_t bootIndex;
    PtnElem *nodePtr;
    LocalPointer<DateTimeMatcher> matcher;
    PatternMap *patternMap;
};

class DTSkeletonEnumeration : public StringEnumeration {
public:
    DTSkeletonEnumeration(PatternMap& patternMap, dtStrEnum type, UErrorCode& status);
    virtual ~DTSkeletonEnumeration();
<<<<<<< HEAD
    static UClassID U_EXPORT2 getStaticClassID(void);
    virtual UClassID getDynamicClassID(void) const override;
=======
    static UClassID U_EXPORT2 getStaticClassID();
    virtual UClassID getDynamicClassID() const override;
>>>>>>> 626889fb
    virtual const UnicodeString* snext(UErrorCode& status) override;
    virtual void reset(UErrorCode& status) override;
    virtual int32_t count(UErrorCode& status) const override;
private:
    int32_t pos;
    UBool isCanonicalItem(const UnicodeString& item);
    LocalPointer<UVector> fSkeletons;
};

class DTRedundantEnumeration : public StringEnumeration {
public:
    DTRedundantEnumeration();
    virtual ~DTRedundantEnumeration();
<<<<<<< HEAD
    static UClassID U_EXPORT2 getStaticClassID(void);
    virtual UClassID getDynamicClassID(void) const override;
=======
    static UClassID U_EXPORT2 getStaticClassID();
    virtual UClassID getDynamicClassID() const override;
>>>>>>> 626889fb
    virtual const UnicodeString* snext(UErrorCode& status) override;
    virtual void reset(UErrorCode& status) override;
    virtual int32_t count(UErrorCode& status) const override;
    void add(const UnicodeString &pattern, UErrorCode& status);
private:
    int32_t pos;
    UBool isCanonicalItem(const UnicodeString& item) const;
    LocalPointer<UVector> fPatterns;
};

U_NAMESPACE_END

#endif<|MERGE_RESOLUTION|>--- conflicted
+++ resolved
@@ -133,11 +133,7 @@
     UBool isFieldEmpty(int32_t field) const;
     UnicodeString& appendTo(UnicodeString& string) const;
     UnicodeString& appendFieldTo(int32_t field, UnicodeString& string) const;
-<<<<<<< HEAD
-    UChar getFirstChar() const;
-=======
     char16_t getFirstChar() const;
->>>>>>> 626889fb
     inline bool operator==(const SkeletonFields& other) const;
     inline bool operator!=(const SkeletonFields& other) const;
 
@@ -282,13 +278,8 @@
 public:
     DTSkeletonEnumeration(PatternMap& patternMap, dtStrEnum type, UErrorCode& status);
     virtual ~DTSkeletonEnumeration();
-<<<<<<< HEAD
-    static UClassID U_EXPORT2 getStaticClassID(void);
-    virtual UClassID getDynamicClassID(void) const override;
-=======
     static UClassID U_EXPORT2 getStaticClassID();
     virtual UClassID getDynamicClassID() const override;
->>>>>>> 626889fb
     virtual const UnicodeString* snext(UErrorCode& status) override;
     virtual void reset(UErrorCode& status) override;
     virtual int32_t count(UErrorCode& status) const override;
@@ -302,13 +293,8 @@
 public:
     DTRedundantEnumeration();
     virtual ~DTRedundantEnumeration();
-<<<<<<< HEAD
-    static UClassID U_EXPORT2 getStaticClassID(void);
-    virtual UClassID getDynamicClassID(void) const override;
-=======
     static UClassID U_EXPORT2 getStaticClassID();
     virtual UClassID getDynamicClassID() const override;
->>>>>>> 626889fb
     virtual const UnicodeString* snext(UErrorCode& status) override;
     virtual void reset(UErrorCode& status) override;
     virtual int32_t count(UErrorCode& status) const override;
