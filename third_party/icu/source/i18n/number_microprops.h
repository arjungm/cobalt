--- conflicted
+++ resolved
@@ -94,12 +94,6 @@
     UNumberSignDisplay sign;
     char nsName[9];
 
-<<<<<<< HEAD
-    // Currency symbol to be used as the decimal separator
-    UnicodeString currencyAsDecimal = ICU_Utility::makeBogusString();
-
-=======
->>>>>>> 626889fb
     // No ownership: must point at a string which will outlive MicroProps
     // instances, e.g. a string with static storage duration, or just a string
     // that will never be deallocated or modified.
