--- conflicted
+++ resolved
@@ -30,11 +30,7 @@
 
 // TimeZoneNames object cache handling
 static UMutex gTimeZoneNamesLock;
-<<<<<<< HEAD
-static UHashtable *gTimeZoneNamesCache = NULL;
-=======
 static UHashtable *gTimeZoneNamesCache = nullptr;
->>>>>>> 626889fb
 static UBool gTimeZoneNamesCacheInitialized = false;
 
 // Access count - incremented every time up to SWEEP_INTERVAL,
@@ -418,11 +414,7 @@
     if (U_FAILURE(status)) {
         return;
     }
-<<<<<<< HEAD
-    LocalPointer <MatchInfo> matchInfo(new MatchInfo(nameType, matchLength, &tzID, NULL), status);
-=======
     LocalPointer <MatchInfo> matchInfo(new MatchInfo(nameType, matchLength, &tzID, nullptr), status);
->>>>>>> 626889fb
     UVector *matchesVec = matches(status);
     if (U_FAILURE(status)) {
         return;
@@ -436,11 +428,7 @@
     if (U_FAILURE(status)) {
         return;
     }
-<<<<<<< HEAD
-    LocalPointer<MatchInfo> matchInfo(new MatchInfo(nameType, matchLength, NULL, &mzID), status);
-=======
     LocalPointer<MatchInfo> matchInfo(new MatchInfo(nameType, matchLength, nullptr, &mzID), status);
->>>>>>> 626889fb
     UVector *matchesVec = matches(status);
     if (U_FAILURE(status)) {
         return;
