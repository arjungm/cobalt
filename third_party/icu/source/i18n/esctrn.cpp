// © 2016 and later: Unicode, Inc. and others.
// License & terms of use: http://www.unicode.org/copyright.html
/*
**********************************************************************
*   Copyright (c) 2001-2011, International Business Machines
*   Corporation and others.  All Rights Reserved.
**********************************************************************
*   Date        Name        Description
*   11/19/2001  aliu        Creation.
**********************************************************************
*/

#include "unicode/utypes.h"

#if !UCONFIG_NO_TRANSLITERATION

#include "unicode/utf16.h"
#include "esctrn.h"
#include "util.h"

U_NAMESPACE_BEGIN

static const char16_t UNIPRE[] = {85,43,0}; // "U+"
static const char16_t BS_u[] = {92,117,0}; // "\\u"
static const char16_t BS_U[] = {92,85,0}; // "\\U"
static const char16_t XMLPRE[] = {38,35,120,0}; // "&#x"
static const char16_t XML10PRE[] = {38,35,0}; // "&#"
static const char16_t PERLPRE[] = {92,120,123,0}; // "\\x{"
static const char16_t SEMI[] = {59,0}; // ";"
static const char16_t RBRACE[] = {125,0}; // "}"

UOBJECT_DEFINE_RTTI_IMPLEMENTATION(EscapeTransliterator)

/**
 * Factory methods
 */
static Transliterator* _createEscUnicode(const UnicodeString& ID, Transliterator::Token /*context*/) {
    // Unicode: "U+10FFFF" hex, min=4, max=6
<<<<<<< HEAD
    return new EscapeTransliterator(ID, UnicodeString(true, UNIPRE, 2), UnicodeString(), 16, 4, true, NULL);
}
static Transliterator* _createEscJava(const UnicodeString& ID, Transliterator::Token /*context*/) {
    // Java: "\\uFFFF" hex, min=4, max=4
    return new EscapeTransliterator(ID, UnicodeString(true, BS_u, 2), UnicodeString(), 16, 4, false, NULL);
=======
    return new EscapeTransliterator(ID, UnicodeString(true, UNIPRE, 2), UnicodeString(), 16, 4, true, nullptr);
}
static Transliterator* _createEscJava(const UnicodeString& ID, Transliterator::Token /*context*/) {
    // Java: "\\uFFFF" hex, min=4, max=4
    return new EscapeTransliterator(ID, UnicodeString(true, BS_u, 2), UnicodeString(), 16, 4, false, nullptr);
>>>>>>> 626889fb
}
static Transliterator* _createEscC(const UnicodeString& ID, Transliterator::Token /*context*/) {
    // C: "\\uFFFF" hex, min=4, max=4; \\U0010FFFF hex, min=8, max=8
    return new EscapeTransliterator(ID, UnicodeString(true, BS_u, 2), UnicodeString(), 16, 4, true,
<<<<<<< HEAD
             new EscapeTransliterator(UnicodeString(), UnicodeString(true, BS_U, 2), UnicodeString(), 16, 8, true, NULL));
}
static Transliterator* _createEscXML(const UnicodeString& ID, Transliterator::Token /*context*/) {
    // XML: "&#x10FFFF;" hex, min=1, max=6
    return new EscapeTransliterator(ID, UnicodeString(true, XMLPRE, 3), UnicodeString(SEMI[0]), 16, 1, true, NULL);
}
static Transliterator* _createEscXML10(const UnicodeString& ID, Transliterator::Token /*context*/) {
    // XML10: "&1114111;" dec, min=1, max=7 (not really "Any-Hex")
    return new EscapeTransliterator(ID, UnicodeString(true, XML10PRE, 2), UnicodeString(SEMI[0]), 10, 1, true, NULL);
}
static Transliterator* _createEscPerl(const UnicodeString& ID, Transliterator::Token /*context*/) {
    // Perl: "\\x{263A}" hex, min=1, max=6
    return new EscapeTransliterator(ID, UnicodeString(true, PERLPRE, 3), UnicodeString(RBRACE[0]), 16, 1, true, NULL);
=======
             new EscapeTransliterator(UnicodeString(), UnicodeString(true, BS_U, 2), UnicodeString(), 16, 8, true, nullptr));
}
static Transliterator* _createEscXML(const UnicodeString& ID, Transliterator::Token /*context*/) {
    // XML: "&#x10FFFF;" hex, min=1, max=6
    return new EscapeTransliterator(ID, UnicodeString(true, XMLPRE, 3), UnicodeString(SEMI[0]), 16, 1, true, nullptr);
}
static Transliterator* _createEscXML10(const UnicodeString& ID, Transliterator::Token /*context*/) {
    // XML10: "&1114111;" dec, min=1, max=7 (not really "Any-Hex")
    return new EscapeTransliterator(ID, UnicodeString(true, XML10PRE, 2), UnicodeString(SEMI[0]), 10, 1, true, nullptr);
}
static Transliterator* _createEscPerl(const UnicodeString& ID, Transliterator::Token /*context*/) {
    // Perl: "\\x{263A}" hex, min=1, max=6
    return new EscapeTransliterator(ID, UnicodeString(true, PERLPRE, 3), UnicodeString(RBRACE[0]), 16, 1, true, nullptr);
>>>>>>> 626889fb
}

/**
 * Registers standard variants with the system.  Called by
 * Transliterator during initialization.
 */
void EscapeTransliterator::registerIDs() {
    Token t = integerToken(0);

    Transliterator::_registerFactory(UNICODE_STRING_SIMPLE("Any-Hex/Unicode"), _createEscUnicode, t);

    Transliterator::_registerFactory(UNICODE_STRING_SIMPLE("Any-Hex/Java"), _createEscJava, t);

    Transliterator::_registerFactory(UNICODE_STRING_SIMPLE("Any-Hex/C"), _createEscC, t);

    Transliterator::_registerFactory(UNICODE_STRING_SIMPLE("Any-Hex/XML"), _createEscXML, t);

    Transliterator::_registerFactory(UNICODE_STRING_SIMPLE("Any-Hex/XML10"), _createEscXML10, t);

    Transliterator::_registerFactory(UNICODE_STRING_SIMPLE("Any-Hex/Perl"), _createEscPerl, t);

    Transliterator::_registerFactory(UNICODE_STRING_SIMPLE("Any-Hex"), _createEscJava, t);
}

/**
 * Constructs an escape transliterator with the given ID and
 * parameters.  See the class member documentation for details.
 */
EscapeTransliterator::EscapeTransliterator(const UnicodeString& newID,
                         const UnicodeString& _prefix, const UnicodeString& _suffix,
                         int32_t _radix, int32_t _minDigits,
                         UBool _grokSupplementals,
                         EscapeTransliterator* adoptedSupplementalHandler) :
    Transliterator(newID, nullptr)
{
    this->prefix = _prefix;
    this->suffix = _suffix;
    this->radix = _radix;
    this->minDigits = _minDigits;
    this->grokSupplementals = _grokSupplementals;
    this->supplementalHandler = adoptedSupplementalHandler;
}

/**
 * Copy constructor.
 */
EscapeTransliterator::EscapeTransliterator(const EscapeTransliterator& o) :
    Transliterator(o),
    prefix(o.prefix),
    suffix(o.suffix),
    radix(o.radix),
    minDigits(o.minDigits),
    grokSupplementals(o.grokSupplementals) {
    supplementalHandler = (o.supplementalHandler != 0) ?
        new EscapeTransliterator(*o.supplementalHandler) : nullptr;
}

EscapeTransliterator::~EscapeTransliterator() {
    delete supplementalHandler;
}

/**
 * Transliterator API.
 */
EscapeTransliterator* EscapeTransliterator::clone() const {
    return new EscapeTransliterator(*this);
}

/**
 * Implements {@link Transliterator#handleTransliterate}.
 */
void EscapeTransliterator::handleTransliterate(Replaceable& text,
                                               UTransPosition& pos,
                                               UBool /*isIncremental*/) const
{
    /* TODO: Verify that isIncremental can be ignored */
    int32_t start = pos.start;
    int32_t limit = pos.limit;

    UnicodeString buf(prefix);
    int32_t prefixLen = prefix.length();
    UBool redoPrefix = false;

    while (start < limit) {
        int32_t c = grokSupplementals ? text.char32At(start) : text.charAt(start);
        int32_t charLen = grokSupplementals ? U16_LENGTH(c) : 1;

        if ((c & 0xFFFF0000) != 0 && supplementalHandler != nullptr) {
            buf.truncate(0);
            buf.append(supplementalHandler->prefix);
            ICU_Utility::appendNumber(buf, c, supplementalHandler->radix,
                                  supplementalHandler->minDigits);
            buf.append(supplementalHandler->suffix);
            redoPrefix = true;
        } else {
            if (redoPrefix) {
                buf.truncate(0);
                buf.append(prefix);
                redoPrefix = false;
            } else {
                buf.truncate(prefixLen);
            }
            ICU_Utility::appendNumber(buf, c, radix, minDigits);
            buf.append(suffix);
        }

        text.handleReplaceBetween(start, start + charLen, buf);
        start += buf.length();
        limit += buf.length() - charLen;
    }

    pos.contextLimit += limit - pos.limit;
    pos.limit = limit;
    pos.start = start;
}

U_NAMESPACE_END

#endif /* #if !UCONFIG_NO_TRANSLITERATION */

//eof<|MERGE_RESOLUTION|>--- conflicted
+++ resolved
@@ -36,38 +36,15 @@
  */
 static Transliterator* _createEscUnicode(const UnicodeString& ID, Transliterator::Token /*context*/) {
     // Unicode: "U+10FFFF" hex, min=4, max=6
-<<<<<<< HEAD
-    return new EscapeTransliterator(ID, UnicodeString(true, UNIPRE, 2), UnicodeString(), 16, 4, true, NULL);
-}
-static Transliterator* _createEscJava(const UnicodeString& ID, Transliterator::Token /*context*/) {
-    // Java: "\\uFFFF" hex, min=4, max=4
-    return new EscapeTransliterator(ID, UnicodeString(true, BS_u, 2), UnicodeString(), 16, 4, false, NULL);
-=======
     return new EscapeTransliterator(ID, UnicodeString(true, UNIPRE, 2), UnicodeString(), 16, 4, true, nullptr);
 }
 static Transliterator* _createEscJava(const UnicodeString& ID, Transliterator::Token /*context*/) {
     // Java: "\\uFFFF" hex, min=4, max=4
     return new EscapeTransliterator(ID, UnicodeString(true, BS_u, 2), UnicodeString(), 16, 4, false, nullptr);
->>>>>>> 626889fb
 }
 static Transliterator* _createEscC(const UnicodeString& ID, Transliterator::Token /*context*/) {
     // C: "\\uFFFF" hex, min=4, max=4; \\U0010FFFF hex, min=8, max=8
     return new EscapeTransliterator(ID, UnicodeString(true, BS_u, 2), UnicodeString(), 16, 4, true,
-<<<<<<< HEAD
-             new EscapeTransliterator(UnicodeString(), UnicodeString(true, BS_U, 2), UnicodeString(), 16, 8, true, NULL));
-}
-static Transliterator* _createEscXML(const UnicodeString& ID, Transliterator::Token /*context*/) {
-    // XML: "&#x10FFFF;" hex, min=1, max=6
-    return new EscapeTransliterator(ID, UnicodeString(true, XMLPRE, 3), UnicodeString(SEMI[0]), 16, 1, true, NULL);
-}
-static Transliterator* _createEscXML10(const UnicodeString& ID, Transliterator::Token /*context*/) {
-    // XML10: "&1114111;" dec, min=1, max=7 (not really "Any-Hex")
-    return new EscapeTransliterator(ID, UnicodeString(true, XML10PRE, 2), UnicodeString(SEMI[0]), 10, 1, true, NULL);
-}
-static Transliterator* _createEscPerl(const UnicodeString& ID, Transliterator::Token /*context*/) {
-    // Perl: "\\x{263A}" hex, min=1, max=6
-    return new EscapeTransliterator(ID, UnicodeString(true, PERLPRE, 3), UnicodeString(RBRACE[0]), 16, 1, true, NULL);
-=======
              new EscapeTransliterator(UnicodeString(), UnicodeString(true, BS_U, 2), UnicodeString(), 16, 8, true, nullptr));
 }
 static Transliterator* _createEscXML(const UnicodeString& ID, Transliterator::Token /*context*/) {
@@ -81,7 +58,6 @@
 static Transliterator* _createEscPerl(const UnicodeString& ID, Transliterator::Token /*context*/) {
     // Perl: "\\x{263A}" hex, min=1, max=6
     return new EscapeTransliterator(ID, UnicodeString(true, PERLPRE, 3), UnicodeString(RBRACE[0]), 16, 1, true, nullptr);
->>>>>>> 626889fb
 }
 
 /**
