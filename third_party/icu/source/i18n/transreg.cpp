--- conflicted
+++ resolved
@@ -142,13 +142,8 @@
             // to see whether there really are ID blocks at the beginning and end (by looking for U+FFFF, which
             // marks the position where an anonymous transliterator goes) and adjust accordingly
             int32_t anonymousRBTs = transes->size();
-<<<<<<< HEAD
-            UnicodeString noIDBlock((UChar)(0xffff));
-            noIDBlock += ((UChar)(0xffff));
-=======
             UnicodeString noIDBlock((char16_t)(0xffff));
             noIDBlock += ((char16_t)(0xffff));
->>>>>>> 626889fb
             int32_t pos = aliasesOrRules.indexOf(noIDBlock);
             while (pos >= 0) {
                 pos = aliasesOrRules.indexOf(noIDBlock, pos + 1);
@@ -164,11 +159,7 @@
                     transliterators.adoptElement(Transliterator::createInstance(idBlock, UTRANS_FORWARD, pe, ec), ec);
                 if (!transes->isEmpty())
                     transliterators.adoptElement(transes->orphanElementAt(0), ec);
-<<<<<<< HEAD
-                blockSeparatorPos = aliasesOrRules.indexOf((UChar)(0xffff));
-=======
                 blockSeparatorPos = aliasesOrRules.indexOf((char16_t)(0xffff));
->>>>>>> 626889fb
             }
             if (!aliasesOrRules.isEmpty())
                 transliterators.adoptElement(Transliterator::createInstance(aliasesOrRules, UTRANS_FORWARD, pe, ec), ec);
@@ -547,11 +538,7 @@
     variantList.setDeleter(uprv_deleteUObject);
     variantList.setComparer(uhash_compareCaselessUnicodeString);
     UnicodeString *emptyString = new UnicodeString();
-<<<<<<< HEAD
-    if (emptyString != NULL) {
-=======
     if (emptyString != nullptr) {
->>>>>>> 626889fb
         variantList.adoptElement(emptyString, status);
     }
     specDAG.setValueDeleter(uhash_deleteHashtable);
@@ -638,11 +625,7 @@
                     if (U_FAILURE(status)) {
                         delete data;
                     }
-<<<<<<< HEAD
-                    entry->stringArg += (UChar)0xffff;  // use U+FFFF to mark position of RBTs in ID block
-=======
                     entry->stringArg += (char16_t)0xffff;  // use U+FFFF to mark position of RBTs in ID block
->>>>>>> 626889fb
                 }
             }
         }
@@ -983,19 +966,8 @@
     registry.put(ID, adopted, status);
     if (visible) {
         registerSTV(source, target, variant);
-<<<<<<< HEAD
-        if (!availableIDs.contains((void*) &ID)) {
-            UnicodeString *newID = ID.clone();
-            // Check to make sure newID was created.
-            if (newID != NULL) {
-                // NUL-terminate the ID string
-                newID->getTerminatedBuffer();
-                availableIDs.adoptElement(newID, status);
-            }
-=======
         if (!availableIDs.containsKey(ID)) {
             availableIDs.puti(ID, /* unused value */ 1, status);
->>>>>>> 626889fb
         }
     } else {
         removeSTV(source, target, variant);
@@ -1022,11 +994,7 @@
             size = LAT_TARGETS_INIT_SIZE;
         }
         targets = new Hashtable(true, size, status);
-<<<<<<< HEAD
-        if (U_FAILURE(status) || targets == NULL) {
-=======
         if (U_FAILURE(status) || targets == nullptr) {
->>>>>>> 626889fb
             return;
         }
         specDAG.put(source, targets, status);
@@ -1038,11 +1006,7 @@
             return;
         }
         UnicodeString *variantEntry = new UnicodeString(variant);
-<<<<<<< HEAD
-        if (variantEntry != NULL) {
-=======
         if (variantEntry != nullptr) {
->>>>>>> 626889fb
             variantList.adoptElement(variantEntry, status);
             if (U_SUCCESS(status)) {
                 variantListIndex = variantList.size() - 1;
