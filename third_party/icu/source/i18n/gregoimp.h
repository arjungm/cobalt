// © 2016 and later: Unicode, Inc. and others.
// License & terms of use: http://www.unicode.org/copyright.html
/*
 **********************************************************************
 * Copyright (c) 2003-2008, International Business Machines
 * Corporation and others.  All Rights Reserved.
 **********************************************************************
 * Author: Alan Liu
 * Created: September 2 2003
 * Since: ICU 2.8
 **********************************************************************
 */

#ifndef GREGOIMP_H
#define GREGOIMP_H
#include "unicode/utypes.h"
#if !UCONFIG_NO_FORMATTING

#include "unicode/ures.h"
#include "unicode/locid.h"
#include "putilimp.h"

U_NAMESPACE_BEGIN

/**
 * A utility class providing mathematical functions used by time zone
 * and calendar code.  Do not instantiate.  Formerly just named 'Math'.
 * @internal
 */
class ClockMath {
 public:
    /**
     * Divide two integers, returning the floor of the quotient.
     * Unlike the built-in division, this is mathematically
     * well-behaved.  E.g., <code>-1/4</code> => 0 but
     * <code>floorDivide(-1,4)</code> => -1.
     * @param numerator the numerator
     * @param denominator a divisor which must be != 0
     * @return the floor of the quotient
     */
    static int32_t floorDivide(int32_t numerator, int32_t denominator);

    /**
     * Divide two integers, returning the floor of the quotient.
     * Unlike the built-in division, this is mathematically
     * well-behaved.  E.g., <code>-1/4</code> => 0 but
     * <code>floorDivide(-1,4)</code> => -1.
     * @param numerator the numerator
     * @param denominator a divisor which must be != 0
     * @return the floor of the quotient
     */
    static int64_t floorDivide(int64_t numerator, int64_t denominator);

    /**
     * Divide two numbers, returning the floor of the quotient.
     * Unlike the built-in division, this is mathematically
     * well-behaved.  E.g., <code>-1/4</code> => 0 but
     * <code>floorDivide(-1,4)</code> => -1.
     * @param numerator the numerator
     * @param denominator a divisor which must be != 0
     * @return the floor of the quotient
     */
    static inline double floorDivide(double numerator, double denominator);

    /**
     * Divide two numbers, returning the floor of the quotient and
     * the modulus remainder.  Unlike the built-in division, this is
     * mathematically well-behaved.  E.g., <code>-1/4</code> => 0 and
     * <code>-1%4</code> => -1, but <code>floorDivide(-1,4)</code> =>
     * -1 with <code>remainder</code> => 3.  NOTE: If numerator is
     * too large, the returned quotient may overflow.
     * @param numerator the numerator
     * @param denominator a divisor which must be != 0
     * @param remainder output parameter to receive the
     * remainder. Unlike <code>numerator % denominator</code>, this
     * will always be non-negative, in the half-open range <code>[0,
     * |denominator|)</code>.
     * @return the floor of the quotient
     */
    static int32_t floorDivide(double numerator, int32_t denominator,
                               int32_t* remainder);

    /**
     * For a positive divisor, return the quotient and remainder
     * such that dividend = quotient*divisor + remainder and
     * 0 <= remainder < divisor.
     *
     * Works around edge-case bugs.  Handles pathological input
     * (dividend >> divisor) reasonably.
     *
     * Calling with a divisor <= 0 is disallowed.
     */
    static double floorDivide(double dividend, double divisor,
                              double* remainder);
};

// Useful millisecond constants
#define kOneDay    (1.0 * U_MILLIS_PER_DAY)       //  86,400,000
#define kOneHour   (60*60*1000)
#define kOneMinute 60000
#define kOneSecond 1000
#define kOneMillisecond  1
#define kOneWeek   (7.0 * kOneDay) // 604,800,000

// Epoch constants
#define kJan1_1JulianDay  1721426 // January 1, year 1 (Gregorian)

#define kEpochStartAsJulianDay  2440588 // January 1, 1970 (Gregorian)

#define kEpochYear              1970


#define kEarliestViableMillis  -185331720384000000.0  // minimum representable by julian day  -1e17

#define kLatestViableMillis     185753453990400000.0  // max representable by julian day      +1e17

/**
 * The minimum supported Julian day.  This value is equivalent to
 * MIN_MILLIS.
 */
#define MIN_JULIAN (-0x7F000000)

/**
 * The minimum supported epoch milliseconds.  This value is equivalent
 * to MIN_JULIAN.
 */
#define MIN_MILLIS ((MIN_JULIAN - kEpochStartAsJulianDay) * kOneDay)

/**
 * The maximum supported Julian day.  This value is equivalent to
 * MAX_MILLIS.
 */
#define MAX_JULIAN (+0x7F000000)

/**
 * The maximum supported epoch milliseconds.  This value is equivalent
 * to MAX_JULIAN.
 */
#define MAX_MILLIS ((MAX_JULIAN - kEpochStartAsJulianDay) * kOneDay)

/**
 * A utility class providing proleptic Gregorian calendar functions
 * used by time zone and calendar code.  Do not instantiate.
 *
 * Note:  Unlike GregorianCalendar, all computations performed by this
 * class occur in the pure proleptic GregorianCalendar.
 */
class Grego {
 public:
    /**
     * Return true if the given year is a leap year.
     * @param year Gregorian year, with 0 == 1 BCE, -1 == 2 BCE, etc.
     * @return true if the year is a leap year
     */
    static inline UBool isLeapYear(int32_t year);

    /**
     * Return the number of days in the given month.
     * @param year Gregorian year, with 0 == 1 BCE, -1 == 2 BCE, etc.
     * @param month 0-based month, with 0==Jan
     * @return the number of days in the given month
     */
    static inline int8_t monthLength(int32_t year, int32_t month);

    /**
     * Return the length of a previous month of the Gregorian calendar.
     * @param y the extended year
     * @param m the 0-based month number
     * @return the number of days in the month previous to the given month
     */
    static inline int8_t previousMonthLength(int y, int m);

    /**
     * Convert a year, month, and day-of-month, given in the proleptic
     * Gregorian calendar, to 1970 epoch days.
     * @param year Gregorian year, with 0 == 1 BCE, -1 == 2 BCE, etc.
     * @param month 0-based month, with 0==Jan
     * @param dom 1-based day of month
     * @return the day number, with day 0 == Jan 1 1970
     */
    static double fieldsToDay(int32_t year, int32_t month, int32_t dom);
    
    /**
     * Convert a 1970-epoch day number to proleptic Gregorian year,
     * month, day-of-month, and day-of-week.
     * @param day 1970-epoch day (integral value)
     * @param year output parameter to receive year
     * @param month output parameter to receive month (0-based, 0==Jan)
     * @param dom output parameter to receive day-of-month (1-based)
     * @param dow output parameter to receive day-of-week (1-based, 1==Sun)
     * @param doy output parameter to receive day-of-year (1-based)
     * @param status error code.
     */
    static void dayToFields(double day, int32_t& year, int32_t& month,
                            int32_t& dom, int32_t& dow, int32_t& doy, UErrorCode& status);

    /**
     * Convert a 1970-epoch day number to proleptic Gregorian year,
     * month, day-of-month, and day-of-week.
     * @param day 1970-epoch day (integral value)
     * @param year output parameter to receive year
     * @param month output parameter to receive month (0-based, 0==Jan)
     * @param dom output parameter to receive day-of-month (1-based)
     * @param dow output parameter to receive day-of-week (1-based, 1==Sun)
     * @param status error code.
     */
    static inline void dayToFields(double day, int32_t& year, int32_t& month,
                                   int32_t& dom, int32_t& dow, UErrorCode& status);

    /**
     * Convert a 1970-epoch milliseconds to proleptic Gregorian year,
     * month, day-of-month, and day-of-week, day of year and millis-in-day.
     * @param time 1970-epoch milliseconds
     * @param year output parameter to receive year
     * @param month output parameter to receive month (0-based, 0==Jan)
     * @param dom output parameter to receive day-of-month (1-based)
     * @param dow output parameter to receive day-of-week (1-based, 1==Sun)
     * @param doy output parameter to receive day-of-year (1-based)
     * @param mid output parameter to receive millis-in-day
<<<<<<< HEAD
=======
     * @param status error code.
>>>>>>> 626889fb
     */
    static void timeToFields(UDate time, int32_t& year, int32_t& month,
                            int32_t& dom, int32_t& dow, int32_t& doy, int32_t& mid, UErrorCode& status);

    /**
     * Return the day of week on the 1970-epoch day
     * @param day the 1970-epoch day (integral value)
     * @return the day of week
     */
    static int32_t dayOfWeek(double day);

    /**
     * Returns the ordinal number for the specified day of week within the month.
     * The valid return value is 1, 2, 3, 4 or -1.
     * @param year Gregorian year, with 0 == 1 BCE, -1 == 2 BCE, etc.
     * @param month 0-based month, with 0==Jan
     * @param dom 1-based day of month
     * @return The ordinal number for the specified day of week within the month
     */
    static int32_t dayOfWeekInMonth(int32_t year, int32_t month, int32_t dom);

    /**
     * Converts Julian day to time as milliseconds.
     * @param julian the given Julian day number.
     * @return time as milliseconds.
     * @internal
     */
    static inline double julianDayToMillis(int32_t julian);

    /**
     * Converts time as milliseconds to Julian day.
     * @param millis the given milliseconds.
     * @return the Julian day number.
     * @internal
     */
    static inline int32_t millisToJulianDay(double millis);

    /** 
     * Calculates the Gregorian day shift value for an extended year.
     * @param eyear Extended year 
     * @returns number of days to ADD to Julian in order to convert from J->G
     */
    static inline int32_t gregorianShift(int32_t eyear);

 private:
    static const int16_t DAYS_BEFORE[24];
    static const int8_t MONTH_LENGTH[24];
};

inline double ClockMath::floorDivide(double numerator, double denominator) {
    return uprv_floor(numerator / denominator);
}

inline UBool Grego::isLeapYear(int32_t year) {
    // year&0x3 == year%4
    return ((year&0x3) == 0) && ((year%100 != 0) || (year%400 == 0));
}

inline int8_t
Grego::monthLength(int32_t year, int32_t month) {
    return MONTH_LENGTH[month + (isLeapYear(year) ? 12 : 0)];
}

inline int8_t
Grego::previousMonthLength(int y, int m) {
  return (m > 0) ? monthLength(y, m-1) : 31;
}

inline void Grego::dayToFields(double day, int32_t& year, int32_t& month,
                               int32_t& dom, int32_t& dow, UErrorCode& status) {
  int32_t doy_unused;
  dayToFields(day,year,month,dom,dow,doy_unused, status);
}

inline double Grego::julianDayToMillis(int32_t julian)
{
  return (julian - kEpochStartAsJulianDay) * kOneDay;
}

inline int32_t Grego::millisToJulianDay(double millis) {
  return (int32_t) (kEpochStartAsJulianDay + ClockMath::floorDivide(millis, (double)kOneDay));
}

inline int32_t Grego::gregorianShift(int32_t eyear) {
  int64_t y = (int64_t)eyear-1;
  int32_t gregShift = static_cast<int32_t>(ClockMath::floorDivide(y, (int64_t)400) - ClockMath::floorDivide(y, (int64_t)100) + 2);
  return gregShift;
}

U_NAMESPACE_END

#endif // !UCONFIG_NO_FORMATTING
#endif // GREGOIMP_H

//eof<|MERGE_RESOLUTION|>--- conflicted
+++ resolved
@@ -217,10 +217,7 @@
      * @param dow output parameter to receive day-of-week (1-based, 1==Sun)
      * @param doy output parameter to receive day-of-year (1-based)
      * @param mid output parameter to receive millis-in-day
-<<<<<<< HEAD
-=======
      * @param status error code.
->>>>>>> 626889fb
      */
     static void timeToFields(UDate time, int32_t& year, int32_t& month,
                             int32_t& dom, int32_t& dow, int32_t& doy, int32_t& mid, UErrorCode& status);
