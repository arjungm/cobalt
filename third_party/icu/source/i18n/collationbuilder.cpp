--- conflicted
+++ resolved
@@ -100,11 +100,7 @@
           validLocale(""),
           explicitlySetAttributes(0),
           actualLocaleIsSameAsValid(false) {
-<<<<<<< HEAD
-    internalBuildTailoring(rules, UCOL_DEFAULT, UCOL_DEFAULT, NULL, NULL, errorCode);
-=======
     internalBuildTailoring(rules, UCOL_DEFAULT, UCOL_DEFAULT, nullptr, nullptr, errorCode);
->>>>>>> 626889fb
 }
 
 RuleBasedCollator::RuleBasedCollator(const UnicodeString &rules, ECollationStrength strength,
@@ -116,11 +112,7 @@
           validLocale(""),
           explicitlySetAttributes(0),
           actualLocaleIsSameAsValid(false) {
-<<<<<<< HEAD
-    internalBuildTailoring(rules, strength, UCOL_DEFAULT, NULL, NULL, errorCode);
-=======
     internalBuildTailoring(rules, strength, UCOL_DEFAULT, nullptr, nullptr, errorCode);
->>>>>>> 626889fb
 }
 
 RuleBasedCollator::RuleBasedCollator(const UnicodeString &rules,
@@ -133,11 +125,7 @@
           validLocale(""),
           explicitlySetAttributes(0),
           actualLocaleIsSameAsValid(false) {
-<<<<<<< HEAD
-    internalBuildTailoring(rules, UCOL_DEFAULT, decompositionMode, NULL, NULL, errorCode);
-=======
     internalBuildTailoring(rules, UCOL_DEFAULT, decompositionMode, nullptr, nullptr, errorCode);
->>>>>>> 626889fb
 }
 
 RuleBasedCollator::RuleBasedCollator(const UnicodeString &rules,
@@ -151,11 +139,7 @@
           validLocale(""),
           explicitlySetAttributes(0),
           actualLocaleIsSameAsValid(false) {
-<<<<<<< HEAD
-    internalBuildTailoring(rules, strength, decompositionMode, NULL, NULL, errorCode);
-=======
     internalBuildTailoring(rules, strength, decompositionMode, nullptr, nullptr, errorCode);
->>>>>>> 626889fb
 }
 
 RuleBasedCollator::RuleBasedCollator(const UnicodeString &rules,
@@ -217,11 +201,7 @@
           variableTop(0),
           dataBuilder(new CollationDataBuilder(icu4xMode, errorCode)), fastLatinEnabled(true),
           icu4xMode(icu4xMode),
-<<<<<<< HEAD
-          errorReason(NULL),
-=======
           errorReason(nullptr),
->>>>>>> 626889fb
           cesLength(0),
           rootPrimaryIndexes(errorCode), nodes(errorCode) {
     nfcImpl.ensureCanonIterData(errorCode);
@@ -1050,11 +1030,7 @@
 
     int64_t cases = 0;
     if(numTailoredPrimaries > 0) {
-<<<<<<< HEAD
-        const UChar *s = nfdString.getBuffer();
-=======
         const char16_t *s = nfdString.getBuffer();
->>>>>>> 626889fb
         UTF16CollationIterator baseCEs(baseData, false, s, s, s + nfdString.length());
         int32_t baseCEsLength = baseCEs.fetchCEs(errorCode) - 1;
         if(U_FAILURE(errorCode)) {
@@ -1741,11 +1717,7 @@
     USet *contractions = uset_open(0,0);
 
     int32_t i = 0, j = 0;
-<<<<<<< HEAD
-    ucol_getContractionsAndExpansions(coll, contractions, NULL, false, status);
-=======
     ucol_getContractionsAndExpansions(coll, contractions, nullptr, false, status);
->>>>>>> 626889fb
     int32_t contsSize = uset_size(contractions);
     UChar32 c = 0;
     // Contraction set consists only of strings
