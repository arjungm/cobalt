--- conflicted
+++ resolved
@@ -266,11 +266,7 @@
 static void fixNumberFormatForDates(NumberFormat &nf) {
     nf.setGroupingUsed(false);
     DecimalFormat* decfmt = dynamic_cast<DecimalFormat*>(&nf);
-<<<<<<< HEAD
-    if (decfmt != NULL) {
-=======
     if (decfmt != nullptr) {
->>>>>>> 626889fb
         decfmt->setDecimalSeparatorAlwaysShown(false);
     }
     nf.setParseIntegerOnly(true);
@@ -570,11 +566,7 @@
     fLocale = other.fLocale;
 
     // TimeZoneFormat can now be set independently via setter.
-<<<<<<< HEAD
-    // If it is NULL, it will be lazily initialized from locale.
-=======
     // If it is nullptr, it will be lazily initialized from locale.
->>>>>>> 626889fb
     delete fTimeZoneFormat;
     fTimeZoneFormat = nullptr;
     TimeZoneFormat *otherTZFormat;
@@ -688,11 +680,7 @@
         resourcePath.append(cType, status).append("/DateTimePatterns", status);
         dateTimePatterns.adoptInstead(
             ures_getByKeyWithFallback(bundle.getAlias(), resourcePath.data(),
-<<<<<<< HEAD
-                                      (UResourceBundle*)NULL, &status));
-=======
                                       (UResourceBundle*)nullptr, &status));
->>>>>>> 626889fb
         cTypeIsGregorian = false;
     }
 
@@ -1080,11 +1068,7 @@
     }
 
     UBool inQuote = false;
-<<<<<<< HEAD
-    UChar prevCh = 0;
-=======
     char16_t prevCh = 0;
->>>>>>> 626889fb
     int32_t count = 0;
     int32_t fieldNum = 0;
     UDisplayContext capitalizationContext = getContext(UDISPCTX_TYPE_CAPITALIZATION, status);
@@ -1380,11 +1364,7 @@
     UnicodeString nsName;
     UnicodeString ovrField;
     UBool moreToProcess = true;
-<<<<<<< HEAD
-    NSOverride *overrideList = NULL;
-=======
     NSOverride *overrideList = nullptr;
->>>>>>> 626889fb
 
     while (moreToProcess) {
         int32_t delimiterPosition = str.indexOf((char16_t)ULOC_KEYWORD_ITEM_SEPARATOR_UNICODE,start);
@@ -1407,11 +1387,7 @@
         int32_t nsNameHash = nsName.hashCode();
         // See if the numbering system is in the override list, if not, then add it.
         NSOverride *curr = overrideList;
-<<<<<<< HEAD
-        const SharedNumberFormat *snf = NULL;
-=======
         const SharedNumberFormat *snf = nullptr;
->>>>>>> 626889fb
         UBool found = false;
         while ( curr && !found ) {
             if ( curr->hash == nsNameHash ) {
@@ -2604,11 +2580,7 @@
                 }
             } else { // tztype == TZTYPE_DST
                 if (dst == 0) {
-<<<<<<< HEAD
-                    if (btz != NULL) {
-=======
                     if (btz != nullptr) {
->>>>>>> 626889fb
                         // This implementation resolves daylight saving time offset
                         // closest rule after the given time.
                         UDate baseTime = localMillis + raw;
@@ -3120,17 +3092,10 @@
         const UnicodeString* src;
 
         UBool parsedNumericLeapMonth = false;
-<<<<<<< HEAD
-        if (numericLeapMonthFormatter != NULL && (patternCharIndex == UDAT_MONTH_FIELD || patternCharIndex == UDAT_STANDALONE_MONTH_FIELD)) {
-            int32_t argCount;
-            Formattable * args = numericLeapMonthFormatter->parse(text, pos, argCount);
-            if (args != NULL && argCount == 1 && pos.getIndex() > parseStart && args[0].isNumeric()) {
-=======
         if (numericLeapMonthFormatter != nullptr && (patternCharIndex == UDAT_MONTH_FIELD || patternCharIndex == UDAT_STANDALONE_MONTH_FIELD)) {
             int32_t argCount;
             Formattable * args = numericLeapMonthFormatter->parse(text, pos, argCount);
             if (args != nullptr && argCount == 1 && pos.getIndex() > parseStart && args[0].isNumeric()) {
->>>>>>> 626889fb
                 parsedNumericLeapMonth = true;
                 number.setLong(args[0].getLong());
                 cal.set(UCAL_IS_LEAP_MONTH, 1);
@@ -3862,11 +3827,7 @@
         src = &text;
     }
     parseInt(*src, number, pos, allowNegative,currentNumberFormat);
-<<<<<<< HEAD
-    if (!isLenient() && pos.getIndex() < start + count) {
-=======
     if (obeyCount && !isLenient() && pos.getIndex() < start + count) {
->>>>>>> 626889fb
         return -start;
     }
     if (pos.getIndex() != parseStart) {
@@ -4230,15 +4191,9 @@
                                      UCalendarDateFields field) {
     int32_t fieldLevel = fgCalendarFieldToLevel[field];
     int32_t level;
-<<<<<<< HEAD
-    UChar ch;
-    UBool inQuote = false;
-    UChar prevCh = 0;
-=======
     char16_t ch;
     UBool inQuote = false;
     char16_t prevCh = 0;
->>>>>>> 626889fb
     int32_t count = 0;
 
     for (int32_t i = 0; i < pattern.length(); ++i) {
