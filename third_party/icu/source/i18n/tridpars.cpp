// © 2016 and later: Unicode, Inc. and others.
// License & terms of use: http://www.unicode.org/copyright.html
/*
**********************************************************************
*   Copyright (c) 2002-2014, International Business Machines Corporation
*   and others.  All Rights Reserved.
**********************************************************************
*   Date        Name        Description
*   01/14/2002  aliu        Creation.
**********************************************************************
*/

#include "unicode/utypes.h"

#if !UCONFIG_NO_TRANSLITERATION

#include "tridpars.h"
#include "hash.h"
#include "mutex.h"
#include "transreg.h"
#include "uassert.h"
#include "ucln_in.h"
#include "unicode/parsepos.h"
#include "unicode/translit.h"
#include "unicode/uchar.h"
#include "unicode/uniset.h"
#include "unicode/unistr.h"
#include "unicode/utrans.h"
#include "util.h"
#include "uvector.h"

U_NAMESPACE_BEGIN

static const char16_t ID_DELIM    = 0x003B; // ;
static const char16_t TARGET_SEP  = 0x002D; // -
static const char16_t VARIANT_SEP = 0x002F; // /
static const char16_t OPEN_REV    = 0x0028; // (
static const char16_t CLOSE_REV   = 0x0029; // )

//static const char16_t EMPTY[]     = {0}; // ""
static const char16_t ANY[]       = {65,110,121,0}; // "Any"
static const char16_t ANY_NULL[]  = {65,110,121,45,78,117,108,108,0}; // "Any-Null"

static const int32_t FORWARD = UTRANS_FORWARD;
static const int32_t REVERSE = UTRANS_REVERSE;

<<<<<<< HEAD
static Hashtable* SPECIAL_INVERSES = NULL;
=======
static Hashtable* SPECIAL_INVERSES = nullptr;
>>>>>>> 626889fb
static UInitOnce gSpecialInversesInitOnce {};

/**
 * The mutex controlling access to SPECIAL_INVERSES
 */
static UMutex LOCK;

TransliteratorIDParser::Specs::Specs(const UnicodeString& s, const UnicodeString& t,
                                     const UnicodeString& v, UBool sawS,
                                     const UnicodeString& f) {
    source = s;
    target = t;
    variant = v;
    sawSource = sawS;
    filter = f;
}

TransliteratorIDParser::SingleID::SingleID(const UnicodeString& c, const UnicodeString& b,
                                           const UnicodeString& f) {
    canonID = c;
    basicID = b;
    filter = f;
}

TransliteratorIDParser::SingleID::SingleID(const UnicodeString& c, const UnicodeString& b) {
    canonID = c;
    basicID = b;
}

Transliterator* TransliteratorIDParser::SingleID::createInstance() {
    Transliterator* t;
    if (basicID.length() == 0) {
        t = createBasicInstance(UnicodeString(true, ANY_NULL, 8), &canonID);
    } else {
        t = createBasicInstance(basicID, &canonID);
    }
    if (t != nullptr) {
        if (filter.length() != 0) {
            UErrorCode ec = U_ZERO_ERROR;
            UnicodeSet *set = new UnicodeSet(filter, ec);
            if (U_FAILURE(ec)) {
                delete set;
            } else {
                t->adoptFilter(set);
            }
        }
    }
    return t;
}


/**
 * Parse a single ID, that is, an ID of the general form
 * "[f1] s1-t1/v1 ([f2] s2-t3/v2)", with the parenthesized element
 * optional, the filters optional, and the variants optional.
 * @param id the id to be parsed
 * @param pos INPUT-OUTPUT parameter.  On input, the position of
 * the first character to parse.  On output, the position after
 * the last character parsed.
 * @param dir the direction.  If the direction is REVERSE then the
 * SingleID is constructed for the reverse direction.
 * @return a SingleID object or nullptr
 */
TransliteratorIDParser::SingleID*
TransliteratorIDParser::parseSingleID(const UnicodeString& id, int32_t& pos,
                                      int32_t dir, UErrorCode& status) {

    int32_t start = pos;

    // The ID will be of the form A, A(), A(B), or (B), where
    // A and B are filter IDs.
<<<<<<< HEAD
    Specs* specsA = NULL;
    Specs* specsB = NULL;
=======
    Specs* specsA = nullptr;
    Specs* specsB = nullptr;
>>>>>>> 626889fb
    UBool sawParen = false;

    // On the first pass, look for (B) or ().  If this fails, then
    // on the second pass, look for A, A(B), or A().
    for (int32_t pass=1; pass<=2; ++pass) {
        if (pass == 2) {
            specsA = parseFilterID(id, pos, true);
<<<<<<< HEAD
            if (specsA == NULL) {
=======
            if (specsA == nullptr) {
>>>>>>> 626889fb
                pos = start;
                return nullptr;
            }
        }
        if (ICU_Utility::parseChar(id, pos, OPEN_REV)) {
            sawParen = true;
            if (!ICU_Utility::parseChar(id, pos, CLOSE_REV)) {
                specsB = parseFilterID(id, pos, true);
                // Must close with a ')'
                if (specsB == nullptr || !ICU_Utility::parseChar(id, pos, CLOSE_REV)) {
                    delete specsA;
                    pos = start;
                    return nullptr;
                }
            }
            break;
        }
    }

    // Assemble return results
    SingleID* single;
    if (sawParen) {
        if (dir == FORWARD) {
            SingleID* b = specsToID(specsB, FORWARD);
            single = specsToID(specsA, FORWARD);
            // Null pointers check
            if (b == nullptr || single == nullptr) {
            	delete b;
            	delete single;
            	status = U_MEMORY_ALLOCATION_ERROR;
            	return nullptr;
            }
            single->canonID.append(OPEN_REV)
                .append(b->canonID).append(CLOSE_REV);
            if (specsA != nullptr) {
                single->filter = specsA->filter;
            }
            delete b;
        } else {
            SingleID* a = specsToID(specsA, FORWARD);
            single = specsToID(specsB, FORWARD);
            // Check for null pointer.
            if (a == nullptr || single == nullptr) {
            	delete a;
            	delete single;
            	status = U_MEMORY_ALLOCATION_ERROR;
            	return nullptr;
            }
            single->canonID.append(OPEN_REV)
                .append(a->canonID).append(CLOSE_REV);
            if (specsB != nullptr) {
                single->filter = specsB->filter;
            }
            delete a;
        }
    } else {
        // assert(specsA != nullptr);
        if (dir == FORWARD) {
            single = specsToID(specsA, FORWARD);
        } else {
            single = specsToSpecialInverse(*specsA, status);
            if (single == nullptr) {
                single = specsToID(specsA, REVERSE);
            }
        }
        // Check for nullptr pointer
        if (single == nullptr) {
        	status = U_MEMORY_ALLOCATION_ERROR;
        	return nullptr;
        }
        single->filter = specsA->filter;
    }

    delete specsA;
    delete specsB;

    return single;
}

/**
 * Parse a filter ID, that is, an ID of the general form
 * "[f1] s1-t1/v1", with the filters optional, and the variants optional.
 * @param id the id to be parsed
 * @param pos INPUT-OUTPUT parameter.  On input, the position of
 * the first character to parse.  On output, the position after
 * the last character parsed.
 * @return a SingleID object or null if the parse fails
 */
TransliteratorIDParser::SingleID*
TransliteratorIDParser::parseFilterID(const UnicodeString& id, int32_t& pos) {

    int32_t start = pos;

    Specs* specs = parseFilterID(id, pos, true);
<<<<<<< HEAD
    if (specs == NULL) {
=======
    if (specs == nullptr) {
>>>>>>> 626889fb
        pos = start;
        return nullptr;
    }

    // Assemble return results
    SingleID* single = specsToID(specs, FORWARD);
    if (single != nullptr) {
        single->filter = specs->filter;
    }
    delete specs;
    return single;
}

/**
 * Parse a global filter of the form "[f]" or "([f])", depending
 * on 'withParens'.
 * @param id the pattern the parse
 * @param pos INPUT-OUTPUT parameter.  On input, the position of
 * the first character to parse.  On output, the position after
 * the last character parsed.
 * @param dir the direction.
 * @param withParens INPUT-OUTPUT parameter.  On entry, if
 * withParens is 0, then parens are disallowed.  If it is 1,
 * then parens are requires.  If it is -1, then parens are
 * optional, and the return result will be set to 0 or 1.
 * @param canonID OUTPUT parameter.  The pattern for the filter
 * added to the canonID, either at the end, if dir is FORWARD, or
 * at the start, if dir is REVERSE.  The pattern will be enclosed
 * in parentheses if appropriate, and will be suffixed with an
 * ID_DELIM character.  May be nullptr.
 * @return a UnicodeSet object or nullptr.  A non-nullptr results
 * indicates a successful parse, regardless of whether the filter
 * applies to the given direction.  The caller should discard it
 * if withParens != (dir == REVERSE).
 */
UnicodeSet* TransliteratorIDParser::parseGlobalFilter(const UnicodeString& id, int32_t& pos,
                                                      int32_t dir,
                                                      int32_t& withParens,
                                                      UnicodeString* canonID) {
    UnicodeSet* filter = nullptr;
    int32_t start = pos;

    if (withParens == -1) {
        withParens = ICU_Utility::parseChar(id, pos, OPEN_REV) ? 1 : 0;
    } else if (withParens == 1) {
        if (!ICU_Utility::parseChar(id, pos, OPEN_REV)) {
            pos = start;
            return nullptr;
        }
    }

    ICU_Utility::skipWhitespace(id, pos, true);

    if (UnicodeSet::resemblesPattern(id, pos)) {
        ParsePosition ppos(pos);
        UErrorCode ec = U_ZERO_ERROR;
        filter = new UnicodeSet(id, ppos, USET_IGNORE_SPACE, nullptr, ec);
        /* test for nullptr */
        if (filter == 0) {
            pos = start;
            return 0;
        }
        if (U_FAILURE(ec)) {
            delete filter;
            pos = start;
            return nullptr;
        }

        UnicodeString pattern;
        id.extractBetween(pos, ppos.getIndex(), pattern);
        pos = ppos.getIndex();

        if (withParens == 1 && !ICU_Utility::parseChar(id, pos, CLOSE_REV)) {
            delete filter;
            pos = start;
            return nullptr;
        }

        // In the forward direction, append the pattern to the
        // canonID.  In the reverse, insert it at zero, and invert
        // the presence of parens ("A" <-> "(A)").
        if (canonID != nullptr) {
            if (dir == FORWARD) {
                if (withParens == 1) {
                    pattern.insert(0, OPEN_REV);
                    pattern.append(CLOSE_REV);
                }
                canonID->append(pattern).append(ID_DELIM);
            } else {
                if (withParens == 0) {
                    pattern.insert(0, OPEN_REV);
                    pattern.append(CLOSE_REV);
                }
                canonID->insert(0, pattern);
                canonID->insert(pattern.length(), ID_DELIM);
            }
        }
    }

    return filter;
}

U_CDECL_BEGIN
static void U_CALLCONV _deleteSingleID(void* obj) {
    delete (TransliteratorIDParser::SingleID*) obj;
}

static void U_CALLCONV _deleteTransliteratorTrIDPars(void* obj) {
    delete (Transliterator*) obj;
}
U_CDECL_END

/**
 * Parse a compound ID, consisting of an optional forward global
 * filter, a separator, one or more single IDs delimited by
 * separators, an an optional reverse global filter.  The
 * separator is a semicolon.  The global filters are UnicodeSet
 * patterns.  The reverse global filter must be enclosed in
 * parentheses.
 * @param id the pattern the parse
 * @param dir the direction.
 * @param canonID OUTPUT parameter that receives the canonical ID,
 * consisting of canonical IDs for all elements, as returned by
 * parseSingleID(), separated by semicolons.  Previous contents
 * are discarded.
 * @param list OUTPUT parameter that receives a list of SingleID
 * objects representing the parsed IDs.  Previous contents are
 * discarded.
 * @param globalFilter OUTPUT parameter that receives a pointer to
 * a newly created global filter for this ID in this direction, or
<<<<<<< HEAD
 * NULL if there is none.
=======
 * nullptr if there is none.
>>>>>>> 626889fb
 * @return true if the parse succeeds, that is, if the entire
 * id is consumed without syntax error.
 */
UBool TransliteratorIDParser::parseCompoundID(const UnicodeString& id, int32_t dir,
                                              UnicodeString& canonID,
                                              UVector& list,
                                              UnicodeSet*& globalFilter) {
    UErrorCode ec = U_ZERO_ERROR;
    int32_t i;
    int32_t pos = 0;
    int32_t withParens = 1;
    list.removeAllElements();
    UObjectDeleter *save = list.setDeleter(_deleteSingleID);

    UnicodeSet* filter;
    globalFilter = nullptr;
    canonID.truncate(0);

    // Parse leading global filter, if any
    withParens = 0; // parens disallowed
    filter = parseGlobalFilter(id, pos, dir, withParens, &canonID);
    if (filter != nullptr) {
        if (!ICU_Utility::parseChar(id, pos, ID_DELIM)) {
            // Not a global filter; backup and resume
            canonID.truncate(0);
            pos = 0;
        }
        if (dir == FORWARD) {
            globalFilter = filter;
        } else {
            delete filter;
        }
        filter = nullptr;
    }

    UBool sawDelimiter = true;
    for (;;) {
        SingleID* single = parseSingleID(id, pos, dir, ec);
        if (single == nullptr) {
            break;
        }
        if (dir == FORWARD) {
            list.adoptElement(single, ec);
        } else {
            list.insertElementAt(single, 0, ec);
        }
        if (U_FAILURE(ec)) {
            goto FAIL;
        }
        if (!ICU_Utility::parseChar(id, pos, ID_DELIM)) {
            sawDelimiter = false;
            break;
        }
    }

    if (list.size() == 0) {
        goto FAIL;
    }

    // Construct canonical ID
    for (i=0; i<list.size(); ++i) {
        SingleID* single = (SingleID*) list.elementAt(i);
        canonID.append(single->canonID);
        if (i != (list.size()-1)) {
            canonID.append(ID_DELIM);
        }
    }

    // Parse trailing global filter, if any, and only if we saw
    // a trailing delimiter after the IDs.
    if (sawDelimiter) {
        withParens = 1; // parens required
        filter = parseGlobalFilter(id, pos, dir, withParens, &canonID);
        if (filter != nullptr) {
            // Don't require trailing ';', but parse it if present
            ICU_Utility::parseChar(id, pos, ID_DELIM);

            if (dir == REVERSE) {
                globalFilter = filter;
            } else {
                delete filter;
            }
            filter = nullptr;
        }
    }

    // Trailing unparsed text is a syntax error
    ICU_Utility::skipWhitespace(id, pos, true);
    if (pos != id.length()) {
        goto FAIL;
    }

    list.setDeleter(save);
    return true;

 FAIL:
    list.removeAllElements();
    list.setDeleter(save);
    delete globalFilter;
<<<<<<< HEAD
    globalFilter = NULL;
=======
    globalFilter = nullptr;
>>>>>>> 626889fb
    return false;
}

/**
 * Convert the elements of the 'list' vector, which are SingleID
 * objects, into actual Transliterator objects.  In the course of
 * this, some (or all) entries may be removed.  If all entries
 * are removed, the nullptr transliterator will be added.
 *
 * Delete entries with empty basicIDs; these are generated by
 * elements like "(A)" in the forward direction, or "A()" in
 * the reverse.  THIS MAY RESULT IN AN EMPTY VECTOR.  Convert
 * SingleID entries to actual transliterators.
 *
 * @param list vector of SingleID objects.  On exit, vector
 * of one or more Transliterators.
 * @return new value of insertIndex.  The index will shift if
 * there are empty items, like "(Lower)", with indices less than
 * insertIndex.
 */
void TransliteratorIDParser::instantiateList(UVector& list,
                                                UErrorCode& ec) {
    UVector tlist(ec);
    if (U_FAILURE(ec)) {
        goto RETURN;
    }
    tlist.setDeleter(_deleteTransliteratorTrIDPars);

    Transliterator* t;
    int32_t i;
    for (i=0; i<=list.size(); ++i) { // [sic]: i<=list.size()
        // We run the loop too long by one, so we can
        // do an insert after the last element
        if (i==list.size()) {
            break;
        }

        SingleID* single = (SingleID*) list.elementAt(i);
        if (single->basicID.length() != 0) {
            t = single->createInstance();
            if (t == nullptr) {
                ec = U_INVALID_ID;
                goto RETURN;
            }
            tlist.adoptElement(t, ec);
            if (U_FAILURE(ec)) {
                goto RETURN;
            }
        }
    }

    // An empty list is equivalent to a nullptr transliterator.
    if (tlist.size() == 0) {
<<<<<<< HEAD
        t = createBasicInstance(UnicodeString(true, ANY_NULL, 8), NULL);
        if (t == NULL) {
=======
        t = createBasicInstance(UnicodeString(true, ANY_NULL, 8), nullptr);
        if (t == nullptr) {
>>>>>>> 626889fb
            // Should never happen
            ec = U_INTERNAL_TRANSLITERATOR_ERROR;
        }
        tlist.adoptElement(t, ec);
    }

 RETURN:

    UObjectDeleter *save = list.setDeleter(_deleteSingleID);
    list.removeAllElements();

    if (U_SUCCESS(ec)) {
        list.setDeleter(_deleteTransliteratorTrIDPars);

        while (tlist.size() > 0) {
            t = (Transliterator*) tlist.orphanElementAt(0);
            list.adoptElement(t, ec);
            if (U_FAILURE(ec)) {
                list.removeAllElements();
                break;
            }
        }
    }

    list.setDeleter(save);
}

/**
 * Parse an ID into pieces.  Take IDs of the form T, T/V, S-T,
 * S-T/V, or S/V-T.  If the source is missing, return a source of
 * ANY.
 * @param id the id string, in any of several forms
 * @return an array of 4 strings: source, target, variant, and
 * isSourcePresent.  If the source is not present, ANY will be
 * given as the source, and isSourcePresent will be nullptr.  Otherwise
 * isSourcePresent will be non-nullptr.  The target may be empty if the
 * id is not well-formed.  The variant may be empty.
 */
void TransliteratorIDParser::IDtoSTV(const UnicodeString& id,
                                     UnicodeString& source,
                                     UnicodeString& target,
                                     UnicodeString& variant,
                                     UBool& isSourcePresent) {
    source.setTo(ANY, 3);
    target.truncate(0);
    variant.truncate(0);

    int32_t sep = id.indexOf(TARGET_SEP);
    int32_t var = id.indexOf(VARIANT_SEP);
    if (var < 0) {
        var = id.length();
    }
    isSourcePresent = false;

    if (sep < 0) {
        // Form: T/V or T (or /V)
        id.extractBetween(0, var, target);
        id.extractBetween(var, id.length(), variant);
    } else if (sep < var) {
        // Form: S-T/V or S-T (or -T/V or -T)
        if (sep > 0) {
            id.extractBetween(0, sep, source);
            isSourcePresent = true;
        }
        id.extractBetween(++sep, var, target);
        id.extractBetween(var, id.length(), variant);
    } else {
        // Form: (S/V-T or /V-T)
        if (var > 0) {
            id.extractBetween(0, var, source);
            isSourcePresent = true;
        }
        id.extractBetween(var, sep++, variant);
        id.extractBetween(sep, id.length(), target);
    }

    if (variant.length() > 0) {
        variant.remove(0, 1);
    }
}

/**
 * Given source, target, and variant strings, concatenate them into a
 * full ID.  If the source is empty, then "Any" will be used for the
 * source, so the ID will always be of the form s-t/v or s-t.
 */
void TransliteratorIDParser::STVtoID(const UnicodeString& source,
                                     const UnicodeString& target,
                                     const UnicodeString& variant,
                                     UnicodeString& id) {
    id = source;
    if (id.length() == 0) {
        id.setTo(ANY, 3);
    }
    id.append(TARGET_SEP).append(target);
    if (variant.length() != 0) {
        id.append(VARIANT_SEP).append(variant);
    }
    // NUL-terminate the ID string for getTerminatedBuffer.
    // This prevents valgrind and Purify warnings.
    id.append((char16_t)0);
    id.truncate(id.length()-1);
}

/**
 * Register two targets as being inverses of one another.  For
 * example, calling registerSpecialInverse("NFC", "NFD", true) causes
 * Transliterator to form the following inverse relationships:
 *
 * <pre>NFC => NFD
 * Any-NFC => Any-NFD
 * NFD => NFC
 * Any-NFD => Any-NFC</pre>
 *
 * (Without the special inverse registration, the inverse of NFC
 * would be NFC-Any.)  Note that NFD is shorthand for Any-NFD, but
 * that the presence or absence of "Any-" is preserved.
 *
 * <p>The relationship is symmetrical; registering (a, b) is
 * equivalent to registering (b, a).
 *
 * <p>The relevant IDs must still be registered separately as
 * factories or classes.
 *
 * <p>Only the targets are specified.  Special inverses always
 * have the form Any-Target1 <=> Any-Target2.  The target should
 * have canonical casing (the casing desired to be produced when
 * an inverse is formed) and should contain no whitespace or other
 * extraneous characters.
 *
 * @param target the target against which to register the inverse
 * @param inverseTarget the inverse of target, that is
 * Any-target.getInverse() => Any-inverseTarget
 * @param bidirectional if true, register the reverse relation
 * as well, that is, Any-inverseTarget.getInverse() => Any-target
 */
void TransliteratorIDParser::registerSpecialInverse(const UnicodeString& target,
                                                    const UnicodeString& inverseTarget,
                                                    UBool bidirectional,
                                                    UErrorCode &status) {
    umtx_initOnce(gSpecialInversesInitOnce, init, status);
    if (U_FAILURE(status)) {
        return;
    }

    // If target == inverseTarget then force bidirectional => false
    if (bidirectional && 0==target.caseCompare(inverseTarget, U_FOLD_CASE_DEFAULT)) {
        bidirectional = false;
    }

    Mutex lock(&LOCK);

    UnicodeString *tempus = new UnicodeString(inverseTarget);  // Used for null pointer check before usage.
    if (tempus == nullptr) {
    	status = U_MEMORY_ALLOCATION_ERROR;
    	return;
    }
    SPECIAL_INVERSES->put(target, tempus, status);
    if (bidirectional) {
    	tempus = new UnicodeString(target);
    	if (tempus == nullptr) {
    		status = U_MEMORY_ALLOCATION_ERROR;
    		return;
    	}
        SPECIAL_INVERSES->put(inverseTarget, tempus, status);
    }
}

//----------------------------------------------------------------
// Private implementation
//----------------------------------------------------------------

/**
 * Parse an ID into component pieces.  Take IDs of the form T,
 * T/V, S-T, S-T/V, or S/V-T.  If the source is missing, return a
 * source of ANY.
 * @param id the id string, in any of several forms
 * @param pos INPUT-OUTPUT parameter.  On input, pos is the
 * offset of the first character to parse in id.  On output,
 * pos is the offset after the last parsed character.  If the
 * parse failed, pos will be unchanged.
 * @param allowFilter2 if true, a UnicodeSet pattern is allowed
 * at any location between specs or delimiters, and is returned
 * as the fifth string in the array.
 * @return a Specs object, or nullptr if the parse failed.  If
 * neither source nor target was seen in the parsed id, then the
 * parse fails.  If allowFilter is true, then the parsed filter
 * pattern is returned in the Specs object, otherwise the returned
 * filter reference is nullptr.  If the parse fails for any reason
 * nullptr is returned.
 */
TransliteratorIDParser::Specs*
TransliteratorIDParser::parseFilterID(const UnicodeString& id, int32_t& pos,
                                      UBool allowFilter) {
    UnicodeString first;
    UnicodeString source;
    UnicodeString target;
    UnicodeString variant;
    UnicodeString filter;
    char16_t delimiter = 0;
    int32_t specCount = 0;
    int32_t start = pos;

    // This loop parses one of the following things with each
    // pass: a filter, a delimiter character (either '-' or '/'),
    // or a spec (source, target, or variant).
    for (;;) {
        ICU_Utility::skipWhitespace(id, pos, true);
        if (pos == id.length()) {
            break;
        }

        // Parse filters
        if (allowFilter && filter.length() == 0 &&
            UnicodeSet::resemblesPattern(id, pos)) {

            ParsePosition ppos(pos);
            UErrorCode ec = U_ZERO_ERROR;
            UnicodeSet set(id, ppos, USET_IGNORE_SPACE, nullptr, ec);
            if (U_FAILURE(ec)) {
                pos = start;
                return nullptr;
            }
            id.extractBetween(pos, ppos.getIndex(), filter);
            pos = ppos.getIndex();
            continue;
        }

        if (delimiter == 0) {
            char16_t c = id.charAt(pos);
            if ((c == TARGET_SEP && target.length() == 0) ||
                (c == VARIANT_SEP && variant.length() == 0)) {
                delimiter = c;
                ++pos;
                continue;
            }
        }

        // We are about to try to parse a spec with no delimiter
        // when we can no longer do so (we can only do so at the
        // start); break.
        if (delimiter == 0 && specCount > 0) {
            break;
        }

        UnicodeString spec = ICU_Utility::parseUnicodeIdentifier(id, pos);
        if (spec.length() == 0) {
            // Note that if there was a trailing delimiter, we
            // consume it.  So Foo-, Foo/, Foo-Bar/, and Foo/Bar-
            // are legal.
            break;
        }

        switch (delimiter) {
        case 0:
            first = spec;
            break;
        case TARGET_SEP:
            target = spec;
            break;
        case VARIANT_SEP:
            variant = spec;
            break;
        }
        ++specCount;
        delimiter = 0;
    }

    // A spec with no prior character is either source or target,
    // depending on whether an explicit "-target" was seen.
    if (first.length() != 0) {
        if (target.length() == 0) {
            target = first;
        } else {
            source = first;
        }
    }

    // Must have either source or target
    if (source.length() == 0 && target.length() == 0) {
        pos = start;
        return nullptr;
    }

    // Empty source or target defaults to ANY
    UBool sawSource = true;
    if (source.length() == 0) {
        source.setTo(ANY, 3);
        sawSource = false;
    }
    if (target.length() == 0) {
        target.setTo(ANY, 3);
    }

    return new Specs(source, target, variant, sawSource, filter);
}

/**
 * Givens a Spec object, convert it to a SingleID object.  The
 * Spec object is a more unprocessed parse result.  The SingleID
 * object contains information about canonical and basic IDs.
 * @return a SingleID; never returns nullptr.  Returned object always
 * has 'filter' field of nullptr.
 */
TransliteratorIDParser::SingleID*
TransliteratorIDParser::specsToID(const Specs* specs, int32_t dir) {
    UnicodeString canonID;
    UnicodeString basicID;
    UnicodeString basicPrefix;
    if (specs != nullptr) {
        UnicodeString buf;
        if (dir == FORWARD) {
            if (specs->sawSource) {
                buf.append(specs->source).append(TARGET_SEP);
            } else {
                basicPrefix = specs->source;
                basicPrefix.append(TARGET_SEP);
            }
            buf.append(specs->target);
        } else {
            buf.append(specs->target).append(TARGET_SEP).append(specs->source);
        }
        if (specs->variant.length() != 0) {
            buf.append(VARIANT_SEP).append(specs->variant);
        }
        basicID = basicPrefix;
        basicID.append(buf);
        if (specs->filter.length() != 0) {
            buf.insert(0, specs->filter);
        }
        canonID = buf;
    }
    return new SingleID(canonID, basicID);
}

/**
 * Given a Specs object, return a SingleID representing the
 * special inverse of that ID.  If there is no special inverse
 * then return nullptr.
 * @return a SingleID or nullptr.  Returned object always has
 * 'filter' field of nullptr.
 */
TransliteratorIDParser::SingleID*
TransliteratorIDParser::specsToSpecialInverse(const Specs& specs, UErrorCode &status) {
    if (0!=specs.source.caseCompare(ANY, 3, U_FOLD_CASE_DEFAULT)) {
        return nullptr;
    }
    umtx_initOnce(gSpecialInversesInitOnce, init, status);
    if (U_FAILURE(status)) {
        return nullptr;
    }

    UnicodeString* inverseTarget;

    umtx_lock(&LOCK);
    inverseTarget = (UnicodeString*) SPECIAL_INVERSES->get(specs.target);
    umtx_unlock(&LOCK);

    if (inverseTarget != nullptr) {
        // If the original ID contained "Any-" then make the
        // special inverse "Any-Foo"; otherwise make it "Foo".
        // So "Any-NFC" => "Any-NFD" but "NFC" => "NFD".
        UnicodeString buf;
        if (specs.filter.length() != 0) {
            buf.append(specs.filter);
        }
        if (specs.sawSource) {
            buf.append(ANY, 3).append(TARGET_SEP);
        }
        buf.append(*inverseTarget);

        UnicodeString basicID(true, ANY, 3);
        basicID.append(TARGET_SEP).append(*inverseTarget);

        if (specs.variant.length() != 0) {
            buf.append(VARIANT_SEP).append(specs.variant);
            basicID.append(VARIANT_SEP).append(specs.variant);
        }
        return new SingleID(buf, basicID);
    }
    return nullptr;
}

/**
 * Glue method to get around access problems in C++.  This would
 * ideally be inline but we want to avoid a circular header
 * dependency.
 */
Transliterator* TransliteratorIDParser::createBasicInstance(const UnicodeString& id, const UnicodeString* canonID) {
    return Transliterator::createBasicInstance(id, canonID);
}

/**
 * Initialize static memory. Called through umtx_initOnce only.
 */
void U_CALLCONV TransliteratorIDParser::init(UErrorCode &status) {
    U_ASSERT(SPECIAL_INVERSES == nullptr);
    ucln_i18n_registerCleanup(UCLN_I18N_TRANSLITERATOR, utrans_transliterator_cleanup);

    SPECIAL_INVERSES = new Hashtable(true, status);
<<<<<<< HEAD
    if (SPECIAL_INVERSES == NULL) {
=======
    if (SPECIAL_INVERSES == nullptr) {
>>>>>>> 626889fb
    	status = U_MEMORY_ALLOCATION_ERROR;
    	return;
    }
    SPECIAL_INVERSES->setValueDeleter(uprv_deleteUObject);
}

/**
 * Free static memory.
 */
void TransliteratorIDParser::cleanup() {
    if (SPECIAL_INVERSES) {
        delete SPECIAL_INVERSES;
        SPECIAL_INVERSES = nullptr;
    }
    gSpecialInversesInitOnce.reset();
}

U_NAMESPACE_END

#endif /* #if !UCONFIG_NO_TRANSLITERATION */

//eof<|MERGE_RESOLUTION|>--- conflicted
+++ resolved
@@ -44,11 +44,7 @@
 static const int32_t FORWARD = UTRANS_FORWARD;
 static const int32_t REVERSE = UTRANS_REVERSE;
 
-<<<<<<< HEAD
-static Hashtable* SPECIAL_INVERSES = NULL;
-=======
 static Hashtable* SPECIAL_INVERSES = nullptr;
->>>>>>> 626889fb
 static UInitOnce gSpecialInversesInitOnce {};
 
 /**
@@ -120,13 +116,8 @@
 
     // The ID will be of the form A, A(), A(B), or (B), where
     // A and B are filter IDs.
-<<<<<<< HEAD
-    Specs* specsA = NULL;
-    Specs* specsB = NULL;
-=======
     Specs* specsA = nullptr;
     Specs* specsB = nullptr;
->>>>>>> 626889fb
     UBool sawParen = false;
 
     // On the first pass, look for (B) or ().  If this fails, then
@@ -134,11 +125,7 @@
     for (int32_t pass=1; pass<=2; ++pass) {
         if (pass == 2) {
             specsA = parseFilterID(id, pos, true);
-<<<<<<< HEAD
-            if (specsA == NULL) {
-=======
             if (specsA == nullptr) {
->>>>>>> 626889fb
                 pos = start;
                 return nullptr;
             }
@@ -233,11 +220,7 @@
     int32_t start = pos;
 
     Specs* specs = parseFilterID(id, pos, true);
-<<<<<<< HEAD
-    if (specs == NULL) {
-=======
     if (specs == nullptr) {
->>>>>>> 626889fb
         pos = start;
         return nullptr;
     }
@@ -368,11 +351,7 @@
  * discarded.
  * @param globalFilter OUTPUT parameter that receives a pointer to
  * a newly created global filter for this ID in this direction, or
-<<<<<<< HEAD
- * NULL if there is none.
-=======
  * nullptr if there is none.
->>>>>>> 626889fb
  * @return true if the parse succeeds, that is, if the entire
  * id is consumed without syntax error.
  */
@@ -472,11 +451,7 @@
     list.removeAllElements();
     list.setDeleter(save);
     delete globalFilter;
-<<<<<<< HEAD
-    globalFilter = NULL;
-=======
     globalFilter = nullptr;
->>>>>>> 626889fb
     return false;
 }
 
@@ -530,13 +505,8 @@
 
     // An empty list is equivalent to a nullptr transliterator.
     if (tlist.size() == 0) {
-<<<<<<< HEAD
-        t = createBasicInstance(UnicodeString(true, ANY_NULL, 8), NULL);
-        if (t == NULL) {
-=======
         t = createBasicInstance(UnicodeString(true, ANY_NULL, 8), nullptr);
         if (t == nullptr) {
->>>>>>> 626889fb
             // Should never happen
             ec = U_INTERNAL_TRANSLITERATOR_ERROR;
         }
@@ -937,11 +907,7 @@
     ucln_i18n_registerCleanup(UCLN_I18N_TRANSLITERATOR, utrans_transliterator_cleanup);
 
     SPECIAL_INVERSES = new Hashtable(true, status);
-<<<<<<< HEAD
-    if (SPECIAL_INVERSES == NULL) {
-=======
     if (SPECIAL_INVERSES == nullptr) {
->>>>>>> 626889fb
     	status = U_MEMORY_ALLOCATION_ERROR;
     	return;
     }
