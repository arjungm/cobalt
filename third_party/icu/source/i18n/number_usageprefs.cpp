--- conflicted
+++ resolved
@@ -60,11 +60,7 @@
 }
 
 // Move constructor
-<<<<<<< HEAD
-StringProp::StringProp(StringProp &&src) U_NOEXCEPT : fValue(src.fValue),
-=======
 StringProp::StringProp(StringProp &&src) noexcept : fValue(src.fValue),
->>>>>>> 626889fb
                                                       fLength(src.fLength),
                                                       fError(src.fError) {
     // Take ownership away from src if necessary
@@ -72,11 +68,7 @@
 }
 
 // Move assignment operator
-<<<<<<< HEAD
-StringProp &StringProp::operator=(StringProp &&src) U_NOEXCEPT {
-=======
 StringProp &StringProp::operator=(StringProp &&src) noexcept {
->>>>>>> 626889fb
     if (this == &src) {
         return *this;
     }
@@ -110,13 +102,9 @@
         fError = U_MEMORY_ALLOCATION_ERROR;
         return;
     }
-<<<<<<< HEAD
-    uprv_strncpy(fValue, value.data(), fLength);
-=======
     if (fLength > 0) {
         uprv_strncpy(fValue, value.data(), fLength);
     }
->>>>>>> 626889fb
     fValue[fLength] = 0;
 }
 
@@ -149,7 +137,6 @@
             U_ASSERT(0 == "Found a Measure Number which is neither a double nor an int");
             UPRV_UNREACHABLE_EXIT;
             break;
-<<<<<<< HEAD
         }
 
         if (U_FAILURE(status)) {
@@ -161,19 +148,6 @@
         // There is no quantity.
         status = U_INTERNAL_PROGRAM_ERROR;
     }
-=======
-        }
-
-        if (U_FAILURE(status)) {
-            return;
-        }
-    }
-
-    if (micros->indexOfQuantity < 0) {
-        // There is no quantity.
-        status = U_INTERNAL_PROGRAM_ERROR;
-    }
->>>>>>> 626889fb
 }
 
 UsagePrefsHandler::UsagePrefsHandler(const Locale &locale,
