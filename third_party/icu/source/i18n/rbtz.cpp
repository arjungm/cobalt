// © 2016 and later: Unicode, Inc. and others.
// License & terms of use: http://www.unicode.org/copyright.html
/*
*******************************************************************************
* Copyright (C) 2007-2013, International Business Machines Corporation and
* others. All Rights Reserved.
*******************************************************************************
*/

#include "utypeinfo.h"  // for 'typeid' to work

#include "unicode/utypes.h"

#if !UCONFIG_NO_FORMATTING

#include "unicode/rbtz.h"
#include "unicode/gregocal.h"
#include "uvector.h"
#include "gregoimp.h"
#include "cmemory.h"
#include "umutex.h"

U_NAMESPACE_BEGIN

/**
 * A struct representing a time zone transition
 */
struct Transition : public UMemory {
    UDate time;
    TimeZoneRule* from;
    TimeZoneRule* to;
};

U_CDECL_BEGIN
static void U_CALLCONV
deleteTransition(void* obj) {
    delete static_cast<Transition *>(obj);
}
U_CDECL_END

static UBool compareRules(UVector* rules1, UVector* rules2) {
<<<<<<< HEAD
    if (rules1 == NULL && rules2 == NULL) {
        return true;
    } else if (rules1 == NULL || rules2 == NULL) {
=======
    if (rules1 == nullptr && rules2 == nullptr) {
        return true;
    } else if (rules1 == nullptr || rules2 == nullptr) {
>>>>>>> 626889fb
        return false;
    }
    int32_t size = rules1->size();
    if (size != rules2->size()) {
        return false;
    }
    for (int32_t i = 0; i < size; i++) {
        TimeZoneRule *r1 = (TimeZoneRule*)rules1->elementAt(i);
        TimeZoneRule *r2 = (TimeZoneRule*)rules2->elementAt(i);
        if (*r1 != *r2) {
            return false;
        }
    }
    return true;
}

UOBJECT_DEFINE_RTTI_IMPLEMENTATION(RuleBasedTimeZone)

RuleBasedTimeZone::RuleBasedTimeZone(const UnicodeString& id, InitialTimeZoneRule* initialRule)
<<<<<<< HEAD
: BasicTimeZone(id), fInitialRule(initialRule), fHistoricRules(NULL), fFinalRules(NULL),
  fHistoricTransitions(NULL), fUpToDate(false) {
=======
: BasicTimeZone(id), fInitialRule(initialRule), fHistoricRules(nullptr), fFinalRules(nullptr),
  fHistoricTransitions(nullptr), fUpToDate(false) {
>>>>>>> 626889fb
}

RuleBasedTimeZone::RuleBasedTimeZone(const RuleBasedTimeZone& source)
: BasicTimeZone(source), fInitialRule(source.fInitialRule->clone()),
<<<<<<< HEAD
  fHistoricTransitions(NULL), fUpToDate(false) {
=======
  fHistoricTransitions(nullptr), fUpToDate(false) {
>>>>>>> 626889fb
    fHistoricRules = copyRules(source.fHistoricRules);
    fFinalRules = copyRules(source.fFinalRules);
    if (source.fUpToDate) {
        UErrorCode status = U_ZERO_ERROR;
        complete(status);
    }
}

RuleBasedTimeZone::~RuleBasedTimeZone() {
    deleteTransitions();
    deleteRules();
}

RuleBasedTimeZone&
RuleBasedTimeZone::operator=(const RuleBasedTimeZone& right) {
    if (*this != right) {
        BasicTimeZone::operator=(right);
        deleteRules();
        fInitialRule = right.fInitialRule->clone();
        fHistoricRules = copyRules(right.fHistoricRules);
        fFinalRules = copyRules(right.fFinalRules);
        deleteTransitions();
        fUpToDate = false;
    }
    return *this;
}

bool
RuleBasedTimeZone::operator==(const TimeZone& that) const {
    if (this == &that) {
        return true;
    }
    if (typeid(*this) != typeid(that) || !BasicTimeZone::operator==(that)) {
        return false;
    }
    RuleBasedTimeZone *rbtz = (RuleBasedTimeZone*)&that;
    if (*fInitialRule != *(rbtz->fInitialRule)) {
        return false;
    }
    if (compareRules(fHistoricRules, rbtz->fHistoricRules)
        && compareRules(fFinalRules, rbtz->fFinalRules)) {
        return true;
    }
    return false;
}

bool
RuleBasedTimeZone::operator!=(const TimeZone& that) const {
    return !operator==(that);
}

void
RuleBasedTimeZone::addTransitionRule(TimeZoneRule* rule, UErrorCode& status) {
    LocalPointer<TimeZoneRule>lpRule(rule);
    if (U_FAILURE(status)) {
        return;
    }
    AnnualTimeZoneRule* atzrule = dynamic_cast<AnnualTimeZoneRule*>(rule);
    if (atzrule != nullptr && atzrule->getEndYear() == AnnualTimeZoneRule::MAX_YEAR) {
        // A final rule
        if (fFinalRules == nullptr) {
            LocalPointer<UVector> lpFinalRules(new UVector(uprv_deleteUObject, nullptr, status), status);
            if (U_FAILURE(status)) {
                return;
            }
            fFinalRules = lpFinalRules.orphan();
        } else if (fFinalRules->size() >= 2) {
            // Cannot handle more than two final rules
            status = U_INVALID_STATE_ERROR;
            return;
        }
        fFinalRules->adoptElement(lpRule.orphan(), status);
    } else {
        // Non-final rule
        if (fHistoricRules == nullptr) {
            LocalPointer<UVector> lpHistoricRules(new UVector(uprv_deleteUObject, nullptr, status), status);
            if (U_FAILURE(status)) {
                return;
            }
            fHistoricRules = lpHistoricRules.orphan();
        }
        fHistoricRules->adoptElement(lpRule.orphan(), status);
    }
    // Mark dirty, so transitions are recalculated at next complete() call
    fUpToDate = false;
}


void
RuleBasedTimeZone::completeConst(UErrorCode& status) const {
    static UMutex gLock;
    if (U_FAILURE(status)) {
        return;
    }
    umtx_lock(&gLock);
    if (!fUpToDate) {
        RuleBasedTimeZone *ncThis = const_cast<RuleBasedTimeZone*>(this);
        ncThis->complete(status);
    }
    umtx_unlock(&gLock);
}

void
RuleBasedTimeZone::complete(UErrorCode& status) {
    if (U_FAILURE(status)) {
        return;
    }
    if (fUpToDate) {
        return;
    }
    // Make sure either no final rules or a pair of AnnualTimeZoneRules
    // are available.
    if (fFinalRules != nullptr && fFinalRules->size() != 2) {
        status = U_INVALID_STATE_ERROR;
        return;
    }

    // Create a TimezoneTransition and add to the list
    if (fHistoricRules != nullptr || fFinalRules != nullptr) {
        TimeZoneRule *curRule = fInitialRule;
        UDate lastTransitionTime = MIN_MILLIS;

        // Build the transition array which represents historical time zone
        // transitions.
        if (fHistoricRules != nullptr && fHistoricRules->size() > 0) {
            int32_t i;
            int32_t historicCount = fHistoricRules->size();
            LocalMemory<bool> done((bool *)uprv_malloc(sizeof(bool) * historicCount));
<<<<<<< HEAD
            if (done == NULL) {
=======
            if (done == nullptr) {
>>>>>>> 626889fb
                status = U_MEMORY_ALLOCATION_ERROR;
                goto cleanup;
            }
            for (i = 0; i < historicCount; i++) {
                done[i] = false;
            }
            while (true) {
                int32_t curStdOffset = curRule->getRawOffset();
                int32_t curDstSavings = curRule->getDSTSavings();
                UDate nextTransitionTime = MAX_MILLIS;
                TimeZoneRule *nextRule = nullptr;
                TimeZoneRule *r = nullptr;
                UBool avail;
                UDate tt;
                UnicodeString curName, name;
                curRule->getName(curName);

                for (i = 0; i < historicCount; i++) {
                    if (done[i]) {
                        continue;
                    }
                    r = (TimeZoneRule*)fHistoricRules->elementAt(i);
                    avail = r->getNextStart(lastTransitionTime, curStdOffset, curDstSavings, false, tt);
                    if (!avail) {
                        // No more transitions from this rule - skip this rule next time
                        done[i] = true;
                    } else {
                        r->getName(name);
                        if (*r == *curRule ||
                            (name == curName && r->getRawOffset() == curRule->getRawOffset()
                            && r->getDSTSavings() == curRule->getDSTSavings())) {
                            continue;
                        }
                        if (tt < nextTransitionTime) {
                            nextTransitionTime = tt;
                            nextRule = r;
                        }
                    }
                }

                if (nextRule ==  nullptr) {
                    // Check if all historic rules are done
                    UBool bDoneAll = true;
                    for (int32_t j = 0; j < historicCount; j++) {
                        if (!done[j]) {
                            bDoneAll = false;
                            break;
                        }
                    }
                    if (bDoneAll) {
                        break;
                    }
                }

                if (fFinalRules != nullptr) {
                    // Check if one of final rules has earlier transition date
                    for (i = 0; i < 2 /* fFinalRules->size() */; i++) {
                        TimeZoneRule *fr = (TimeZoneRule*)fFinalRules->elementAt(i);
                        if (*fr == *curRule) {
                            continue;
                        }
                        r = (TimeZoneRule*)fFinalRules->elementAt(i);
                        avail = r->getNextStart(lastTransitionTime, curStdOffset, curDstSavings, false, tt);
                        if (avail) {
                            if (tt < nextTransitionTime) {
                                nextTransitionTime = tt;
                                nextRule = r;
                            }
                        }
                    }
                }

                if (nextRule == nullptr) {
                    // Nothing more
                    break;
                }

<<<<<<< HEAD
                if (fHistoricTransitions == NULL) {
=======
                if (fHistoricTransitions == nullptr) {
>>>>>>> 626889fb
                    LocalPointer<UVector> lpHistoricTransitions(
                        new UVector(deleteTransition, nullptr, status), status);
                    if (U_FAILURE(status)) {
                        goto cleanup;
                    }
                    fHistoricTransitions = lpHistoricTransitions.orphan();
                }
                LocalPointer<Transition> trst(new Transition, status);
                if (U_FAILURE(status)) {
                    goto cleanup;
                }
                trst->time = nextTransitionTime;
                trst->from = curRule;
                trst->to = nextRule;
                fHistoricTransitions->adoptElement(trst.orphan(), status);
                if (U_FAILURE(status)) {
                    goto cleanup;
                }
                lastTransitionTime = nextTransitionTime;
                curRule = nextRule;
            }
        }
<<<<<<< HEAD
        if (fFinalRules != NULL) {
            if (fHistoricTransitions == NULL) {
=======
        if (fFinalRules != nullptr) {
            if (fHistoricTransitions == nullptr) {
>>>>>>> 626889fb
                LocalPointer<UVector> lpHistoricTransitions(
                    new UVector(deleteTransition, nullptr, status), status);
                if (U_FAILURE(status)) {
                    goto cleanup;
                }
                fHistoricTransitions = lpHistoricTransitions.orphan();
            }
            // Append the first transition for each
            TimeZoneRule *rule0 = (TimeZoneRule*)fFinalRules->elementAt(0);
            TimeZoneRule *rule1 = (TimeZoneRule*)fFinalRules->elementAt(1);
            UDate tt0, tt1;
            UBool avail0 = rule0->getNextStart(lastTransitionTime, curRule->getRawOffset(), curRule->getDSTSavings(), false, tt0);
            UBool avail1 = rule1->getNextStart(lastTransitionTime, curRule->getRawOffset(), curRule->getDSTSavings(), false, tt1);
            if (!avail0 || !avail1) {
                // Should not happen, because both rules are permanent
                status = U_INVALID_STATE_ERROR;
                goto cleanup;
            }
            LocalPointer<Transition> final0(new Transition, status);
            LocalPointer<Transition> final1(new Transition, status);
            if (U_FAILURE(status)) {
               goto cleanup;
            }
            if (tt0 < tt1) {
                final0->time = tt0;
                final0->from = curRule;
                final0->to = rule0;
                rule1->getNextStart(tt0, rule0->getRawOffset(), rule0->getDSTSavings(), false, final1->time);
                final1->from = rule0;
                final1->to = rule1;
            } else {
                final0->time = tt1;
                final0->from = curRule;
                final0->to = rule1;
                rule0->getNextStart(tt1, rule1->getRawOffset(), rule1->getDSTSavings(), false, final1->time);
                final1->from = rule1;
                final1->to = rule0;
            }
            fHistoricTransitions->adoptElement(final0.orphan(), status);
            fHistoricTransitions->adoptElement(final1.orphan(), status);
            if (U_FAILURE(status)) {
                goto cleanup;
            }
        }
    }
    fUpToDate = true;
    return;

cleanup:
    deleteTransitions();
    fUpToDate = false;
}

RuleBasedTimeZone*
RuleBasedTimeZone::clone() const {
    return new RuleBasedTimeZone(*this);
}

int32_t
RuleBasedTimeZone::getOffset(uint8_t era, int32_t year, int32_t month, int32_t day,
                             uint8_t dayOfWeek, int32_t millis, UErrorCode& status) const {
    if (U_FAILURE(status)) {
        return 0;
    }
    if (month < UCAL_JANUARY || month > UCAL_DECEMBER) {
        status = U_ILLEGAL_ARGUMENT_ERROR;
        return 0;
    } else {
        return getOffset(era, year, month, day, dayOfWeek, millis,
                         Grego::monthLength(year, month), status);
    }
}

int32_t
RuleBasedTimeZone::getOffset(uint8_t era, int32_t year, int32_t month, int32_t day,
                             uint8_t /*dayOfWeek*/, int32_t millis,
                             int32_t /*monthLength*/, UErrorCode& status) const {
    // dayOfWeek and monthLength are unused
    if (U_FAILURE(status)) {
        return 0;
    }
    if (era == GregorianCalendar::BC) {
        // Convert to extended year
        year = 1 - year;
    }
    int32_t rawOffset, dstOffset;
    UDate time = (UDate)Grego::fieldsToDay(year, month, day) * U_MILLIS_PER_DAY + millis;
    getOffsetInternal(time, true, kDaylight, kStandard, rawOffset, dstOffset, status);
    if (U_FAILURE(status)) {
        return 0;
    }
    return (rawOffset + dstOffset);
}

void
RuleBasedTimeZone::getOffset(UDate date, UBool local, int32_t& rawOffset,
                             int32_t& dstOffset, UErrorCode& status) const {
    getOffsetInternal(date, local, kFormer, kLatter, rawOffset, dstOffset, status);
}

void RuleBasedTimeZone::getOffsetFromLocal(UDate date, UTimeZoneLocalOption nonExistingTimeOpt,
                                           UTimeZoneLocalOption duplicatedTimeOpt,
                                           int32_t& rawOffset, int32_t& dstOffset, UErrorCode& status) const {
    getOffsetInternal(date, true, nonExistingTimeOpt, duplicatedTimeOpt, rawOffset, dstOffset, status);
}


/*
 * The internal getOffset implementation
 */
void
RuleBasedTimeZone::getOffsetInternal(UDate date, UBool local,
                                     int32_t NonExistingTimeOpt, int32_t DuplicatedTimeOpt,
                                     int32_t& rawOffset, int32_t& dstOffset,
                                     UErrorCode& status) const {
    rawOffset = 0;
    dstOffset = 0;

    if (U_FAILURE(status)) {
        return;
    }
    if (!fUpToDate) {
        // Transitions are not yet resolved.  We cannot do it here
        // because this method is const.  Thus, do nothing and return
        // error status.
        status = U_INVALID_STATE_ERROR;
        return;
    }
    const TimeZoneRule *rule = nullptr;
    if (fHistoricTransitions == nullptr) {
        rule = fInitialRule;
    } else {
        UDate tstart = getTransitionTime((Transition*)fHistoricTransitions->elementAt(0),
            local, NonExistingTimeOpt, DuplicatedTimeOpt);
        if (date < tstart) {
            rule = fInitialRule;
        } else {
            int32_t idx = fHistoricTransitions->size() - 1;
            UDate tend = getTransitionTime((Transition*)fHistoricTransitions->elementAt(idx),
                local, NonExistingTimeOpt, DuplicatedTimeOpt);
            if (date > tend) {
                if (fFinalRules != nullptr) {
                    rule = findRuleInFinal(date, local, NonExistingTimeOpt, DuplicatedTimeOpt);
                }
                if (rule == nullptr) {
                    // no final rules or the given time is before the first transition
                    // specified by the final rules -> use the last rule 
                    rule = ((Transition*)fHistoricTransitions->elementAt(idx))->to;
                }
            } else {
                // Find a historical transition
                while (idx >= 0) {
                    if (date >= getTransitionTime((Transition*)fHistoricTransitions->elementAt(idx),
                        local, NonExistingTimeOpt, DuplicatedTimeOpt)) {
                        break;
                    }
                    idx--;
                }
                rule = ((Transition*)fHistoricTransitions->elementAt(idx))->to;
            }
        }
    }
    if (rule != nullptr) {
        rawOffset = rule->getRawOffset();
        dstOffset = rule->getDSTSavings();
    }
}

void
RuleBasedTimeZone::setRawOffset(int32_t /*offsetMillis*/) {
    // We don't support this operation at this moment.
    // Nothing to do!
}

int32_t
RuleBasedTimeZone::getRawOffset() const {
    // Note: This implementation returns standard GMT offset
    // as of current time.
    UErrorCode status = U_ZERO_ERROR;
    int32_t raw, dst;
    getOffset(uprv_getUTCtime(), false, raw, dst, status);
    return raw;
}

UBool
RuleBasedTimeZone::useDaylightTime() const {
    // Note: This implementation returns true when
    // daylight saving time is used as of now or
    // after the next transition.
    UErrorCode status = U_ZERO_ERROR;
    UDate now = uprv_getUTCtime();
    int32_t raw, dst;
    getOffset(now, false, raw, dst, status);
    if (dst != 0) {
        return true;
    }
    // If DST is not used now, check if DST is used after the next transition
    UDate time;
    TimeZoneRule *from, *to;
    UBool avail = findNext(now, false, time, from, to);
    if (avail && to->getDSTSavings() != 0) {
        return true;
    }
    return false;
}

UBool
RuleBasedTimeZone::inDaylightTime(UDate date, UErrorCode& status) const {
    if (U_FAILURE(status)) {
        return false;
    }
    int32_t raw, dst;
    getOffset(date, false, raw, dst, status);
    if (dst != 0) {
        return true;
    }
    return false;
}

UBool
RuleBasedTimeZone::hasSameRules(const TimeZone& other) const {
    if (this == &other) {
        return true;
    }
    if (typeid(*this) != typeid(other)) {
        return false;
    }
    const RuleBasedTimeZone& that = static_cast<const RuleBasedTimeZone&>(other);
    if (*fInitialRule != *(that.fInitialRule)) {
        return false;
    }
    if (compareRules(fHistoricRules, that.fHistoricRules)
        && compareRules(fFinalRules, that.fFinalRules)) {
        return true;
    }
    return false;
}

UBool
RuleBasedTimeZone::getNextTransition(UDate base, UBool inclusive, TimeZoneTransition& result) const {
    UErrorCode status = U_ZERO_ERROR;
    completeConst(status);
    if (U_FAILURE(status)) {
        return false;
    }
    UDate transitionTime;
    TimeZoneRule *fromRule, *toRule;
    UBool found = findNext(base, inclusive, transitionTime, fromRule, toRule);
    if (found) {
        result.setTime(transitionTime);
<<<<<<< HEAD
        result.setFrom((const TimeZoneRule&)*fromRule);
        result.setTo((const TimeZoneRule&)*toRule);
=======
        result.setFrom(*fromRule);
        result.setTo(*toRule);
>>>>>>> 626889fb
        return true;
    }
    return false;
}

UBool
RuleBasedTimeZone::getPreviousTransition(UDate base, UBool inclusive, TimeZoneTransition& result) const {
    UErrorCode status = U_ZERO_ERROR;
    completeConst(status);
    if (U_FAILURE(status)) {
        return false;
    }
    UDate transitionTime;
    TimeZoneRule *fromRule, *toRule;
    UBool found = findPrev(base, inclusive, transitionTime, fromRule, toRule);
    if (found) {
        result.setTime(transitionTime);
<<<<<<< HEAD
        result.setFrom((const TimeZoneRule&)*fromRule);
        result.setTo((const TimeZoneRule&)*toRule);
=======
        result.setFrom(*fromRule);
        result.setTo(*toRule);
>>>>>>> 626889fb
        return true;
    }
    return false;
}

int32_t
RuleBasedTimeZone::countTransitionRules(UErrorCode& /*status*/) const {
    int32_t count = 0;
    if (fHistoricRules != nullptr) {
        count += fHistoricRules->size();
    }
    if (fFinalRules != nullptr) {
        count += fFinalRules->size();
    }
    return count;
}

void
RuleBasedTimeZone::getTimeZoneRules(const InitialTimeZoneRule*& initial,
                                    const TimeZoneRule* trsrules[],
                                    int32_t& trscount,
                                    UErrorCode& status) const {
    if (U_FAILURE(status)) {
        return;
    }
    // Initial rule
    initial = fInitialRule;

    // Transition rules
    int32_t cnt = 0;
    int32_t idx;
    if (fHistoricRules != nullptr && cnt < trscount) {
        int32_t historicCount = fHistoricRules->size();
        idx = 0;
        while (cnt < trscount && idx < historicCount) {
            trsrules[cnt++] = (const TimeZoneRule*)fHistoricRules->elementAt(idx++);
        }
    }
    if (fFinalRules != nullptr && cnt < trscount) {
        int32_t finalCount = fFinalRules->size();
        idx = 0;
        while (cnt < trscount && idx < finalCount) {
            trsrules[cnt++] = (const TimeZoneRule*)fFinalRules->elementAt(idx++);
        }
    }
    // Set the result length
    trscount = cnt;
}

void
RuleBasedTimeZone::deleteRules() {
    delete fInitialRule;
<<<<<<< HEAD
    fInitialRule = NULL;
    if (fHistoricRules != NULL) {
=======
    fInitialRule = nullptr;
    if (fHistoricRules != nullptr) {
>>>>>>> 626889fb
        delete fHistoricRules;
        fHistoricRules = nullptr;
    }
<<<<<<< HEAD
    if (fFinalRules != NULL) {
=======
    if (fFinalRules != nullptr) {
>>>>>>> 626889fb
        delete fFinalRules;
        fFinalRules = nullptr;
    }
}

void
<<<<<<< HEAD
RuleBasedTimeZone::deleteTransitions(void) {
    if (fHistoricTransitions != NULL) {
=======
RuleBasedTimeZone::deleteTransitions() {
    if (fHistoricTransitions != nullptr) {
>>>>>>> 626889fb
        delete fHistoricTransitions;
    }
    fHistoricTransitions = nullptr;
}

UVector*
RuleBasedTimeZone::copyRules(UVector* source) {
    if (source == nullptr) {
        return nullptr;
    }
    UErrorCode ec = U_ZERO_ERROR;
    int32_t size = source->size();
    LocalPointer<UVector> rules(new UVector(uprv_deleteUObject, nullptr, size, ec), ec);
    if (U_FAILURE(ec)) {
        return nullptr;
    }
    int32_t i;
    for (i = 0; i < size; i++) {
        LocalPointer<TimeZoneRule> rule(((TimeZoneRule*)source->elementAt(i))->clone(), ec);
        rules->adoptElement(rule.orphan(), ec);
        if (U_FAILURE(ec)) {
            return nullptr;
        }
    }
    return rules.orphan();
}

TimeZoneRule*
RuleBasedTimeZone::findRuleInFinal(UDate date, UBool local,
                                   int32_t NonExistingTimeOpt, int32_t DuplicatedTimeOpt) const {
    if (fFinalRules == nullptr) {
        return nullptr;
    }

    AnnualTimeZoneRule* fr0 = (AnnualTimeZoneRule*)fFinalRules->elementAt(0);
    AnnualTimeZoneRule* fr1 = (AnnualTimeZoneRule*)fFinalRules->elementAt(1);
    if (fr0 == nullptr || fr1 == nullptr) {
        return nullptr;
    }

    UDate start0, start1;
    UDate base;
    int32_t localDelta;

    base = date;
    if (local) {
        localDelta = getLocalDelta(fr1->getRawOffset(), fr1->getDSTSavings(),
                                   fr0->getRawOffset(), fr0->getDSTSavings(),
                                   NonExistingTimeOpt, DuplicatedTimeOpt);
        base -= localDelta;
    }
    UBool avail0 = fr0->getPreviousStart(base, fr1->getRawOffset(), fr1->getDSTSavings(), true, start0);

    base = date;
    if (local) {
        localDelta = getLocalDelta(fr0->getRawOffset(), fr0->getDSTSavings(),
                                   fr1->getRawOffset(), fr1->getDSTSavings(),
                                   NonExistingTimeOpt, DuplicatedTimeOpt);
        base -= localDelta;
    }
    UBool avail1 = fr1->getPreviousStart(base, fr0->getRawOffset(), fr0->getDSTSavings(), true, start1);

    if (!avail0 || !avail1) {
        if (avail0) {
            return fr0;
        } else if (avail1) {
            return fr1;
        }
        // Both rules take effect after the given time
        return nullptr;
    }

    return (start0 > start1) ? fr0 : fr1;
}

UBool
RuleBasedTimeZone::findNext(UDate base, UBool inclusive, UDate& transitionTime,
                            TimeZoneRule*& fromRule, TimeZoneRule*& toRule) const {
<<<<<<< HEAD
    if (fHistoricTransitions == NULL) {
=======
    if (fHistoricTransitions == nullptr) {
>>>>>>> 626889fb
        return false;
    }
    UBool isFinal = false;
    UBool found = false;
    Transition result;
    Transition *tzt = (Transition*)fHistoricTransitions->elementAt(0);
    UDate tt = tzt->time;
    if (tt > base || (inclusive && tt == base)) {
        result = *tzt;
        found = true;
    } else {
        int32_t idx = fHistoricTransitions->size() - 1;        
        tzt = (Transition*)fHistoricTransitions->elementAt(idx);
        tt = tzt->time;
        if (inclusive && tt == base) {
            result = *tzt;
            found = true;
        } else if (tt <= base) {
            if (fFinalRules != nullptr) {
                // Find a transion time with finalRules
                TimeZoneRule *r0 = (TimeZoneRule*)fFinalRules->elementAt(0);
                TimeZoneRule *r1 = (TimeZoneRule*)fFinalRules->elementAt(1);
                UDate start0, start1;
                UBool avail0 = r0->getNextStart(base, r1->getRawOffset(), r1->getDSTSavings(), inclusive, start0);
                UBool avail1 = r1->getNextStart(base, r0->getRawOffset(), r0->getDSTSavings(), inclusive, start1);
                //  avail0/avail1 should be always true
                if (!avail0 && !avail1) {
                    return false;
                }
                if (!avail1 || start0 < start1) {
                    result.time = start0;
                    result.from = r1;
                    result.to = r0;
                } else {
                    result.time = start1;
                    result.from = r0;
                    result.to = r1;
                }
                isFinal = true;
                found = true;
            }
        } else {
            // Find a transition within the historic transitions
            idx--;
            Transition *prev = tzt;
            while (idx > 0) {
                tzt = (Transition*)fHistoricTransitions->elementAt(idx);
                tt = tzt->time;
                if (tt < base || (!inclusive && tt == base)) {
                    break;
                }
                idx--;
                prev = tzt;
            }
            result.time = prev->time;
            result.from = prev->from;
            result.to = prev->to;
            found = true;
        }
    }
    if (found) {
        // For now, this implementation ignore transitions with only zone name changes.
        if (result.from->getRawOffset() == result.to->getRawOffset()
            && result.from->getDSTSavings() == result.to->getDSTSavings()) {
            if (isFinal) {
                return false;
            } else {
                // No offset changes.  Try next one if not final
                return findNext(result.time, false /* always exclusive */,
                    transitionTime, fromRule, toRule);
            }
        }
        transitionTime = result.time;
        fromRule = result.from;
        toRule = result.to;
        return true;
    }
    return false;
}

UBool
RuleBasedTimeZone::findPrev(UDate base, UBool inclusive, UDate& transitionTime,
                            TimeZoneRule*& fromRule, TimeZoneRule*& toRule) const {
<<<<<<< HEAD
    if (fHistoricTransitions == NULL) {
=======
    if (fHistoricTransitions == nullptr) {
>>>>>>> 626889fb
        return false;
    }
    UBool found = false;
    Transition result;
    Transition *tzt = (Transition*)fHistoricTransitions->elementAt(0);
    UDate tt = tzt->time;
    if (inclusive && tt == base) {
        result = *tzt;
        found = true;
    } else if (tt < base) {
        int32_t idx = fHistoricTransitions->size() - 1;        
        tzt = (Transition*)fHistoricTransitions->elementAt(idx);
        tt = tzt->time;
        if (inclusive && tt == base) {
            result = *tzt;
            found = true;
        } else if (tt < base) {
            if (fFinalRules != nullptr) {
                // Find a transion time with finalRules
                TimeZoneRule *r0 = (TimeZoneRule*)fFinalRules->elementAt(0);
                TimeZoneRule *r1 = (TimeZoneRule*)fFinalRules->elementAt(1);
                UDate start0, start1;
                UBool avail0 = r0->getPreviousStart(base, r1->getRawOffset(), r1->getDSTSavings(), inclusive, start0);
                UBool avail1 = r1->getPreviousStart(base, r0->getRawOffset(), r0->getDSTSavings(), inclusive, start1);
                //  avail0/avail1 should be always true
                if (!avail0 && !avail1) {
                    return false;
                }
                if (!avail1 || start0 > start1) {
                    result.time = start0;
                    result.from = r1;
                    result.to = r0;
                } else {
                    result.time = start1;
                    result.from = r0;
                    result.to = r1;
                }
            } else {
                result = *tzt;
            }
            found = true;
        } else {
            // Find a transition within the historic transitions
            idx--;
            while (idx >= 0) {
                tzt = (Transition*)fHistoricTransitions->elementAt(idx);
                tt = tzt->time;
                if (tt < base || (inclusive && tt == base)) {
                    break;
                }
                idx--;
            }
            result = *tzt;
            found = true;
        }
    }
    if (found) {
        // For now, this implementation ignore transitions with only zone name changes.
        if (result.from->getRawOffset() == result.to->getRawOffset()
            && result.from->getDSTSavings() == result.to->getDSTSavings()) {
            // No offset changes.  Try next one if not final
            return findPrev(result.time, false /* always exclusive */,
                transitionTime, fromRule, toRule);
        }
        transitionTime = result.time;
        fromRule = result.from;
        toRule = result.to;
        return true;
    }
    return false;
}

UDate
RuleBasedTimeZone::getTransitionTime(Transition* transition, UBool local,
                                     int32_t NonExistingTimeOpt, int32_t DuplicatedTimeOpt) const {
    UDate time = transition->time;
    if (local) {
        time += getLocalDelta(transition->from->getRawOffset(), transition->from->getDSTSavings(),
                              transition->to->getRawOffset(), transition->to->getDSTSavings(),
                              NonExistingTimeOpt, DuplicatedTimeOpt);
    }
    return time;
}

int32_t
RuleBasedTimeZone::getLocalDelta(int32_t rawBefore, int32_t dstBefore, int32_t rawAfter, int32_t dstAfter,
                             int32_t NonExistingTimeOpt, int32_t DuplicatedTimeOpt) const {
    int32_t delta = 0;

    int32_t offsetBefore = rawBefore + dstBefore;
    int32_t offsetAfter = rawAfter + dstAfter;

    UBool dstToStd = (dstBefore != 0) && (dstAfter == 0);
    UBool stdToDst = (dstBefore == 0) && (dstAfter != 0);

    if (offsetAfter - offsetBefore >= 0) {
        // Positive transition, which makes a non-existing local time range
        if (((NonExistingTimeOpt & kStdDstMask) == kStandard && dstToStd)
                || ((NonExistingTimeOpt & kStdDstMask) == kDaylight && stdToDst)) {
            delta = offsetBefore;
        } else if (((NonExistingTimeOpt & kStdDstMask) == kStandard && stdToDst)
                || ((NonExistingTimeOpt & kStdDstMask) == kDaylight && dstToStd)) {
            delta = offsetAfter;
        } else if ((NonExistingTimeOpt & kFormerLatterMask) == kLatter) {
            delta = offsetBefore;
        } else {
            // Interprets the time with rule before the transition,
            // default for non-existing time range
            delta = offsetAfter;
        }
    } else {
        // Negative transition, which makes a duplicated local time range
        if (((DuplicatedTimeOpt & kStdDstMask) == kStandard && dstToStd)
                || ((DuplicatedTimeOpt & kStdDstMask) == kDaylight && stdToDst)) {
            delta = offsetAfter;
        } else if (((DuplicatedTimeOpt & kStdDstMask) == kStandard && stdToDst)
                || ((DuplicatedTimeOpt & kStdDstMask) == kDaylight && dstToStd)) {
            delta = offsetBefore;
        } else if ((DuplicatedTimeOpt & kFormerLatterMask) == kFormer) {
            delta = offsetBefore;
        } else {
            // Interprets the time with rule after the transition,
            // default for duplicated local time range
            delta = offsetAfter;
        }
    }
    return delta;
}

U_NAMESPACE_END

#endif /* #if !UCONFIG_NO_FORMATTING */

//eof
<|MERGE_RESOLUTION|>--- conflicted
+++ resolved
@@ -39,15 +39,9 @@
 U_CDECL_END
 
 static UBool compareRules(UVector* rules1, UVector* rules2) {
-<<<<<<< HEAD
-    if (rules1 == NULL && rules2 == NULL) {
-        return true;
-    } else if (rules1 == NULL || rules2 == NULL) {
-=======
     if (rules1 == nullptr && rules2 == nullptr) {
         return true;
     } else if (rules1 == nullptr || rules2 == nullptr) {
->>>>>>> 626889fb
         return false;
     }
     int32_t size = rules1->size();
@@ -67,22 +61,13 @@
 UOBJECT_DEFINE_RTTI_IMPLEMENTATION(RuleBasedTimeZone)
 
 RuleBasedTimeZone::RuleBasedTimeZone(const UnicodeString& id, InitialTimeZoneRule* initialRule)
-<<<<<<< HEAD
-: BasicTimeZone(id), fInitialRule(initialRule), fHistoricRules(NULL), fFinalRules(NULL),
-  fHistoricTransitions(NULL), fUpToDate(false) {
-=======
 : BasicTimeZone(id), fInitialRule(initialRule), fHistoricRules(nullptr), fFinalRules(nullptr),
   fHistoricTransitions(nullptr), fUpToDate(false) {
->>>>>>> 626889fb
 }
 
 RuleBasedTimeZone::RuleBasedTimeZone(const RuleBasedTimeZone& source)
 : BasicTimeZone(source), fInitialRule(source.fInitialRule->clone()),
-<<<<<<< HEAD
-  fHistoricTransitions(NULL), fUpToDate(false) {
-=======
   fHistoricTransitions(nullptr), fUpToDate(false) {
->>>>>>> 626889fb
     fHistoricRules = copyRules(source.fHistoricRules);
     fFinalRules = copyRules(source.fFinalRules);
     if (source.fUpToDate) {
@@ -211,11 +196,7 @@
             int32_t i;
             int32_t historicCount = fHistoricRules->size();
             LocalMemory<bool> done((bool *)uprv_malloc(sizeof(bool) * historicCount));
-<<<<<<< HEAD
-            if (done == NULL) {
-=======
             if (done == nullptr) {
->>>>>>> 626889fb
                 status = U_MEMORY_ALLOCATION_ERROR;
                 goto cleanup;
             }
@@ -293,11 +274,7 @@
                     break;
                 }
 
-<<<<<<< HEAD
-                if (fHistoricTransitions == NULL) {
-=======
                 if (fHistoricTransitions == nullptr) {
->>>>>>> 626889fb
                     LocalPointer<UVector> lpHistoricTransitions(
                         new UVector(deleteTransition, nullptr, status), status);
                     if (U_FAILURE(status)) {
@@ -320,13 +297,8 @@
                 curRule = nextRule;
             }
         }
-<<<<<<< HEAD
-        if (fFinalRules != NULL) {
-            if (fHistoricTransitions == NULL) {
-=======
         if (fFinalRules != nullptr) {
             if (fHistoricTransitions == nullptr) {
->>>>>>> 626889fb
                 LocalPointer<UVector> lpHistoricTransitions(
                     new UVector(deleteTransition, nullptr, status), status);
                 if (U_FAILURE(status)) {
@@ -577,13 +549,8 @@
     UBool found = findNext(base, inclusive, transitionTime, fromRule, toRule);
     if (found) {
         result.setTime(transitionTime);
-<<<<<<< HEAD
-        result.setFrom((const TimeZoneRule&)*fromRule);
-        result.setTo((const TimeZoneRule&)*toRule);
-=======
         result.setFrom(*fromRule);
         result.setTo(*toRule);
->>>>>>> 626889fb
         return true;
     }
     return false;
@@ -601,13 +568,8 @@
     UBool found = findPrev(base, inclusive, transitionTime, fromRule, toRule);
     if (found) {
         result.setTime(transitionTime);
-<<<<<<< HEAD
-        result.setFrom((const TimeZoneRule&)*fromRule);
-        result.setTo((const TimeZoneRule&)*toRule);
-=======
         result.setFrom(*fromRule);
         result.setTo(*toRule);
->>>>>>> 626889fb
         return true;
     }
     return false;
@@ -660,34 +622,20 @@
 void
 RuleBasedTimeZone::deleteRules() {
     delete fInitialRule;
-<<<<<<< HEAD
-    fInitialRule = NULL;
-    if (fHistoricRules != NULL) {
-=======
     fInitialRule = nullptr;
     if (fHistoricRules != nullptr) {
->>>>>>> 626889fb
         delete fHistoricRules;
         fHistoricRules = nullptr;
     }
-<<<<<<< HEAD
-    if (fFinalRules != NULL) {
-=======
     if (fFinalRules != nullptr) {
->>>>>>> 626889fb
         delete fFinalRules;
         fFinalRules = nullptr;
     }
 }
 
 void
-<<<<<<< HEAD
-RuleBasedTimeZone::deleteTransitions(void) {
-    if (fHistoricTransitions != NULL) {
-=======
 RuleBasedTimeZone::deleteTransitions() {
     if (fHistoricTransitions != nullptr) {
->>>>>>> 626889fb
         delete fHistoricTransitions;
     }
     fHistoricTransitions = nullptr;
@@ -766,11 +714,7 @@
 UBool
 RuleBasedTimeZone::findNext(UDate base, UBool inclusive, UDate& transitionTime,
                             TimeZoneRule*& fromRule, TimeZoneRule*& toRule) const {
-<<<<<<< HEAD
-    if (fHistoricTransitions == NULL) {
-=======
     if (fHistoricTransitions == nullptr) {
->>>>>>> 626889fb
         return false;
     }
     UBool isFinal = false;
@@ -854,11 +798,7 @@
 UBool
 RuleBasedTimeZone::findPrev(UDate base, UBool inclusive, UDate& transitionTime,
                             TimeZoneRule*& fromRule, TimeZoneRule*& toRule) const {
-<<<<<<< HEAD
-    if (fHistoricTransitions == NULL) {
-=======
     if (fHistoricTransitions == nullptr) {
->>>>>>> 626889fb
         return false;
     }
     UBool found = false;
