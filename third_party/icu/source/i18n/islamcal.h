// © 2016 and later: Unicode, Inc. and others.
// License & terms of use: http://www.unicode.org/copyright.html
/*
 ********************************************************************************
 * Copyright (C) 2003-2013, International Business Machines Corporation
 * and others. All Rights Reserved.
 ******************************************************************************
 *
 * File ISLAMCAL.H
 *
 * Modification History:
 *
 *   Date        Name        Description
 *   10/14/2003  srl         ported from java IslamicCalendar
 *****************************************************************************
 */

#ifndef ISLAMCAL_H
#define ISLAMCAL_H

#include "unicode/utypes.h"

#if !UCONFIG_NO_FORMATTING

#include "unicode/calendar.h"

U_NAMESPACE_BEGIN

/**
 * <code>IslamicCalendar</code> is a subclass of <code>Calendar</code>
 * that implements the Islamic civil and religious calendars.  It
 * is used as the civil calendar in most of the Arab world and the
 * liturgical calendar of the Islamic faith worldwide.  This calendar
 * is also known as the "Hijri" calendar, since it starts at the time
 * of Mohammed's emigration (or "hijra") to Medinah on Thursday, 
 * July 15, 622 AD (Julian).
 * <p>
 * The Islamic calendar is strictly lunar, and thus an Islamic year of twelve
 * lunar months does not correspond to the solar year used by most other
 * calendar systems, including the Gregorian.  An Islamic year is, on average,
 * about 354 days long, so each successive Islamic year starts about 11 days
 * earlier in the corresponding Gregorian year.
 * <p>
 * Each month of the calendar starts when the new moon's crescent is visible
 * at sunset.  However, in order to keep the time fields in this class
 * synchronized with those of the other calendars and with local clock time,
 * we treat days and months as beginning at midnight,
 * roughly 6 hours after the corresponding sunset.
 * <p>
 * There are two main variants of the Islamic calendar in existence.  The first
 * is the <em>civil</em> calendar, which uses a fixed cycle of alternating 29-
 * and 30-day months, with a leap day added to the last month of 11 out of
 * every 30 years.  This calendar is easily calculated and thus predictable in
 * advance, so it is used as the civil calendar in a number of Arab countries.
 * This is the default behavior of a newly-created <code>IslamicCalendar</code>
 * object. This calendar variant is implemented in the IslamicCivilCalendar
 * class.
 * <p>
 * The Islamic <em>religious</em> calendar, however, is based on the <em>observation</em>
 * of the crescent moon.  It is thus affected by the position at which the
 * observations are made, seasonal variations in the time of sunset, the
 * eccentricities of the moon's orbit, and even the weather at the observation
 * site.  This makes it impossible to calculate in advance, and it causes the
 * start of a month in the religious calendar to differ from the civil calendar
 * by up to three days.
 * <p>
 * Using astronomical calculations for the position of the sun and moon, the
 * moon's illumination, and other factors, it is possible to determine the start
 * of a lunar month with a fairly high degree of certainty.  However, these
 * calculations are extremely complicated and thus slow, so most algorithms,
 * including the one used here, are only approximations of the true astronomical
 * calculations.  At present, the approximations used in this class are fairly
 * simplistic; they will be improved in later versions of the code.
 * <p>
 *
 * @see GregorianCalendar
 *
 * @author Laura Werner
 * @author Alan Liu
 * @author Steven R. Loomis
 * @internal
 */
class U_I18N_API IslamicCalendar : public Calendar {
 public:
  //-------------------------------------------------------------------------
  // Constants...
  //-------------------------------------------------------------------------
  /**
   * Constants for the months
   * @internal
   */
  enum EMonths {
    /**
     * Constant for Muharram, the 1st month of the Islamic year. 
     * @internal
     */
    MUHARRAM = 0,

    /**
     * Constant for Safar, the 2nd month of the Islamic year. 
     * @internal
     */
    SAFAR = 1,

    /**
     * Constant for Rabi' al-awwal (or Rabi' I), the 3rd month of the Islamic year. 
     * @internal 
     */
    RABI_1 = 2,

    /**
     * Constant for Rabi' al-thani or (Rabi' II), the 4th month of the Islamic year. 
     * @internal 
     */
    RABI_2 = 3,

    /**
     * Constant for Jumada al-awwal or (Jumada I), the 5th month of the Islamic year. 
     * @internal 
     */
    JUMADA_1 = 4,

    /**
     * Constant for Jumada al-thani or (Jumada II), the 6th month of the Islamic year. 
     * @internal 
     */
    JUMADA_2 = 5,

    /**
     * Constant for Rajab, the 7th month of the Islamic year. 
     * @internal 
     */
    RAJAB = 6,

    /**
     * Constant for Sha'ban, the 8th month of the Islamic year. 
     * @internal 
     */
    SHABAN = 7,

    /**
     * Constant for Ramadan, the 9th month of the Islamic year. 
     * @internal 
     */
    RAMADAN = 8,

    /**
     * Constant for Shawwal, the 10th month of the Islamic year. 
     * @internal 
     */
    SHAWWAL = 9,

    /**
     * Constant for Dhu al-Qi'dah, the 11th month of the Islamic year. 
     * @internal 
     */
    DHU_AL_QIDAH = 10,

    /**
     * Constant for Dhu al-Hijjah, the 12th month of the Islamic year. 
     * @internal 
     */
    DHU_AL_HIJJAH = 11,
    
    ISLAMIC_MONTH_MAX
  }; 


  //-------------------------------------------------------------------------
  // Constructors...
  //-------------------------------------------------------------------------

  /**
   * Constructs an IslamicCalendar based on the current time in the default time zone
   * with the given locale.
   *
   * @param aLocale  The given locale.
   * @param success  Indicates the status of IslamicCalendar object construction.
   *                 Returns U_ZERO_ERROR if constructed successfully.
   * @internal
   */
  IslamicCalendar(const Locale& aLocale, UErrorCode &success);

  /**
   * Copy Constructor
   * @internal
   */
  IslamicCalendar(const IslamicCalendar& other) = default;

  /**
   * Destructor.
   * @internal
   */
  virtual ~IslamicCalendar();

  // clone
  virtual IslamicCalendar* clone() const override;

 protected:
  /**
   * Determine whether a year is a leap year in the Islamic civil calendar
   */
  static UBool civilLeapYear(int32_t year);

  /**
   * Return the day # on which the given year starts.  Days are counted
   * from the Hijri epoch, origin 0.
   */
  virtual int32_t yearStart(int32_t year) const;

  /**
   * Return the day # on which the given month starts.  Days are counted
   * from the Hijri epoch, origin 0.
   *
   * @param year  The hijri year
   * @param year  The hijri month, 0-based
   */
  virtual int32_t monthStart(int32_t year, int32_t month) const;
    
  /**
   * Find the day number on which a particular month of the true/lunar
   * Islamic calendar starts.
   *
   * @param month The month in question, origin 0 from the Hijri epoch
   *
   * @return The day number on which the given month starts.
   */
  int32_t trueMonthStart(int32_t month) const;

 private:
  /**
   * Return the "age" of the moon at the given time; this is the difference
   * in ecliptic latitude between the moon and the sun.  This method simply
   * calls CalendarAstronomer.moonAge, converts to degrees, 
   * and adjusts the resultto be in the range [-180, 180].
   *
   * @param time  The time at which the moon's age is desired,
   *              in millis since 1/1/1970.
   */
  static double moonAge(UDate time, UErrorCode &status);

  //----------------------------------------------------------------------
  // Calendar framework
  //----------------------------------------------------------------------
 protected:
  /**
   * @internal
   */
  virtual int32_t handleGetLimit(UCalendarDateFields field, ELimitType limitType) const override;
  
  /**
   * Return the length (in days) of the given month.
   *
   * @param year  The hijri year
   * @param year  The hijri month, 0-based
   * @internal
   */
  virtual int32_t handleGetMonthLength(int32_t extendedYear, int32_t month) const override;
  
  /**
   * Return the number of days in the given Islamic year
   * @internal
   */
  virtual int32_t handleGetYearLength(int32_t extendedYear) const override;
    
  //-------------------------------------------------------------------------
  // Functions for converting from field values to milliseconds....
  //-------------------------------------------------------------------------

  // Return JD of start of given month/year
  /**
   * @internal
   */
  virtual int32_t handleComputeMonthStart(int32_t eyear, int32_t month, UBool useMonth) const override;

  //-------------------------------------------------------------------------
  // Functions for converting from milliseconds to field values
  //-------------------------------------------------------------------------

  /**
   * @internal
   */
  virtual int32_t handleGetExtendedYear() override;

  /**
   * Override Calendar to compute several fields specific to the Islamic
   * calendar system.  These are:
   *
   * <ul><li>ERA
   * <li>YEAR
   * <li>MONTH
   * <li>DAY_OF_MONTH
   * <li>DAY_OF_YEAR
   * <li>EXTENDED_YEAR</ul>
   * 
   * The DAY_OF_WEEK and DOW_LOCAL fields are already set when this
   * method is called. The getGregorianXxx() methods return Gregorian
   * calendar equivalents for the given Julian day.
   * @internal
   */
  virtual void handleComputeFields(int32_t julianDay, UErrorCode &status) override;
<<<<<<< HEAD
=======

  /**
   * Return the epoc.
   * @internal
   */
  virtual int32_t getEpoc() const;
>>>>>>> 626889fb

  // UObject stuff
 public: 
  /**
   * @return   The class ID for this object. All objects of a given class have the
   *           same class ID. Objects of other classes have different class IDs.
   * @internal
   */
<<<<<<< HEAD
  virtual UClassID getDynamicClassID(void) const override;
=======
  virtual UClassID getDynamicClassID() const override;
>>>>>>> 626889fb

  /**
   * Return the class ID for this class. This is useful only for comparing to a return
   * value from getDynamicClassID(). For example:
   *
   *      Base* polymorphic_pointer = createPolymorphicObject();
   *      if (polymorphic_pointer->getDynamicClassID() ==
   *          Derived::getStaticClassID()) ...
   *
   * @return   The class ID for all objects of this class.
   * @internal
   */
  /*U_I18N_API*/ static UClassID U_EXPORT2 getStaticClassID();

  /**
   * return the calendar type, "islamic".
   *
   * @return calendar type
   * @internal
   */
  virtual const char * getType() const override;

<<<<<<< HEAD
 private:
  IslamicCalendar() = delete; // default constructor not implemented
=======
  /**
   * @return      The related Gregorian year; will be obtained by modifying the value
   *              obtained by get from UCAL_EXTENDED_YEAR field
   * @internal
   */
  virtual int32_t getRelatedYear(UErrorCode &status) const override;
>>>>>>> 626889fb

  /**
   * @param year  The related Gregorian year to set; will be modified as necessary then
   *              set in UCAL_EXTENDED_YEAR field
   * @internal
   */
  virtual void setRelatedYear(int32_t year) override;

  /**
   * Returns true if the date is in a leap year.
   *
   * @param status        ICU Error Code
   * @return       True if the date in the fields is in a Temporal proposal
   *               defined leap year. False otherwise.
   */
<<<<<<< HEAD
  virtual UBool inDaylightTime(UErrorCode& status) const override;
=======
  virtual bool inTemporalLeapYear(UErrorCode &status) const override;
>>>>>>> 626889fb

 private:
  IslamicCalendar() = delete; // default constructor not implemented

  // Default century.
 protected:
  /**
   * Returns true because the Islamic Calendar does have a default century
   * @internal
   */
  virtual UBool haveDefaultCentury() const override;

  /**
   * Returns the date of the start of the default century
   * @return start of century - in milliseconds since epoch, 1970
   * @internal
   */
  virtual UDate defaultCenturyStart() const override;

  /**
   * Returns the year in which the default century begins
   * @internal
   */
  virtual int32_t defaultCenturyStartYear() const override;

 private:
  /**
   * Initializes the 100-year window that dates with 2-digit years
   * are considered to fall within so that its start date is 80 years
   * before the current time.
   */
  static void U_CALLCONV initializeSystemDefaultCentury();
};

/*
 * IslamicCivilCalendar is one of the two main variants of the Islamic calendar.
 * The <em>civil</em> calendar, which uses a fixed cycle of alternating 29-
 * and 30-day months, with a leap day added to the last month of 11 out of
 * every 30 years.  This calendar is easily calculated and thus predictable in
 * advance, so it is used as the civil calendar in a number of Arab countries.
 * This calendar is referring as "Islamic calendar, tabular (intercalary years
 * [2,5,7,10,13,16,18,21,24,26,29]- civil epoch" in CLDR.
 */
class U_I18N_API IslamicCivilCalendar : public IslamicCalendar {
 public:
  /**
   * Constructs an IslamicCivilCalendar based on the current time in the default time zone
   * with the given locale.
   *
   * @param aLocale  The given locale.
   * @param success  Indicates the status of IslamicCivilCalendar object construction.
   *                 Returns U_ZERO_ERROR if constructed successfully.
   * @internal
   */
  IslamicCivilCalendar(const Locale& aLocale, UErrorCode &success);

  /**
   * Copy Constructor
   * @internal
   */
  IslamicCivilCalendar(const IslamicCivilCalendar& other) = default;

  /**
   * Destructor.
   * @internal
   */
  virtual ~IslamicCivilCalendar();

  // clone
  virtual IslamicCivilCalendar* clone() const override;

  /**
   * @return   The class ID for this object. All objects of a given class have the
   *           same class ID. Objects of other classes have different class IDs.
   * @internal
   */
  virtual UClassID getDynamicClassID() const override;

  /**
   * Return the class ID for this class. This is useful only for comparing to a return
   * value from getDynamicClassID(). For example:
   *
   *      Base* polymorphic_pointer = createPolymorphicObject();
   *      if (polymorphic_pointer->getDynamicClassID() ==
   *          Derived::getStaticClassID()) ...
   *
   * @return   The class ID for all objects of this class.
   * @internal
   */
  static UClassID U_EXPORT2 getStaticClassID();

  /**
   * return the calendar type, "islamic-civil".
   *
   * @return calendar type
   * @internal
   */
  virtual const char * getType() const override;

 protected:
  /**
   * Return the day # on which the given year starts.  Days are counted
   * from the Hijri epoch, origin 0.
   * @internal
   */
  virtual int32_t yearStart(int32_t year) const override;

  /**
   * Return the day # on which the given month starts.  Days are counted
   * from the Hijri epoch, origin 0.
   *
   * @param year  The hijri year
   * @param year  The hijri month, 0-based
   * @internal
   */
  virtual int32_t monthStart(int32_t year, int32_t month) const override;

  /**
   * Return the length (in days) of the given month.
   *
   * @param year  The hijri year
   * @param year  The hijri month, 0-based
   * @internal
   */
  virtual int32_t handleGetMonthLength(int32_t extendedYear, int32_t month) const override;

  /**
   * Return the number of days in the given Islamic year
   * @internal
   */
  virtual int32_t handleGetYearLength(int32_t extendedYear) const override;

  /**
   * Override Calendar to compute several fields specific to the Islamic
   * calendar system.  These are:
   *
   * <ul><li>ERA
   * <li>YEAR
   * <li>MONTH
   * <li>DAY_OF_MONTH
   * <li>DAY_OF_YEAR
   * <li>EXTENDED_YEAR</ul>
   * 
   * The DAY_OF_WEEK and DOW_LOCAL fields are already set when this
   * method is called. The getGregorianXxx() methods return Gregorian
   * calendar equivalents for the given Julian day.
   * @internal
   */
  virtual void handleComputeFields(int32_t julianDay, UErrorCode &status) override;
};

/*
 * IslamicTBLACalendar calendar.
 * This is a subclass of IslamicCivilCalendar. The only differences in the
 * calendar math is it uses different epoch.
 * This calendar is referring as "Islamic calendar, tabular (intercalary years
 * [2,5,7,10,13,16,18,21,24,26,29] - astronomical epoch" in CLDR.
 */
class U_I18N_API IslamicTBLACalendar : public IslamicCivilCalendar {
 public:
  /**
   * Constructs an IslamicTBLACalendar based on the current time in the default time zone
   * with the given locale.
   *
   * @param aLocale  The given locale.
   * @param success  Indicates the status of IslamicTBLACalendar object construction.
   *                 Returns U_ZERO_ERROR if constructed successfully.
   * @internal
   */
  IslamicTBLACalendar(const Locale& aLocale, UErrorCode &success);

  /**
   * Copy Constructor
   * @internal
   */
  IslamicTBLACalendar(const IslamicTBLACalendar& other) = default;

  /**
   * Destructor.
   * @internal
   */
  virtual ~IslamicTBLACalendar();

  /**
   * @return   The class ID for this object. All objects of a given class have the
   *           same class ID. Objects of other classes have different class IDs.
   * @internal
   */
  virtual UClassID getDynamicClassID() const override;

  /**
   * Return the class ID for this class. This is useful only for comparing to a return
   * value from getDynamicClassID(). For example:
   *
   *      Base* polymorphic_pointer = createPolymorphicObject();
   *      if (polymorphic_pointer->getDynamicClassID() ==
   *          Derived::getStaticClassID()) ...
   *
   * @return   The class ID for all objects of this class.
   * @internal
   */
  static UClassID U_EXPORT2 getStaticClassID();

  /**
   * return the calendar type, "islamic-tbla".
   *
   * @return calendar type
   * @internal
   */
  virtual const char * getType() const override;

  // clone
  virtual IslamicTBLACalendar* clone() const override;

 protected:
  /**
   * Return the epoc.
   * @internal
   */
  virtual int32_t getEpoc() const override;
};

/*
 * IslamicUmalquraCalendar
 * This calendar is referred as "Islamic calendar, Umm al-Qura" in CLDR.
 */
class U_I18N_API IslamicUmalquraCalendar : public IslamicCalendar {
 public:
  /**
   * Constructs an IslamicUmalquraCalendar based on the current time in the default time zone
   * with the given locale.
   *
   * @param aLocale  The given locale.
   * @param success  Indicates the status of IslamicUmalquraCalendar object construction.
   *                 Returns U_ZERO_ERROR if constructed successfully.
   * @internal
   */
  IslamicUmalquraCalendar(const Locale& aLocale, UErrorCode &success);

  /**
   * Copy Constructor
   * @internal
   */
  IslamicUmalquraCalendar(const IslamicUmalquraCalendar& other) = default;

  /**
   * Destructor.
   * @internal
   */
  virtual ~IslamicUmalquraCalendar();

  /**
   * @return   The class ID for this object. All objects of a given class have the
   *           same class ID. Objects of other classes have different class IDs.
   * @internal
   */
  virtual UClassID getDynamicClassID() const override;

  /**
   * Return the class ID for this class. This is useful only for comparing to a return
   * value from getDynamicClassID(). For example:
   *
   *      Base* polymorphic_pointer = createPolymorphicObject();
   *      if (polymorphic_pointer->getDynamicClassID() ==
   *          Derived::getStaticClassID()) ...
   *
   * @return   The class ID for all objects of this class.
   * @internal
   */
  static UClassID U_EXPORT2 getStaticClassID();

  /**
   * return the calendar type, "islamic-umalqura".
   *
   * @return calendar type
   * @internal
   */
  virtual const char * getType() const override;

  // clone
  virtual IslamicUmalquraCalendar* clone() const override;

 protected:
  /**
   * Return the day # on which the given year starts.  Days are counted
   * from the Hijri epoch, origin 0.
   * @internal
   */
  virtual int32_t yearStart(int32_t year) const override;

  /**
   * Return the day # on which the given month starts.  Days are counted
   * from the Hijri epoch, origin 0.
   *
   * @param year  The hijri year
   * @param year  The hijri month, 0-based
   * @internal
   */
  virtual int32_t monthStart(int32_t year, int32_t month) const override;

  /**
   * Return the length (in days) of the given month.
   *
   * @param year  The hijri year
   * @param year  The hijri month, 0-based
   * @internal
   */
  virtual int32_t handleGetMonthLength(int32_t extendedYear, int32_t month) const override;

  /**
   * Return the number of days in the given Islamic year
   * @internal
   */
  virtual int32_t handleGetYearLength(int32_t extendedYear) const override;

  /**
   * Override Calendar to compute several fields specific to the Islamic
   * calendar system.  These are:
   *
   * <ul><li>ERA
   * <li>YEAR
   * <li>MONTH
   * <li>DAY_OF_MONTH
   * <li>DAY_OF_YEAR
   * <li>EXTENDED_YEAR</ul>
   * 
   * The DAY_OF_WEEK and DOW_LOCAL fields are already set when this
   * method is called. The getGregorianXxx() methods return Gregorian
   * calendar equivalents for the given Julian day.
   * @internal
   */
  virtual void handleComputeFields(int32_t julianDay, UErrorCode &status) override;
};


/*
 * IslamicRGSACalendar
 * Islamic calendar, Saudi Arabia sighting. Since the calendar depends on the
 * sighting, it is impossible to implement by algorithm ahead of time. It is
 * currently identical to IslamicCalendar except the getType will return
 * "islamic-rgsa".
 */
class U_I18N_API IslamicRGSACalendar : public IslamicCalendar {
 public:
  /**
   * Constructs an IslamicRGSACalendar based on the current time in the default time zone
   * with the given locale.
   *
   * @param aLocale  The given locale.
   * @param success  Indicates the status of IslamicRGSACalendar object construction.
   *                 Returns U_ZERO_ERROR if constructed successfully.
   * @internal
   */
  IslamicRGSACalendar(const Locale& aLocale, UErrorCode &success);

  /**
   * Copy Constructor
   * @internal
   */
  IslamicRGSACalendar(const IslamicRGSACalendar& other) = default;

  /**
   * Destructor.
   * @internal
   */
  virtual ~IslamicRGSACalendar();

  /**
   * @return   The class ID for this object. All objects of a given class have the
   *           same class ID. Objects of other classes have different class IDs.
   * @internal
   */
  virtual UClassID getDynamicClassID() const override;

  /**
   * Return the class ID for this class. This is useful only for comparing to a return
   * value from getDynamicClassID(). For example:
   *
   *      Base* polymorphic_pointer = createPolymorphicObject();
   *      if (polymorphic_pointer->getDynamicClassID() ==
   *          Derived::getStaticClassID()) ...
   *
   * @return   The class ID for all objects of this class.
   * @internal
   */
  static UClassID U_EXPORT2 getStaticClassID();

  /**
   * return the calendar type, "islamic-rgsa".
   *
   * @return calendar type
   * @internal
   */
  virtual const char * getType() const override;

  // clone
  virtual IslamicRGSACalendar* clone() const override;
};

U_NAMESPACE_END

#endif
#endif<|MERGE_RESOLUTION|>--- conflicted
+++ resolved
@@ -299,15 +299,12 @@
    * @internal
    */
   virtual void handleComputeFields(int32_t julianDay, UErrorCode &status) override;
-<<<<<<< HEAD
-=======
 
   /**
    * Return the epoc.
    * @internal
    */
   virtual int32_t getEpoc() const;
->>>>>>> 626889fb
 
   // UObject stuff
  public: 
@@ -316,11 +313,7 @@
    *           same class ID. Objects of other classes have different class IDs.
    * @internal
    */
-<<<<<<< HEAD
-  virtual UClassID getDynamicClassID(void) const override;
-=======
   virtual UClassID getDynamicClassID() const override;
->>>>>>> 626889fb
 
   /**
    * Return the class ID for this class. This is useful only for comparing to a return
@@ -343,17 +336,12 @@
    */
   virtual const char * getType() const override;
 
-<<<<<<< HEAD
- private:
-  IslamicCalendar() = delete; // default constructor not implemented
-=======
   /**
    * @return      The related Gregorian year; will be obtained by modifying the value
    *              obtained by get from UCAL_EXTENDED_YEAR field
    * @internal
    */
   virtual int32_t getRelatedYear(UErrorCode &status) const override;
->>>>>>> 626889fb
 
   /**
    * @param year  The related Gregorian year to set; will be modified as necessary then
@@ -369,11 +357,7 @@
    * @return       True if the date in the fields is in a Temporal proposal
    *               defined leap year. False otherwise.
    */
-<<<<<<< HEAD
-  virtual UBool inDaylightTime(UErrorCode& status) const override;
-=======
   virtual bool inTemporalLeapYear(UErrorCode &status) const override;
->>>>>>> 626889fb
 
  private:
   IslamicCalendar() = delete; // default constructor not implemented
