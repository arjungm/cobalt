// © 2016 and later: Unicode, Inc. and others.
// License & terms of use: http://www.unicode.org/copyright.html
/*
 ********************************************************************************
 * Copyright (C) 2003-2008, International Business Machines Corporation
 * and others. All Rights Reserved.
 ********************************************************************************
 *
 * File JAPANCAL.H
 *
 * Modification History:
 *
 *   Date        Name        Description
 *   05/13/2003  srl         copied from gregocal.h
 ********************************************************************************
 */

#ifndef JAPANCAL_H
#define JAPANCAL_H

#include "unicode/utypes.h"

#if !UCONFIG_NO_FORMATTING

#include "unicode/calendar.h"
#include "unicode/gregocal.h"

U_NAMESPACE_BEGIN

/**
 * Concrete class which provides the Japanese calendar.
 * <P>
 * <code>JapaneseCalendar</code> is a subclass of <code>GregorianCalendar</code>
 * that numbers years and eras based on the reigns of the Japanese emperors.
 * The Japanese calendar is identical to the Gregorian calendar in all respects
 * except for the year and era.  The ascension of each  emperor to the throne
 * begins a new era, and the years of that era are numbered starting with the
 * year of ascension as year 1.
 * <p>
 * Note that in the year of an imperial ascension, there are two possible sets
 * of year and era values: that for the old era and for the new.  For example, a
 * new era began on January 7, 1989 AD.  Strictly speaking, the first six days
 * of that year were in the Showa era, e.g. "January 6, 64 Showa", while the rest
 * of the year was in the Heisei era, e.g. "January 7, 1 Heisei".  This class
 * handles this distinction correctly when computing dates.  However, in lenient
 * mode either form of date is acceptable as input. 
 * <p>
 * In modern times, eras have started on January 8, 1868 AD, Gregorian (Meiji),
 * July 30, 1912 (Taisho), December 25, 1926 (Showa), and January 7, 1989 (Heisei).  Constants
 * for these eras, suitable for use in the <code>UCAL_ERA</code> field, are provided
 * in this class.  Note that the <em>number</em> used for each era is more or
 * less arbitrary.  Currently, the era starting in 645 AD is era #0; however this
 * may change in the future.  Use the predefined constants rather than using actual,
 * absolute numbers.
 * <p>
 * Since ICU4C 63, start date of each era is imported from CLDR. CLDR era data
 * may contain tentative era in near future with placeholder names. By default,
 * such era data is not enabled. ICU4C users who want to test the behavior of
 * the future era can enable this one of following settings (in the priority
 * order):
 * <ol>
 * <li>Environment variable <code>ICU_ENABLE_TENTATIVE_ERA=true</code>.</li>
 * </nl>
 * @internal
 */
class JapaneseCalendar : public GregorianCalendar {
public:

    /**
     * Check environment variable. 
     * @internal
     */
    U_I18N_API static UBool U_EXPORT2 enableTentativeEra();

    /**
     * Useful constants for JapaneseCalendar.
     * Exported for use by test code.
     * @internal
     */
    U_I18N_API static uint32_t U_EXPORT2 getCurrentEra(); // the current era

    /**
     * Constructs a JapaneseCalendar based on the current time in the default time zone
     * with the given locale.
     *
     * @param aLocale  The given locale.
     * @param success  Indicates the status of JapaneseCalendar object construction.
     *                 Returns U_ZERO_ERROR if constructed successfully.
     * @stable ICU 2.0
     */
    JapaneseCalendar(const Locale& aLocale, UErrorCode& success);


    /**
     * Destructor
     * @internal
     */
    virtual ~JapaneseCalendar();

    /**
     * Copy constructor
     * @param source    the object to be copied.
     * @internal
     */
    JapaneseCalendar(const JapaneseCalendar& source);

    /**
     * Default assignment operator
     * @param right    the object to be copied.
     * @internal
     */
    JapaneseCalendar& operator=(const JapaneseCalendar& right);

    /**
     * Create and return a polymorphic copy of this calendar.
     * @return    return a polymorphic copy of this calendar.
     * @internal
     */
    virtual JapaneseCalendar* clone() const override;

    /**
     * Return the extended year defined by the current fields.  In the 
     * Japanese calendar case, this is equal to the equivalent extended Gregorian year.
     * @internal
     */
    virtual int32_t handleGetExtendedYear() override;

    /**
     * Return the maximum value that this field could have, given the current date.
     * @internal
     */
    virtual int32_t getActualMaximum(UCalendarDateFields field, UErrorCode& status) const override;


public:
    /**
     * Override Calendar Returns a unique class ID POLYMORPHICALLY. Pure virtual
     * override. This method is to implement a simple version of RTTI, since not all C++
     * compilers support genuine RTTI. Polymorphic operator==() and clone() methods call
     * this method.
     *
     * @return   The class ID for this object. All objects of a given class have the
     *           same class ID. Objects of other classes have different class IDs.
     * @internal
     */
<<<<<<< HEAD
    virtual UClassID getDynamicClassID(void) const override;
=======
    virtual UClassID getDynamicClassID() const override;
>>>>>>> 626889fb

    /**
     * Return the class ID for this class. This is useful only for comparing to a return
     * value from getDynamicClassID(). For example:
     *
     *      Base* polymorphic_pointer = createPolymorphicObject();
     *      if (polymorphic_pointer->getDynamicClassID() ==
     *          Derived::getStaticClassID()) ...
     *
     * @return   The class ID for all objects of this class.
     * @internal
     */
    U_I18N_API static UClassID U_EXPORT2 getStaticClassID();

    /**
     * return the calendar type, "japanese".
     *
     * @return calendar type
     * @internal
     */
    virtual const char * getType() const override;

    /**
     * @return false - no default century in Japanese
     * @internal 
     */
    virtual UBool haveDefaultCentury() const override;

    /**
     * Not used - no default century.
     * @internal
     */
    virtual UDate defaultCenturyStart() const override;
    /**
     * Not used - no default century.
     * @internal
     */
    virtual int32_t defaultCenturyStartYear() const override;

private:
    JapaneseCalendar(); // default constructor not implemented

protected:
    /** 
     * Calculate the era for internal computation
     * @internal
     */
    virtual int32_t internalGetEra() const override;

    /**
     * Compute fields from the JD
     * @internal
     */
    virtual void handleComputeFields(int32_t julianDay, UErrorCode& status) override;

    /**
     * Calculate the limit for a specified type of limit and field
     * @internal
     */
    virtual int32_t handleGetLimit(UCalendarDateFields field, ELimitType limitType) const override;

    /***
     * Called by computeJulianDay.  Returns the default month (0-based) for the year,
     * taking year and era into account.  Will return the first month of the given era, if 
     * the current year is an ascension year.
     * @param eyear the extended year
     * @internal
     */
    virtual int32_t getDefaultMonthInYear(int32_t eyear) override;

    /***
     * Called by computeJulianDay.  Returns the default day (1-based) for the month,
     * taking currently-set year and era into account.  Will return the first day of the given
     * era, if the current month is an ascension year and month.
     * @param eyear the extended year
     * @param mon the month in the year
     * @internal
     */
    virtual int32_t getDefaultDayInMonth(int32_t eyear, int32_t month) override;
};

U_NAMESPACE_END

#endif /* #if !UCONFIG_NO_FORMATTING */

#endif
//eof
<|MERGE_RESOLUTION|>--- conflicted
+++ resolved
@@ -143,11 +143,7 @@
      *           same class ID. Objects of other classes have different class IDs.
      * @internal
      */
-<<<<<<< HEAD
-    virtual UClassID getDynamicClassID(void) const override;
-=======
     virtual UClassID getDynamicClassID() const override;
->>>>>>> 626889fb
 
     /**
      * Return the class ID for this class. This is useful only for comparing to a return
