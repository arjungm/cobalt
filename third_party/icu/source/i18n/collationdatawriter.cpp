// © 2016 and later: Unicode, Inc. and others.
// License & terms of use: http://www.unicode.org/copyright.html
/*
*******************************************************************************
* Copyright (C) 2013-2015, International Business Machines
* Corporation and others.  All Rights Reserved.
*******************************************************************************
* collationdatawriter.cpp
*
* created on: 2013aug06
* created by: Markus W. Scherer
*/

#include "unicode/utypes.h"

#if !UCONFIG_NO_COLLATION

#include "unicode/tblcoll.h"
#include "unicode/udata.h"
#include "unicode/uniset.h"
#include "cmemory.h"
#include "collationdata.h"
#include "collationdatabuilder.h"
#include "collationdatareader.h"
#include "collationdatawriter.h"
#include "collationfastlatin.h"
#include "collationsettings.h"
#include "collationtailoring.h"
#include "uassert.h"
#include "ucmndata.h"

U_NAMESPACE_BEGIN

uint8_t *
RuleBasedCollator::cloneRuleData(int32_t &length, UErrorCode &errorCode) const {
    if(U_FAILURE(errorCode)) { return nullptr; }
    LocalMemory<uint8_t> buffer((uint8_t *)uprv_malloc(20000));
    if(buffer.isNull()) {
        errorCode = U_MEMORY_ALLOCATION_ERROR;
        return nullptr;
    }
    length = cloneBinary(buffer.getAlias(), 20000, errorCode);
    if(errorCode == U_BUFFER_OVERFLOW_ERROR) {
        if(buffer.allocateInsteadAndCopy(length, 0) == nullptr) {
            errorCode = U_MEMORY_ALLOCATION_ERROR;
            return nullptr;
        }
        errorCode = U_ZERO_ERROR;
        length = cloneBinary(buffer.getAlias(), length, errorCode);
    }
    if(U_FAILURE(errorCode)) { return nullptr; }
    return buffer.orphan();
}

int32_t
RuleBasedCollator::cloneBinary(uint8_t *dest, int32_t capacity, UErrorCode &errorCode) const {
    int32_t indexes[CollationDataReader::IX_TOTAL_SIZE + 1];
    return CollationDataWriter::writeTailoring(
            *tailoring, *settings, indexes, dest, capacity,
            errorCode);
}

static const UDataInfo dataInfo = {
    sizeof(UDataInfo),
    0,

    U_IS_BIG_ENDIAN,
    U_CHARSET_FAMILY,
    U_SIZEOF_UCHAR,
    0,

    { 0x55, 0x43, 0x6f, 0x6c },         // dataFormat="UCol"
    { 5, 0, 0, 0 },                     // formatVersion
    { 6, 3, 0, 0 }                      // dataVersion
};

int32_t
CollationDataWriter::writeBase(const CollationData &data, const CollationSettings &settings,
                               const void *rootElements, int32_t rootElementsLength,
                               int32_t indexes[], uint8_t *dest, int32_t capacity,
                               UErrorCode &errorCode) {
<<<<<<< HEAD
    return write(true, NULL,
=======
    return write(true, nullptr,
>>>>>>> 626889fb
                 data, settings,
                 rootElements, rootElementsLength,
                 indexes, dest, capacity, errorCode);
}

int32_t
CollationDataWriter::writeTailoring(const CollationTailoring &t, const CollationSettings &settings,
                                    int32_t indexes[], uint8_t *dest, int32_t capacity,
                                    UErrorCode &errorCode) {
    return write(false, t.version,
                 *t.data, settings,
                 nullptr, 0,
                 indexes, dest, capacity, errorCode);
}

int32_t
CollationDataWriter::write(UBool isBase, const UVersionInfo dataVersion,
                           const CollationData &data, const CollationSettings &settings,
                           const void *rootElements, int32_t rootElementsLength,
                           int32_t indexes[], uint8_t *dest, int32_t capacity,
                           UErrorCode &errorCode) {
    if(U_FAILURE(errorCode)) { return 0; }
    if(capacity < 0 || (capacity > 0 && dest == nullptr)) {
        errorCode = U_ILLEGAL_ARGUMENT_ERROR;
        return 0;
    }

    // Figure out which data items to write before settling on
    // the indexes length and writing offsets.
    // For any data item, we need to write the start and limit offsets,
    // so the indexes length must be at least index-of-start-offset + 2.
    int32_t indexesLength;
    UBool hasMappings;
    UnicodeSet unsafeBackwardSet;
    const CollationData *baseData = data.base;

    int32_t fastLatinVersion;
    if(data.fastLatinTable != nullptr) {
        fastLatinVersion = (int32_t)CollationFastLatin::VERSION << 16;
    } else {
        fastLatinVersion = 0;
    }
    int32_t fastLatinTableLength = 0;

    if(isBase) {
        // For the root collator, we write an even number of indexes
        // so that we start with an 8-aligned offset.
        indexesLength = CollationDataReader::IX_TOTAL_SIZE + 1;
        U_ASSERT(settings.reorderCodesLength == 0);
        hasMappings = true;
        unsafeBackwardSet = *data.unsafeBackwardSet;
        fastLatinTableLength = data.fastLatinTableLength;
<<<<<<< HEAD
    } else if(baseData == NULL) {
=======
    } else if(baseData == nullptr) {
>>>>>>> 626889fb
        hasMappings = false;
        if(settings.reorderCodesLength == 0) {
            // only options
            indexesLength = CollationDataReader::IX_OPTIONS + 1;  // no limit offset here
        } else {
            // only options, reorder codes, and the reorder table
            indexesLength = CollationDataReader::IX_REORDER_TABLE_OFFSET + 2;
        }
    } else {
        hasMappings = true;
        // Tailored mappings, and what else?
        // Check in ascending order of optional tailoring data items.
        indexesLength = CollationDataReader::IX_CE32S_OFFSET + 2;
        if(data.contextsLength != 0) {
            indexesLength = CollationDataReader::IX_CONTEXTS_OFFSET + 2;
        }
        unsafeBackwardSet.addAll(*data.unsafeBackwardSet).removeAll(*baseData->unsafeBackwardSet);
        if(!unsafeBackwardSet.isEmpty()) {
            indexesLength = CollationDataReader::IX_UNSAFE_BWD_OFFSET + 2;
        }
        if(data.fastLatinTable != baseData->fastLatinTable) {
            fastLatinTableLength = data.fastLatinTableLength;
            indexesLength = CollationDataReader::IX_FAST_LATIN_TABLE_OFFSET + 2;
        }
    }

    UVector32 codesAndRanges(errorCode);
    const int32_t *reorderCodes = settings.reorderCodes;
    int32_t reorderCodesLength = settings.reorderCodesLength;
    if(settings.hasReordering() &&
            CollationSettings::reorderTableHasSplitBytes(settings.reorderTable)) {
        // Rebuild the full list of reorder ranges.
        // The list in the settings is truncated for efficiency.
        data.makeReorderRanges(reorderCodes, reorderCodesLength, codesAndRanges, errorCode);
        // Write the codes, then the ranges.
        for(int32_t i = 0; i < reorderCodesLength; ++i) {
            codesAndRanges.insertElementAt(reorderCodes[i], i, errorCode);
        }
        if(U_FAILURE(errorCode)) { return 0; }
        reorderCodes = codesAndRanges.getBuffer();
        reorderCodesLength = codesAndRanges.size();
    }

    int32_t headerSize;
    if(isBase) {
        headerSize = 0;  // udata_create() writes the header
    } else {
        DataHeader header;
        header.dataHeader.magic1 = 0xda;
        header.dataHeader.magic2 = 0x27;
        uprv_memcpy(&header.info, &dataInfo, sizeof(UDataInfo));
        uprv_memcpy(header.info.dataVersion, dataVersion, sizeof(UVersionInfo));
        headerSize = (int32_t)sizeof(header);
        U_ASSERT((headerSize & 3) == 0);  // multiple of 4 bytes
        if(hasMappings && data.cesLength != 0) {
            // Sum of the sizes of the data items which are
            // not automatically multiples of 8 bytes and which are placed before the CEs.
            int32_t sum = headerSize + (indexesLength + reorderCodesLength) * 4;
            if((sum & 7) != 0) {
                // We need to add padding somewhere so that the 64-bit CEs are 8-aligned.
                // We add to the header size here.
                // Alternatively, we could increment the indexesLength
                // or add a few bytes to the reorderTable.
                headerSize += 4;
            }
        }
        header.dataHeader.headerSize = (uint16_t)headerSize;
        if(headerSize <= capacity) {
            uprv_memcpy(dest, &header, sizeof(header));
            // Write 00 bytes so that the padding is not mistaken for a copyright string.
            uprv_memset(dest + sizeof(header), 0, headerSize - (int32_t)sizeof(header));
            dest += headerSize;
            capacity -= headerSize;
        } else {
            dest = nullptr;
            capacity = 0;
        }
    }

    indexes[CollationDataReader::IX_INDEXES_LENGTH] = indexesLength;
    U_ASSERT((settings.options & ~0xffff) == 0);
    indexes[CollationDataReader::IX_OPTIONS] =
            data.numericPrimary | fastLatinVersion | settings.options;
    indexes[CollationDataReader::IX_RESERVED2] = 0;
    indexes[CollationDataReader::IX_RESERVED3] = 0;

    // Byte offsets of data items all start from the start of the indexes.
    // We add the headerSize at the very end.
    int32_t totalSize = indexesLength * 4;

    if(hasMappings && (isBase || data.jamoCE32s != baseData->jamoCE32s)) {
        indexes[CollationDataReader::IX_JAMO_CE32S_START] = static_cast<int32_t>(data.jamoCE32s - data.ce32s);
    } else {
        indexes[CollationDataReader::IX_JAMO_CE32S_START] = -1;
    }

    indexes[CollationDataReader::IX_REORDER_CODES_OFFSET] = totalSize;
    totalSize += reorderCodesLength * 4;

    indexes[CollationDataReader::IX_REORDER_TABLE_OFFSET] = totalSize;
    if(settings.reorderTable != nullptr) {
        totalSize += 256;
    }

    indexes[CollationDataReader::IX_TRIE_OFFSET] = totalSize;
    if(hasMappings) {
        UErrorCode errorCode2 = U_ZERO_ERROR;
        int32_t length;
        if(totalSize < capacity) {
            length = utrie2_serialize(data.trie, dest + totalSize,
                                      capacity - totalSize, &errorCode2);
        } else {
            length = utrie2_serialize(data.trie, nullptr, 0, &errorCode2);
        }
        if(U_FAILURE(errorCode2) && errorCode2 != U_BUFFER_OVERFLOW_ERROR) {
            errorCode = errorCode2;
            return 0;
        }
        // The trie size should be a multiple of 8 bytes due to the way
        // compactIndex2(UNewTrie2 *trie) currently works.
        U_ASSERT((length & 7) == 0);
        totalSize += length;
    }

    indexes[CollationDataReader::IX_RESERVED8_OFFSET] = totalSize;
    indexes[CollationDataReader::IX_CES_OFFSET] = totalSize;
    if(hasMappings && data.cesLength != 0) {
        U_ASSERT(((headerSize + totalSize) & 7) == 0);
        totalSize += data.cesLength * 8;
    }

    indexes[CollationDataReader::IX_RESERVED10_OFFSET] = totalSize;
    indexes[CollationDataReader::IX_CE32S_OFFSET] = totalSize;
    if(hasMappings) {
        totalSize += data.ce32sLength * 4;
    }

    indexes[CollationDataReader::IX_ROOT_ELEMENTS_OFFSET] = totalSize;
    totalSize += rootElementsLength * 4;

    indexes[CollationDataReader::IX_CONTEXTS_OFFSET] = totalSize;
    if(hasMappings) {
        totalSize += data.contextsLength * 2;
    }

    indexes[CollationDataReader::IX_UNSAFE_BWD_OFFSET] = totalSize;
    if(hasMappings && !unsafeBackwardSet.isEmpty()) {
        UErrorCode errorCode2 = U_ZERO_ERROR;
        int32_t length;
        if(totalSize < capacity) {
            uint16_t *p = reinterpret_cast<uint16_t *>(dest + totalSize);
            length = unsafeBackwardSet.serialize(
                    p, (capacity - totalSize) / 2, errorCode2);
        } else {
            length = unsafeBackwardSet.serialize(nullptr, 0, errorCode2);
        }
        if(U_FAILURE(errorCode2) && errorCode2 != U_BUFFER_OVERFLOW_ERROR) {
            errorCode = errorCode2;
            return 0;
        }
        totalSize += length * 2;
    }

    indexes[CollationDataReader::IX_FAST_LATIN_TABLE_OFFSET] = totalSize;
    totalSize += fastLatinTableLength * 2;

    UnicodeString scripts;
    indexes[CollationDataReader::IX_SCRIPTS_OFFSET] = totalSize;
    if(isBase) {
        scripts.append((char16_t)data.numScripts);
        scripts.append(reinterpret_cast<const char16_t *>(data.scriptsIndex), data.numScripts + 16);
        scripts.append(reinterpret_cast<const char16_t *>(data.scriptStarts), data.scriptStartsLength);
        totalSize += scripts.length() * 2;
    }

    indexes[CollationDataReader::IX_COMPRESSIBLE_BYTES_OFFSET] = totalSize;
    if(isBase) {
        totalSize += 256;
    }

    indexes[CollationDataReader::IX_RESERVED18_OFFSET] = totalSize;
    indexes[CollationDataReader::IX_TOTAL_SIZE] = totalSize;

    if(totalSize > capacity) {
        errorCode = U_BUFFER_OVERFLOW_ERROR;
        return headerSize + totalSize;
    }

    uprv_memcpy(dest, indexes, indexesLength * 4);
    copyData(indexes, CollationDataReader::IX_REORDER_CODES_OFFSET, reorderCodes, dest);
    copyData(indexes, CollationDataReader::IX_REORDER_TABLE_OFFSET, settings.reorderTable, dest);
    // The trie has already been serialized into the dest buffer.
    copyData(indexes, CollationDataReader::IX_CES_OFFSET, data.ces, dest);
    copyData(indexes, CollationDataReader::IX_CE32S_OFFSET, data.ce32s, dest);
    copyData(indexes, CollationDataReader::IX_ROOT_ELEMENTS_OFFSET, rootElements, dest);
    copyData(indexes, CollationDataReader::IX_CONTEXTS_OFFSET, data.contexts, dest);
    // The unsafeBackwardSet has already been serialized into the dest buffer.
    copyData(indexes, CollationDataReader::IX_FAST_LATIN_TABLE_OFFSET, data.fastLatinTable, dest);
    copyData(indexes, CollationDataReader::IX_SCRIPTS_OFFSET, scripts.getBuffer(), dest);
    copyData(indexes, CollationDataReader::IX_COMPRESSIBLE_BYTES_OFFSET, data.compressibleBytes, dest);

    return headerSize + totalSize;
}

void
CollationDataWriter::copyData(const int32_t indexes[], int32_t startIndex,
                              const void *src, uint8_t *dest) {
    int32_t start = indexes[startIndex];
    int32_t limit = indexes[startIndex + 1];
    if(start < limit) {
        uprv_memcpy(dest + start, src, limit - start);
    }
}

U_NAMESPACE_END

#endif  // !UCONFIG_NO_COLLATION<|MERGE_RESOLUTION|>--- conflicted
+++ resolved
@@ -79,11 +79,7 @@
                                const void *rootElements, int32_t rootElementsLength,
                                int32_t indexes[], uint8_t *dest, int32_t capacity,
                                UErrorCode &errorCode) {
-<<<<<<< HEAD
-    return write(true, NULL,
-=======
     return write(true, nullptr,
->>>>>>> 626889fb
                  data, settings,
                  rootElements, rootElementsLength,
                  indexes, dest, capacity, errorCode);
@@ -136,11 +132,7 @@
         hasMappings = true;
         unsafeBackwardSet = *data.unsafeBackwardSet;
         fastLatinTableLength = data.fastLatinTableLength;
-<<<<<<< HEAD
-    } else if(baseData == NULL) {
-=======
     } else if(baseData == nullptr) {
->>>>>>> 626889fb
         hasMappings = false;
         if(settings.reorderCodesLength == 0) {
             // only options
