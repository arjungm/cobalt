// © 2016 and later: Unicode, Inc. and others.
// License & terms of use: http://www.unicode.org/copyright.html
/*
******************************************************************************
*   Copyright (C) 1997-2015, International Business Machines
*   Corporation and others.  All Rights Reserved.
******************************************************************************
*   file name:  nfsubs.h
*   encoding:   UTF-8
*   tab size:   8 (not used)
*   indentation:4
*
* Modification history
* Date        Name      Comments
* 10/11/2001  Doug      Ported from ICU4J
*/

#ifndef NFSUBS_H
#define NFSUBS_H

#include "unicode/utypes.h"
#include "unicode/uobject.h"
#include "nfrule.h"

#if U_HAVE_RBNF

#include "unicode/utypes.h"
#include "unicode/decimfmt.h"
#include "nfrs.h"
#include <float.h>

U_NAMESPACE_BEGIN

class NFSubstitution : public UObject {
    int32_t pos;
    const NFRuleSet* ruleSet;
    DecimalFormat* numberFormat;
    
protected:
    NFSubstitution(int32_t pos,
        const NFRuleSet* ruleSet,
        const UnicodeString& description,
        UErrorCode& status);
    
    /**
     * Get the Ruleset of the object.
     * @return the Ruleset of the object.
     */
    const NFRuleSet* getRuleSet() const { return ruleSet; }

    /**
     * get the NumberFormat of this object.
     * @return the numberformat of this object.
     */
    const DecimalFormat* getNumberFormat() const { return numberFormat; }
    
public:
    static NFSubstitution* makeSubstitution(int32_t pos, 
        const NFRule* rule, 
        const NFRule* predecessor,
        const NFRuleSet* ruleSet, 
        const RuleBasedNumberFormat* rbnf, 
        const UnicodeString& description,
        UErrorCode& status);
    
    /**
     * Destructor.
     */
    virtual ~NFSubstitution();
    
    /**
     * Return true if the given Format objects are semantically equal.
     * Objects of different subclasses are considered unequal.
     * @param rhs    the object to be compared with.
     * @return       true if the given Format objects are semantically equal.
     */
    virtual bool operator==(const NFSubstitution& rhs) const;

    /**
     * Return true if the given Format objects are semantically unequal.
     * Objects of different subclasses are considered unequal.
     * @param rhs    the object to be compared with.
     * @return       true if the given Format objects are semantically unequal.
     */
    bool operator!=(const NFSubstitution& rhs) const { return !operator==(rhs); }
    
    /**
     * Sets the substitution's divisor.  Used by NFRule.setBaseValue().
     * A no-op for all substitutions except multiplier and modulus
     * substitutions.
     * @param radix The radix of the divisor
     * @param exponent The exponent of the divisor
     */
    virtual void setDivisor(int32_t radix, int16_t exponent, UErrorCode& status);
    
    /**
     * Replaces result with the string describing the substitution.
     * @param result    Output param which will receive the string.
     */
    virtual void toString(UnicodeString& result) const;
    
    void setDecimalFormatSymbols(const DecimalFormatSymbols &newSymbols, UErrorCode& status);

    //-----------------------------------------------------------------------
    // formatting
    //-----------------------------------------------------------------------
    
    /**
     * Performs a mathematical operation on the number, formats it using
     * either ruleSet or decimalFormat, and inserts the result into
     * toInsertInto.
     * @param number The number being formatted.
     * @param toInsertInto The string we insert the result into
     * @param pos The position in toInsertInto where the owning rule's
     * rule text begins (this value is added to this substitution's
     * position to determine exactly where to insert the new text)
     */
    virtual void doSubstitution(int64_t number, UnicodeString& toInsertInto, int32_t pos, int32_t recursionCount, UErrorCode& status) const;

    /**
     * Performs a mathematical operation on the number, formats it using
     * either ruleSet or decimalFormat, and inserts the result into
     * toInsertInto.
     * @param number The number being formatted.
     * @param toInsertInto The string we insert the result into
     * @param pos The position in toInsertInto where the owning rule's
     * rule text begins (this value is added to this substitution's
     * position to determine exactly where to insert the new text)
     */
    virtual void doSubstitution(double number, UnicodeString& toInsertInto, int32_t pos, int32_t recursionCount, UErrorCode& status) const;
    
protected:
    /**
     * Subclasses override this function to perform some kind of
     * mathematical operation on the number.  The result of this operation
     * is formatted using the rule set or DecimalFormat that this
     * substitution refers to, and the result is inserted into the result
     * string.
     * @param The number being formatted
     * @return The result of performing the opreration on the number
     */
    virtual int64_t transformNumber(int64_t number) const = 0;

    /**
     * Subclasses override this function to perform some kind of
     * mathematical operation on the number.  The result of this operation
     * is formatted using the rule set or DecimalFormat that this
     * substitution refers to, and the result is inserted into the result
     * string.
     * @param The number being formatted
     * @return The result of performing the opreration on the number
     */
    virtual double transformNumber(double number) const = 0;
    
public:
    //-----------------------------------------------------------------------
    // parsing
    //-----------------------------------------------------------------------
    
    /**
     * Parses a string using the rule set or DecimalFormat belonging
     * to this substitution.  If there's a match, a mathematical
     * operation (the inverse of the one used in formatting) is
     * performed on the result of the parse and the value passed in
     * and returned as the result.  The parse position is updated to
     * point to the first unmatched character in the string.
     * @param text The string to parse
     * @param parsePosition On entry, ignored, but assumed to be 0.
     * On exit, this is updated to point to the first unmatched
     * character (or 0 if the substitution didn't match)
     * @param baseValue A partial parse result that should be
     * combined with the result of this parse
     * @param upperBound When searching the rule set for a rule
     * matching the string passed in, only rules with base values
     * lower than this are considered
     * @param lenientParse If true and matching against rules fails,
     * the substitution will also try matching the text against
     * numerals using a default-costructed NumberFormat.  If false,
     * no extra work is done.  (This value is false whenever the
     * formatter isn't in lenient-parse mode, but is also false
     * under some conditions even when the formatter _is_ in
     * lenient-parse mode.)
     * @return If there's a match, this is the result of composing
     * baseValue with whatever was returned from matching the
     * characters.  This will be either a Long or a Double.  If there's
     * no match this is new Long(0) (not null), and parsePosition
     * is left unchanged.
     */
    virtual UBool doParse(const UnicodeString& text, 
        ParsePosition& parsePosition, 
        double baseValue,
        double upperBound, 
        UBool lenientParse,
        uint32_t nonNumericalExecutedRuleMask,
        Formattable& result) const;
    
    /**
     * Derives a new value from the two values passed in.  The two values
     * are typically either the base values of two rules (the one containing
     * the substitution and the one matching the substitution) or partial
     * parse results derived in some other way.  The operation is generally
     * the inverse of the operation performed by transformNumber().
     * @param newRuleValue The value produced by matching this substitution
     * @param oldRuleValue The value that was passed to the substitution
     * by the rule that owns it
     * @return A third value derived from the other two, representing a
     * partial parse result
     */
    virtual double composeRuleValue(double newRuleValue, double oldRuleValue) const = 0;
    
    /**
     * Calculates an upper bound when searching for a rule that matches
     * this substitution.  Rules with base values greater than or equal
     * to upperBound are not considered.
     * @param oldUpperBound    The current upper-bound setting.  The new
     *                         upper bound can't be any higher.
     * @return                 the upper bound when searching for a rule that matches
     *                         this substitution.
     */
    virtual double calcUpperBound(double oldUpperBound) const = 0;
    
    //-----------------------------------------------------------------------
    // simple accessors
    //-----------------------------------------------------------------------
    
    /**
     * Returns the substitution's position in the rule that owns it.
     * @return The substitution's position in the rule that owns it.
     */
    int32_t getPos() const { return pos; }
    
    /**
     * Returns the character used in the textual representation of
     * substitutions of this type.  Used by toString().
     * @return This substitution's token character.
     */
    virtual char16_t tokenChar() const = 0;
    
    /**
     * Returns true if this is a modulus substitution.  (We didn't do this
     * with instanceof partially because it causes source files to
     * proliferate and partially because we have to port this to C++.)
     * @return true if this object is an instance of ModulusSubstitution
     */
    virtual UBool isModulusSubstitution() const;
    
private:
    NFSubstitution(const NFSubstitution &other) = delete; // forbid copying of this class
    NFSubstitution &operator=(const NFSubstitution &other) = delete; // forbid copying of this class

public:
<<<<<<< HEAD
    static UClassID getStaticClassID(void);
    virtual UClassID getDynamicClassID(void) const override;
=======
    static UClassID getStaticClassID();
    virtual UClassID getDynamicClassID() const override;
>>>>>>> 626889fb
};

U_NAMESPACE_END

/* U_HAVE_RBNF */
#endif

// NFSUBS_H
#endif<|MERGE_RESOLUTION|>--- conflicted
+++ resolved
@@ -249,13 +249,8 @@
     NFSubstitution &operator=(const NFSubstitution &other) = delete; // forbid copying of this class
 
 public:
-<<<<<<< HEAD
-    static UClassID getStaticClassID(void);
-    virtual UClassID getDynamicClassID(void) const override;
-=======
     static UClassID getStaticClassID();
     virtual UClassID getDynamicClassID() const override;
->>>>>>> 626889fb
 };
 
 U_NAMESPACE_END
