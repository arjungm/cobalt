--- conflicted
+++ resolved
@@ -61,11 +61,7 @@
 
 static const char16_t *rootRules = nullptr;
 static int32_t rootRulesLength = 0;
-<<<<<<< HEAD
-static UResourceBundle *rootBundle = NULL;
-=======
 static UResourceBundle *rootBundle = nullptr;
->>>>>>> 626889fb
 static UInitOnce gInitOnceUcolRes {};
 
 }  // namespace
@@ -173,11 +169,7 @@
         : cache(UnifiedCache::getInstance(errorCode)), rootEntry(re),
           validLocale(re->validLocale), locale(requested),
           typesTried(0), typeFallback(false),
-<<<<<<< HEAD
-          bundle(NULL), collations(NULL), data(NULL) {
-=======
           bundle(nullptr), collations(nullptr), data(nullptr) {
->>>>>>> 626889fb
     type[0] = 0;
     defaultType[0] = 0;
     if(U_FAILURE(errorCode)) { return; }
