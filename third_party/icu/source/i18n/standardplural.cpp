// © 2016 and later: Unicode, Inc. and others.
// License & terms of use: http://www.unicode.org/copyright.html
/*
 *******************************************************************************
 * Copyright (C) 2015, International Business Machines Corporation
 * and others. All Rights Reserved.
 *******************************************************************************
 * standardplural.cpp
 *
 * created on: 2015dec14
 * created by: Markus W. Scherer
 */

#include "unicode/utypes.h"

#if !UCONFIG_NO_FORMATTING

#include "unicode/unistr.h"
#include "cstring.h"
#include "standardplural.h"
#include "uassert.h"

U_NAMESPACE_BEGIN

static const char *gKeywords[StandardPlural::COUNT] = {
    "zero", "one", "two", "few", "many", "other", "=0", "=1"
};

const char *StandardPlural::getKeyword(Form p) {
    U_ASSERT(ZERO <= p && p < COUNT);
    return gKeywords[p];
}

int32_t StandardPlural::indexOrNegativeFromString(const char *keyword) {
    switch (*keyword++) {
    case 'f':
        if (uprv_strcmp(keyword, "ew") == 0) {
            return FEW;
        }
        break;
    case 'm':
        if (uprv_strcmp(keyword, "any") == 0) {
            return MANY;
        }
        break;
    case 'o':
        if (uprv_strcmp(keyword, "ther") == 0) {
            return OTHER;
        } else if (uprv_strcmp(keyword, "ne") == 0) {
            return ONE;
        }
        break;
    case 't':
        if (uprv_strcmp(keyword, "wo") == 0) {
            return TWO;
        }
        break;
    case 'z':
        if (uprv_strcmp(keyword, "ero") == 0) {
            return ZERO;
        }
        break;
    case '=':
        if (uprv_strcmp(keyword, "0") == 0) {
            return EQ_0;
        } else if (uprv_strcmp(keyword, "1") == 0) {
            return EQ_1;
        }
        break;
    // Also allow "0" and "1"
    case '0':
        if (*keyword == 0) {
            return EQ_0;
        }
        break;
    case '1':
        if (*keyword == 0) {
            return EQ_1;
        }
        break;
    default:
        break;
    }
    return -1;
}

<<<<<<< HEAD
static const UChar gZero[] = u"zero";
static const UChar gOne[] = u"one";
static const UChar gTwo[] = u"two";
static const UChar gFew[] = u"few";
static const UChar gMany[] = u"many";
static const UChar gOther[] = u"other";
static const UChar gEq0[] = u"=0";
static const UChar gEq1[] = u"=1";
=======
static const char16_t gZero[] = u"zero";
static const char16_t gOne[] = u"one";
static const char16_t gTwo[] = u"two";
static const char16_t gFew[] = u"few";
static const char16_t gMany[] = u"many";
static const char16_t gOther[] = u"other";
static const char16_t gEq0[] = u"=0";
static const char16_t gEq1[] = u"=1";
>>>>>>> 626889fb

int32_t StandardPlural::indexOrNegativeFromString(const UnicodeString &keyword) {
    switch (keyword.length()) {
    case 1:
        if (keyword.charAt(0) == '0') {
            return EQ_0;
        } else if (keyword.charAt(0) == '1') {
            return EQ_1;
        }
        break;
    case 2:
        if (keyword.compare(gEq0, 2) == 0) {
            return EQ_0;
        } else if (keyword.compare(gEq1, 2) == 0) {
            return EQ_1;
        }
        break;
    case 3:
        if (keyword.compare(gOne, 3) == 0) {
            return ONE;
        } else if (keyword.compare(gTwo, 3) == 0) {
            return TWO;
        } else if (keyword.compare(gFew, 3) == 0) {
            return FEW;
        }
        break;
    case 4:
        if (keyword.compare(gMany, 4) == 0) {
            return MANY;
        } else if (keyword.compare(gZero, 4) == 0) {
            return ZERO;
        }
        break;
    case 5:
        if (keyword.compare(gOther, 5) == 0) {
            return OTHER;
        }
        break;
    default:
        break;
    }
    return -1;
}

int32_t StandardPlural::indexFromString(const char *keyword, UErrorCode &errorCode) {
    if (U_FAILURE(errorCode)) { return OTHER; }
    int32_t i = indexOrNegativeFromString(keyword);
    if (i >= 0) {
        return i;
    } else {
        errorCode = U_ILLEGAL_ARGUMENT_ERROR;
        return OTHER;
    }
}

int32_t StandardPlural::indexFromString(const UnicodeString &keyword, UErrorCode &errorCode) {
    if (U_FAILURE(errorCode)) { return OTHER; }
    int32_t i = indexOrNegativeFromString(keyword);
    if (i >= 0) {
        return i;
    } else {
        errorCode = U_ILLEGAL_ARGUMENT_ERROR;
        return OTHER;
    }
}

U_NAMESPACE_END

#endif  // !UCONFIG_NO_FORMATTING<|MERGE_RESOLUTION|>--- conflicted
+++ resolved
@@ -84,16 +84,6 @@
     return -1;
 }
 
-<<<<<<< HEAD
-static const UChar gZero[] = u"zero";
-static const UChar gOne[] = u"one";
-static const UChar gTwo[] = u"two";
-static const UChar gFew[] = u"few";
-static const UChar gMany[] = u"many";
-static const UChar gOther[] = u"other";
-static const UChar gEq0[] = u"=0";
-static const UChar gEq1[] = u"=1";
-=======
 static const char16_t gZero[] = u"zero";
 static const char16_t gOne[] = u"one";
 static const char16_t gTwo[] = u"two";
@@ -102,7 +92,6 @@
 static const char16_t gOther[] = u"other";
 static const char16_t gEq0[] = u"=0";
 static const char16_t gEq1[] = u"=1";
->>>>>>> 626889fb
 
 int32_t StandardPlural::indexOrNegativeFromString(const UnicodeString &keyword) {
     switch (keyword.length()) {
