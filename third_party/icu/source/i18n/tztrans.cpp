--- conflicted
+++ resolved
@@ -74,17 +74,10 @@
     if (fTime != that.fTime) {
         return false;
     }
-<<<<<<< HEAD
-    if ((fFrom == NULL && that.fFrom == NULL)
-        || (fFrom != NULL && that.fFrom != NULL && *fFrom == *(that.fFrom))) {
-        if ((fTo == NULL && that.fTo == NULL)
-            || (fTo != NULL && that.fTo != NULL && *fTo == *(that.fTo))) {
-=======
     if ((fFrom == nullptr && that.fFrom == nullptr)
         || (fFrom != nullptr && that.fFrom != nullptr && *fFrom == *(that.fFrom))) {
         if ((fTo == nullptr && that.fTo == nullptr)
             || (fTo != nullptr && that.fTo != nullptr && *fTo == *(that.fTo))) {
->>>>>>> 626889fb
             return true;
         }
     }
