--- conflicted
+++ resolved
@@ -77,13 +77,8 @@
         return *this;
     }
 
-<<<<<<< HEAD
-    if (other.fPatternString == NULL) {
-        fPatternString = NULL;
-=======
     if (other.fPatternString == nullptr) {
         fPatternString = nullptr;
->>>>>>> 626889fb
         fPattern = utext_clone(fPattern, other.fPattern, false, true, &fDeferredStatus);
     } else {
         fPatternString = new UnicodeString(*(other.fPatternString));
@@ -183,15 +178,9 @@
     fInitialStringLen = 0;
     fInitialChars     = nullptr;
     fInitialChar      = 0;
-<<<<<<< HEAD
-    fInitialChars8    = NULL;
-    fNeedsAltInput    = false;
-    fNamedCaptureMap  = NULL;
-=======
     fInitialChars8    = nullptr;
     fNeedsAltInput    = false;
     fNamedCaptureMap  = nullptr;
->>>>>>> 626889fb
 
     fPattern          = nullptr; // will be set later
     fPatternString    = nullptr; // may be set later
@@ -306,13 +295,8 @@
     if (this->fFlags == other.fFlags && this->fDeferredStatus == other.fDeferredStatus) {
         if (this->fPatternString != nullptr && other.fPatternString != nullptr) {
             return *(this->fPatternString) == *(other.fPatternString);
-<<<<<<< HEAD
-        } else if (this->fPattern == NULL) {
-            if (other.fPattern == NULL) {
-=======
         } else if (this->fPattern == nullptr) {
             if (other.fPattern == nullptr) {
->>>>>>> 626889fb
                 return true;
             }
         } else if (other.fPattern != nullptr) {
@@ -567,13 +551,8 @@
     if (U_FAILURE(status)) {return false;}
 
     UBool         retVal  = false;
-<<<<<<< HEAD
-    RegexPattern *pat     = NULL;
-    RegexMatcher *matcher = NULL;
-=======
     RegexPattern *pat     = nullptr;
     RegexMatcher *matcher = nullptr;
->>>>>>> 626889fb
 
     pat     = RegexPattern::compile(regex, 0, pe, status);
     matcher = pat->matcher(status);
