// © 2016 and later: Unicode, Inc. and others.
// License & terms of use: http://www.unicode.org/copyright.html
/*
*******************************************************************************
* Copyright (C) 2012-2016, International Business Machines
* Corporation and others.  All Rights Reserved.
*******************************************************************************
* utf8collationiterator.h
*
* created on: 2012nov12 (from utf16collationiterator.h & uitercollationiterator.h)
* created by: Markus W. Scherer
*/

#ifndef __UTF8COLLATIONITERATOR_H__
#define __UTF8COLLATIONITERATOR_H__

#include "unicode/utypes.h"

#if !UCONFIG_NO_COLLATION

#include "cmemory.h"
#include "collation.h"
#include "collationdata.h"
#include "collationiterator.h"
#include "normalizer2impl.h"

U_NAMESPACE_BEGIN

/**
 * UTF-8 collation element and character iterator.
 * Handles normalized UTF-8 text inline, with length or NUL-terminated.
 * Unnormalized text is handled by a subclass.
 */
class U_I18N_API UTF8CollationIterator : public CollationIterator {
public:
    UTF8CollationIterator(const CollationData *d, UBool numeric,
                          const uint8_t *s, int32_t p, int32_t len)
            : CollationIterator(d, numeric),
              u8(s), pos(p), length(len) {}

    virtual ~UTF8CollationIterator();

    virtual void resetToOffset(int32_t newOffset) override;

    virtual int32_t getOffset() const override;

    virtual UChar32 nextCodePoint(UErrorCode &errorCode) override;

    virtual UChar32 previousCodePoint(UErrorCode &errorCode) override;

protected:
    /**
     * For byte sequences that are illegal in UTF-8, an error value may be returned
     * together with a bogus code point. The caller will ignore that code point.
     *
     * Special values may be returned for surrogate code points, which are also illegal in UTF-8,
     * but the caller will treat them like U+FFFD because forbidSurrogateCodePoints() returns true.
     *
     * Valid lead surrogates are returned from inside a normalized text segment,
     * where handleGetTrailSurrogate() will return the matching trail surrogate.
     */
    virtual uint32_t handleNextCE32(UChar32 &c, UErrorCode &errorCode) override;

    virtual UBool foundNULTerminator() override;

    virtual UBool forbidSurrogateCodePoints() const override;

    virtual void forwardNumCodePoints(int32_t num, UErrorCode &errorCode) override;

    virtual void backwardNumCodePoints(int32_t num, UErrorCode &errorCode) override;

    const uint8_t *u8;
    int32_t pos;
    int32_t length;  // <0 for NUL-terminated strings
};

/**
 * Incrementally checks the input text for FCD and normalizes where necessary.
 */
class U_I18N_API FCDUTF8CollationIterator : public UTF8CollationIterator {
public:
    FCDUTF8CollationIterator(const CollationData *data, UBool numeric,
                             const uint8_t *s, int32_t p, int32_t len)
            : UTF8CollationIterator(data, numeric, s, p, len),
              state(CHECK_FWD), start(p),
              nfcImpl(data->nfcImpl) {}

    virtual ~FCDUTF8CollationIterator();

    virtual void resetToOffset(int32_t newOffset) override;

    virtual int32_t getOffset() const override;

    virtual UChar32 nextCodePoint(UErrorCode &errorCode) override;

    virtual UChar32 previousCodePoint(UErrorCode &errorCode) override;

protected:
    virtual uint32_t handleNextCE32(UChar32 &c, UErrorCode &errorCode) override;

<<<<<<< HEAD
    virtual UChar handleGetTrailSurrogate() override;
=======
    virtual char16_t handleGetTrailSurrogate() override;
>>>>>>> 626889fb

    virtual UBool foundNULTerminator() override;

    virtual void forwardNumCodePoints(int32_t num, UErrorCode &errorCode) override;

    virtual void backwardNumCodePoints(int32_t num, UErrorCode &errorCode) override;

private:
    UBool nextHasLccc() const;
    UBool previousHasTccc() const;

    /**
     * Switches to forward checking if possible.
     */
    void switchToForward();

    /**
     * Extends the FCD text segment forward or normalizes around pos.
     * @return true if success
     */
    UBool nextSegment(UErrorCode &errorCode);

    /**
     * Switches to backward checking.
     */
    void switchToBackward();

    /**
     * Extends the FCD text segment backward or normalizes around pos.
     * @return true if success
     */
    UBool previousSegment(UErrorCode &errorCode);

    UBool normalize(const UnicodeString &s, UErrorCode &errorCode);

    enum State {
        /**
         * The input text [start..pos[ passes the FCD check.
         * Moving forward checks incrementally.
         * limit is undefined.
         */
        CHECK_FWD,
        /**
         * The input text [pos..limit[ passes the FCD check.
         * Moving backward checks incrementally.
         * start is undefined.
         */
        CHECK_BWD,
        /**
         * The input text [start..limit[ passes the FCD check.
         * pos tracks the current text index.
         */
        IN_FCD_SEGMENT,
        /**
         * The input text [start..limit[ failed the FCD check and was normalized.
         * pos tracks the current index in the normalized string.
         */
        IN_NORMALIZED
    };

    State state;

    int32_t start;
    int32_t limit;

    const Normalizer2Impl &nfcImpl;
    UnicodeString normalized;
};

U_NAMESPACE_END

#endif  // !UCONFIG_NO_COLLATION
#endif  // __UTF8COLLATIONITERATOR_H__<|MERGE_RESOLUTION|>--- conflicted
+++ resolved
@@ -98,11 +98,7 @@
 protected:
     virtual uint32_t handleNextCE32(UChar32 &c, UErrorCode &errorCode) override;
 
-<<<<<<< HEAD
-    virtual UChar handleGetTrailSurrogate() override;
-=======
     virtual char16_t handleGetTrailSurrogate() override;
->>>>>>> 626889fb
 
     virtual UBool foundNULTerminator() override;
 
