// © 2016 and later: Unicode, Inc. and others.
// License & terms of use: http://www.unicode.org/copyright.html
/*
 * Copyright (C) 2003-2014, International Business Machines Corporation
 * and others. All Rights Reserved.
 ******************************************************************************
 *
 * File INDIANCAL.CPP
 *****************************************************************************
 */

#include "indiancal.h"
#include <stdlib.h>
#if !UCONFIG_NO_FORMATTING

#include "mutex.h"
#include <float.h>
#include "gregoimp.h" // Math
#include "uhash.h"

// Debugging
#ifdef U_DEBUG_INDIANCAL
#include <stdio.h>
#include <stdarg.h>

#endif

U_NAMESPACE_BEGIN

// Implementation of the IndianCalendar class

//-------------------------------------------------------------------------
// Constructors...
//-------------------------------------------------------------------------


IndianCalendar* IndianCalendar::clone() const {
  return new IndianCalendar(*this);
}

IndianCalendar::IndianCalendar(const Locale& aLocale, UErrorCode& success)
  :   Calendar(TimeZone::forLocaleOrDefault(aLocale), aLocale, success)
{
  setTimeInMillis(getNow(), success); // Call this again now that the vtable is set up properly.
}

IndianCalendar::IndianCalendar(const IndianCalendar& other) : Calendar(other) {
}

IndianCalendar::~IndianCalendar()
{
}
const char *IndianCalendar::getType() const { 
   return "indian";
}
  
static const int32_t LIMITS[UCAL_FIELD_COUNT][4] = {
    // Minimum  Greatest     Least   Maximum
    //           Minimum   Maximum
    {        0,        0,        0,        0}, // ERA
    { -5000000, -5000000,  5000000,  5000000}, // YEAR
    {        0,        0,       11,       11}, // MONTH
    {        1,        1,       52,       53}, // WEEK_OF_YEAR
    {/*N/A*/-1,/*N/A*/-1,/*N/A*/-1,/*N/A*/-1}, // WEEK_OF_MONTH
    {        1,        1,       30,       31}, // DAY_OF_MONTH
    {        1,        1,      365,      366}, // DAY_OF_YEAR
    {/*N/A*/-1,/*N/A*/-1,/*N/A*/-1,/*N/A*/-1}, // DAY_OF_WEEK
    {       -1,       -1,        5,        5}, // DAY_OF_WEEK_IN_MONTH
    {/*N/A*/-1,/*N/A*/-1,/*N/A*/-1,/*N/A*/-1}, // AM_PM
    {/*N/A*/-1,/*N/A*/-1,/*N/A*/-1,/*N/A*/-1}, // HOUR
    {/*N/A*/-1,/*N/A*/-1,/*N/A*/-1,/*N/A*/-1}, // HOUR_OF_DAY
    {/*N/A*/-1,/*N/A*/-1,/*N/A*/-1,/*N/A*/-1}, // MINUTE
    {/*N/A*/-1,/*N/A*/-1,/*N/A*/-1,/*N/A*/-1}, // SECOND
    {/*N/A*/-1,/*N/A*/-1,/*N/A*/-1,/*N/A*/-1}, // MILLISECOND
    {/*N/A*/-1,/*N/A*/-1,/*N/A*/-1,/*N/A*/-1}, // ZONE_OFFSET
    {/*N/A*/-1,/*N/A*/-1,/*N/A*/-1,/*N/A*/-1}, // DST_OFFSET
    { -5000000, -5000000,  5000000,  5000000}, // YEAR_WOY
    {/*N/A*/-1,/*N/A*/-1,/*N/A*/-1,/*N/A*/-1}, // DOW_LOCAL
    { -5000000, -5000000,  5000000,  5000000}, // EXTENDED_YEAR
    {/*N/A*/-1,/*N/A*/-1,/*N/A*/-1,/*N/A*/-1}, // JULIAN_DAY
    {/*N/A*/-1,/*N/A*/-1,/*N/A*/-1,/*N/A*/-1}, // MILLISECONDS_IN_DAY
    {/*N/A*/-1,/*N/A*/-1,/*N/A*/-1,/*N/A*/-1}, // IS_LEAP_MONTH
    {        0,        0,       11,       11}, // ORDINAL_MONTH
};

static const int32_t INDIAN_ERA_START  = 78;
static const int32_t INDIAN_YEAR_START = 80;

int32_t IndianCalendar::handleGetLimit(UCalendarDateFields field, ELimitType limitType) const {
  return LIMITS[field][limitType];
}

/*
 * Determine whether the given gregorian year is a Leap year 
 */
static UBool isGregorianLeap(int32_t year)
{
    return Grego::isLeapYear(year);
}
  
//----------------------------------------------------------------------
// Calendar framework
//----------------------------------------------------------------------

/*
 * Return the length (in days) of the given month.
 *
 * @param eyear  The year in Saka Era
 * @param month  The month(0-based) in Indian calendar
 */
int32_t IndianCalendar::handleGetMonthLength(int32_t eyear, int32_t month) const {
   if (month < 0 || month > 11) {
      eyear += ClockMath::floorDivide(month, 12, &month);
   }

   if (isGregorianLeap(eyear + INDIAN_ERA_START) && month == 0) {
       return 31;
   }

   if (month >= 1 && month <= 5) {
       return 31;
   }

   return 30;
}

/*
 * Return the number of days in the given Indian year
 *
 * @param eyear The year in Saka Era.
 */
int32_t IndianCalendar::handleGetYearLength(int32_t eyear) const {
    return isGregorianLeap(eyear + INDIAN_ERA_START) ? 366 : 365;
}
/*
 * Returns the Julian Day corresponding to gregorian date
 *
 * @param year The Gregorian year
 * @param month The month in Gregorian Year, 0 based.
 * @param date The date in Gregorian day in month
 */
static double gregorianToJD(int32_t year, int32_t month, int32_t date) {
   return Grego::fieldsToDay(year, month, date) + kEpochStartAsJulianDay - 0.5;
}

/*
 * Returns the Gregorian Date corresponding to a given Julian Day
 * Month is 0 based.
 * @param jd The Julian Day
 */
static int32_t* jdToGregorian(double jd, int32_t gregorianDate[3], UErrorCode& status) {
   int32_t gdow;
   Grego::dayToFields(jd - kEpochStartAsJulianDay,
                      gregorianDate[0], gregorianDate[1], gregorianDate[2], gdow, status);
   return gregorianDate;
}

   
//-------------------------------------------------------------------------
// Functions for converting from field values to milliseconds....
//-------------------------------------------------------------------------
static double IndianToJD(int32_t year, int32_t month, int32_t date) {
   int32_t leapMonth, gyear, m;
   double start, jd;

   gyear = year + INDIAN_ERA_START;


   if(isGregorianLeap(gyear)) {
      leapMonth = 31;
      start = gregorianToJD(gyear, 2 /* The third month in 0 based month */, 21);
   } 
   else {
      leapMonth = 30;
      start = gregorianToJD(gyear, 2 /* The third month in 0 based month */, 22);
   }

   if (month == 1) {
      jd = start + (date - 1);
   } else {
      jd = start + leapMonth;
      m = month - 2;

      //m = Math.min(m, 5);
      if (m > 5) {
          m = 5;
      }

      jd += m * 31;

      if (month >= 8) {
         m = month - 7;
         jd += m * 30;
      }
      jd += date - 1;
   }

   return jd;
}

/*
 * Return JD of start of given month/year of Indian Calendar
 * @param eyear The year in Indian Calendar measured from Saka Era (78 AD).
 * @param month The month in Indian calendar
 */
int32_t IndianCalendar::handleComputeMonthStart(int32_t eyear, int32_t month, UBool /* useMonth */ ) const {

   //month is 0 based; converting it to 1-based 
   int32_t imonth;

    // If the month is out of range, adjust it into range, and adjust the extended year accordingly
   if (month < 0 || month > 11) {
      eyear += (int32_t)ClockMath::floorDivide(month, 12, &month);
   }

   if(month == 12){
       imonth = 1;
   } else {
       imonth = month + 1; 
   }
   
   double jd = IndianToJD(eyear ,imonth, 1);

   return (int32_t)jd;
}

//-------------------------------------------------------------------------
// Functions for converting from milliseconds to field values
//-------------------------------------------------------------------------

int32_t IndianCalendar::handleGetExtendedYear() {
    int32_t year;

    if (newerField(UCAL_EXTENDED_YEAR, UCAL_YEAR) == UCAL_EXTENDED_YEAR) {
        year = internalGet(UCAL_EXTENDED_YEAR, 1); // Default to year 1
    } else {
        year = internalGet(UCAL_YEAR, 1); // Default to year 1
    }

    return year;
}

/*
 * Override Calendar to compute several fields specific to the Indian
 * calendar system.  These are:
 *
 * <ul><li>ERA
 * <li>YEAR
 * <li>MONTH
 * <li>DAY_OF_MONTH
 * <li>EXTENDED_YEAR</ul>
 * 
 * The DAY_OF_WEEK and DOW_LOCAL fields are already set when this
 * method is called. The getGregorianXxx() methods return Gregorian
 * calendar equivalents for the given Julian day.
 */
void IndianCalendar::handleComputeFields(int32_t julianDay, UErrorCode&  status) {
    double jdAtStartOfGregYear;
    int32_t leapMonth, IndianYear, yday, IndianMonth, IndianDayOfMonth, mday;
    int32_t gregorianYear;      // Stores gregorian date corresponding to Julian day;
    int32_t gd[3];

    gregorianYear = jdToGregorian(julianDay, gd, status)[0];          // Gregorian date for Julian day
    if (U_FAILURE(status)) return;
    IndianYear = gregorianYear - INDIAN_ERA_START;            // Year in Saka era
    jdAtStartOfGregYear = gregorianToJD(gregorianYear, 0, 1); // JD at start of Gregorian year
    yday = (int32_t)(julianDay - jdAtStartOfGregYear);        // Day number in Gregorian year (starting from 0)

    if (yday < INDIAN_YEAR_START) {
        // Day is at the end of the preceding Saka year
        IndianYear -= 1;
        leapMonth = isGregorianLeap(gregorianYear - 1) ? 31 : 30; // Days in leapMonth this year, previous Gregorian year
        yday += leapMonth + (31 * 5) + (30 * 3) + 10;
    } else {
        leapMonth = isGregorianLeap(gregorianYear) ? 31 : 30; // Days in leapMonth this year
        yday -= INDIAN_YEAR_START;
    }

    if (yday < leapMonth) {
        IndianMonth = 0;
        IndianDayOfMonth = yday + 1;
    } else {
        mday = yday - leapMonth;
        if (mday < (31 * 5)) {
            IndianMonth = (int32_t)uprv_floor(mday / 31) + 1;
            IndianDayOfMonth = (mday % 31) + 1;
        } else {
            mday -= 31 * 5;
            IndianMonth = (int32_t)uprv_floor(mday / 30) + 6;
            IndianDayOfMonth = (mday % 30) + 1;
        }
   }

   internalSet(UCAL_ERA, 0);
   internalSet(UCAL_EXTENDED_YEAR, IndianYear);
   internalSet(UCAL_YEAR, IndianYear);
   internalSet(UCAL_MONTH, IndianMonth);
   internalSet(UCAL_ORDINAL_MONTH, IndianMonth);
   internalSet(UCAL_DAY_OF_MONTH, IndianDayOfMonth);
   internalSet(UCAL_DAY_OF_YEAR, yday + 1); // yday is 0-based
}    

constexpr uint32_t kIndianRelatedYearDiff = 79;

int32_t IndianCalendar::getRelatedYear(UErrorCode &status) const
{
<<<<<<< HEAD
    // copied from GregorianCalendar
    if (U_FAILURE(status) || !getTimeZone().useDaylightTime()) {
        return false;
    }

    // Force an update of the state of the Calendar.
    ((IndianCalendar*)this)->complete(status); // cast away const

    return (UBool)(U_SUCCESS(status) ? (internalGet(UCAL_DST_OFFSET) != 0) : false);
=======
    int32_t year = get(UCAL_EXTENDED_YEAR, status);
    if (U_FAILURE(status)) {
        return 0;
    }
    return year + kIndianRelatedYearDiff;
>>>>>>> 626889fb
}

void IndianCalendar::setRelatedYear(int32_t year)
{
    // set extended year
    set(UCAL_EXTENDED_YEAR, year - kIndianRelatedYearDiff);
}

/**
 * The system maintains a static default century start date and Year.  They are
 * initialized the first time they are used.  Once the system default century date
 * and year are set, they do not change.
 */
static UDate           gSystemDefaultCenturyStart       = DBL_MIN;
static int32_t         gSystemDefaultCenturyStartYear   = -1;
static icu::UInitOnce  gSystemDefaultCenturyInit        {};


UBool IndianCalendar::haveDefaultCentury() const
{
    return true;
}

static void U_CALLCONV
initializeSystemDefaultCentury()
{
    // initialize systemDefaultCentury and systemDefaultCenturyYear based
    // on the current time.  They'll be set to 80 years before
    // the current time.
    UErrorCode status = U_ZERO_ERROR;

    IndianCalendar calendar ( Locale ( "@calendar=Indian" ), status);
    if ( U_SUCCESS ( status ) ) {
        calendar.setTime ( Calendar::getNow(), status );
        calendar.add ( UCAL_YEAR, -80, status );

        UDate    newStart = calendar.getTime ( status );
        int32_t  newYear  = calendar.get ( UCAL_YEAR, status );

        gSystemDefaultCenturyStart = newStart;
        gSystemDefaultCenturyStartYear = newYear;
    }
    // We have no recourse upon failure.
}


UDate
IndianCalendar::defaultCenturyStart() const
{
    // lazy-evaluate systemDefaultCenturyStart
    umtx_initOnce(gSystemDefaultCenturyInit, &initializeSystemDefaultCentury);
    return gSystemDefaultCenturyStart;
}

int32_t
IndianCalendar::defaultCenturyStartYear() const
{
    // lazy-evaluate systemDefaultCenturyStartYear
    umtx_initOnce(gSystemDefaultCenturyInit, &initializeSystemDefaultCentury);
    return    gSystemDefaultCenturyStartYear;
}


UOBJECT_DEFINE_RTTI_IMPLEMENTATION(IndianCalendar)

U_NAMESPACE_END

#endif
<|MERGE_RESOLUTION|>--- conflicted
+++ resolved
@@ -304,23 +304,11 @@
 
 int32_t IndianCalendar::getRelatedYear(UErrorCode &status) const
 {
-<<<<<<< HEAD
-    // copied from GregorianCalendar
-    if (U_FAILURE(status) || !getTimeZone().useDaylightTime()) {
-        return false;
-    }
-
-    // Force an update of the state of the Calendar.
-    ((IndianCalendar*)this)->complete(status); // cast away const
-
-    return (UBool)(U_SUCCESS(status) ? (internalGet(UCAL_DST_OFFSET) != 0) : false);
-=======
     int32_t year = get(UCAL_EXTENDED_YEAR, status);
     if (U_FAILURE(status)) {
         return 0;
     }
     return year + kIndianRelatedYearDiff;
->>>>>>> 626889fb
 }
 
 void IndianCalendar::setRelatedYear(int32_t year)
