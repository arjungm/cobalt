--- conflicted
+++ resolved
@@ -116,11 +116,7 @@
 
 
     while (U_SUCCESS(status) && ures_hasNext(regionRegular.getAlias())) {
-<<<<<<< HEAD
-        UnicodeString regionName = ures_getNextUnicodeString(regionRegular.getAlias(),NULL,&status);
-=======
         UnicodeString regionName = ures_getNextUnicodeString(regionRegular.getAlias(),nullptr,&status);
->>>>>>> 626889fb
         int32_t rangeMarkerLocation = regionName.indexOf(RANGE_MARKER);
         char16_t buf[6];
         regionName.extract(buf,6,status);
@@ -139,11 +135,7 @@
     }
 
     while (U_SUCCESS(status) && ures_hasNext(regionMacro.getAlias())) {
-<<<<<<< HEAD
-        UnicodeString regionName = ures_getNextUnicodeString(regionMacro.getAlias(),NULL,&status);
-=======
         UnicodeString regionName = ures_getNextUnicodeString(regionMacro.getAlias(),nullptr,&status);
->>>>>>> 626889fb
         int32_t rangeMarkerLocation = regionName.indexOf(RANGE_MARKER);
         char16_t buf[6];
         regionName.extract(buf,6,status);
@@ -168,11 +160,7 @@
     }
 
     while (U_SUCCESS(status) && ures_hasNext(worldContainment.getAlias())) {
-<<<<<<< HEAD
-        UnicodeString *continentName = new UnicodeString(ures_getNextUnicodeString(worldContainment.getAlias(),NULL,&status));
-=======
         UnicodeString *continentName = new UnicodeString(ures_getNextUnicodeString(worldContainment.getAlias(),nullptr,&status));
->>>>>>> 626889fb
         continents->adoptElement(continentName,status);
     }
     if (U_FAILURE(status)) {
@@ -216,19 +204,11 @@
             break;
         }
         Region *grouping = (Region *) uhash_get(newRegionIDMap.getAlias(), groupingName);
-<<<<<<< HEAD
-        if (grouping != NULL) {
-            for (int32_t i = 0; i < ures_getSize(groupingBundle) && U_SUCCESS(status); i++) {
-                UnicodeString child = ures_getUnicodeStringByIndex(groupingBundle, i, &status);
-                if (U_SUCCESS(status)) {
-                    if (grouping->containedRegions == NULL) {
-=======
         if (grouping != nullptr) {
             for (int32_t i = 0; i < ures_getSize(groupingBundle) && U_SUCCESS(status); i++) {
                 UnicodeString child = ures_getUnicodeStringByIndex(groupingBundle, i, &status);
                 if (U_SUCCESS(status)) {
                     if (grouping->containedRegions == nullptr) {
->>>>>>> 626889fb
                         LocalPointer<UVector> lpContainedRegions(
                             new UVector(uprv_deleteUObject, uhash_compareUnicodeString, status), status);
                         grouping->containedRegions = lpContainedRegions.orphan();
@@ -246,11 +226,7 @@
     
     // Process the territory aliases
     while (U_SUCCESS(status) && ures_hasNext(territoryAlias.getAlias())) {
-<<<<<<< HEAD
-        LocalUResourceBundlePointer res(ures_getNextResource(territoryAlias.getAlias(),NULL,&status));
-=======
         LocalUResourceBundlePointer res(ures_getNextResource(territoryAlias.getAlias(),nullptr,&status));
->>>>>>> 626889fb
         const char *aliasFrom = ures_getKey(res.getAlias());
         LocalPointer<UnicodeString> aliasFromStr(new UnicodeString(aliasFrom, -1, US_INV), status);
         UnicodeString aliasTo = ures_getUnicodeStringByKey(res.getAlias(),"replacement",&status);
@@ -312,11 +288,7 @@
 
     // Process the code mappings - This will allow us to assign numeric codes to most of the territories.
     while (U_SUCCESS(status) && ures_hasNext(codeMappings.getAlias())) {
-<<<<<<< HEAD
-        UResourceBundle *mapping = ures_getNextResource(codeMappings.getAlias(),NULL,&status);
-=======
         UResourceBundle *mapping = ures_getNextResource(codeMappings.getAlias(),nullptr,&status);
->>>>>>> 626889fb
         if (U_SUCCESS(status) && ures_getType(mapping) == URES_ARRAY && ures_getSize(mapping) == 3) {
             UnicodeString codeMappingID = ures_getUnicodeStringByIndex(mapping,0,&status);
             UnicodeString codeMappingNumber = ures_getUnicodeStringByIndex(mapping,1,&status);
@@ -394,11 +366,7 @@
             if ( parentRegion != nullptr && childRegion != nullptr ) {
 
                 // Add the child region to the set of regions contained by the parent
-<<<<<<< HEAD
-                if (parentRegion->containedRegions == NULL) {
-=======
                 if (parentRegion->containedRegions == nullptr) {
->>>>>>> 626889fb
                     LocalPointer<UVector> lpContainedRegions(
                         new UVector(uprv_deleteUObject, uhash_compareUnicodeString, status), status);
                     parentRegion->containedRegions = lpContainedRegions.orphan();
