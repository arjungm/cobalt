--- conflicted
+++ resolved
@@ -205,11 +205,7 @@
      * class have the same class ID.  Objects of other classes have
      * different class IDs.
      */
-<<<<<<< HEAD
-    virtual UClassID getDynamicClassID(void) const override;
-=======
     virtual UClassID getDynamicClassID() const override;
->>>>>>> 626889fb
 
 private:
 
