--- conflicted
+++ resolved
@@ -342,11 +342,7 @@
 CollationFastLatinBuilder::getCEsFromContractionCE32(const CollationData &data, uint32_t ce32,
                                                      UErrorCode &errorCode) {
     if(U_FAILURE(errorCode)) { return false; }
-<<<<<<< HEAD
-    const UChar *p = data.contexts + Collation::indexFromCE32(ce32);
-=======
     const char16_t *p = data.contexts + Collation::indexFromCE32(ce32);
->>>>>>> 626889fb
     ce32 = CollationData::readCE32(p);  // Default if no suffix match.
     // Since the original ce32 is not a prefix mapping,
     // the default ce32 must not be another contraction.
