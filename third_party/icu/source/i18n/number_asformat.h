// © 2017 and later: Unicode, Inc. and others.
// License & terms of use: http://www.unicode.org/copyright.html

#include "unicode/utypes.h"

#if !UCONFIG_NO_FORMATTING
#ifndef __NUMBER_ASFORMAT_H__
#define __NUMBER_ASFORMAT_H__

#include "unicode/numberformatter.h"
#include "number_types.h"
#include "number_decimalquantity.h"
#include "number_scientific.h"
#include "number_patternstring.h"
#include "number_modifiers.h"
#include "number_multiplier.h"
#include "number_roundingutils.h"
#include "decNumber.h"
#include "charstr.h"

U_NAMESPACE_BEGIN namespace number {
namespace impl {

/**
 * A wrapper around LocalizedNumberFormatter implementing the Format interface, enabling improved
 * compatibility with other APIs.
 *
 * @see NumberFormatter
 */
class U_I18N_API LocalizedNumberFormatterAsFormat : public Format {
  public:
    LocalizedNumberFormatterAsFormat(const LocalizedNumberFormatter& formatter, const Locale& locale);

    /**
     * Destructor.
     */
    ~LocalizedNumberFormatterAsFormat() override;

    /**
     * Equals operator.
     */
<<<<<<< HEAD
    bool operator==(const Format& other) const U_OVERRIDE;
=======
    bool operator==(const Format& other) const override;
>>>>>>> 626889fb

    /**
     * Creates a copy of this object.
     */
    LocalizedNumberFormatterAsFormat* clone() const override;

    /**
     * Formats a Number using the wrapped LocalizedNumberFormatter. The provided formattable must be a
     * number type.
     */
    UnicodeString& format(const Formattable& obj, UnicodeString& appendTo, FieldPosition& pos,
                          UErrorCode& status) const override;

    /**
     * Formats a Number using the wrapped LocalizedNumberFormatter. The provided formattable must be a
     * number type.
     */
    UnicodeString& format(const Formattable& obj, UnicodeString& appendTo, FieldPositionIterator* posIter,
                          UErrorCode& status) const override;

    /**
     * Not supported: sets an error index and returns.
     */
    void parseObject(const UnicodeString& source, Formattable& result,
                     ParsePosition& parse_pos) const override;

    /**
     * Gets the LocalizedNumberFormatter that this wrapper class uses to format numbers.
     *
     * For maximum efficiency, this function returns by const reference. You must copy the return value
     * into a local variable if you want to use it beyond the lifetime of the current object:
     *
     * <pre>
     * LocalizedNumberFormatter localFormatter = fmt->getNumberFormatter();
     * </pre>
     *
     * You can however use the return value directly when chaining:
     *
     * <pre>
     * FormattedNumber result = fmt->getNumberFormatter().formatDouble(514.23, status);
     * </pre>
     *
     * @return The unwrapped LocalizedNumberFormatter.
     */
    const LocalizedNumberFormatter& getNumberFormatter() const;

    UClassID getDynamicClassID() const override;
    static UClassID U_EXPORT2 getStaticClassID();

  private:
    LocalizedNumberFormatter fFormatter;

    // Even though the locale is inside the LocalizedNumberFormatter, we have to keep it here, too, because
    // LocalizedNumberFormatter doesn't have a getLocale() method, and ICU-TC didn't want to add one.
    Locale fLocale;
};

} // namespace impl
} // namespace number
U_NAMESPACE_END

#endif // __NUMBER_ASFORMAT_H__

#endif /* #if !UCONFIG_NO_FORMATTING */<|MERGE_RESOLUTION|>--- conflicted
+++ resolved
@@ -39,11 +39,7 @@
     /**
      * Equals operator.
      */
-<<<<<<< HEAD
-    bool operator==(const Format& other) const U_OVERRIDE;
-=======
     bool operator==(const Format& other) const override;
->>>>>>> 626889fb
 
     /**
      * Creates a copy of this object.
