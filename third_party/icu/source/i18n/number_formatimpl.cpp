--- conflicted
+++ resolved
@@ -380,11 +380,7 @@
 
     // currencyAsDecimal
     if (affixProvider->currencyAsDecimal()) {
-<<<<<<< HEAD
-        fMicros.currencyAsDecimal = patternModifier->getCurrencySymbolForUnitWidth(status);
-=======
         fMicros.simple.currencyAsDecimal = patternModifier->getCurrencySymbolForUnitWidth(status);
->>>>>>> 626889fb
     }
 
     // Outer modifier (CLDR units and currency long names)
@@ -561,7 +557,6 @@
                     length + index,
                     micros.symbols->getSymbol(
                         DecimalFormatSymbols::ENumberFormatSymbol::kMonetarySeparatorSymbol),
-<<<<<<< HEAD
                     {UFIELD_CATEGORY_NUMBER, UNUM_DECIMAL_SEPARATOR_FIELD},
                     status);
             } else {
@@ -571,17 +566,6 @@
                         DecimalFormatSymbols::ENumberFormatSymbol::kDecimalSeparatorSymbol),
                     {UFIELD_CATEGORY_NUMBER, UNUM_DECIMAL_SEPARATOR_FIELD},
                     status);
-=======
-                    {UFIELD_CATEGORY_NUMBER, UNUM_DECIMAL_SEPARATOR_FIELD},
-                    status);
-            } else {
-                length += string.insert(
-                    length + index,
-                    micros.symbols->getSymbol(
-                        DecimalFormatSymbols::ENumberFormatSymbol::kDecimalSeparatorSymbol),
-                    {UFIELD_CATEGORY_NUMBER, UNUM_DECIMAL_SEPARATOR_FIELD},
-                    status);
->>>>>>> 626889fb
             }
         }
 
