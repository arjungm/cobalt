// © 2016 and later: Unicode, Inc. and others.
// License & terms of use: http://www.unicode.org/copyright.html
/*
*******************************************************************************
* Copyright (C) 1997-2016, International Business Machines Corporation and
* others. All Rights Reserved.
*******************************************************************************
*
* File DCFMTSYM.CPP
*
* Modification History:
*
*   Date        Name        Description
*   02/19/97    aliu        Converted from java.
*   03/18/97    clhuang     Implemented with C++ APIs.
*   03/27/97    helena      Updated to pass the simple test after code review.
*   08/26/97    aliu        Added currency/intl currency symbol support.
*   07/20/98    stephen     Slightly modified initialization of monetarySeparator
********************************************************************************
*/

#include "unicode/utypes.h"

#if !UCONFIG_NO_FORMATTING

#include "unicode/dcfmtsym.h"
#include "unicode/ures.h"
#include "unicode/decimfmt.h"
#include "unicode/ucurr.h"
#include "unicode/choicfmt.h"
#include "unicode/unistr.h"
#include "unicode/numsys.h"
#include "unicode/unum.h"
#include "unicode/utf16.h"
#include "ucurrimp.h"
#include "cstring.h"
#include "locbased.h"
#include "uresimp.h"
#include "ureslocs.h"
#include "charstr.h"
#include "uassert.h"

// *****************************************************************************
// class DecimalFormatSymbols
// *****************************************************************************

U_NAMESPACE_BEGIN

UOBJECT_DEFINE_RTTI_IMPLEMENTATION(DecimalFormatSymbols)

static const char gNumberElements[] = "NumberElements";
static const char gCurrencySpacingTag[] = "currencySpacing";
static const char gBeforeCurrencyTag[] = "beforeCurrency";
static const char gAfterCurrencyTag[] = "afterCurrency";
static const char gCurrencyMatchTag[] = "currencyMatch";
static const char gCurrencySudMatchTag[] = "surroundingMatch";
static const char gCurrencyInsertBtnTag[] = "insertBetween";
static const char gLatn[] =  "latn";
static const char gSymbols[] = "symbols";
static const char gNumberElementsLatnSymbols[] = "NumberElements/latn/symbols";

static const char16_t INTL_CURRENCY_SYMBOL_STR[] = {0xa4, 0xa4, 0};

// List of field names to be loaded from the data files.
// These are parallel with the enum ENumberFormatSymbol in unicode/dcfmtsym.h.
static const char *gNumberElementKeys[DecimalFormatSymbols::kFormatSymbolCount] = {
    "decimal",
    "group",
    nullptr, /* #11897: the <list> symbol is NOT the pattern separator symbol */
    "percentSign",
    nullptr, /* Native zero digit is deprecated from CLDR - get it from the numbering system */
    nullptr, /* Pattern digit character is deprecated from CLDR - use # by default always */
    "minusSign",
    "plusSign",
    nullptr, /* currency symbol - Wait until we know the currency before loading from CLDR */
    nullptr, /* intl currency symbol - Wait until we know the currency before loading from CLDR */
    "currencyDecimal",
    "exponential",
    "perMille",
    nullptr, /* Escape padding character - not in CLDR */
    "infinity",
    "nan",
    nullptr, /* Significant digit symbol - not in CLDR */
    "currencyGroup",
    nullptr, /* one digit - get it from the numbering system */
    nullptr, /* two digit - get it from the numbering system */
    nullptr, /* three digit - get it from the numbering system */
    nullptr, /* four digit - get it from the numbering system */
    nullptr, /* five digit - get it from the numbering system */
    nullptr, /* six digit - get it from the numbering system */
    nullptr, /* seven digit - get it from the numbering system */
    nullptr, /* eight digit - get it from the numbering system */
    nullptr, /* nine digit - get it from the numbering system */
    "superscriptingExponent", /* Multiplication (x) symbol for exponents */
    "approximatelySign" /* Approximately sign symbol */
};

// -------------------------------------
// Initializes this with the decimal format symbols in the default locale.

DecimalFormatSymbols::DecimalFormatSymbols(UErrorCode& status)
<<<<<<< HEAD
        : UObject(), locale(), currPattern(NULL) {
=======
        : UObject(), locale() {
>>>>>>> 626889fb
    initialize(locale, status, true);
}

// -------------------------------------
// Initializes this with the decimal format symbols in the desired locale.

DecimalFormatSymbols::DecimalFormatSymbols(const Locale& loc, UErrorCode& status)
        : UObject(), locale(loc) {
    initialize(locale, status);
}

DecimalFormatSymbols::DecimalFormatSymbols(const Locale& loc, const NumberingSystem& ns, UErrorCode& status)
<<<<<<< HEAD
        : UObject(), locale(loc), currPattern(NULL) {
=======
        : UObject(), locale(loc) {
>>>>>>> 626889fb
    initialize(locale, status, false, &ns);
}

DecimalFormatSymbols::DecimalFormatSymbols()
        : UObject(), locale(Locale::getRoot()) {
    *validLocale = *actualLocale = 0;
    initialize();
}

DecimalFormatSymbols*
DecimalFormatSymbols::createWithLastResortData(UErrorCode& status) {
    if (U_FAILURE(status)) { return nullptr; }
    DecimalFormatSymbols* sym = new DecimalFormatSymbols();
    if (sym == nullptr) {
        status = U_MEMORY_ALLOCATION_ERROR;
    }
    return sym;
}

// -------------------------------------

DecimalFormatSymbols::~DecimalFormatSymbols()
{
}

// -------------------------------------
// copy constructor

DecimalFormatSymbols::DecimalFormatSymbols(const DecimalFormatSymbols &source)
    : UObject(source)
{
    *this = source;
}

// -------------------------------------
// assignment operator

DecimalFormatSymbols&
DecimalFormatSymbols::operator=(const DecimalFormatSymbols& rhs)
{
    if (this != &rhs) {
        for(int32_t i = 0; i < (int32_t)kFormatSymbolCount; ++i) {
            // fastCopyFrom is safe, see docs on fSymbols
            fSymbols[(ENumberFormatSymbol)i].fastCopyFrom(rhs.fSymbols[(ENumberFormatSymbol)i]);
        }
        for(int32_t i = 0; i < (int32_t)UNUM_CURRENCY_SPACING_COUNT; ++i) {
            currencySpcBeforeSym[i].fastCopyFrom(rhs.currencySpcBeforeSym[i]);
            currencySpcAfterSym[i].fastCopyFrom(rhs.currencySpcAfterSym[i]);
        }
        locale = rhs.locale;
        uprv_strcpy(validLocale, rhs.validLocale);
        uprv_strcpy(actualLocale, rhs.actualLocale);
        fIsCustomCurrencySymbol = rhs.fIsCustomCurrencySymbol; 
        fIsCustomIntlCurrencySymbol = rhs.fIsCustomIntlCurrencySymbol; 
        fCodePointZero = rhs.fCodePointZero;
        currPattern = rhs.currPattern;
        uprv_strcpy(nsName, rhs.nsName);
    }
    return *this;
}

// -------------------------------------

bool
DecimalFormatSymbols::operator==(const DecimalFormatSymbols& that) const
{
    if (this == &that) {
        return true;
    }
    if (fIsCustomCurrencySymbol != that.fIsCustomCurrencySymbol) { 
        return false;
    } 
    if (fIsCustomIntlCurrencySymbol != that.fIsCustomIntlCurrencySymbol) { 
        return false;
    } 
    for(int32_t i = 0; i < (int32_t)kFormatSymbolCount; ++i) {
        if(fSymbols[(ENumberFormatSymbol)i] != that.fSymbols[(ENumberFormatSymbol)i]) {
            return false;
        }
    }
    for(int32_t i = 0; i < (int32_t)UNUM_CURRENCY_SPACING_COUNT; ++i) {
        if(currencySpcBeforeSym[i] != that.currencySpcBeforeSym[i]) {
            return false;
        }
        if(currencySpcAfterSym[i] != that.currencySpcAfterSym[i]) {
            return false;
        }
    }
    // No need to check fCodePointZero since it is based on fSymbols
    return locale == that.locale &&
        uprv_strcmp(validLocale, that.validLocale) == 0 &&
        uprv_strcmp(actualLocale, that.actualLocale) == 0;
}

// -------------------------------------

namespace {

/**
 * Sink for enumerating all of the decimal format symbols (more specifically, anything
 * under the "NumberElements.symbols" tree).
 *
 * More specific bundles (en_GB) are enumerated before their parents (en_001, en, root):
 * Only store a value if it is still missing, that is, it has not been overridden.
 */
struct DecFmtSymDataSink : public ResourceSink {

    // Destination for data, modified via setters.
    DecimalFormatSymbols& dfs;
    // Boolean array of whether or not we have seen a particular symbol yet.
    // Can't simply check fSymbols because it is pre-populated with defaults.
    UBool seenSymbol[DecimalFormatSymbols::kFormatSymbolCount];

    // Constructor/Destructor
    DecFmtSymDataSink(DecimalFormatSymbols& _dfs) : dfs(_dfs) {
        uprv_memset(seenSymbol, false, sizeof(seenSymbol));
    }
    virtual ~DecFmtSymDataSink();

    virtual void put(const char *key, ResourceValue &value, UBool /*noFallback*/,
            UErrorCode &errorCode) override {
        ResourceTable symbolsTable = value.getTable(errorCode);
        if (U_FAILURE(errorCode)) { return; }
        for (int32_t j = 0; symbolsTable.getKeyAndValue(j, key, value); ++j) {
            for (int32_t i=0; i<DecimalFormatSymbols::kFormatSymbolCount; i++) {
                if (gNumberElementKeys[i] != nullptr && uprv_strcmp(key, gNumberElementKeys[i]) == 0) {
                    if (!seenSymbol[i]) {
                        seenSymbol[i] = true;
                        dfs.setSymbol(
                            (DecimalFormatSymbols::ENumberFormatSymbol) i,
                            value.getUnicodeString(errorCode));
                        if (U_FAILURE(errorCode)) { return; }
                    }
                    break;
                }
            }
        }
    }

    // Returns true if all the symbols have been seen.
    UBool seenAll() {
        for (int32_t i=0; i<DecimalFormatSymbols::kFormatSymbolCount; i++) {
            if (!seenSymbol[i]) {
                return false;
            }
        }
        return true;
    }

    // If monetary decimal or grouping were not explicitly set, then set them to be the
    // same as their non-monetary counterparts.
    void resolveMissingMonetarySeparators(const UnicodeString* fSymbols) {
        if (!seenSymbol[DecimalFormatSymbols::kMonetarySeparatorSymbol]) {
            dfs.setSymbol(
                DecimalFormatSymbols::kMonetarySeparatorSymbol,
                fSymbols[DecimalFormatSymbols::kDecimalSeparatorSymbol]);
        }
        if (!seenSymbol[DecimalFormatSymbols::kMonetaryGroupingSeparatorSymbol]) {
            dfs.setSymbol(
                DecimalFormatSymbols::kMonetaryGroupingSeparatorSymbol,
                fSymbols[DecimalFormatSymbols::kGroupingSeparatorSymbol]);
        }
    }
};

struct CurrencySpacingSink : public ResourceSink {
    DecimalFormatSymbols& dfs;
    UBool hasBeforeCurrency;
    UBool hasAfterCurrency;

    CurrencySpacingSink(DecimalFormatSymbols& _dfs)
        : dfs(_dfs), hasBeforeCurrency(false), hasAfterCurrency(false) {}
    virtual ~CurrencySpacingSink();

    virtual void put(const char *key, ResourceValue &value, UBool /*noFallback*/,
            UErrorCode &errorCode) override {
        ResourceTable spacingTypesTable = value.getTable(errorCode);
        for (int32_t i = 0; spacingTypesTable.getKeyAndValue(i, key, value); ++i) {
            UBool beforeCurrency;
            if (uprv_strcmp(key, gBeforeCurrencyTag) == 0) {
                beforeCurrency = true;
                hasBeforeCurrency = true;
            } else if (uprv_strcmp(key, gAfterCurrencyTag) == 0) {
                beforeCurrency = false;
                hasAfterCurrency = true;
            } else {
                continue;
            }

            ResourceTable patternsTable = value.getTable(errorCode);
            for (int32_t j = 0; patternsTable.getKeyAndValue(j, key, value); ++j) {
                UCurrencySpacing pattern;
                if (uprv_strcmp(key, gCurrencyMatchTag) == 0) {
                    pattern = UNUM_CURRENCY_MATCH;
                } else if (uprv_strcmp(key, gCurrencySudMatchTag) == 0) {
                    pattern = UNUM_CURRENCY_SURROUNDING_MATCH;
                } else if (uprv_strcmp(key, gCurrencyInsertBtnTag) == 0) {
                    pattern = UNUM_CURRENCY_INSERT;
                } else {
                    continue;
                }

                const UnicodeString& current = dfs.getPatternForCurrencySpacing(
                    pattern, beforeCurrency, errorCode);
                if (current.isEmpty()) {
                    dfs.setPatternForCurrencySpacing(
                        pattern, beforeCurrency, value.getUnicodeString(errorCode));
                }
            }
        }
    }

    void resolveMissing() {
        // For consistency with Java, this method overwrites everything with the defaults unless
        // both beforeCurrency and afterCurrency were found in CLDR.
        static const char* defaults[] = { "[:letter:]", "[:digit:]", " " };
        if (!hasBeforeCurrency || !hasAfterCurrency) {
            for (int32_t pattern = 0; pattern < UNUM_CURRENCY_SPACING_COUNT; pattern++) {
                dfs.setPatternForCurrencySpacing((UCurrencySpacing)pattern,
                    false, UnicodeString(defaults[pattern], -1, US_INV));
            }
            for (int32_t pattern = 0; pattern < UNUM_CURRENCY_SPACING_COUNT; pattern++) {
                dfs.setPatternForCurrencySpacing((UCurrencySpacing)pattern,
                    true, UnicodeString(defaults[pattern], -1, US_INV));
            }
        }
    }
};

// Virtual destructors must be defined out of line.
DecFmtSymDataSink::~DecFmtSymDataSink() {}
CurrencySpacingSink::~CurrencySpacingSink() {}

} // namespace

void
DecimalFormatSymbols::initialize(const Locale& loc, UErrorCode& status,
    UBool useLastResortData, const NumberingSystem* ns)
{
    if (U_FAILURE(status)) { return; }
    *validLocale = *actualLocale = 0;

    // First initialize all the symbols to the fallbacks for anything we can't find
    initialize();

    //
    // Next get the numbering system for this locale and set zero digit
    // and the digit string based on the numbering system for the locale
    //
    LocalPointer<NumberingSystem> nsLocal;
    if (ns == nullptr) {
        // Use the numbering system according to the locale.
        // Save it into a LocalPointer so it gets cleaned up.
        nsLocal.adoptInstead(NumberingSystem::createInstance(loc, status));
        ns = nsLocal.getAlias();
    }
    const char *nsName;
    if (U_SUCCESS(status) && ns->getRadix() == 10 && !ns->isAlgorithmic()) {
        nsName = ns->getName();
        UnicodeString digitString(ns->getDescription());
        int32_t digitIndex = 0;
        UChar32 digit = digitString.char32At(0);
        fSymbols[kZeroDigitSymbol].setTo(digit);
        for (int32_t i = kOneDigitSymbol; i <= kNineDigitSymbol; ++i) {
            digitIndex += U16_LENGTH(digit);
            digit = digitString.char32At(digitIndex);
            fSymbols[i].setTo(digit);
        }
    } else {
        nsName = gLatn;
    }
    uprv_strcpy(this->nsName, nsName);

    // Open resource bundles
    const char* locStr = loc.getName();
    LocalUResourceBundlePointer resource(ures_open(nullptr, locStr, &status));
    LocalUResourceBundlePointer numberElementsRes(
        ures_getByKeyWithFallback(resource.getAlias(), gNumberElements, nullptr, &status));

    if (U_FAILURE(status)) {
        if ( useLastResortData ) {
            status = U_USING_DEFAULT_WARNING;
            initialize();
        }
        return;
    }

    // Set locale IDs
    // TODO: Is there a way to do this without depending on the resource bundle instance?
    U_LOCALE_BASED(locBased, *this);
    locBased.setLocaleIDs(
        ures_getLocaleByType(
            numberElementsRes.getAlias(),
            ULOC_VALID_LOCALE, &status),
        ures_getLocaleByType(
            numberElementsRes.getAlias(),
            ULOC_ACTUAL_LOCALE, &status));

    // Now load the rest of the data from the data sink.
    // Start with loading this nsName if it is not Latin.
    DecFmtSymDataSink sink(*this);
    if (uprv_strcmp(nsName, gLatn) != 0) {
        CharString path;
        path.append(gNumberElements, status)
            .append('/', status)
            .append(nsName, status)
            .append('/', status)
            .append(gSymbols, status);
        ures_getAllItemsWithFallback(resource.getAlias(), path.data(), sink, status);

        // If no symbols exist for the given nsName and resource bundle, silently ignore
        // and fall back to Latin.
        if (status == U_MISSING_RESOURCE_ERROR) {
            status = U_ZERO_ERROR;
        } else if (U_FAILURE(status)) {
            return;
        }
    }

    // Continue with Latin if necessary.
    if (!sink.seenAll()) {
        ures_getAllItemsWithFallback(resource.getAlias(), gNumberElementsLatnSymbols, sink, status);
        if (U_FAILURE(status)) { return; }
    }

    // Let the monetary number separators equal the default number separators if necessary.
    sink.resolveMissingMonetarySeparators(fSymbols);

    // Resolve codePointZero
    UChar32 tempCodePointZero = -1;
    for (int32_t i=0; i<=9; i++) {
        const UnicodeString& stringDigit = getConstDigitSymbol(i);
        if (stringDigit.countChar32() != 1) {
            tempCodePointZero = -1;
            break;
        }
        UChar32 cp = stringDigit.char32At(0);
        if (i == 0) {
            tempCodePointZero = cp;
        } else if (cp != tempCodePointZero + i) {
            tempCodePointZero = -1;
            break;
        }
    }
    fCodePointZero = tempCodePointZero;

    // Get the default currency from the currency API.
    UErrorCode internalStatus = U_ZERO_ERROR; // don't propagate failures out
    char16_t curriso[4];
    UnicodeString tempStr;
    int32_t currisoLength = ucurr_forLocale(locStr, curriso, UPRV_LENGTHOF(curriso), &internalStatus);
    if (U_SUCCESS(internalStatus) && currisoLength == 3) {
        setCurrency(curriso, status);
    } else {
        setCurrency(nullptr, status);
    }

    // Currency Spacing.
    LocalUResourceBundlePointer currencyResource(ures_open(U_ICUDATA_CURR, locStr, &status));
    CurrencySpacingSink currencySink(*this);
    ures_getAllItemsWithFallback(currencyResource.getAlias(), gCurrencySpacingTag, currencySink, status);
    currencySink.resolveMissing();
    if (U_FAILURE(status)) { return; }
}

void
DecimalFormatSymbols::initialize() {
    /*
     * These strings used to be in static arrays, but the HP/UX aCC compiler
     * cannot initialize a static array with class constructors.
     *  markus 2000may25
     */
    fSymbols[kDecimalSeparatorSymbol] = (char16_t)0x2e;    // '.' decimal separator
    fSymbols[kGroupingSeparatorSymbol].remove();        //     group (thousands) separator
<<<<<<< HEAD
    fSymbols[kPatternSeparatorSymbol] = (UChar)0x3b;    // ';' pattern separator
    fSymbols[kPercentSymbol] = (UChar)0x25;             // '%' percent sign
    fSymbols[kZeroDigitSymbol] = (UChar)0x30;           // '0' native 0 digit
    fSymbols[kOneDigitSymbol] = (UChar)0x31;            // '1' native 1 digit
    fSymbols[kTwoDigitSymbol] = (UChar)0x32;            // '2' native 2 digit
    fSymbols[kThreeDigitSymbol] = (UChar)0x33;          // '3' native 3 digit
    fSymbols[kFourDigitSymbol] = (UChar)0x34;           // '4' native 4 digit
    fSymbols[kFiveDigitSymbol] = (UChar)0x35;           // '5' native 5 digit
    fSymbols[kSixDigitSymbol] = (UChar)0x36;            // '6' native 6 digit
    fSymbols[kSevenDigitSymbol] = (UChar)0x37;          // '7' native 7 digit
    fSymbols[kEightDigitSymbol] = (UChar)0x38;          // '8' native 8 digit
    fSymbols[kNineDigitSymbol] = (UChar)0x39;           // '9' native 9 digit
    fSymbols[kDigitSymbol] = (UChar)0x23;               // '#' pattern digit
    fSymbols[kPlusSignSymbol] = (UChar)0x002b;          // '+' plus sign
    fSymbols[kMinusSignSymbol] = (UChar)0x2d;           // '-' minus sign
    fSymbols[kCurrencySymbol] = (UChar)0xa4;            // 'OX' currency symbol
    fSymbols[kIntlCurrencySymbol].setTo(true, INTL_CURRENCY_SYMBOL_STR, 2);
    fSymbols[kMonetarySeparatorSymbol] = (UChar)0x2e;   // '.' monetary decimal separator
    fSymbols[kExponentialSymbol] = (UChar)0x45;         // 'E' exponential
    fSymbols[kPerMillSymbol] = (UChar)0x2030;           // '%o' per mill
    fSymbols[kPadEscapeSymbol] = (UChar)0x2a;           // '*' pad escape symbol
    fSymbols[kInfinitySymbol] = (UChar)0x221e;          // 'oo' infinite
    fSymbols[kNaNSymbol] = (UChar)0xfffd;               // SUB NaN
    fSymbols[kSignificantDigitSymbol] = (UChar)0x0040;  // '@' significant digit
    fSymbols[kMonetaryGroupingSeparatorSymbol].remove(); // 
    fSymbols[kExponentMultiplicationSymbol] = (UChar)0xd7; // 'x' multiplication symbol for exponents
=======
    fSymbols[kPatternSeparatorSymbol] = (char16_t)0x3b;    // ';' pattern separator
    fSymbols[kPercentSymbol] = (char16_t)0x25;             // '%' percent sign
    fSymbols[kZeroDigitSymbol] = (char16_t)0x30;           // '0' native 0 digit
    fSymbols[kOneDigitSymbol] = (char16_t)0x31;            // '1' native 1 digit
    fSymbols[kTwoDigitSymbol] = (char16_t)0x32;            // '2' native 2 digit
    fSymbols[kThreeDigitSymbol] = (char16_t)0x33;          // '3' native 3 digit
    fSymbols[kFourDigitSymbol] = (char16_t)0x34;           // '4' native 4 digit
    fSymbols[kFiveDigitSymbol] = (char16_t)0x35;           // '5' native 5 digit
    fSymbols[kSixDigitSymbol] = (char16_t)0x36;            // '6' native 6 digit
    fSymbols[kSevenDigitSymbol] = (char16_t)0x37;          // '7' native 7 digit
    fSymbols[kEightDigitSymbol] = (char16_t)0x38;          // '8' native 8 digit
    fSymbols[kNineDigitSymbol] = (char16_t)0x39;           // '9' native 9 digit
    fSymbols[kDigitSymbol] = (char16_t)0x23;               // '#' pattern digit
    fSymbols[kPlusSignSymbol] = (char16_t)0x002b;          // '+' plus sign
    fSymbols[kMinusSignSymbol] = (char16_t)0x2d;           // '-' minus sign
    fSymbols[kCurrencySymbol] = (char16_t)0xa4;            // 'OX' currency symbol
    fSymbols[kIntlCurrencySymbol].setTo(true, INTL_CURRENCY_SYMBOL_STR, 2);
    fSymbols[kMonetarySeparatorSymbol] = (char16_t)0x2e;   // '.' monetary decimal separator
    fSymbols[kExponentialSymbol] = (char16_t)0x45;         // 'E' exponential
    fSymbols[kPerMillSymbol] = (char16_t)0x2030;           // '%o' per mill
    fSymbols[kPadEscapeSymbol] = (char16_t)0x2a;           // '*' pad escape symbol
    fSymbols[kInfinitySymbol] = (char16_t)0x221e;          // 'oo' infinite
    fSymbols[kNaNSymbol] = (char16_t)0xfffd;               // SUB NaN
    fSymbols[kSignificantDigitSymbol] = (char16_t)0x0040;  // '@' significant digit
    fSymbols[kMonetaryGroupingSeparatorSymbol].remove(); // 
    fSymbols[kExponentMultiplicationSymbol] = (char16_t)0xd7; // 'x' multiplication symbol for exponents
>>>>>>> 626889fb
    fSymbols[kApproximatelySignSymbol] = u'~';          // '~' approximately sign
    fIsCustomCurrencySymbol = false; 
    fIsCustomIntlCurrencySymbol = false;
    fCodePointZero = 0x30;
    U_ASSERT(fCodePointZero == fSymbols[kZeroDigitSymbol].char32At(0));
    currPattern = nullptr;
    nsName[0] = 0;
}

void DecimalFormatSymbols::setCurrency(const char16_t* currency, UErrorCode& status) {
    // TODO: If this method is made public:
    // - Adopt ICU4J behavior of not allowing currency to be null.
    // - Also verify that the length of currency is 3.
    if (!currency) {
        return;
    }

    UnicodeString tempStr;
    uprv_getStaticCurrencyName(currency, locale.getName(), tempStr, status);
    if (U_SUCCESS(status)) {
        fSymbols[kIntlCurrencySymbol].setTo(currency, 3);
        fSymbols[kCurrencySymbol] = tempStr;
    }

    char cc[4]={0};
    u_UCharsToChars(currency, cc, 3);

    /* An explicit currency was requested */
    // TODO(ICU-13297): Move this data loading logic into a centralized place
    UErrorCode localStatus = U_ZERO_ERROR;
    LocalUResourceBundlePointer rbTop(ures_open(U_ICUDATA_CURR, locale.getName(), &localStatus));
    LocalUResourceBundlePointer rb(
        ures_getByKeyWithFallback(rbTop.getAlias(), "Currencies", nullptr, &localStatus));
    ures_getByKeyWithFallback(rb.getAlias(), cc, rb.getAlias(), &localStatus);
    if(U_SUCCESS(localStatus) && ures_getSize(rb.getAlias())>2) { // the length is 3 if more data is present
        ures_getByIndex(rb.getAlias(), 2, rb.getAlias(), &localStatus);
        int32_t currPatternLen = 0;
        currPattern =
            ures_getStringByIndex(rb.getAlias(), (int32_t)0, &currPatternLen, &localStatus);
        UnicodeString decimalSep =
            ures_getUnicodeStringByIndex(rb.getAlias(), (int32_t)1, &localStatus);
        UnicodeString groupingSep =
            ures_getUnicodeStringByIndex(rb.getAlias(), (int32_t)2, &localStatus);
        if(U_SUCCESS(localStatus)){
            fSymbols[kMonetaryGroupingSeparatorSymbol] = groupingSep;
            fSymbols[kMonetarySeparatorSymbol] = decimalSep;
            //pattern.setTo(true, currPattern, currPatternLen);
        }
    }
    /* else An explicit currency was requested and is unknown or locale data is malformed. */
    /* ucurr_* API will get the correct value later on. */
}

Locale
DecimalFormatSymbols::getLocale(ULocDataLocaleType type, UErrorCode& status) const {
    U_LOCALE_BASED(locBased, *this);
    return locBased.getLocale(type, status);
}

const UnicodeString&
DecimalFormatSymbols::getPatternForCurrencySpacing(UCurrencySpacing type,
                                                 UBool beforeCurrency,
                                                 UErrorCode& status) const {
    if (U_FAILURE(status)) {
      return fNoSymbol;  // always empty.
    }
    if (beforeCurrency) {
      return currencySpcBeforeSym[(int32_t)type];
    } else {
      return currencySpcAfterSym[(int32_t)type];
    }
}

void
DecimalFormatSymbols::setPatternForCurrencySpacing(UCurrencySpacing type,
                                                   UBool beforeCurrency,
                                             const UnicodeString& pattern) {
  if (beforeCurrency) {
    currencySpcBeforeSym[(int32_t)type] = pattern;
  } else {
    currencySpcAfterSym[(int32_t)type] =  pattern;
  }
}
U_NAMESPACE_END

#endif /* #if !UCONFIG_NO_FORMATTING */

//eof<|MERGE_RESOLUTION|>--- conflicted
+++ resolved
@@ -99,11 +99,7 @@
 // Initializes this with the decimal format symbols in the default locale.
 
 DecimalFormatSymbols::DecimalFormatSymbols(UErrorCode& status)
-<<<<<<< HEAD
-        : UObject(), locale(), currPattern(NULL) {
-=======
         : UObject(), locale() {
->>>>>>> 626889fb
     initialize(locale, status, true);
 }
 
@@ -116,11 +112,7 @@
 }
 
 DecimalFormatSymbols::DecimalFormatSymbols(const Locale& loc, const NumberingSystem& ns, UErrorCode& status)
-<<<<<<< HEAD
-        : UObject(), locale(loc), currPattern(NULL) {
-=======
         : UObject(), locale(loc) {
->>>>>>> 626889fb
     initialize(locale, status, false, &ns);
 }
 
@@ -495,34 +487,6 @@
      */
     fSymbols[kDecimalSeparatorSymbol] = (char16_t)0x2e;    // '.' decimal separator
     fSymbols[kGroupingSeparatorSymbol].remove();        //     group (thousands) separator
-<<<<<<< HEAD
-    fSymbols[kPatternSeparatorSymbol] = (UChar)0x3b;    // ';' pattern separator
-    fSymbols[kPercentSymbol] = (UChar)0x25;             // '%' percent sign
-    fSymbols[kZeroDigitSymbol] = (UChar)0x30;           // '0' native 0 digit
-    fSymbols[kOneDigitSymbol] = (UChar)0x31;            // '1' native 1 digit
-    fSymbols[kTwoDigitSymbol] = (UChar)0x32;            // '2' native 2 digit
-    fSymbols[kThreeDigitSymbol] = (UChar)0x33;          // '3' native 3 digit
-    fSymbols[kFourDigitSymbol] = (UChar)0x34;           // '4' native 4 digit
-    fSymbols[kFiveDigitSymbol] = (UChar)0x35;           // '5' native 5 digit
-    fSymbols[kSixDigitSymbol] = (UChar)0x36;            // '6' native 6 digit
-    fSymbols[kSevenDigitSymbol] = (UChar)0x37;          // '7' native 7 digit
-    fSymbols[kEightDigitSymbol] = (UChar)0x38;          // '8' native 8 digit
-    fSymbols[kNineDigitSymbol] = (UChar)0x39;           // '9' native 9 digit
-    fSymbols[kDigitSymbol] = (UChar)0x23;               // '#' pattern digit
-    fSymbols[kPlusSignSymbol] = (UChar)0x002b;          // '+' plus sign
-    fSymbols[kMinusSignSymbol] = (UChar)0x2d;           // '-' minus sign
-    fSymbols[kCurrencySymbol] = (UChar)0xa4;            // 'OX' currency symbol
-    fSymbols[kIntlCurrencySymbol].setTo(true, INTL_CURRENCY_SYMBOL_STR, 2);
-    fSymbols[kMonetarySeparatorSymbol] = (UChar)0x2e;   // '.' monetary decimal separator
-    fSymbols[kExponentialSymbol] = (UChar)0x45;         // 'E' exponential
-    fSymbols[kPerMillSymbol] = (UChar)0x2030;           // '%o' per mill
-    fSymbols[kPadEscapeSymbol] = (UChar)0x2a;           // '*' pad escape symbol
-    fSymbols[kInfinitySymbol] = (UChar)0x221e;          // 'oo' infinite
-    fSymbols[kNaNSymbol] = (UChar)0xfffd;               // SUB NaN
-    fSymbols[kSignificantDigitSymbol] = (UChar)0x0040;  // '@' significant digit
-    fSymbols[kMonetaryGroupingSeparatorSymbol].remove(); // 
-    fSymbols[kExponentMultiplicationSymbol] = (UChar)0xd7; // 'x' multiplication symbol for exponents
-=======
     fSymbols[kPatternSeparatorSymbol] = (char16_t)0x3b;    // ';' pattern separator
     fSymbols[kPercentSymbol] = (char16_t)0x25;             // '%' percent sign
     fSymbols[kZeroDigitSymbol] = (char16_t)0x30;           // '0' native 0 digit
@@ -549,7 +513,6 @@
     fSymbols[kSignificantDigitSymbol] = (char16_t)0x0040;  // '@' significant digit
     fSymbols[kMonetaryGroupingSeparatorSymbol].remove(); // 
     fSymbols[kExponentMultiplicationSymbol] = (char16_t)0xd7; // 'x' multiplication symbol for exponents
->>>>>>> 626889fb
     fSymbols[kApproximatelySignSymbol] = u'~';          // '~' approximately sign
     fIsCustomCurrencySymbol = false; 
     fIsCustomIntlCurrencySymbol = false;
