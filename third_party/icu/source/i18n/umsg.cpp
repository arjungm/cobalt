// © 2016 and later: Unicode, Inc. and others.
// License & terms of use: http://www.unicode.org/copyright.html
/*
*******************************************************************************
*
*   Copyright (C) 1999-2012, International Business Machines
*   Corporation and others.  All Rights Reserved.
*
*******************************************************************************
*   file name:  umsg.cpp
*   encoding:   UTF-8
*   tab size:   8 (not used)
*   indentation:4
*
* This is a C wrapper to MessageFormat C++ API.
*
*   Change history:
*
*   08/5/2001  Ram         Added C wrappers for C++ API. Changed implementation of old API's
*                          Removed pattern parser.
* 
*/

#include "unicode/utypes.h"

#if !UCONFIG_NO_FORMATTING

#include "unicode/umsg.h"
#include "unicode/ustring.h"
#include "unicode/fmtable.h"
#include "unicode/msgfmt.h"
#include "unicode/unistr.h"
#include "cpputils.h"
#include "uassert.h"
#include "ustr_imp.h"

U_NAMESPACE_BEGIN
/**
 * This class isolates our access to private internal methods of
 * MessageFormat.  It is never instantiated; it exists only for C++
 * access management.
 */
class MessageFormatAdapter {
public:
    static const Formattable::Type* getArgTypeList(const MessageFormat& m,
                                                   int32_t& count);
    static UBool hasArgTypeConflicts(const MessageFormat& m) {
        return m.hasArgTypeConflicts;
    }
};
const Formattable::Type*
MessageFormatAdapter::getArgTypeList(const MessageFormat& m,
                                     int32_t& count) {
    return m.getArgTypeList(count);
}
U_NAMESPACE_END

U_NAMESPACE_USE

U_CAPI int32_t
u_formatMessage(const char  *locale,
                const char16_t *pattern,
                int32_t     patternLength,
                char16_t    *result,
                int32_t     resultLength,
                UErrorCode  *status,
                ...)
{
    va_list    ap;
    int32_t actLen;        
    //argument checking deferred to subsequent method calls
    // start vararg processing
    va_start(ap, status);

    actLen = u_vformatMessage(locale,pattern,patternLength,result,resultLength,ap,status);
    // end vararg processing
    va_end(ap);

    return actLen;
}

U_CAPI int32_t U_EXPORT2
u_vformatMessage(   const char  *locale,
                    const char16_t *pattern,
                    int32_t     patternLength,
                    char16_t    *result,
                    int32_t     resultLength,
                    va_list     ap,
                    UErrorCode  *status)

{
    //argument checking deferred to subsequent method calls
<<<<<<< HEAD
    UMessageFormat *fmt = umsg_open(pattern,patternLength,locale,NULL,status);
=======
    UMessageFormat *fmt = umsg_open(pattern,patternLength,locale,nullptr,status);
>>>>>>> 626889fb
    int32_t retVal = umsg_vformat(fmt,result,resultLength,ap,status);
    umsg_close(fmt);
    return retVal;
}

U_CAPI int32_t
u_formatMessageWithError(const char *locale,
                        const char16_t *pattern,
                        int32_t     patternLength,
                        char16_t    *result,
                        int32_t     resultLength,
                        UParseError *parseError,
                        UErrorCode  *status,
                        ...)
{
    va_list    ap;
    int32_t actLen;
    //argument checking deferred to subsequent method calls
    // start vararg processing
    va_start(ap, status);

    actLen = u_vformatMessageWithError(locale,pattern,patternLength,result,resultLength,parseError,ap,status);

    // end vararg processing
    va_end(ap);
    return actLen;
}

U_CAPI int32_t U_EXPORT2
u_vformatMessageWithError(  const char  *locale,
                            const char16_t *pattern,
                            int32_t     patternLength,
                            char16_t    *result,
                            int32_t     resultLength,
                            UParseError *parseError,
                            va_list     ap,
                            UErrorCode  *status)

{
    //argument checking deferred to subsequent method calls
    UMessageFormat *fmt = umsg_open(pattern,patternLength,locale,parseError,status);
    int32_t retVal = umsg_vformat(fmt,result,resultLength,ap,status);
    umsg_close(fmt);
    return retVal;
}


// For parse, do the reverse of format:
//  1. Call through to the C++ APIs
//  2. Just assume the user passed in enough arguments.
//  3. Iterate through each formattable returned, and assign to the arguments
U_CAPI void
u_parseMessage( const char   *locale,
                const char16_t  *pattern,
                int32_t      patternLength,
                const char16_t  *source,
                int32_t      sourceLength,
                UErrorCode   *status,
                ...)
{
    va_list    ap;
    //argument checking deferred to subsequent method calls

    // start vararg processing
    va_start(ap, status);

    u_vparseMessage(locale,pattern,patternLength,source,sourceLength,ap,status);
    // end vararg processing
    va_end(ap);
}

U_CAPI void U_EXPORT2
u_vparseMessage(const char  *locale,
                const char16_t *pattern,
                int32_t     patternLength,
                const char16_t *source,
                int32_t     sourceLength,
                va_list     ap,
                UErrorCode  *status)
{
    //argument checking deferred to subsequent method calls
<<<<<<< HEAD
    UMessageFormat *fmt = umsg_open(pattern,patternLength,locale,NULL,status);
=======
    UMessageFormat *fmt = umsg_open(pattern,patternLength,locale,nullptr,status);
>>>>>>> 626889fb
    int32_t count = 0;
    umsg_vparse(fmt,source,sourceLength,&count,ap,status);
    umsg_close(fmt);
}

U_CAPI void
u_parseMessageWithError(const char  *locale,
                        const char16_t *pattern,
                        int32_t     patternLength,
                        const char16_t *source,
                        int32_t     sourceLength,
                        UParseError *error,
                        UErrorCode  *status,
                        ...)
{
    va_list    ap;

    //argument checking deferred to subsequent method calls

    // start vararg processing
    va_start(ap, status);

    u_vparseMessageWithError(locale,pattern,patternLength,source,sourceLength,ap,error,status);
    // end vararg processing
    va_end(ap);
}
U_CAPI void U_EXPORT2
u_vparseMessageWithError(const char  *locale,
                         const char16_t *pattern,
                         int32_t     patternLength,
                         const char16_t *source,
                         int32_t     sourceLength,
                         va_list     ap,
                         UParseError *error,
                         UErrorCode* status)
{
    //argument checking deferred to subsequent method calls
    UMessageFormat *fmt = umsg_open(pattern,patternLength,locale,error,status);
    int32_t count = 0;
    umsg_vparse(fmt,source,sourceLength,&count,ap,status);
    umsg_close(fmt);
}
//////////////////////////////////////////////////////////////////////////////////
//
//  Message format C API
//
/////////////////////////////////////////////////////////////////////////////////


U_CAPI UMessageFormat* U_EXPORT2
umsg_open(  const char16_t  *pattern,
            int32_t         patternLength,
            const  char     *locale,
            UParseError     *parseError,
            UErrorCode      *status)
{
    //check arguments
    if(status==nullptr || U_FAILURE(*status))
    {
      return 0;
    }
    if(pattern==nullptr||patternLength<-1){
        *status=U_ILLEGAL_ARGUMENT_ERROR;
        return 0;
    }

    UParseError tErr;
    if(parseError==nullptr)
    {
        parseError = &tErr;
    }

    int32_t len = (patternLength == -1 ? u_strlen(pattern) : patternLength);
    UnicodeString patString(patternLength == -1, pattern, len);

    MessageFormat* retVal = new MessageFormat(patString,Locale(locale),*parseError,*status);
    if(retVal == nullptr) {
        *status = U_MEMORY_ALLOCATION_ERROR;
        return nullptr;
    }
    if (U_SUCCESS(*status) && MessageFormatAdapter::hasArgTypeConflicts(*retVal)) {
        *status = U_ARGUMENT_TYPE_MISMATCH;
    }
    return (UMessageFormat*)retVal;
}

U_CAPI void U_EXPORT2
umsg_close(UMessageFormat* format)
{
    //check arguments
    if(format==nullptr){
        return;
    }
    delete (MessageFormat*) format;
}

U_CAPI UMessageFormat U_EXPORT2
umsg_clone(const UMessageFormat *fmt,
           UErrorCode *status)
{
    //check arguments
    if(status==nullptr || U_FAILURE(*status)){
        return nullptr;
    }
    if(fmt==nullptr){
        *status = U_ILLEGAL_ARGUMENT_ERROR;
        return nullptr;
    }
    UMessageFormat retVal = (UMessageFormat)((MessageFormat*)fmt)->clone();
    if(retVal == 0) {
        *status = U_MEMORY_ALLOCATION_ERROR;
        return 0;
    }
    return retVal;    
}

U_CAPI void  U_EXPORT2
umsg_setLocale(UMessageFormat *fmt, const char* locale)
{
    //check arguments
    if(fmt==nullptr){
        return;
    }
    ((MessageFormat*)fmt)->setLocale(Locale(locale));   
}

U_CAPI const char*  U_EXPORT2
umsg_getLocale(const UMessageFormat *fmt)
{
    //check arguments
    if(fmt==nullptr){
        return "";
    }
    return ((const MessageFormat*)fmt)->getLocale().getName();
}

U_CAPI void  U_EXPORT2
umsg_applyPattern(UMessageFormat *fmt,
                           const char16_t* pattern,
                           int32_t patternLength,
                           UParseError* parseError,
                           UErrorCode* status)
{
    //check arguments
    UParseError tErr;
    if(status ==nullptr||U_FAILURE(*status)){
        return ;
    }
    if(fmt==nullptr || (pattern==nullptr && patternLength!=0) || patternLength<-1) {
        *status=U_ILLEGAL_ARGUMENT_ERROR;
        return ;
    }

    if(parseError==nullptr){
      parseError = &tErr;
    }

    // UnicodeString(pattern, -1) calls u_strlen().
    ((MessageFormat*)fmt)->applyPattern(UnicodeString(pattern,patternLength),*parseError,*status);  
}

U_CAPI int32_t  U_EXPORT2
umsg_toPattern(const UMessageFormat *fmt,
               char16_t* result,
               int32_t resultLength,
               UErrorCode* status)
{
    //check arguments
    if(status ==nullptr||U_FAILURE(*status)){
        return -1;
    }
    if(fmt==nullptr||resultLength<0 || (resultLength>0 && result==0)){
        *status=U_ILLEGAL_ARGUMENT_ERROR;
        return -1;
    }


    UnicodeString res;
    if(!(result==nullptr && resultLength==0)) {
        // nullptr destination for pure preflighting: empty dummy string
        // otherwise, alias the destination buffer
        res.setTo(result, 0, resultLength);
    }
    ((const MessageFormat*)fmt)->toPattern(res);
    return res.extract(result, resultLength, *status);
}

U_CAPI int32_t
umsg_format(    const UMessageFormat *fmt,
                char16_t       *result,
                int32_t        resultLength,
                UErrorCode     *status,
                ...)
{
    va_list    ap;
    int32_t actLen;  
    //argument checking deferred to last method call umsg_vformat which
    //saves time when arguments are valid and we don't care when arguments are not
    //since we return an error anyway

    
    // start vararg processing
    va_start(ap, status);

    actLen = umsg_vformat(fmt,result,resultLength,ap,status);

    // end vararg processing
    va_end(ap);

    return actLen;
}

U_CAPI int32_t U_EXPORT2
umsg_vformat(   const UMessageFormat *fmt,
                char16_t       *result,
                int32_t        resultLength,
                va_list        ap,
                UErrorCode     *status)
{
    //check arguments
    if(status==0 || U_FAILURE(*status))
    {
        return -1;
    }
    if(fmt==nullptr||resultLength<0 || (resultLength>0 && result==0)) {
        *status=U_ILLEGAL_ARGUMENT_ERROR;
        return -1;
    }

    int32_t count =0;
    const Formattable::Type* argTypes =
        MessageFormatAdapter::getArgTypeList(*(const MessageFormat*)fmt, count);
    // Allocate at least one element.  Allocating an array of length
    // zero causes problems on some platforms (e.g. Win32).
    Formattable* args = new Formattable[count ? count : 1];

    // iterate through the vararg list, and get the arguments out
    for(int32_t i = 0; i < count; ++i) {
        
        char16_t *stringVal;
        double tDouble=0;
        int32_t tInt =0;
        int64_t tInt64 = 0;
        UDate tempDate = 0;
        switch(argTypes[i]) {
        case Formattable::kDate:
            tempDate = va_arg(ap, UDate);
            args[i].setDate(tempDate);
            break;
            
        case Formattable::kDouble:
            tDouble =va_arg(ap, double);
            args[i].setDouble(tDouble);
            break;
            
        case Formattable::kLong:
            tInt = va_arg(ap, int32_t);
            args[i].setLong(tInt);
            break;

        case Formattable::kInt64:
            tInt64 = va_arg(ap, int64_t);
            args[i].setInt64(tInt64);
            break;
            
        case Formattable::kString:
            // For some reason, a temporary is needed
            stringVal = va_arg(ap, char16_t*);
            if(stringVal){
                args[i].setString(UnicodeString(stringVal));
            }else{
                *status=U_ILLEGAL_ARGUMENT_ERROR;
            }
            break;
            
        case Formattable::kArray:
            // throw away this argument
            // this is highly platform-dependent, and probably won't work
            // so, if you try to skip arguments in the list (and not use them)
            // you'll probably crash
            va_arg(ap, int);
            break;

        case Formattable::kObject:
            // Unused argument number. Read and ignore a pointer argument.
            va_arg(ap, void*);
            break;

        default:
            // Unknown/unsupported argument type.
            UPRV_UNREACHABLE_EXIT;
        }
    }
    UnicodeString resultStr;
    FieldPosition fieldPosition(FieldPosition::DONT_CARE);
    
    /* format the message */
    ((const MessageFormat*)fmt)->format(args,count,resultStr,fieldPosition,*status);

    delete[] args;

    if(U_FAILURE(*status)){
        return -1;
    }

    return resultStr.extract(result, resultLength, *status);
}

U_CAPI void
umsg_parse( const UMessageFormat *fmt,
            const char16_t *source,
            int32_t        sourceLength,
            int32_t        *count,
            UErrorCode     *status,
            ...)
{
    va_list    ap;
    //argument checking deferred to last method call umsg_vparse which
    //saves time when arguments are valid and we don't care when arguments are not
    //since we return an error anyway

    // start vararg processing
    va_start(ap, status);

    umsg_vparse(fmt,source,sourceLength,count,ap,status);

    // end vararg processing
    va_end(ap);
}

U_CAPI void U_EXPORT2
umsg_vparse(const UMessageFormat *fmt,
            const char16_t *source,
            int32_t        sourceLength,
            int32_t        *count,
            va_list        ap,
            UErrorCode     *status)
{
    //check arguments
    if(status==nullptr||U_FAILURE(*status))
    {
        return;
    }
    if(fmt==nullptr||source==nullptr || sourceLength<-1 || count==nullptr){
        *status=U_ILLEGAL_ARGUMENT_ERROR;
        return;
    }
    if(sourceLength==-1){
        sourceLength=u_strlen(source);
    }

    UnicodeString srcString(source,sourceLength);
    Formattable *args = ((const MessageFormat*)fmt)->parse(srcString,*count,*status);
    UDate *aDate;
    double *aDouble;
    char16_t *aString;
    int32_t* aInt;
    int64_t* aInt64;
    UnicodeString temp;
    int len =0;
    // assign formattables to varargs
    for(int32_t i = 0; i < *count; i++) {
        switch(args[i].getType()) {

        case Formattable::kDate:
            aDate = va_arg(ap, UDate*);
            if(aDate){
                *aDate = args[i].getDate();
            }else{
                *status=U_ILLEGAL_ARGUMENT_ERROR;
            }
            break;

        case Formattable::kDouble:
            aDouble = va_arg(ap, double*);
            if(aDouble){
                *aDouble = args[i].getDouble();
            }else{
                *status=U_ILLEGAL_ARGUMENT_ERROR;
            }
            break;

        case Formattable::kLong:
            aInt = va_arg(ap, int32_t*);
            if(aInt){
                *aInt = (int32_t) args[i].getLong();
            }else{
                *status=U_ILLEGAL_ARGUMENT_ERROR;
            }
            break;

        case Formattable::kInt64:
            aInt64 = va_arg(ap, int64_t*);
            if(aInt64){
                *aInt64 = args[i].getInt64();
            }else{
                *status=U_ILLEGAL_ARGUMENT_ERROR;
            }
            break;

        case Formattable::kString:
            aString = va_arg(ap, char16_t*);
            if(aString){
                args[i].getString(temp);
                len = temp.length();
                temp.extract(0,len,aString);
                aString[len]=0;
            }else{
                *status= U_ILLEGAL_ARGUMENT_ERROR;
            }
            break;

        case Formattable::kObject:
            // This will never happen because MessageFormat doesn't
            // support kObject.  When MessageFormat is changed to
            // understand MeasureFormats, modify this code to do the
            // right thing. [alan]
            UPRV_UNREACHABLE_EXIT;

        // better not happen!
        case Formattable::kArray:
            UPRV_UNREACHABLE_EXIT;
        }
    }

    // clean up
    delete [] args;
}

#define SINGLE_QUOTE      ((char16_t)0x0027)
#define CURLY_BRACE_LEFT  ((char16_t)0x007B)
#define CURLY_BRACE_RIGHT ((char16_t)0x007D)

#define STATE_INITIAL 0
#define STATE_SINGLE_QUOTE 1
#define STATE_IN_QUOTE 2
#define STATE_MSG_ELEMENT 3

#define MAppend(c) if (len < destCapacity) dest[len++] = c; else len++

int32_t umsg_autoQuoteApostrophe(const char16_t* pattern,
                 int32_t patternLength,
                 char16_t* dest,
                 int32_t destCapacity,
                 UErrorCode* ec)
{
    int32_t state = STATE_INITIAL;
    int32_t braceCount = 0;
    int32_t len = 0;

    if (ec == nullptr || U_FAILURE(*ec)) {
        return -1;
    }

    if (pattern == nullptr || patternLength < -1 || (dest == nullptr && destCapacity > 0)) {
        *ec = U_ILLEGAL_ARGUMENT_ERROR;
        return -1;
    }
    U_ASSERT(destCapacity >= 0);

    if (patternLength == -1) {
        patternLength = u_strlen(pattern);
    }

    for (int i = 0; i < patternLength; ++i) {
        char16_t c = pattern[i];
        switch (state) {
        case STATE_INITIAL:
            switch (c) {
            case SINGLE_QUOTE:
                state = STATE_SINGLE_QUOTE;
                break;
            case CURLY_BRACE_LEFT:
                state = STATE_MSG_ELEMENT;
                ++braceCount;
                break;
            }
            break;

        case STATE_SINGLE_QUOTE:
            switch (c) {
            case SINGLE_QUOTE:
                state = STATE_INITIAL;
                break;
            case CURLY_BRACE_LEFT:
            case CURLY_BRACE_RIGHT:
                state = STATE_IN_QUOTE;
                break;
            default:
                MAppend(SINGLE_QUOTE);
                state = STATE_INITIAL;
                break;
            }
        break;

        case STATE_IN_QUOTE:
            switch (c) {
            case SINGLE_QUOTE:
                state = STATE_INITIAL;
                break;
            }
            break;

        case STATE_MSG_ELEMENT:
            switch (c) {
            case CURLY_BRACE_LEFT:
                ++braceCount;
                break;
            case CURLY_BRACE_RIGHT:
                if (--braceCount == 0) {
                    state = STATE_INITIAL;
                }
                break;
            }
            break;

        default: // Never happens.
            break;
        }

        U_ASSERT(len >= 0);
        MAppend(c);
    }

    // End of scan
    if (state == STATE_SINGLE_QUOTE || state == STATE_IN_QUOTE) {
        MAppend(SINGLE_QUOTE);
    }

    return u_terminateUChars(dest, destCapacity, len, ec);
}

#endif /* #if !UCONFIG_NO_FORMATTING */<|MERGE_RESOLUTION|>--- conflicted
+++ resolved
@@ -90,11 +90,7 @@
 
 {
     //argument checking deferred to subsequent method calls
-<<<<<<< HEAD
-    UMessageFormat *fmt = umsg_open(pattern,patternLength,locale,NULL,status);
-=======
     UMessageFormat *fmt = umsg_open(pattern,patternLength,locale,nullptr,status);
->>>>>>> 626889fb
     int32_t retVal = umsg_vformat(fmt,result,resultLength,ap,status);
     umsg_close(fmt);
     return retVal;
@@ -176,11 +172,7 @@
                 UErrorCode  *status)
 {
     //argument checking deferred to subsequent method calls
-<<<<<<< HEAD
-    UMessageFormat *fmt = umsg_open(pattern,patternLength,locale,NULL,status);
-=======
     UMessageFormat *fmt = umsg_open(pattern,patternLength,locale,nullptr,status);
->>>>>>> 626889fb
     int32_t count = 0;
     umsg_vparse(fmt,source,sourceLength,&count,ap,status);
     umsg_close(fmt);
