--- conflicted
+++ resolved
@@ -34,11 +34,7 @@
 /**
  * Verify that fmt is a SimpleDateFormat. Invalid error if not.
  * @param fmt the UDateFormat, definitely a DateFormat, maybe something else
-<<<<<<< HEAD
- * @param status error code, will be set to failure if there is a failure or the fmt is NULL.
-=======
  * @param status error code, will be set to failure if there is a failure or the fmt is nullptr.
->>>>>>> 626889fb
  */
 static void verifyIsSimpleDateFormat(const UDateFormat* fmt, UErrorCode *status) {
    if(U_SUCCESS(*status) &&
@@ -1071,11 +1067,7 @@
 
     static void
         setNarrowQuarter(DateFormatSymbols *syms, int32_t index,
-<<<<<<< HEAD
-        const UChar *value, int32_t valueLength, UErrorCode &errorCode)
-=======
-        const char16_t *value, int32_t valueLength, UErrorCode &errorCode)
->>>>>>> 626889fb
+        const char16_t *value, int32_t valueLength, UErrorCode &errorCode)
     {
         setSymbol(syms->fNarrowQuarters, syms->fNarrowQuartersCount, index, value, valueLength, errorCode);
     }
@@ -1096,11 +1088,7 @@
 
     static void
         setStandaloneNarrowQuarter(DateFormatSymbols *syms, int32_t index,
-<<<<<<< HEAD
-        const UChar *value, int32_t valueLength, UErrorCode &errorCode)
-=======
-        const char16_t *value, int32_t valueLength, UErrorCode &errorCode)
->>>>>>> 626889fb
+        const char16_t *value, int32_t valueLength, UErrorCode &errorCode)
     {
         setSymbol(syms->fStandaloneNarrowQuarters, syms->fStandaloneNarrowQuartersCount, index, value, valueLength, errorCode);
     }
@@ -1298,11 +1286,7 @@
 /**
  * Verify that fmt is a RelativeDateFormat. Invalid error if not.
  * @param fmt the UDateFormat, definitely a DateFormat, maybe something else
-<<<<<<< HEAD
- * @param status error code, will be set to failure if there is a failure or the fmt is NULL.
-=======
  * @param status error code, will be set to failure if there is a failure or the fmt is nullptr.
->>>>>>> 626889fb
  */
 static void verifyIsRelativeDateFormat(const UDateFormat* fmt, UErrorCode *status) {
    if(U_SUCCESS(*status) &&
