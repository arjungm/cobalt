// © 2016 and later: Unicode, Inc. and others.
// License & terms of use: http://www.unicode.org/copyright.html
/*
*******************************************************************************
* Copyright (C) 1996-2014, International Business Machines Corporation and
* others. All Rights Reserved.
*******************************************************************************
*/

/*
* File coleitr.cpp
*
* Created by: Helena Shih
*
* Modification History:
*
*  Date      Name        Description
*
*  6/23/97   helena      Adding comments to make code more readable.
* 08/03/98   erm         Synched with 1.2 version of CollationElementIterator.java
* 12/10/99   aliu        Ported Thai collation support from Java.
* 01/25/01   swquek      Modified to a C++ wrapper calling C APIs (ucoliter.h)
* 02/19/01   swquek      Removed CollationElementIterator() since it is 
*                        private constructor and no calls are made to it
* 2012-2014  markus      Rewritten in C++ again.
*/

#include "unicode/utypes.h"

#if !UCONFIG_NO_COLLATION

#include "unicode/chariter.h"
#include "unicode/coleitr.h"
#include "unicode/tblcoll.h"
#include "unicode/ustring.h"
#include "cmemory.h"
#include "collation.h"
#include "collationdata.h"
#include "collationiterator.h"
#include "collationsets.h"
#include "collationtailoring.h"
#include "uassert.h"
#include "uhash.h"
#include "utf16collationiterator.h"
#include "uvectr32.h"

/* Constants --------------------------------------------------------------- */

U_NAMESPACE_BEGIN

UOBJECT_DEFINE_RTTI_IMPLEMENTATION(CollationElementIterator)

/* CollationElementIterator public constructor/destructor ------------------ */

CollationElementIterator::CollationElementIterator(
                                         const CollationElementIterator& other) 
        : UObject(other), iter_(nullptr), rbc_(nullptr), otherHalf_(0), dir_(0), offsets_(nullptr) {
    *this = other;
}

CollationElementIterator::~CollationElementIterator()
{
    delete iter_;
    delete offsets_;
}

/* CollationElementIterator public methods --------------------------------- */

namespace {

uint32_t getFirstHalf(uint32_t p, uint32_t lower32) {
    return (p & 0xffff0000) | ((lower32 >> 16) & 0xff00) | ((lower32 >> 8) & 0xff);
}
uint32_t getSecondHalf(uint32_t p, uint32_t lower32) {
    return (p << 16) | ((lower32 >> 8) & 0xff00) | (lower32 & 0x3f);
}
UBool ceNeedsTwoParts(int64_t ce) {
    return (ce & INT64_C(0xffff00ff003f)) != 0;
}

}  // namespace

int32_t CollationElementIterator::getOffset() const
{
    if (dir_ < 0 && offsets_ != nullptr && !offsets_->isEmpty()) {
        // CollationIterator::previousCE() decrements the CEs length
        // while it pops CEs from its internal buffer.
        int32_t i = iter_->getCEsLength();
        if (otherHalf_ != 0) {
            // Return the trailing CE offset while we are in the middle of a 64-bit CE.
            ++i;
        }
        U_ASSERT(i < offsets_->size());
        return offsets_->elementAti(i);
    }
    return iter_->getOffset();
}

/**
* Get the ordering priority of the next character in the string.
* @return the next character's ordering. Returns NULLORDER if an error has 
*         occurred or if the end of string has been reached
*/
int32_t CollationElementIterator::next(UErrorCode& status)
{
    if (U_FAILURE(status)) { return NULLORDER; }
    if (dir_ > 1) {
        // Continue forward iteration. Test this first.
        if (otherHalf_ != 0) {
            uint32_t oh = otherHalf_;
            otherHalf_ = 0;
            return oh;
        }
    } else if (dir_ == 1) {
        // next() after setOffset()
        dir_ = 2;
    } else if (dir_ == 0) {
        // The iter_ is already reset to the start of the text.
        dir_ = 2;
    } else /* dir_ < 0 */ {
        // illegal change of direction
        status = U_INVALID_STATE_ERROR;
        return NULLORDER;
    }
    // No need to keep all CEs in the buffer when we iterate.
    iter_->clearCEsIfNoneRemaining();
    int64_t ce = iter_->nextCE(status);
    if (ce == Collation::NO_CE) { return NULLORDER; }
    // Turn the 64-bit CE into two old-style 32-bit CEs, without quaternary bits.
    uint32_t p = (uint32_t)(ce >> 32);
    uint32_t lower32 = (uint32_t)ce;
    uint32_t firstHalf = getFirstHalf(p, lower32);
    uint32_t secondHalf = getSecondHalf(p, lower32);
    if (secondHalf != 0) {
        otherHalf_ = secondHalf | 0xc0;  // continuation CE
    }
    return firstHalf;
}

bool CollationElementIterator::operator!=(
                                  const CollationElementIterator& other) const
{
    return !(*this == other);
}

bool CollationElementIterator::operator==(
                                    const CollationElementIterator& that) const
{
    if (this == &that) {
        return true;
    }

    return
        (rbc_ == that.rbc_ || *rbc_ == *that.rbc_) &&
        otherHalf_ == that.otherHalf_ &&
        normalizeDir() == that.normalizeDir() &&
        string_ == that.string_ &&
        *iter_ == *that.iter_;
}

/**
* Get the ordering priority of the previous collation element in the string.
* @param status the error code status.
* @return the previous element's ordering. Returns NULLORDER if an error has 
*         occurred or if the start of string has been reached.
*/
int32_t CollationElementIterator::previous(UErrorCode& status)
{
    if (U_FAILURE(status)) { return NULLORDER; }
    if (dir_ < 0) {
        // Continue backwards iteration. Test this first.
        if (otherHalf_ != 0) {
            uint32_t oh = otherHalf_;
            otherHalf_ = 0;
            return oh;
        }
    } else if (dir_ == 0) {
        iter_->resetToOffset(string_.length());
        dir_ = -1;
    } else if (dir_ == 1) {
        // previous() after setOffset()
        dir_ = -1;
    } else /* dir_ > 1 */ {
        // illegal change of direction
        status = U_INVALID_STATE_ERROR;
        return NULLORDER;
    }
    if (offsets_ == nullptr) {
        offsets_ = new UVector32(status);
        if (offsets_ == nullptr) {
            status = U_MEMORY_ALLOCATION_ERROR;
            return NULLORDER;
        }
    }
    // If we already have expansion CEs, then we also have offsets.
    // Otherwise remember the trailing offset in case we need to
    // write offsets for an artificial expansion.
    int32_t limitOffset = iter_->getCEsLength() == 0 ? iter_->getOffset() : 0;
    int64_t ce = iter_->previousCE(*offsets_, status);
    if (ce == Collation::NO_CE) { return NULLORDER; }
    // Turn the 64-bit CE into two old-style 32-bit CEs, without quaternary bits.
    uint32_t p = (uint32_t)(ce >> 32);
    uint32_t lower32 = (uint32_t)ce;
    uint32_t firstHalf = getFirstHalf(p, lower32);
    uint32_t secondHalf = getSecondHalf(p, lower32);
    if (secondHalf != 0) {
        if (offsets_->isEmpty()) {
            // When we convert a single 64-bit CE into two 32-bit CEs,
            // we need to make this artificial expansion behave like a normal expansion.
            // See CollationIterator::previousCE().
            offsets_->addElement(iter_->getOffset(), status);
            offsets_->addElement(limitOffset, status);
        }
        otherHalf_ = firstHalf;
        return secondHalf | 0xc0;  // continuation CE
    }
    return firstHalf;
}

/**
* Resets the cursor to the beginning of the string.
*/
void CollationElementIterator::reset()
{
    iter_ ->resetToOffset(0);
    otherHalf_ = 0;
    dir_ = 0;
}

void CollationElementIterator::setOffset(int32_t newOffset, 
                                         UErrorCode& status)
{
    if (U_FAILURE(status)) { return; }
    if (0 < newOffset && newOffset < string_.length()) {
        int32_t offset = newOffset;
        do {
            char16_t c = string_.charAt(offset);
            if (!rbc_->isUnsafe(c) ||
                    (U16_IS_LEAD(c) && !rbc_->isUnsafe(string_.char32At(offset)))) {
                break;
            }
            // Back up to before this unsafe character.
            --offset;
        } while (offset > 0);
        if (offset < newOffset) {
            // We might have backed up more than necessary.
            // For example, contractions "ch" and "cu" make both 'h' and 'u' unsafe,
            // but for text "chu" setOffset(2) should remain at 2
            // although we initially back up to offset 0.
            // Find the last safe offset no greater than newOffset by iterating forward.
            int32_t lastSafeOffset = offset;
            do {
                iter_->resetToOffset(lastSafeOffset);
                do {
                    iter_->nextCE(status);
                    if (U_FAILURE(status)) { return; }
                } while ((offset = iter_->getOffset()) == lastSafeOffset);
                if (offset <= newOffset) {
                    lastSafeOffset = offset;
                }
            } while (offset < newOffset);
            newOffset = lastSafeOffset;
        }
    }
    iter_->resetToOffset(newOffset);
    otherHalf_ = 0;
    dir_ = 1;
}

/**
* Sets the source to the new source string.
*/
void CollationElementIterator::setText(const UnicodeString& source,
                                       UErrorCode& status)
{
    if (U_FAILURE(status)) {
        return;
    }

    string_ = source;
    const char16_t *s = string_.getBuffer();
    CollationIterator *newIter;
    UBool numeric = rbc_->settings->isNumeric();
    if (rbc_->settings->dontCheckFCD()) {
        newIter = new UTF16CollationIterator(rbc_->data, numeric, s, s, s + string_.length());
    } else {
        newIter = new FCDUTF16CollationIterator(rbc_->data, numeric, s, s, s + string_.length());
    }
    if (newIter == nullptr) {
        status = U_MEMORY_ALLOCATION_ERROR;
        return;
    }
    delete iter_;
    iter_ = newIter;
    otherHalf_ = 0;
    dir_ = 0;
}

// Sets the source to the new character iterator.
void CollationElementIterator::setText(CharacterIterator& source, 
                                       UErrorCode& status)
{
    if (U_FAILURE(status)) 
        return;

    source.getText(string_);
    setText(string_, status);
}

int32_t CollationElementIterator::strengthOrder(int32_t order) const
{
    UColAttributeValue s = (UColAttributeValue)rbc_->settings->getStrength();
    // Mask off the unwanted differences.
    if (s == UCOL_PRIMARY) {
        order &= 0xffff0000;
    }
    else if (s == UCOL_SECONDARY) {
        order &= 0xffffff00;
    }

    return order;
}

/* CollationElementIterator private constructors/destructors --------------- */

/** 
* This is the "real" constructor for this class; it constructs an iterator
* over the source text using the specified collator
*/
CollationElementIterator::CollationElementIterator(
                                               const UnicodeString &source,
                                               const RuleBasedCollator *coll,
                                               UErrorCode &status)
        : iter_(nullptr), rbc_(coll), otherHalf_(0), dir_(0), offsets_(nullptr) {
    setText(source, status);
}

/** 
* This is the "real" constructor for this class; it constructs an iterator over 
* the source text using the specified collator
*/
CollationElementIterator::CollationElementIterator(
                                           const CharacterIterator &source,
                                           const RuleBasedCollator *coll,
                                           UErrorCode &status)
        : iter_(nullptr), rbc_(coll), otherHalf_(0), dir_(0), offsets_(nullptr) {
    // We only call source.getText() which should be const anyway.
    setText(const_cast<CharacterIterator &>(source), status);
}

/* CollationElementIterator private methods -------------------------------- */

const CollationElementIterator& CollationElementIterator::operator=(
                                         const CollationElementIterator& other)
{
    if (this == &other) {
        return *this;
    }

    CollationIterator *newIter;
    const FCDUTF16CollationIterator *otherFCDIter =
            dynamic_cast<const FCDUTF16CollationIterator *>(other.iter_);
    if(otherFCDIter != nullptr) {
        newIter = new FCDUTF16CollationIterator(*otherFCDIter, string_.getBuffer());
    } else {
        const UTF16CollationIterator *otherIter =
                dynamic_cast<const UTF16CollationIterator *>(other.iter_);
        if(otherIter != nullptr) {
            newIter = new UTF16CollationIterator(*otherIter, string_.getBuffer());
        } else {
            newIter = nullptr;
        }
    }
    if(newIter != nullptr) {
        delete iter_;
        iter_ = newIter;
        rbc_ = other.rbc_;
        otherHalf_ = other.otherHalf_;
        dir_ = other.dir_;

        string_ = other.string_;
    }
    if(other.dir_ < 0 && other.offsets_ != nullptr && !other.offsets_->isEmpty()) {
        UErrorCode errorCode = U_ZERO_ERROR;
        if(offsets_ == nullptr) {
            offsets_ = new UVector32(other.offsets_->size(), errorCode);
        }
        if(offsets_ != nullptr) {
            offsets_->assign(*other.offsets_, errorCode);
        }
    }
    return *this;
}

namespace {

class MaxExpSink : public ContractionsAndExpansions::CESink {
public:
    MaxExpSink(UHashtable *h, UErrorCode &ec) : maxExpansions(h), errorCode(ec) {}
    virtual ~MaxExpSink();
    virtual void handleCE(int64_t /*ce*/) override {}
    virtual void handleExpansion(const int64_t ces[], int32_t length) override {
        if (length <= 1) {
            // We do not need to add single CEs into the map.
            return;
        }
        int32_t count = 0;  // number of CE "halves"
        for (int32_t i = 0; i < length; ++i) {
            count += ceNeedsTwoParts(ces[i]) ? 2 : 1;
        }
        // last "half" of the last CE
        int64_t ce = ces[length - 1];
        uint32_t p = (uint32_t)(ce >> 32);
        uint32_t lower32 = (uint32_t)ce;
        uint32_t lastHalf = getSecondHalf(p, lower32);
        if (lastHalf == 0) {
            lastHalf = getFirstHalf(p, lower32);
            U_ASSERT(lastHalf != 0);
        } else {
            lastHalf |= 0xc0;  // old-style continuation CE
        }
        if (count > uhash_igeti(maxExpansions, (int32_t)lastHalf)) {
            uhash_iputi(maxExpansions, (int32_t)lastHalf, count, &errorCode);
        }
    }

private:
    UHashtable *maxExpansions;
    UErrorCode &errorCode;
};

MaxExpSink::~MaxExpSink() {}

}  // namespace

UHashtable *
CollationElementIterator::computeMaxExpansions(const CollationData *data, UErrorCode &errorCode) {
    if (U_FAILURE(errorCode)) { return nullptr; }
    UHashtable *maxExpansions = uhash_open(uhash_hashLong, uhash_compareLong,
                                           uhash_compareLong, &errorCode);
    if (U_FAILURE(errorCode)) { return nullptr; }
    MaxExpSink sink(maxExpansions, errorCode);
<<<<<<< HEAD
    ContractionsAndExpansions(NULL, NULL, &sink, true).forData(data, errorCode);
=======
    ContractionsAndExpansions(nullptr, nullptr, &sink, true).forData(data, errorCode);
>>>>>>> 626889fb
    if (U_FAILURE(errorCode)) {
        uhash_close(maxExpansions);
        return nullptr;
    }
    return maxExpansions;
}

int32_t
CollationElementIterator::getMaxExpansion(int32_t order) const {
    return getMaxExpansion(rbc_->tailoring->maxExpansions, order);
}

int32_t
CollationElementIterator::getMaxExpansion(const UHashtable *maxExpansions, int32_t order) {
    if (order == 0) { return 1; }
    int32_t max;
    if(maxExpansions != nullptr && (max = uhash_igeti(maxExpansions, order)) != 0) {
        return max;
    }
    if ((order & 0xc0) == 0xc0) {
        // old-style continuation CE
        return 2;
    } else {
        return 1;
    }
}

U_NAMESPACE_END

#endif /* #if !UCONFIG_NO_COLLATION */<|MERGE_RESOLUTION|>--- conflicted
+++ resolved
@@ -440,11 +440,7 @@
                                            uhash_compareLong, &errorCode);
     if (U_FAILURE(errorCode)) { return nullptr; }
     MaxExpSink sink(maxExpansions, errorCode);
-<<<<<<< HEAD
-    ContractionsAndExpansions(NULL, NULL, &sink, true).forData(data, errorCode);
-=======
     ContractionsAndExpansions(nullptr, nullptr, &sink, true).forData(data, errorCode);
->>>>>>> 626889fb
     if (U_FAILURE(errorCode)) {
         uhash_close(maxExpansions);
         return nullptr;
