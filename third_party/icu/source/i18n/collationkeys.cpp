--- conflicted
+++ resolved
@@ -192,11 +192,7 @@
     if (newCapacity < 200) {
         newCapacity = 200;
     }
-<<<<<<< HEAD
-    if(buffer.resize(newCapacity, len)==NULL) {
-=======
     if(buffer.resize(newCapacity, len)==nullptr) {
->>>>>>> 626889fb
         return ok = false;
     }
     return true;
