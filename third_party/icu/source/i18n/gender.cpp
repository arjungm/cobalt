--- conflicted
+++ resolved
@@ -41,11 +41,7 @@
 static const char* gNeutralStr = "neutral";
 static const char* gMailTaintsStr = "maleTaints";
 static const char* gMixedNeutralStr = "mixedNeutral";
-<<<<<<< HEAD
-static icu::GenderInfo* gObjs = NULL;
-=======
 static icu::GenderInfo* gObjs = nullptr;
->>>>>>> 626889fb
 static icu::UInitOnce gGenderInitOnce {};
 
 enum GenderStyle {
