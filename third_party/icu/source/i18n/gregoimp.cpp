// © 2016 and later: Unicode, Inc. and others.
// License & terms of use: http://www.unicode.org/copyright.html
/*
 **********************************************************************
 * Copyright (c) 2003-2008, International Business Machines
 * Corporation and others.  All Rights Reserved.
 **********************************************************************
 * Author: Alan Liu
 * Created: September 2 2003
 * Since: ICU 2.8
 **********************************************************************
 */

#include "gregoimp.h"

#if !UCONFIG_NO_FORMATTING

#include "unicode/ucal.h"
#include "uresimp.h"
#include "cstring.h"
#include "uassert.h"

U_NAMESPACE_BEGIN

int32_t ClockMath::floorDivide(int32_t numerator, int32_t denominator) {
    return (numerator >= 0) ?
        numerator / denominator : ((numerator + 1) / denominator) - 1;
}

int64_t ClockMath::floorDivide(int64_t numerator, int64_t denominator) {
    return (numerator >= 0) ?
        numerator / denominator : ((numerator + 1) / denominator) - 1;
}

int32_t ClockMath::floorDivide(double numerator, int32_t denominator,
                          int32_t* remainder) {
    // For an integer n and representable ⌊x/n⌋, ⌊RN(x/n)⌋=⌊x/n⌋, where RN is
    // rounding to nearest.
    double quotient = uprv_floor(numerator / denominator);
<<<<<<< HEAD
    // For doubles x and n, where n is an integer and ⌊x+n⌋ < 2³¹, the
    // expression `(int32_t) (x + n)` evaluated with rounding to nearest
    // differs from ⌊x+n⌋ if 0 < ⌈x⌉−x ≪ x+n, as `x + n` is rounded up to
    // n+⌈x⌉ = ⌊x+n⌋ + 1.  Rewriting it as ⌊x⌋+n makes the addition exact.
    *remainder = (int32_t) (uprv_floor(numerator) - (quotient * denominator));
=======
    if (remainder != nullptr) {
      // For doubles x and n, where n is an integer and ⌊x+n⌋ < 2³¹, the
      // expression `(int32_t) (x + n)` evaluated with rounding to nearest
      // differs from ⌊x+n⌋ if 0 < ⌈x⌉−x ≪ x+n, as `x + n` is rounded up to
      // n+⌈x⌉ = ⌊x+n⌋ + 1.  Rewriting it as ⌊x⌋+n makes the addition exact.
      *remainder = (int32_t) (uprv_floor(numerator) - (quotient * denominator));
    }
>>>>>>> 626889fb
    return (int32_t) quotient;
}

double ClockMath::floorDivide(double dividend, double divisor,
                         double* remainder) {
    // Only designed to work for positive divisors
    U_ASSERT(divisor > 0);
    double quotient = floorDivide(dividend, divisor);
<<<<<<< HEAD
    *remainder = dividend - (quotient * divisor);
    // N.B. For certain large dividends, on certain platforms, there
    // is a bug such that the quotient is off by one.  If you doubt
    // this to be true, set a breakpoint below and run cintltst.
    if (*remainder < 0 || *remainder >= divisor) {
=======
    double r = dividend - (quotient * divisor);
    // N.B. For certain large dividends, on certain platforms, there
    // is a bug such that the quotient is off by one.  If you doubt
    // this to be true, set a breakpoint below and run cintltst.
    if (r < 0 || r >= divisor) {
>>>>>>> 626889fb
        // E.g. 6.7317038241449352e+022 / 86400000.0 is wrong on my
        // machine (too high by one).  4.1792057231752762e+024 /
        // 86400000.0 is wrong the other way (too low).
        double q = quotient;
<<<<<<< HEAD
        quotient += (*remainder < 0) ? -1 : +1;
=======
        quotient += (r < 0) ? -1 : +1;
>>>>>>> 626889fb
        if (q == quotient) {
            // For quotients > ~2^53, we won't be able to add or
            // subtract one, since the LSB of the mantissa will be >
            // 2^0; that is, the exponent (base 2) will be larger than
            // the length, in bits, of the mantissa.  In that case, we
            // can't give a correct answer, so we set the remainder to
            // zero.  This has the desired effect of making extreme
            // values give back an approximate answer rather than
            // crashing.  For example, UDate values above a ~10^25
            // might all have a time of midnight.
<<<<<<< HEAD
            *remainder = 0;
        } else {
            *remainder = dividend - (quotient * divisor);
        }
    }
    U_ASSERT(0 <= *remainder && *remainder < divisor);
=======
            r = 0;
        } else {
            r = dividend - (quotient * divisor);
        }
    }
    U_ASSERT(0 <= r && r < divisor);
    if (remainder != nullptr) {
        *remainder = r;
    }
>>>>>>> 626889fb
    return quotient;
}

const int32_t JULIAN_1_CE    = 1721426; // January 1, 1 CE Gregorian
const int32_t JULIAN_1970_CE = 2440588; // January 1, 1970 CE Gregorian

const int16_t Grego::DAYS_BEFORE[24] =
    {0,31,59,90,120,151,181,212,243,273,304,334,
     0,31,60,91,121,152,182,213,244,274,305,335};

const int8_t Grego::MONTH_LENGTH[24] =
    {31,28,31,30,31,30,31,31,30,31,30,31,
     31,29,31,30,31,30,31,31,30,31,30,31};

double Grego::fieldsToDay(int32_t year, int32_t month, int32_t dom) {

    int32_t y = year - 1;

    double julian = 365 * y + ClockMath::floorDivide(y, 4) + (JULIAN_1_CE - 3) + // Julian cal
        ClockMath::floorDivide(y, 400) - ClockMath::floorDivide(y, 100) + 2 + // => Gregorian cal
        DAYS_BEFORE[month + (isLeapYear(year) ? 12 : 0)] + dom; // => month/dom

    return julian - JULIAN_1970_CE; // JD => epoch day
}

void Grego::dayToFields(double day, int32_t& year, int32_t& month,
                        int32_t& dom, int32_t& dow, int32_t& doy, UErrorCode& status) {
    if (U_FAILURE(status)) return;
    // Convert from 1970 CE epoch to 1 CE epoch (Gregorian calendar)
    day += JULIAN_1970_CE - JULIAN_1_CE;

    // Convert from the day number to the multiple radix
    // representation.  We use 400-year, 100-year, and 4-year cycles.
    // For example, the 4-year cycle has 4 years + 1 leap day; giving
    // 1461 == 365*4 + 1 days.
    int32_t n400 = ClockMath::floorDivide(day, 146097, &doy); // 400-year cycle length
    int32_t n100 = ClockMath::floorDivide(doy, 36524, &doy); // 100-year cycle length
    int32_t n4   = ClockMath::floorDivide(doy, 1461, &doy); // 4-year cycle length
    int32_t n1   = ClockMath::floorDivide(doy, 365, &doy);
    year = 400*n400 + 100*n100 + 4*n4 + n1;
    if (n100 == 4 || n1 == 4) {
        doy = 365; // Dec 31 at end of 4- or 400-year cycle
    } else {
        ++year;
    }
    
    UBool isLeap = isLeapYear(year);
    
    // Gregorian day zero is a Monday.
    dow = (int32_t) uprv_fmod(day + 1, 7);
    dow += (dow < 0) ? (UCAL_SUNDAY + 7) : UCAL_SUNDAY;

    // Common Julian/Gregorian calculation
    int32_t correction = 0;
    int32_t march1 = isLeap ? 60 : 59; // zero-based DOY for March 1
    if (doy >= march1) {
        correction = isLeap ? 1 : 2;
    }
    month = (12 * (doy + correction) + 6) / 367; // zero-based month
    dom = doy - DAYS_BEFORE[month + (isLeap ? 12 : 0)] + 1; // one-based DOM
    doy++; // one-based doy
}

void Grego::timeToFields(UDate time, int32_t& year, int32_t& month,
                        int32_t& dom, int32_t& dow, int32_t& doy, int32_t& mid, UErrorCode& status) {
    if (U_FAILURE(status)) return;
    double millisInDay;
    double day = ClockMath::floorDivide((double)time, (double)U_MILLIS_PER_DAY, &millisInDay);
    mid = (int32_t)millisInDay;
    dayToFields(day, year, month, dom, dow, doy, status);
}

int32_t Grego::dayOfWeek(double day) {
    int32_t dow;
    ClockMath::floorDivide(day + int{UCAL_THURSDAY}, 7, &dow);
    return (dow == 0) ? UCAL_SATURDAY : dow;
}

int32_t Grego::dayOfWeekInMonth(int32_t year, int32_t month, int32_t dom) {
    int32_t weekInMonth = (dom + 6)/7;
    if (weekInMonth == 4) {
        if (dom + 7 > monthLength(year, month)) {
            weekInMonth = -1;
        }
    } else if (weekInMonth == 5) {
        weekInMonth = -1;
    }
    return weekInMonth;
}

U_NAMESPACE_END

#endif
//eof<|MERGE_RESOLUTION|>--- conflicted
+++ resolved
@@ -37,13 +37,6 @@
     // For an integer n and representable ⌊x/n⌋, ⌊RN(x/n)⌋=⌊x/n⌋, where RN is
     // rounding to nearest.
     double quotient = uprv_floor(numerator / denominator);
-<<<<<<< HEAD
-    // For doubles x and n, where n is an integer and ⌊x+n⌋ < 2³¹, the
-    // expression `(int32_t) (x + n)` evaluated with rounding to nearest
-    // differs from ⌊x+n⌋ if 0 < ⌈x⌉−x ≪ x+n, as `x + n` is rounded up to
-    // n+⌈x⌉ = ⌊x+n⌋ + 1.  Rewriting it as ⌊x⌋+n makes the addition exact.
-    *remainder = (int32_t) (uprv_floor(numerator) - (quotient * denominator));
-=======
     if (remainder != nullptr) {
       // For doubles x and n, where n is an integer and ⌊x+n⌋ < 2³¹, the
       // expression `(int32_t) (x + n)` evaluated with rounding to nearest
@@ -51,7 +44,6 @@
       // n+⌈x⌉ = ⌊x+n⌋ + 1.  Rewriting it as ⌊x⌋+n makes the addition exact.
       *remainder = (int32_t) (uprv_floor(numerator) - (quotient * denominator));
     }
->>>>>>> 626889fb
     return (int32_t) quotient;
 }
 
@@ -60,28 +52,16 @@
     // Only designed to work for positive divisors
     U_ASSERT(divisor > 0);
     double quotient = floorDivide(dividend, divisor);
-<<<<<<< HEAD
-    *remainder = dividend - (quotient * divisor);
-    // N.B. For certain large dividends, on certain platforms, there
-    // is a bug such that the quotient is off by one.  If you doubt
-    // this to be true, set a breakpoint below and run cintltst.
-    if (*remainder < 0 || *remainder >= divisor) {
-=======
     double r = dividend - (quotient * divisor);
     // N.B. For certain large dividends, on certain platforms, there
     // is a bug such that the quotient is off by one.  If you doubt
     // this to be true, set a breakpoint below and run cintltst.
     if (r < 0 || r >= divisor) {
->>>>>>> 626889fb
         // E.g. 6.7317038241449352e+022 / 86400000.0 is wrong on my
         // machine (too high by one).  4.1792057231752762e+024 /
         // 86400000.0 is wrong the other way (too low).
         double q = quotient;
-<<<<<<< HEAD
-        quotient += (*remainder < 0) ? -1 : +1;
-=======
         quotient += (r < 0) ? -1 : +1;
->>>>>>> 626889fb
         if (q == quotient) {
             // For quotients > ~2^53, we won't be able to add or
             // subtract one, since the LSB of the mantissa will be >
@@ -92,14 +72,6 @@
             // values give back an approximate answer rather than
             // crashing.  For example, UDate values above a ~10^25
             // might all have a time of midnight.
-<<<<<<< HEAD
-            *remainder = 0;
-        } else {
-            *remainder = dividend - (quotient * divisor);
-        }
-    }
-    U_ASSERT(0 <= *remainder && *remainder < divisor);
-=======
             r = 0;
         } else {
             r = dividend - (quotient * divisor);
@@ -109,7 +81,6 @@
     if (remainder != nullptr) {
         *remainder = r;
     }
->>>>>>> 626889fb
     return quotient;
 }
 
