--- conflicted
+++ resolved
@@ -144,17 +144,10 @@
 #define MAX_OFFSET_DIGITS 6
 
 // Time Zone ID/Short ID trie
-<<<<<<< HEAD
-static TextTrieMap *gZoneIdTrie = NULL;
-static icu::UInitOnce gZoneIdTrieInitOnce {};
-
-static TextTrieMap *gShortZoneIdTrie = NULL;
-=======
 static TextTrieMap *gZoneIdTrie = nullptr;
 static icu::UInitOnce gZoneIdTrieInitOnce {};
 
 static TextTrieMap *gShortZoneIdTrie = nullptr;
->>>>>>> 626889fb
 static icu::UInitOnce gShortZoneIdTrieInitOnce {};
 
 static UMutex gLock;
@@ -802,11 +795,7 @@
         if (tz != nullptr) {
             int32_t rawOffset, dstOffset;
             tz->getOffset(date, false, rawOffset, dstOffset, status);
-<<<<<<< HEAD
-            UChar buf[ZONE_NAME_U16_MAX];
-=======
             char16_t buf[ZONE_NAME_U16_MAX];
->>>>>>> 626889fb
             UnicodeString result(buf, 0, UPRV_LENGTHOF(buf));
             formatOffsetLocalizedGMT(rawOffset + dstOffset, result, status);
             if (U_SUCCESS(status)) {
@@ -1487,20 +1476,12 @@
 
 int32_t
 TimeZoneFormat::parseOffsetLocalizedGMT(const UnicodeString& text, ParsePosition& pos) const {
-<<<<<<< HEAD
-    return parseOffsetLocalizedGMT(text, pos, false, NULL);
-=======
     return parseOffsetLocalizedGMT(text, pos, false, nullptr);
->>>>>>> 626889fb
 }
 
 int32_t
 TimeZoneFormat::parseOffsetShortLocalizedGMT(const UnicodeString& text, ParsePosition& pos) const {
-<<<<<<< HEAD
-    return parseOffsetLocalizedGMT(text, pos, true, NULL);
-=======
     return parseOffsetLocalizedGMT(text, pos, true, nullptr);
->>>>>>> 626889fb
 }
 
 // ------------------------------------------------------------------
@@ -2462,11 +2443,7 @@
     int32_t checkBits = 0;
     UBool isPrevQuote = false;
     UBool inQuote = false;
-<<<<<<< HEAD
-    UChar textBuf[32];
-=======
     char16_t textBuf[32];
->>>>>>> 626889fb
     UnicodeString text(textBuf, 0, UPRV_LENGTHOF(textBuf));
     GMTOffsetField::FieldType itemType = GMTOffsetField::TEXT;
     int32_t itemLength = 1;
@@ -2756,11 +2733,7 @@
     virtual ~ZoneIdMatchHandler();
 
     UBool handleMatch(int32_t matchLength, const CharacterNode *node, UErrorCode &status) override;
-<<<<<<< HEAD
-    const UChar* getID();
-=======
     const char16_t* getID();
->>>>>>> 626889fb
     int32_t getMatchLen();
 private:
     int32_t fLen;
@@ -2805,30 +2778,18 @@
 static void U_CALLCONV initZoneIdTrie(UErrorCode &status) {
     U_ASSERT(gZoneIdTrie == nullptr);
     ucln_i18n_registerCleanup(UCLN_I18N_TIMEZONEFORMAT, tzfmt_cleanup);
-<<<<<<< HEAD
-    gZoneIdTrie = new TextTrieMap(true, NULL);    // No deleter, because values are pooled by ZoneMeta
-    if (gZoneIdTrie == NULL) {
-=======
     gZoneIdTrie = new TextTrieMap(true, nullptr);    // No deleter, because values are pooled by ZoneMeta
     if (gZoneIdTrie == nullptr) {
->>>>>>> 626889fb
         status = U_MEMORY_ALLOCATION_ERROR;
         return;
     }
     StringEnumeration *tzenum = TimeZone::createEnumeration(status);
     if (U_SUCCESS(status)) {
         const UnicodeString *id;
-<<<<<<< HEAD
-        while ((id = tzenum->snext(status)) != NULL) {
-            const UChar* uid = ZoneMeta::findTimeZoneID(*id);
-            if (uid) {
-                gZoneIdTrie->put(uid, const_cast<UChar *>(uid), status);
-=======
         while ((id = tzenum->snext(status)) != nullptr) {
             const char16_t* uid = ZoneMeta::findTimeZoneID(*id);
             if (uid) {
                 gZoneIdTrie->put(uid, const_cast<char16_t *>(uid), status);
->>>>>>> 626889fb
             }
         }
         delete tzenum;
@@ -2868,13 +2829,8 @@
     ucln_i18n_registerCleanup(UCLN_I18N_TIMEZONEFORMAT, tzfmt_cleanup);
     StringEnumeration *tzenum = TimeZone::createTimeZoneIDEnumeration(UCAL_ZONE_TYPE_CANONICAL, nullptr, nullptr, status);
     if (U_SUCCESS(status)) {
-<<<<<<< HEAD
-        gShortZoneIdTrie = new TextTrieMap(true, NULL);    // No deleter, because values are pooled by ZoneMeta
-        if (gShortZoneIdTrie == NULL) {
-=======
         gShortZoneIdTrie = new TextTrieMap(true, nullptr);    // No deleter, because values are pooled by ZoneMeta
         if (gShortZoneIdTrie == nullptr) {
->>>>>>> 626889fb
             status = U_MEMORY_ALLOCATION_ERROR;
         } else {
             const UnicodeString *id;
