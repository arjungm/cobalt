--- conflicted
+++ resolved
@@ -19,11 +19,7 @@
 U_NAMESPACE_BEGIN
 
 struct OlsonToMetaMappingEntry : public UMemory {
-<<<<<<< HEAD
-    const UChar *mzid; // const because it's a reference to a resource bundle string.
-=======
     const char16_t *mzid; // const because it's a reference to a resource bundle string.
->>>>>>> 626889fb
     UDate from;
     UDate to;
 };
@@ -44,11 +40,7 @@
 
     /**
      * Return the canonical id for this tzid defined by CLDR, which might be the id itself.
-<<<<<<< HEAD
-     * This overload method returns a persistent const UChar*, which is guaranteed to persist
-=======
      * This overload method returns a persistent const char16_t*, which is guaranteed to persist
->>>>>>> 626889fb
      * (a pointer to a resource). If the given system tzid is not known, U_ILLEGAL_ARGUMENT_ERROR
      * is set in the status.
      * @param tzid Zone ID
@@ -59,8 +51,6 @@
 
     /*
      * Convenient method returning CLDR canonical ID for the given time zone
-<<<<<<< HEAD
-=======
      */
     static const char16_t* U_EXPORT2 getCanonicalCLDRID(const TimeZone& tz);
 
@@ -72,7 +62,6 @@
      * @param ianaID    Output IANA ID
      * @param status    Receives the status
      * @return  A primary IANA zone ID equivalent to the input zone ID.
->>>>>>> 626889fb
      */
     static UnicodeString& U_EXPORT2 getIanaID(const UnicodeString& tzid, UnicodeString& ianaID, UErrorCode& status);
 
