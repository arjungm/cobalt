--- conflicted
+++ resolved
@@ -1281,11 +1281,7 @@
     UnicodeString line;
 
     while (true) {
-<<<<<<< HEAD
-        UChar ch = reader.read();
-=======
         char16_t ch = reader.read();
->>>>>>> 626889fb
         if (ch == 0xFFFF) {
             // end of file
             if (start && line.startsWith(ICAL_END_VTIMEZONE, -1)) {
@@ -1683,12 +1679,8 @@
             } else {
                 // Update the end year
                 int32_t y, m, d, dow, doy, mid;
-<<<<<<< HEAD
-                Grego::timeToFields(start, y, m, d, dow, doy, mid);
-=======
                 Grego::timeToFields(start, y, m, d, dow, doy, mid, status);
                 if (U_FAILURE(status)) return;
->>>>>>> 626889fb
                 newRule.adoptInsteadAndCheckErrorCode(
                     new AnnualTimeZoneRule(
                             finalRule->getName(tznam),
@@ -1812,11 +1804,7 @@
         icutzprop->append(icutzver);
         icutzprop->append(ICU_TZINFO_PARTIAL, -1);
         appendMillis(start, *icutzprop);
-<<<<<<< HEAD
-        icutzprop->append((UChar)0x005D/*']'*/);
-=======
         icutzprop->append((char16_t)0x005D/*']'*/);
->>>>>>> 626889fb
         customProps.adoptElement(icutzprop, status);
         if (U_FAILURE(status)) {
             return;
@@ -1863,11 +1851,7 @@
             icutzprop->append(icutzver);
             icutzprop->append(ICU_TZINFO_SIMPLE, -1);
             appendMillis(time, *icutzprop);
-<<<<<<< HEAD
-            icutzprop->append((UChar)0x005D/*']'*/);
-=======
             icutzprop->append((char16_t)0x005D/*']'*/);
->>>>>>> 626889fb
             customProps.adoptElement(icutzprop.orphan(), status);
         }
         writeZone(writer, rbtz, &customProps, status);
