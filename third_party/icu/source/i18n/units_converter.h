// © 2020 and later: Unicode, Inc. and others.
// License & terms of use: http://www.unicode.org/copyright.html

#include "unicode/utypes.h"

#if !UCONFIG_NO_FORMATTING
#ifndef __UNITS_CONVERTER_H__
#define __UNITS_CONVERTER_H__

#include "cmemory.h"
#include "measunit_impl.h"
#include "unicode/errorcode.h"
#include "unicode/stringpiece.h"
#include "unicode/uobject.h"
#include "units_converter.h"
#include "units_data.h"

U_NAMESPACE_BEGIN
namespace units {

/* Internal Structure */

// Constants corresponding to unitConstants in CLDR's units.xml.
enum Constants {
    CONSTANT_FT2M,       // ft_to_m
    CONSTANT_PI,         // PI
    CONSTANT_GRAVITY,    // Gravity of earth (9.80665 m/s^2), "g".
    CONSTANT_G,          // Newtonian constant of gravitation, "G".
    CONSTANT_GAL_IMP2M3, // Gallon imp to m3
    CONSTANT_LB2KG,      // Pound to Kilogram
    CONSTANT_GLUCOSE_MOLAR_MASS,
    CONSTANT_ITEM_PER_MOLE,
    CONSTANT_METERS_PER_AU,
    CONSTANT_SEC_PER_JULIAN_YEAR,
    CONSTANT_SPEED_OF_LIGHT_METERS_PER_SECOND,
<<<<<<< HEAD
=======
    CONSTANT_SHO_TO_M3,   // https://en.wikipedia.org/wiki/Japanese_units_of_measurement
    CONSTANT_TSUBO_TO_M2, // https://en.wikipedia.org/wiki/Japanese_units_of_measurement
    CONSTANT_SHAKU_TO_M,  // https://en.wikipedia.org/wiki/Japanese_units_of_measurement
    CONSTANT_AMU,         // Atomic Mass Unit https://www.nist.gov/pml/special-publication-811/nist-guide-si-chapter-5-units-outside-si#table7
>>>>>>> 626889fb

    // Must be the last element.
    CONSTANTS_COUNT
};

// These values are a hard-coded subset of unitConstants in the units
// resources file. A unit test checks that all constants in the resource
// file are at least recognised by the code. Derived constants' values or
// hard-coded derivations are not checked.
// In ICU4J, these constants live in UnitConverter.Factor.getConversionRate().
static const double constantsValues[CONSTANTS_COUNT] = {
    0.3048,                    // CONSTANT_FT2M
    411557987.0 / 131002976.0, // CONSTANT_PI
    9.80665,                   // CONSTANT_GRAVITY
    6.67408E-11,               // CONSTANT_G
    0.00454609,                // CONSTANT_GAL_IMP2M3
    0.45359237,                // CONSTANT_LB2KG
    180.1557,                  // CONSTANT_GLUCOSE_MOLAR_MASS
    6.02214076E+23,            // CONSTANT_ITEM_PER_MOLE
    149597870700,              // CONSTANT_METERS_PER_AU
    31557600,                  // CONSTANT_SEC_PER_JULIAN_YEAR
    299792458,                 // CONSTANT_SPEED_OF_LIGHT_METERS_PER_SECOND
<<<<<<< HEAD
=======
    2401.0 / (1331.0 * 1000.0),
    400.0 / 121.0,
    4.0 / 121.0,
    1.66053878283E-27,         // CONSTANT_AMU
>>>>>>> 626889fb
};

typedef enum Signum {
    NEGATIVE = -1,
    POSITIVE = 1,
} Signum;

/* Represents a conversion factor */
struct U_I18N_API Factor {
    double factorNum = 1;
    double factorDen = 1;
    double offset = 0;
    bool reciprocal = false;

    // Exponents for the symbolic constants
    int32_t constantExponents[CONSTANTS_COUNT] = {};

    void multiplyBy(const Factor &rhs);
    void divideBy(const Factor &rhs);

    // Apply the power to the factor.
    void power(int32_t power);

    // Apply SI or binary prefix to the Factor.
    void applyPrefix(UMeasurePrefix unitPrefix);

    // Does an in-place substitution of the "symbolic constants" based on
    // constantExponents (resetting the exponents).
    //
    // In ICU4J, see UnitConverter.Factor.getConversionRate().
    void substituteConstants();
};

struct U_I18N_API ConversionInfo {
    double conversionRate;
    double offset;
    bool reciprocal;
};

/*
 * Adds a single factor element to the `Factor`. e.g "ft3m", "2.333" or "cup2m3". But not "cup2m3^3".
 */
void U_I18N_API addSingleFactorConstant(StringPiece baseStr, int32_t power, Signum sigNum,
                                        Factor &factor, UErrorCode &status);

/**
 * Represents the conversion rate between `source` and `target`.
 */
struct U_I18N_API ConversionRate : public UMemory {
    const MeasureUnitImpl source;
    const MeasureUnitImpl target;
    double factorNum = 1;
    double factorDen = 1;
    double sourceOffset = 0;
    double targetOffset = 0;
    bool reciprocal = false;

    ConversionRate(MeasureUnitImpl &&source, MeasureUnitImpl &&target)
        : source(std::move(source)), target(std::move(target)) {}
};

enum Convertibility {
    RECIPROCAL,
    CONVERTIBLE,
    UNCONVERTIBLE,
};

MeasureUnitImpl U_I18N_API extractCompoundBaseUnit(const MeasureUnitImpl &source,
                                                   const ConversionRates &conversionRates,
                                                   UErrorCode &status);

/**
 * Check if the convertibility between `source` and `target`.
 * For example:
 *    `meter` and `foot` are `CONVERTIBLE`.
 *    `meter-per-second` and `second-per-meter` are `RECIPROCAL`.
 *    `meter` and `pound` are `UNCONVERTIBLE`.
 *
 * NOTE:
 *    Only works with SINGLE and COMPOUND units. If one of the units is a
 *    MIXED unit, an error will occur. For more information, see UMeasureUnitComplexity.
 */
Convertibility U_I18N_API extractConvertibility(const MeasureUnitImpl &source,
                                                const MeasureUnitImpl &target,
                                                const ConversionRates &conversionRates,
                                                UErrorCode &status);

/**
 * Converts from a source `MeasureUnit` to a target `MeasureUnit`.
 *
 * NOTE:
 *    Only works with SINGLE and COMPOUND units. If one of the units is a
 *    MIXED unit, an error will occur. For more information, see UMeasureUnitComplexity.
 */
class U_I18N_API UnitsConverter : public UMemory {
  public:
    /**
     * Constructor of `UnitConverter`.
     * NOTE:
     *   - source and target must be under the same category
     *      - e.g. meter to mile --> both of them are length units.
     * NOTE:
     *    This constructor creates an instance of `ConversionRates` internally.
     *
     * @param sourceIdentifier represents the source unit identifier.
     * @param targetIdentifier represents the target unit identifier.
     * @param status
     */
    UnitsConverter(StringPiece sourceIdentifier, StringPiece targetIdentifier, UErrorCode &status);

    /**
     * Constructor of `UnitConverter`.
     * NOTE:
     *   - source and target must be under the same category
     *      - e.g. meter to mile --> both of them are length units.
     *
     * @param source represents the source unit.
     * @param target represents the target unit.
     * @param ratesInfo Contains all the needed conversion rates.
     * @param status
     */
    UnitsConverter(const MeasureUnitImpl &source, const MeasureUnitImpl &target,
                  const ConversionRates &ratesInfo, UErrorCode &status);

    /**
     * Compares two single units and returns 1 if the first one is greater, -1 if the second
     * one is greater and 0 if they are equal.
     *
     * NOTE:
     *  Compares only single units that are convertible.
     */
    static int32_t compareTwoUnits(const MeasureUnitImpl &firstUnit, const MeasureUnitImpl &SecondUnit,
                                   const ConversionRates &ratesInfo, UErrorCode &status);

    /**
     * Convert a measurement expressed in the source unit to a measurement
     * expressed in the target unit.
     *
     * @param inputValue the value to be converted.
     * @return the converted value.
     */
    double convert(double inputValue) const;

    /**
     * The inverse of convert(): convert a measurement expressed in the target
     * unit to a measurement expressed in the source unit.
     *
     * @param inputValue the value to be converted.
     * @return the converted value.
     */
    double convertInverse(double inputValue) const;

    ConversionInfo getConversionInfo() const;

  private:
    ConversionRate conversionRate_;

    /**
     * Initialises the object.
<<<<<<< HEAD
     */ 
=======
     */
>>>>>>> 626889fb
    void init(const ConversionRates &ratesInfo, UErrorCode &status);
};

} // namespace units
U_NAMESPACE_END

#endif //__UNITS_CONVERTER_H__

#endif /* #if !UCONFIG_NO_FORMATTING */<|MERGE_RESOLUTION|>--- conflicted
+++ resolved
@@ -33,13 +33,10 @@
     CONSTANT_METERS_PER_AU,
     CONSTANT_SEC_PER_JULIAN_YEAR,
     CONSTANT_SPEED_OF_LIGHT_METERS_PER_SECOND,
-<<<<<<< HEAD
-=======
     CONSTANT_SHO_TO_M3,   // https://en.wikipedia.org/wiki/Japanese_units_of_measurement
     CONSTANT_TSUBO_TO_M2, // https://en.wikipedia.org/wiki/Japanese_units_of_measurement
     CONSTANT_SHAKU_TO_M,  // https://en.wikipedia.org/wiki/Japanese_units_of_measurement
     CONSTANT_AMU,         // Atomic Mass Unit https://www.nist.gov/pml/special-publication-811/nist-guide-si-chapter-5-units-outside-si#table7
->>>>>>> 626889fb
 
     // Must be the last element.
     CONSTANTS_COUNT
@@ -62,13 +59,10 @@
     149597870700,              // CONSTANT_METERS_PER_AU
     31557600,                  // CONSTANT_SEC_PER_JULIAN_YEAR
     299792458,                 // CONSTANT_SPEED_OF_LIGHT_METERS_PER_SECOND
-<<<<<<< HEAD
-=======
     2401.0 / (1331.0 * 1000.0),
     400.0 / 121.0,
     4.0 / 121.0,
     1.66053878283E-27,         // CONSTANT_AMU
->>>>>>> 626889fb
 };
 
 typedef enum Signum {
@@ -228,11 +222,7 @@
 
     /**
      * Initialises the object.
-<<<<<<< HEAD
-     */ 
-=======
-     */
->>>>>>> 626889fb
+     */
     void init(const ConversionRates &ratesInfo, UErrorCode &status);
 };
 
