--- conflicted
+++ resolved
@@ -115,11 +115,7 @@
     if (rule) {
         UnicodeString r;
         rule->toRule(r, true);
-<<<<<<< HEAD
-        buf.append((UChar)32).append(r);
-=======
         buf.append((char16_t)32).append(r);
->>>>>>> 626889fb
     }
     buf.append(UnicodeString(" => ", ""));
     UnicodeString* text = (UnicodeString*)&theText;
@@ -421,11 +417,7 @@
     }
     // No match or partial match from any rule
     pos.start += U16_LENGTH(text.char32At(pos.start));
-<<<<<<< HEAD
-    _debugOut("no match", NULL, text, pos);
-=======
     _debugOut("no match", nullptr, text, pos);
->>>>>>> 626889fb
     return true;
 }
 
