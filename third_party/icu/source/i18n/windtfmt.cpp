// © 2016 and later: Unicode, Inc. and others.
// License & terms of use: http://www.unicode.org/copyright.html
/*
********************************************************************************
*   Copyright (C) 2005-2016, International Business Machines
*   Corporation and others.  All Rights Reserved.
********************************************************************************
*
* File WINDTFMT.CPP
*
********************************************************************************
*/

#include "unicode/utypes.h"

#if U_PLATFORM_USES_ONLY_WIN32_API

#if !UCONFIG_NO_FORMATTING

#include "unicode/ures.h"
#include "unicode/format.h"
#include "unicode/fmtable.h"
#include "unicode/datefmt.h"
#include "unicode/simpleformatter.h"
#include "unicode/calendar.h"
#include "unicode/gregocal.h"
#include "unicode/locid.h"
#include "unicode/unistr.h"
#include "unicode/ustring.h"
#include "unicode/timezone.h"
#include "unicode/utmscale.h"

#include "bytesinkutil.h"
#include "charstr.h"
#include "cmemory.h"
#include "ulocimp.h"
#include "uresimp.h"
#include "windtfmt.h"
#include "wintzimpl.h"

#ifndef WIN32_LEAN_AND_MEAN
#   define WIN32_LEAN_AND_MEAN
#endif
#   define VC_EXTRALEAN
#   define NOUSER
#   define NOSERVICE
#   define NOIME
#   define NOMCX
#include <windows.h>

U_NAMESPACE_BEGIN

UOBJECT_DEFINE_RTTI_IMPLEMENTATION(Win32DateFormat)

#define NEW_ARRAY(type,count) (type *) uprv_malloc((count) * sizeof(type))
#define DELETE_ARRAY(array) uprv_free((void *) (array))

#define STACK_BUFFER_SIZE 64

UnicodeString* Win32DateFormat::getTimeDateFormat(const Calendar *cal, const Locale *locale, UErrorCode &status) const
{
    UnicodeString *result = nullptr;
    const char *type = cal->getType();
    const char *base = locale->getBaseName();
    UResourceBundle *topBundle = ures_open((char *) 0, base, &status);
    UResourceBundle *calBundle = ures_getByKey(topBundle, "calendar", nullptr, &status);
    UResourceBundle *typBundle = ures_getByKeyWithFallback(calBundle, type, nullptr, &status);
    UResourceBundle *patBundle = ures_getByKeyWithFallback(typBundle, "DateTimePatterns", nullptr, &status);

    if (status == U_MISSING_RESOURCE_ERROR) {
        status = U_ZERO_ERROR;
        typBundle = ures_getByKeyWithFallback(calBundle, "gregorian", typBundle, &status);
        patBundle = ures_getByKeyWithFallback(typBundle, "DateTimePatterns", patBundle, &status);
    }

    if (U_FAILURE(status)) {
        static const char16_t defaultPattern[] = {0x007B, 0x0031, 0x007D, 0x0020, 0x007B, 0x0030, 0x007D, 0x0000}; // "{1} {0}"
        return new UnicodeString(defaultPattern, UPRV_LENGTHOF(defaultPattern));
    }

    int32_t resStrLen = 0;
    int32_t glueIndex = DateFormat::kDateTime;
    int32_t patSize = ures_getSize(patBundle);
    if (patSize >= (DateFormat::kDateTimeOffset + DateFormat::kShort + 1)) {
        // Get proper date time format
        glueIndex = (int32_t)(DateFormat::kDateTimeOffset + (fDateStyle - DateFormat::kDateOffset));
    }
    const char16_t *resStr = ures_getStringByIndex(patBundle, glueIndex, &resStrLen, &status);

    result = new UnicodeString(true, resStr, resStrLen);

    ures_close(patBundle);
    ures_close(typBundle);
    ures_close(calBundle);
    ures_close(topBundle);

    return result;
}

// TODO: This is copied in both winnmfmt.cpp and windtfmt.cpp, but really should
// be factored out into a common helper for both.
static UErrorCode GetEquivalentWindowsLocaleName(const Locale& locale, UnicodeString** buffer)
{
    UErrorCode status = U_ZERO_ERROR;

    // Convert from names like "en_CA" and "de_DE@collation=phonebook" to "en-CA" and "de-DE-u-co-phonebk".
<<<<<<< HEAD
    (void)uloc_toLanguageTag(locale.getName(), asciiBCP47Tag, UPRV_LENGTHOF(asciiBCP47Tag), false, &status);
=======
    CharString asciiBCP47Tag;
    {
        CharStringByteSink sink(&asciiBCP47Tag);
        ulocimp_toLanguageTag(locale.getName(), sink, false, &status);
    }
>>>>>>> 626889fb

    if (U_SUCCESS(status))
    {
        // Need it to be UTF-16, not 8-bit
        // TODO: This seems like a good thing for a helper
        wchar_t bcp47Tag[LOCALE_NAME_MAX_LENGTH] = {};
        int32_t i;
        for (i = 0; i < UPRV_LENGTHOF(bcp47Tag); i++)
        {
            if (asciiBCP47Tag[i] == '\0')
            {
                break;
            }
            else
            {
                // normally just copy the character
                bcp47Tag[i] = static_cast<wchar_t>(asciiBCP47Tag[i]);
            }
        }

        // Ensure it's null terminated
        if (i < (UPRV_LENGTHOF(bcp47Tag) - 1))
        {
            bcp47Tag[i] = L'\0';
        }
        else
        {
            // Ran out of room.
            bcp47Tag[UPRV_LENGTHOF(bcp47Tag) - 1] = L'\0';
        }


        wchar_t windowsLocaleName[LOCALE_NAME_MAX_LENGTH] = {};

        // Note: On Windows versions below 10, there is no support for locale name aliases.
        // This means that it will fail for locales where ICU has a completely different
        // name (like ku vs ckb), and it will also not work for alternate sort locale
        // names like "de-DE-u-co-phonebk".
        
        // TODO: We could add some sort of exception table for cases like ku vs ckb.

        int length = ResolveLocaleName(bcp47Tag, windowsLocaleName, UPRV_LENGTHOF(windowsLocaleName));

        if (length > 0)
        {
            *buffer = new UnicodeString(windowsLocaleName);
        }
        else
        {
            status = U_UNSUPPORTED_ERROR;
        }
    }
    return status;
}

// TODO: Range-check timeStyle, dateStyle
Win32DateFormat::Win32DateFormat(DateFormat::EStyle timeStyle, DateFormat::EStyle dateStyle, const Locale &locale, UErrorCode &status)
  : DateFormat(), fDateTimeMsg(nullptr), fTimeStyle(timeStyle), fDateStyle(dateStyle), fLocale(locale), fZoneID(), fWindowsLocaleName(nullptr)
{
    if (U_SUCCESS(status)) {
        GetEquivalentWindowsLocaleName(locale, &fWindowsLocaleName);
        // Note: In the previous code, it would look up the LCID for the locale, and if
        // the locale was not recognized then it would get an LCID of 0, which is a
        // synonym for LOCALE_USER_DEFAULT on Windows.
        // If the above method fails, then fWindowsLocaleName will remain as nullptr, and 
        // then we will pass nullptr to API GetLocaleInfoEx, which is the same as passing
        // LOCALE_USER_DEFAULT.

        fTZI = NEW_ARRAY(TIME_ZONE_INFORMATION, 1);
        uprv_memset(fTZI, 0, sizeof(TIME_ZONE_INFORMATION));
        adoptCalendar(Calendar::createInstance(locale, status));
    }
}

Win32DateFormat::Win32DateFormat(const Win32DateFormat &other)
  : DateFormat(other)
{
    *this = other;
}

Win32DateFormat::~Win32DateFormat()
{
//    delete fCalendar;
    uprv_free(fTZI);
    delete fDateTimeMsg;
    delete fWindowsLocaleName;
}

Win32DateFormat &Win32DateFormat::operator=(const Win32DateFormat &other)
{
    if (this == &other) { return *this; }  // self-assignment: no-op
    // The following handles fCalendar
    DateFormat::operator=(other);

//    delete fCalendar;

    this->fDateTimeMsg = other.fDateTimeMsg == nullptr ? nullptr : new UnicodeString(*other.fDateTimeMsg);
    this->fTimeStyle   = other.fTimeStyle;
    this->fDateStyle   = other.fDateStyle;
    this->fLocale      = other.fLocale;
//    this->fCalendar    = other.fCalendar->clone();
    this->fZoneID      = other.fZoneID;

    this->fTZI = NEW_ARRAY(TIME_ZONE_INFORMATION, 1);
    *this->fTZI = *other.fTZI;

    this->fWindowsLocaleName = other.fWindowsLocaleName == nullptr ? nullptr : new UnicodeString(*other.fWindowsLocaleName);

    return *this;
}

Win32DateFormat *Win32DateFormat::clone() const
{
    return new Win32DateFormat(*this);
}

// TODO: Is just ignoring pos the right thing?
UnicodeString &Win32DateFormat::format(Calendar &cal, UnicodeString &appendTo, FieldPosition & /* pos */) const
{
    FILETIME ft;
    SYSTEMTIME st_gmt;
    SYSTEMTIME st_local;
    TIME_ZONE_INFORMATION tzi = *fTZI;
    UErrorCode status = U_ZERO_ERROR;
    const TimeZone &tz = cal.getTimeZone();
    int64_t uct, uft;

    setTimeZoneInfo(&tzi, tz);

    uct = utmscale_fromInt64((int64_t) cal.getTime(status), UDTS_ICU4C_TIME, &status);
    uft = utmscale_toInt64(uct, UDTS_WINDOWS_FILE_TIME, &status);

    ft.dwLowDateTime =  (DWORD) (uft & 0xFFFFFFFF);
    ft.dwHighDateTime = (DWORD) ((uft >> 32) & 0xFFFFFFFF);

    FileTimeToSystemTime(&ft, &st_gmt);
    SystemTimeToTzSpecificLocalTime(&tzi, &st_gmt, &st_local);


    if (fDateStyle != DateFormat::kNone && fTimeStyle != DateFormat::kNone) {
        UnicodeString date;
        UnicodeString time;
        UnicodeString *pattern = fDateTimeMsg;

        formatDate(&st_local, date);
        formatTime(&st_local, time);

        if (strcmp(fCalendar->getType(), cal.getType()) != 0) {
            pattern = getTimeDateFormat(&cal, &fLocale, status);
        }

        SimpleFormatter(*pattern, 2, 2, status).format(time, date, appendTo, status);
    } else if (fDateStyle != DateFormat::kNone) {
        formatDate(&st_local, appendTo);
    } else if (fTimeStyle != DateFormat::kNone) {
        formatTime(&st_local, appendTo);
    }

    return appendTo;
}

void Win32DateFormat::parse(const UnicodeString& /* text */, Calendar& /* cal */, ParsePosition& pos) const
{
    pos.setErrorIndex(pos.getIndex());
}

void Win32DateFormat::adoptCalendar(Calendar *newCalendar)
{
    if (fCalendar == nullptr || strcmp(fCalendar->getType(), newCalendar->getType()) != 0) {
        UErrorCode status = U_ZERO_ERROR;

        if (fDateStyle != DateFormat::kNone && fTimeStyle != DateFormat::kNone) {
            delete fDateTimeMsg;
            fDateTimeMsg = getTimeDateFormat(newCalendar, &fLocale, status);
        }
    }

    delete fCalendar;
    fCalendar = newCalendar;

    fZoneID = setTimeZoneInfo(fTZI, fCalendar->getTimeZone());
}

void Win32DateFormat::setCalendar(const Calendar &newCalendar)
{
    adoptCalendar(newCalendar.clone());
}

void Win32DateFormat::adoptTimeZone(TimeZone *zoneToAdopt)
{
    fZoneID = setTimeZoneInfo(fTZI, *zoneToAdopt);
    fCalendar->adoptTimeZone(zoneToAdopt);
}

void Win32DateFormat::setTimeZone(const TimeZone& zone)
{
    fZoneID = setTimeZoneInfo(fTZI, zone);
    fCalendar->setTimeZone(zone);
}

static const DWORD dfFlags[] = {DATE_LONGDATE, DATE_LONGDATE, DATE_SHORTDATE, DATE_SHORTDATE};

void Win32DateFormat::formatDate(const SYSTEMTIME *st, UnicodeString &appendTo) const
{
    int result=0;
    wchar_t stackBuffer[STACK_BUFFER_SIZE];
    wchar_t *buffer = stackBuffer;
    const wchar_t *localeName = nullptr;

    if (fWindowsLocaleName != nullptr)
    {
        localeName = reinterpret_cast<const wchar_t*>(toOldUCharPtr(fWindowsLocaleName->getTerminatedBuffer()));
    }

    result = GetDateFormatEx(localeName, dfFlags[fDateStyle - kDateOffset], st, nullptr, buffer, STACK_BUFFER_SIZE, nullptr);

    if (result == 0) {
        if (GetLastError() == ERROR_INSUFFICIENT_BUFFER) {
            int newLength = GetDateFormatEx(localeName, dfFlags[fDateStyle - kDateOffset], st, nullptr, nullptr, 0, nullptr);

            buffer = NEW_ARRAY(wchar_t, newLength);

            GetDateFormatEx(localeName, dfFlags[fDateStyle - kDateOffset], st, nullptr, buffer, newLength, nullptr);
        }
    }

    appendTo.append((const char16_t *)buffer, (int32_t) wcslen(buffer));

    if (buffer != stackBuffer) {
        DELETE_ARRAY(buffer);
    }
}

static const DWORD tfFlags[] = {0, 0, 0, TIME_NOSECONDS};

void Win32DateFormat::formatTime(const SYSTEMTIME *st, UnicodeString &appendTo) const
{
    int result;
    wchar_t stackBuffer[STACK_BUFFER_SIZE];
    wchar_t *buffer = stackBuffer;
    const wchar_t *localeName = nullptr;

    if (fWindowsLocaleName != nullptr)
    {
        localeName = reinterpret_cast<const wchar_t*>(toOldUCharPtr(fWindowsLocaleName->getTerminatedBuffer()));
    }

    result = GetTimeFormatEx(localeName, tfFlags[fTimeStyle], st, nullptr, buffer, STACK_BUFFER_SIZE);

    if (result == 0) {
        if (GetLastError() == ERROR_INSUFFICIENT_BUFFER) {
            int newLength = GetTimeFormatEx(localeName, tfFlags[fTimeStyle], st, nullptr, nullptr, 0);

            buffer = NEW_ARRAY(wchar_t, newLength);

            GetTimeFormatEx(localeName, tfFlags[fTimeStyle], st, nullptr, buffer, newLength);
        }
    }

    appendTo.append((const char16_t *)buffer, (int32_t) wcslen(buffer));

    if (buffer != stackBuffer) {
        DELETE_ARRAY(buffer);
    }
}

UnicodeString Win32DateFormat::setTimeZoneInfo(TIME_ZONE_INFORMATION *tzi, const TimeZone &zone) const
{
    UnicodeString zoneID;

    zone.getID(zoneID);

    if (zoneID.compare(fZoneID) != 0) {
        UnicodeString icuid;

        zone.getID(icuid);
        if (! uprv_getWindowsTimeZoneInfo(tzi, icuid.getBuffer(), icuid.length())) {
            UBool found = false;
            int32_t ec = TimeZone::countEquivalentIDs(icuid);

            for (int z = 0; z < ec; z += 1) {
                UnicodeString equiv = TimeZone::getEquivalentID(icuid, z);

                found = uprv_getWindowsTimeZoneInfo(tzi, equiv.getBuffer(), equiv.length());
                if (found) {
                    break;
                }
            }

            if (! found) {
                GetTimeZoneInformation(tzi);
            }
        }
    }

    return zoneID;
}

U_NAMESPACE_END

#endif /* #if !UCONFIG_NO_FORMATTING */

#endif // U_PLATFORM_USES_ONLY_WIN32_API
<|MERGE_RESOLUTION|>--- conflicted
+++ resolved
@@ -104,15 +104,11 @@
     UErrorCode status = U_ZERO_ERROR;
 
     // Convert from names like "en_CA" and "de_DE@collation=phonebook" to "en-CA" and "de-DE-u-co-phonebk".
-<<<<<<< HEAD
-    (void)uloc_toLanguageTag(locale.getName(), asciiBCP47Tag, UPRV_LENGTHOF(asciiBCP47Tag), false, &status);
-=======
     CharString asciiBCP47Tag;
     {
         CharStringByteSink sink(&asciiBCP47Tag);
         ulocimp_toLanguageTag(locale.getName(), sink, false, &status);
     }
->>>>>>> 626889fb
 
     if (U_SUCCESS(status))
     {
