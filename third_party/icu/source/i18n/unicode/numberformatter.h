--- conflicted
+++ resolved
@@ -22,7 +22,6 @@
 #include "unicode/parseerr.h"
 #include "unicode/plurrule.h"
 #include "unicode/ucurr.h"
-#include "unicode/udisplayoptions.h"
 #include "unicode/unum.h"
 #include "unicode/unumberformatter.h"
 #include "unicode/uobject.h"
@@ -648,33 +647,6 @@
      * @stable ICU 60
      */
     static IncrementPrecision increment(double roundingIncrement);
-
-#ifndef U_HIDE_DRAFT_API
-    /**
-     * Version of `Precision::increment()` that takes an integer at a particular power of 10.
-     *
-     * To round to the nearest 0.5 and display 2 fraction digits, with this function, you should write one of the following:
-     *
-     * <pre>
-     * Precision::incrementExact(5, -1).withMinFraction(2)
-     * Precision::incrementExact(50, -2).withMinFraction(2)
-     * Precision::incrementExact(50, -2)
-     * </pre>
-     *
-     * This is analagous to ICU4J `Precision.increment(new BigDecimal("0.50"))`.
-     *
-     * This behavior is modeled after ECMA-402. For more information, see:
-     * https://developer.mozilla.org/en-US/docs/Web/JavaScript/Reference/Global_Objects/Intl/NumberFormat/NumberFormat#roundingincrement
-     *
-     * @param mantissa
-     *            The increment to which to round numbers.
-     * @param magnitude
-     *            The power of 10 of the ones digit of the mantissa.
-     * @return A precision for chaining or passing to the NumberFormatter precision() setter.
-     * @draft ICU 71
-     */
-    static IncrementPrecision incrementExact(uint64_t mantissa, int16_t magnitude);
-#endif // U_HIDE_DRAFT_API
 
     /**
      * Version of `Precision::increment()` that takes an integer at a particular power of 10.
@@ -1256,17 +1228,10 @@
 #ifndef U_HIDE_INTERNAL_API
 
     /** @internal */
-<<<<<<< HEAD
-    StringProp(StringProp &&src) U_NOEXCEPT;
-
-    /** @internal */
-    StringProp &operator=(StringProp &&src) U_NOEXCEPT;
-=======
     StringProp(StringProp &&src) noexcept;
 
     /** @internal */
     StringProp &operator=(StringProp &&src) noexcept;
->>>>>>> 626889fb
 
     /** @internal */
     int16_t length() const {
@@ -2295,21 +2260,13 @@
      */
     Derived usage(StringPiece usage) &&;
 
-<<<<<<< HEAD
-#ifndef U_HIDE_DRAFT_API
-=======
->>>>>>> 626889fb
     /**
      * Specifies the DisplayOptions. For example, UDisplayOptionsGrammaticalCase specifies
      * the desired case for a unit formatter's output (e.g. accusative, dative, genitive).
      *
      * @param displayOptions
      * @return The fluent chain.
-<<<<<<< HEAD
-     * @draft ICU 72
-=======
      * @stable ICU 72
->>>>>>> 626889fb
      */
     Derived displayOptions(const DisplayOptions &displayOptions) const &;
 
@@ -2318,41 +2275,9 @@
      *
      * @param displayOptions
      * @return The fluent chain.
-<<<<<<< HEAD
-     * @draft ICU 72
+     * @stable ICU 72
      */
     Derived displayOptions(const DisplayOptions &displayOptions) &&;
-#endif // U_HIDE_DRAFT_API
-=======
-     * @stable ICU 72
-     */
-    Derived displayOptions(const DisplayOptions &displayOptions) &&;
-
-#ifndef U_HIDE_INTERNAL_API
-    /**
-     * NOTE: Use `displayOptions` instead. This method was part of
-     * an internal technology preview in ICU 69, but will be removed
-     * in ICU 73, in favor of `displayOptions`
-     *
-     * Specifies the desired case for a unit formatter's output (e.g.
-     * accusative, dative, genitive).
-     *
-     * @internal
-     */
-    Derived unitDisplayCase(StringPiece unitDisplayCase) const &;
-
-    /**
-     * NOTE: Use `displayOptions` instead. This method was part of
-     * an internal technology preview in ICU 69, but will be removed
-     * in ICU 73, in favor of `displayOptions`
-     *
-     * Overload of unitDisplayCase() for use on an rvalue reference.
-     *
-     * @internal
-     */
-    Derived unitDisplayCase(StringPiece unitDisplayCase) &&;
-#endif // U_HIDE_INTERNAL_API
->>>>>>> 626889fb
 
 #ifndef U_HIDE_INTERNAL_API
     /**
@@ -2779,176 +2704,6 @@
 #endif
 
 /**
-<<<<<<< HEAD
- * The result of a number formatting operation. This class allows the result to be exported in several data types,
- * including a UnicodeString and a FieldPositionIterator.
- *
- * Instances of this class are immutable and thread-safe.
- *
- * @stable ICU 60
- */
-class U_I18N_API FormattedNumber : public UMemory, public FormattedValue {
-  public:
-
-    /**
-     * Default constructor; makes an empty FormattedNumber.
-     * @stable ICU 64
-     */
-    FormattedNumber()
-        : fData(nullptr), fErrorCode(U_INVALID_STATE_ERROR) {}
-
-    /**
-     * Move constructor: Leaves the source FormattedNumber in an undefined state.
-     * @stable ICU 62
-     */
-    FormattedNumber(FormattedNumber&& src) U_NOEXCEPT;
-
-    /**
-     * Destruct an instance of FormattedNumber.
-     * @stable ICU 60
-     */
-    virtual ~FormattedNumber() U_OVERRIDE;
-
-    /** Copying not supported; use move constructor instead. */
-    FormattedNumber(const FormattedNumber&) = delete;
-
-    /** Copying not supported; use move assignment instead. */
-    FormattedNumber& operator=(const FormattedNumber&) = delete;
-
-    /**
-     * Move assignment: Leaves the source FormattedNumber in an undefined state.
-     * @stable ICU 62
-     */
-    FormattedNumber& operator=(FormattedNumber&& src) U_NOEXCEPT;
-
-    // Copybrief: this method is older than the parent method
-    /**
-     * @copybrief FormattedValue::toString()
-     *
-     * For more information, see FormattedValue::toString()
-     *
-     * @stable ICU 62
-     */
-    UnicodeString toString(UErrorCode& status) const U_OVERRIDE;
-
-    // Copydoc: this method is new in ICU 64
-    /** @copydoc FormattedValue::toTempString() */
-    UnicodeString toTempString(UErrorCode& status) const U_OVERRIDE;
-
-    // Copybrief: this method is older than the parent method
-    /**
-     * @copybrief FormattedValue::appendTo()
-     *
-     * For more information, see FormattedValue::appendTo()
-     *
-     * @stable ICU 62
-     */
-    Appendable &appendTo(Appendable& appendable, UErrorCode& status) const U_OVERRIDE;
-
-    // Copydoc: this method is new in ICU 64
-    /** @copydoc FormattedValue::nextPosition() */
-    UBool nextPosition(ConstrainedFieldPosition& cfpos, UErrorCode& status) const U_OVERRIDE;
-
-    /**
-     * Export the formatted number as a "numeric string" conforming to the
-     * syntax defined in the Decimal Arithmetic Specification, available at
-     * http://speleotrove.com/decimal
-     *
-     * This endpoint is useful for obtaining the exact number being printed
-     * after scaling and rounding have been applied by the number formatter.
-     *
-     * Example call site:
-     *
-     *     auto decimalNumber = fn.toDecimalNumber<std::string>(status);
-     *
-     * @tparam StringClass A string class compatible with StringByteSink;
-     *         for example, std::string.
-     * @param status Set if an error occurs.
-     * @return A StringClass containing the numeric string.
-     * @stable ICU 65
-     */
-    template<typename StringClass>
-    inline StringClass toDecimalNumber(UErrorCode& status) const;
-
-	/**
-     * Gets the resolved output unit.
-     *
-     * The output unit is dependent upon the localized preferences for the usage
-     * specified via NumberFormatterSettings::usage(), and may be a unit with
-     * UMEASURE_UNIT_MIXED unit complexity (MeasureUnit::getComplexity()), such
-     * as "foot-and-inch" or "hour-and-minute-and-second".
-     *
-     * @return `MeasureUnit`.
-     * @stable ICU 68
-     */
-    MeasureUnit getOutputUnit(UErrorCode& status) const;
-
-#ifndef U_HIDE_DRAFT_API
-
-    /**
-     * Gets the noun class of the formatted output. Returns `UNDEFINED` when the noun class
-     * is not supported yet.
-     *
-     * @return UDisplayOptionsNounClass
-     * @draft ICU 72
-     */
-    UDisplayOptionsNounClass getNounClass(UErrorCode &status) const;
-
-#endif // U_HIDE_DRAFT_API
-
-#ifndef U_HIDE_INTERNAL_API
-
-    /**
-     *  Gets the raw DecimalQuantity for plural rule selection.
-     *  @internal
-     */
-    void getDecimalQuantity(impl::DecimalQuantity& output, UErrorCode& status) const;
-
-    /**
-     * Populates the mutable builder type FieldPositionIteratorHandler.
-     * @internal
-     */
-    void getAllFieldPositionsImpl(FieldPositionIteratorHandler& fpih, UErrorCode& status) const;
-
-#endif  /* U_HIDE_INTERNAL_API */
-
-  private:
-    // Can't use LocalPointer because UFormattedNumberData is forward-declared
-    const impl::UFormattedNumberData *fData;
-
-    // Error code for the terminal methods
-    UErrorCode fErrorCode;
-
-    /**
-     * Internal constructor from data type. Adopts the data pointer.
-     * @internal (private)
-     */
-    explicit FormattedNumber(impl::UFormattedNumberData *results)
-        : fData(results), fErrorCode(U_ZERO_ERROR) {}
-
-    explicit FormattedNumber(UErrorCode errorCode)
-        : fData(nullptr), fErrorCode(errorCode) {}
-
-    void toDecimalNumber(ByteSink& sink, UErrorCode& status) const;
-
-    // To give LocalizedNumberFormatter format methods access to this class's constructor:
-    friend class LocalizedNumberFormatter;
-
-    // To give C API access to internals
-    friend struct impl::UFormattedNumberImpl;
-};
-
-template<typename StringClass>
-StringClass FormattedNumber::toDecimalNumber(UErrorCode& status) const {
-    StringClass result;
-    StringByteSink<StringClass> sink(&result);
-    toDecimalNumber(sink, status);
-    return result;
-}
-
-/**
-=======
->>>>>>> 626889fb
  * See the main description in numberformatter.h for documentation and examples.
  *
  * @stable ICU 60
