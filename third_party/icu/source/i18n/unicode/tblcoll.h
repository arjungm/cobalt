// © 2016 and later: Unicode, Inc. and others.
// License & terms of use: http://www.unicode.org/copyright.html
/*
******************************************************************************
* Copyright (C) 1996-2016, International Business Machines Corporation and
* others. All Rights Reserved.
******************************************************************************
*/

/**
 * \file
 * \brief C++ API: The RuleBasedCollator class implements the Collator abstract base class.
 */

/**
* File tblcoll.h
*
* Created by: Helena Shih
*
* Modification History:
*
*  Date        Name        Description
*  2/5/97      aliu        Added streamIn and streamOut methods.  Added
*                          constructor which reads RuleBasedCollator object from
*                          a binary file.  Added writeToFile method which streams
*                          RuleBasedCollator out to a binary file.  The streamIn
*                          and streamOut methods use istream and ostream objects
*                          in binary mode.
*  2/12/97     aliu        Modified to use TableCollationData sub-object to
*                          hold invariant data.
*  2/13/97     aliu        Moved several methods into this class from Collation.
*                          Added a private RuleBasedCollator(Locale&) constructor,
*                          to be used by Collator::createDefault().  General
*                          clean up.
*  2/20/97     helena      Added clone, operator==, operator!=, operator=, and copy
*                          constructor and getDynamicClassID.
*  3/5/97      aliu        Modified constructFromFile() to add parameter
*                          specifying whether or not binary loading is to be
*                          attempted.  This is required for dynamic rule loading.
* 05/07/97     helena      Added memory allocation error detection.
*  6/17/97     helena      Added IDENTICAL strength for compare, changed getRules to
*                          use MergeCollation::getPattern.
*  6/20/97     helena      Java class name change.
*  8/18/97     helena      Added internal API documentation.
* 09/03/97     helena      Added createCollationKeyValues().
* 02/10/98     damiba      Added compare with "length" parameter
* 08/05/98     erm         Synched with 1.2 version of RuleBasedCollator.java
* 04/23/99     stephen     Removed EDecompositionMode, merged with
*                          Normalizer::EMode
* 06/14/99     stephen     Removed kResourceBundleSuffix
* 11/02/99     helena      Collator performance enhancements.  Eliminates the
*                          UnicodeString construction and special case for NO_OP.
* 11/23/99     srl         More performance enhancements. Updates to NormalizerIterator
*                          internal state management.
* 12/15/99     aliu        Update to support Thai collation.  Move NormalizerIterator
*                          to implementation file.
* 01/29/01     synwee      Modified into a C++ wrapper which calls C API
*                          (ucol.h)
* 2012-2014    markus      Rewritten in C++ again.
*/

#ifndef TBLCOLL_H
#define TBLCOLL_H

#include "unicode/utypes.h"

#if U_SHOW_CPLUSPLUS_API

#if !UCONFIG_NO_COLLATION

#include "unicode/coll.h"
#include "unicode/locid.h"
#include "unicode/uiter.h"
#include "unicode/ucol.h"

U_NAMESPACE_BEGIN

struct CollationCacheEntry;
struct CollationData;
struct CollationSettings;
struct CollationTailoring;
/**
* @stable ICU 2.0
*/
class StringSearch;
/**
* @stable ICU 2.0
*/
class CollationElementIterator;
class CollationKey;
class SortKeyByteSink;
class UnicodeSet;
class UnicodeString;
class UVector64;

/**
 * The RuleBasedCollator class provides the implementation of
 * Collator, using data-driven tables. The user can create a customized
 * table-based collation.
 * <p>
 * For more information about the collation service see
 * <a href="https://unicode-org.github.io/icu/userguide/collation">the User Guide</a>.
 * <p>
 * Collation service provides correct sorting orders for most locales supported in ICU.
 * If specific data for a locale is not available, the orders eventually falls back
 * to the <a href="http://www.unicode.org/reports/tr35/tr35-collation.html#Root_Collation">CLDR root sort order</a>.
 * <p>
 * Sort ordering may be customized by providing your own set of rules. For more on
 * this subject see the <a href="https://unicode-org.github.io/icu/userguide/collation/customization">
 * Collation Customization</a> section of the User Guide.
 * <p>
 * Note, RuleBasedCollator is not to be subclassed.
 * @see        Collator
 */
<<<<<<< HEAD
class U_I18N_API RuleBasedCollator U_FINAL : public Collator {
=======
class U_I18N_API RuleBasedCollator final : public Collator {
>>>>>>> 626889fb
public:
    /**
     * RuleBasedCollator constructor. This takes the table rules and builds a
     * collation table out of them. Please see RuleBasedCollator class
     * description for more details on the collation rule syntax.
     * @param rules the collation rules to build the collation table from.
     * @param status reporting a success or an error.
     * @stable ICU 2.0
     */
    RuleBasedCollator(const UnicodeString& rules, UErrorCode& status);

    /**
     * RuleBasedCollator constructor. This takes the table rules and builds a
     * collation table out of them. Please see RuleBasedCollator class
     * description for more details on the collation rule syntax.
     * @param rules the collation rules to build the collation table from.
     * @param collationStrength strength for comparison
     * @param status reporting a success or an error.
     * @stable ICU 2.0
     */
    RuleBasedCollator(const UnicodeString& rules,
                       ECollationStrength collationStrength,
                       UErrorCode& status);

    /**
     * RuleBasedCollator constructor. This takes the table rules and builds a
     * collation table out of them. Please see RuleBasedCollator class
     * description for more details on the collation rule syntax.
     * @param rules the collation rules to build the collation table from.
     * @param decompositionMode the normalisation mode
     * @param status reporting a success or an error.
     * @stable ICU 2.0
     */
    RuleBasedCollator(const UnicodeString& rules,
                    UColAttributeValue decompositionMode,
                    UErrorCode& status);

    /**
     * RuleBasedCollator constructor. This takes the table rules and builds a
     * collation table out of them. Please see RuleBasedCollator class
     * description for more details on the collation rule syntax.
     * @param rules the collation rules to build the collation table from.
     * @param collationStrength strength for comparison
     * @param decompositionMode the normalisation mode
     * @param status reporting a success or an error.
     * @stable ICU 2.0
     */
    RuleBasedCollator(const UnicodeString& rules,
                    ECollationStrength collationStrength,
                    UColAttributeValue decompositionMode,
                    UErrorCode& status);

#ifndef U_HIDE_INTERNAL_API
    /**
     * TODO: document & propose as public API
     * @internal
     */
    RuleBasedCollator(const UnicodeString &rules,
                      UParseError &parseError, UnicodeString &reason,
                      UErrorCode &errorCode);
#endif  /* U_HIDE_INTERNAL_API */

    /**
     * Copy constructor.
     * @param other the RuleBasedCollator object to be copied
     * @stable ICU 2.0
     */
    RuleBasedCollator(const RuleBasedCollator& other);


    /** Opens a collator from a collator binary image created using
    *  cloneBinary. Binary image used in instantiation of the
    *  collator remains owned by the user and should stay around for
    *  the lifetime of the collator. The API also takes a base collator
    *  which must be the root collator.
    *  @param bin binary image owned by the user and required through the
    *             lifetime of the collator
    *  @param length size of the image. If negative, the API will try to
    *                figure out the length of the image
    *  @param base Base collator, for lookup of untailored characters.
    *              Must be the root collator, must not be nullptr.
    *              The base is required to be present through the lifetime of the collator.
    *  @param status for catching errors
    *  @return newly created collator
    *  @see cloneBinary
    *  @stable ICU 3.4
    */
    RuleBasedCollator(const uint8_t *bin, int32_t length,
                    const RuleBasedCollator *base,
                    UErrorCode &status);

    /**
     * Destructor.
     * @stable ICU 2.0
     */
    virtual ~RuleBasedCollator();

    /**
     * Assignment operator.
     * @param other other RuleBasedCollator object to copy from.
     * @stable ICU 2.0
     */
    RuleBasedCollator& operator=(const RuleBasedCollator& other);

    /**
     * Returns true if argument is the same as this object.
     * @param other Collator object to be compared.
     * @return true if arguments is the same as this object.
     * @stable ICU 2.0
     */
    virtual bool operator==(const Collator& other) const override;

    /**
     * Makes a copy of this object.
     * @return a copy of this object, owned by the caller
     * @stable ICU 2.0
     */
    virtual RuleBasedCollator* clone() const override;

    /**
     * Creates a collation element iterator for the source string. The caller of
     * this method is responsible for the memory management of the return
     * pointer.
     * @param source the string over which the CollationElementIterator will
     *        iterate.
     * @return the collation element iterator of the source string using this as
     *         the based Collator.
     * @stable ICU 2.2
     */
    CollationElementIterator* createCollationElementIterator(
                                           const UnicodeString& source) const;

    /**
     * Creates a collation element iterator for the source. The caller of this
     * method is responsible for the memory management of the returned pointer.
     * @param source the CharacterIterator which produces the characters over
     *        which the CollationElementItgerator will iterate.
     * @return the collation element iterator of the source using this as the
     *         based Collator.
     * @stable ICU 2.2
     */
    CollationElementIterator* createCollationElementIterator(
                                         const CharacterIterator& source) const;

    // Make deprecated versions of Collator::compare() visible.
    using Collator::compare;

    /**
    * The comparison function compares the character data stored in two
    * different strings. Returns information about whether a string is less
    * than, greater than or equal to another string.
    * @param source the source string to be compared with.
    * @param target the string that is to be compared with the source string.
    * @param status possible error code
    * @return Returns an enum value. UCOL_GREATER if source is greater
    * than target; UCOL_EQUAL if source is equal to target; UCOL_LESS if source is less
    * than target
    * @stable ICU 2.6
    **/
    virtual UCollationResult compare(const UnicodeString& source,
                                     const UnicodeString& target,
                                     UErrorCode &status) const override;

    /**
    * Does the same thing as compare but limits the comparison to a specified
    * length
    * @param source the source string to be compared with.
    * @param target the string that is to be compared with the source string.
    * @param length the length the comparison is limited to
    * @param status possible error code
    * @return Returns an enum value. UCOL_GREATER if source (up to the specified
    *         length) is greater than target; UCOL_EQUAL if source (up to specified
    *         length) is equal to target; UCOL_LESS if source (up to the specified
    *         length) is less  than target.
    * @stable ICU 2.6
    */
    virtual UCollationResult compare(const UnicodeString& source,
                                     const UnicodeString& target,
                                     int32_t length,
                                     UErrorCode &status) const override;

    /**
    * The comparison function compares the character data stored in two
    * different string arrays. Returns information about whether a string array
    * is less than, greater than or equal to another string array.
    * @param source the source string array to be compared with.
    * @param sourceLength the length of the source string array.  If this value
    *        is equal to -1, the string array is null-terminated.
    * @param target the string that is to be compared with the source string.
    * @param targetLength the length of the target string array.  If this value
    *        is equal to -1, the string array is null-terminated.
    * @param status possible error code
    * @return Returns an enum value. UCOL_GREATER if source is greater
    * than target; UCOL_EQUAL if source is equal to target; UCOL_LESS if source is less
    * than target
    * @stable ICU 2.6
    */
    virtual UCollationResult compare(const char16_t* source, int32_t sourceLength,
                                     const char16_t* target, int32_t targetLength,
                                     UErrorCode &status) const override;

    /**
     * Compares two strings using the Collator.
     * Returns whether the first one compares less than/equal to/greater than
     * the second one.
     * This version takes UCharIterator input.
     * @param sIter the first ("source") string iterator
     * @param tIter the second ("target") string iterator
     * @param status ICU status
     * @return UCOL_LESS, UCOL_EQUAL or UCOL_GREATER
     * @stable ICU 4.2
     */
    virtual UCollationResult compare(UCharIterator &sIter,
                                     UCharIterator &tIter,
                                     UErrorCode &status) const override;

    /**
     * Compares two UTF-8 strings using the Collator.
     * Returns whether the first one compares less than/equal to/greater than
     * the second one.
     * This version takes UTF-8 input.
     * Note that a StringPiece can be implicitly constructed
     * from a std::string or a NUL-terminated const char * string.
     * @param source the first UTF-8 string
     * @param target the second UTF-8 string
     * @param status ICU status
     * @return UCOL_LESS, UCOL_EQUAL or UCOL_GREATER
     * @stable ICU 51
     */
    virtual UCollationResult compareUTF8(const StringPiece &source,
                                         const StringPiece &target,
                                         UErrorCode &status) const override;

    /**
     * Transforms the string into a series of characters
     * that can be compared with CollationKey.compare().
     *
     * Note that sort keys are often less efficient than simply doing comparison.
     * For more details, see the ICU User Guide.
     *
     * @param source the source string.
     * @param key the transformed key of the source string.
     * @param status the error code status.
     * @return the transformed key.
     * @see CollationKey
     * @stable ICU 2.0
     */
    virtual CollationKey& getCollationKey(const UnicodeString& source,
                                          CollationKey& key,
                                          UErrorCode& status) const override;

    /**
     * Transforms a specified region of the string into a series of characters
     * that can be compared with CollationKey.compare.
     *
     * Note that sort keys are often less efficient than simply doing comparison.
     * For more details, see the ICU User Guide.
     *
     * @param source the source string.
     * @param sourceLength the length of the source string.
     * @param key the transformed key of the source string.
     * @param status the error code status.
     * @return the transformed key.
     * @see CollationKey
     * @stable ICU 2.0
     */
    virtual CollationKey& getCollationKey(const char16_t *source,
                                          int32_t sourceLength,
                                          CollationKey& key,
                                          UErrorCode& status) const override;

    /**
     * Generates the hash code for the rule-based collation object.
     * @return the hash code.
     * @stable ICU 2.0
     */
    virtual int32_t hashCode() const override;

#ifndef U_FORCE_HIDE_DEPRECATED_API
    /**
    * Gets the locale of the Collator
    * @param type can be either requested, valid or actual locale. For more
    *             information see the definition of ULocDataLocaleType in
    *             uloc.h
    * @param status the error code status.
    * @return locale where the collation data lives. If the collator
    *         was instantiated from rules, locale is empty.
    * @deprecated ICU 2.8 likely to change in ICU 3.0, based on feedback
    */
    virtual Locale getLocale(ULocDataLocaleType type, UErrorCode& status) const override;
#endif  // U_FORCE_HIDE_DEPRECATED_API

    /**
     * Gets the tailoring rules for this collator.
     * @return the collation tailoring from which this collator was created
     * @stable ICU 2.0
     */
    const UnicodeString& getRules() const;

    /**
     * Gets the version information for a Collator.
     * @param info the version # information, the result will be filled in
     * @stable ICU 2.0
     */
    virtual void getVersion(UVersionInfo info) const override;

#ifndef U_HIDE_DEPRECATED_API
    /**
     * Returns the maximum length of any expansion sequences that end with the
     * specified comparison order.
     *
     * This is specific to the kind of collation element values and sequences
     * returned by the CollationElementIterator.
     * Call CollationElementIterator::getMaxExpansion() instead.
     *
     * @param order a collation order returned by CollationElementIterator::previous
     *              or CollationElementIterator::next.
     * @return maximum size of the expansion sequences ending with the collation
     *         element, or 1 if the collation element does not occur at the end of
     *         any expansion sequence
     * @see CollationElementIterator#getMaxExpansion
     * @deprecated ICU 51 Use CollationElementIterator::getMaxExpansion() instead.
     */
    int32_t getMaxExpansion(int32_t order) const;
#endif  /* U_HIDE_DEPRECATED_API */

    /**
     * Returns a unique class ID POLYMORPHICALLY. Pure virtual override. This
     * method is to implement a simple version of RTTI, since not all C++
     * compilers support genuine RTTI. Polymorphic operator==() and clone()
     * methods call this method.
     * @return The class ID for this object. All objects of a given class have
     *         the same class ID. Objects of other classes have different class
     *         IDs.
     * @stable ICU 2.0
     */
    virtual UClassID getDynamicClassID(void) const override;

    /**
     * Returns the class ID for this class. This is useful only for comparing to
     * a return value from getDynamicClassID(). For example:
     * <pre>
     * Base* polymorphic_pointer = createPolymorphicObject();
     * if (polymorphic_pointer->getDynamicClassID() ==
     *                                          Derived::getStaticClassID()) ...
     * </pre>
     * @return The class ID for all objects of this class.
     * @stable ICU 2.0
     */
    static UClassID U_EXPORT2 getStaticClassID(void);

#ifndef U_HIDE_DEPRECATED_API
    /**
     * Do not use this method: The caller and the ICU library might use different heaps.
     * Use cloneBinary() instead which writes to caller-provided memory.
     *
     * Returns a binary format of this collator.
     * @param length Returns the length of the data, in bytes
     * @param status the error code status.
     * @return memory, owned by the caller, of size 'length' bytes.
     * @deprecated ICU 52. Use cloneBinary() instead.
     */
    uint8_t *cloneRuleData(int32_t &length, UErrorCode &status) const;
#endif  /* U_HIDE_DEPRECATED_API */

    /** Creates a binary image of a collator. This binary image can be stored and
    *  later used to instantiate a collator using ucol_openBinary.
    *  This API supports preflighting.
    *  @param buffer a fill-in buffer to receive the binary image
    *  @param capacity capacity of the destination buffer
    *  @param status for catching errors
    *  @return size of the image
    *  @see ucol_openBinary
    *  @stable ICU 3.4
    */
    int32_t cloneBinary(uint8_t *buffer, int32_t capacity, UErrorCode &status) const;

    /**
     * Returns current rules. Delta defines whether full rules are returned or
     * just the tailoring.
     *
     * getRules(void) should normally be used instead.
     * See https://unicode-org.github.io/icu/userguide/collation/customization#building-on-existing-locales
     * @param delta one of UCOL_TAILORING_ONLY, UCOL_FULL_RULES.
     * @param buffer UnicodeString to store the result rules
     * @stable ICU 2.2
     * @see UCOL_FULL_RULES
     */
    void getRules(UColRuleOption delta, UnicodeString &buffer) const;

    /**
     * Universal attribute setter
     * @param attr attribute type
     * @param value attribute value
     * @param status to indicate whether the operation went on smoothly or there were errors
     * @stable ICU 2.2
     */
    virtual void setAttribute(UColAttribute attr, UColAttributeValue value,
                              UErrorCode &status) override;

    /**
     * Universal attribute getter.
     * @param attr attribute type
     * @param status to indicate whether the operation went on smoothly or there were errors
     * @return attribute value
     * @stable ICU 2.2
     */
    virtual UColAttributeValue getAttribute(UColAttribute attr,
                                            UErrorCode &status) const override;

    /**
     * Sets the variable top to the top of the specified reordering group.
     * The variable top determines the highest-sorting character
     * which is affected by UCOL_ALTERNATE_HANDLING.
     * If that attribute is set to UCOL_NON_IGNORABLE, then the variable top has no effect.
     * @param group one of UCOL_REORDER_CODE_SPACE, UCOL_REORDER_CODE_PUNCTUATION,
     *              UCOL_REORDER_CODE_SYMBOL, UCOL_REORDER_CODE_CURRENCY;
     *              or UCOL_REORDER_CODE_DEFAULT to restore the default max variable group
     * @param errorCode Standard ICU error code. Its input value must
     *                  pass the U_SUCCESS() test, or else the function returns
     *                  immediately. Check for U_FAILURE() on output or use with
     *                  function chaining. (See User Guide for details.)
     * @return *this
     * @see getMaxVariable
     * @stable ICU 53
     */
    virtual Collator &setMaxVariable(UColReorderCode group, UErrorCode &errorCode) override;

    /**
     * Returns the maximum reordering group whose characters are affected by UCOL_ALTERNATE_HANDLING.
     * @return the maximum variable reordering group.
     * @see setMaxVariable
     * @stable ICU 53
     */
    virtual UColReorderCode getMaxVariable() const override;

#ifndef U_FORCE_HIDE_DEPRECATED_API
    /**
     * Sets the variable top to the primary weight of the specified string.
     *
     * Beginning with ICU 53, the variable top is pinned to
     * the top of one of the supported reordering groups,
     * and it must not be beyond the last of those groups.
     * See setMaxVariable().
     * @param varTop one or more (if contraction) char16_ts to which the variable top should be set
     * @param len length of variable top string. If -1 it is considered to be zero terminated.
     * @param status error code. If error code is set, the return value is undefined. Errors set by this function are: <br>
     *    U_CE_NOT_FOUND_ERROR if more than one character was passed and there is no such contraction<br>
     *    U_ILLEGAL_ARGUMENT_ERROR if the variable top is beyond
     *    the last reordering group supported by setMaxVariable()
     * @return variable top primary weight
     * @deprecated ICU 53 Call setMaxVariable() instead.
     */
    virtual uint32_t setVariableTop(const char16_t *varTop, int32_t len, UErrorCode &status) override;

    /**
     * Sets the variable top to the primary weight of the specified string.
     *
     * Beginning with ICU 53, the variable top is pinned to
     * the top of one of the supported reordering groups,
     * and it must not be beyond the last of those groups.
     * See setMaxVariable().
     * @param varTop a UnicodeString size 1 or more (if contraction) of char16_ts to which the variable top should be set
     * @param status error code. If error code is set, the return value is undefined. Errors set by this function are: <br>
     *    U_CE_NOT_FOUND_ERROR if more than one character was passed and there is no such contraction<br>
     *    U_ILLEGAL_ARGUMENT_ERROR if the variable top is beyond
     *    the last reordering group supported by setMaxVariable()
     * @return variable top primary weight
     * @deprecated ICU 53 Call setMaxVariable() instead.
     */
    virtual uint32_t setVariableTop(const UnicodeString &varTop, UErrorCode &status) override;

    /**
     * Sets the variable top to the specified primary weight.
     *
     * Beginning with ICU 53, the variable top is pinned to
     * the top of one of the supported reordering groups,
     * and it must not be beyond the last of those groups.
     * See setMaxVariable().
     * @param varTop primary weight, as returned by setVariableTop or ucol_getVariableTop
     * @param status error code
     * @deprecated ICU 53 Call setMaxVariable() instead.
     */
    virtual void setVariableTop(uint32_t varTop, UErrorCode &status) override;
#endif  // U_FORCE_HIDE_DEPRECATED_API

    /**
     * Gets the variable top value of a Collator.
     * @param status error code (not changed by function). If error code is set, the return value is undefined.
     * @return the variable top primary weight
     * @see getMaxVariable
     * @stable ICU 2.0
     */
    virtual uint32_t getVariableTop(UErrorCode &status) const override;

    /**
     * Get a UnicodeSet that contains all the characters and sequences tailored in
     * this collator.
     * @param status      error code of the operation
     * @return a pointer to a UnicodeSet object containing all the
     *         code points and sequences that may sort differently than
     *         in the root collator. The object must be disposed of by using delete
     * @stable ICU 2.4
     */
    virtual UnicodeSet *getTailoredSet(UErrorCode &status) const override;

    /**
     * Get the sort key as an array of bytes from a UnicodeString.
     *
     * Note that sort keys are often less efficient than simply doing comparison.
     * For more details, see the ICU User Guide.
     *
     * @param source string to be processed.
     * @param result buffer to store result in. If nullptr, number of bytes needed
     *        will be returned.
     * @param resultLength length of the result buffer. If if not enough the
     *        buffer will be filled to capacity.
     * @return Number of bytes needed for storing the sort key
     * @stable ICU 2.0
     */
    virtual int32_t getSortKey(const UnicodeString& source, uint8_t *result,
                               int32_t resultLength) const override;

    /**
     * Get the sort key as an array of bytes from a char16_t buffer.
     *
     * Note that sort keys are often less efficient than simply doing comparison.
     * For more details, see the ICU User Guide.
     *
     * @param source string to be processed.
     * @param sourceLength length of string to be processed. If -1, the string
     *        is 0 terminated and length will be decided by the function.
     * @param result buffer to store result in. If nullptr, number of bytes needed
     *        will be returned.
     * @param resultLength length of the result buffer. If if not enough the
     *        buffer will be filled to capacity.
     * @return Number of bytes needed for storing the sort key
     * @stable ICU 2.2
     */
    virtual int32_t getSortKey(const char16_t *source, int32_t sourceLength,
                               uint8_t *result, int32_t resultLength) const override;

    /**
     * Retrieves the reordering codes for this collator.
     * @param dest The array to fill with the script ordering.
     * @param destCapacity The length of dest. If it is 0, then dest may be nullptr and the function
     *  will only return the length of the result without writing any codes (pre-flighting).
     * @param status A reference to an error code value, which must not indicate
     * a failure before the function call.
     * @return The length of the script ordering array.
     * @see ucol_setReorderCodes
     * @see Collator#getEquivalentReorderCodes
     * @see Collator#setReorderCodes
     * @stable ICU 4.8
     */
     virtual int32_t getReorderCodes(int32_t *dest,
                                     int32_t destCapacity,
                                     UErrorCode& status) const override;

    /**
     * Sets the ordering of scripts for this collator.
     * @param reorderCodes An array of script codes in the new order. This can be nullptr if the
     * length is also set to 0. An empty array will clear any reordering codes on the collator.
     * @param reorderCodesLength The length of reorderCodes.
     * @param status error code
     * @see ucol_setReorderCodes
     * @see Collator#getReorderCodes
     * @see Collator#getEquivalentReorderCodes
     * @stable ICU 4.8
     */
     virtual void setReorderCodes(const int32_t* reorderCodes,
                                  int32_t reorderCodesLength,
                                  UErrorCode& status) override;

    /**
     * Implements ucol_strcollUTF8().
     * @internal
     */
    virtual UCollationResult internalCompareUTF8(
            const char *left, int32_t leftLength,
            const char *right, int32_t rightLength,
            UErrorCode &errorCode) const override;

    /** Get the short definition string for a collator. This internal API harvests the collator's
     *  locale and the attribute set and produces a string that can be used for opening
     *  a collator with the same attributes using the ucol_openFromShortString API.
     *  This string will be normalized.
     *  The structure and the syntax of the string is defined in the "Naming collators"
     *  section of the users guide:
     *  https://unicode-org.github.io/icu/userguide/collation/concepts#collator-naming-scheme
     *  This function supports preflighting.
     *
     *  This is internal, and intended to be used with delegate converters.
     *
     *  @param locale a locale that will appear as a collators locale in the resulting
     *                short string definition. If nullptr, the locale will be harvested
     *                from the collator.
     *  @param buffer space to hold the resulting string
     *  @param capacity capacity of the buffer
     *  @param status for returning errors. All the preflighting errors are featured
     *  @return length of the resulting string
     *  @see ucol_openFromShortString
     *  @see ucol_normalizeShortDefinitionString
     *  @see ucol_getShortDefinitionString
     *  @internal
     */
    virtual int32_t internalGetShortDefinitionString(const char *locale,
                                                     char *buffer,
                                                     int32_t capacity,
                                                     UErrorCode &status) const override;

    /**
     * Implements ucol_nextSortKeyPart().
     * @internal
     */
    virtual int32_t internalNextSortKeyPart(
            UCharIterator *iter, uint32_t state[2],
            uint8_t *dest, int32_t count, UErrorCode &errorCode) const override;

    // Do not enclose the default constructor with #ifndef U_HIDE_INTERNAL_API
    /**
     * Only for use in ucol_openRules().
     * @internal
     */
    RuleBasedCollator();

#ifndef U_HIDE_INTERNAL_API
    /**
     * Implements ucol_getLocaleByType().
     * Needed because the lifetime of the locale ID string must match that of the collator.
     * getLocale() returns a copy of a Locale, with minimal lifetime in a C wrapper.
     * @internal
     */
    const char *internalGetLocaleID(ULocDataLocaleType type, UErrorCode &errorCode) const;

    /**
     * Implements ucol_getContractionsAndExpansions().
     * Gets this collator's sets of contraction strings and/or
     * characters and strings that map to multiple collation elements (expansions).
     * If addPrefixes is true, then contractions that are expressed as
     * prefix/pre-context rules are included.
     * @param contractions if not nullptr, the set to hold the contractions
     * @param expansions if not nullptr, the set to hold the expansions
     * @param addPrefixes include prefix contextual mappings
     * @param errorCode in/out ICU error code
     * @internal
     */
    void internalGetContractionsAndExpansions(
            UnicodeSet *contractions, UnicodeSet *expansions,
            UBool addPrefixes, UErrorCode &errorCode) const;

    /**
     * Adds the contractions that start with character c to the set.
     * Ignores prefixes. Used by AlphabeticIndex.
     * @internal
     */
    void internalAddContractions(UChar32 c, UnicodeSet &set, UErrorCode &errorCode) const;

    /**
     * Implements from-rule constructors, and ucol_openRules().
     * @internal
     */
    void internalBuildTailoring(
            const UnicodeString &rules,
            int32_t strength,
            UColAttributeValue decompositionMode,
            UParseError *outParseError, UnicodeString *outReason,
            UErrorCode &errorCode);

    /** @internal */
    static inline RuleBasedCollator *rbcFromUCollator(UCollator *uc) {
        return dynamic_cast<RuleBasedCollator *>(fromUCollator(uc));
    }
    /** @internal */
    static inline const RuleBasedCollator *rbcFromUCollator(const UCollator *uc) {
        return dynamic_cast<const RuleBasedCollator *>(fromUCollator(uc));
    }

    /**
     * Appends the CEs for the string to the vector.
     * @internal for tests & tools
     */
    void internalGetCEs(const UnicodeString &str, UVector64 &ces, UErrorCode &errorCode) const;
#endif  // U_HIDE_INTERNAL_API

protected:
   /**
    * Used internally by registration to define the requested and valid locales.
    * @param requestedLocale the requested locale
    * @param validLocale the valid locale
    * @param actualLocale the actual locale
    * @internal
    */
    virtual void setLocales(const Locale& requestedLocale, const Locale& validLocale, const Locale& actualLocale) override;

private:
    friend class CollationElementIterator;
    friend class Collator;

    RuleBasedCollator(const CollationCacheEntry *entry);

    /**
     * Enumeration of attributes that are relevant for short definition strings
     * (e.g., ucol_getShortDefinitionString()).
     * Effectively extends UColAttribute.
     */
    enum Attributes {
        ATTR_VARIABLE_TOP = UCOL_ATTRIBUTE_COUNT,
        ATTR_LIMIT
    };

    void adoptTailoring(CollationTailoring *t, UErrorCode &errorCode);

    // Both lengths must be <0 or else both must be >=0.
    UCollationResult doCompare(const char16_t *left, int32_t leftLength,
                               const char16_t *right, int32_t rightLength,
                               UErrorCode &errorCode) const;
    UCollationResult doCompare(const uint8_t *left, int32_t leftLength,
                               const uint8_t *right, int32_t rightLength,
                               UErrorCode &errorCode) const;

    void writeSortKey(const char16_t *s, int32_t length,
                      SortKeyByteSink &sink, UErrorCode &errorCode) const;

    void writeIdenticalLevel(const char16_t *s, const char16_t *limit,
                             SortKeyByteSink &sink, UErrorCode &errorCode) const;

    const CollationSettings &getDefaultSettings() const;

    void setAttributeDefault(int32_t attribute) {
        explicitlySetAttributes &= ~((uint32_t)1 << attribute);
    }
    void setAttributeExplicitly(int32_t attribute) {
        explicitlySetAttributes |= (uint32_t)1 << attribute;
    }
    UBool attributeHasBeenSetExplicitly(int32_t attribute) const {
        // assert(0 <= attribute < ATTR_LIMIT);
        return (UBool)((explicitlySetAttributes & ((uint32_t)1 << attribute)) != 0);
    }

    /**
     * Tests whether a character is "unsafe" for use as a collation starting point.
     *
     * @param c code point or code unit
     * @return true if c is unsafe
     * @see CollationElementIterator#setOffset(int)
     */
    UBool isUnsafe(UChar32 c) const;

    static void U_CALLCONV computeMaxExpansions(const CollationTailoring *t, UErrorCode &errorCode);
    UBool initMaxExpansions(UErrorCode &errorCode) const;

    void setFastLatinOptions(CollationSettings &ownedSettings) const;

    const CollationData *data;
    const CollationSettings *settings;  // reference-counted
    const CollationTailoring *tailoring;  // alias of cacheEntry->tailoring
    const CollationCacheEntry *cacheEntry;  // reference-counted
    Locale validLocale;
    uint32_t explicitlySetAttributes;

    UBool actualLocaleIsSameAsValid;
};

U_NAMESPACE_END

#endif  // !UCONFIG_NO_COLLATION

#endif /* U_SHOW_CPLUSPLUS_API */

#endif  // TBLCOLL_H<|MERGE_RESOLUTION|>--- conflicted
+++ resolved
@@ -112,11 +112,7 @@
  * Note, RuleBasedCollator is not to be subclassed.
  * @see        Collator
  */
-<<<<<<< HEAD
-class U_I18N_API RuleBasedCollator U_FINAL : public Collator {
-=======
 class U_I18N_API RuleBasedCollator final : public Collator {
->>>>>>> 626889fb
 public:
     /**
      * RuleBasedCollator constructor. This takes the table rules and builds a
