--- conflicted
+++ resolved
@@ -214,11 +214,7 @@
      * @return         true if other is semantically equal to this.
      * @stable ICU 4.0
      */
-<<<<<<< HEAD
-    virtual bool operator==(const DateIntervalInfo& other) const;
-=======
     bool operator==(const DateIntervalInfo& other) const;
->>>>>>> 626889fb
 
     /**
      * Return true if another object is semantically unequal to this one.
