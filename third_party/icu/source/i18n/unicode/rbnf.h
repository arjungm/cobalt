// © 2016 and later: Unicode, Inc. and others.
// License & terms of use: http://www.unicode.org/copyright.html
/*
*******************************************************************************
* Copyright (C) 1997-2015, International Business Machines Corporation and others.
* All Rights Reserved.
*******************************************************************************
*/

#ifndef RBNF_H
#define RBNF_H

#include "unicode/utypes.h"

#if U_SHOW_CPLUSPLUS_API

/**
 * \file
 * \brief C++ API: Rule Based Number Format
 */

/**
 * \def U_HAVE_RBNF
 * This will be 0 if RBNF support is not included in ICU
 * and 1 if it is.
 *
 * @stable ICU 2.4
 */
#if UCONFIG_NO_FORMATTING
#define U_HAVE_RBNF 0
#else
#define U_HAVE_RBNF 1

#include "unicode/dcfmtsym.h"
#include "unicode/fmtable.h"
#include "unicode/locid.h"
#include "unicode/numfmt.h"
#include "unicode/unistr.h"
#include "unicode/strenum.h"
#include "unicode/brkiter.h"
#include "unicode/upluralrules.h"

U_NAMESPACE_BEGIN

class NFRule;
class NFRuleSet;
class LocalizationInfo;
class PluralFormat;
class RuleBasedCollator;

/**
 * Tags for the predefined rulesets.
 *
 * @stable ICU 2.2
 */
enum URBNFRuleSetTag {
    /**
     * Requests predefined ruleset for spelling out numeric values in words.
     * @stable ICU 2.2
     */
    URBNF_SPELLOUT,
    /**
     * Requests predefined ruleset for the ordinal form of a number.
     * @stable ICU 2.2
     */
    URBNF_ORDINAL,
<<<<<<< HEAD
    /**
     * Requests predefined ruleset for formatting a value as a duration in hours, minutes, and seconds.
     * @stable ICU 2.2
     */
    URBNF_DURATION,
=======
#ifndef U_HIDE_DEPRECATED_API
    /**
     * Requests predefined ruleset for formatting a value as a duration in hours, minutes, and seconds.
     * @deprecated ICU 74 Use MeasureFormat instead.
     */
    URBNF_DURATION,
#endif // U_HIDE_DERECATED_API
>>>>>>> 626889fb
    /**
     * Requests predefined ruleset for various non-place-value numbering systems.
     * WARNING: The same resource contains rule sets for a variety of different numbering systems.
     * You need to call setDefaultRuleSet() on the formatter to choose the actual numbering system.
     * @stable ICU 2.2
     */
<<<<<<< HEAD
    URBNF_NUMBERING_SYSTEM,
=======
    URBNF_NUMBERING_SYSTEM = 3,
>>>>>>> 626889fb
#ifndef U_HIDE_DEPRECATED_API
    /**
     * One more than the highest normal URBNFRuleSetTag value.
     * @deprecated ICU 58 The numeric value may change over time, see ICU ticket #12420.
     */
    URBNF_COUNT
#endif  // U_HIDE_DEPRECATED_API
};

/**
 * The RuleBasedNumberFormat class formats numbers according to a set of rules. This number formatter is
 * typically used for spelling out numeric values in words (e.g., 25,3476 as
 * &quot;twenty-five thousand three hundred seventy-six&quot; or &quot;vingt-cinq mille trois
 * cents soixante-seize&quot; or
 * &quot;f&uuml;nfundzwanzigtausenddreihundertsechsundsiebzig&quot;), but can also be used for
 * other complicated formatting tasks, such as formatting a number of seconds as hours,
 * minutes and seconds (e.g., 3,730 as &quot;1:02:10&quot;).
 *
 * <p>The resources contain three predefined formatters for each locale: spellout, which
 * spells out a value in words (123 is &quot;one hundred twenty-three&quot;); ordinal, which
 * appends an ordinal suffix to the end of a numeral (123 is &quot;123rd&quot;); and
 * duration, which shows a duration in seconds as hours, minutes, and seconds (123 is
 * &quot;2:03&quot;).&nbsp; The client can also define more specialized <tt>RuleBasedNumberFormat</tt>s
 * by supplying programmer-defined rule sets.</p>
 *
 * <p>The behavior of a <tt>RuleBasedNumberFormat</tt> is specified by a textual description
 * that is either passed to the constructor as a <tt>String</tt> or loaded from a resource
 * bundle. In its simplest form, the description consists of a semicolon-delimited list of <em>rules.</em>
 * Each rule has a string of output text and a value or range of values it is applicable to.
 * In a typical spellout rule set, the first twenty rules are the words for the numbers from
 * 0 to 19:</p>
 *
 * <pre>zero; one; two; three; four; five; six; seven; eight; nine;
 * ten; eleven; twelve; thirteen; fourteen; fifteen; sixteen; seventeen; eighteen; nineteen;</pre>
 *
 * <p>For larger numbers, we can use the preceding set of rules to format the ones place, and
 * we only have to supply the words for the multiples of 10:</p>
 *
 * <pre> 20: twenty[-&gt;&gt;];
 * 30: thirty[-&gt;&gt;];
 * 40: forty[-&gt;&gt;];
 * 50: fifty[-&gt;&gt;];
 * 60: sixty[-&gt;&gt;];
 * 70: seventy[-&gt;&gt;];
 * 80: eighty[-&gt;&gt;];
 * 90: ninety[-&gt;&gt;];</pre>
 *
 * <p>In these rules, the <em>base value</em> is spelled out explicitly and set off from the
 * rule's output text with a colon. The rules are in a sorted list, and a rule is applicable
 * to all numbers from its own base value to one less than the next rule's base value. The
 * &quot;&gt;&gt;&quot; token is called a <em>substitution</em> and tells the formatter to
 * isolate the number's ones digit, format it using this same set of rules, and place the
 * result at the position of the &quot;&gt;&gt;&quot; token. Text in brackets is omitted if
 * the number being formatted is an even multiple of 10 (the hyphen is a literal hyphen; 24
 * is &quot;twenty-four,&quot; not &quot;twenty four&quot;).</p>
 *
 * <p>For even larger numbers, we can actually look up several parts of the number in the
 * list:</p>
 *
 * <pre>100: &lt;&lt; hundred[ &gt;&gt;];</pre>
 *
 * <p>The &quot;&lt;&lt;&quot; represents a new kind of substitution. The &lt;&lt; isolates
 * the hundreds digit (and any digits to its left), formats it using this same rule set, and
 * places the result where the &quot;&lt;&lt;&quot; was. Notice also that the meaning of
 * &gt;&gt; has changed: it now refers to both the tens and the ones digits. The meaning of
 * both substitutions depends on the rule's base value. The base value determines the rule's <em>divisor,</em>
 * which is the highest power of 10 that is less than or equal to the base value (the user
 * can change this). To fill in the substitutions, the formatter divides the number being
 * formatted by the divisor. The integral quotient is used to fill in the &lt;&lt;
 * substitution, and the remainder is used to fill in the &gt;&gt; substitution. The meaning
 * of the brackets changes similarly: text in brackets is omitted if the value being
 * formatted is an even multiple of the rule's divisor. The rules are applied recursively, so
 * if a substitution is filled in with text that includes another substitution, that
 * substitution is also filled in.</p>
 *
 * <p>This rule covers values up to 999, at which point we add another rule:</p>
 *
 * <pre>1000: &lt;&lt; thousand[ &gt;&gt;];</pre>
 *
 * <p>Again, the meanings of the brackets and substitution tokens shift because the rule's
 * base value is a higher power of 10, changing the rule's divisor. This rule can actually be
 * used all the way up to 999,999. This allows us to finish out the rules as follows:</p>
 *
 * <pre> 1,000,000: &lt;&lt; million[ &gt;&gt;];
 * 1,000,000,000: &lt;&lt; billion[ &gt;&gt;];
 * 1,000,000,000,000: &lt;&lt; trillion[ &gt;&gt;];
 * 1,000,000,000,000,000: OUT OF RANGE!;</pre>
 *
 * <p>Commas, periods, and spaces can be used in the base values to improve legibility and
 * are ignored by the rule parser. The last rule in the list is customarily treated as an
 * &quot;overflow rule,&quot; applying to everything from its base value on up, and often (as
 * in this example) being used to print out an error message or default representation.
 * Notice also that the size of the major groupings in large numbers is controlled by the
 * spacing of the rules: because in English we group numbers by thousand, the higher rules
 * are separated from each other by a factor of 1,000.</p>
 *
 * <p>To see how these rules actually work in practice, consider the following example:
 * Formatting 25,430 with this rule set would work like this:</p>
 *
 * <table border="0" width="100%">
 *   <tr>
 *     <td><strong>&lt;&lt; thousand &gt;&gt;</strong></td>
 *     <td>[the rule whose base value is 1,000 is applicable to 25,340]</td>
 *   </tr>
 *   <tr>
 *     <td><strong>twenty-&gt;&gt;</strong> thousand &gt;&gt;</td>
 *     <td>[25,340 over 1,000 is 25. The rule for 20 applies.]</td>
 *   </tr>
 *   <tr>
 *     <td>twenty-<strong>five</strong> thousand &gt;&gt;</td>
 *     <td>[25 mod 10 is 5. The rule for 5 is &quot;five.&quot;</td>
 *   </tr>
 *   <tr>
 *     <td>twenty-five thousand <strong>&lt;&lt; hundred &gt;&gt;</strong></td>
 *     <td>[25,340 mod 1,000 is 340. The rule for 100 applies.]</td>
 *   </tr>
 *   <tr>
 *     <td>twenty-five thousand <strong>three</strong> hundred &gt;&gt;</td>
 *     <td>[340 over 100 is 3. The rule for 3 is &quot;three.&quot;]</td>
 *   </tr>
 *   <tr>
 *     <td>twenty-five thousand three hundred <strong>forty</strong></td>
 *     <td>[340 mod 100 is 40. The rule for 40 applies. Since 40 divides
 *     evenly by 10, the hyphen and substitution in the brackets are omitted.]</td>
 *   </tr>
 * </table>
 *
 * <p>The above syntax suffices only to format positive integers. To format negative numbers,
 * we add a special rule:</p>
 *
 * <pre>-x: minus &gt;&gt;;</pre>
 *
 * <p>This is called a <em>negative-number rule,</em> and is identified by &quot;-x&quot;
 * where the base value would be. This rule is used to format all negative numbers. the
 * &gt;&gt; token here means &quot;find the number's absolute value, format it with these
 * rules, and put the result here.&quot;</p>
 *
 * <p>We also add a special rule called a <em>fraction rule </em>for numbers with fractional
 * parts:</p>
 *
 * <pre>x.x: &lt;&lt; point &gt;&gt;;</pre>
 *
 * <p>This rule is used for all positive non-integers (negative non-integers pass through the
 * negative-number rule first and then through this rule). Here, the &lt;&lt; token refers to
 * the number's integral part, and the &gt;&gt; to the number's fractional part. The
 * fractional part is formatted as a series of single-digit numbers (e.g., 123.456 would be
 * formatted as &quot;one hundred twenty-three point four five six&quot;).</p>
 *
 * <p>To see how this rule syntax is applied to various languages, examine the resource data.</p>
 *
 * <p>There is actually much more flexibility built into the rule language than the
 * description above shows. A formatter may own multiple rule sets, which can be selected by
 * the caller, and which can use each other to fill in their substitutions. Substitutions can
 * also be filled in with digits, using a DecimalFormat object. There is syntax that can be
 * used to alter a rule's divisor in various ways. And there is provision for much more
 * flexible fraction handling. A complete description of the rule syntax follows:</p>
 *
 * <hr>
 *
 * <p>The description of a <tt>RuleBasedNumberFormat</tt>'s behavior consists of one or more <em>rule
 * sets.</em> Each rule set consists of a name, a colon, and a list of <em>rules.</em> A rule
 * set name must begin with a % sign. Rule sets with names that begin with a single % sign
 * are <em>public:</em> the caller can specify that they be used to format and parse numbers.
 * Rule sets with names that begin with %% are <em>private:</em> they exist only for the use
 * of other rule sets. If a formatter only has one rule set, the name may be omitted.</p>
 *
 * <p>The user can also specify a special &quot;rule set&quot; named <tt>%%lenient-parse</tt>.
 * The body of <tt>%%lenient-parse</tt> isn't a set of number-formatting rules, but a <tt>RuleBasedCollator</tt>
 * description which is used to define equivalences for lenient parsing. For more information
 * on the syntax, see <tt>RuleBasedCollator</tt>. For more information on lenient parsing,
 * see <tt>setLenientParse()</tt>.  <em>Note:</em> symbols that have syntactic meaning
 * in collation rules, such as '&amp;', have no particular meaning when appearing outside
 * of the <tt>lenient-parse</tt> rule set.</p>
 *
 * <p>The body of a rule set consists of an ordered, semicolon-delimited list of <em>rules.</em>
 * Internally, every rule has a base value, a divisor, rule text, and zero, one, or two <em>substitutions.</em>
 * These parameters are controlled by the description syntax, which consists of a <em>rule
 * descriptor,</em> a colon, and a <em>rule body.</em></p>
 *
 * <p>A rule descriptor can take one of the following forms (text in <em>italics</em> is the
 * name of a token):</p>
 *
 * <table border="0" width="100%">
 *   <tr>
 *     <td><em>bv</em>:</td>
 *     <td><em>bv</em> specifies the rule's base value. <em>bv</em> is a decimal
 *     number expressed using ASCII digits. <em>bv</em> may contain spaces, period, and commas,
 *     which are ignored. The rule's divisor is the highest power of 10 less than or equal to
 *     the base value.</td>
 *   </tr>
 *   <tr>
 *     <td><em>bv</em>/<em>rad</em>:</td>
 *     <td><em>bv</em> specifies the rule's base value. The rule's divisor is the
 *     highest power of <em>rad</em> less than or equal to the base value.</td>
 *   </tr>
 *   <tr>
 *     <td><em>bv</em>&gt;:</td>
 *     <td><em>bv</em> specifies the rule's base value. To calculate the divisor,
 *     let the radix be 10, and the exponent be the highest exponent of the radix that yields a
 *     result less than or equal to the base value. Every &gt; character after the base value
 *     decreases the exponent by 1. If the exponent is positive or 0, the divisor is the radix
 *     raised to the power of the exponent; otherwise, the divisor is 1.</td>
 *   </tr>
 *   <tr>
 *     <td><em>bv</em>/<em>rad</em>&gt;:</td>
 *     <td><em>bv</em> specifies the rule's base value. To calculate the divisor,
 *     let the radix be <em>rad</em>, and the exponent be the highest exponent of the radix that
 *     yields a result less than or equal to the base value. Every &gt; character after the radix
 *     decreases the exponent by 1. If the exponent is positive or 0, the divisor is the radix
 *     raised to the power of the exponent; otherwise, the divisor is 1.</td>
 *   </tr>
 *   <tr>
 *     <td>-x:</td>
 *     <td>The rule is a negative-number rule.</td>
 *   </tr>
 *   <tr>
 *     <td>x.x:</td>
 *     <td>The rule is an <em>improper fraction rule</em>. If the full stop in
 *     the middle of the rule name is replaced with the decimal point
 *     that is used in the language or DecimalFormatSymbols, then that rule will
 *     have precedence when formatting and parsing this rule. For example, some
 *     languages use the comma, and can thus be written as x,x instead. For example,
 *     you can use "x.x: &lt;&lt; point &gt;&gt;;x,x: &lt;&lt; comma &gt;&gt;;" to
 *     handle the decimal point that matches the language's natural spelling of
 *     the punctuation of either the full stop or comma.</td>
 *   </tr>
 *   <tr>
 *     <td>0.x:</td>
 *     <td>The rule is a <em>proper fraction rule</em>. If the full stop in
 *     the middle of the rule name is replaced with the decimal point
 *     that is used in the language or DecimalFormatSymbols, then that rule will
 *     have precedence when formatting and parsing this rule. For example, some
 *     languages use the comma, and can thus be written as 0,x instead. For example,
 *     you can use "0.x: point &gt;&gt;;0,x: comma &gt;&gt;;" to
 *     handle the decimal point that matches the language's natural spelling of
 *     the punctuation of either the full stop or comma.</td>
 *   </tr>
 *   <tr>
 *     <td>x.0:</td>
 *     <td>The rule is a <em>default rule</em>. If the full stop in
 *     the middle of the rule name is replaced with the decimal point
 *     that is used in the language or DecimalFormatSymbols, then that rule will
 *     have precedence when formatting and parsing this rule. For example, some
 *     languages use the comma, and can thus be written as x,0 instead. For example,
 *     you can use "x.0: &lt;&lt; point;x,0: &lt;&lt; comma;" to
 *     handle the decimal point that matches the language's natural spelling of
 *     the punctuation of either the full stop or comma.</td>
 *   </tr>
 *   <tr>
 *     <td>Inf:</td>
 *     <td>The rule for infinity.</td>
 *   </tr>
 *   <tr>
 *     <td>NaN:</td>
 *     <td>The rule for an IEEE 754 NaN (not a number).</td>
 *   </tr>
 *   <tr>
 *     <td><em>nothing</em></td>
 *     <td>If the rule's rule descriptor is left out, the base value is one plus the
 *     preceding rule's base value (or zero if this is the first rule in the list) in a normal
 *     rule set.&nbsp; In a fraction rule set, the base value is the same as the preceding rule's
 *     base value.</td>
 *   </tr>
 * </table>
 *
 * <p>A rule set may be either a regular rule set or a <em>fraction rule set,</em> depending
 * on whether it is used to format a number's integral part (or the whole number) or a
 * number's fractional part. Using a rule set to format a rule's fractional part makes it a
 * fraction rule set.</p>
 *
 * <p>Which rule is used to format a number is defined according to one of the following
 * algorithms: If the rule set is a regular rule set, do the following:
 *
 * <ul>
 *   <li>If the rule set includes a default rule (and the number was passed in as a <tt>double</tt>),
 *     use the default rule.&nbsp; (If the number being formatted was passed in as a <tt>long</tt>,
 *     the default rule is ignored.)</li>
 *   <li>If the number is negative, use the negative-number rule.</li>
 *   <li>If the number has a fractional part and is greater than 1, use the improper fraction
 *     rule.</li>
 *   <li>If the number has a fractional part and is between 0 and 1, use the proper fraction
 *     rule.</li>
 *   <li>Binary-search the rule list for the rule with the highest base value less than or equal
 *     to the number. If that rule has two substitutions, its base value is not an even multiple
 *     of its divisor, and the number <em>is</em> an even multiple of the rule's divisor, use the
 *     rule that precedes it in the rule list. Otherwise, use the rule itself.</li>
 * </ul>
 *
 * <p>If the rule set is a fraction rule set, do the following:
 *
 * <ul>
 *   <li>Ignore negative-number and fraction rules.</li>
 *   <li>For each rule in the list, multiply the number being formatted (which will always be
 *     between 0 and 1) by the rule's base value. Keep track of the distance between the result
 *     the nearest integer.</li>
 *   <li>Use the rule that produced the result closest to zero in the above calculation. In the
 *     event of a tie or a direct hit, use the first matching rule encountered. (The idea here is
 *     to try each rule's base value as a possible denominator of a fraction. Whichever
 *     denominator produces the fraction closest in value to the number being formatted wins.) If
 *     the rule following the matching rule has the same base value, use it if the numerator of
 *     the fraction is anything other than 1; if the numerator is 1, use the original matching
 *     rule. (This is to allow singular and plural forms of the rule text without a lot of extra
 *     hassle.)</li>
 * </ul>
 *
 * <p>A rule's body consists of a string of characters terminated by a semicolon. The rule
 * may include zero, one, or two <em>substitution tokens,</em> and a range of text in
 * brackets. The brackets denote optional text (and may also include one or both
 * substitutions). The exact meanings of the substitution tokens, and under what conditions
 * optional text is omitted, depend on the syntax of the substitution token and the context.
 * The rest of the text in a rule body is literal text that is output when the rule matches
 * the number being formatted.</p>
 *
 * <p>A substitution token begins and ends with a <em>token character.</em> The token
 * character and the context together specify a mathematical operation to be performed on the
 * number being formatted. An optional <em>substitution descriptor </em>specifies how the
 * value resulting from that operation is used to fill in the substitution. The position of
 * the substitution token in the rule body specifies the location of the resultant text in
 * the original rule text.</p>
 *
 * <p>The meanings of the substitution token characters are as follows:</p>
 *
 * <table border="0" width="100%">
 *   <tr>
 *     <td>&gt;&gt;</td>
 *     <td>in normal rule</td>
 *     <td>Divide the number by the rule's divisor and format the remainder</td>
 *   </tr>
 *   <tr>
 *     <td></td>
 *     <td>in negative-number rule</td>
 *     <td>Find the absolute value of the number and format the result</td>
 *   </tr>
 *   <tr>
 *     <td></td>
 *     <td>in fraction or default rule</td>
 *     <td>Isolate the number's fractional part and format it.</td>
 *   </tr>
 *   <tr>
 *     <td></td>
 *     <td>in rule in fraction rule set</td>
 *     <td>Not allowed.</td>
 *   </tr>
 *   <tr>
 *     <td>&gt;&gt;&gt;</td>
 *     <td>in normal rule</td>
 *     <td>Divide the number by the rule's divisor and format the remainder,
 *       but bypass the normal rule-selection process and just use the
 *       rule that precedes this one in this rule list.</td>
 *   </tr>
 *   <tr>
 *     <td></td>
 *     <td>in all other rules</td>
 *     <td>Not allowed.</td>
 *   </tr>
 *   <tr>
 *     <td>&lt;&lt;</td>
 *     <td>in normal rule</td>
 *     <td>Divide the number by the rule's divisor and format the quotient</td>
 *   </tr>
 *   <tr>
 *     <td></td>
 *     <td>in negative-number rule</td>
 *     <td>Not allowed.</td>
 *   </tr>
 *   <tr>
 *     <td></td>
 *     <td>in fraction or default rule</td>
 *     <td>Isolate the number's integral part and format it.</td>
 *   </tr>
 *   <tr>
 *     <td></td>
 *     <td>in rule in fraction rule set</td>
 *     <td>Multiply the number by the rule's base value and format the result.</td>
 *   </tr>
 *   <tr>
 *     <td>==</td>
 *     <td>in all rule sets</td>
 *     <td>Format the number unchanged</td>
 *   </tr>
 *   <tr>
 *     <td>[]</td>
 *     <td>in normal rule</td>
 *     <td>Omit the optional text if the number is an even multiple of the rule's divisor</td>
 *   </tr>
 *   <tr>
 *     <td></td>
 *     <td>in negative-number rule</td>
 *     <td>Not allowed.</td>
 *   </tr>
 *   <tr>
 *     <td></td>
 *     <td>in improper-fraction rule</td>
 *     <td>Omit the optional text if the number is between 0 and 1 (same as specifying both an
 *     x.x rule and a 0.x rule)</td>
 *   </tr>
 *   <tr>
 *     <td></td>
 *     <td>in default rule</td>
 *     <td>Omit the optional text if the number is an integer (same as specifying both an x.x
 *     rule and an x.0 rule)</td>
 *   </tr>
 *   <tr>
 *     <td></td>
 *     <td>in proper-fraction rule</td>
 *     <td>Not allowed.</td>
 *   </tr>
 *   <tr>
 *     <td></td>
 *     <td>in rule in fraction rule set</td>
 *     <td>Omit the optional text if multiplying the number by the rule's base value yields 1.</td>
 *   </tr>
 *   <tr>
 *     <td width="37">$(cardinal,<i>plural syntax</i>)$</td>
 *     <td width="23"></td>
 *     <td width="165" valign="top">in all rule sets</td>
 *     <td>This provides the ability to choose a word based on the number divided by the radix to the power of the
 *     exponent of the base value for the specified locale, which is normally equivalent to the &lt;&lt; value.
 *     This uses the cardinal plural rules from PluralFormat. All strings used in the plural format are treated
 *     as the same base value for parsing.</td>
 *   </tr>
 *   <tr>
 *     <td width="37">$(ordinal,<i>plural syntax</i>)$</td>
 *     <td width="23"></td>
 *     <td width="165" valign="top">in all rule sets</td>
 *     <td>This provides the ability to choose a word based on the number divided by the radix to the power of the
 *     exponent of the base value for the specified locale, which is normally equivalent to the &lt;&lt; value.
 *     This uses the ordinal plural rules from PluralFormat. All strings used in the plural format are treated
 *     as the same base value for parsing.</td>
 *   </tr>
 * </table>
 *
 * <p>The substitution descriptor (i.e., the text between the token characters) may take one
 * of three forms:</p>
 *
 * <table border="0" width="100%">
 *   <tr>
 *     <td>a rule set name</td>
 *     <td>Perform the mathematical operation on the number, and format the result using the
 *     named rule set.</td>
 *   </tr>
 *   <tr>
 *     <td>a DecimalFormat pattern</td>
 *     <td>Perform the mathematical operation on the number, and format the result using a
 *     DecimalFormat with the specified pattern.&nbsp; The pattern must begin with 0 or #.</td>
 *   </tr>
 *   <tr>
 *     <td>nothing</td>
 *     <td>Perform the mathematical operation on the number, and format the result using the rule
 *     set containing the current rule, except:
 *     <ul>
 *       <li>You can't have an empty substitution descriptor with a == substitution.</li>
 *       <li>If you omit the substitution descriptor in a &gt;&gt; substitution in a fraction rule,
 *         format the result one digit at a time using the rule set containing the current rule.</li>
 *       <li>If you omit the substitution descriptor in a &lt;&lt; substitution in a rule in a
 *         fraction rule set, format the result using the default rule set for this formatter.</li>
 *     </ul>
 *     </td>
 *   </tr>
 * </table>
 *
 * <p>Whitespace is ignored between a rule set name and a rule set body, between a rule
 * descriptor and a rule body, or between rules. If a rule body begins with an apostrophe,
 * the apostrophe is ignored, but all text after it becomes significant (this is how you can
 * have a rule's rule text begin with whitespace). There is no escape function: the semicolon
 * is not allowed in rule set names or in rule text, and the colon is not allowed in rule set
 * names. The characters beginning a substitution token are always treated as the beginning
 * of a substitution token.</p>
 *
 * <p>See the resource data and the demo program for annotated examples of real rule sets
 * using these features.</p>
 *
 * <p><em>User subclasses are not supported.</em> While clients may write
 * subclasses, such code will not necessarily work and will not be
 * guaranteed to work stably from release to release.
 *
 * <p><b>Localizations</b></p>
 * <p>Constructors are available that allow the specification of localizations for the
 * public rule sets (and also allow more control over what public rule sets are available).
 * Localization data is represented as a textual description.  The description represents
 * an array of arrays of string.  The first element is an array of the public rule set names,
 * each of these must be one of the public rule set names that appear in the rules.  Only
 * names in this array will be treated as public rule set names by the API.  Each subsequent
 * element is an array of localizations of these names.  The first element of one of these
 * subarrays is the locale name, and the remaining elements are localizations of the
 * public rule set names, in the same order as they were listed in the first array.</p>
 * <p>In the syntax, angle brackets '<', '>' are used to delimit the arrays, and comma ',' is used
 * to separate elements of an array.  Whitespace is ignored, unless quoted.</p>
 * <p>For example:<pre>
 * < < %foo, %bar, %baz >,
 *   < en, Foo, Bar, Baz >,
 *   < fr, 'le Foo', 'le Bar', 'le Baz' >
 *   < zh, \\u7532, \\u4e59, \\u4e19 > >
 * </pre></p>
 * @author Richard Gillam
 * @see NumberFormat
 * @see DecimalFormat
 * @see PluralFormat
 * @see PluralRules
 * @stable ICU 2.0
 */
class U_I18N_API RuleBasedNumberFormat : public NumberFormat {
public:

  //-----------------------------------------------------------------------
  // constructors
  //-----------------------------------------------------------------------

    /**
     * Creates a RuleBasedNumberFormat that behaves according to the description
     * passed in.  The formatter uses the default locale.
     * @param rules A description of the formatter's desired behavior.
     * See the class documentation for a complete explanation of the description
     * syntax.
     * @param perror The parse error if an error was encountered.
     * @param status The status indicating whether the constructor succeeded.
     * @stable ICU 3.2
     */
    RuleBasedNumberFormat(const UnicodeString& rules, UParseError& perror, UErrorCode& status);

    /**
     * Creates a RuleBasedNumberFormat that behaves according to the description
     * passed in.  The formatter uses the default locale.
     * <p>
     * The localizations data provides information about the public
     * rule sets and their localized display names for different
     * locales. The first element in the list is an array of the names
     * of the public rule sets.  The first element in this array is
     * the initial default ruleset.  The remaining elements in the
     * list are arrays of localizations of the names of the public
     * rule sets.  Each of these is one longer than the initial array,
     * with the first String being the ULocale ID, and the remaining
     * Strings being the localizations of the rule set names, in the
     * same order as the initial array.  Arrays are nullptr-terminated.
     * @param rules A description of the formatter's desired behavior.
     * See the class documentation for a complete explanation of the description
     * syntax.
     * @param localizations the localization information.
     * names in the description.  These will be copied by the constructor.
     * @param perror The parse error if an error was encountered.
     * @param status The status indicating whether the constructor succeeded.
     * @stable ICU 3.2
     */
    RuleBasedNumberFormat(const UnicodeString& rules, const UnicodeString& localizations,
                        UParseError& perror, UErrorCode& status);

  /**
   * Creates a RuleBasedNumberFormat that behaves according to the rules
   * passed in.  The formatter uses the specified locale to determine the
   * characters to use when formatting numerals, and to define equivalences
   * for lenient parsing.
   * @param rules The formatter rules.
   * See the class documentation for a complete explanation of the rule
   * syntax.
   * @param locale A locale that governs which characters are used for
   * formatting values in numerals and which characters are equivalent in
   * lenient parsing.
   * @param perror The parse error if an error was encountered.
   * @param status The status indicating whether the constructor succeeded.
   * @stable ICU 2.0
   */
  RuleBasedNumberFormat(const UnicodeString& rules, const Locale& locale,
                        UParseError& perror, UErrorCode& status);

    /**
     * Creates a RuleBasedNumberFormat that behaves according to the description
     * passed in.  The formatter uses the default locale.
     * <p>
     * The localizations data provides information about the public
     * rule sets and their localized display names for different
     * locales. The first element in the list is an array of the names
     * of the public rule sets.  The first element in this array is
     * the initial default ruleset.  The remaining elements in the
     * list are arrays of localizations of the names of the public
     * rule sets.  Each of these is one longer than the initial array,
     * with the first String being the ULocale ID, and the remaining
     * Strings being the localizations of the rule set names, in the
     * same order as the initial array.  Arrays are nullptr-terminated.
     * @param rules A description of the formatter's desired behavior.
     * See the class documentation for a complete explanation of the description
     * syntax.
     * @param localizations a list of localizations for the rule set
     * names in the description.  These will be copied by the constructor.
     * @param locale A locale that governs which characters are used for
     * formatting values in numerals and which characters are equivalent in
     * lenient parsing.
     * @param perror The parse error if an error was encountered.
     * @param status The status indicating whether the constructor succeeded.
     * @stable ICU 3.2
     */
    RuleBasedNumberFormat(const UnicodeString& rules, const UnicodeString& localizations,
                        const Locale& locale, UParseError& perror, UErrorCode& status);

  /**
   * Creates a RuleBasedNumberFormat from a predefined ruleset.  The selector
   * code chose among three possible predefined formats: spellout, ordinal,
   * and duration.
   * @param tag A selector code specifying which kind of formatter to create for that
   * locale.  There are four legal values: URBNF_SPELLOUT, which creates a formatter that
   * spells out a value in words in the desired language, URBNF_ORDINAL, which attaches
   * an ordinal suffix from the desired language to the end of a number (e.g. "123rd"),
   * URBNF_DURATION, which formats a duration in seconds as hours, minutes, and seconds always rounding down,
   * and URBNF_NUMBERING_SYSTEM, which is used to invoke rules for alternate numbering
   * systems such as the Hebrew numbering system, or for Roman Numerals, etc.
   * NOTE: If you use URBNF_NUMBERING_SYSTEM, you must also call setDefaultRuleSet() to
   * specify the exact numbering system you want to use.  If you want the default numbering system
   * for the locale, call NumberFormat::createInstance() instead of creating a RuleBasedNumberFormat directly.
   * @param locale The locale for the formatter.
   * @param status The status indicating whether the constructor succeeded.
   * @stable ICU 2.0
   */
  RuleBasedNumberFormat(URBNFRuleSetTag tag, const Locale& locale, UErrorCode& status);

  //-----------------------------------------------------------------------
  // boilerplate
  //-----------------------------------------------------------------------

  /**
   * Copy constructor
   * @param rhs    the object to be copied from.
   * @stable ICU 2.6
   */
  RuleBasedNumberFormat(const RuleBasedNumberFormat& rhs);

  /**
   * Assignment operator
   * @param rhs    the object to be copied from.
   * @stable ICU 2.6
   */
  RuleBasedNumberFormat& operator=(const RuleBasedNumberFormat& rhs);

  /**
   * Release memory allocated for a RuleBasedNumberFormat when you are finished with it.
   * @stable ICU 2.6
   */
  virtual ~RuleBasedNumberFormat();

  /**
   * Clone this object polymorphically.  The caller is responsible
   * for deleting the result when done.
   * @return  A copy of the object.
   * @stable ICU 2.6
   */
  virtual RuleBasedNumberFormat* clone() const override;

  /**
   * Return true if the given Format objects are semantically equal.
   * Objects of different subclasses are considered unequal.
   * @param other    the object to be compared with.
   * @return        true if the given Format objects are semantically equal.
   * @stable ICU 2.6
   */
  virtual bool operator==(const Format& other) const override;

//-----------------------------------------------------------------------
// public API functions
//-----------------------------------------------------------------------

  /**
   * return the rules that were provided to the RuleBasedNumberFormat.
   * @return the result String that was passed in
   * @stable ICU 2.0
   */
  virtual UnicodeString getRules() const;

  /**
   * Return the number of public rule set names.
   * @return the number of public rule set names.
   * @stable ICU 2.0
   */
  virtual int32_t getNumberOfRuleSetNames() const;

  /**
   * Return the name of the index'th public ruleSet.  If index is not valid,
   * the function returns null.
   * @param index the index of the ruleset
   * @return the name of the index'th public ruleSet.
   * @stable ICU 2.0
   */
  virtual UnicodeString getRuleSetName(int32_t index) const;

  /**
   * Return the number of locales for which we have localized rule set display names.
   * @return the number of locales for which we have localized rule set display names.
   * @stable ICU 3.2
   */
  virtual int32_t getNumberOfRuleSetDisplayNameLocales(void) const;

  /**
   * Return the index'th display name locale.
   * @param index the index of the locale
   * @param status set to a failure code when this function fails
   * @return the locale
   * @see #getNumberOfRuleSetDisplayNameLocales
   * @stable ICU 3.2
   */
  virtual Locale getRuleSetDisplayNameLocale(int32_t index, UErrorCode& status) const;

    /**
     * Return the rule set display names for the provided locale.  These are in the same order
     * as those returned by getRuleSetName.  The locale is matched against the locales for
     * which there is display name data, using normal fallback rules.  If no locale matches,
     * the default display names are returned.  (These are the internal rule set names minus
     * the leading '%'.)
     * @param index the index of the rule set
     * @param locale the locale (returned by getRuleSetDisplayNameLocales) for which the localized
     * display name is desired
     * @return the display name for the given index, which might be bogus if there is an error
     * @see #getRuleSetName
     * @stable ICU 3.2
     */
  virtual UnicodeString getRuleSetDisplayName(int32_t index,
                          const Locale& locale = Locale::getDefault());

    /**
     * Return the rule set display name for the provided rule set and locale.
     * The locale is matched against the locales for which there is display name data, using
     * normal fallback rules.  If no locale matches, the default display name is returned.
     * @return the display name for the rule set
     * @stable ICU 3.2
     * @see #getRuleSetDisplayName
     */
  virtual UnicodeString getRuleSetDisplayName(const UnicodeString& ruleSetName,
                          const Locale& locale = Locale::getDefault());


  using NumberFormat::format;

  /**
   * Formats the specified 32-bit number using the default ruleset.
   * @param number The number to format.
   * @param toAppendTo the string that will hold the (appended) result
   * @param pos the fieldposition
   * @return A textual representation of the number.
   * @stable ICU 2.0
   */
  virtual UnicodeString& format(int32_t number,
                                UnicodeString& toAppendTo,
                                FieldPosition& pos) const override;

  /**
   * Formats the specified 64-bit number using the default ruleset.
   * @param number The number to format.
   * @param toAppendTo the string that will hold the (appended) result
   * @param pos the fieldposition
   * @return A textual representation of the number.
   * @stable ICU 2.1
   */
  virtual UnicodeString& format(int64_t number,
                                UnicodeString& toAppendTo,
                                FieldPosition& pos) const override;
  /**
   * Formats the specified number using the default ruleset.
   * @param number The number to format.
   * @param toAppendTo the string that will hold the (appended) result
   * @param pos the fieldposition
   * @return A textual representation of the number.
   * @stable ICU 2.0
   */
  virtual UnicodeString& format(double number,
                                UnicodeString& toAppendTo,
                                FieldPosition& pos) const override;

  /**
   * Formats the specified number using the named ruleset.
   * @param number The number to format.
   * @param ruleSetName The name of the rule set to format the number with.
   * This must be the name of a valid public rule set for this formatter.
   * @param toAppendTo the string that will hold the (appended) result
   * @param pos the fieldposition
   * @param status the status
   * @return A textual representation of the number.
   * @stable ICU 2.0
   */
  virtual UnicodeString& format(int32_t number,
                                const UnicodeString& ruleSetName,
                                UnicodeString& toAppendTo,
                                FieldPosition& pos,
                                UErrorCode& status) const;
  /**
   * Formats the specified 64-bit number using the named ruleset.
   * @param number The number to format.
   * @param ruleSetName The name of the rule set to format the number with.
   * This must be the name of a valid public rule set for this formatter.
   * @param toAppendTo the string that will hold the (appended) result
   * @param pos the fieldposition
   * @param status the status
   * @return A textual representation of the number.
   * @stable ICU 2.1
   */
  virtual UnicodeString& format(int64_t number,
                                const UnicodeString& ruleSetName,
                                UnicodeString& toAppendTo,
                                FieldPosition& pos,
                                UErrorCode& status) const;
  /**
   * Formats the specified number using the named ruleset.
   * @param number The number to format.
   * @param ruleSetName The name of the rule set to format the number with.
   * This must be the name of a valid public rule set for this formatter.
   * @param toAppendTo the string that will hold the (appended) result
   * @param pos the fieldposition
   * @param status the status
   * @return A textual representation of the number.
   * @stable ICU 2.0
   */
  virtual UnicodeString& format(double number,
                                const UnicodeString& ruleSetName,
                                UnicodeString& toAppendTo,
                                FieldPosition& pos,
                                UErrorCode& status) const;

protected:
    /**
     * Format a decimal number.
     * The number is a DigitList wrapper onto a floating point decimal number.
     * The default implementation in NumberFormat converts the decimal number
     * to a double and formats that.  Subclasses of NumberFormat that want
     * to specifically handle big decimal numbers must override this method.
     * class DecimalFormat does so.
     *
     * @param number    The number, a DigitList format Decimal Floating Point.
     * @param appendTo  Output parameter to receive result.
     *                  Result is appended to existing contents.
     * @param pos       On input: an alignment field, if desired.
     *                  On output: the offsets of the alignment field.
     * @param status    Output param filled with success/failure status.
     * @return          Reference to 'appendTo' parameter.
     * @internal
     */
    virtual UnicodeString& format(const number::impl::DecimalQuantity &number,
                                  UnicodeString& appendTo,
                                  FieldPosition& pos,
                                  UErrorCode& status) const override;
public:

  using NumberFormat::parse;

  /**
   * Parses the specified string, beginning at the specified position, according
   * to this formatter's rules.  This will match the string against all of the
   * formatter's public rule sets and return the value corresponding to the longest
   * parseable substring.  This function's behavior is affected by the lenient
   * parse mode.
   * @param text The string to parse
   * @param result the result of the parse, either a double or a long.
   * @param parsePosition On entry, contains the position of the first character
   * in "text" to examine.  On exit, has been updated to contain the position
   * of the first character in "text" that wasn't consumed by the parse.
   * @see #setLenient
   * @stable ICU 2.0
   */
  virtual void parse(const UnicodeString& text,
                     Formattable& result,
                     ParsePosition& parsePosition) const override;

#if !UCONFIG_NO_COLLATION

  /**
   * Turns lenient parse mode on and off.
   *
   * When in lenient parse mode, the formatter uses a Collator for parsing the text.
   * Only primary differences are treated as significant.  This means that case
   * differences, accent differences, alternate spellings of the same letter
   * (e.g., ae and a-umlaut in German), ignorable characters, etc. are ignored in
   * matching the text.  In many cases, numerals will be accepted in place of words
   * or phrases as well.
   *
   * For example, all of the following will correctly parse as 255 in English in
   * lenient-parse mode:
   * <br>"two hundred fifty-five"
   * <br>"two hundred fifty five"
   * <br>"TWO HUNDRED FIFTY-FIVE"
   * <br>"twohundredfiftyfive"
   * <br>"2 hundred fifty-5"
   *
   * The Collator used is determined by the locale that was
   * passed to this object on construction.  The description passed to this object
   * on construction may supply additional collation rules that are appended to the
   * end of the default collator for the locale, enabling additional equivalences
   * (such as adding more ignorable characters or permitting spelled-out version of
   * symbols; see the demo program for examples).
   *
   * It's important to emphasize that even strict parsing is relatively lenient: it
   * will accept some text that it won't produce as output.  In English, for example,
   * it will correctly parse "two hundred zero" and "fifteen hundred".
   *
   * @param enabled If true, turns lenient-parse mode on; if false, turns it off.
   * @see RuleBasedCollator
   * @stable ICU 2.0
   */
  virtual void setLenient(UBool enabled) override;

  /**
   * Returns true if lenient-parse mode is turned on.  Lenient parsing is off
   * by default.
   * @return true if lenient-parse mode is turned on.
   * @see #setLenient
   * @stable ICU 2.0
   */
  virtual inline UBool isLenient(void) const override;

#endif

  /**
   * Override the default rule set to use.  If ruleSetName is null, reset
   * to the initial default rule set.  If the rule set is not a public rule set name,
   * U_ILLEGAL_ARGUMENT_ERROR is returned in status.
   * @param ruleSetName the name of the rule set, or null to reset the initial default.
   * @param status set to failure code when a problem occurs.
   * @stable ICU 2.6
   */
  virtual void setDefaultRuleSet(const UnicodeString& ruleSetName, UErrorCode& status);

  /**
   * Return the name of the current default rule set.  If the current rule set is
   * not public, returns a bogus (and empty) UnicodeString.
   * @return the name of the current default rule set
   * @stable ICU 3.0
   */
  virtual UnicodeString getDefaultRuleSetName() const;

  /**
   * Set a particular UDisplayContext value in the formatter, such as
   * UDISPCTX_CAPITALIZATION_FOR_STANDALONE. Note: For getContext, see
   * NumberFormat.
   * @param value The UDisplayContext value to set.
   * @param status Input/output status. If at entry this indicates a failure
   *               status, the function will do nothing; otherwise this will be
   *               updated with any new status from the function. 
   * @stable ICU 53
   */
  virtual void setContext(UDisplayContext value, UErrorCode& status) override;

    /**
     * Get the rounding mode.
     * @return A rounding mode
     * @stable ICU 60
     */
    virtual ERoundingMode getRoundingMode(void) const override;

    /**
     * Set the rounding mode.
     * @param roundingMode A rounding mode
     * @stable ICU 60
     */
    virtual void setRoundingMode(ERoundingMode roundingMode) override;

public:
    /**
     * ICU "poor man's RTTI", returns a UClassID for this class.
     *
     * @stable ICU 2.8
     */
    static UClassID U_EXPORT2 getStaticClassID(void);

    /**
     * ICU "poor man's RTTI", returns a UClassID for the actual class.
     *
     * @stable ICU 2.8
     */
    virtual UClassID getDynamicClassID(void) const override;

    /**
     * Sets the decimal format symbols, which is generally not changed
     * by the programmer or user. The formatter takes ownership of
     * symbolsToAdopt; the client must not delete it.
     *
     * @param symbolsToAdopt DecimalFormatSymbols to be adopted.
     * @stable ICU 49
     */
    virtual void adoptDecimalFormatSymbols(DecimalFormatSymbols* symbolsToAdopt);

    /**
     * Sets the decimal format symbols, which is generally not changed
     * by the programmer or user. A clone of the symbols is created and
     * the symbols is _not_ adopted; the client is still responsible for
     * deleting it.
     *
     * @param symbols DecimalFormatSymbols.
     * @stable ICU 49
     */
    virtual void setDecimalFormatSymbols(const DecimalFormatSymbols& symbols);

private:
    RuleBasedNumberFormat() = delete; // default constructor not implemented

    // this will ref the localizations if they are not nullptr
    // caller must deref to get adoption
    RuleBasedNumberFormat(const UnicodeString& description, LocalizationInfo* localizations,
              const Locale& locale, UParseError& perror, UErrorCode& status);

    void init(const UnicodeString& rules, LocalizationInfo* localizations, UParseError& perror, UErrorCode& status);
    void initCapitalizationContextInfo(const Locale& thelocale);
    void dispose();
    void stripWhitespace(UnicodeString& src);
    void initDefaultRuleSet();
    NFRuleSet* findRuleSet(const UnicodeString& name, UErrorCode& status) const;

    /* friend access */
    friend class NFSubstitution;
    friend class NFRule;
    friend class NFRuleSet;
    friend class FractionalPartSubstitution;

    inline NFRuleSet * getDefaultRuleSet() const;
    const RuleBasedCollator * getCollator() const;
    DecimalFormatSymbols * initializeDecimalFormatSymbols(UErrorCode &status);
    const DecimalFormatSymbols * getDecimalFormatSymbols() const;
    NFRule * initializeDefaultInfinityRule(UErrorCode &status);
    const NFRule * getDefaultInfinityRule() const;
    NFRule * initializeDefaultNaNRule(UErrorCode &status);
    const NFRule * getDefaultNaNRule() const;
    PluralFormat *createPluralFormat(UPluralType pluralType, const UnicodeString &pattern, UErrorCode& status) const;
    UnicodeString& adjustForCapitalizationContext(int32_t startPos, UnicodeString& currentResult, UErrorCode& status) const;
    UnicodeString& format(int64_t number, NFRuleSet *ruleSet, UnicodeString& toAppendTo, UErrorCode& status) const;
    void format(double number, NFRuleSet& rs, UnicodeString& toAppendTo, UErrorCode& status) const;

private:
    NFRuleSet **fRuleSets;
    UnicodeString* ruleSetDescriptions;
    int32_t numRuleSets;
    NFRuleSet *defaultRuleSet;
    Locale locale;
    RuleBasedCollator* collator;
    DecimalFormatSymbols* decimalFormatSymbols;
    NFRule *defaultInfinityRule;
    NFRule *defaultNaNRule;
    ERoundingMode fRoundingMode;
    UBool lenient;
    UnicodeString* lenientParseRules;
    LocalizationInfo* localizations;
    UnicodeString originalDescription;
    UBool capitalizationInfoSet;
    UBool capitalizationForUIListMenu;
    UBool capitalizationForStandAlone;
    BreakIterator* capitalizationBrkIter;
};

// ---------------

#if !UCONFIG_NO_COLLATION

inline UBool
RuleBasedNumberFormat::isLenient(void) const {
    return lenient;
}

#endif

inline NFRuleSet*
RuleBasedNumberFormat::getDefaultRuleSet() const {
    return defaultRuleSet;
}

U_NAMESPACE_END

/* U_HAVE_RBNF */
#endif

#endif /* U_SHOW_CPLUSPLUS_API */

/* RBNF_H */
#endif<|MERGE_RESOLUTION|>--- conflicted
+++ resolved
@@ -64,13 +64,6 @@
      * @stable ICU 2.2
      */
     URBNF_ORDINAL,
-<<<<<<< HEAD
-    /**
-     * Requests predefined ruleset for formatting a value as a duration in hours, minutes, and seconds.
-     * @stable ICU 2.2
-     */
-    URBNF_DURATION,
-=======
 #ifndef U_HIDE_DEPRECATED_API
     /**
      * Requests predefined ruleset for formatting a value as a duration in hours, minutes, and seconds.
@@ -78,18 +71,13 @@
      */
     URBNF_DURATION,
 #endif // U_HIDE_DERECATED_API
->>>>>>> 626889fb
     /**
      * Requests predefined ruleset for various non-place-value numbering systems.
      * WARNING: The same resource contains rule sets for a variety of different numbering systems.
      * You need to call setDefaultRuleSet() on the formatter to choose the actual numbering system.
      * @stable ICU 2.2
      */
-<<<<<<< HEAD
-    URBNF_NUMBERING_SYSTEM,
-=======
     URBNF_NUMBERING_SYSTEM = 3,
->>>>>>> 626889fb
 #ifndef U_HIDE_DEPRECATED_API
     /**
      * One more than the highest normal URBNFRuleSetTag value.
