--- conflicted
+++ resolved
@@ -104,7 +104,6 @@
      * SI prefix: yotta, 10^24.
      *
      * @stable ICU 69
-<<<<<<< HEAD
      */
     UMEASURE_PREFIX_YOTTA = UMEASURE_PREFIX_ONE + 24,
 
@@ -114,9 +113,141 @@
      * Used to determine the set of base-10 SI prefixes.
      * @internal
      */
-=======
-     */
-    UMEASURE_PREFIX_YOTTA = UMEASURE_PREFIX_ONE + 24,
+    UMEASURE_PREFIX_INTERNAL_MAX_SI = UMEASURE_PREFIX_YOTTA,
+#endif  /* U_HIDE_INTERNAL_API */
+
+    /**
+     * SI prefix: zetta, 10^21.
+     *
+     * @stable ICU 69
+     */
+    UMEASURE_PREFIX_ZETTA = UMEASURE_PREFIX_ONE + 21,
+
+    /**
+     * SI prefix: exa, 10^18.
+     *
+     * @stable ICU 69
+     */
+    UMEASURE_PREFIX_EXA = UMEASURE_PREFIX_ONE + 18,
+
+    /**
+     * SI prefix: peta, 10^15.
+     *
+     * @stable ICU 69
+     */
+    UMEASURE_PREFIX_PETA = UMEASURE_PREFIX_ONE + 15,
+
+    /**
+     * SI prefix: tera, 10^12.
+     *
+     * @stable ICU 69
+     */
+    UMEASURE_PREFIX_TERA = UMEASURE_PREFIX_ONE + 12,
+
+    /**
+     * SI prefix: giga, 10^9.
+     *
+     * @stable ICU 69
+     */
+    UMEASURE_PREFIX_GIGA = UMEASURE_PREFIX_ONE + 9,
+
+    /**
+     * SI prefix: mega, 10^6.
+     *
+     * @stable ICU 69
+     */
+    UMEASURE_PREFIX_MEGA = UMEASURE_PREFIX_ONE + 6,
+
+    /**
+     * SI prefix: kilo, 10^3.
+     *
+     * @stable ICU 69
+     */
+    UMEASURE_PREFIX_KILO = UMEASURE_PREFIX_ONE + 3,
+
+    /**
+     * SI prefix: hecto, 10^2.
+     *
+     * @stable ICU 69
+     */
+    UMEASURE_PREFIX_HECTO = UMEASURE_PREFIX_ONE + 2,
+
+    /**
+     * SI prefix: deka, 10^1.
+     *
+     * @stable ICU 69
+     */
+    UMEASURE_PREFIX_DEKA = UMEASURE_PREFIX_ONE + 1,
+
+    /**
+     * SI prefix: deci, 10^-1.
+     *
+     * @stable ICU 69
+     */
+    UMEASURE_PREFIX_DECI = UMEASURE_PREFIX_ONE + -1,
+
+    /**
+     * SI prefix: centi, 10^-2.
+     *
+     * @stable ICU 69
+     */
+    UMEASURE_PREFIX_CENTI = UMEASURE_PREFIX_ONE + -2,
+
+    /**
+     * SI prefix: milli, 10^-3.
+     *
+     * @stable ICU 69
+     */
+    UMEASURE_PREFIX_MILLI = UMEASURE_PREFIX_ONE + -3,
+
+    /**
+     * SI prefix: micro, 10^-6.
+     *
+     * @stable ICU 69
+     */
+    UMEASURE_PREFIX_MICRO = UMEASURE_PREFIX_ONE + -6,
+
+    /**
+     * SI prefix: nano, 10^-9.
+     *
+     * @stable ICU 69
+     */
+    UMEASURE_PREFIX_NANO = UMEASURE_PREFIX_ONE + -9,
+
+    /**
+     * SI prefix: pico, 10^-12.
+     *
+     * @stable ICU 69
+     */
+    UMEASURE_PREFIX_PICO = UMEASURE_PREFIX_ONE + -12,
+
+    /**
+     * SI prefix: femto, 10^-15.
+     *
+     * @stable ICU 69
+     */
+    UMEASURE_PREFIX_FEMTO = UMEASURE_PREFIX_ONE + -15,
+
+    /**
+     * SI prefix: atto, 10^-18.
+     *
+     * @stable ICU 69
+     */
+    UMEASURE_PREFIX_ATTO = UMEASURE_PREFIX_ONE + -18,
+
+    /**
+     * SI prefix: zepto, 10^-21.
+     *
+     * @stable ICU 69
+     */
+    UMEASURE_PREFIX_ZEPTO = UMEASURE_PREFIX_ONE + -21,
+
+    /**
+     * SI prefix: yocto, 10^-24.
+     *
+     * @stable ICU 69
+     */
+    UMEASURE_PREFIX_YOCTO = UMEASURE_PREFIX_ONE + -24,
 
 #ifndef U_HIDE_INTERNAL_API
     /**
@@ -124,150 +255,6 @@
      * Used to determine the set of base-10 SI prefixes.
      * @internal
      */
->>>>>>> 626889fb
-    UMEASURE_PREFIX_INTERNAL_MAX_SI = UMEASURE_PREFIX_YOTTA,
-#endif  /* U_HIDE_INTERNAL_API */
-
-    /**
-     * SI prefix: zetta, 10^21.
-     *
-     * @stable ICU 69
-     */
-    UMEASURE_PREFIX_ZETTA = UMEASURE_PREFIX_ONE + 21,
-
-    /**
-     * SI prefix: exa, 10^18.
-     *
-     * @stable ICU 69
-     */
-    UMEASURE_PREFIX_EXA = UMEASURE_PREFIX_ONE + 18,
-
-    /**
-     * SI prefix: peta, 10^15.
-     *
-     * @stable ICU 69
-     */
-    UMEASURE_PREFIX_PETA = UMEASURE_PREFIX_ONE + 15,
-
-    /**
-     * SI prefix: tera, 10^12.
-     *
-     * @stable ICU 69
-     */
-    UMEASURE_PREFIX_TERA = UMEASURE_PREFIX_ONE + 12,
-
-    /**
-     * SI prefix: giga, 10^9.
-     *
-     * @stable ICU 69
-     */
-    UMEASURE_PREFIX_GIGA = UMEASURE_PREFIX_ONE + 9,
-
-    /**
-     * SI prefix: mega, 10^6.
-     *
-     * @stable ICU 69
-     */
-    UMEASURE_PREFIX_MEGA = UMEASURE_PREFIX_ONE + 6,
-
-    /**
-     * SI prefix: kilo, 10^3.
-     *
-     * @stable ICU 69
-     */
-    UMEASURE_PREFIX_KILO = UMEASURE_PREFIX_ONE + 3,
-
-    /**
-     * SI prefix: hecto, 10^2.
-     *
-     * @stable ICU 69
-     */
-    UMEASURE_PREFIX_HECTO = UMEASURE_PREFIX_ONE + 2,
-
-    /**
-     * SI prefix: deka, 10^1.
-     *
-     * @stable ICU 69
-     */
-    UMEASURE_PREFIX_DEKA = UMEASURE_PREFIX_ONE + 1,
-
-    /**
-     * SI prefix: deci, 10^-1.
-     *
-     * @stable ICU 69
-     */
-    UMEASURE_PREFIX_DECI = UMEASURE_PREFIX_ONE + -1,
-
-    /**
-     * SI prefix: centi, 10^-2.
-     *
-     * @stable ICU 69
-     */
-    UMEASURE_PREFIX_CENTI = UMEASURE_PREFIX_ONE + -2,
-
-    /**
-     * SI prefix: milli, 10^-3.
-     *
-     * @stable ICU 69
-     */
-    UMEASURE_PREFIX_MILLI = UMEASURE_PREFIX_ONE + -3,
-
-    /**
-     * SI prefix: micro, 10^-6.
-     *
-     * @stable ICU 69
-     */
-    UMEASURE_PREFIX_MICRO = UMEASURE_PREFIX_ONE + -6,
-
-    /**
-     * SI prefix: nano, 10^-9.
-     *
-     * @stable ICU 69
-     */
-    UMEASURE_PREFIX_NANO = UMEASURE_PREFIX_ONE + -9,
-
-    /**
-     * SI prefix: pico, 10^-12.
-     *
-     * @stable ICU 69
-     */
-    UMEASURE_PREFIX_PICO = UMEASURE_PREFIX_ONE + -12,
-
-    /**
-     * SI prefix: femto, 10^-15.
-     *
-     * @stable ICU 69
-     */
-    UMEASURE_PREFIX_FEMTO = UMEASURE_PREFIX_ONE + -15,
-
-    /**
-     * SI prefix: atto, 10^-18.
-     *
-     * @stable ICU 69
-     */
-    UMEASURE_PREFIX_ATTO = UMEASURE_PREFIX_ONE + -18,
-
-    /**
-     * SI prefix: zepto, 10^-21.
-     *
-     * @stable ICU 69
-     */
-    UMEASURE_PREFIX_ZEPTO = UMEASURE_PREFIX_ONE + -21,
-
-    /**
-     * SI prefix: yocto, 10^-24.
-     *
-     * @stable ICU 69
-<<<<<<< HEAD
-     */
-    UMEASURE_PREFIX_YOCTO = UMEASURE_PREFIX_ONE + -24,
-
-#ifndef U_HIDE_INTERNAL_API
-    /**
-     * ICU use only.
-     * Used to determine the set of base-10 SI prefixes.
-     * @internal
-     */
     UMEASURE_PREFIX_INTERNAL_MIN_SI = UMEASURE_PREFIX_YOCTO,
 #endif  // U_HIDE_INTERNAL_API
 
@@ -285,34 +272,6 @@
      *
      * @stable ICU 69
      */
-=======
-     */
-    UMEASURE_PREFIX_YOCTO = UMEASURE_PREFIX_ONE + -24,
-
-#ifndef U_HIDE_INTERNAL_API
-    /**
-     * ICU use only.
-     * Used to determine the set of base-10 SI prefixes.
-     * @internal
-     */
-    UMEASURE_PREFIX_INTERNAL_MIN_SI = UMEASURE_PREFIX_YOCTO,
-#endif  // U_HIDE_INTERNAL_API
-
-    // Cannot conditionalize the following with #ifndef U_HIDE_INTERNAL_API,
-    // used in definitions of non-internal enum values
-    /**
-     * ICU use only.
-     * Sets the arbitrary offset of the base-1024 binary prefixes' enum values.
-     * @internal
-     */
-    UMEASURE_PREFIX_INTERNAL_ONE_BIN = -60,
-
-    /**
-     * Binary prefix: kibi, 1024^1.
-     *
-     * @stable ICU 69
-     */
->>>>>>> 626889fb
     UMEASURE_PREFIX_KIBI = UMEASURE_PREFIX_INTERNAL_ONE_BIN + 1,
 
 #ifndef U_HIDE_INTERNAL_API
@@ -1569,24 +1528,6 @@
      */
     static MeasureUnit getNanosecond();
 
-#ifndef U_HIDE_DRAFT_API
-    /**
-     * Returns by pointer, unit of duration: quarter.
-     * Caller owns returned value and must free it.
-     * Also see {@link #getQuarter()}.
-     * @param status ICU error code.
-     * @draft ICU 72
-     */
-    static MeasureUnit *createQuarter(UErrorCode &status);
-
-    /**
-     * Returns by value, unit of duration: quarter.
-     * Also see {@link #createQuarter()}.
-     * @draft ICU 72
-     */
-    static MeasureUnit getQuarter();
-#endif /* U_HIDE_DRAFT_API */
-
     /**
      * Returns by pointer, unit of duration: quarter.
      * Caller owns returned value and must free it.
@@ -2794,24 +2735,6 @@
      * @stable ICU 64
      */
     static MeasureUnit getTon();
-
-#ifndef U_HIDE_DRAFT_API
-    /**
-     * Returns by pointer, unit of mass: tonne.
-     * Caller owns returned value and must free it.
-     * Also see {@link #getTonne()}.
-     * @param status ICU error code.
-     * @draft ICU 72
-     */
-    static MeasureUnit *createTonne(UErrorCode &status);
-
-    /**
-     * Returns by value, unit of mass: tonne.
-     * Also see {@link #createTonne()}.
-     * @draft ICU 72
-     */
-    static MeasureUnit getTonne();
-#endif /* U_HIDE_DRAFT_API */
 
     /**
      * Returns by pointer, unit of mass: tonne.
