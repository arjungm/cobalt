--- conflicted
+++ resolved
@@ -240,7 +240,6 @@
      */
     static StringEnumeration* U_EXPORT2 createEnumeration(int32_t rawOffset);
 #endif  // U_HIDE_DEPRECATED_API
-<<<<<<< HEAD
 
     /**
      * Returns an enumeration over time zone IDs with a given raw
@@ -261,29 +260,6 @@
      * @stable ICU 70
      */
     static StringEnumeration* U_EXPORT2 createEnumerationForRawOffset(int32_t rawOffset, UErrorCode& status);
-=======
->>>>>>> 626889fb
-
-#ifndef U_HIDE_DEPRECATED_API
-    /**
-     * Returns an enumeration over time zone IDs with a given raw
-     * offset from GMT.  There may be several times zones with the
-     * same GMT offset that differ in the way they handle daylight
-     * savings time.  For example, the state of Arizona doesn't
-     * observe daylight savings time.  If you ask for the time zone
-     * IDs corresponding to GMT-7:00, you'll get back an enumeration
-     * over two time zone IDs: "America/Denver," which corresponds to
-     * Mountain Standard Time in the winter and Mountain Daylight Time
-     * in the summer, and "America/Phoenix", which corresponds to
-     * Mountain Standard Time year-round, even in the summer.
-     *
-     * @param rawOffset an offset from GMT in milliseconds, ignoring
-     * the effect of daylight savings time, if any
-     * @param status Receives the status.
-     * @return an enumeration object, owned by the caller
-     * @stable ICU 70
-     */
-    static StringEnumeration* U_EXPORT2 createEnumerationForRawOffset(int32_t rawOffset, UErrorCode& status);
 
 #ifndef U_HIDE_DEPRECATED_API
     /**
@@ -291,11 +267,7 @@
      * given region.  Some zones are affiliated with no region
      * (e.g., "UTC"); these may also be retrieved, as a group.
      *
-<<<<<<< HEAD
-     * @param region The ISO 3166 two-letter country code, or NULL to
-=======
      * @param region The ISO 3166 two-letter country code, or nullptr to
->>>>>>> 626889fb
      * retrieve zones not affiliated with any region.
      * @return an enumeration object, owned by the caller
      * @deprecated ICU 70 Use createEnumerationForRegion(const char*,UErrorCode&) instead.
@@ -308,11 +280,7 @@
      * given region.  Some zones are affiliated with no region
      * (e.g., "UTC"); these may also be retrieved, as a group.
      *
-<<<<<<< HEAD
-     * @param region The ISO 3166 two-letter country code, or NULL to
-=======
      * @param region The ISO 3166 two-letter country code, or nullptr to
->>>>>>> 626889fb
      * retrieve zones not affiliated with any region.
      * @param status Receives the status.
      * @return an enumeration object, owned by the caller
