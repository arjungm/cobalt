--- conflicted
+++ resolved
@@ -330,10 +330,6 @@
     const UnicodeString& getDateTimeFormat() const;
 
 #if !UCONFIG_NO_FORMATTING
-<<<<<<< HEAD
-#ifndef U_HIDE_DRAFT_API
-=======
->>>>>>> 626889fb
     /**
      * dateTimeFormats are message patterns used to compose combinations of date
      * and time patterns. There are four length styles, corresponding to the
@@ -354,11 +350,7 @@
      *              in/out parameter; if no failure status is already set,
      *              it will be set according to result of the function (e.g.
      *              U_ILLEGAL_ARGUMENT_ERROR for style out of range).
-<<<<<<< HEAD
-     * @draft ICU 71
-=======
      * @stable ICU 71
->>>>>>> 626889fb
      */
     void setDateTimeFormat(UDateFormatStyle style, const UnicodeString& dateTimeFormat,
                             UErrorCode& status);
@@ -378,18 +370,10 @@
      *              or the contents of the string, may no longer be valid if
      *              setDateTimeFormat is called, or the DateTimePatternGenerator
      *              object is deleted.
-<<<<<<< HEAD
-     * @draft ICU 71
+     * @stable ICU 71
      */
     const UnicodeString& getDateTimeFormat(UDateFormatStyle style,
                             UErrorCode& status) const;
-#endif /* U_HIDE_DRAFT_API */
-=======
-     * @stable ICU 71
-     */
-    const UnicodeString& getDateTimeFormat(UDateFormatStyle style,
-                            UErrorCode& status) const;
->>>>>>> 626889fb
 #endif /* #if !UCONFIG_NO_FORMATTING */
 
     /**
