// © 2018 and later: Unicode, Inc. and others.
// License & terms of use: http://www.unicode.org/copyright.html

#ifndef __NUMBERRANGEFORMATTER_H__
#define __NUMBERRANGEFORMATTER_H__

#include "unicode/utypes.h"

#if U_SHOW_CPLUSPLUS_API

#if !UCONFIG_NO_FORMATTING

#include <atomic>
#include "unicode/appendable.h"
#include "unicode/fieldpos.h"
#include "unicode/formattedvalue.h"
#include "unicode/fpositer.h"
#include "unicode/numberformatter.h"
#include "unicode/unumberrangeformatter.h"

/**
 * \file
 * \brief C++ API: Library for localized formatting of number, currency, and unit ranges.
 *
 * The main entrypoint to the formatting of ranges of numbers, including currencies and other units of measurement.
 * <p>
 * Usage example:
 * <p>
 * <pre>
 * NumberRangeFormatter::with()
 *     .identityFallback(UNUM_IDENTITY_FALLBACK_APPROXIMATELY_OR_SINGLE_VALUE)
 *     .numberFormatterFirst(NumberFormatter::with().adoptUnit(MeasureUnit::createMeter()))
 *     .numberFormatterSecond(NumberFormatter::with().adoptUnit(MeasureUnit::createKilometer()))
 *     .locale("en-GB")
 *     .formatFormattableRange(750, 1.2, status)
 *     .toString(status);
 * // => "750 m - 1.2 km"
 * </pre>
 * <p>
 * Like NumberFormatter, NumberRangeFormatter instances (i.e., LocalizedNumberRangeFormatter
 * and UnlocalizedNumberRangeFormatter) are immutable and thread-safe. This API is based on the
 * <em>fluent</em> design pattern popularized by libraries such as Google's Guava.
 *
 * @author Shane Carr
 */


U_NAMESPACE_BEGIN

// Forward declarations:
class PluralRules;

namespace number {  // icu::number

// Forward declarations:
class UnlocalizedNumberRangeFormatter;
class LocalizedNumberRangeFormatter;
class FormattedNumberRange;

namespace impl {

// Forward declarations:
struct RangeMacroProps;
class DecimalQuantity;
class UFormattedNumberRangeData;
class NumberRangeFormatterImpl;
struct UFormattedNumberRangeImpl;

} // namespace impl


#if 0

/**
 * \cond
 * Export an explicit template instantiation. See datefmt.h
 * (When building DLLs for Windows this is required.)
 */
#if U_PLATFORM == U_PF_WINDOWS && !defined(U_IN_DOXYGEN) && !defined(U_STATIC_IMPLEMENTATION)
} // namespace icu::number
U_NAMESPACE_END

template struct U_I18N_API std::atomic< U_NAMESPACE_QUALIFIER number::impl::NumberRangeFormatterImpl*>;

U_NAMESPACE_BEGIN
namespace number {  // icu::number
#endif
/** \endcond */

#endif

// Other helper classes would go here, but there are none.

namespace impl {  // icu::number::impl

// Do not enclose entire MacroProps with #ifndef U_HIDE_INTERNAL_API, needed for a protected field
/** @internal */
struct U_I18N_API RangeMacroProps : public UMemory {
    /** @internal */
    UnlocalizedNumberFormatter formatter1; // = NumberFormatter::with();

    /** @internal */
    UnlocalizedNumberFormatter formatter2; // = NumberFormatter::with();

    /** @internal */
    bool singleFormatter = true;

    /** @internal */
    UNumberRangeCollapse collapse = UNUM_RANGE_COLLAPSE_AUTO;

    /** @internal */
    UNumberRangeIdentityFallback identityFallback = UNUM_IDENTITY_FALLBACK_APPROXIMATELY;

    /** @internal */
    Locale locale;

    // NOTE: Uses default copy and move constructors.

    /**
     * Check all members for errors.
     * @internal
     */
    bool copyErrorTo(UErrorCode &status) const {
        return formatter1.copyErrorTo(status) || formatter2.copyErrorTo(status);
    }
};

} // namespace impl

/**
 * An abstract base class for specifying settings related to number formatting. This class is implemented by
 * {@link UnlocalizedNumberRangeFormatter} and {@link LocalizedNumberRangeFormatter}. This class is not intended for
 * public subclassing.
 */
template<typename Derived>
class U_I18N_API NumberRangeFormatterSettings {
  public:
    /**
     * Sets the NumberFormatter instance to use for the numbers in the range. The same formatter is applied to both
     * sides of the range.
     * <p>
     * The NumberFormatter instances must not have a locale applied yet; the locale specified on the
     * NumberRangeFormatter will be used.
     *
     * @param formatter
     *            The formatter to use for both numbers in the range.
     * @return The fluent chain.
     * @stable ICU 63
     */
    Derived numberFormatterBoth(const UnlocalizedNumberFormatter &formatter) const &;

    /**
     * Overload of numberFormatterBoth() for use on an rvalue reference.
     *
     * @param formatter
     *            The formatter to use for both numbers in the range.
     * @return The fluent chain.
     * @see #numberFormatterBoth
     * @stable ICU 63
     */
    Derived numberFormatterBoth(const UnlocalizedNumberFormatter &formatter) &&;

    /**
     * Overload of numberFormatterBoth() for use on an rvalue reference.
     *
     * @param formatter
     *            The formatter to use for both numbers in the range.
     * @return The fluent chain.
     * @see #numberFormatterBoth
     * @stable ICU 63
     */
    Derived numberFormatterBoth(UnlocalizedNumberFormatter &&formatter) const &;

    /**
     * Overload of numberFormatterBoth() for use on an rvalue reference.
     *
     * @param formatter
     *            The formatter to use for both numbers in the range.
     * @return The fluent chain.
     * @see #numberFormatterBoth
     * @stable ICU 63
     */
    Derived numberFormatterBoth(UnlocalizedNumberFormatter &&formatter) &&;

    /**
     * Sets the NumberFormatter instance to use for the first number in the range.
     * <p>
     * The NumberFormatter instances must not have a locale applied yet; the locale specified on the
     * NumberRangeFormatter will be used.
     *
     * @param formatterFirst
     *            The formatter to use for the first number in the range.
     * @return The fluent chain.
     * @stable ICU 63
     */
    Derived numberFormatterFirst(const UnlocalizedNumberFormatter &formatterFirst) const &;

    /**
     * Overload of numberFormatterFirst() for use on an rvalue reference.
     *
     * @param formatterFirst
     *            The formatter to use for the first number in the range.
     * @return The fluent chain.
     * @see #numberFormatterFirst
     * @stable ICU 63
     */
    Derived numberFormatterFirst(const UnlocalizedNumberFormatter &formatterFirst) &&;

    /**
     * Overload of numberFormatterFirst() for use on an rvalue reference.
     *
     * @param formatterFirst
     *            The formatter to use for the first number in the range.
     * @return The fluent chain.
     * @see #numberFormatterFirst
     * @stable ICU 63
     */
    Derived numberFormatterFirst(UnlocalizedNumberFormatter &&formatterFirst) const &;

    /**
     * Overload of numberFormatterFirst() for use on an rvalue reference.
     *
     * @param formatterFirst
     *            The formatter to use for the first number in the range.
     * @return The fluent chain.
     * @see #numberFormatterFirst
     * @stable ICU 63
     */
    Derived numberFormatterFirst(UnlocalizedNumberFormatter &&formatterFirst) &&;

    /**
     * Sets the NumberFormatter instance to use for the second number in the range.
     * <p>
     * The NumberFormatter instances must not have a locale applied yet; the locale specified on the
     * NumberRangeFormatter will be used.
     *
     * @param formatterSecond
     *            The formatter to use for the second number in the range.
     * @return The fluent chain.
     * @stable ICU 63
     */
    Derived numberFormatterSecond(const UnlocalizedNumberFormatter &formatterSecond) const &;

    /**
     * Overload of numberFormatterSecond() for use on an rvalue reference.
     *
     * @param formatterSecond
     *            The formatter to use for the second number in the range.
     * @return The fluent chain.
     * @see #numberFormatterSecond
     * @stable ICU 63
     */
    Derived numberFormatterSecond(const UnlocalizedNumberFormatter &formatterSecond) &&;

    /**
     * Overload of numberFormatterSecond() for use on an rvalue reference.
     *
     * @param formatterSecond
     *            The formatter to use for the second number in the range.
     * @return The fluent chain.
     * @see #numberFormatterSecond
     * @stable ICU 63
     */
    Derived numberFormatterSecond(UnlocalizedNumberFormatter &&formatterSecond) const &;

    /**
     * Overload of numberFormatterSecond() for use on an rvalue reference.
     *
     * @param formatterSecond
     *            The formatter to use for the second number in the range.
     * @return The fluent chain.
     * @see #numberFormatterSecond
     * @stable ICU 63
     */
    Derived numberFormatterSecond(UnlocalizedNumberFormatter &&formatterSecond) &&;

    /**
     * Sets the aggressiveness of "collapsing" fields across the range separator. Possible values:
     * <p>
     * <ul>
     * <li>ALL: "3-5K miles"</li>
     * <li>UNIT: "3K - 5K miles"</li>
     * <li>NONE: "3K miles - 5K miles"</li>
     * <li>AUTO: usually UNIT or NONE, depending on the locale and formatter settings</li>
     * </ul>
     * <p>
     * The default value is AUTO.
     *
     * @param collapse
     *            The collapsing strategy to use for this range.
     * @return The fluent chain.
     * @stable ICU 63
     */
    Derived collapse(UNumberRangeCollapse collapse) const &;

    /**
     * Overload of collapse() for use on an rvalue reference.
     *
     * @param collapse
     *            The collapsing strategy to use for this range.
     * @return The fluent chain.
     * @see #collapse
     * @stable ICU 63
     */
    Derived collapse(UNumberRangeCollapse collapse) &&;

    /**
     * Sets the behavior when the two sides of the range are the same. This could happen if the same two numbers are
     * passed to the formatFormattableRange function, or if different numbers are passed to the function but they
     * become the same after rounding rules are applied. Possible values:
     * <p>
     * <ul>
     * <li>SINGLE_VALUE: "5 miles"</li>
     * <li>APPROXIMATELY_OR_SINGLE_VALUE: "~5 miles" or "5 miles", depending on whether the number was the same before
     * rounding was applied</li>
     * <li>APPROXIMATELY: "~5 miles"</li>
     * <li>RANGE: "5-5 miles" (with collapse=UNIT)</li>
     * </ul>
     * <p>
     * The default value is APPROXIMATELY.
     *
     * @param identityFallback
     *            The strategy to use when formatting two numbers that end up being the same.
     * @return The fluent chain.
     * @stable ICU 63
     */
    Derived identityFallback(UNumberRangeIdentityFallback identityFallback) const &;

    /**
     * Overload of identityFallback() for use on an rvalue reference.
     *
     * @param identityFallback
     *            The strategy to use when formatting two numbers that end up being the same.
     * @return The fluent chain.
     * @see #identityFallback
     * @stable ICU 63
     */
    Derived identityFallback(UNumberRangeIdentityFallback identityFallback) &&;

    /**
     * Returns the current (Un)LocalizedNumberRangeFormatter as a LocalPointer
     * wrapping a heap-allocated copy of the current object.
     *
     * This is equivalent to new-ing the move constructor with a value object
     * as the argument.
     *
     * @return A wrapped (Un)LocalizedNumberRangeFormatter pointer, or a wrapped
     *         nullptr on failure.
     * @stable ICU 64
     */
    LocalPointer<Derived> clone() const &;

    /**
     * Overload of clone for use on an rvalue reference.
     *
     * @return A wrapped (Un)LocalizedNumberRangeFormatter pointer, or a wrapped
     *         nullptr on failure.
     * @stable ICU 64
     */
    LocalPointer<Derived> clone() &&;

    /**
     * Sets the UErrorCode if an error occurred in the fluent chain.
     * Preserves older error codes in the outErrorCode.
     * @return true if U_FAILURE(outErrorCode)
     * @stable ICU 63
     */
    UBool copyErrorTo(UErrorCode &outErrorCode) const {
        if (U_FAILURE(outErrorCode)) {
            // Do not overwrite the older error code
            return true;
        }
        fMacros.copyErrorTo(outErrorCode);
        return U_FAILURE(outErrorCode);
    }

    // NOTE: Uses default copy and move constructors.

  private:
    impl::RangeMacroProps fMacros;

    // Don't construct me directly!  Use (Un)LocalizedNumberFormatter.
    NumberRangeFormatterSettings() = default;

    friend class LocalizedNumberRangeFormatter;
    friend class UnlocalizedNumberRangeFormatter;
};

// Explicit instantiations in source/i18n/numrange_fluent.cpp.
// (MSVC treats imports/exports of explicit instantiations differently.)
#ifndef _MSC_VER
extern template class NumberRangeFormatterSettings<UnlocalizedNumberRangeFormatter>;
extern template class NumberRangeFormatterSettings<LocalizedNumberRangeFormatter>;
#endif

/**
 * A NumberRangeFormatter that does not yet have a locale. In order to format, a locale must be specified.
 *
 * Instances of this class are immutable and thread-safe.
 *
 * @see NumberRangeFormatter
 * @stable ICU 63
 */
class U_I18N_API UnlocalizedNumberRangeFormatter
        : public NumberRangeFormatterSettings<UnlocalizedNumberRangeFormatter>, public UMemory {

  public:
    /**
     * Associate the given locale with the number range formatter. The locale is used for picking the
     * appropriate symbols, formats, and other data for number display.
     *
     * @param locale
     *            The locale to use when loading data for number formatting.
     * @return The fluent chain.
     * @stable ICU 63
     */
    LocalizedNumberRangeFormatter locale(const icu::Locale &locale) const &;

    /**
     * Overload of locale() for use on an rvalue reference.
     *
     * @param locale
     *            The locale to use when loading data for number formatting.
     * @return The fluent chain.
     * @see #locale
     * @stable ICU 63
     */
    LocalizedNumberRangeFormatter locale(const icu::Locale &locale) &&;

    /**
     * Default constructor: puts the formatter into a valid but undefined state.
     *
     * @stable ICU 63
     */
    UnlocalizedNumberRangeFormatter() = default;

    /**
     * Returns a copy of this UnlocalizedNumberRangeFormatter.
     * @stable ICU 63
     */
    UnlocalizedNumberRangeFormatter(const UnlocalizedNumberRangeFormatter &other);

    /**
     * Move constructor:
     * The source UnlocalizedNumberRangeFormatter will be left in a valid but undefined state.
     * @stable ICU 63
     */
    UnlocalizedNumberRangeFormatter(UnlocalizedNumberRangeFormatter&& src) noexcept;

    /**
     * Copy assignment operator.
     * @stable ICU 63
     */
    UnlocalizedNumberRangeFormatter& operator=(const UnlocalizedNumberRangeFormatter& other);

    /**
     * Move assignment operator:
     * The source UnlocalizedNumberRangeFormatter will be left in a valid but undefined state.
     * @stable ICU 63
     */
    UnlocalizedNumberRangeFormatter& operator=(UnlocalizedNumberRangeFormatter&& src) noexcept;

  private:
    explicit UnlocalizedNumberRangeFormatter(
            const NumberRangeFormatterSettings<UnlocalizedNumberRangeFormatter>& other);

    explicit UnlocalizedNumberRangeFormatter(
            NumberRangeFormatterSettings<UnlocalizedNumberRangeFormatter>&& src) noexcept;

    // To give the fluent setters access to this class's constructor:
    friend class NumberRangeFormatterSettings<UnlocalizedNumberRangeFormatter>;

    // To give NumberRangeFormatter::with() access to this class's constructor:
    friend class NumberRangeFormatter;
};

/**
 * A NumberRangeFormatter that has a locale associated with it; this means .formatRange() methods are available.
 *
 * Instances of this class are immutable and thread-safe.
 *
 * @see NumberFormatter
 * @stable ICU 63
 */
class U_I18N_API LocalizedNumberRangeFormatter
        : public NumberRangeFormatterSettings<LocalizedNumberRangeFormatter>, public UMemory {
  public:
    /**
     * Format the given Formattables to a string using the settings specified in the NumberRangeFormatter fluent setting
     * chain.
     *
     * @param first
     *            The first number in the range, usually to the left in LTR locales.
     * @param second
     *            The second number in the range, usually to the right in LTR locales.
     * @param status
     *            Set if an error occurs while formatting.
     * @return A FormattedNumberRange object; call .toString() to get the string.
     * @stable ICU 63
     */
    FormattedNumberRange formatFormattableRange(
        const Formattable& first, const Formattable& second, UErrorCode& status) const;

    /**
     * Default constructor: puts the formatter into a valid but undefined state.
     *
     * @stable ICU 63
     */
    LocalizedNumberRangeFormatter() = default;

    /**
     * Returns a copy of this LocalizedNumberRangeFormatter.
     * @stable ICU 63
     */
    LocalizedNumberRangeFormatter(const LocalizedNumberRangeFormatter &other);

    /**
     * Move constructor:
     * The source LocalizedNumberRangeFormatter will be left in a valid but undefined state.
     * @stable ICU 63
     */
    LocalizedNumberRangeFormatter(LocalizedNumberRangeFormatter&& src) noexcept;

    /**
     * Copy assignment operator.
     * @stable ICU 63
     */
    LocalizedNumberRangeFormatter& operator=(const LocalizedNumberRangeFormatter& other);

    /**
     * Move assignment operator:
     * The source LocalizedNumberRangeFormatter will be left in a valid but undefined state.
     * @stable ICU 63
     */
    LocalizedNumberRangeFormatter& operator=(LocalizedNumberRangeFormatter&& src) noexcept;

#ifndef U_HIDE_INTERNAL_API

    /**
     * @param results
     *            The results object. This method will mutate it to save the results.
     * @param equalBeforeRounding
     *            Whether the number was equal before copying it into a DecimalQuantity.
     *            Used for determining the identity fallback behavior.
     * @param status
     *            Set if an error occurs while formatting.
     * @internal
     */
    void formatImpl(impl::UFormattedNumberRangeData& results, bool equalBeforeRounding,
                    UErrorCode& status) const;

#endif  /* U_HIDE_INTERNAL_API */

    /**
     * Destruct this LocalizedNumberRangeFormatter, cleaning up any memory it might own.
     * @stable ICU 63
     */
    ~LocalizedNumberRangeFormatter();

  private:
    std::atomic<impl::NumberRangeFormatterImpl*> fAtomicFormatter = {};

    const impl::NumberRangeFormatterImpl* getFormatter(UErrorCode& stauts) const;

    explicit LocalizedNumberRangeFormatter(
        const NumberRangeFormatterSettings<LocalizedNumberRangeFormatter>& other);

    explicit LocalizedNumberRangeFormatter(
        NumberRangeFormatterSettings<LocalizedNumberRangeFormatter>&& src) noexcept;

    LocalizedNumberRangeFormatter(const impl::RangeMacroProps &macros, const Locale &locale);

    LocalizedNumberRangeFormatter(impl::RangeMacroProps &&macros, const Locale &locale);

    // To give the fluent setters access to this class's constructor:
    friend class NumberRangeFormatterSettings<UnlocalizedNumberRangeFormatter>;
    friend class NumberRangeFormatterSettings<LocalizedNumberRangeFormatter>;

    // To give UnlocalizedNumberRangeFormatter::locale() access to this class's constructor:
    friend class UnlocalizedNumberRangeFormatter;
};

/**
 * The result of a number range formatting operation. This class allows the result to be exported in several data types,
 * including a UnicodeString and a FieldPositionIterator.
 *
 * Instances of this class are immutable and thread-safe.
 *
 * @stable ICU 63
 */
class U_I18N_API FormattedNumberRange : public UMemory, public FormattedValue {
  public:
    // Copybrief: this method is older than the parent method
    /**
     * @copybrief FormattedValue::toString()
     *
     * For more information, see FormattedValue::toString()
     *
     * @stable ICU 63
     */
    UnicodeString toString(UErrorCode& status) const override;

    // Copydoc: this method is new in ICU 64
    /** @copydoc FormattedValue::toTempString() */
    UnicodeString toTempString(UErrorCode& status) const override;

    // Copybrief: this method is older than the parent method
    /**
     * @copybrief FormattedValue::appendTo()
     *
     * For more information, see FormattedValue::appendTo()
     *
     * @stable ICU 63
     */
    Appendable &appendTo(Appendable &appendable, UErrorCode& status) const override;

    // Copydoc: this method is new in ICU 64
    /** @copydoc FormattedValue::nextPosition() */
<<<<<<< HEAD
    UBool nextPosition(ConstrainedFieldPosition& cfpos, UErrorCode& status) const U_OVERRIDE;
=======
    UBool nextPosition(ConstrainedFieldPosition& cfpos, UErrorCode& status) const override;
>>>>>>> 626889fb

    /**
     * Extracts the formatted range as a pair of decimal numbers. This endpoint
     * is useful for obtaining the exact number being printed after scaling
     * and rounding have been applied by the number range formatting pipeline.
     * 
     * The syntax of the unformatted numbers is a "numeric string"
     * as defined in the Decimal Arithmetic Specification, available at
     * http://speleotrove.com/decimal
     *
     * Example C++17 call site:
     *
     *     auto [ first, second ] = range.getDecimalNumbers<std::string>(status);
     *
     * @tparam StringClass A string class compatible with StringByteSink;
     *         for example, std::string.
     * @param status Set if an error occurs.
     * @return A pair of StringClasses containing the numeric strings.
     * @stable ICU 68
     */
    template<typename StringClass>
    inline std::pair<StringClass, StringClass> getDecimalNumbers(UErrorCode& status) const;

    /**
     * Returns whether the pair of numbers was successfully formatted as a range or whether an identity fallback was
     * used. For example, if the first and second number were the same either before or after rounding occurred, an
     * identity fallback was used.
     *
     * @return An indication the resulting identity situation in the formatted number range.
     * @stable ICU 63
     * @see UNumberRangeIdentityFallback
     */
    UNumberRangeIdentityResult getIdentityResult(UErrorCode& status) const;

    /**
     * Default constructor; makes an empty FormattedNumberRange.
     * @stable ICU 70
     */
    FormattedNumberRange()
        : fData(nullptr), fErrorCode(U_INVALID_STATE_ERROR) {}

    /**
     * Copying not supported; use move constructor instead.
     */
    FormattedNumberRange(const FormattedNumberRange&) = delete;

    /**
     * Copying not supported; use move assignment instead.
     */
    FormattedNumberRange& operator=(const FormattedNumberRange&) = delete;

    /**
     * Move constructor:
     * Leaves the source FormattedNumberRange in an undefined state.
     * @stable ICU 63
     */
    FormattedNumberRange(FormattedNumberRange&& src) noexcept;

    /**
     * Move assignment:
     * Leaves the source FormattedNumberRange in an undefined state.
     * @stable ICU 63
     */
    FormattedNumberRange& operator=(FormattedNumberRange&& src) noexcept;

    /**
     * Destruct an instance of FormattedNumberRange, cleaning up any memory it might own.
     * @stable ICU 63
     */
    ~FormattedNumberRange();

  private:
    // Can't use LocalPointer because UFormattedNumberRangeData is forward-declared
    const impl::UFormattedNumberRangeData *fData;

    // Error code for the terminal methods
    UErrorCode fErrorCode;

    /**
     * Internal constructor from data type. Adopts the data pointer.
     */
    explicit FormattedNumberRange(impl::UFormattedNumberRangeData *results)
        : fData(results), fErrorCode(U_ZERO_ERROR) {}

    explicit FormattedNumberRange(UErrorCode errorCode)
        : fData(nullptr), fErrorCode(errorCode) {}

    void getDecimalNumbers(ByteSink& sink1, ByteSink& sink2, UErrorCode& status) const;

    const impl::UFormattedNumberRangeData* getData(UErrorCode& status) const;

    // To allow PluralRules to access the underlying data
    friend class ::icu::PluralRules;

    // To give LocalizedNumberRangeFormatter format methods access to this class's constructor:
    friend class LocalizedNumberRangeFormatter;

    // To give C API access to internals
    friend struct impl::UFormattedNumberRangeImpl;
};

// inline impl of @stable ICU 68 method
template<typename StringClass>
std::pair<StringClass, StringClass> FormattedNumberRange::getDecimalNumbers(UErrorCode& status) const {
    StringClass str1;
    StringClass str2;
    StringByteSink<StringClass> sink1(&str1);
    StringByteSink<StringClass> sink2(&str2);
    getDecimalNumbers(sink1, sink2, status);
    return std::make_pair(str1, str2);
}

/**
 * See the main description in numberrangeformatter.h for documentation and examples.
 *
 * @stable ICU 63
 */
class U_I18N_API NumberRangeFormatter final {
  public:
    /**
     * Call this method at the beginning of a NumberRangeFormatter fluent chain in which the locale is not currently
     * known at the call site.
     *
     * @return An {@link UnlocalizedNumberRangeFormatter}, to be used for chaining.
     * @stable ICU 63
     */
    static UnlocalizedNumberRangeFormatter with();

    /**
     * Call this method at the beginning of a NumberRangeFormatter fluent chain in which the locale is known at the call
     * site.
     *
     * @param locale
     *            The locale from which to load formats and symbols for number range formatting.
     * @return A {@link LocalizedNumberRangeFormatter}, to be used for chaining.
     * @stable ICU 63
     */
    static LocalizedNumberRangeFormatter withLocale(const Locale &locale);

    /**
     * Use factory methods instead of the constructor to create a NumberFormatter.
     */
    NumberRangeFormatter() = delete;
};

}  // namespace number
U_NAMESPACE_END

#endif /* #if !UCONFIG_NO_FORMATTING */

#endif /* U_SHOW_CPLUSPLUS_API */

#endif // __NUMBERRANGEFORMATTER_H__
<|MERGE_RESOLUTION|>--- conflicted
+++ resolved
@@ -616,11 +616,7 @@
 
     // Copydoc: this method is new in ICU 64
     /** @copydoc FormattedValue::nextPosition() */
-<<<<<<< HEAD
-    UBool nextPosition(ConstrainedFieldPosition& cfpos, UErrorCode& status) const U_OVERRIDE;
-=======
     UBool nextPosition(ConstrainedFieldPosition& cfpos, UErrorCode& status) const override;
->>>>>>> 626889fb
 
     /**
      * Extracts the formatted range as a pair of decimal numbers. This endpoint
