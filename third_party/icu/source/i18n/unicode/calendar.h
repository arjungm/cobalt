// © 2016 and later: Unicode, Inc. and others.
// License & terms of use: http://www.unicode.org/copyright.html
/*
********************************************************************************
*   Copyright (C) 1997-2014, International Business Machines
*   Corporation and others.  All Rights Reserved.
********************************************************************************
*
* File CALENDAR.H
*
* Modification History:
*
*   Date        Name        Description
*   04/22/97    aliu        Expanded and corrected comments and other header
*                           contents.
*   05/01/97    aliu        Made equals(), before(), after() arguments const.
*   05/20/97    aliu        Replaced fAreFieldsSet with fAreFieldsInSync and
*                           fAreAllFieldsSet.
*   07/27/98    stephen     Sync up with JDK 1.2
*   11/15/99    weiv        added YEAR_WOY and DOW_LOCAL
*                           to EDateFields
*    8/19/2002  srl         Removed Javaisms
*   11/07/2003  srl         Update, clean up documentation.
********************************************************************************
*/

#ifndef CALENDAR_H
#define CALENDAR_H

#include "unicode/utypes.h"

#if U_SHOW_CPLUSPLUS_API

/**
 * \file
 * \brief C++ API: Calendar object
 */
#if !UCONFIG_NO_FORMATTING

#include "unicode/uobject.h"
#include "unicode/locid.h"
#include "unicode/timezone.h"
#include "unicode/ucal.h"
#include "unicode/umisc.h"

U_NAMESPACE_BEGIN

class ICUServiceFactory;

// Do not conditionalize the following with #ifndef U_HIDE_INTERNAL_API,
// it is a return type for a virtual method (@internal)
/**
 * @internal
 */
typedef int32_t UFieldResolutionTable[12][8];

class BasicTimeZone;
/**
 * `Calendar` is an abstract base class for converting between
 * a `UDate` object and a set of integer fields such as
 * `YEAR`, `MONTH`, `DAY`, `HOUR`, and so on.
 * (A `UDate` object represents a specific instant in
 * time with millisecond precision. See UDate
 * for information about the `UDate` class.)
 *
 * Subclasses of `Calendar` interpret a `UDate`
 * according to the rules of a specific calendar system.
 * The most commonly used subclass of `Calendar` is
 * `GregorianCalendar`. Other subclasses could represent
 * the various types of lunar calendars in use in many parts of the world.
 *
 * **NOTE**: (ICU 2.6) The subclass interface should be considered unstable -
 * it WILL change.
 *
 * Like other locale-sensitive classes, `Calendar` provides a
 * static method, `createInstance`, for getting a generally useful
 * object of this type. `Calendar`'s `createInstance` method
 * returns the appropriate `Calendar` subclass whose
 * time fields have been initialized with the current date and time:
 *
 *     Calendar *rightNow = Calendar::createInstance(errCode);
 *
 * A `Calendar` object can produce all the time field values
 * needed to implement the date-time formatting for a particular language
 * and calendar style (for example, Japanese-Gregorian, Japanese-Traditional).
 *
 * When computing a `UDate` from time fields, some special circumstances
 * may arise: there may be insufficient information to compute the
 * `UDate` (such as only year and month but no day in the month),
 * there may be inconsistent information (such as "Tuesday, July 15, 1996"
 * -- July 15, 1996 is actually a Monday), or the input time might be ambiguous
 * because of time zone transition.
 *
 * **Insufficient information.** The calendar will use default
 * information to specify the missing fields. This may vary by calendar; for
 * the Gregorian calendar, the default for a field is the same as that of the
 * start of the epoch: i.e., YEAR = 1970, MONTH = JANUARY, DATE = 1, etc.
 *
 * **Inconsistent information.** If fields conflict, the calendar
 * will give preference to fields set more recently. For example, when
 * determining the day, the calendar will look for one of the following
 * combinations of fields.  The most recent combination, as determined by the
 * most recently set single field, will be used.
 *
 *     MONTH + DAY_OF_MONTH
 *     MONTH + WEEK_OF_MONTH + DAY_OF_WEEK
 *     MONTH + DAY_OF_WEEK_IN_MONTH + DAY_OF_WEEK
 *     DAY_OF_YEAR
 *     DAY_OF_WEEK + WEEK_OF_YEAR
 *
 * For the time of day:
 *
 *     HOUR_OF_DAY
 *     AM_PM + HOUR
 *
 * **Ambiguous Wall Clock Time.** When time offset from UTC has
 * changed, it produces an ambiguous time slot around the transition. For example,
 * many US locations observe daylight saving time. On the date switching to daylight
 * saving time in US, wall clock time jumps from 12:59 AM (standard) to 2:00 AM
 * (daylight). Therefore, wall clock time from 1:00 AM to 1:59 AM do not exist on
 * the date. When the input wall time fall into this missing time slot, the ICU
 * Calendar resolves the time using the UTC offset before the transition by default.
 * In this example, 1:30 AM is interpreted as 1:30 AM standard time (non-exist),
 * so the final result will be 2:30 AM daylight time.
 *
 * On the date switching back to standard time, wall clock time is moved back one
 * hour at 2:00 AM. So wall clock time from 1:00 AM to 1:59 AM occur twice. In this
 * case, the ICU Calendar resolves the time using the UTC offset after the transition
 * by default. For example, 1:30 AM on the date is resolved as 1:30 AM standard time.
 *
 * Ambiguous wall clock time resolution behaviors can be customized by Calendar APIs
 * {@link #setRepeatedWallTimeOption} and {@link #setSkippedWallTimeOption}.
 * These methods are available in ICU 49 or later versions.
 *
 * **Note:** for some non-Gregorian calendars, different
 * fields may be necessary for complete disambiguation. For example, a full
 * specification of the historical Arabic astronomical calendar requires year,
 * month, day-of-month *and* day-of-week in some cases.
 *
 * **Note:** There are certain possible ambiguities in
 * interpretation of certain singular times, which are resolved in the
 * following ways:
 *
 *   1. 24:00:00 "belongs" to the following day. That is,
 *      23:59 on Dec 31, 1969 < 24:00 on Jan 1, 1970 < 24:01:00 on Jan 1, 1970
 *   2. Although historically not precise, midnight also belongs to "am",
 *      and noon belongs to "pm", so on the same day,
 *      12:00 am (midnight) < 12:01 am, and 12:00 pm (noon) < 12:01 pm
 *
 * The date or time format strings are not part of the definition of a
 * calendar, as those must be modifiable or overridable by the user at
 * runtime. Use `DateFormat` to format dates.
 *
 * `Calendar` provides an API for field "rolling", where fields
 * can be incremented or decremented, but wrap around. For example, rolling the
 * month up in the date December 12, **1996** results in
 * January 12, **1996**.
 *
 * `Calendar` also provides a date arithmetic function for
 * adding the specified (signed) amount of time to a particular time field.
 * For example, subtracting 5 days from the date `September 12, 1996`
 * results in `September 7, 1996`.
 *
 * ***Supported range***
 *
 * The allowable range of `Calendar` has been narrowed. `GregorianCalendar` used
 * to attempt to support the range of dates with millisecond values from
 * `Long.MIN_VALUE` to `Long.MAX_VALUE`. The new `Calendar` protocol specifies the
 * maximum range of supportable dates as those having Julian day numbers
 * of `-0x7F000000` to `+0x7F000000`. This corresponds to years from ~5,800,000 BCE
 * to ~5,800,000 CE. Programmers should use the protected constants in `Calendar` to
 * specify an extremely early or extremely late date.
 *
 * <p>
 * The Japanese calendar uses a combination of era name and year number.
 * When an emperor of Japan abdicates and a new emperor ascends the throne,
 * a new era is declared and year number is reset to 1. Even if the date of
 * abdication is scheduled ahead of time, the new era name might not be
 * announced until just before the date. In such case, ICU4C may include
 * a start date of future era without actual era name, but not enabled
 * by default. ICU4C users who want to test the behavior of the future era
 * can enable the tentative era by:
 * <ul>
 * <li>Environment variable <code>ICU_ENABLE_TENTATIVE_ERA=true</code>.</li>
 * </ul>
 *
 * @stable ICU 2.0
 */
class U_I18N_API Calendar : public UObject {
public:
#ifndef U_FORCE_HIDE_DEPRECATED_API
    /**
     * Field IDs for date and time. Used to specify date/time fields. ERA is calendar
     * specific. Example ranges given are for illustration only; see specific Calendar
     * subclasses for actual ranges.
     * @deprecated ICU 2.6. Use C enum UCalendarDateFields defined in ucal.h
     */
    enum EDateFields {
#ifndef U_HIDE_DEPRECATED_API
/*
 * ERA may be defined on other platforms. To avoid any potential problems undefined it here.
 */
#ifdef ERA
#undef ERA
#endif
        ERA,                  // Example: 0..1
        YEAR,                 // Example: 1..big number
        MONTH,                // Example: 0..11
        WEEK_OF_YEAR,         // Example: 1..53
        WEEK_OF_MONTH,        // Example: 1..4
        DATE,                 // Example: 1..31
        DAY_OF_YEAR,          // Example: 1..365
        DAY_OF_WEEK,          // Example: 1..7
        DAY_OF_WEEK_IN_MONTH, // Example: 1..4, may be specified as -1
        AM_PM,                // Example: 0..1
        HOUR,                 // Example: 0..11
        HOUR_OF_DAY,          // Example: 0..23
        MINUTE,               // Example: 0..59
        SECOND,               // Example: 0..59
        MILLISECOND,          // Example: 0..999
        ZONE_OFFSET,          // Example: -12*U_MILLIS_PER_HOUR..12*U_MILLIS_PER_HOUR
        DST_OFFSET,           // Example: 0 or U_MILLIS_PER_HOUR
        YEAR_WOY,             // 'Y' Example: 1..big number - Year of Week of Year
        DOW_LOCAL,            // 'e' Example: 1..7 - Day of Week / Localized

        EXTENDED_YEAR,
        JULIAN_DAY,
        MILLISECONDS_IN_DAY,
        IS_LEAP_MONTH,

        FIELD_COUNT = UCAL_FIELD_COUNT // See ucal.h for other fields.
#endif /* U_HIDE_DEPRECATED_API */
    };
#endif  // U_FORCE_HIDE_DEPRECATED_API

#ifndef U_HIDE_DEPRECATED_API
    /**
     * Useful constant for days of week. Note: Calendar day-of-week is 1-based. Clients
     * who create locale resources for the field of first-day-of-week should be aware of
     * this. For instance, in US locale, first-day-of-week is set to 1, i.e., SUNDAY.
     * @deprecated ICU 2.6. Use C enum UCalendarDaysOfWeek defined in ucal.h
     */
    enum EDaysOfWeek {
        SUNDAY = 1,
        MONDAY,
        TUESDAY,
        WEDNESDAY,
        THURSDAY,
        FRIDAY,
        SATURDAY
    };

    /**
     * Useful constants for month. Note: Calendar month is 0-based.
     * @deprecated ICU 2.6. Use C enum UCalendarMonths defined in ucal.h
     */
    enum EMonths {
        JANUARY,
        FEBRUARY,
        MARCH,
        APRIL,
        MAY,
        JUNE,
        JULY,
        AUGUST,
        SEPTEMBER,
        OCTOBER,
        NOVEMBER,
        DECEMBER,
        UNDECIMBER
    };

    /**
     * Useful constants for hour in 12-hour clock. Used in GregorianCalendar.
     * @deprecated ICU 2.6. Use C enum UCalendarAMPMs defined in ucal.h
     */
    enum EAmpm {
        AM,
        PM
    };
#endif  /* U_HIDE_DEPRECATED_API */

    /**
     * destructor
     * @stable ICU 2.0
     */
    virtual ~Calendar();

    /**
     * Create and return a polymorphic copy of this calendar.
     *
     * @return    a polymorphic copy of this calendar.
     * @stable ICU 2.0
     */
    virtual Calendar* clone() const = 0;

    /**
     * Creates a Calendar using the default timezone and locale. Clients are responsible
     * for deleting the object returned.
     *
     * @param success  Indicates the success/failure of Calendar creation. Filled in
     *                 with U_ZERO_ERROR if created successfully, set to a failure result
     *                 otherwise. U_MISSING_RESOURCE_ERROR will be returned if the resource data
     *                 requests a calendar type which has not been installed.
     * @return         A Calendar if created successfully. nullptr otherwise.
     * @stable ICU 2.0
     */
    static Calendar* U_EXPORT2 createInstance(UErrorCode& success);

    /**
     * Creates a Calendar using the given timezone and the default locale.
     * The Calendar takes ownership of zoneToAdopt; the
     * client must not delete it.
     *
     * @param zoneToAdopt  The given timezone to be adopted.
     * @param success      Indicates the success/failure of Calendar creation. Filled in
     *                     with U_ZERO_ERROR if created successfully, set to a failure result
     *                     otherwise.
     * @return             A Calendar if created successfully. nullptr otherwise.
     * @stable ICU 2.0
     */
    static Calendar* U_EXPORT2 createInstance(TimeZone* zoneToAdopt, UErrorCode& success);

    /**
     * Creates a Calendar using the given timezone and the default locale.  The TimeZone
     * is _not_ adopted; the client is still responsible for deleting it.
     *
     * @param zone  The timezone.
     * @param success      Indicates the success/failure of Calendar creation. Filled in
     *                     with U_ZERO_ERROR if created successfully, set to a failure result
     *                     otherwise.
     * @return             A Calendar if created successfully. nullptr otherwise.
     * @stable ICU 2.0
     */
    static Calendar* U_EXPORT2 createInstance(const TimeZone& zone, UErrorCode& success);

    /**
     * Creates a Calendar using the default timezone and the given locale.
     *
     * @param aLocale  The given locale.
     * @param success  Indicates the success/failure of Calendar creation. Filled in
     *                 with U_ZERO_ERROR if created successfully, set to a failure result
     *                 otherwise.
     * @return         A Calendar if created successfully. nullptr otherwise.
     * @stable ICU 2.0
     */
    static Calendar* U_EXPORT2 createInstance(const Locale& aLocale, UErrorCode& success);

    /**
     * Creates a Calendar using the given timezone and given locale.
     * The Calendar takes ownership of zoneToAdopt; the
     * client must not delete it.
     *
     * @param zoneToAdopt  The given timezone to be adopted.
     * @param aLocale      The given locale.
     * @param success      Indicates the success/failure of Calendar creation. Filled in
     *                     with U_ZERO_ERROR if created successfully, set to a failure result
     *                     otherwise.
     * @return             A Calendar if created successfully. nullptr otherwise.
     * @stable ICU 2.0
     */
    static Calendar* U_EXPORT2 createInstance(TimeZone* zoneToAdopt, const Locale& aLocale, UErrorCode& success);

    /**
     * Gets a Calendar using the given timezone and given locale.  The TimeZone
     * is _not_ adopted; the client is still responsible for deleting it.
     *
     * @param zone         The given timezone.
     * @param aLocale      The given locale.
     * @param success      Indicates the success/failure of Calendar creation. Filled in
     *                     with U_ZERO_ERROR if created successfully, set to a failure result
     *                     otherwise.
     * @return             A Calendar if created successfully. nullptr otherwise.
     * @stable ICU 2.0
     */
    static Calendar* U_EXPORT2 createInstance(const TimeZone& zone, const Locale& aLocale, UErrorCode& success);

    /**
     * Returns a list of the locales for which Calendars are installed.
     *
     * @param count  Number of locales returned.
     * @return       An array of Locale objects representing the set of locales for which
     *               Calendars are installed.  The system retains ownership of this list;
     *               the caller must NOT delete it. Does not include user-registered Calendars.
     * @stable ICU 2.0
     */
    static const Locale* U_EXPORT2 getAvailableLocales(int32_t& count);


    /**
     * Given a key and a locale, returns an array of string values in a preferred
     * order that would make a difference. These are all and only those values where
     * the open (creation) of the service with the locale formed from the input locale
     * plus input keyword and that value has different behavior than creation with the
     * input locale alone.
     * @param key           one of the keys supported by this service.  For now, only
     *                      "calendar" is supported.
     * @param locale        the locale
     * @param commonlyUsed  if set to true it will return only commonly used values
     *                      with the given locale in preferred order.  Otherwise,
     *                      it will return all the available values for the locale.
     * @param status        ICU Error Code
     * @return a string enumeration over keyword values for the given key and the locale.
     * @stable ICU 4.2
     */
    static StringEnumeration* U_EXPORT2 getKeywordValuesForLocale(const char* key,
                    const Locale& locale, UBool commonlyUsed, UErrorCode& status);

    /**
     * Returns the current UTC (GMT) time measured in milliseconds since 0:00:00 on 1/1/70
     * (derived from the system time).
     *
     * @return   The current UTC time in milliseconds.
     * @stable ICU 2.0
     */
    static UDate U_EXPORT2 getNow(void);

    /**
     * Gets this Calendar's time as milliseconds. May involve recalculation of time due
     * to previous calls to set time field values. The time specified is non-local UTC
     * (GMT) time. Although this method is const, this object may actually be changed
     * (semantically const).
     *
     * @param status  Output param set to success/failure code on exit. If any value
     *                previously set in the time field is invalid or restricted by
     *                leniency, this will be set to an error status.
     * @return        The current time in UTC (GMT) time, or zero if the operation
     *                failed.
     * @stable ICU 2.0
     */
    inline UDate getTime(UErrorCode& status) const { return getTimeInMillis(status); }

    /**
     * Sets this Calendar's current time with the given UDate. The time specified should
     * be in non-local UTC (GMT) time.
     *
     * @param date  The given UDate in UTC (GMT) time.
     * @param status  Output param set to success/failure code on exit. If any value
     *                set in the time field is invalid or restricted by
     *                leniency, this will be set to an error status.
     * @stable ICU 2.0
     */
    inline void setTime(UDate date, UErrorCode& status) { setTimeInMillis(date, status); }

    /**
     * Compares the equality of two Calendar objects. Objects of different subclasses
     * are considered unequal. This comparison is very exacting; two Calendar objects
     * must be in exactly the same state to be considered equal. To compare based on the
     * represented time, use equals() instead.
     *
     * @param that  The Calendar object to be compared with.
     * @return      true if the given Calendar is the same as this Calendar; false
     *              otherwise.
     * @stable ICU 2.0
     */
    virtual bool operator==(const Calendar& that) const;

    /**
     * Compares the inequality of two Calendar objects.
     *
     * @param that  The Calendar object to be compared with.
     * @return      true if the given Calendar is not the same as this Calendar; false
     *              otherwise.
     * @stable ICU 2.0
     */
    bool operator!=(const Calendar& that) const {return !operator==(that);}

    /**
     * Returns true if the given Calendar object is equivalent to this
     * one.  An equivalent Calendar will behave exactly as this one
     * does, but it may be set to a different time.  By contrast, for
     * the operator==() method to return true, the other Calendar must
     * be set to the same time.
     *
     * @param other the Calendar to be compared with this Calendar
     * @stable ICU 2.4
     */
    virtual UBool isEquivalentTo(const Calendar& other) const;

    /**
     * Compares the Calendar time, whereas Calendar::operator== compares the equality of
     * Calendar objects.
     *
     * @param when    The Calendar to be compared with this Calendar. Although this is a
     *                const parameter, the object may be modified physically
     *                (semantically const).
     * @param status  Output param set to success/failure code on exit. If any value
     *                previously set in the time field is invalid or restricted by
     *                leniency, this will be set to an error status.
     * @return        True if the current time of this Calendar is equal to the time of
     *                Calendar when; false otherwise.
     * @stable ICU 2.0
     */
    UBool equals(const Calendar& when, UErrorCode& status) const;

    /**
     * Returns true if this Calendar's current time is before "when"'s current time.
     *
     * @param when    The Calendar to be compared with this Calendar. Although this is a
     *                const parameter, the object may be modified physically
     *                (semantically const).
     * @param status  Output param set to success/failure code on exit. If any value
     *                previously set in the time field is invalid or restricted by
     *                leniency, this will be set to an error status.
     * @return        True if the current time of this Calendar is before the time of
     *                Calendar when; false otherwise.
     * @stable ICU 2.0
     */
    UBool before(const Calendar& when, UErrorCode& status) const;

    /**
     * Returns true if this Calendar's current time is after "when"'s current time.
     *
     * @param when    The Calendar to be compared with this Calendar. Although this is a
     *                const parameter, the object may be modified physically
     *                (semantically const).
     * @param status  Output param set to success/failure code on exit. If any value
     *                previously set in the time field is invalid or restricted by
     *                leniency, this will be set to an error status.
     * @return        True if the current time of this Calendar is after the time of
     *                Calendar when; false otherwise.
     * @stable ICU 2.0
     */
    UBool after(const Calendar& when, UErrorCode& status) const;

#ifndef U_FORCE_HIDE_DEPRECATED_API
    /**
     * UDate Arithmetic function. Adds the specified (signed) amount of time to the given
     * time field, based on the calendar's rules. For example, to subtract 5 days from
     * the current time of the calendar, call add(Calendar::DATE, -5). When adding on
     * the month or Calendar::MONTH field, other fields like date might conflict and
     * need to be changed. For instance, adding 1 month on the date 01/31/96 will result
     * in 02/29/96.
     * Adding a positive value always means moving forward in time, so for the Gregorian calendar,
     * starting with 100 BC and adding +1 to year results in 99 BC (even though this actually reduces
     * the numeric value of the field itself).
     *
     * @param field   Specifies which date field to modify.
     * @param amount  The amount of time to be added to the field, in the natural unit
     *                for that field (e.g., days for the day fields, hours for the hour
     *                field.)
     * @param status  Output param set to success/failure code on exit. If any value
     *                previously set in the time field is invalid or restricted by
     *                leniency, this will be set to an error status.
     * @deprecated ICU 2.6. use add(UCalendarDateFields field, int32_t amount, UErrorCode& status) instead.
     */
    virtual void add(EDateFields field, int32_t amount, UErrorCode& status);
#endif  // U_FORCE_HIDE_DEPRECATED_API

    /**
     * UDate Arithmetic function. Adds the specified (signed) amount of time to the given
     * time field, based on the calendar's rules. For example, to subtract 5 days from
     * the current time of the calendar, call add(Calendar::DATE, -5). When adding on
     * the month or Calendar::MONTH field, other fields like date might conflict and
     * need to be changed. For instance, adding 1 month on the date 01/31/96 will result
     * in 02/29/96.
     * Adding a positive value always means moving forward in time, so for the Gregorian calendar,
     * starting with 100 BC and adding +1 to year results in 99 BC (even though this actually reduces
     * the numeric value of the field itself).
     *
     * @param field   Specifies which date field to modify.
     * @param amount  The amount of time to be added to the field, in the natural unit
     *                for that field (e.g., days for the day fields, hours for the hour
     *                field.)
     * @param status  Output param set to success/failure code on exit. If any value
     *                previously set in the time field is invalid or restricted by
     *                leniency, this will be set to an error status.
     * @stable ICU 2.6.
     */
    virtual void add(UCalendarDateFields field, int32_t amount, UErrorCode& status);

#ifndef U_HIDE_DEPRECATED_API
    /**
     * Time Field Rolling function. Rolls (up/down) a single unit of time on the given
     * time field. For example, to roll the current date up by one day, call
     * roll(Calendar::DATE, true). When rolling on the year or Calendar::YEAR field, it
     * will roll the year value in the range between getMinimum(Calendar::YEAR) and the
     * value returned by getMaximum(Calendar::YEAR). When rolling on the month or
     * Calendar::MONTH field, other fields like date might conflict and, need to be
     * changed. For instance, rolling the month up on the date 01/31/96 will result in
     * 02/29/96. Rolling up always means rolling forward in time (unless the limit of the
     * field is reached, in which case it may pin or wrap), so for Gregorian calendar,
     * starting with 100 BC and rolling the year up results in 99 BC.
     * When eras have a definite beginning and end (as in the Chinese calendar, or as in
     * most eras in the Japanese calendar) then rolling the year past either limit of the
     * era will cause the year to wrap around. When eras only have a limit at one end,
     * then attempting to roll the year past that limit will result in pinning the year
     * at that limit. Note that for most calendars in which era 0 years move forward in
     * time (such as Buddhist, Hebrew, or Islamic), it is possible for add or roll to
     * result in negative years for era 0 (that is the only way to represent years before
     * the calendar epoch).
     * When rolling on the hour-in-day or Calendar::HOUR_OF_DAY field, it will roll the
     * hour value in the range between 0 and 23, which is zero-based.
     * <P>
     * NOTE: Do not use this method -- use roll(EDateFields, int, UErrorCode&) instead.
     *
     * @param field   The time field.
     * @param up      Indicates if the value of the specified time field is to be rolled
     *                up or rolled down. Use true if rolling up, false otherwise.
     * @param status  Output param set to success/failure code on exit. If any value
     *                previously set in the time field is invalid or restricted by
     *                leniency, this will be set to an error status.
     * @deprecated ICU 2.6. Use roll(UCalendarDateFields field, UBool up, UErrorCode& status) instead.
     */
    inline void roll(EDateFields field, UBool up, UErrorCode& status);
#endif  /* U_HIDE_DEPRECATED_API */

    /**
     * Time Field Rolling function. Rolls (up/down) a single unit of time on the given
     * time field. For example, to roll the current date up by one day, call
     * roll(Calendar::DATE, true). When rolling on the year or Calendar::YEAR field, it
     * will roll the year value in the range between getMinimum(Calendar::YEAR) and the
     * value returned by getMaximum(Calendar::YEAR). When rolling on the month or
     * Calendar::MONTH field, other fields like date might conflict and, need to be
     * changed. For instance, rolling the month up on the date 01/31/96 will result in
     * 02/29/96. Rolling up always means rolling forward in time (unless the limit of the
     * field is reached, in which case it may pin or wrap), so for Gregorian calendar,
     * starting with 100 BC and rolling the year up results in 99 BC.
     * When eras have a definite beginning and end (as in the Chinese calendar, or as in
     * most eras in the Japanese calendar) then rolling the year past either limit of the
     * era will cause the year to wrap around. When eras only have a limit at one end,
     * then attempting to roll the year past that limit will result in pinning the year
     * at that limit. Note that for most calendars in which era 0 years move forward in
     * time (such as Buddhist, Hebrew, or Islamic), it is possible for add or roll to
     * result in negative years for era 0 (that is the only way to represent years before
     * the calendar epoch).
     * When rolling on the hour-in-day or Calendar::HOUR_OF_DAY field, it will roll the
     * hour value in the range between 0 and 23, which is zero-based.
     * <P>
     * NOTE: Do not use this method -- use roll(UCalendarDateFields, int, UErrorCode&) instead.
     *
     * @param field   The time field.
     * @param up      Indicates if the value of the specified time field is to be rolled
     *                up or rolled down. Use true if rolling up, false otherwise.
     * @param status  Output param set to success/failure code on exit. If any value
     *                previously set in the time field is invalid or restricted by
     *                leniency, this will be set to an error status.
     * @stable ICU 2.6.
     */
    inline void roll(UCalendarDateFields field, UBool up, UErrorCode& status);

#ifndef U_FORCE_HIDE_DEPRECATED_API
    /**
     * Time Field Rolling function. Rolls by the given amount on the given
     * time field. For example, to roll the current date up by one day, call
     * roll(Calendar::DATE, +1, status). When rolling on the month or
     * Calendar::MONTH field, other fields like date might conflict and, need to be
     * changed. For instance, rolling the month up on the date 01/31/96 will result in
     * 02/29/96. Rolling by a positive value always means rolling forward in time (unless
     * the limit of the field is reached, in which case it may pin or wrap), so for
     * Gregorian calendar, starting with 100 BC and rolling the year by + 1 results in 99 BC.
     * When eras have a definite beginning and end (as in the Chinese calendar, or as in
     * most eras in the Japanese calendar) then rolling the year past either limit of the
     * era will cause the year to wrap around. When eras only have a limit at one end,
     * then attempting to roll the year past that limit will result in pinning the year
     * at that limit. Note that for most calendars in which era 0 years move forward in
     * time (such as Buddhist, Hebrew, or Islamic), it is possible for add or roll to
     * result in negative years for era 0 (that is the only way to represent years before
     * the calendar epoch).
     * When rolling on the hour-in-day or Calendar::HOUR_OF_DAY field, it will roll the
     * hour value in the range between 0 and 23, which is zero-based.
     * <P>
     * The only difference between roll() and add() is that roll() does not change
     * the value of more significant fields when it reaches the minimum or maximum
     * of its range, whereas add() does.
     *
     * @param field   The time field.
     * @param amount  Indicates amount to roll.
     * @param status  Output param set to success/failure code on exit. If any value
     *                previously set in the time field is invalid, this will be set to
     *                an error status.
     * @deprecated ICU 2.6. Use roll(UCalendarDateFields field, int32_t amount, UErrorCode& status) instead.
     */
    virtual void roll(EDateFields field, int32_t amount, UErrorCode& status);
#endif  // U_FORCE_HIDE_DEPRECATED_API

    /**
     * Time Field Rolling function. Rolls by the given amount on the given
     * time field. For example, to roll the current date up by one day, call
     * roll(Calendar::DATE, +1, status). When rolling on the month or
     * Calendar::MONTH field, other fields like date might conflict and, need to be
     * changed. For instance, rolling the month up on the date 01/31/96 will result in
     * 02/29/96. Rolling by a positive value always means rolling forward in time (unless
     * the limit of the field is reached, in which case it may pin or wrap), so for
     * Gregorian calendar, starting with 100 BC and rolling the year by + 1 results in 99 BC.
     * When eras have a definite beginning and end (as in the Chinese calendar, or as in
     * most eras in the Japanese calendar) then rolling the year past either limit of the
     * era will cause the year to wrap around. When eras only have a limit at one end,
     * then attempting to roll the year past that limit will result in pinning the year
     * at that limit. Note that for most calendars in which era 0 years move forward in
     * time (such as Buddhist, Hebrew, or Islamic), it is possible for add or roll to
     * result in negative years for era 0 (that is the only way to represent years before
     * the calendar epoch).
     * When rolling on the hour-in-day or Calendar::HOUR_OF_DAY field, it will roll the
     * hour value in the range between 0 and 23, which is zero-based.
     * <P>
     * The only difference between roll() and add() is that roll() does not change
     * the value of more significant fields when it reaches the minimum or maximum
     * of its range, whereas add() does.
     *
     * @param field   The time field.
     * @param amount  Indicates amount to roll.
     * @param status  Output param set to success/failure code on exit. If any value
     *                previously set in the time field is invalid, this will be set to
     *                an error status.
     * @stable ICU 2.6.
     */
    virtual void roll(UCalendarDateFields field, int32_t amount, UErrorCode& status);

#ifndef U_FORCE_HIDE_DEPRECATED_API
    /**
     * Return the difference between the given time and the time this
     * calendar object is set to.  If this calendar is set
     * <em>before</em> the given time, the returned value will be
     * positive.  If this calendar is set <em>after</em> the given
     * time, the returned value will be negative.  The
     * <code>field</code> parameter specifies the units of the return
     * value.  For example, if <code>fieldDifference(when,
     * Calendar::MONTH)</code> returns 3, then this calendar is set to
     * 3 months before <code>when</code>, and possibly some addition
     * time less than one month.
     *
     * <p>As a side effect of this call, this calendar is advanced
     * toward <code>when</code> by the given amount.  That is, calling
     * this method has the side effect of calling <code>add(field,
     * n)</code>, where <code>n</code> is the return value.
     *
     * <p>Usage: To use this method, call it first with the largest
     * field of interest, then with progressively smaller fields.  For
     * example:
     *
     * <pre>
     * int y = cal->fieldDifference(when, Calendar::YEAR, err);
     * int m = cal->fieldDifference(when, Calendar::MONTH, err);
     * int d = cal->fieldDifference(when, Calendar::DATE, err);</pre>
     *
     * computes the difference between <code>cal</code> and
     * <code>when</code> in years, months, and days.
     *
     * <p>Note: <code>fieldDifference()</code> is
     * <em>asymmetrical</em>.  That is, in the following code:
     *
     * <pre>
     * cal->setTime(date1, err);
     * int m1 = cal->fieldDifference(date2, Calendar::MONTH, err);
     * int d1 = cal->fieldDifference(date2, Calendar::DATE, err);
     * cal->setTime(date2, err);
     * int m2 = cal->fieldDifference(date1, Calendar::MONTH, err);
     * int d2 = cal->fieldDifference(date1, Calendar::DATE, err);</pre>
     *
     * one might expect that <code>m1 == -m2 && d1 == -d2</code>.
     * However, this is not generally the case, because of
     * irregularities in the underlying calendar system (e.g., the
     * Gregorian calendar has a varying number of days per month).
     *
     * @param when the date to compare this calendar's time to
     * @param field the field in which to compute the result
     * @param status  Output param set to success/failure code on exit. If any value
     *                previously set in the time field is invalid, this will be set to
     *                an error status.
     * @return the difference, either positive or negative, between
     * this calendar's time and <code>when</code>, in terms of
     * <code>field</code>.
     * @deprecated ICU 2.6. Use fieldDifference(UDate when, UCalendarDateFields field, UErrorCode& status).
     */
    virtual int32_t fieldDifference(UDate when, EDateFields field, UErrorCode& status);
#endif  // U_FORCE_HIDE_DEPRECATED_API

    /**
     * Return the difference between the given time and the time this
     * calendar object is set to.  If this calendar is set
     * <em>before</em> the given time, the returned value will be
     * positive.  If this calendar is set <em>after</em> the given
     * time, the returned value will be negative.  The
     * <code>field</code> parameter specifies the units of the return
     * value.  For example, if <code>fieldDifference(when,
     * Calendar::MONTH)</code> returns 3, then this calendar is set to
     * 3 months before <code>when</code>, and possibly some addition
     * time less than one month.
     *
     * <p>As a side effect of this call, this calendar is advanced
     * toward <code>when</code> by the given amount.  That is, calling
     * this method has the side effect of calling <code>add(field,
     * n)</code>, where <code>n</code> is the return value.
     *
     * <p>Usage: To use this method, call it first with the largest
     * field of interest, then with progressively smaller fields.  For
     * example:
     *
     * <pre>
     * int y = cal->fieldDifference(when, Calendar::YEAR, err);
     * int m = cal->fieldDifference(when, Calendar::MONTH, err);
     * int d = cal->fieldDifference(when, Calendar::DATE, err);</pre>
     *
     * computes the difference between <code>cal</code> and
     * <code>when</code> in years, months, and days.
     *
     * <p>Note: <code>fieldDifference()</code> is
     * <em>asymmetrical</em>.  That is, in the following code:
     *
     * <pre>
     * cal->setTime(date1, err);
     * int m1 = cal->fieldDifference(date2, Calendar::MONTH, err);
     * int d1 = cal->fieldDifference(date2, Calendar::DATE, err);
     * cal->setTime(date2, err);
     * int m2 = cal->fieldDifference(date1, Calendar::MONTH, err);
     * int d2 = cal->fieldDifference(date1, Calendar::DATE, err);</pre>
     *
     * one might expect that <code>m1 == -m2 && d1 == -d2</code>.
     * However, this is not generally the case, because of
     * irregularities in the underlying calendar system (e.g., the
     * Gregorian calendar has a varying number of days per month).
     *
     * @param when the date to compare this calendar's time to
     * @param field the field in which to compute the result
     * @param status  Output param set to success/failure code on exit. If any value
     *                previously set in the time field is invalid, this will be set to
     *                an error status.
     * @return the difference, either positive or negative, between
     * this calendar's time and <code>when</code>, in terms of
     * <code>field</code>.
     * @stable ICU 2.6.
     */
    virtual int32_t fieldDifference(UDate when, UCalendarDateFields field, UErrorCode& status);

    /**
     * Sets the calendar's time zone to be the one passed in. The Calendar takes ownership
     * of the TimeZone; the caller is no longer responsible for deleting it.  If the
     * given time zone is nullptr, this function has no effect.
     *
     * @param value  The given time zone.
     * @stable ICU 2.0
     */
    void adoptTimeZone(TimeZone* value);

    /**
     * Sets the calendar's time zone to be the same as the one passed in. The TimeZone
     * passed in is _not_ adopted; the client is still responsible for deleting it.
     *
     * @param zone  The given time zone.
     * @stable ICU 2.0
     */
    void setTimeZone(const TimeZone& zone);

    /**
     * Returns a reference to the time zone owned by this calendar. The returned reference
     * is only valid until clients make another call to adoptTimeZone or setTimeZone,
     * or this Calendar is destroyed.
     *
     * @return   The time zone object associated with this calendar.
     * @stable ICU 2.0
     */
    const TimeZone& getTimeZone(void) const;

    /**
     * Returns the time zone owned by this calendar. The caller owns the returned object
     * and must delete it when done.  After this call, the new time zone associated
     * with this Calendar is the default TimeZone as returned by TimeZone::createDefault().
     *
     * @return   The time zone object which was associated with this calendar.
     * @stable ICU 2.0
     */
    TimeZone* orphanTimeZone(void);

    /**
     * Queries if the current date for this Calendar is in Daylight Savings Time.
     *
     * @param status Fill-in parameter which receives the status of this operation.
     * @return   True if the current date for this Calendar is in Daylight Savings Time,
     *           false, otherwise.
     * @stable ICU 2.0
     */
    virtual UBool inDaylightTime(UErrorCode& status) const;

    /**
     * Specifies whether or not date/time interpretation is to be lenient. With lenient
     * interpretation, a date such as "February 942, 1996" will be treated as being
     * equivalent to the 941st day after February 1, 1996. With strict interpretation,
     * such dates will cause an error when computing time from the time field values
     * representing the dates.
     *
     * @param lenient  True specifies date/time interpretation to be lenient.
     *
     * @see            DateFormat#setLenient
     * @stable ICU 2.0
     */
    void setLenient(UBool lenient);

    /**
     * Tells whether date/time interpretation is to be lenient.
     *
     * @return   True tells that date/time interpretation is to be lenient.
     * @stable ICU 2.0
     */
    UBool isLenient(void) const;

    /**
     * Sets the behavior for handling wall time repeating multiple times
     * at negative time zone offset transitions. For example, 1:30 AM on
     * November 6, 2011 in US Eastern time (America/New_York) occurs twice;
     * 1:30 AM EDT, then 1:30 AM EST one hour later. When <code>UCAL_WALLTIME_FIRST</code>
     * is used, the wall time 1:30AM in this example will be interpreted as 1:30 AM EDT
     * (first occurrence). When <code>UCAL_WALLTIME_LAST</code> is used, it will be
     * interpreted as 1:30 AM EST (last occurrence). The default value is
     * <code>UCAL_WALLTIME_LAST</code>.
     * <p>
     * <b>Note:</b>When <code>UCAL_WALLTIME_NEXT_VALID</code> is not a valid
     * option for this. When the argument is neither <code>UCAL_WALLTIME_FIRST</code>
     * nor <code>UCAL_WALLTIME_LAST</code>, this method has no effect and will keep
     * the current setting.
     *
     * @param option the behavior for handling repeating wall time, either
     * <code>UCAL_WALLTIME_FIRST</code> or <code>UCAL_WALLTIME_LAST</code>.
     * @see #getRepeatedWallTimeOption
     * @stable ICU 49
     */
    void setRepeatedWallTimeOption(UCalendarWallTimeOption option);

    /**
     * Gets the behavior for handling wall time repeating multiple times
     * at negative time zone offset transitions.
     *
     * @return the behavior for handling repeating wall time, either
     * <code>UCAL_WALLTIME_FIRST</code> or <code>UCAL_WALLTIME_LAST</code>.
     * @see #setRepeatedWallTimeOption
     * @stable ICU 49
     */
    UCalendarWallTimeOption getRepeatedWallTimeOption(void) const;

    /**
     * Sets the behavior for handling skipped wall time at positive time zone offset
     * transitions. For example, 2:30 AM on March 13, 2011 in US Eastern time (America/New_York)
     * does not exist because the wall time jump from 1:59 AM EST to 3:00 AM EDT. When
     * <code>UCAL_WALLTIME_FIRST</code> is used, 2:30 AM is interpreted as 30 minutes before 3:00 AM
     * EDT, therefore, it will be resolved as 1:30 AM EST. When <code>UCAL_WALLTIME_LAST</code>
     * is used, 2:30 AM is interpreted as 31 minutes after 1:59 AM EST, therefore, it will be
     * resolved as 3:30 AM EDT. When <code>UCAL_WALLTIME_NEXT_VALID</code> is used, 2:30 AM will
     * be resolved as next valid wall time, that is 3:00 AM EDT. The default value is
     * <code>UCAL_WALLTIME_LAST</code>.
     * <p>
     * <b>Note:</b>This option is effective only when this calendar is lenient.
     * When the calendar is strict, such non-existing wall time will cause an error.
     *
     * @param option the behavior for handling skipped wall time at positive time zone
     * offset transitions, one of <code>UCAL_WALLTIME_FIRST</code>, <code>UCAL_WALLTIME_LAST</code> and
     * <code>UCAL_WALLTIME_NEXT_VALID</code>.
     * @see #getSkippedWallTimeOption
     *
     * @stable ICU 49
     */
    void setSkippedWallTimeOption(UCalendarWallTimeOption option);

    /**
     * Gets the behavior for handling skipped wall time at positive time zone offset
     * transitions.
     *
     * @return the behavior for handling skipped wall time, one of
     * <code>UCAL_WALLTIME_FIRST</code>, <code>UCAL_WALLTIME_LAST</code>
     * and <code>UCAL_WALLTIME_NEXT_VALID</code>.
     * @see #setSkippedWallTimeOption
     * @stable ICU 49
     */
    UCalendarWallTimeOption getSkippedWallTimeOption(void) const;

    /**
     * Sets what the first day of the week is; e.g., Sunday in US, Monday in France.
     *
     * @param value  The given first day of the week.
     * @stable ICU 2.6.
     */
    void setFirstDayOfWeek(UCalendarDaysOfWeek value);

#ifndef U_HIDE_DEPRECATED_API
    /**
     * Gets what the first day of the week is; e.g., Sunday in US, Monday in France.
     *
     * @return   The first day of the week.
     * @deprecated ICU 2.6 use the overload with error code
     */
    EDaysOfWeek getFirstDayOfWeek(void) const;
#endif  /* U_HIDE_DEPRECATED_API */

    /**
     * Gets what the first day of the week is; e.g., Sunday in US, Monday in France.
     *
     * @param status error code
     * @return   The first day of the week.
     * @stable ICU 2.6
     */
    UCalendarDaysOfWeek getFirstDayOfWeek(UErrorCode &status) const;

    /**
     * Sets what the minimal days required in the first week of the year are; For
     * example, if the first week is defined as one that contains the first day of the
     * first month of a year, call the method with value 1. If it must be a full week,
     * use value 7.
     *
     * @param value  The given minimal days required in the first week of the year.
     * @stable ICU 2.0
     */
    void setMinimalDaysInFirstWeek(uint8_t value);

    /**
     * Gets what the minimal days required in the first week of the year are; e.g., if
     * the first week is defined as one that contains the first day of the first month
     * of a year, getMinimalDaysInFirstWeek returns 1. If the minimal days required must
     * be a full week, getMinimalDaysInFirstWeek returns 7.
     *
     * @return   The minimal days required in the first week of the year.
     * @stable ICU 2.0
     */
    uint8_t getMinimalDaysInFirstWeek(void) const;

#ifndef U_FORCE_HIDE_DEPRECATED_API
    /**
     * Gets the minimum value for the given time field. e.g., for Gregorian
     * DAY_OF_MONTH, 1.
     *
     * @param field  The given time field.
     * @return       The minimum value for the given time field.
     * @deprecated ICU 2.6. Use getMinimum(UCalendarDateFields field) instead.
     */
    virtual int32_t getMinimum(EDateFields field) const;
#endif  // U_FORCE_HIDE_DEPRECATED_API

    /**
     * Gets the minimum value for the given time field. e.g., for Gregorian
     * DAY_OF_MONTH, 1.
     *
     * @param field  The given time field.
     * @return       The minimum value for the given time field.
     * @stable ICU 2.6.
     */
    virtual int32_t getMinimum(UCalendarDateFields field) const;

#ifndef U_FORCE_HIDE_DEPRECATED_API
    /**
     * Gets the maximum value for the given time field. e.g. for Gregorian DAY_OF_MONTH,
     * 31.
     *
     * @param field  The given time field.
     * @return       The maximum value for the given time field.
     * @deprecated ICU 2.6. Use getMaximum(UCalendarDateFields field) instead.
     */
    virtual int32_t getMaximum(EDateFields field) const;
#endif  // U_FORCE_HIDE_DEPRECATED_API

    /**
     * Gets the maximum value for the given time field. e.g. for Gregorian DAY_OF_MONTH,
     * 31.
     *
     * @param field  The given time field.
     * @return       The maximum value for the given time field.
     * @stable ICU 2.6.
     */
    virtual int32_t getMaximum(UCalendarDateFields field) const;

#ifndef U_FORCE_HIDE_DEPRECATED_API
    /**
     * Gets the highest minimum value for the given field if varies. Otherwise same as
     * getMinimum(). For Gregorian, no difference.
     *
     * @param field  The given time field.
     * @return       The highest minimum value for the given time field.
     * @deprecated ICU 2.6. Use getGreatestMinimum(UCalendarDateFields field) instead.
     */
    virtual int32_t getGreatestMinimum(EDateFields field) const;
#endif  // U_FORCE_HIDE_DEPRECATED_API

    /**
     * Gets the highest minimum value for the given field if varies. Otherwise same as
     * getMinimum(). For Gregorian, no difference.
     *
     * @param field  The given time field.
     * @return       The highest minimum value for the given time field.
     * @stable ICU 2.6.
     */
    virtual int32_t getGreatestMinimum(UCalendarDateFields field) const;

#ifndef U_FORCE_HIDE_DEPRECATED_API
    /**
     * Gets the lowest maximum value for the given field if varies. Otherwise same as
     * getMaximum(). e.g., for Gregorian DAY_OF_MONTH, 28.
     *
     * @param field  The given time field.
     * @return       The lowest maximum value for the given time field.
     * @deprecated ICU 2.6. Use getLeastMaximum(UCalendarDateFields field) instead.
     */
    virtual int32_t getLeastMaximum(EDateFields field) const;
#endif  // U_FORCE_HIDE_DEPRECATED_API

    /**
     * Gets the lowest maximum value for the given field if varies. Otherwise same as
     * getMaximum(). e.g., for Gregorian DAY_OF_MONTH, 28.
     *
     * @param field  The given time field.
     * @return       The lowest maximum value for the given time field.
     * @stable ICU 2.6.
     */
    virtual int32_t getLeastMaximum(UCalendarDateFields field) const;

#ifndef U_HIDE_DEPRECATED_API
    /**
     * Return the minimum value that this field could have, given the current date.
     * For the Gregorian calendar, this is the same as getMinimum() and getGreatestMinimum().
     *
     * The version of this function on Calendar uses an iterative algorithm to determine the
     * actual minimum value for the field.  There is almost always a more efficient way to
     * accomplish this (in most cases, you can simply return getMinimum()).  GregorianCalendar
     * overrides this function with a more efficient implementation.
     *
     * @param field    the field to determine the minimum of
     * @param status   Fill-in parameter which receives the status of this operation.
     * @return         the minimum of the given field for the current date of this Calendar
     * @deprecated ICU 2.6. Use getActualMinimum(UCalendarDateFields field, UErrorCode& status) instead.
     */
    int32_t getActualMinimum(EDateFields field, UErrorCode& status) const;
#endif  /* U_HIDE_DEPRECATED_API */

    /**
     * Return the minimum value that this field could have, given the current date.
     * For the Gregorian calendar, this is the same as getMinimum() and getGreatestMinimum().
     *
     * The version of this function on Calendar uses an iterative algorithm to determine the
     * actual minimum value for the field.  There is almost always a more efficient way to
     * accomplish this (in most cases, you can simply return getMinimum()).  GregorianCalendar
     * overrides this function with a more efficient implementation.
     *
     * @param field    the field to determine the minimum of
     * @param status   Fill-in parameter which receives the status of this operation.
     * @return         the minimum of the given field for the current date of this Calendar
     * @stable ICU 2.6.
     */
    virtual int32_t getActualMinimum(UCalendarDateFields field, UErrorCode& status) const;

    /**
     * Return the maximum value that this field could have, given the current date.
     * For example, with the date "Feb 3, 1997" and the DAY_OF_MONTH field, the actual
     * maximum would be 28; for "Feb 3, 1996" it s 29.  Similarly for a Hebrew calendar,
     * for some years the actual maximum for MONTH is 12, and for others 13.
     *
     * The version of this function on Calendar uses an iterative algorithm to determine the
     * actual maximum value for the field.  There is almost always a more efficient way to
     * accomplish this (in most cases, you can simply return getMaximum()).  GregorianCalendar
     * overrides this function with a more efficient implementation.
     *
     * @param field    the field to determine the maximum of
     * @param status   Fill-in parameter which receives the status of this operation.
     * @return         the maximum of the given field for the current date of this Calendar
     * @stable ICU 2.6.
     */
    virtual int32_t getActualMaximum(UCalendarDateFields field, UErrorCode& status) const;

    /**
     * Gets the value for a given time field. Recalculate the current time field values
     * if the time value has been changed by a call to setTime(). Return zero for unset
     * fields if any fields have been explicitly set by a call to set(). To force a
     * recomputation of all fields regardless of the previous state, call complete().
     * This method is semantically const, but may alter the object in memory.
     *
     * @param field  The given time field.
     * @param status Fill-in parameter which receives the status of the operation.
     * @return       The value for the given time field, or zero if the field is unset,
     *               and set() has been called for any other field.
     * @stable ICU 2.6.
     */
    int32_t get(UCalendarDateFields field, UErrorCode& status) const;

    /**
     * Determines if the given time field has a value set. This can affect in the
     * resolving of time in Calendar. Unset fields have a value of zero, by definition.
     *
     * @param field  The given time field.
     * @return   True if the given time field has a value set; false otherwise.
     * @stable ICU 2.6.
     */
    UBool isSet(UCalendarDateFields field) const;

    /**
     * Sets the given time field with the given value.
     *
     * @param field  The given time field.
     * @param value  The value to be set for the given time field.
     * @stable ICU 2.6.
     */
    void set(UCalendarDateFields field, int32_t value);

    /**
     * Sets the values for the fields YEAR, MONTH, and DATE. Other field values are
     * retained; call clear() first if this is not desired.
     *
     * @param year   The value used to set the YEAR time field.
     * @param month  The value used to set the MONTH time field. Month value is 0-based.
     *               e.g., 0 for January.
     * @param date   The value used to set the DATE time field.
     * @stable ICU 2.0
     */
    void set(int32_t year, int32_t month, int32_t date);

    /**
     * Sets the values for the fields YEAR, MONTH, DATE, HOUR_OF_DAY, and MINUTE. Other
     * field values are retained; call clear() first if this is not desired.
     *
     * @param year    The value used to set the YEAR time field.
     * @param month   The value used to set the MONTH time field. Month value is
     *                0-based. E.g., 0 for January.
     * @param date    The value used to set the DATE time field.
     * @param hour    The value used to set the HOUR_OF_DAY time field.
     * @param minute  The value used to set the MINUTE time field.
     * @stable ICU 2.0
     */
    void set(int32_t year, int32_t month, int32_t date, int32_t hour, int32_t minute);

    /**
     * Sets the values for the fields YEAR, MONTH, DATE, HOUR_OF_DAY, MINUTE, and SECOND.
     * Other field values are retained; call clear() first if this is not desired.
     *
     * @param year    The value used to set the YEAR time field.
     * @param month   The value used to set the MONTH time field. Month value is
     *                0-based. E.g., 0 for January.
     * @param date    The value used to set the DATE time field.
     * @param hour    The value used to set the HOUR_OF_DAY time field.
     * @param minute  The value used to set the MINUTE time field.
     * @param second  The value used to set the SECOND time field.
     * @stable ICU 2.0
     */
    void set(int32_t year, int32_t month, int32_t date, int32_t hour, int32_t minute, int32_t second);

    /**
     * Clears the values of all the time fields, making them both unset and assigning
     * them a value of zero. The field values will be determined during the next
     * resolving of time into time fields.
     * @stable ICU 2.0
     */
    void clear(void);

    /**
     * Clears the value in the given time field, both making it unset and assigning it a
     * value of zero. This field value will be determined during the next resolving of
     * time into time fields. Clearing UCAL_ORDINAL_MONTH or UCAL_MONTH will
     * clear both fields.
     *
     * @param field  The time field to be cleared.
     * @stable ICU 2.6.
     */
    void clear(UCalendarDateFields field);

    /**
     * Returns a unique class ID POLYMORPHICALLY. Pure virtual method. This method is to
     * implement a simple version of RTTI, since not all C++ compilers support genuine
     * RTTI. Polymorphic operator==() and clone() methods call this method.
     * <P>
     * Concrete subclasses of Calendar must implement getDynamicClassID() and also a
     * static method and data member:
     *
     *      static UClassID getStaticClassID() { return (UClassID)&amp;fgClassID; }
     *      static char fgClassID;
     *
     * @return   The class ID for this object. All objects of a given class have the
     *           same class ID. Objects of other classes have different class IDs.
     * @stable ICU 2.0
     */
    virtual UClassID getDynamicClassID(void) const override = 0;

    /**
     * Returns the calendar type name string for this Calendar object.
     * The returned string is the legacy ICU calendar attribute value,
     * for example, "gregorian" or "japanese".
     *
     * See type="old type name" for the calendar attribute of locale IDs
     * at http://www.unicode.org/reports/tr35/#Key_Type_Definitions
     *
     * Sample code for getting the LDML/BCP 47 calendar key value:
     * \code
     * const char *calType = cal->getType();
     * if (0 == strcmp(calType, "unknown")) {
     *     // deal with unknown calendar type
     * } else {
     *     string localeID("root@calendar=");
     *     localeID.append(calType);
     *     char langTag[100];
     *     UErrorCode errorCode = U_ZERO_ERROR;
     *     int32_t length = uloc_toLanguageTag(localeID.c_str(), langTag, (int32_t)sizeof(langTag), true, &errorCode);
     *     if (U_FAILURE(errorCode)) {
     *         // deal with errors & overflow
     *     }
     *     string lang(langTag, length);
     *     size_t caPos = lang.find("-ca-");
     *     lang.erase(0, caPos + 4);
     *     // lang now contains the LDML calendar type
     * }
     * \endcode
     *
     * @return legacy calendar type name string
     * @stable ICU 49
     */
    virtual const char * getType() const = 0;

    /**
     * Returns whether the given day of the week is a weekday, a weekend day,
     * or a day that transitions from one to the other, for the locale and
     * calendar system associated with this Calendar (the locale's region is
     * often the most determinant factor). If a transition occurs at midnight,
     * then the days before and after the transition will have the
     * type UCAL_WEEKDAY or UCAL_WEEKEND. If a transition occurs at a time
     * other than midnight, then the day of the transition will have
     * the type UCAL_WEEKEND_ONSET or UCAL_WEEKEND_CEASE. In this case, the
     * method getWeekendTransition() will return the point of
     * transition.
     * @param dayOfWeek The day of the week whose type is desired (UCAL_SUNDAY..UCAL_SATURDAY).
     * @param status The error code for the operation.
     * @return The UCalendarWeekdayType for the day of the week.
     * @stable ICU 4.4
     */
    virtual UCalendarWeekdayType getDayOfWeekType(UCalendarDaysOfWeek dayOfWeek, UErrorCode &status) const;

    /**
     * Returns the time during the day at which the weekend begins or ends in
     * this calendar system.  If getDayOfWeekType() returns UCAL_WEEKEND_ONSET
     * for the specified dayOfWeek, return the time at which the weekend begins.
     * If getDayOfWeekType() returns UCAL_WEEKEND_CEASE for the specified dayOfWeek,
     * return the time at which the weekend ends. If getDayOfWeekType() returns
     * some other UCalendarWeekdayType for the specified dayOfWeek, is it an error condition
     * (U_ILLEGAL_ARGUMENT_ERROR).
     * @param dayOfWeek The day of the week for which the weekend transition time is
     * desired (UCAL_SUNDAY..UCAL_SATURDAY).
     * @param status The error code for the operation.
     * @return The milliseconds after midnight at which the weekend begins or ends.
     * @stable ICU 4.4
     */
    virtual int32_t getWeekendTransition(UCalendarDaysOfWeek dayOfWeek, UErrorCode &status) const;

    /**
     * Returns true if the given UDate is in the weekend in
     * this calendar system.
     * @param date The UDate in question.
     * @param status The error code for the operation.
     * @return true if the given UDate is in the weekend in
     * this calendar system, false otherwise.
     * @stable ICU 4.4
     */
    virtual UBool isWeekend(UDate date, UErrorCode &status) const;

    /**
     * Returns true if this Calendar's current date-time is in the weekend in
     * this calendar system.
     * @return true if this Calendar's current date-time is in the weekend in
     * this calendar system, false otherwise.
     * @stable ICU 4.4
     */
    virtual UBool isWeekend(void) const;

#ifndef U_FORCE_HIDE_DRAFT_API
    /**
     * Returns true if the date is in a leap year. Recalculate the current time
     * field values if the time value has been changed by a call to * setTime().
     * This method is semantically const, but may alter the object in memory.
     * A "leap year" is a year that contains more days than other years (for
     * solar or lunar calendars) or more months than other years (for lunisolar
     * calendars like Hebrew or Chinese), as defined in the ECMAScript Temporal
     * proposal.
     *
     * @param status        ICU Error Code
     * @return       True if the date in the fields is in a Temporal proposal
     *               defined leap year. False otherwise.
     * @draft ICU 73
     */
    virtual bool inTemporalLeapYear(UErrorCode& status) const;

    /**
     * Gets The Temporal monthCode value corresponding to the month for the date.
     * The value is a string identifier that starts with the literal grapheme
     * "M" followed by two graphemes representing the zero-padded month number
     * of the current month in a normal (non-leap) year and suffixed by an
     * optional literal grapheme "L" if this is a leap month in a lunisolar
     * calendar. The 25 possible values are "M01" .. "M13" and "M01L" .. "M12L".
     * For the Hebrew calendar, the values are "M01" .. "M12" for non-leap year, and
     * "M01" .. "M05", "M05L", "M06" .. "M12" for leap year.
     * For the Chinese calendar, the values are "M01" .. "M12" for non-leap year and
     * in leap year with another monthCode in "M01L" .. "M12L".
     * For Coptic and Ethiopian calendar, the Temporal monthCode values for any
     * years are "M01" to "M13".
     *
     * @param status        ICU Error Code
     * @return       One of 25 possible strings in {"M01".."M13", "M01L".."M12L"}.
     * @draft ICU 73
     */
    virtual const char* getTemporalMonthCode(UErrorCode& status) const;

    /**
     * Sets The Temporal monthCode which is a string identifier that starts
     * with the literal grapheme "M" followed by two graphemes representing
     * the zero-padded month number of the current month in a normal
     * (non-leap) year and suffixed by an optional literal grapheme "L" if this
     * is a leap month in a lunisolar calendar. The 25 possible values are
     * "M01" .. "M13" and "M01L" .. "M12L". For Hebrew calendar, the values are
     * "M01" .. "M12" for non-leap years, and "M01" .. "M05", "M05L", "M06"
     * .. "M12" for leap year.
     * For the Chinese calendar, the values are "M01" .. "M12" for non-leap year and
     * in leap year with another monthCode in "M01L" .. "M12L".
     * For Coptic and Ethiopian calendar, the Temporal monthCode values for any
     * years are "M01" to "M13".
     *
     * @param temporalMonth  The value to be set for temporal monthCode.
     * @param status        ICU Error Code
     *
     * @draft ICU 73
     */
    virtual void setTemporalMonthCode(const char* temporalMonth, UErrorCode& status);

#endif  // U_FORCE_HIDE_DRAFT_API

protected:

     /**
      * Constructs a Calendar with the default time zone as returned by
      * TimeZone::createInstance(), and the default locale.
      *
      * @param success  Indicates the status of Calendar object construction. Returns
      *                 U_ZERO_ERROR if constructed successfully.
     * @stable ICU 2.0
      */
    Calendar(UErrorCode& success);

    /**
     * Copy constructor
     *
     * @param source    Calendar object to be copied from
     * @stable ICU 2.0
     */
    Calendar(const Calendar& source);

    /**
     * Default assignment operator
     *
     * @param right    Calendar object to be copied
     * @stable ICU 2.0
     */
    Calendar& operator=(const Calendar& right);

    /**
     * Constructs a Calendar with the given time zone and locale. Clients are no longer
     * responsible for deleting the given time zone object after it's adopted.
     *
     * @param zone     The given time zone.
     * @param aLocale  The given locale.
     * @param success  Indicates the status of Calendar object construction. Returns
     *                 U_ZERO_ERROR if constructed successfully.
     * @stable ICU 2.0
     */
    Calendar(TimeZone* zone, const Locale& aLocale, UErrorCode& success);

    /**
     * Constructs a Calendar with the given time zone and locale.
     *
     * @param zone     The given time zone.
     * @param aLocale  The given locale.
     * @param success  Indicates the status of Calendar object construction. Returns
     *                 U_ZERO_ERROR if constructed successfully.
     * @stable ICU 2.0
     */
    Calendar(const TimeZone& zone, const Locale& aLocale, UErrorCode& success);

    /**
     * Converts Calendar's time field values to GMT as milliseconds.
     *
     * @param status  Output param set to success/failure code on exit. If any value
     *                previously set in the time field is invalid or restricted by
     *                leniency, this will be set to an error status.
     * @stable ICU 2.0
     */
    virtual void computeTime(UErrorCode& status);

    /**
     * Converts GMT as milliseconds to time field values. This allows you to sync up the
     * time field values with a new time that is set for the calendar.  This method
     * does NOT recompute the time first; to recompute the time, then the fields, use
     * the method complete().
     *
     * @param status  Output param set to success/failure code on exit. If any value
     *                previously set in the time field is invalid or restricted by
     *                leniency, this will be set to an error status.
     * @stable ICU 2.0
     */
    virtual void computeFields(UErrorCode& status);

    /**
     * Gets this Calendar's current time as a long.
     *
     * @param status  Output param set to success/failure code on exit. If any value
     *                previously set in the time field is invalid or restricted by
     *                leniency, this will be set to an error status.
     * @return the current time as UTC milliseconds from the epoch.
     * @stable ICU 2.0
     */
    double getTimeInMillis(UErrorCode& status) const;

    /**
     * Sets this Calendar's current time from the given long value.
     * @param millis  the new time in UTC milliseconds from the epoch.
     * @param status  Output param set to success/failure code on exit. If any value
     *                previously set in the time field is invalid or restricted by
     *                leniency, this will be set to an error status.
     * @stable ICU 2.0
     */
    void setTimeInMillis( double millis, UErrorCode& status );

    /**
     * Recomputes the current time from currently set fields, and then fills in any
     * unset fields in the time field list.
     *
     * @param status  Output param set to success/failure code on exit. If any value
     *                previously set in the time field is invalid or restricted by
     *                leniency, this will be set to an error status.
     * @stable ICU 2.0
     */
    void complete(UErrorCode& status);

#ifndef U_HIDE_DEPRECATED_API
    /**
     * Gets the value for a given time field. Subclasses can use this function to get
     * field values without forcing recomputation of time.
     *
     * @param field  The given time field.
     * @return       The value for the given time field.
     * @deprecated ICU 2.6. Use internalGet(UCalendarDateFields field) instead.
     */
    inline int32_t internalGet(EDateFields field) const {return fFields[field];}
#endif  /* U_HIDE_DEPRECATED_API */

#ifndef U_HIDE_INTERNAL_API
    /**
     * Gets the value for a given time field. Subclasses can use this function to get
     * field values without forcing recomputation of time. If the field's stamp is UNSET,
     * the defaultValue is used.
     *
     * @param field  The given time field.
     * @param defaultValue a default value used if the field is unset.
     * @return       The value for the given time field.
     * @internal
     */
    inline int32_t internalGet(UCalendarDateFields field, int32_t defaultValue) const {return fStamp[field]>kUnset ? fFields[field] : defaultValue;}

    /**
     * Gets the value for a given time field. Subclasses can use this function to get
     * field values without forcing recomputation of time.
     *
     * @param field  The given time field.
     * @return       The value for the given time field.
     * @internal
     */
    inline int32_t internalGet(UCalendarDateFields field) const {return fFields[field];}
#endif  /* U_HIDE_INTERNAL_API */

    /**
     * Use this function instead of internalGet(UCAL_MONTH). The implementation
     * check the timestamp of UCAL_MONTH and UCAL_ORDINAL_MONTH and use the
     * one set later. The subclass should override it to conver the value of UCAL_ORDINAL_MONTH
     * to UCAL_MONTH correctly if UCAL_ORDINAL_MONTH has higher priority.
     *
     * @return       The value for the UCAL_MONTH.
     * @internal
     */
    virtual int32_t internalGetMonth() const;

    /**
     * Use this function instead of internalGet(UCAL_MONTH, defaultValue). The implementation
     * check the timestamp of UCAL_MONTH and UCAL_ORDINAL_MONTH and use the
     * one set later. The subclass should override it to conver the value of UCAL_ORDINAL_MONTH
     * to UCAL_MONTH correctly if UCAL_ORDINAL_MONTH has higher priority.
     *
     * @param defaultValue a default value used if the UCAL_MONTH and
     *   UCAL_ORDINAL are both unset.
     * @return       The value for the UCAL_MONTH.
     * @internal
     */
    virtual int32_t internalGetMonth(int32_t defaultValue) const;

#ifndef U_HIDE_DEPRECATED_API
    /**
     * Sets the value for a given time field.  This is a fast internal method for
     * subclasses.  It does not affect the areFieldsInSync, isTimeSet, or areAllFieldsSet
     * flags.
     *
     * @param field    The given time field.
     * @param value    The value for the given time field.
     * @deprecated ICU 2.6. Use internalSet(UCalendarDateFields field, int32_t value) instead.
     */
    void internalSet(EDateFields field, int32_t value);
#endif  /* U_HIDE_DEPRECATED_API */

    /**
     * Sets the value for a given time field.  This is a fast internal method for
     * subclasses.  It does not affect the areFieldsInSync, isTimeSet, or areAllFieldsSet
     * flags.
     *
     * @param field    The given time field.
     * @param value    The value for the given time field.
     * @stable ICU 2.6.
     */
    inline void internalSet(UCalendarDateFields field, int32_t value);

    /**
     * Prepare this calendar for computing the actual minimum or maximum.
     * This method modifies this calendar's fields; it is called on a
     * temporary calendar.
     * @internal
     */
    virtual void prepareGetActual(UCalendarDateFields field, UBool isMinimum, UErrorCode &status);

    /**
     * Limit enums. Not in sync with UCalendarLimitType (refers to internal fields).
     * @internal
     */
    enum ELimitType {
#ifndef U_HIDE_INTERNAL_API
      UCAL_LIMIT_MINIMUM = 0,
      UCAL_LIMIT_GREATEST_MINIMUM,
      UCAL_LIMIT_LEAST_MAXIMUM,
      UCAL_LIMIT_MAXIMUM,
      UCAL_LIMIT_COUNT
#endif  /* U_HIDE_INTERNAL_API */
    };

    /**
     * Subclass API for defining limits of different types.
     * Subclasses must implement this method to return limits for the
     * following fields:
     *
     * <pre>UCAL_ERA
     * UCAL_YEAR
     * UCAL_MONTH
     * UCAL_WEEK_OF_YEAR
     * UCAL_WEEK_OF_MONTH
     * UCAL_DATE (DAY_OF_MONTH on Java)
     * UCAL_DAY_OF_YEAR
     * UCAL_DAY_OF_WEEK_IN_MONTH
     * UCAL_YEAR_WOY
     * UCAL_EXTENDED_YEAR</pre>
     *
     * @param field one of the above field numbers
     * @param limitType one of <code>MINIMUM</code>, <code>GREATEST_MINIMUM</code>,
     * <code>LEAST_MAXIMUM</code>, or <code>MAXIMUM</code>
     * @internal
     */
    virtual int32_t handleGetLimit(UCalendarDateFields field, ELimitType limitType) const = 0;

    /**
     * Return a limit for a field.
     * @param field the field, from <code>0..UCAL_MAX_FIELD</code>
     * @param limitType the type specifier for the limit
     * @see #ELimitType
     * @internal
     */
    virtual int32_t getLimit(UCalendarDateFields field, ELimitType limitType) const;

    /**
     * Return the Julian day number of day before the first day of the
     * given month in the given extended year.  Subclasses should override
     * this method to implement their calendar system.
     * @param eyear the extended year
     * @param month the zero-based month, or 0 if useMonth is false
     * @param useMonth if false, compute the day before the first day of
     * the given year, otherwise, compute the day before the first day of
     * the given month
     * @return the Julian day number of the day before the first
     * day of the given month and year
     * @internal
     */
    virtual int32_t handleComputeMonthStart(int32_t eyear, int32_t month,
                                                   UBool useMonth) const  = 0;

    /**
     * Return the number of days in the given month of the given extended
     * year of this calendar system.  Subclasses should override this
     * method if they can provide a more correct or more efficient
     * implementation than the default implementation in Calendar.
     * @internal
     */
    virtual int32_t handleGetMonthLength(int32_t extendedYear, int32_t month) const ;

    /**
     * Return the number of days in the given extended year of this
     * calendar system.  Subclasses should override this method if they can
     * provide a more correct or more efficient implementation than the
     * default implementation in Calendar.
     * @stable ICU 2.0
     */
    virtual int32_t handleGetYearLength(int32_t eyear) const;


    /**
     * Return the extended year defined by the current fields.  This will
     * use the UCAL_EXTENDED_YEAR field or the UCAL_YEAR and supra-year fields (such
     * as UCAL_ERA) specific to the calendar system, depending on which set of
     * fields is newer.
     * @return the extended year
     * @internal
     */
    virtual int32_t handleGetExtendedYear() = 0;

    /**
     * Subclasses may override this.  This method calls
     * handleGetMonthLength() to obtain the calendar-specific month
     * length.
     * @param bestField which field to use to calculate the date
     * @return julian day specified by calendar fields.
     * @internal
     */
    virtual int32_t handleComputeJulianDay(UCalendarDateFields bestField);

    /**
     * Subclasses must override this to convert from week fields
     * (YEAR_WOY and WEEK_OF_YEAR) to an extended year in the case
     * where YEAR, EXTENDED_YEAR are not set.
     * The Calendar implementation assumes yearWoy is in extended gregorian form
     * @return the extended year, UCAL_EXTENDED_YEAR
     * @internal
     */
    virtual int32_t handleGetExtendedYearFromWeekFields(int32_t yearWoy, int32_t woy);

    /**
     * Validate a single field of this calendar.  Subclasses should
     * override this method to validate any calendar-specific fields.
     * Generic fields can be handled by `Calendar::validateField()`.
     * @internal
     */
    virtual void validateField(UCalendarDateFields field, UErrorCode &status);

#ifndef U_HIDE_INTERNAL_API
    /**
     * Compute the Julian day from fields.  Will determine whether to use
     * the JULIAN_DAY field directly, or other fields.
     * @return the julian day
     * @internal
     */
    int32_t computeJulianDay();

    /**
     * Compute the milliseconds in the day from the fields.  This is a
     * value from 0 to 23:59:59.999 inclusive, unless fields are out of
     * range, in which case it can be an arbitrary value.  This value
     * reflects local zone wall time.
     * @internal
     */
    double computeMillisInDay();

    /**
     * This method can assume EXTENDED_YEAR has been set.
     * @param millis milliseconds of the date fields
     * @param millisInDay milliseconds of the time fields; may be out
     * or range.
     * @param ec Output param set to failure code on function return
     *          when this function fails.
     * @internal
     */
    int32_t computeZoneOffset(double millis, double millisInDay, UErrorCode &ec);


    /**
     * Determine the best stamp in a range.
     * @param start first enum to look at
     * @param end last enum to look at
     * @param bestSoFar stamp prior to function call
     * @return the stamp value of the best stamp
     * @internal
     */
    int32_t newestStamp(UCalendarDateFields start, UCalendarDateFields end, int32_t bestSoFar) const;

    /**
     * Marker for end of resolve set (row or group). Value for field resolution tables.
     *
<<<<<<< HEAD
     * @see #resolveFields
     * @internal
     */
    static constexpr int32_t kResolveSTOP = -1;
    /**
     * Value to be bitwised "ORed" against resolve table field values for remapping.
     * Example: (UCAL_DATE | kResolveRemap) in 1st column will cause 'UCAL_DATE' to be returned,
     * but will not examine the value of UCAL_DATE.
     * Value for field resolution tables.
     *
     * @see #resolveFields
     * @internal
     */
=======
     * @see #resolveFields
     * @internal
     */
    static constexpr int32_t kResolveSTOP = -1;
    /**
     * Value to be bitwised "ORed" against resolve table field values for remapping.
     * Example: (UCAL_DATE | kResolveRemap) in 1st column will cause 'UCAL_DATE' to be returned,
     * but will not examine the value of UCAL_DATE.
     * Value for field resolution tables.
     *
     * @see #resolveFields
     * @internal
     */
>>>>>>> 626889fb
    static constexpr int32_t kResolveRemap = 32;

    /**
     * Precedence table for Dates
     * @see #resolveFields
     * @internal
     */
    static const UFieldResolutionTable kDatePrecedence[];

    /**
     * Precedence table for Year
     * @see #resolveFields
     * @internal
     */
    static const UFieldResolutionTable kYearPrecedence[];

    /**
     * Precedence table for Day of Week
     * @see #resolveFields
     * @internal
     */
    static const UFieldResolutionTable kDOWPrecedence[];

    /**
     * Precedence table for Months
     * @see #resolveFields
     * @internal
     */
    static const UFieldResolutionTable kMonthPrecedence[];

    /**
     * Given a precedence table, return the newest field combination in
     * the table, or UCAL_FIELD_COUNT if none is found.
     *
     * <p>The precedence table is a 3-dimensional array of integers.  It
     * may be thought of as an array of groups.  Each group is an array of
     * lines.  Each line is an array of field numbers.  Within a line, if
     * all fields are set, then the time stamp of the line is taken to be
     * the stamp of the most recently set field.  If any field of a line is
     * unset, then the line fails to match.  Within a group, the line with
     * the newest time stamp is selected.  The first field of the line is
     * returned to indicate which line matched.
     *
     * <p>In some cases, it may be desirable to map a line to field that
     * whose stamp is NOT examined.  For example, if the best field is
     * DAY_OF_WEEK then the DAY_OF_WEEK_IN_MONTH algorithm may be used.  In
     * order to do this, insert the value <code>kResolveRemap | F</code> at
     * the start of the line, where <code>F</code> is the desired return
     * field value.  This field will NOT be examined; it only determines
     * the return value if the other fields in the line are the newest.
     *
     * <p>If all lines of a group contain at least one unset field, then no
     * line will match, and the group as a whole will fail to match.  In
     * that case, the next group will be processed.  If all groups fail to
     * match, then UCAL_FIELD_COUNT is returned.
     * @internal
     */
    UCalendarDateFields resolveFields(const UFieldResolutionTable *precedenceTable) const;
#endif  /* U_HIDE_INTERNAL_API */


    /**
     * @internal
     */
    virtual const UFieldResolutionTable* getFieldResolutionTable() const;

#ifndef U_HIDE_INTERNAL_API
    /**
     * Return the field that is newer, either defaultField, or
     * alternateField.  If neither is newer or neither is set, return defaultField.
     * @internal
     */
    UCalendarDateFields newerField(UCalendarDateFields defaultField, UCalendarDateFields alternateField) const;
#endif  /* U_HIDE_INTERNAL_API */


private:
    /**
     * Helper function for calculating limits by trial and error
     * @param field The field being investigated
     * @param startValue starting (least max) value of field
     * @param endValue ending (greatest max) value of field
     * @param status return type
     * @internal (private)
     */
    int32_t getActualHelper(UCalendarDateFields field, int32_t startValue, int32_t endValue, UErrorCode &status) const;


protected:
    /**
     * The flag which indicates if the current time is set in the calendar.
     * @stable ICU 2.0
     */
    UBool      fIsTimeSet;

    /**
     * True if the fields are in sync with the currently set time of this Calendar.
     * If false, then the next attempt to get the value of a field will
     * force a recomputation of all fields from the current value of the time
     * field.
     * <P>
     * This should really be named areFieldsInSync, but the old name is retained
     * for backward compatibility.
     * @stable ICU 2.0
     */
    UBool      fAreFieldsSet;

    /**
     * True if all of the fields have been set.  This is initially false, and set to
     * true by computeFields().
     * @stable ICU 2.0
     */
    UBool      fAreAllFieldsSet;

    /**
     * True if all fields have been virtually set, but have not yet been
     * computed.  This occurs only in setTimeInMillis().  A calendar set
     * to this state will compute all fields from the time if it becomes
     * necessary, but otherwise will delay such computation.
     * @stable ICU 3.0
     */
    UBool fAreFieldsVirtuallySet;

    /**
     * Get the current time without recomputing.
     *
     * @return     the current time without recomputing.
     * @stable ICU 2.0
     */
    UDate        internalGetTime(void) const     { return fTime; }

    /**
     * Set the current time without affecting flags or fields.
     *
     * @param time    The time to be set
     * @return        the current time without recomputing.
     * @stable ICU 2.0
     */
    void        internalSetTime(UDate time)     { fTime = time; }

    /**
     * The time fields containing values into which the millis is computed.
     * @stable ICU 2.0
     */
    int32_t     fFields[UCAL_FIELD_COUNT];

#ifndef U_FORCE_HIDE_DEPRECATED_API
    /**
     * The flags which tell if a specified time field for the calendar is set.
     * @deprecated ICU 2.8 use (fStamp[n]!=kUnset)
     */
    UBool      fIsSet[UCAL_FIELD_COUNT];
#endif  // U_FORCE_HIDE_DEPRECATED_API

    /** Special values of stamp[]
     * @stable ICU 2.0
     */
    enum {
        kUnset                 = 0,
        kInternallySet,
        kMinimumUserStamp
    };

    /**
     * Pseudo-time-stamps which specify when each field was set. There
     * are two special values, UNSET and INTERNALLY_SET. Values from
     * MINIMUM_USER_SET to Integer.MAX_VALUE are legal user set values.
     * @stable ICU 2.0
     */
    int32_t        fStamp[UCAL_FIELD_COUNT];

    /**
     * Subclasses may override this method to compute several fields
     * specific to each calendar system.  These are:
     *
     * <ul><li>ERA
     * <li>YEAR
     * <li>MONTH
     * <li>DAY_OF_MONTH
     * <li>DAY_OF_YEAR
     * <li>EXTENDED_YEAR</ul>
     *
     * Subclasses can refer to the DAY_OF_WEEK and DOW_LOCAL fields, which
     * will be set when this method is called.  Subclasses can also call
     * the getGregorianXxx() methods to obtain Gregorian calendar
     * equivalents for the given Julian day.
     *
     * <p>In addition, subclasses should compute any subclass-specific
     * fields, that is, fields from BASE_FIELD_COUNT to
     * getFieldCount() - 1.
     *
     * <p>The default implementation in <code>Calendar</code> implements
     * a pure proleptic Gregorian calendar.
     * @internal
     */
    virtual void handleComputeFields(int32_t julianDay, UErrorCode &status);

#ifndef U_HIDE_INTERNAL_API
    /**
     * Return the extended year on the Gregorian calendar as computed by
     * <code>computeGregorianFields()</code>.
     * @internal
     */
    int32_t getGregorianYear() const {
        return fGregorianYear;
    }

    /**
     * Return the month (0-based) on the Gregorian calendar as computed by
     * <code>computeGregorianFields()</code>.
     * @internal
     */
    int32_t getGregorianMonth() const {
        return fGregorianMonth;
    }

    /**
     * Return the day of year (1-based) on the Gregorian calendar as
     * computed by <code>computeGregorianFields()</code>.
     * @internal
     */
    int32_t getGregorianDayOfYear() const {
        return fGregorianDayOfYear;
    }

    /**
     * Return the day of month (1-based) on the Gregorian calendar as
     * computed by <code>computeGregorianFields()</code>.
     * @internal
     */
    int32_t getGregorianDayOfMonth() const {
      return fGregorianDayOfMonth;
    }
#endif  /* U_HIDE_INTERNAL_API */

    /**
     * Called by computeJulianDay.  Returns the default month (0-based) for the year,
     * taking year and era into account.  Defaults to 0 for Gregorian, which doesn't care.
     * @param eyear The extended year
     * @internal
     */
    virtual int32_t getDefaultMonthInYear(int32_t eyear) ;


    /**
     * Called by computeJulianDay.  Returns the default day (1-based) for the month,
     * taking currently-set year and era into account.  Defaults to 1 for Gregorian.
     * @param eyear the extended year
     * @param month the month in the year
     * @internal
     */
    virtual int32_t getDefaultDayInMonth(int32_t eyear, int32_t month);

    //-------------------------------------------------------------------------
    // Protected utility methods for use by subclasses.  These are very handy
    // for implementing add, roll, and computeFields.
    //-------------------------------------------------------------------------

    /**
     * Adjust the specified field so that it is within
     * the allowable range for the date to which this calendar is set.
     * For example, in a Gregorian calendar pinning the {@link #UCalendarDateFields DAY_OF_MONTH}
     * field for a calendar set to April 31 would cause it to be set
     * to April 30.
     * <p>
     * <b>Subclassing:</b>
     * <br>
     * This utility method is intended for use by subclasses that need to implement
     * their own overrides of {@link #roll roll} and {@link #add add}.
     * <p>
     * <b>Note:</b>
     * <code>pinField</code> is implemented in terms of
     * {@link #getActualMinimum getActualMinimum}
     * and {@link #getActualMaximum getActualMaximum}.  If either of those methods uses
     * a slow, iterative algorithm for a particular field, it would be
     * unwise to attempt to call <code>pinField</code> for that field.  If you
     * really do need to do so, you should override this method to do
     * something more efficient for that field.
     * <p>
     * @param field The calendar field whose value should be pinned.
     * @param status Output param set to failure code on function return
     *          when this function fails.
     *
     * @see #getActualMinimum
     * @see #getActualMaximum
     * @stable ICU 2.0
     */
    virtual void pinField(UCalendarDateFields field, UErrorCode& status);

    /**
     * Return the week number of a day, within a period. This may be the week number in
     * a year or the week number in a month. Usually this will be a value >= 1, but if
     * some initial days of the period are excluded from week 1, because
     * {@link #getMinimalDaysInFirstWeek getMinimalDaysInFirstWeek} is > 1, then
     * the week number will be zero for those
     * initial days. This method requires the day number and day of week for some
     * known date in the period in order to determine the day of week
     * on the desired day.
     * <p>
     * <b>Subclassing:</b>
     * <br>
     * This method is intended for use by subclasses in implementing their
     * {@link #computeTime computeTime} and/or {@link #computeFields computeFields} methods.
     * It is often useful in {@link #getActualMinimum getActualMinimum} and
     * {@link #getActualMaximum getActualMaximum} as well.
     * <p>
     * This variant is handy for computing the week number of some other
     * day of a period (often the first or last day of the period) when its day
     * of the week is not known but the day number and day of week for some other
     * day in the period (e.g. the current date) <em>is</em> known.
     * <p>
     * @param desiredDay    The {@link #UCalendarDateFields DAY_OF_YEAR} or
     *              {@link #UCalendarDateFields DAY_OF_MONTH} whose week number is desired.
     *              Should be 1 for the first day of the period.
     *
     * @param dayOfPeriod   The {@link #UCalendarDateFields DAY_OF_YEAR}
     *              or {@link #UCalendarDateFields DAY_OF_MONTH} for a day in the period whose
     *              {@link #UCalendarDateFields DAY_OF_WEEK} is specified by the
     *              <code>knownDayOfWeek</code> parameter.
     *              Should be 1 for first day of period.
     *
     * @param dayOfWeek  The {@link #UCalendarDateFields DAY_OF_WEEK} for the day
     *              corresponding to the <code>knownDayOfPeriod</code> parameter.
     *              1-based with 1=Sunday.
     *
     * @return      The week number (one-based), or zero if the day falls before
     *              the first week because
     *              {@link #getMinimalDaysInFirstWeek getMinimalDaysInFirstWeek}
     *              is more than one.
     *
     * @stable ICU 2.8
     */
    int32_t weekNumber(int32_t desiredDay, int32_t dayOfPeriod, int32_t dayOfWeek);


#ifndef U_HIDE_INTERNAL_API
    /**
     * Return the week number of a day, within a period. This may be the week number in
     * a year, or the week number in a month. Usually this will be a value >= 1, but if
     * some initial days of the period are excluded from week 1, because
     * {@link #getMinimalDaysInFirstWeek getMinimalDaysInFirstWeek} is > 1,
     * then the week number will be zero for those
     * initial days. This method requires the day of week for the given date in order to
     * determine the result.
     * <p>
     * <b>Subclassing:</b>
     * <br>
     * This method is intended for use by subclasses in implementing their
     * {@link #computeTime computeTime} and/or {@link #computeFields computeFields} methods.
     * It is often useful in {@link #getActualMinimum getActualMinimum} and
     * {@link #getActualMaximum getActualMaximum} as well.
     * <p>
     * @param dayOfPeriod   The {@link #UCalendarDateFields DAY_OF_YEAR} or
     *                      {@link #UCalendarDateFields DAY_OF_MONTH} whose week number is desired.
     *                      Should be 1 for the first day of the period.
     *
     * @param dayOfWeek     The {@link #UCalendarDateFields DAY_OF_WEEK} for the day
     *                      corresponding to the <code>dayOfPeriod</code> parameter.
     *                      1-based with 1=Sunday.
     *
     * @return      The week number (one-based), or zero if the day falls before
     *              the first week because
     *              {@link #getMinimalDaysInFirstWeek getMinimalDaysInFirstWeek}
     *              is more than one.
     * @internal
     */
    inline int32_t weekNumber(int32_t dayOfPeriod, int32_t dayOfWeek);

    /**
     * returns the local DOW, valid range 0..6
     * @internal
     */
    int32_t getLocalDOW();
#endif  /* U_HIDE_INTERNAL_API */

private:

    /**
     * The next available value for fStamp[]
     */
    int32_t fNextStamp;// = MINIMUM_USER_STAMP;

    /**
     * Recalculates the time stamp array (fStamp).
     * Resets fNextStamp to lowest next stamp value.
     */
    void recalculateStamp();

    /**
     * The current time set for the calendar.
     */
    UDate        fTime;

    /**
     * @see   #setLenient
     */
    UBool      fLenient;

    /**
     * Time zone affects the time calculation done by Calendar. Calendar subclasses use
     * the time zone data to produce the local time. Always set; never nullptr.
     */
    TimeZone*   fZone;

    /**
     * Option for repeated wall time
     * @see #setRepeatedWallTimeOption
     */
    UCalendarWallTimeOption fRepeatedWallTime;

    /**
     * Option for skipped wall time
     * @see #setSkippedWallTimeOption
     */
    UCalendarWallTimeOption fSkippedWallTime;

    /**
     * Both firstDayOfWeek and minimalDaysInFirstWeek are locale-dependent. They are
     * used to figure out the week count for a specific date for a given locale. These
     * must be set when a Calendar is constructed. For example, in US locale,
     * firstDayOfWeek is SUNDAY; minimalDaysInFirstWeek is 1. They are used to figure
     * out the week count for a specific date for a given locale. These must be set when
     * a Calendar is constructed.
     */
    UCalendarDaysOfWeek fFirstDayOfWeek;
    uint8_t     fMinimalDaysInFirstWeek;
    UCalendarDaysOfWeek fWeekendOnset;
    int32_t fWeekendOnsetMillis;
    UCalendarDaysOfWeek fWeekendCease;
    int32_t fWeekendCeaseMillis;

    /**
     * Sets firstDayOfWeek and minimalDaysInFirstWeek. Called at Calendar construction
     * time.
     *
     * @param desiredLocale  The given locale.
     * @param type           The calendar type identifier, e.g: gregorian, buddhist, etc.
     * @param success        Indicates the status of setting the week count data from
     *                       the resource for the given locale. Returns U_ZERO_ERROR if
     *                       constructed successfully.
     */
    void        setWeekData(const Locale& desiredLocale, const char *type, UErrorCode& success);

    /**
     * Recompute the time and update the status fields isTimeSet
     * and areFieldsSet.  Callers should check isTimeSet and only
     * call this method if isTimeSet is false.
     *
     * @param status  Output param set to success/failure code on exit. If any value
     *                previously set in the time field is invalid or restricted by
     *                leniency, this will be set to an error status.
     */
    void updateTime(UErrorCode& status);

    /**
     * The Gregorian year, as computed by computeGregorianFields() and
     * returned by getGregorianYear().
     * @see #computeGregorianFields
     */
    int32_t fGregorianYear;

    /**
     * The Gregorian month, as computed by computeGregorianFields() and
     * returned by getGregorianMonth().
     * @see #computeGregorianFields
     */
    int32_t fGregorianMonth;

    /**
     * The Gregorian day of the year, as computed by
     * computeGregorianFields() and returned by getGregorianDayOfYear().
     * @see #computeGregorianFields
     */
    int32_t fGregorianDayOfYear;

    /**
     * The Gregorian day of the month, as computed by
     * computeGregorianFields() and returned by getGregorianDayOfMonth().
     * @see #computeGregorianFields
     */
    int32_t fGregorianDayOfMonth;

    /* calculations */

    /**
     * Compute the Gregorian calendar year, month, and day of month from
     * the given Julian day.  These values are not stored in fields, but in
     * member variables gregorianXxx.  Also compute the DAY_OF_WEEK and
     * DOW_LOCAL fields.
     */
    void computeGregorianAndDOWFields(int32_t julianDay, UErrorCode &ec);

protected:

    /**
     * Compute the Gregorian calendar year, month, and day of month from the
     * Julian day.  These values are not stored in fields, but in member
     * variables gregorianXxx.  They are used for time zone computations and by
     * subclasses that are Gregorian derivatives.  Subclasses may call this
     * method to perform a Gregorian calendar millis->fields computation.
     */
    void computeGregorianFields(int32_t julianDay, UErrorCode &ec);

private:

    /**
     * Compute the fields WEEK_OF_YEAR, YEAR_WOY, WEEK_OF_MONTH,
     * DAY_OF_WEEK_IN_MONTH, and DOW_LOCAL from EXTENDED_YEAR, YEAR,
     * DAY_OF_WEEK, and DAY_OF_YEAR.  The latter fields are computed by the
     * subclass based on the calendar system.
     *
     * <p>The YEAR_WOY field is computed simplistically.  It is equal to YEAR
     * most of the time, but at the year boundary it may be adjusted to YEAR-1
     * or YEAR+1 to reflect the overlap of a week into an adjacent year.  In
     * this case, a simple increment or decrement is performed on YEAR, even
     * though this may yield an invalid YEAR value.  For instance, if the YEAR
     * is part of a calendar system with an N-year cycle field CYCLE, then
     * incrementing the YEAR may involve incrementing CYCLE and setting YEAR
     * back to 0 or 1.  This is not handled by this code, and in fact cannot be
     * simply handled without having subclasses define an entire parallel set of
     * fields for fields larger than or equal to a year.  This additional
     * complexity is not warranted, since the intention of the YEAR_WOY field is
     * to support ISO 8601 notation, so it will typically be used with a
     * proleptic Gregorian calendar, which has no field larger than a year.
     */
    void computeWeekFields(UErrorCode &ec);


    /**
     * Ensure that each field is within its valid range by calling {@link
     * #validateField(int, int&)} on each field that has been set.  This method
     * should only be called if this calendar is not lenient.
     * @see #isLenient
     * @see #validateField(int, int&)
     */
    void validateFields(UErrorCode &status);

    /**
     * Validate a single field of this calendar given its minimum and
     * maximum allowed value.  If the field is out of range,
     * <code>U_ILLEGAL_ARGUMENT_ERROR</code> will be set.  Subclasses may
     * use this method in their implementation of {@link
     * #validateField(int, int&)}.
     */
    void validateField(UCalendarDateFields field, int32_t min, int32_t max, UErrorCode& status);

 protected:
#ifndef U_HIDE_INTERNAL_API
    /**
     * Convert a quasi Julian date to the day of the week. The Julian date used here is
     * not a true Julian date, since it is measured from midnight, not noon. Return
     * value is one-based.
     *
     * @param julian  The given Julian date number.
     * @return   Day number from 1..7 (SUN..SAT).
     * @internal
     */
    static uint8_t julianDayToDayOfWeek(double julian);
#endif  /* U_HIDE_INTERNAL_API */

 private:
    char validLocale[ULOC_FULLNAME_CAPACITY];
    char actualLocale[ULOC_FULLNAME_CAPACITY];

 public:
#if !UCONFIG_NO_SERVICE
    /**
     * INTERNAL FOR 2.6 --  Registration.
     */

#ifndef U_HIDE_INTERNAL_API
    /**
     * Return a StringEnumeration over the locales available at the time of the call,
     * including registered locales.
     * @return a StringEnumeration over the locales available at the time of the call
     * @internal
     */
    static StringEnumeration* getAvailableLocales(void);

    /**
     * Register a new Calendar factory.  The factory will be adopted.
     * INTERNAL in 2.6
     *
     * Because ICU may choose to cache Calendars internally, this must
     * be called at application startup, prior to any calls to
     * Calendar::createInstance to avoid undefined behavior.
     *
     * @param toAdopt the factory instance to be adopted
     * @param status the in/out status code, no special meanings are assigned
     * @return a registry key that can be used to unregister this factory
     * @internal
     */
    static URegistryKey registerFactory(ICUServiceFactory* toAdopt, UErrorCode& status);

    /**
     * Unregister a previously-registered CalendarFactory using the key returned from the
     * register call.  Key becomes invalid after a successful call and should not be used again.
     * The CalendarFactory corresponding to the key will be deleted.
     * INTERNAL in 2.6
     *
     * Because ICU may choose to cache Calendars internally, this should
     * be called during application shutdown, after all calls to
     * Calendar::createInstance to avoid undefined behavior.
     *
     * @param key the registry key returned by a previous call to registerFactory
     * @param status the in/out status code, no special meanings are assigned
     * @return true if the factory for the key was successfully unregistered
     * @internal
     */
    static UBool unregister(URegistryKey key, UErrorCode& status);
#endif  /* U_HIDE_INTERNAL_API */

    /**
     * Multiple Calendar Implementation
     * @internal
     */
    friend class CalendarFactory;

    /**
     * Multiple Calendar Implementation
     * @internal
     */
    friend class CalendarService;

    /**
     * Multiple Calendar Implementation
     * @internal
     */
    friend class DefaultCalendarFactory;
#endif /* !UCONFIG_NO_SERVICE */

    /**
     * @return true if this calendar has a default century (i.e. 03 -> 2003)
     * @internal
     */
    virtual UBool haveDefaultCentury() const = 0;

    /**
     * @return the start of the default century, as a UDate
     * @internal
     */
    virtual UDate defaultCenturyStart() const = 0;
    /**
     * @return the beginning year of the default century, as a year
     * @internal
     */
    virtual int32_t defaultCenturyStartYear() const = 0;

    /** Get the locale for this calendar object. You can choose between valid and actual locale.
     *  @param type type of the locale we're looking for (valid or actual)
     *  @param status error code for the operation
     *  @return the locale
     *  @stable ICU 2.8
     */
    Locale getLocale(ULocDataLocaleType type, UErrorCode &status) const;

    /**
     * @return      The related Gregorian year; will be obtained by modifying the value
     *              obtained by get from UCAL_EXTENDED_YEAR field
     * @internal
     */
    virtual int32_t getRelatedYear(UErrorCode &status) const;

    /**
     * @param year  The related Gregorian year to set; will be modified as necessary then
     *              set in UCAL_EXTENDED_YEAR field
     * @internal
     */
    virtual void setRelatedYear(int32_t year);

#ifndef U_HIDE_INTERNAL_API
    /** Get the locale for this calendar object. You can choose between valid and actual locale.
     *  @param type type of the locale we're looking for (valid or actual)
     *  @param status error code for the operation
     *  @return the locale
     *  @internal
     */
    const char* getLocaleID(ULocDataLocaleType type, UErrorCode &status) const;
#endif  /* U_HIDE_INTERNAL_API */

private:
    /**
     * Cast TimeZone used by this object to BasicTimeZone, or nullptr if the TimeZone
     * is not an instance of BasicTimeZone.
     */
    BasicTimeZone* getBasicTimeZone() const;

    /**
     * Find the previous zone transition near the given time.
     * @param base The base time, inclusive
     * @param transitionTime Receives the result time
     * @param status The error status
     * @return true if a transition is found.
     */
    UBool getImmediatePreviousZoneTransition(UDate base, UDate *transitionTime, UErrorCode& status) const;

public:
#ifndef U_HIDE_INTERNAL_API
    /**
     * Creates a new Calendar from a Locale for the cache.
     * This method does not set the time or timezone in returned calendar.
     * @param locale the locale.
     * @param status any error returned here.
     * @return the new Calendar object with no time or timezone set.
     * @internal For ICU use only.
     */
    static Calendar * U_EXPORT2 makeInstance(
            const Locale &locale, UErrorCode &status);

    /**
     * Get the calendar type for given locale.
     * @param locale the locale
     * @param typeBuffer calendar type returned here
     * @param typeBufferSize The size of typeBuffer in bytes. If the type
     *   can't fit in the buffer, this method sets status to
     *   U_BUFFER_OVERFLOW_ERROR
     * @param status error, if any, returned here.
     * @internal For ICU use only.
     */
    static void U_EXPORT2 getCalendarTypeFromLocale(
            const Locale &locale,
            char *typeBuffer,
            int32_t typeBufferSize,
            UErrorCode &status);
#endif  /* U_HIDE_INTERNAL_API */
};

// -------------------------------------

inline Calendar*
Calendar::createInstance(TimeZone* zone, UErrorCode& errorCode)
{
    // since the Locale isn't specified, use the default locale
    return createInstance(zone, Locale::getDefault(), errorCode);
}

// -------------------------------------

inline void
Calendar::roll(UCalendarDateFields field, UBool up, UErrorCode& status)
{
    roll(field, (int32_t)(up ? +1 : -1), status);
}

#ifndef U_HIDE_DEPRECATED_API
inline void
Calendar::roll(EDateFields field, UBool up, UErrorCode& status)
{
    roll((UCalendarDateFields) field, up, status);
}
#endif  /* U_HIDE_DEPRECATED_API */


// -------------------------------------

/**
 * Fast method for subclasses.  The caller must maintain fUserSetDSTOffset and
 * fUserSetZoneOffset, as well as the isSet[] array.
 */

inline void
Calendar::internalSet(UCalendarDateFields field, int32_t value)
{
    fFields[field] = value;
    fStamp[field] = kInternallySet;
    fIsSet[field]     = true; // Remove later
}


#ifndef U_HIDE_INTERNAL_API
inline int32_t  Calendar::weekNumber(int32_t dayOfPeriod, int32_t dayOfWeek)
{
  return weekNumber(dayOfPeriod, dayOfPeriod, dayOfWeek);
}
#endif  /* U_HIDE_INTERNAL_API */

U_NAMESPACE_END

#endif /* #if !UCONFIG_NO_FORMATTING */

#endif /* U_SHOW_CPLUSPLUS_API */

#endif // _CALENDAR<|MERGE_RESOLUTION|>--- conflicted
+++ resolved
@@ -1770,7 +1770,6 @@
     /**
      * Marker for end of resolve set (row or group). Value for field resolution tables.
      *
-<<<<<<< HEAD
      * @see #resolveFields
      * @internal
      */
@@ -1784,21 +1783,6 @@
      * @see #resolveFields
      * @internal
      */
-=======
-     * @see #resolveFields
-     * @internal
-     */
-    static constexpr int32_t kResolveSTOP = -1;
-    /**
-     * Value to be bitwised "ORed" against resolve table field values for remapping.
-     * Example: (UCAL_DATE | kResolveRemap) in 1st column will cause 'UCAL_DATE' to be returned,
-     * but will not examine the value of UCAL_DATE.
-     * Value for field resolution tables.
-     *
-     * @see #resolveFields
-     * @internal
-     */
->>>>>>> 626889fb
     static constexpr int32_t kResolveRemap = 32;
 
     /**
