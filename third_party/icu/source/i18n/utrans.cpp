--- conflicted
+++ resolved
@@ -80,11 +80,7 @@
 
     virtual int32_t getLength() const override;
 
-<<<<<<< HEAD
-    virtual UChar getCharAt(int32_t offset) const override;
-=======
     virtual char16_t getCharAt(int32_t offset) const override;
->>>>>>> 626889fb
 
     virtual UChar32 getChar32At(int32_t offset) const override;
 };
