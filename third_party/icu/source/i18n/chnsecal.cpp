// © 2016 and later: Unicode, Inc. and others.
// License & terms of use: http://www.unicode.org/copyright.html
/*
 ******************************************************************************
 * Copyright (C) 2007-2014, International Business Machines Corporation
 * and others. All Rights Reserved.
 ******************************************************************************
 *
 * File CHNSECAL.CPP
 *
 * Modification History:
 *
 *   Date        Name        Description
 *   9/18/2007  ajmacher         ported from java ChineseCalendar
 *****************************************************************************
 */

#include "chnsecal.h"

#include <cstdint>

#if !UCONFIG_NO_FORMATTING

#include "umutex.h"
#include <float.h>
#include "gregoimp.h" // Math
#include "astro.h" // CalendarAstronomer
#include "unicode/simpletz.h"
#include "uhash.h"
#include "ucln_in.h"
#include "cstring.h"

// Debugging
#ifdef U_DEBUG_CHNSECAL
# include <stdio.h>
# include <stdarg.h>
static void debug_chnsecal_loc(const char *f, int32_t l)
{
    fprintf(stderr, "%s:%d: ", f, l);
}

static void debug_chnsecal_msg(const char *pat, ...)
{
    va_list ap;
    va_start(ap, pat);
    vfprintf(stderr, pat, ap);
    fflush(stderr);
}
// must use double parens, i.e.:  U_DEBUG_CHNSECAL_MSG(("four is: %d",4));
#define U_DEBUG_CHNSECAL_MSG(x) {debug_chnsecal_loc(__FILE__,__LINE__);debug_chnsecal_msg x;}
#else
#define U_DEBUG_CHNSECAL_MSG(x)
#endif


// --- The cache --
static icu::UMutex astroLock;
static icu::CalendarAstronomer *gChineseCalendarAstro = nullptr;

// Lazy Creation & Access synchronized by class CalendarCache with a mutex.
static icu::CalendarCache *gChineseCalendarWinterSolsticeCache = nullptr;
static icu::CalendarCache *gChineseCalendarNewYearCache = nullptr;

<<<<<<< HEAD
static icu::TimeZone *gChineseCalendarZoneAstroCalc = NULL;
=======
static icu::TimeZone *gChineseCalendarZoneAstroCalc = nullptr;
>>>>>>> 626889fb
static icu::UInitOnce gChineseCalendarZoneAstroCalcInitOnce {};

/**
 * The start year of the Chinese calendar, the 61st year of the reign
 * of Huang Di.  Some sources use the first year of his reign,
 * resulting in EXTENDED_YEAR values 60 years greater and ERA (cycle)
 * values one greater.
 */
static const int32_t CHINESE_EPOCH_YEAR = -2636; // Gregorian year

/**
 * The offset from GMT in milliseconds at which we perform astronomical
 * computations.  Some sources use a different historically accurate
 * offset of GMT+7:45:40 for years before 1929; we do not do this.
 */
static const int32_t CHINA_OFFSET = 8 * kOneHour;

/**
 * Value to be added or subtracted from the local days of a new moon to
 * get close to the next or prior new moon, but not cross it.  Must be
 * >= 1 and < CalendarAstronomer.SYNODIC_MONTH.
 */
static const int32_t SYNODIC_GAP = 25;


U_CDECL_BEGIN
static UBool calendar_chinese_cleanup() {
    if (gChineseCalendarAstro) {
        delete gChineseCalendarAstro;
        gChineseCalendarAstro = nullptr;
    }
    if (gChineseCalendarWinterSolsticeCache) {
        delete gChineseCalendarWinterSolsticeCache;
        gChineseCalendarWinterSolsticeCache = nullptr;
    }
    if (gChineseCalendarNewYearCache) {
        delete gChineseCalendarNewYearCache;
        gChineseCalendarNewYearCache = nullptr;
    }
    if (gChineseCalendarZoneAstroCalc) {
        delete gChineseCalendarZoneAstroCalc;
        gChineseCalendarZoneAstroCalc = nullptr;
    }
    gChineseCalendarZoneAstroCalcInitOnce.reset();
    return true;
}
U_CDECL_END

U_NAMESPACE_BEGIN


// Implementation of the ChineseCalendar class


//-------------------------------------------------------------------------
// Constructors...
//-------------------------------------------------------------------------


ChineseCalendar* ChineseCalendar::clone() const {
    return new ChineseCalendar(*this);
}

ChineseCalendar::ChineseCalendar(const Locale& aLocale, UErrorCode& success)
:   Calendar(TimeZone::forLocaleOrDefault(aLocale), aLocale, success),
<<<<<<< HEAD
    isLeapYear(false),
=======
    hasLeapMonthBetweenWinterSolstices(false),
>>>>>>> 626889fb
    fEpochYear(CHINESE_EPOCH_YEAR),
    fZoneAstroCalc(getChineseCalZoneAstroCalc())
{
    setTimeInMillis(getNow(), success); // Call this again now that the vtable is set up properly.
}

ChineseCalendar::ChineseCalendar(const Locale& aLocale, int32_t epochYear,
                                const TimeZone* zoneAstroCalc, UErrorCode &success)
:   Calendar(TimeZone::forLocaleOrDefault(aLocale), aLocale, success),
<<<<<<< HEAD
    isLeapYear(false),
=======
    hasLeapMonthBetweenWinterSolstices(false),
>>>>>>> 626889fb
    fEpochYear(epochYear),
    fZoneAstroCalc(zoneAstroCalc)
{
    setTimeInMillis(getNow(), success); // Call this again now that the vtable is set up properly.
}

ChineseCalendar::ChineseCalendar(const ChineseCalendar& other) : Calendar(other) {
    hasLeapMonthBetweenWinterSolstices = other.hasLeapMonthBetweenWinterSolstices;
    fEpochYear = other.fEpochYear;
    fZoneAstroCalc = other.fZoneAstroCalc;
}

ChineseCalendar::~ChineseCalendar()
{
}

const char *ChineseCalendar::getType() const { 
    return "chinese";
}

static void U_CALLCONV initChineseCalZoneAstroCalc() {
    gChineseCalendarZoneAstroCalc = new SimpleTimeZone(CHINA_OFFSET, UNICODE_STRING_SIMPLE("CHINA_ZONE") );
    ucln_i18n_registerCleanup(UCLN_I18N_CHINESE_CALENDAR, calendar_chinese_cleanup);
}

const TimeZone* ChineseCalendar::getChineseCalZoneAstroCalc() const {
    umtx_initOnce(gChineseCalendarZoneAstroCalcInitOnce, &initChineseCalZoneAstroCalc);
    return gChineseCalendarZoneAstroCalc;
}

//-------------------------------------------------------------------------
// Minimum / Maximum access functions
//-------------------------------------------------------------------------


static const int32_t LIMITS[UCAL_FIELD_COUNT][4] = {
    // Minimum  Greatest     Least    Maximum
    //           Minimum   Maximum
    {        1,        1,    83333,    83333}, // ERA
    {        1,        1,       60,       60}, // YEAR
    {        0,        0,       11,       11}, // MONTH
    {        1,        1,       50,       55}, // WEEK_OF_YEAR
    {/*N/A*/-1,/*N/A*/-1,/*N/A*/-1,/*N/A*/-1}, // WEEK_OF_MONTH
    {        1,        1,       29,       30}, // DAY_OF_MONTH
    {        1,        1,      353,      385}, // DAY_OF_YEAR
    {/*N/A*/-1,/*N/A*/-1,/*N/A*/-1,/*N/A*/-1}, // DAY_OF_WEEK
    {       -1,       -1,        5,        5}, // DAY_OF_WEEK_IN_MONTH
    {/*N/A*/-1,/*N/A*/-1,/*N/A*/-1,/*N/A*/-1}, // AM_PM
    {/*N/A*/-1,/*N/A*/-1,/*N/A*/-1,/*N/A*/-1}, // HOUR
    {/*N/A*/-1,/*N/A*/-1,/*N/A*/-1,/*N/A*/-1}, // HOUR_OF_DAY
    {/*N/A*/-1,/*N/A*/-1,/*N/A*/-1,/*N/A*/-1}, // MINUTE
    {/*N/A*/-1,/*N/A*/-1,/*N/A*/-1,/*N/A*/-1}, // SECOND
    {/*N/A*/-1,/*N/A*/-1,/*N/A*/-1,/*N/A*/-1}, // MILLISECOND
    {/*N/A*/-1,/*N/A*/-1,/*N/A*/-1,/*N/A*/-1}, // ZONE_OFFSET
    {/*N/A*/-1,/*N/A*/-1,/*N/A*/-1,/*N/A*/-1}, // DST_OFFSET
    { -5000000, -5000000,  5000000,  5000000}, // YEAR_WOY
    {/*N/A*/-1,/*N/A*/-1,/*N/A*/-1,/*N/A*/-1}, // DOW_LOCAL
    { -5000000, -5000000,  5000000,  5000000}, // EXTENDED_YEAR
    {/*N/A*/-1,/*N/A*/-1,/*N/A*/-1,/*N/A*/-1}, // JULIAN_DAY
    {/*N/A*/-1,/*N/A*/-1,/*N/A*/-1,/*N/A*/-1}, // MILLISECONDS_IN_DAY
    {        0,        0,        1,        1}, // IS_LEAP_MONTH
    {        0,        0,       11,       12}, // ORDINAL_MONTH
};


/**
* @draft ICU 2.4
*/
int32_t ChineseCalendar::handleGetLimit(UCalendarDateFields field, ELimitType limitType) const {
    return LIMITS[field][limitType];
}


//----------------------------------------------------------------------
// Calendar framework
//----------------------------------------------------------------------

/**
 * Implement abstract Calendar method to return the extended year
 * defined by the current fields.  This will use either the ERA and
 * YEAR field as the cycle and year-of-cycle, or the EXTENDED_YEAR
 * field as the continuous year count, depending on which is newer.
 * @stable ICU 2.8
 */
int32_t ChineseCalendar::handleGetExtendedYear() {
    int32_t year;
    if (newestStamp(UCAL_ERA, UCAL_YEAR, kUnset) <= fStamp[UCAL_EXTENDED_YEAR]) {
        year = internalGet(UCAL_EXTENDED_YEAR, 1); // Default to year 1
    } else {
        int32_t cycle = internalGet(UCAL_ERA, 1) - 1; // 0-based cycle
        // adjust to the instance specific epoch
        year = cycle * 60 + internalGet(UCAL_YEAR, 1) - (fEpochYear - CHINESE_EPOCH_YEAR);
    }
    return year;
}

/**
 * Override Calendar method to return the number of days in the given
 * extended year and month.
 *
 * <p>Note: This method also reads the IS_LEAP_MONTH field to determine
 * whether or not the given month is a leap month.
 * @stable ICU 2.8
 */
int32_t ChineseCalendar::handleGetMonthLength(int32_t extendedYear, int32_t month) const {
    int32_t thisStart = handleComputeMonthStart(extendedYear, month, true) -
        kEpochStartAsJulianDay + 1; // Julian day -> local days
    int32_t nextStart = newMoonNear(thisStart + SYNODIC_GAP, true);
    return nextStart - thisStart;
}

/**
 * Override Calendar to compute several fields specific to the Chinese
 * calendar system.  These are:
 *
 * <ul><li>ERA
 * <li>YEAR
 * <li>MONTH
 * <li>DAY_OF_MONTH
 * <li>DAY_OF_YEAR
 * <li>EXTENDED_YEAR</ul>
 * 
 * The DAY_OF_WEEK and DOW_LOCAL fields are already set when this
 * method is called.  The getGregorianXxx() methods return Gregorian
 * calendar equivalents for the given Julian day.
 *
 * <p>Compute the ChineseCalendar-specific field IS_LEAP_MONTH.
 * @stable ICU 2.8
 */
void ChineseCalendar::handleComputeFields(int32_t julianDay, UErrorCode &/*status*/) {

    computeChineseFields(julianDay - kEpochStartAsJulianDay, // local days
                         getGregorianYear(), getGregorianMonth(),
                         true); // set all fields
}

/**
 * Field resolution table that incorporates IS_LEAP_MONTH.
 */
const UFieldResolutionTable ChineseCalendar::CHINESE_DATE_PRECEDENCE[] =
{
    {
        { UCAL_DAY_OF_MONTH, kResolveSTOP },
        { UCAL_WEEK_OF_YEAR, UCAL_DAY_OF_WEEK, kResolveSTOP },
        { UCAL_WEEK_OF_MONTH, UCAL_DAY_OF_WEEK, kResolveSTOP },
        { UCAL_DAY_OF_WEEK_IN_MONTH, UCAL_DAY_OF_WEEK, kResolveSTOP },
        { UCAL_WEEK_OF_YEAR, UCAL_DOW_LOCAL, kResolveSTOP },
        { UCAL_WEEK_OF_MONTH, UCAL_DOW_LOCAL, kResolveSTOP },
        { UCAL_DAY_OF_WEEK_IN_MONTH, UCAL_DOW_LOCAL, kResolveSTOP },
        { UCAL_DAY_OF_YEAR, kResolveSTOP },
        { kResolveRemap | UCAL_DAY_OF_MONTH, UCAL_IS_LEAP_MONTH, kResolveSTOP },
        { kResolveSTOP }
    },
    {
        { UCAL_WEEK_OF_YEAR, kResolveSTOP },
        { UCAL_WEEK_OF_MONTH, kResolveSTOP },
        { UCAL_DAY_OF_WEEK_IN_MONTH, kResolveSTOP },
        { kResolveRemap | UCAL_DAY_OF_WEEK_IN_MONTH, UCAL_DAY_OF_WEEK, kResolveSTOP },
        { kResolveRemap | UCAL_DAY_OF_WEEK_IN_MONTH, UCAL_DOW_LOCAL, kResolveSTOP },
        { kResolveSTOP }
    },
    {{kResolveSTOP}}
};

/**
 * Override Calendar to add IS_LEAP_MONTH to the field resolution
 * table.
 * @stable ICU 2.8
 */
const UFieldResolutionTable* ChineseCalendar::getFieldResolutionTable() const {
    return CHINESE_DATE_PRECEDENCE;
}

/**
 * Return the Julian day number of day before the first day of the
 * given month in the given extended year.
 * 
 * <p>Note: This method reads the IS_LEAP_MONTH field to determine
 * whether the given month is a leap month.
 * @param eyear the extended year
 * @param month the zero-based month.  The month is also determined
 * by reading the IS_LEAP_MONTH field.
 * @return the Julian day number of the day before the first
 * day of the given month and year
 * @stable ICU 2.8
 */
int32_t ChineseCalendar::handleComputeMonthStart(int32_t eyear, int32_t month, UBool useMonth) const {
    ChineseCalendar *nonConstThis = (ChineseCalendar*)this; // cast away const

    // If the month is out of range, adjust it into range, and
    // modify the extended year value accordingly.
    if (month < 0 || month > 11) {
        double m = month;
        eyear += (int32_t)ClockMath::floorDivide(m, 12.0, &m);
        month = (int32_t)m;
    }

    int32_t gyear = eyear + fEpochYear - 1; // Gregorian year
    int32_t theNewYear = newYear(gyear);
    int32_t newMoon = newMoonNear(theNewYear + month * 29, true);
    
    int32_t julianDay = newMoon + kEpochStartAsJulianDay;

    // Save fields for later restoration
    int32_t saveMonth = internalGet(UCAL_MONTH);
    int32_t saveOrdinalMonth = internalGet(UCAL_ORDINAL_MONTH);
    int32_t saveIsLeapMonth = internalGet(UCAL_IS_LEAP_MONTH);

    // Ignore IS_LEAP_MONTH field if useMonth is false
    int32_t isLeapMonth = useMonth ? saveIsLeapMonth : 0;

    UErrorCode status = U_ZERO_ERROR;
    nonConstThis->computeGregorianFields(julianDay, status);
    if (U_FAILURE(status))
        return 0;
    
    // This will modify the MONTH and IS_LEAP_MONTH fields (only)
    nonConstThis->computeChineseFields(newMoon, getGregorianYear(),
                         getGregorianMonth(), false);        

    if (month != internalGet(UCAL_MONTH) ||
        isLeapMonth != internalGet(UCAL_IS_LEAP_MONTH)) {
        newMoon = newMoonNear(newMoon + SYNODIC_GAP, true);
        julianDay = newMoon + kEpochStartAsJulianDay;
    }

    nonConstThis->internalSet(UCAL_MONTH, saveMonth);
    nonConstThis->internalSet(UCAL_ORDINAL_MONTH, saveOrdinalMonth);
    nonConstThis->internalSet(UCAL_IS_LEAP_MONTH, saveIsLeapMonth);
    return julianDay - 1;
}


/**
 * Override Calendar to handle leap months properly.
 * @stable ICU 2.8
 */
void ChineseCalendar::add(UCalendarDateFields field, int32_t amount, UErrorCode& status) {
    switch (field) {
    case UCAL_MONTH:
    case UCAL_ORDINAL_MONTH:
        if (amount != 0) {
            int32_t dom = get(UCAL_DAY_OF_MONTH, status);
            if (U_FAILURE(status)) break;
            int32_t day = get(UCAL_JULIAN_DAY, status) - kEpochStartAsJulianDay; // Get local day
            if (U_FAILURE(status)) break;
            int32_t moon = day - dom + 1; // New moon 
            offsetMonth(moon, dom, amount, status);
        }
        break;
    default:
        Calendar::add(field, amount, status);
        break;
    }
}

/**
 * Override Calendar to handle leap months properly.
 * @stable ICU 2.8
 */
void ChineseCalendar::add(EDateFields field, int32_t amount, UErrorCode& status) {
    add((UCalendarDateFields)field, amount, status);
}

/**
 * Override Calendar to handle leap months properly.
 * @stable ICU 2.8
 */
void ChineseCalendar::roll(UCalendarDateFields field, int32_t amount, UErrorCode& status) {
    switch (field) {
    case UCAL_MONTH:
    case UCAL_ORDINAL_MONTH:
        if (amount != 0) {
            int32_t dom = get(UCAL_DAY_OF_MONTH, status);
            if (U_FAILURE(status)) break;
            int32_t day = get(UCAL_JULIAN_DAY, status) - kEpochStartAsJulianDay; // Get local day
            if (U_FAILURE(status)) break;
            int32_t moon = day - dom + 1; // New moon (start of this month)

            // Note throughout the following:  Months 12 and 1 are never
            // followed by a leap month (D&R p. 185).

            // Compute the adjusted month number m.  This is zero-based
            // value from 0..11 in a non-leap year, and from 0..12 in a
            // leap year.
            int32_t m = get(UCAL_MONTH, status); // 0-based month
            if (U_FAILURE(status)) break;
            if (hasLeapMonthBetweenWinterSolstices) { // (member variable)
                if (get(UCAL_IS_LEAP_MONTH, status) == 1) {
                    ++m;
                } else {
                    // Check for a prior leap month.  (In the
                    // following, month 0 is the first month of the
                    // year.)  Month 0 is never followed by a leap
                    // month, and we know month m is not a leap month.
                    // moon1 will be the start of month 0 if there is
                    // no leap month between month 0 and month m;
                    // otherwise it will be the start of month 1.
                    int moon1 = moon -
                        (int) (CalendarAstronomer::SYNODIC_MONTH * (m - 0.5));
                    moon1 = newMoonNear(moon1, true);
                    if (isLeapMonthBetween(moon1, moon)) {
                        ++m;
                    }
                }
                if (U_FAILURE(status)) break;
            }

            // Now do the standard roll computation on m, with the
            // allowed range of 0..n-1, where n is 12 or 13.
            int32_t n = hasLeapMonthBetweenWinterSolstices ? 13 : 12; // Months in this year
            int32_t newM = (m + amount) % n;
            if (newM < 0) {
                newM += n;
            }

            if (newM != m) {
                offsetMonth(moon, dom, newM - m, status);
            }
        }
        break;
    default:
        Calendar::roll(field, amount, status);
        break;
    }
}

void ChineseCalendar::roll(EDateFields field, int32_t amount, UErrorCode& status) {
    roll((UCalendarDateFields)field, amount, status);
}


//------------------------------------------------------------------
// Support methods and constants
//------------------------------------------------------------------

/**
 * Convert local days to UTC epoch milliseconds.
 * This is not an accurate conversion in that getTimezoneOffset 
 * takes the milliseconds in GMT (not local time). In theory, more 
 * accurate algorithm can be implemented but practically we do not need 
 * to go through that complication as long as the historical timezone 
 * changes did not happen around the 'tricky' new moon (new moon around 
 * midnight). 
 *  
 * @param days days after January 1, 1970 0:00 in the astronomical base zone
 * @return milliseconds after January 1, 1970 0:00 GMT
 */
double ChineseCalendar::daysToMillis(double days) const {
    double millis = days * (double)kOneDay;
    if (fZoneAstroCalc != nullptr) {
        int32_t rawOffset, dstOffset;
        UErrorCode status = U_ZERO_ERROR;
        fZoneAstroCalc->getOffset(millis, false, rawOffset, dstOffset, status);
        if (U_SUCCESS(status)) {
        	return millis - (double)(rawOffset + dstOffset);
        }
    }
    return millis - (double)CHINA_OFFSET;
}

/**
 * Convert UTC epoch milliseconds to local days.
 * @param millis milliseconds after January 1, 1970 0:00 GMT
 * @return days after January 1, 1970 0:00 in the astronomical base zone
 */
double ChineseCalendar::millisToDays(double millis) const {
    if (fZoneAstroCalc != nullptr) {
        int32_t rawOffset, dstOffset;
        UErrorCode status = U_ZERO_ERROR;
        fZoneAstroCalc->getOffset(millis, false, rawOffset, dstOffset, status);
        if (U_SUCCESS(status)) {
        	return ClockMath::floorDivide(millis + (double)(rawOffset + dstOffset), kOneDay);
        }
    }
    return ClockMath::floorDivide(millis + (double)CHINA_OFFSET, kOneDay);
}

//------------------------------------------------------------------
// Astronomical computations
//------------------------------------------------------------------


/**
 * Return the major solar term on or after December 15 of the given
 * Gregorian year, that is, the winter solstice of the given year.
 * Computations are relative to Asia/Shanghai time zone.
 * @param gyear a Gregorian year
 * @return days after January 1, 1970 0:00 Asia/Shanghai of the
 * winter solstice of the given year
 */
int32_t ChineseCalendar::winterSolstice(int32_t gyear) const {

    UErrorCode status = U_ZERO_ERROR;
    int32_t cacheValue = CalendarCache::get(&gChineseCalendarWinterSolsticeCache, gyear, status);

    if (cacheValue == 0) {
        // In books December 15 is used, but it fails for some years
        // using our algorithms, e.g.: 1298 1391 1492 1553 1560.  That
        // is, winterSolstice(1298) starts search at Dec 14 08:00:00
        // PST 1298 with a final result of Dec 14 10:31:59 PST 1299.
        double ms = daysToMillis(Grego::fieldsToDay(gyear, UCAL_DECEMBER, 1));

        umtx_lock(&astroLock);
        if(gChineseCalendarAstro == nullptr) {
            gChineseCalendarAstro = new CalendarAstronomer();
            ucln_i18n_registerCleanup(UCLN_I18N_CHINESE_CALENDAR, calendar_chinese_cleanup);
        }
        gChineseCalendarAstro->setTime(ms);
        UDate solarLong = gChineseCalendarAstro->getSunTime(CalendarAstronomer::WINTER_SOLSTICE(), true);
        umtx_unlock(&astroLock);

        // Winter solstice is 270 degrees solar longitude aka Dongzhi
        cacheValue = (int32_t)millisToDays(solarLong);
        CalendarCache::put(&gChineseCalendarWinterSolsticeCache, gyear, cacheValue, status);
    }
    if(U_FAILURE(status)) {
        cacheValue = 0;
    }
    return cacheValue;
}

/**
 * Return the closest new moon to the given date, searching either
 * forward or backward in time.
 * @param days days after January 1, 1970 0:00 Asia/Shanghai
 * @param after if true, search for a new moon on or after the given
 * date; otherwise, search for a new moon before it
 * @return days after January 1, 1970 0:00 Asia/Shanghai of the nearest
 * new moon after or before <code>days</code>
 */
int32_t ChineseCalendar::newMoonNear(double days, UBool after) const {
    
    umtx_lock(&astroLock);
    if(gChineseCalendarAstro == nullptr) {
        gChineseCalendarAstro = new CalendarAstronomer();
        ucln_i18n_registerCleanup(UCLN_I18N_CHINESE_CALENDAR, calendar_chinese_cleanup);
    }
    gChineseCalendarAstro->setTime(daysToMillis(days));
    UDate newMoon = gChineseCalendarAstro->getMoonTime(CalendarAstronomer::NEW_MOON(), after);
    umtx_unlock(&astroLock);
    
    return (int32_t) millisToDays(newMoon);
}

/**
 * Return the nearest integer number of synodic months between
 * two dates.
 * @param day1 days after January 1, 1970 0:00 Asia/Shanghai
 * @param day2 days after January 1, 1970 0:00 Asia/Shanghai
 * @return the nearest integer number of months between day1 and day2
 */
int32_t ChineseCalendar::synodicMonthsBetween(int32_t day1, int32_t day2) const {
    double roundme = ((day2 - day1) / CalendarAstronomer::SYNODIC_MONTH);
    return (int32_t) (roundme + (roundme >= 0 ? .5 : -.5));
}

/**
 * Return the major solar term on or before a given date.  This
 * will be an integer from 1..12, with 1 corresponding to 330 degrees,
 * 2 to 0 degrees, 3 to 30 degrees,..., and 12 to 300 degrees.
 * @param days days after January 1, 1970 0:00 Asia/Shanghai
 */
int32_t ChineseCalendar::majorSolarTerm(int32_t days) const {
    
    umtx_lock(&astroLock);
    if(gChineseCalendarAstro == nullptr) {
        gChineseCalendarAstro = new CalendarAstronomer();
        ucln_i18n_registerCleanup(UCLN_I18N_CHINESE_CALENDAR, calendar_chinese_cleanup);
    }
    gChineseCalendarAstro->setTime(daysToMillis(days));
    UDate solarLongitude = gChineseCalendarAstro->getSunLongitude();
    umtx_unlock(&astroLock);

    // Compute (floor(solarLongitude / (pi/6)) + 2) % 12
    int32_t term = ( ((int32_t)(6 * solarLongitude / CalendarAstronomer::PI)) + 2 ) % 12;
    if (term < 1) {
        term += 12;
    }
    return term;
}

/**
 * Return true if the given month lacks a major solar term.
 * @param newMoon days after January 1, 1970 0:00 Asia/Shanghai of a new
 * moon
 */
UBool ChineseCalendar::hasNoMajorSolarTerm(int32_t newMoon) const {
    return majorSolarTerm(newMoon) ==
        majorSolarTerm(newMoonNear(newMoon + SYNODIC_GAP, true));
}


//------------------------------------------------------------------
// Time to fields
//------------------------------------------------------------------

/**
 * Return true if there is a leap month on or after month newMoon1 and
 * at or before month newMoon2.
 * @param newMoon1 days after January 1, 1970 0:00 astronomical base zone
 * of a new moon
 * @param newMoon2 days after January 1, 1970 0:00 astronomical base zone
 * of a new moon
 */
UBool ChineseCalendar::isLeapMonthBetween(int32_t newMoon1, int32_t newMoon2) const {

#ifdef U_DEBUG_CHNSECAL
    // This is only needed to debug the timeOfAngle divergence bug.
    // Remove this later. Liu 11/9/00
    if (synodicMonthsBetween(newMoon1, newMoon2) >= 50) {
        U_DEBUG_CHNSECAL_MSG((
            "isLeapMonthBetween(%d, %d): Invalid parameters", newMoon1, newMoon2
            ));
    }
#endif

<<<<<<< HEAD
    return (newMoon2 >= newMoon1) &&
        (isLeapMonthBetween(newMoon1, newMoonNear(newMoon2 - SYNODIC_GAP, false)) ||
         hasNoMajorSolarTerm(newMoon2));
=======
    while (newMoon2 >= newMoon1) {
        if (hasNoMajorSolarTerm(newMoon2)) {
            return true;
        }
        newMoon2 = newMoonNear(newMoon2 - SYNODIC_GAP, false);
    }
    return false;
>>>>>>> 626889fb
}

/**
 * Compute fields for the Chinese calendar system.  This method can
 * either set all relevant fields, as required by
 * <code>handleComputeFields()</code>, or it can just set the MONTH and
 * IS_LEAP_MONTH fields, as required by
 * <code>handleComputeMonthStart()</code>.
 *
 * <p>As a side effect, this method sets {@link #hasLeapMonthBetweenWinterSolstices}.
 * @param days days after January 1, 1970 0:00 astronomical base zone
 * of the date to compute fields for
 * @param gyear the Gregorian year of the given date
 * @param gmonth the Gregorian month of the given date
 * @param setAllFields if true, set the EXTENDED_YEAR, ERA, YEAR,
 * DAY_OF_MONTH, and DAY_OF_YEAR fields.  In either case set the MONTH
 * and IS_LEAP_MONTH fields.
 */
void ChineseCalendar::computeChineseFields(int32_t days, int32_t gyear, int32_t gmonth,
                                  UBool setAllFields) {
    // Find the winter solstices before and after the target date.
    // These define the boundaries of this Chinese year, specifically,
    // the position of month 11, which always contains the solstice.
    // We want solsticeBefore <= date < solsticeAfter.
    int32_t solsticeBefore;
    int32_t solsticeAfter = winterSolstice(gyear);
    if (days < solsticeAfter) {
        solsticeBefore = winterSolstice(gyear - 1);
    } else {
        solsticeBefore = solsticeAfter;
        solsticeAfter = winterSolstice(gyear + 1);
    }

    // Find the start of the month after month 11.  This will be either
    // the prior month 12 or leap month 11 (very rare).  Also find the
    // start of the following month 11.
    int32_t firstMoon = newMoonNear(solsticeBefore + 1, true);
    int32_t lastMoon = newMoonNear(solsticeAfter + 1, false);
    int32_t thisMoon = newMoonNear(days + 1, false); // Start of this month
<<<<<<< HEAD
    // Note: isLeapYear is a member variable
    isLeapYear = synodicMonthsBetween(firstMoon, lastMoon) == 12;
=======
    // Note: hasLeapMonthBetweenWinterSolstices is a member variable
    hasLeapMonthBetweenWinterSolstices = synodicMonthsBetween(firstMoon, lastMoon) == 12;
>>>>>>> 626889fb

    int32_t month = synodicMonthsBetween(firstMoon, thisMoon);
    int32_t theNewYear = newYear(gyear);
    if (days < theNewYear) {
        theNewYear = newYear(gyear-1);
    }
    if (hasLeapMonthBetweenWinterSolstices && isLeapMonthBetween(firstMoon, thisMoon)) {
        month--;
    }
    if (month < 1) {
        month += 12;
    }
    int32_t ordinalMonth = synodicMonthsBetween(theNewYear, thisMoon);
    if (ordinalMonth < 0) {
        ordinalMonth += 12;
    }
    UBool isLeapMonth = hasLeapMonthBetweenWinterSolstices &&
        hasNoMajorSolarTerm(thisMoon) &&
        !isLeapMonthBetween(firstMoon, newMoonNear(thisMoon - SYNODIC_GAP, false));

    internalSet(UCAL_MONTH, month-1); // Convert from 1-based to 0-based
    internalSet(UCAL_ORDINAL_MONTH, ordinalMonth); // Convert from 1-based to 0-based
    internalSet(UCAL_IS_LEAP_MONTH, isLeapMonth?1:0);


    if (setAllFields) {

        // Extended year and cycle year is based on the epoch year
        
        int32_t extended_year = gyear - fEpochYear;
        int cycle_year = gyear - CHINESE_EPOCH_YEAR;
        if (month < 11 ||
            gmonth >= UCAL_JULY) {
            extended_year++;
            cycle_year++;
        }
        int32_t dayOfMonth = days - thisMoon + 1;

        internalSet(UCAL_EXTENDED_YEAR, extended_year);

        // 0->0,60  1->1,1  60->1,60  61->2,1  etc.
        int32_t yearOfCycle;
        int32_t cycle = ClockMath::floorDivide(cycle_year - 1, 60, &yearOfCycle);
        internalSet(UCAL_ERA, cycle + 1);
        internalSet(UCAL_YEAR, yearOfCycle + 1);

        internalSet(UCAL_DAY_OF_MONTH, dayOfMonth);

        // Days will be before the first new year we compute if this
        // date is in month 11, leap 11, 12.  There is never a leap 12.
        // New year computations are cached so this should be cheap in
        // the long run.
        int32_t theNewYear = newYear(gyear);
        if (days < theNewYear) {
            theNewYear = newYear(gyear-1);
        }
        internalSet(UCAL_DAY_OF_YEAR, days - theNewYear + 1);
    }
}


//------------------------------------------------------------------
// Fields to time
//------------------------------------------------------------------

/**
 * Return the Chinese new year of the given Gregorian year.
 * @param gyear a Gregorian year
 * @return days after January 1, 1970 0:00 astronomical base zone of the
 * Chinese new year of the given year (this will be a new moon)
 */
int32_t ChineseCalendar::newYear(int32_t gyear) const {
    UErrorCode status = U_ZERO_ERROR;
    int32_t cacheValue = CalendarCache::get(&gChineseCalendarNewYearCache, gyear, status);

    if (cacheValue == 0) {

        int32_t solsticeBefore= winterSolstice(gyear - 1);
        int32_t solsticeAfter = winterSolstice(gyear);
        int32_t newMoon1 = newMoonNear(solsticeBefore + 1, true);
        int32_t newMoon2 = newMoonNear(newMoon1 + SYNODIC_GAP, true);
        int32_t newMoon11 = newMoonNear(solsticeAfter + 1, false);
        
        if (synodicMonthsBetween(newMoon1, newMoon11) == 12 &&
            (hasNoMajorSolarTerm(newMoon1) || hasNoMajorSolarTerm(newMoon2))) {
            cacheValue = newMoonNear(newMoon2 + SYNODIC_GAP, true);
        } else {
            cacheValue = newMoon2;
        }

        CalendarCache::put(&gChineseCalendarNewYearCache, gyear, cacheValue, status);
    }
    if(U_FAILURE(status)) {
        cacheValue = 0;
    }
    return cacheValue;
}

/**
 * Adjust this calendar to be delta months before or after a given
 * start position, pinning the day of month if necessary.  The start
 * position is given as a local days number for the start of the month
 * and a day-of-month.  Used by add() and roll().
 * @param newMoon the local days of the first day of the month of the
 * start position (days after January 1, 1970 0:00 Asia/Shanghai)
 * @param dom the 1-based day-of-month of the start position
 * @param delta the number of months to move forward or backward from
 * the start position
 * @param status The status.
 */
void ChineseCalendar::offsetMonth(int32_t newMoon, int32_t dom, int32_t delta,
                                  UErrorCode& status) {
    if (U_FAILURE(status)) { return; }

    // Move to the middle of the month before our target month.
    double value = newMoon;
    value += (CalendarAstronomer::SYNODIC_MONTH *
                          (static_cast<double>(delta) - 0.5));
    if (value < INT32_MIN || value > INT32_MAX) {
        status = U_ILLEGAL_ARGUMENT_ERROR;
        return;
    }
    newMoon = static_cast<int32_t>(value);

    // Search forward to the target month's new moon
    newMoon = newMoonNear(newMoon, true);

    // Find the target dom
    int32_t jd = newMoon + kEpochStartAsJulianDay - 1 + dom;

    // Pin the dom.  In this calendar all months are 29 or 30 days
    // so pinning just means handling dom 30.
    if (dom > 29) {
        set(UCAL_JULIAN_DAY, jd-1);
        // TODO Fix this.  We really shouldn't ever have to
        // explicitly call complete().  This is either a bug in
        // this method, in ChineseCalendar, or in
        // Calendar.getActualMaximum().  I suspect the last.
        complete(status);
        if (U_FAILURE(status)) return;
        if (getActualMaximum(UCAL_DAY_OF_MONTH, status) >= dom) {
            if (U_FAILURE(status)) return;
            set(UCAL_JULIAN_DAY, jd);
        }
    } else {
        set(UCAL_JULIAN_DAY, jd);
    }
}

constexpr uint32_t kChineseRelatedYearDiff = -2637;

int32_t ChineseCalendar::getRelatedYear(UErrorCode &status) const
{
<<<<<<< HEAD
    // copied from GregorianCalendar
    if (U_FAILURE(status) || !getTimeZone().useDaylightTime()) 
        return false;

    // Force an update of the state of the Calendar.
    ((ChineseCalendar*)this)->complete(status); // cast away const

    return (UBool)(U_SUCCESS(status) ? (internalGet(UCAL_DST_OFFSET) != 0) : false);
=======
    int32_t year = get(UCAL_EXTENDED_YEAR, status);
    if (U_FAILURE(status)) {
        return 0;
    }
    return year + kChineseRelatedYearDiff;
}

void ChineseCalendar::setRelatedYear(int32_t year)
{
    // set extended year
    set(UCAL_EXTENDED_YEAR, year - kChineseRelatedYearDiff);
>>>>>>> 626889fb
}

// default century

static UDate     gSystemDefaultCenturyStart       = DBL_MIN;
static int32_t   gSystemDefaultCenturyStartYear   = -1;
static icu::UInitOnce gSystemDefaultCenturyInitOnce {};


UBool ChineseCalendar::haveDefaultCentury() const
{
    return true;
}

UDate ChineseCalendar::defaultCenturyStart() const
{
    return internalGetDefaultCenturyStart();
}

int32_t ChineseCalendar::defaultCenturyStartYear() const
{
    return internalGetDefaultCenturyStartYear();
}

static void U_CALLCONV initializeSystemDefaultCentury()
{
    // initialize systemDefaultCentury and systemDefaultCenturyYear based
    // on the current time.  They'll be set to 80 years before
    // the current time.
    UErrorCode status = U_ZERO_ERROR;
    ChineseCalendar calendar(Locale("@calendar=chinese"),status);
    if (U_SUCCESS(status)) {
        calendar.setTime(Calendar::getNow(), status);
        calendar.add(UCAL_YEAR, -80, status);
        gSystemDefaultCenturyStart     = calendar.getTime(status);
        gSystemDefaultCenturyStartYear = calendar.get(UCAL_YEAR, status);
    }
    // We have no recourse upon failure unless we want to propagate the failure
    // out.
}

UDate
ChineseCalendar::internalGetDefaultCenturyStart() const
{
    // lazy-evaluate systemDefaultCenturyStart
    umtx_initOnce(gSystemDefaultCenturyInitOnce, &initializeSystemDefaultCentury);
    return gSystemDefaultCenturyStart;
}

int32_t
ChineseCalendar::internalGetDefaultCenturyStartYear() const
{
    // lazy-evaluate systemDefaultCenturyStartYear
    umtx_initOnce(gSystemDefaultCenturyInitOnce, &initializeSystemDefaultCentury);
    return    gSystemDefaultCenturyStartYear;
}

bool
ChineseCalendar::inTemporalLeapYear(UErrorCode &status) const
{
    int32_t days = getActualMaximum(UCAL_DAY_OF_YEAR, status);
    if (U_FAILURE(status)) return false;
    return days > 360;
}

UOBJECT_DEFINE_RTTI_IMPLEMENTATION(ChineseCalendar)


static const char * const gTemporalLeapMonthCodes[] = {
    "M01L", "M02L", "M03L", "M04L", "M05L", "M06L",
    "M07L", "M08L", "M09L", "M10L", "M11L", "M12L", nullptr
};

const char* ChineseCalendar::getTemporalMonthCode(UErrorCode &status) const {
    // We need to call get, not internalGet, to force the calculation
    // from UCAL_ORDINAL_MONTH.
    int32_t is_leap = get(UCAL_IS_LEAP_MONTH, status);
    if (U_FAILURE(status)) return nullptr;
    if (is_leap != 0) {
        int32_t month = get(UCAL_MONTH, status);
        if (U_FAILURE(status)) return nullptr;
        return gTemporalLeapMonthCodes[month];
    }
    return Calendar::getTemporalMonthCode(status);
}

void
ChineseCalendar::setTemporalMonthCode(const char* code, UErrorCode& status )
{
    if (U_FAILURE(status)) return;
    int32_t len = static_cast<int32_t>(uprv_strlen(code));
    if (len != 4 || code[0] != 'M' || code[3] != 'L') {
        set(UCAL_IS_LEAP_MONTH, 0);
        return Calendar::setTemporalMonthCode(code, status);
    }
    for (int m = 0; gTemporalLeapMonthCodes[m] != nullptr; m++) {
        if (uprv_strcmp(code, gTemporalLeapMonthCodes[m]) == 0) {
            set(UCAL_MONTH, m);
            set(UCAL_IS_LEAP_MONTH, 1);
            return;
        }
    }
    status = U_ILLEGAL_ARGUMENT_ERROR;
}

int32_t ChineseCalendar::internalGetMonth() const {
    if (resolveFields(kMonthPrecedence) == UCAL_MONTH) {
        return internalGet(UCAL_MONTH);
    }
    LocalPointer<Calendar> temp(this->clone());
    temp->set(UCAL_MONTH, 0);
    temp->set(UCAL_IS_LEAP_MONTH, 0);
    temp->set(UCAL_DATE, 1);
    // Calculate the UCAL_MONTH and UCAL_IS_LEAP_MONTH by adding number of
    // months.
    UErrorCode status = U_ZERO_ERROR;
    temp->roll(UCAL_MONTH, internalGet(UCAL_ORDINAL_MONTH), status);
    U_ASSERT(U_SUCCESS(status));

    ChineseCalendar *nonConstThis = (ChineseCalendar*)this; // cast away const
    nonConstThis->internalSet(UCAL_IS_LEAP_MONTH, temp->get(UCAL_IS_LEAP_MONTH, status));
    U_ASSERT(U_SUCCESS(status));
    int32_t month = temp->get(UCAL_MONTH, status);
    U_ASSERT(U_SUCCESS(status));
    nonConstThis->internalSet(UCAL_MONTH, month);
    return month;
}

int32_t ChineseCalendar::internalGetMonth(int32_t defaultValue) const {
    if (resolveFields(kMonthPrecedence) == UCAL_MONTH) {
        return internalGet(UCAL_MONTH, defaultValue);
    }
    return internalGetMonth();
}

U_NAMESPACE_END

#endif
<|MERGE_RESOLUTION|>--- conflicted
+++ resolved
@@ -61,11 +61,7 @@
 static icu::CalendarCache *gChineseCalendarWinterSolsticeCache = nullptr;
 static icu::CalendarCache *gChineseCalendarNewYearCache = nullptr;
 
-<<<<<<< HEAD
-static icu::TimeZone *gChineseCalendarZoneAstroCalc = NULL;
-=======
 static icu::TimeZone *gChineseCalendarZoneAstroCalc = nullptr;
->>>>>>> 626889fb
 static icu::UInitOnce gChineseCalendarZoneAstroCalcInitOnce {};
 
 /**
@@ -131,11 +127,7 @@
 
 ChineseCalendar::ChineseCalendar(const Locale& aLocale, UErrorCode& success)
 :   Calendar(TimeZone::forLocaleOrDefault(aLocale), aLocale, success),
-<<<<<<< HEAD
-    isLeapYear(false),
-=======
     hasLeapMonthBetweenWinterSolstices(false),
->>>>>>> 626889fb
     fEpochYear(CHINESE_EPOCH_YEAR),
     fZoneAstroCalc(getChineseCalZoneAstroCalc())
 {
@@ -145,11 +137,7 @@
 ChineseCalendar::ChineseCalendar(const Locale& aLocale, int32_t epochYear,
                                 const TimeZone* zoneAstroCalc, UErrorCode &success)
 :   Calendar(TimeZone::forLocaleOrDefault(aLocale), aLocale, success),
-<<<<<<< HEAD
-    isLeapYear(false),
-=======
     hasLeapMonthBetweenWinterSolstices(false),
->>>>>>> 626889fb
     fEpochYear(epochYear),
     fZoneAstroCalc(zoneAstroCalc)
 {
@@ -667,11 +655,6 @@
     }
 #endif
 
-<<<<<<< HEAD
-    return (newMoon2 >= newMoon1) &&
-        (isLeapMonthBetween(newMoon1, newMoonNear(newMoon2 - SYNODIC_GAP, false)) ||
-         hasNoMajorSolarTerm(newMoon2));
-=======
     while (newMoon2 >= newMoon1) {
         if (hasNoMajorSolarTerm(newMoon2)) {
             return true;
@@ -679,7 +662,6 @@
         newMoon2 = newMoonNear(newMoon2 - SYNODIC_GAP, false);
     }
     return false;
->>>>>>> 626889fb
 }
 
 /**
@@ -719,13 +701,8 @@
     int32_t firstMoon = newMoonNear(solsticeBefore + 1, true);
     int32_t lastMoon = newMoonNear(solsticeAfter + 1, false);
     int32_t thisMoon = newMoonNear(days + 1, false); // Start of this month
-<<<<<<< HEAD
-    // Note: isLeapYear is a member variable
-    isLeapYear = synodicMonthsBetween(firstMoon, lastMoon) == 12;
-=======
     // Note: hasLeapMonthBetweenWinterSolstices is a member variable
     hasLeapMonthBetweenWinterSolstices = synodicMonthsBetween(firstMoon, lastMoon) == 12;
->>>>>>> 626889fb
 
     int32_t month = synodicMonthsBetween(firstMoon, thisMoon);
     int32_t theNewYear = newYear(gyear);
@@ -879,16 +856,6 @@
 
 int32_t ChineseCalendar::getRelatedYear(UErrorCode &status) const
 {
-<<<<<<< HEAD
-    // copied from GregorianCalendar
-    if (U_FAILURE(status) || !getTimeZone().useDaylightTime()) 
-        return false;
-
-    // Force an update of the state of the Calendar.
-    ((ChineseCalendar*)this)->complete(status); // cast away const
-
-    return (UBool)(U_SUCCESS(status) ? (internalGet(UCAL_DST_OFFSET) != 0) : false);
-=======
     int32_t year = get(UCAL_EXTENDED_YEAR, status);
     if (U_FAILURE(status)) {
         return 0;
@@ -900,7 +867,6 @@
 {
     // set extended year
     set(UCAL_EXTENDED_YEAR, year - kChineseRelatedYearDiff);
->>>>>>> 626889fb
 }
 
 // default century
