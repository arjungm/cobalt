--- conflicted
+++ resolved
@@ -209,28 +209,16 @@
     fAppendPosition    = 0;
     fHitEnd            = false;
     fRequireEnd        = false;
-<<<<<<< HEAD
-    fStack             = NULL;
-    fFrame             = NULL;
-=======
     fStack             = nullptr;
     fFrame             = nullptr;
->>>>>>> 626889fb
     fTimeLimit         = 0;
     fTime              = 0;
     fTickCounter       = 0;
     fStackLimit        = DEFAULT_BACKTRACK_STACK_CAPACITY;
-<<<<<<< HEAD
-    fCallbackFn        = NULL;
-    fCallbackContext   = NULL;
-    fFindProgressCallbackFn      = NULL;
-    fFindProgressCallbackContext = NULL;
-=======
     fCallbackFn        = nullptr;
     fCallbackContext   = nullptr;
     fFindProgressCallbackFn      = nullptr;
     fFindProgressCallbackContext = nullptr;
->>>>>>> 626889fb
     fTraceDebug        = false;
     fDeferredStatus    = status;
     fData              = fSmallData;
@@ -1437,11 +1425,7 @@
         }
         return dest;
     } else {
-<<<<<<< HEAD
-        return utext_clone(NULL, fInputText, false, true, &status);
-=======
         return utext_clone(nullptr, fInputText, false, true, &status);
->>>>>>> 626889fb
     }
 }
 
@@ -1747,11 +1731,7 @@
         UText empty = UTEXT_INITIALIZER;
 
         utext_openUnicodeString(&empty, &emptyString, &status);
-<<<<<<< HEAD
-        dest = utext_clone(NULL, &empty, true, false, &status);
-=======
         dest = utext_clone(nullptr, &empty, true, false, &status);
->>>>>>> 626889fb
         utext_close(&empty);
     }
 
@@ -1813,11 +1793,7 @@
         UText empty = UTEXT_INITIALIZER;
 
         utext_openUnicodeString(&empty, &emptyString, &status);
-<<<<<<< HEAD
-        dest = utext_clone(NULL, &empty, true, false, &status);
-=======
         dest = utext_clone(nullptr, &empty, true, false, &status);
->>>>>>> 626889fb
         utext_close(&empty);
     }
 
@@ -2150,11 +2126,7 @@
                         UText remainingText = UTEXT_INITIALIZER;
                         utext_openUChars(&remainingText, input->chunkContents+nextOutputStringStart,
                                          fActiveLimit-nextOutputStringStart, &status);
-<<<<<<< HEAD
-                        dest[i] = utext_clone(NULL, &remainingText, true, false, &status);
-=======
                         dest[i] = utext_clone(nullptr, &remainingText, true, false, &status);
->>>>>>> 626889fb
                         utext_close(&remainingText);
                     }
                 } else {
@@ -2173,11 +2145,7 @@
                     } else {
                         UText remainingText = UTEXT_INITIALIZER;
                         utext_openUChars(&remainingText, remainingChars, remaining16Length, &status);
-<<<<<<< HEAD
-                        dest[i] = utext_clone(NULL, &remainingText, true, false, &status);
-=======
                         dest[i] = utext_clone(nullptr, &remainingText, true, false, &status);
->>>>>>> 626889fb
                         utext_close(&remainingText);
                     }
 
@@ -2198,11 +2166,7 @@
                     UText remainingText = UTEXT_INITIALIZER;
                     utext_openUChars(&remainingText, input->chunkContents+nextOutputStringStart,
                                       fMatchStart-nextOutputStringStart, &status);
-<<<<<<< HEAD
-                    dest[i] = utext_clone(NULL, &remainingText, true, false, &status);
-=======
                     dest[i] = utext_clone(nullptr, &remainingText, true, false, &status);
->>>>>>> 626889fb
                     utext_close(&remainingText);
                 }
             } else {
@@ -2219,11 +2183,7 @@
                 } else {
                     UText remainingText = UTEXT_INITIALIZER;
                     utext_openUChars(&remainingText, remainingChars, remaining16Length, &status);
-<<<<<<< HEAD
-                    dest[i] = utext_clone(NULL, &remainingText, true, false, &status);
-=======
                     dest[i] = utext_clone(nullptr, &remainingText, true, false, &status);
->>>>>>> 626889fb
                     utext_close(&remainingText);
                 }
 
@@ -2276,11 +2236,7 @@
                     UText remainingText = UTEXT_INITIALIZER;
                     utext_openUChars(&remainingText, input->chunkContents+nextOutputStringStart,
                                      fActiveLimit-nextOutputStringStart, &status);
-<<<<<<< HEAD
-                    dest[i] = utext_clone(NULL, &remainingText, true, false, &status);
-=======
                     dest[i] = utext_clone(nullptr, &remainingText, true, false, &status);
->>>>>>> 626889fb
                     utext_close(&remainingText);
                 }
             } else {
@@ -2298,11 +2254,7 @@
                 } else {
                     UText remainingText = UTEXT_INITIALIZER;
                     utext_openUChars(&remainingText, remainingChars, remaining16Length, &status);
-<<<<<<< HEAD
-                    dest[i] = utext_clone(NULL, &remainingText, true, false, &status);
-=======
                     dest[i] = utext_clone(nullptr, &remainingText, true, false, &status);
->>>>>>> 626889fb
                     utext_close(&remainingText);
                 }
 
@@ -2744,11 +2696,7 @@
 void RegexMatcher::IncrementTime(UErrorCode &status) {
     fTickCounter = TIMER_INITIAL_VALUE;
     fTime++;
-<<<<<<< HEAD
-    if (fCallbackFn != NULL) {
-=======
     if (fCallbackFn != nullptr) {
->>>>>>> 626889fb
         if ((*fCallbackFn)(fCallbackContext, fTime) == false) {
             status = U_REGEX_STOPPED_BY_CALLER;
             return;
@@ -4454,17 +4402,10 @@
                 U_ASSERT(opType == URX_STRING_LEN);
                 U_ASSERT(stringLen >= 2);
 
-<<<<<<< HEAD
-                const UChar * pInp = inputBuf + fp->fInputIdx;
-                const UChar * pInpLimit = inputBuf + fActiveLimit;
-                const UChar * pPat = litText+stringStartIdx;
-                const UChar * pEnd = pInp + stringLen;
-=======
                 const char16_t * pInp = inputBuf + fp->fInputIdx;
                 const char16_t * pInpLimit = inputBuf + fActiveLimit;
                 const char16_t * pPat = litText+stringStartIdx;
                 const char16_t * pEnd = pInp + stringLen;
->>>>>>> 626889fb
                 UBool success = true;
                 while (pInp < pEnd) {
                     if (pInp >= pInpLimit) {
