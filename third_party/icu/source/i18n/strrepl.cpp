--- conflicted
+++ resolved
@@ -249,31 +249,19 @@
     // Handle a cursor preceding the output
     if (hasCursor && cursor < 0) {
         while (cursor++ < 0) {
-<<<<<<< HEAD
-            ICU_Utility::appendToRule(rule, (UChar)0x0040 /*@*/, true, escapeUnprintable, quoteBuf);
-=======
             ICU_Utility::appendToRule(rule, (char16_t)0x0040 /*@*/, true, escapeUnprintable, quoteBuf);
->>>>>>> 626889fb
         }
         // Fall through and append '|' below
     }
 
     for (int32_t i=0; i<output.length(); ++i) {
         if (hasCursor && i == cursor) {
-<<<<<<< HEAD
-            ICU_Utility::appendToRule(rule, (UChar)0x007C /*|*/, true, escapeUnprintable, quoteBuf);
-=======
             ICU_Utility::appendToRule(rule, (char16_t)0x007C /*|*/, true, escapeUnprintable, quoteBuf);
->>>>>>> 626889fb
         }
         char16_t c = output.charAt(i); // Ok to use 16-bits here
 
         UnicodeReplacer* r = data->lookupReplacer(c);
-<<<<<<< HEAD
-        if (r == NULL) {
-=======
         if (r == nullptr) {
->>>>>>> 626889fb
             ICU_Utility::appendToRule(rule, c, false, escapeUnprintable, quoteBuf);
         } else {
             UnicodeString buf;
@@ -291,15 +279,9 @@
     if (hasCursor && cursor > output.length()) {
         cursor -= output.length();
         while (cursor-- > 0) {
-<<<<<<< HEAD
-            ICU_Utility::appendToRule(rule, (UChar)0x0040 /*@*/, true, escapeUnprintable, quoteBuf);
-        }
-        ICU_Utility::appendToRule(rule, (UChar)0x007C /*|*/, true, escapeUnprintable, quoteBuf);
-=======
             ICU_Utility::appendToRule(rule, (char16_t)0x0040 /*@*/, true, escapeUnprintable, quoteBuf);
         }
         ICU_Utility::appendToRule(rule, (char16_t)0x007C /*|*/, true, escapeUnprintable, quoteBuf);
->>>>>>> 626889fb
     }
     // Flush quoteBuf out to result
     ICU_Utility::appendToRule(rule, -1,
