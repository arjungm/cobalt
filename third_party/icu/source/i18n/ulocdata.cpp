// © 2016 and later: Unicode, Inc. and others.
// License & terms of use: http://www.unicode.org/copyright.html
/*
******************************************************************************
*                                                                            *
* Copyright (C) 2003-2016, International Business Machines                   *
*                Corporation and others. All Rights Reserved.                *
*                                                                            *
******************************************************************************
*   file name:  ulocdata.c
*   encoding:   UTF-8
*   tab size:   8 (not used)
*   indentation:4
*
*   created on: 2003Oct21
*   created by: Ram Viswanadha,John Emmons
*/

#include "cmemory.h"
#include "unicode/ustring.h"
#include "unicode/ures.h"
#include "unicode/uloc.h"
#include "unicode/ulocdata.h"
#include "uresimp.h"
#include "ureslocs.h"
#include "ulocimp.h"

#define MEASUREMENT_SYSTEM  "MeasurementSystem"
#define PAPER_SIZE          "PaperSize"

/** A locale data object.
 *  For usage in C programs.
 *  @draft ICU 3.4
 */
struct ULocaleData {
    /**
     * Controls the "No Substitute" behavior of this locale data object
     */
    UBool noSubstitute;

    /**
     * Pointer to the resource bundle associated with this locale data object
     */
    UResourceBundle *bundle;

    /**
     * Pointer to the lang resource bundle associated with this locale data object
     */
    UResourceBundle *langBundle;
};

U_CAPI ULocaleData* U_EXPORT2
ulocdata_open(const char *localeID, UErrorCode *status)
{
   ULocaleData *uld;

   if (U_FAILURE(*status)) {
       return nullptr;
   }

   uld = (ULocaleData *)uprv_malloc(sizeof(ULocaleData));
   if (uld == nullptr) {
      *status = U_MEMORY_ALLOCATION_ERROR;
      return(nullptr);
   }

   uld->langBundle = nullptr;

   uld->noSubstitute = false;
<<<<<<< HEAD
   uld->bundle = ures_open(NULL, localeID, status);
   uld->langBundle = ures_open(U_ICUDATA_LANG, localeID, status);
=======
   uld->bundle = ures_open(nullptr, localeID, status);
>>>>>>> 626889fb

   if (U_FAILURE(*status)) {
      uprv_free(uld);
      return nullptr;
   }

   // ICU-22149: not all functions require lang data, so fail gracefully if it is not present
   UErrorCode oldStatus = *status;
   uld->langBundle = ures_open(U_ICUDATA_LANG, localeID, status);
   if (*status == U_MISSING_RESOURCE_ERROR) {
      *status = oldStatus;
   }

   return uld;
}

U_CAPI void U_EXPORT2
ulocdata_close(ULocaleData *uld)
{
    if ( uld != nullptr ) {
       ures_close(uld->langBundle);
       ures_close(uld->bundle);
       uprv_free(uld);
    }
}

U_CAPI void U_EXPORT2
ulocdata_setNoSubstitute(ULocaleData *uld, UBool setting)
{
   uld->noSubstitute = setting;
}

U_CAPI UBool U_EXPORT2
ulocdata_getNoSubstitute(ULocaleData *uld)
{
   return uld->noSubstitute;
}

U_CAPI USet* U_EXPORT2
ulocdata_getExemplarSet(ULocaleData *uld, USet *fillIn,
                        uint32_t options, ULocaleDataExemplarSetType extype, UErrorCode *status){

    static const char* const exemplarSetTypes[] = { "ExemplarCharacters", 
                                                    "AuxExemplarCharacters", 
                                                    "ExemplarCharactersIndex",
                                                    "ExemplarCharactersPunctuation"};
    const char16_t *exemplarChars = nullptr;
    int32_t len = 0;
    UErrorCode localStatus = U_ZERO_ERROR;

    if (U_FAILURE(*status))
        return nullptr;

    exemplarChars = ures_getStringByKey(uld->bundle, exemplarSetTypes[extype], &len, &localStatus);
    if ( (localStatus == U_USING_DEFAULT_WARNING) && uld->noSubstitute ) {
        localStatus = U_MISSING_RESOURCE_ERROR;
    }

    if (localStatus != U_ZERO_ERROR) {
        *status = localStatus;
    }

    if (U_FAILURE(*status))
        return nullptr;

    if(fillIn != nullptr)
        uset_applyPattern(fillIn, exemplarChars, len,
                          USET_IGNORE_SPACE | options, status);
    else
        fillIn = uset_openPatternOptions(exemplarChars, len,
                                         USET_IGNORE_SPACE | options, status);

    return fillIn;

}

U_CAPI int32_t U_EXPORT2
ulocdata_getDelimiter(ULocaleData *uld, ULocaleDataDelimiterType type,
                      char16_t *result, int32_t resultLength, UErrorCode *status){

    static const char* const delimiterKeys[] =  {
        "quotationStart",
        "quotationEnd",
        "alternateQuotationStart",
        "alternateQuotationEnd"
    };

    UResourceBundle *delimiterBundle;
    int32_t len = 0;
    const char16_t *delimiter = nullptr;
    UErrorCode localStatus = U_ZERO_ERROR;

    if (U_FAILURE(*status))
        return 0;

    delimiterBundle = ures_getByKey(uld->bundle, "delimiters", nullptr, &localStatus);

    if ( (localStatus == U_USING_DEFAULT_WARNING) && uld->noSubstitute ) {
        localStatus = U_MISSING_RESOURCE_ERROR;
    }

    if (localStatus != U_ZERO_ERROR) {
        *status = localStatus;
    }

    if (U_FAILURE(*status)){
        ures_close(delimiterBundle);
        return 0;
    }

    delimiter = ures_getStringByKeyWithFallback(delimiterBundle, delimiterKeys[type], &len, &localStatus);
    ures_close(delimiterBundle);

    if ( (localStatus == U_USING_DEFAULT_WARNING) && uld->noSubstitute ) {
        localStatus = U_MISSING_RESOURCE_ERROR;
    }

    if (localStatus != U_ZERO_ERROR) {
        *status = localStatus;
    }

    if (U_FAILURE(*status)){
        return 0;
    }

    u_strncpy(result,delimiter, resultLength);
    return len;
}

static UResourceBundle * measurementTypeBundleForLocale(const char *localeID, const char *measurementType, UErrorCode *status){
    char region[ULOC_COUNTRY_CAPACITY];
    UResourceBundle *rb;
    UResourceBundle *measTypeBundle = nullptr;
    
    ulocimp_getRegionForSupplementalData(localeID, true, region, ULOC_COUNTRY_CAPACITY, status);
    
    rb = ures_openDirect(nullptr, "supplementalData", status);
    ures_getByKey(rb, "measurementData", rb, status);
    if (rb != nullptr) {
        UResourceBundle *measDataBundle = ures_getByKey(rb, region, nullptr, status);
        if (U_SUCCESS(*status)) {
        	measTypeBundle = ures_getByKey(measDataBundle, measurementType, nullptr, status);
        }
        if (*status == U_MISSING_RESOURCE_ERROR) {
            *status = U_ZERO_ERROR;
            if (measDataBundle != nullptr) {
                ures_close(measDataBundle);
            }
            measDataBundle = ures_getByKey(rb, "001", nullptr, status);
            measTypeBundle = ures_getByKey(measDataBundle, measurementType, nullptr, status);
        }
        ures_close(measDataBundle);
    }
    ures_close(rb);
    return measTypeBundle;
}

U_CAPI UMeasurementSystem U_EXPORT2
ulocdata_getMeasurementSystem(const char *localeID, UErrorCode *status){

    UResourceBundle* measurement=nullptr;
    UMeasurementSystem system = UMS_LIMIT;

    if(status == nullptr || U_FAILURE(*status)){
        return system;
    }

    measurement = measurementTypeBundleForLocale(localeID, MEASUREMENT_SYSTEM, status);
    int32_t result = ures_getInt(measurement, status);
    if (U_SUCCESS(*status)) {
         system = static_cast<UMeasurementSystem>(result);
    }

    ures_close(measurement);

    return system;

}

U_CAPI void U_EXPORT2
ulocdata_getPaperSize(const char* localeID, int32_t *height, int32_t *width, UErrorCode *status){
    UResourceBundle* paperSizeBundle = nullptr;
    const int32_t* paperSize=nullptr;
    int32_t len = 0;

    if(status == nullptr || U_FAILURE(*status)){
        return;
    }

    paperSizeBundle = measurementTypeBundleForLocale(localeID, PAPER_SIZE, status);
    paperSize = ures_getIntVector(paperSizeBundle, &len,  status);

    if(U_SUCCESS(*status)){
        if(len < 2){
            *status = U_INTERNAL_PROGRAM_ERROR;
        }else{
            *height = paperSize[0];
            *width  = paperSize[1];
        }
    }

    ures_close(paperSizeBundle);

}

U_CAPI void U_EXPORT2
ulocdata_getCLDRVersion(UVersionInfo versionArray, UErrorCode *status) {
    UResourceBundle *rb = nullptr;
    rb = ures_openDirect(nullptr, "supplementalData", status);
    ures_getVersionByKey(rb, "cldrVersion", versionArray, status);
    ures_close(rb);
}

U_CAPI int32_t U_EXPORT2
ulocdata_getLocaleDisplayPattern(ULocaleData *uld,
                                 char16_t *result,
                                 int32_t resultCapacity,
                                 UErrorCode *status) {
    UResourceBundle *patternBundle;
    int32_t len = 0;
    const char16_t *pattern = nullptr;
    UErrorCode localStatus = U_ZERO_ERROR;

    if (U_FAILURE(*status))
        return 0;

    if (uld->langBundle == nullptr) {
        *status = U_MISSING_RESOURCE_ERROR;
        return 0;
    }

    patternBundle = ures_getByKey(uld->langBundle, "localeDisplayPattern", nullptr, &localStatus);

    if ( (localStatus == U_USING_DEFAULT_WARNING) && uld->noSubstitute ) {
        localStatus = U_MISSING_RESOURCE_ERROR;
    }

    if (localStatus != U_ZERO_ERROR) {
        *status = localStatus;
    }

    if (U_FAILURE(*status)){
        ures_close(patternBundle);
        return 0;
    }

    pattern = ures_getStringByKey(patternBundle, "pattern", &len, &localStatus);
    ures_close(patternBundle);

    if ( (localStatus == U_USING_DEFAULT_WARNING) && uld->noSubstitute ) {
        localStatus = U_MISSING_RESOURCE_ERROR;
    }

    if (localStatus != U_ZERO_ERROR) {
        *status = localStatus;
    }

    if (U_FAILURE(*status)){
        return 0;
    }

    u_strncpy(result, pattern, resultCapacity);
    return len;
}


U_CAPI int32_t U_EXPORT2
ulocdata_getLocaleSeparator(ULocaleData *uld,
                            char16_t *result,
                            int32_t resultCapacity,
                            UErrorCode *status)  {
    UResourceBundle *separatorBundle;
    int32_t len = 0;
    const char16_t *separator = nullptr;
    UErrorCode localStatus = U_ZERO_ERROR;
    char16_t *p0, *p1;
    static const char16_t sub0[4] = { 0x007b, 0x0030, 0x007d , 0x0000 }; /* {0} */
    static const char16_t sub1[4] = { 0x007b, 0x0031, 0x007d , 0x0000 }; /* {1} */
    static const int32_t subLen = 3;

    if (U_FAILURE(*status))
        return 0;

    if (uld->langBundle == nullptr) {
        *status = U_MISSING_RESOURCE_ERROR;
        return 0;
    }

    separatorBundle = ures_getByKey(uld->langBundle, "localeDisplayPattern", nullptr, &localStatus);

    if ( (localStatus == U_USING_DEFAULT_WARNING) && uld->noSubstitute ) {
        localStatus = U_MISSING_RESOURCE_ERROR;
    }

    if (localStatus != U_ZERO_ERROR) {
        *status = localStatus;
    }

    if (U_FAILURE(*status)){
        ures_close(separatorBundle);
        return 0;
    }

    separator = ures_getStringByKey(separatorBundle, "separator", &len, &localStatus);
    ures_close(separatorBundle);

    if ( (localStatus == U_USING_DEFAULT_WARNING) && uld->noSubstitute ) {
        localStatus = U_MISSING_RESOURCE_ERROR;
    }

    if (localStatus != U_ZERO_ERROR) {
        *status = localStatus;
    }

    if (U_FAILURE(*status)){
        return 0;
    }

    /* For backwards compatibility, if we have a pattern, return the portion between {0} and {1} */
    p0=u_strstr(separator, sub0);
    p1=u_strstr(separator, sub1);
    if (p0!=nullptr && p1!=nullptr && p0<=p1) {
        separator = (const char16_t *)p0 + subLen;
        len = static_cast<int32_t>(p1 - separator);
        /* Desired separator is no longer zero-terminated; handle that if necessary */
        if (len < resultCapacity) {
            u_strncpy(result, separator, len);
            result[len] = 0;
            return len;
        }
    }

    u_strncpy(result, separator, resultCapacity);
    return len;
}<|MERGE_RESOLUTION|>--- conflicted
+++ resolved
@@ -67,12 +67,7 @@
    uld->langBundle = nullptr;
 
    uld->noSubstitute = false;
-<<<<<<< HEAD
-   uld->bundle = ures_open(NULL, localeID, status);
-   uld->langBundle = ures_open(U_ICUDATA_LANG, localeID, status);
-=======
    uld->bundle = ures_open(nullptr, localeID, status);
->>>>>>> 626889fb
 
    if (U_FAILURE(*status)) {
       uprv_free(uld);
