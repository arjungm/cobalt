// © 2016 and later: Unicode, Inc. and others.
// License & terms of use: http://www.unicode.org/copyright.html
/*
 *******************************************************************************
 * Copyright (C) 2008-2015, Google, International Business Machines Corporation
 * and others. All Rights Reserved.
 *******************************************************************************
 */

#include "unicode/tmutfmt.h"

#if !UCONFIG_NO_FORMATTING

#include <utility>

#include "unicode/decimfmt.h"
#include "unicode/localpointer.h"
#include "plurrule_impl.h"
#include "uvector.h"
#include "bytesinkutil.h"
#include "charstr.h"
#include "cmemory.h"
#include "cstring.h"
#include "hash.h"
#include "ulocimp.h"
#include "uresimp.h"
#include "ureslocs.h"
#include "unicode/msgfmt.h"
#include "uassert.h"

#define LEFT_CURLY_BRACKET  ((char16_t)0x007B)
#define RIGHT_CURLY_BRACKET ((char16_t)0x007D)
#define SPACE             ((char16_t)0x0020)
#define DIGIT_ZERO        ((char16_t)0x0030)
#define LOW_S             ((char16_t)0x0073)
#define LOW_M             ((char16_t)0x006D)
#define LOW_I             ((char16_t)0x0069)
#define LOW_N             ((char16_t)0x006E)
#define LOW_H             ((char16_t)0x0068)
#define LOW_W             ((char16_t)0x0077)
#define LOW_D             ((char16_t)0x0064)
#define LOW_Y             ((char16_t)0x0079)
#define LOW_Z             ((char16_t)0x007A)
#define LOW_E             ((char16_t)0x0065)
#define LOW_R             ((char16_t)0x0072)
#define LOW_O             ((char16_t)0x006F)
#define LOW_N             ((char16_t)0x006E)
#define LOW_T             ((char16_t)0x0074)


//TODO: define in compile time
//#define TMUTFMT_DEBUG 1

#ifdef TMUTFMT_DEBUG
#include <iostream>
#endif

U_NAMESPACE_BEGIN



UOBJECT_DEFINE_RTTI_IMPLEMENTATION(TimeUnitFormat)

static const char gUnitsTag[] = "units";
static const char gShortUnitsTag[] = "unitsShort";
static const char gTimeUnitYear[] = "year";
static const char gTimeUnitMonth[] = "month";
static const char gTimeUnitDay[] = "day";
static const char gTimeUnitWeek[] = "week";
static const char gTimeUnitHour[] = "hour";
static const char gTimeUnitMinute[] = "minute";
static const char gTimeUnitSecond[] = "second";
static const char gPluralCountOther[] = "other";

static const char16_t DEFAULT_PATTERN_FOR_SECOND[] = {LEFT_CURLY_BRACKET, DIGIT_ZERO, RIGHT_CURLY_BRACKET, SPACE, LOW_S, 0};
static const char16_t DEFAULT_PATTERN_FOR_MINUTE[] = {LEFT_CURLY_BRACKET, DIGIT_ZERO, RIGHT_CURLY_BRACKET, SPACE, LOW_M, LOW_I, LOW_N, 0};
static const char16_t DEFAULT_PATTERN_FOR_HOUR[] = {LEFT_CURLY_BRACKET, DIGIT_ZERO, RIGHT_CURLY_BRACKET, SPACE, LOW_H, 0};
static const char16_t DEFAULT_PATTERN_FOR_WEEK[] = {LEFT_CURLY_BRACKET, DIGIT_ZERO, RIGHT_CURLY_BRACKET, SPACE, LOW_W, 0};
static const char16_t DEFAULT_PATTERN_FOR_DAY[] = {LEFT_CURLY_BRACKET, DIGIT_ZERO, RIGHT_CURLY_BRACKET, SPACE, LOW_D, 0};
static const char16_t DEFAULT_PATTERN_FOR_MONTH[] = {LEFT_CURLY_BRACKET, DIGIT_ZERO, RIGHT_CURLY_BRACKET, SPACE, LOW_M, 0};
static const char16_t DEFAULT_PATTERN_FOR_YEAR[] = {LEFT_CURLY_BRACKET, DIGIT_ZERO, RIGHT_CURLY_BRACKET, SPACE, LOW_Y, 0};

static const char16_t PLURAL_COUNT_ZERO[] = {LOW_Z, LOW_E, LOW_R, LOW_O, 0};
static const char16_t PLURAL_COUNT_ONE[] = {LOW_O, LOW_N, LOW_E, 0};
static const char16_t PLURAL_COUNT_TWO[] = {LOW_T, LOW_W, LOW_O, 0};

TimeUnitFormat::TimeUnitFormat(UErrorCode& status) {
    initMeasureFormat(Locale::getDefault(), UMEASFMT_WIDTH_WIDE, nullptr, status);
    create(UTMUTFMT_FULL_STYLE, status);
}


TimeUnitFormat::TimeUnitFormat(const Locale& locale, UErrorCode& status) {
    initMeasureFormat(locale, UMEASFMT_WIDTH_WIDE, nullptr, status);
    create(UTMUTFMT_FULL_STYLE, status);
}


TimeUnitFormat::TimeUnitFormat(const Locale& locale, UTimeUnitFormatStyle style, UErrorCode& status) {
    switch (style) {
    case UTMUTFMT_FULL_STYLE:
        initMeasureFormat(locale, UMEASFMT_WIDTH_WIDE, nullptr, status);
        break;
    case UTMUTFMT_ABBREVIATED_STYLE:
        initMeasureFormat(locale, UMEASFMT_WIDTH_SHORT, nullptr, status);
        break;
    default:
        initMeasureFormat(locale, UMEASFMT_WIDTH_WIDE, nullptr, status);
        break;
    }
    create(style, status);
}

TimeUnitFormat::TimeUnitFormat(const TimeUnitFormat& other)
:   MeasureFormat(other),
    fStyle(other.fStyle)
{
    for (TimeUnit::UTimeUnitFields i = TimeUnit::UTIMEUNIT_YEAR;
         i < TimeUnit::UTIMEUNIT_FIELD_COUNT;
         i = (TimeUnit::UTimeUnitFields)(i+1)) {
        UErrorCode status = U_ZERO_ERROR;
        fTimeUnitToCountToPatterns[i] = initHash(status);
        if (U_SUCCESS(status)) {
            copyHash(other.fTimeUnitToCountToPatterns[i], fTimeUnitToCountToPatterns[i], status);
        } else {
            delete fTimeUnitToCountToPatterns[i];
            fTimeUnitToCountToPatterns[i] = nullptr;
        }
    }
}


TimeUnitFormat::~TimeUnitFormat() {
    for (TimeUnit::UTimeUnitFields i = TimeUnit::UTIMEUNIT_YEAR;
         i < TimeUnit::UTIMEUNIT_FIELD_COUNT;
         i = (TimeUnit::UTimeUnitFields)(i+1)) {
        deleteHash(fTimeUnitToCountToPatterns[i]);
        fTimeUnitToCountToPatterns[i] = nullptr;
    }
}


TimeUnitFormat*
TimeUnitFormat::clone() const {
    return new TimeUnitFormat(*this);
}


TimeUnitFormat&
TimeUnitFormat::operator=(const TimeUnitFormat& other) {
    if (this == &other) {
        return *this;
    }
    MeasureFormat::operator=(other);
    for (TimeUnit::UTimeUnitFields i = TimeUnit::UTIMEUNIT_YEAR;
         i < TimeUnit::UTIMEUNIT_FIELD_COUNT;
         i = (TimeUnit::UTimeUnitFields)(i+1)) {
        deleteHash(fTimeUnitToCountToPatterns[i]);
        fTimeUnitToCountToPatterns[i] = nullptr;
    }
    for (TimeUnit::UTimeUnitFields i = TimeUnit::UTIMEUNIT_YEAR;
         i < TimeUnit::UTIMEUNIT_FIELD_COUNT;
         i = (TimeUnit::UTimeUnitFields)(i+1)) {
        UErrorCode status = U_ZERO_ERROR;
        fTimeUnitToCountToPatterns[i] = initHash(status);
        if (U_SUCCESS(status)) {
            copyHash(other.fTimeUnitToCountToPatterns[i], fTimeUnitToCountToPatterns[i], status);
        } else {
            delete fTimeUnitToCountToPatterns[i];
            fTimeUnitToCountToPatterns[i] = nullptr;
        }
    }
    fStyle = other.fStyle;
    return *this;
}

void
TimeUnitFormat::parseObject(const UnicodeString& source,
                            Formattable& result,
                            ParsePosition& pos) const {
    Formattable resultNumber(0.0);
    UBool withNumberFormat = false;
    TimeUnit::UTimeUnitFields resultTimeUnit = TimeUnit::UTIMEUNIT_FIELD_COUNT;
    int32_t oldPos = pos.getIndex();
    int32_t newPos = -1;
    int32_t longestParseDistance = 0;
    UnicodeString* countOfLongestMatch = nullptr;
#ifdef TMUTFMT_DEBUG
    char res[1000];
    source.extract(0, source.length(), res, "UTF-8");
    std::cout << "parse source: " << res << "\n";
#endif
    // parse by iterating through all available patterns
    // and looking for the longest match.
    for (TimeUnit::UTimeUnitFields i = TimeUnit::UTIMEUNIT_YEAR;
         i < TimeUnit::UTIMEUNIT_FIELD_COUNT;
         i = (TimeUnit::UTimeUnitFields)(i+1)) {
        Hashtable* countToPatterns = fTimeUnitToCountToPatterns[i];
        int32_t elemPos = UHASH_FIRST;
        const UHashElement* elem = nullptr;
        while ((elem = countToPatterns->nextElement(elemPos)) != nullptr){
            const UHashTok keyTok = elem->key;
            UnicodeString* count = (UnicodeString*)keyTok.pointer;
#ifdef TMUTFMT_DEBUG
            count->extract(0, count->length(), res, "UTF-8");
            std::cout << "parse plural count: " << res << "\n";
#endif
            const UHashTok valueTok = elem->value;
            // the value is a pair of MessageFormat*
            MessageFormat** patterns = (MessageFormat**)valueTok.pointer;
            for (UTimeUnitFormatStyle style = UTMUTFMT_FULL_STYLE; style < UTMUTFMT_FORMAT_STYLE_COUNT;
                 style = (UTimeUnitFormatStyle)(style + 1)) {
                MessageFormat* pattern = patterns[style];
                pos.setErrorIndex(-1);
                pos.setIndex(oldPos);
                // see if we can parse
                Formattable parsed;
                pattern->parseObject(source, parsed, pos);
                if (pos.getErrorIndex() != -1 || pos.getIndex() == oldPos) {
                    continue;
                }
    #ifdef TMUTFMT_DEBUG
                std::cout << "parsed.getType: " << parsed.getType() << "\n";
    #endif
                Formattable tmpNumber(0.0);
                if (pattern->getArgTypeCount() != 0) {
                    Formattable& temp = parsed[0];
                    if (temp.getType() == Formattable::kString) {
                        UnicodeString tmpString;
                        UErrorCode pStatus = U_ZERO_ERROR;
                        getNumberFormatInternal().parse(temp.getString(tmpString), tmpNumber, pStatus);
                        if (U_FAILURE(pStatus)) {
                            continue;
                        }
                    } else if (temp.isNumeric()) {
                        tmpNumber = temp;
                    } else {
                        continue;
                    }
                }
                int32_t parseDistance = pos.getIndex() - oldPos;
                if (parseDistance > longestParseDistance) {
                    if (pattern->getArgTypeCount() != 0) {
                        resultNumber = tmpNumber;
                        withNumberFormat = true;
                    } else {
                        withNumberFormat = false;
                    }
                    resultTimeUnit = i;
                    newPos = pos.getIndex();
                    longestParseDistance = parseDistance;
                    countOfLongestMatch = count;
                }
            }
        }
    }
    /* After find the longest match, parse the number.
     * Result number could be null for the pattern without number pattern.
     * such as unit pattern in Arabic.
     * When result number is null, use plural rule to set the number.
     */
    if (withNumberFormat == false && longestParseDistance != 0) {
        // set the number using plurrual count
        if (0 == countOfLongestMatch->compare(PLURAL_COUNT_ZERO, 4)) {
            resultNumber = Formattable(0.0);
        } else if (0 == countOfLongestMatch->compare(PLURAL_COUNT_ONE, 3)) {
            resultNumber = Formattable(1.0);
        } else if (0 == countOfLongestMatch->compare(PLURAL_COUNT_TWO, 3)) {
            resultNumber = Formattable(2.0);
        } else {
            // should not happen.
            // TODO: how to handle?
            resultNumber = Formattable(3.0);
        }
    }
    if (longestParseDistance == 0) {
        pos.setIndex(oldPos);
        pos.setErrorIndex(0);
    } else {
        UErrorCode status = U_ZERO_ERROR;
        LocalPointer<TimeUnitAmount> tmutamt(new TimeUnitAmount(resultNumber, resultTimeUnit, status), status);
        if (U_SUCCESS(status)) {
            result.adoptObject(tmutamt.orphan());
            pos.setIndex(newPos);
            pos.setErrorIndex(-1);
        } else {
            pos.setIndex(oldPos);
            pos.setErrorIndex(0);
        }
    }
}

void
TimeUnitFormat::create(UTimeUnitFormatStyle style, UErrorCode& status) {
    // fTimeUnitToCountToPatterns[] must have its elements initialized to nullptr first
    // before checking for failure status.
    for (TimeUnit::UTimeUnitFields i = TimeUnit::UTIMEUNIT_YEAR;
         i < TimeUnit::UTIMEUNIT_FIELD_COUNT;
         i = (TimeUnit::UTimeUnitFields)(i+1)) {
        fTimeUnitToCountToPatterns[i] = nullptr;
    }

    if (U_FAILURE(status)) {
        return;
    }
    if (style < UTMUTFMT_FULL_STYLE || style >= UTMUTFMT_FORMAT_STYLE_COUNT) {
        status = U_ILLEGAL_ARGUMENT_ERROR;
        return;
    }
    fStyle = style;

    //TODO: format() and parseObj() are const member functions,
    //so, can not do lazy initialization in C++.
    //setup has to be done in constructors.
    //and here, the behavior is not consistent with Java.
    //In Java, create an empty instance does not setup locale as
    //default locale. If it followed by setNumberFormat(),
    //in format(), the locale will set up as the locale in fNumberFormat.
    //But in C++, this sets the locale as the default locale.
    setup(status);
}

void
TimeUnitFormat::setup(UErrorCode& err) {
    initDataMembers(err);

    UVector pluralCounts(nullptr, uhash_compareUnicodeString, 6, err);
    LocalPointer<StringEnumeration> keywords(getPluralRules().getKeywords(err), err);
    if (U_FAILURE(err)) {
        return;
    }
    UnicodeString* pluralCount;
    while ((pluralCount = const_cast<UnicodeString*>(keywords->snext(err))) != nullptr) {
      pluralCounts.addElement(pluralCount, err);
    }
    readFromCurrentLocale(UTMUTFMT_FULL_STYLE, gUnitsTag, pluralCounts, err);
    checkConsistency(UTMUTFMT_FULL_STYLE, gUnitsTag, err);
    readFromCurrentLocale(UTMUTFMT_ABBREVIATED_STYLE, gShortUnitsTag, pluralCounts, err);
    checkConsistency(UTMUTFMT_ABBREVIATED_STYLE, gShortUnitsTag, err);
}


void
TimeUnitFormat::initDataMembers(UErrorCode& err){
    if (U_FAILURE(err)) {
        return;
    }
    for (TimeUnit::UTimeUnitFields i = TimeUnit::UTIMEUNIT_YEAR;
         i < TimeUnit::UTIMEUNIT_FIELD_COUNT;
         i = (TimeUnit::UTimeUnitFields)(i+1)) {
        deleteHash(fTimeUnitToCountToPatterns[i]);
        fTimeUnitToCountToPatterns[i] = nullptr;
    }
}

struct TimeUnitFormatReadSink : public ResourceSink {
    TimeUnitFormat *timeUnitFormatObj;
    const UVector &pluralCounts;
    UTimeUnitFormatStyle style;
    UBool beenHere;

    TimeUnitFormatReadSink(TimeUnitFormat *timeUnitFormatObj,
            const UVector &pluralCounts, UTimeUnitFormatStyle style) :
            timeUnitFormatObj(timeUnitFormatObj), pluralCounts(pluralCounts),
            style(style), beenHere(false){}

    virtual ~TimeUnitFormatReadSink();

    virtual void put(const char *key, ResourceValue &value, UBool, UErrorCode &errorCode) override {
        // Skip all put() calls except the first one -- discard all fallback data.
        if (beenHere) {
            return;
        } else {
            beenHere = true;
        }

        ResourceTable units = value.getTable(errorCode);
        if (U_FAILURE(errorCode)) { return; }

        for (int32_t i = 0; units.getKeyAndValue(i, key, value); ++i) {
            const char* timeUnitName = key;
            if (timeUnitName == nullptr) {
                continue;
            }

            TimeUnit::UTimeUnitFields timeUnitField = TimeUnit::UTIMEUNIT_FIELD_COUNT;
            if ( uprv_strcmp(timeUnitName, gTimeUnitYear) == 0 ) {
                timeUnitField = TimeUnit::UTIMEUNIT_YEAR;
            } else if ( uprv_strcmp(timeUnitName, gTimeUnitMonth) == 0 ) {
                timeUnitField = TimeUnit::UTIMEUNIT_MONTH;
            } else if ( uprv_strcmp(timeUnitName, gTimeUnitDay) == 0 ) {
                timeUnitField = TimeUnit::UTIMEUNIT_DAY;
            } else if ( uprv_strcmp(timeUnitName, gTimeUnitHour) == 0 ) {
                timeUnitField = TimeUnit::UTIMEUNIT_HOUR;
            } else if ( uprv_strcmp(timeUnitName, gTimeUnitMinute) == 0 ) {
                timeUnitField = TimeUnit::UTIMEUNIT_MINUTE;
            } else if ( uprv_strcmp(timeUnitName, gTimeUnitSecond) == 0 ) {
                timeUnitField = TimeUnit::UTIMEUNIT_SECOND;
            } else if ( uprv_strcmp(timeUnitName, gTimeUnitWeek) == 0 ) {
                timeUnitField = TimeUnit::UTIMEUNIT_WEEK;
            } else {
                continue;
            }
            LocalPointer<Hashtable> localCountToPatterns;
            Hashtable *countToPatterns =
                timeUnitFormatObj->fTimeUnitToCountToPatterns[timeUnitField];
            if (countToPatterns == nullptr) {
                localCountToPatterns.adoptInsteadAndCheckErrorCode(
                    timeUnitFormatObj->initHash(errorCode), errorCode);
                countToPatterns = localCountToPatterns.getAlias();
                if (U_FAILURE(errorCode)) {
                    return;
                }
            }

            ResourceTable countsToPatternTable = value.getTable(errorCode);
            if (U_FAILURE(errorCode)) {
                continue;
            }
            for (int32_t j = 0; countsToPatternTable.getKeyAndValue(j, key, value); ++j) {
                errorCode = U_ZERO_ERROR;
                UnicodeString pattern = value.getUnicodeString(errorCode);
                if (U_FAILURE(errorCode)) {
                    continue;
                }
                UnicodeString pluralCountUniStr(key, -1, US_INV);
                if (!pluralCounts.contains(&pluralCountUniStr)) {
                    continue;
                }
                LocalPointer<MessageFormat> messageFormat(new MessageFormat(
                    pattern, timeUnitFormatObj->getLocale(errorCode), errorCode), errorCode);
                if (U_FAILURE(errorCode)) {
                    return;
                }
                MessageFormat** formatters =
                    (MessageFormat**)countToPatterns->get(pluralCountUniStr);
                if (formatters == nullptr) {
                    LocalMemory<MessageFormat *> localFormatters(
                        (MessageFormat **)uprv_malloc(UTMUTFMT_FORMAT_STYLE_COUNT*sizeof(MessageFormat*)));
                    if (localFormatters.isNull()) {
                        errorCode = U_MEMORY_ALLOCATION_ERROR;
                        return;
                    }
                    localFormatters[UTMUTFMT_FULL_STYLE] = nullptr;
                    localFormatters[UTMUTFMT_ABBREVIATED_STYLE] = nullptr;
                    countToPatterns->put(pluralCountUniStr, localFormatters.getAlias(), errorCode);
                    if (U_FAILURE(errorCode)) {
                        return;
                    }
                    formatters = localFormatters.orphan();
                }
                formatters[style] = messageFormat.orphan();
            }

            if (timeUnitFormatObj->fTimeUnitToCountToPatterns[timeUnitField] == nullptr) {
                timeUnitFormatObj->fTimeUnitToCountToPatterns[timeUnitField] = localCountToPatterns.orphan();
            }
        }
    }

};

TimeUnitFormatReadSink::~TimeUnitFormatReadSink() {}

void
TimeUnitFormat::readFromCurrentLocale(UTimeUnitFormatStyle style, const char* key,
                                      const UVector& pluralCounts, UErrorCode& err) {
    if (U_FAILURE(err)) {
        return;
    }
    // fill timeUnitToCountToPatterns from resource file
    // err is used to indicate wrong status except missing resource.
    // status is an error code used in resource lookup.
    // status does not affect "err".
    UErrorCode status = U_ZERO_ERROR;
    LocalUResourceBundlePointer rb(ures_open(U_ICUDATA_UNIT, getLocaleID(status), &status));

    LocalUResourceBundlePointer unitsRes(ures_getByKey(rb.getAlias(), key, nullptr, &status));
    ures_getByKey(unitsRes.getAlias(), "duration", unitsRes.getAlias(), &status);
    if (U_FAILURE(status)) {
        return;
    }

    TimeUnitFormatReadSink sink(this, pluralCounts, style);
    ures_getAllItemsWithFallback(unitsRes.getAlias(), "", sink, status);
}

void
TimeUnitFormat::checkConsistency(UTimeUnitFormatStyle style, const char* key, UErrorCode& err) {
    if (U_FAILURE(err)) {
        return;
    }
    // there should be patterns for each plural rule in each time unit.
    // For each time unit,
    //     for each plural rule, following is unit pattern fall-back rule:
    //         ( for example: "one" hour )
    //         look for its unit pattern in its locale tree.
    //         if pattern is not found in its own locale, such as de_DE,
    //         look for the pattern in its parent, such as de,
    //         keep looking till found or till root.
    //         if the pattern is not found in root either,
    //         fallback to plural count "other",
    //         look for the pattern of "other" in the locale tree:
    //         "de_DE" to "de" to "root".
    //         If not found, fall back to value of
    //         static variable DEFAULT_PATTERN_FOR_xxx, such as "{0} h".
    //
    // Following is consistency check to create pattern for each
    // plural rule in each time unit using above fall-back rule.
    //
    LocalPointer<StringEnumeration> keywords(
            getPluralRules().getKeywords(err), err);
    const UnicodeString* pluralCount;
    while (U_SUCCESS(err) && (pluralCount = keywords->snext(err)) != nullptr) {
        for (int32_t i = 0; i < TimeUnit::UTIMEUNIT_FIELD_COUNT; ++i) {
            // for each time unit,
            // get all the patterns for each plural rule in this locale.
            Hashtable* countToPatterns = fTimeUnitToCountToPatterns[i];
            if ( countToPatterns == nullptr ) {
                fTimeUnitToCountToPatterns[i] = countToPatterns = initHash(err);
                if (U_FAILURE(err)) {
                    return;
                }
            }
            MessageFormat** formatters = (MessageFormat**)countToPatterns->get(*pluralCount);
            if( formatters == nullptr || formatters[style] == nullptr ) {
                // look through parents
                const char* localeName = getLocaleID(err);
                CharString pluralCountChars;
                pluralCountChars.appendInvariantChars(*pluralCount, err);
                searchInLocaleChain(style, key, localeName,
                                    (TimeUnit::UTimeUnitFields)i,
                                    *pluralCount, pluralCountChars.data(),
                                    countToPatterns, err);
            }
            // TODO: what to do with U_FAILURE(err) at this point.
            //       As is, the outer loop continues to run, but does nothing.
        }
    }
}



// srcPluralCount is the original plural count on which the pattern is
// searched for.
// searchPluralCount is the fallback plural count.
// For example, to search for pattern for ""one" hour",
// "one" is the srcPluralCount,
// if the pattern is not found even in root, fallback to
// using patterns of plural count "other",
// then, "other" is the searchPluralCount.
void
TimeUnitFormat::searchInLocaleChain(UTimeUnitFormatStyle style, const char* key, const char* localeName,
                                TimeUnit::UTimeUnitFields srcTimeUnitField,
                                const UnicodeString& srcPluralCount,
                                const char* searchPluralCount,
                                Hashtable* countToPatterns,
                                UErrorCode& err) {
    if (U_FAILURE(err)) {
        return;
    }
    UErrorCode status = U_ZERO_ERROR;
    CharString parentLocale(localeName, status);
    U_ASSERT(countToPatterns != nullptr);
    for (;;) {
        {
            CharString tmp;
            CharStringByteSink sink(&tmp);
            ulocimp_getParent(parentLocale.data(), sink, &status);
            parentLocale = std::move(tmp);
        }
        // look for pattern for srcPluralCount in locale tree
        LocalUResourceBundlePointer rb(ures_open(U_ICUDATA_UNIT, parentLocale.data(), &status));
        LocalUResourceBundlePointer unitsRes(ures_getByKey(rb.getAlias(), key, nullptr, &status));
        const char* timeUnitName = getTimeUnitName(srcTimeUnitField, status);
        LocalUResourceBundlePointer countsToPatternRB(ures_getByKey(unitsRes.getAlias(), timeUnitName, nullptr, &status));
        const char16_t* pattern;
        int32_t      ptLength;
        pattern = ures_getStringByKeyWithFallback(countsToPatternRB.getAlias(), searchPluralCount, &ptLength, &status);
        if (U_SUCCESS(status)) {
            //found
            LocalPointer<MessageFormat> messageFormat(
                new MessageFormat(UnicodeString(true, pattern, ptLength), getLocale(err), err), err);
            if (U_FAILURE(err)) {
                return;
            }
            MessageFormat** formatters = (MessageFormat**)countToPatterns->get(srcPluralCount);
            if (formatters == nullptr) {
                LocalMemory<MessageFormat *> localFormatters(
                        (MessageFormat**)uprv_malloc(UTMUTFMT_FORMAT_STYLE_COUNT*sizeof(MessageFormat*)));
                formatters = localFormatters.getAlias();
                localFormatters[UTMUTFMT_FULL_STYLE] = nullptr;
                localFormatters[UTMUTFMT_ABBREVIATED_STYLE] = nullptr;
                countToPatterns->put(srcPluralCount, localFormatters.orphan(), err);
                if (U_FAILURE(err)) {
                    return;
                }
            }
            //delete formatters[style];
            formatters[style] = messageFormat.orphan();
            return;
        }
        status = U_ZERO_ERROR;
        if (parentLocale.isEmpty()) {
            break;
        }
    }

    // if no unitsShort resource was found even after fallback to root locale
    // then search the units resource fallback from the current level to root
    if ( parentLocale.isEmpty() && uprv_strcmp(key, gShortUnitsTag) == 0) {
#ifdef TMUTFMT_DEBUG
        std::cout << "loop into searchInLocaleChain since Short-Long-Alternative \n";
#endif
        CharString pLocale(localeName, -1, err);
        // Add an underscore at the tail of locale name,
        // so that searchInLocaleChain will check the current locale before falling back
        pLocale.append('_', err);
        searchInLocaleChain(style, gUnitsTag, pLocale.data(), srcTimeUnitField, srcPluralCount,
                             searchPluralCount, countToPatterns, err);
        if (U_FAILURE(err)) {
            return;
        }
        MessageFormat** formatters = (MessageFormat**)countToPatterns->get(srcPluralCount);
        if (formatters != nullptr && formatters[style] != nullptr) {
            return;
        }
    }

    // if not found the pattern for this plural count at all,
    // fall-back to plural count "other"
    if ( uprv_strcmp(searchPluralCount, gPluralCountOther) == 0 ) {
        // set default fall back the same as the resource in root
        LocalPointer<MessageFormat> messageFormat;
        const char16_t *pattern = nullptr;
        if ( srcTimeUnitField == TimeUnit::UTIMEUNIT_SECOND ) {
            pattern = DEFAULT_PATTERN_FOR_SECOND;
        } else if ( srcTimeUnitField == TimeUnit::UTIMEUNIT_MINUTE ) {
            pattern = DEFAULT_PATTERN_FOR_MINUTE;
        } else if ( srcTimeUnitField == TimeUnit::UTIMEUNIT_HOUR ) {
            pattern = DEFAULT_PATTERN_FOR_HOUR;
        } else if ( srcTimeUnitField == TimeUnit::UTIMEUNIT_WEEK ) {
            pattern = DEFAULT_PATTERN_FOR_WEEK;
        } else if ( srcTimeUnitField == TimeUnit::UTIMEUNIT_DAY ) {
            pattern = DEFAULT_PATTERN_FOR_DAY;
        } else if ( srcTimeUnitField == TimeUnit::UTIMEUNIT_MONTH ) {
            pattern = DEFAULT_PATTERN_FOR_MONTH;
        } else if ( srcTimeUnitField == TimeUnit::UTIMEUNIT_YEAR ) {
            pattern = DEFAULT_PATTERN_FOR_YEAR;
        }
        if (pattern != nullptr) {
            messageFormat.adoptInsteadAndCheckErrorCode(
                     new MessageFormat(UnicodeString(true, pattern, -1), getLocale(err), err), err);
        }
        if (U_FAILURE(err)) {
            return;
        }
        MessageFormat** formatters = (MessageFormat**)countToPatterns->get(srcPluralCount);
        if (formatters == nullptr) {
            LocalMemory<MessageFormat *> localFormatters (
                    (MessageFormat**)uprv_malloc(UTMUTFMT_FORMAT_STYLE_COUNT*sizeof(MessageFormat*)));
            if (localFormatters.isNull()) {
                err = U_MEMORY_ALLOCATION_ERROR;
                return;
            }
            formatters = localFormatters.getAlias();
            formatters[UTMUTFMT_FULL_STYLE] = nullptr;
            formatters[UTMUTFMT_ABBREVIATED_STYLE] = nullptr;
            countToPatterns->put(srcPluralCount, localFormatters.orphan(), err);
        }
        if (U_SUCCESS(err)) {
            //delete formatters[style];
            formatters[style] = messageFormat.orphan();
        }
    } else {
        // fall back to rule "other", and search in parents
        searchInLocaleChain(style, key, localeName, srcTimeUnitField, srcPluralCount,
                            gPluralCountOther, countToPatterns, err);
    }
}

void
TimeUnitFormat::setLocale(const Locale& locale, UErrorCode& status) {
    if (setMeasureFormatLocale(locale, status)) {
        setup(status);
    }
}


void
TimeUnitFormat::setNumberFormat(const NumberFormat& format, UErrorCode& status){
    if (U_FAILURE(status)) {
        return;
    }
    adoptNumberFormat(format.clone(), status);
}


void
TimeUnitFormat::deleteHash(Hashtable* htable) {
    int32_t pos = UHASH_FIRST;
    const UHashElement* element = nullptr;
    if ( htable ) {
        while ( (element = htable->nextElement(pos)) != nullptr ) {
            const UHashTok valueTok = element->value;
            const MessageFormat** value = (const MessageFormat**)valueTok.pointer;
            delete value[UTMUTFMT_FULL_STYLE];
            delete value[UTMUTFMT_ABBREVIATED_STYLE];
            //delete[] value;
            uprv_free(value);
        }
    }
    delete htable;
}


void
TimeUnitFormat::copyHash(const Hashtable* source, Hashtable* target, UErrorCode& status) {
    if ( U_FAILURE(status) ) {
        return;
    }
    int32_t pos = UHASH_FIRST;
    const UHashElement* element = nullptr;
    if ( source ) {
        while ( (element = source->nextElement(pos)) != nullptr ) {
            const UHashTok keyTok = element->key;
            const UnicodeString* key = (UnicodeString*)keyTok.pointer;
            const UHashTok valueTok = element->value;
            const MessageFormat** value = (const MessageFormat**)valueTok.pointer;
            MessageFormat** newVal = (MessageFormat**)uprv_malloc(UTMUTFMT_FORMAT_STYLE_COUNT*sizeof(MessageFormat*));
            newVal[0] = value[0]->clone();
            newVal[1] = value[1]->clone();
            target->put(UnicodeString(*key), newVal, status);
            if ( U_FAILURE(status) ) {
                delete newVal[0];
                delete newVal[1];
                uprv_free(newVal);
                return;
            }
        }
    }
}


U_CDECL_BEGIN

/**
 * set hash table value comparator
 *
 * @param val1  one value in comparison
 * @param val2  the other value in comparison
 * @return      true if 2 values are the same, false otherwise
 */
static UBool U_CALLCONV tmutfmtHashTableValueComparator(UHashTok val1, UHashTok val2);

static UBool
U_CALLCONV tmutfmtHashTableValueComparator(UHashTok val1, UHashTok val2) {
    const MessageFormat** pattern1 = (const MessageFormat**)val1.pointer;
    const MessageFormat** pattern2 = (const MessageFormat**)val2.pointer;
    return *pattern1[0] == *pattern2[0] && *pattern1[1] == *pattern2[1];
}

U_CDECL_END

Hashtable*
TimeUnitFormat::initHash(UErrorCode& status) {
    if ( U_FAILURE(status) ) {
        return nullptr;
    }
    Hashtable* hTable;
<<<<<<< HEAD
    if ( (hTable = new Hashtable(true, status)) == NULL ) {
=======
    if ( (hTable = new Hashtable(true, status)) == nullptr ) {
>>>>>>> 626889fb
        status = U_MEMORY_ALLOCATION_ERROR;
        return nullptr;
    }
    if ( U_FAILURE(status) ) {
        delete hTable;
        return nullptr;
    }
    hTable->setValueComparator(tmutfmtHashTableValueComparator);
    return hTable;
}


const char*
TimeUnitFormat::getTimeUnitName(TimeUnit::UTimeUnitFields unitField,
                                UErrorCode& status) {
    if (U_FAILURE(status)) {
        return nullptr;
    }
    switch (unitField) {
      case TimeUnit::UTIMEUNIT_YEAR:
        return gTimeUnitYear;
      case TimeUnit::UTIMEUNIT_MONTH:
        return gTimeUnitMonth;
      case TimeUnit::UTIMEUNIT_DAY:
        return gTimeUnitDay;
      case TimeUnit::UTIMEUNIT_WEEK:
        return gTimeUnitWeek;
      case TimeUnit::UTIMEUNIT_HOUR:
        return gTimeUnitHour;
      case TimeUnit::UTIMEUNIT_MINUTE:
        return gTimeUnitMinute;
      case TimeUnit::UTIMEUNIT_SECOND:
        return gTimeUnitSecond;
      default:
        status = U_ILLEGAL_ARGUMENT_ERROR;
        return nullptr;
    }
}

U_NAMESPACE_END

#endif<|MERGE_RESOLUTION|>--- conflicted
+++ resolved
@@ -768,11 +768,7 @@
         return nullptr;
     }
     Hashtable* hTable;
-<<<<<<< HEAD
-    if ( (hTable = new Hashtable(true, status)) == NULL ) {
-=======
     if ( (hTable = new Hashtable(true, status)) == nullptr ) {
->>>>>>> 626889fb
         status = U_MEMORY_ALLOCATION_ERROR;
         return nullptr;
     }
