// © 2016 and later: Unicode, Inc. and others.
// License & terms of use: http://www.unicode.org/copyright.html
/*
*******************************************************************************
* Copyright (C) 1997-2015, International Business Machines Corporation and
* others. All Rights Reserved.
*******************************************************************************
*
* File NUMFMT.CPP
*
* Modification History:
*
*   Date        Name        Description
*   02/19/97    aliu        Converted from java.
*   03/18/97    clhuang     Implemented with C++ APIs.
*   04/17/97    aliu        Enlarged MAX_INTEGER_DIGITS to fully accommodate the
*                           largest double, by default.
*                           Changed DigitCount to int per code review.
*    07/20/98    stephen        Changed operator== to check for grouping
*                            Changed setMaxIntegerDigits per Java implementation.
*                            Changed setMinIntegerDigits per Java implementation.
*                            Changed setMinFractionDigits per Java implementation.
*                            Changed setMaxFractionDigits per Java implementation.
********************************************************************************
*/

#include "unicode/utypes.h"

#if !UCONFIG_NO_FORMATTING

#include "unicode/numfmt.h"
#include "unicode/locid.h"
#include "unicode/dcfmtsym.h"
#include "unicode/decimfmt.h"
#include "unicode/ustring.h"
#include "unicode/ucurr.h"
#include "unicode/curramt.h"
#include "unicode/numsys.h"
#include "unicode/rbnf.h"
#include "unicode/localpointer.h"
#include "unicode/udisplaycontext.h"
#include "charstr.h"
#include "winnmfmt.h"
#include "uresimp.h"
#include "uhash.h"
#include "cmemory.h"
#include "servloc.h"
#include "ucln_in.h"
#include "cstring.h"
#include "putilimp.h"
#include "uassert.h"
#include "umutex.h"
#include "mutex.h"
#include <float.h>
#include "sharednumberformat.h"
#include "unifiedcache.h"
#include "number_decimalquantity.h"
#include "number_utils.h"

//#define FMT_DEBUG

#ifdef FMT_DEBUG
#include <stdio.h>
static inline void debugout(UnicodeString s) {
    char buf[2000];
    s.extract((int32_t) 0, s.length(), buf);
    printf("%s", buf);
}
#define debug(x) printf("%s", x);
#else
#define debugout(x)
#define debug(x)
#endif

// If no number pattern can be located for a locale, this is the last
// resort. The patterns are same as the ones in root locale.
static const char16_t gLastResortDecimalPat[] = {
    0x23, 0x2C, 0x23, 0x23, 0x30, 0x2E, 0x23, 0x23, 0x23, 0 /* "#,##0.###" */
};
static const char16_t gLastResortCurrencyPat[] = {
    0xA4, 0xA0, 0x23, 0x2C, 0x23, 0x23, 0x30, 0x2E, 0x30, 0x30, 0 /* "\u00A4\u00A0#,##0.00" */
};
static const char16_t gLastResortPercentPat[] = {
    0x23, 0x2C, 0x23, 0x23, 0x30, 0x25, 0 /* "#,##0%" */
};
static const char16_t gLastResortScientificPat[] = {
    0x23, 0x45, 0x30, 0 /* "#E0" */
};
static const char16_t gLastResortIsoCurrencyPat[] = {
    0xA4, 0xA4, 0xA0, 0x23, 0x2C, 0x23, 0x23, 0x30, 0x2E, 0x30, 0x30, 0  /* "\u00A4\u00A4\u00A0#,##0.00" */
};
static const char16_t gLastResortPluralCurrencyPat[] = {
    0x23, 0x2C, 0x23, 0x23, 0x30, 0x2E, 0x23, 0x23, 0x23, 0x20, 0xA4, 0xA4, 0xA4, 0 /* "#,##0.### \u00A4\u00A4\u00A4*/
};
static const char16_t gLastResortAccountingCurrencyPat[] =  {
    0xA4, 0xA0, 0x23, 0x2C, 0x23, 0x23, 0x30, 0x2E, 0x30, 0x30, 0 /* "\u00A4\u00A0#,##0.00" */
};

static const char16_t gSingleCurrencySign[] = {0xA4, 0};
static const char16_t gDoubleCurrencySign[] = {0xA4, 0xA4, 0};

static const char16_t gSlash = 0x2f;

// If the maximum base 10 exponent were 4, then the largest number would
// be 99,999 which has 5 digits.
// On IEEE754 systems gMaxIntegerDigits is 308 + possible denormalized 15 digits + rounding digit
// With big decimal, the max exponent is 999,999,999 and the max number of digits is the same, 999,999,999
const int32_t icu::NumberFormat::gDefaultMaxIntegerDigits = 2000000000;
const int32_t icu::NumberFormat::gDefaultMinIntegerDigits = 127;

static const char16_t * const gLastResortNumberPatterns[UNUM_FORMAT_STYLE_COUNT] = {
    nullptr,  // UNUM_PATTERN_DECIMAL
    gLastResortDecimalPat,  // UNUM_DECIMAL
    gLastResortCurrencyPat,  // UNUM_CURRENCY
    gLastResortPercentPat,  // UNUM_PERCENT
    gLastResortScientificPat,  // UNUM_SCIENTIFIC
<<<<<<< HEAD
    NULL,  // UNUM_SPELLOUT
    NULL,  // UNUM_ORDINAL
    NULL,  // UNUM_DURATION
    gLastResortDecimalPat,  // UNUM_NUMBERING_SYSTEM
    NULL,  // UNUM_PATTERN_RULEBASED
=======
    nullptr,  // UNUM_SPELLOUT
    nullptr,  // UNUM_ORDINAL
    nullptr,  // UNUM_DURATION
    gLastResortDecimalPat,  // UNUM_NUMBERING_SYSTEM
    nullptr,  // UNUM_PATTERN_RULEBASED
>>>>>>> 626889fb
    gLastResortIsoCurrencyPat,  // UNUM_CURRENCY_ISO
    gLastResortPluralCurrencyPat,  // UNUM_CURRENCY_PLURAL
    gLastResortAccountingCurrencyPat, // UNUM_CURRENCY_ACCOUNTING
    gLastResortCurrencyPat,  // UNUM_CASH_CURRENCY 
    nullptr,  // UNUM_DECIMAL_COMPACT_SHORT
    nullptr,  // UNUM_DECIMAL_COMPACT_LONG
    gLastResortCurrencyPat,  // UNUM_CURRENCY_STANDARD
};

// Keys used for accessing resource bundles

static const icu::number::impl::CldrPatternStyle gFormatCldrStyles[UNUM_FORMAT_STYLE_COUNT] = {
    /* nullptr */ icu::number::impl::CLDR_PATTERN_STYLE_COUNT,  // UNUM_PATTERN_DECIMAL
    icu::number::impl::CLDR_PATTERN_STYLE_DECIMAL,  // UNUM_DECIMAL
    icu::number::impl::CLDR_PATTERN_STYLE_CURRENCY,  // UNUM_CURRENCY
    icu::number::impl::CLDR_PATTERN_STYLE_PERCENT,  // UNUM_PERCENT
    icu::number::impl::CLDR_PATTERN_STYLE_SCIENTIFIC,  // UNUM_SCIENTIFIC
    /* nullptr */ icu::number::impl::CLDR_PATTERN_STYLE_COUNT,  // UNUM_SPELLOUT
    /* nullptr */ icu::number::impl::CLDR_PATTERN_STYLE_COUNT,  // UNUM_ORDINAL
    /* nullptr */ icu::number::impl::CLDR_PATTERN_STYLE_COUNT,  // UNUM_DURATION
    /* nullptr */ icu::number::impl::CLDR_PATTERN_STYLE_COUNT,  // UNUM_NUMBERING_SYSTEM
    /* nullptr */ icu::number::impl::CLDR_PATTERN_STYLE_COUNT,  // UNUM_PATTERN_RULEBASED
    // For UNUM_CURRENCY_ISO and UNUM_CURRENCY_PLURAL,
    // the pattern is the same as the pattern of UNUM_CURRENCY
    // except for replacing the single currency sign with
    // double currency sign or triple currency sign.
    icu::number::impl::CLDR_PATTERN_STYLE_CURRENCY,  // UNUM_CURRENCY_ISO
    icu::number::impl::CLDR_PATTERN_STYLE_CURRENCY,  // UNUM_CURRENCY_PLURAL
    icu::number::impl::CLDR_PATTERN_STYLE_ACCOUNTING,  // UNUM_CURRENCY_ACCOUNTING
    icu::number::impl::CLDR_PATTERN_STYLE_CURRENCY,  // UNUM_CASH_CURRENCY
    /* nullptr */ icu::number::impl::CLDR_PATTERN_STYLE_COUNT,  // UNUM_DECIMAL_COMPACT_SHORT
    /* nullptr */ icu::number::impl::CLDR_PATTERN_STYLE_COUNT,  // UNUM_DECIMAL_COMPACT_LONG
    icu::number::impl::CLDR_PATTERN_STYLE_CURRENCY,  // UNUM_CURRENCY_STANDARD
};

// Static hashtable cache of NumberingSystem objects used by NumberFormat
<<<<<<< HEAD
static UHashtable * NumberingSystem_cache = NULL;
static icu::UInitOnce gNSCacheInitOnce {};

#if !UCONFIG_NO_SERVICE
static icu::ICULocaleService* gService = NULL;
=======
static UHashtable * NumberingSystem_cache = nullptr;
static icu::UInitOnce gNSCacheInitOnce {};

#if !UCONFIG_NO_SERVICE
static icu::ICULocaleService* gService = nullptr;
>>>>>>> 626889fb
static icu::UInitOnce gServiceInitOnce {};
#endif

/**
 * Release all static memory held by Number Format.
 */
U_CDECL_BEGIN
static void U_CALLCONV
deleteNumberingSystem(void *obj) {
    delete (icu::NumberingSystem *)obj;
}

static UBool U_CALLCONV numfmt_cleanup() {
#if !UCONFIG_NO_SERVICE
    gServiceInitOnce.reset();
    if (gService) {
        delete gService;
        gService = nullptr;
    }
#endif
    gNSCacheInitOnce.reset();
    if (NumberingSystem_cache) {
        // delete NumberingSystem_cache;
        uhash_close(NumberingSystem_cache);
        NumberingSystem_cache = nullptr;
    }
    return true;
}
U_CDECL_END

// *****************************************************************************
// class NumberFormat
// *****************************************************************************

U_NAMESPACE_BEGIN

UOBJECT_DEFINE_ABSTRACT_RTTI_IMPLEMENTATION(NumberFormat)

#if !UCONFIG_NO_SERVICE
// -------------------------------------
// SimpleNumberFormatFactory implementation
NumberFormatFactory::~NumberFormatFactory() {}
SimpleNumberFormatFactory::SimpleNumberFormatFactory(const Locale& locale, UBool visible)
    : _visible(visible)
{
    LocaleUtility::initNameFromLocale(locale, _id);
}

SimpleNumberFormatFactory::~SimpleNumberFormatFactory() {}

UBool SimpleNumberFormatFactory::visible() const {
    return _visible;
}

const UnicodeString *
SimpleNumberFormatFactory::getSupportedIDs(int32_t &count, UErrorCode& status) const
{
    if (U_SUCCESS(status)) {
        count = 1;
        return &_id;
    }
    count = 0;
    return nullptr;
}
#endif /* #if !UCONFIG_NO_SERVICE */

// -------------------------------------
// default constructor
NumberFormat::NumberFormat()
:   fGroupingUsed(true),
    fMaxIntegerDigits(gDefaultMaxIntegerDigits),
    fMinIntegerDigits(1),
    fMaxFractionDigits(3), // invariant, >= minFractionDigits
    fMinFractionDigits(0),
    fParseIntegerOnly(false),
    fLenient(false),
    fCapitalizationContext(UDISPCTX_CAPITALIZATION_NONE)
{
    fCurrency[0] = 0;
}

// -------------------------------------

NumberFormat::~NumberFormat()
{
}

SharedNumberFormat::~SharedNumberFormat() {
    delete ptr;
}

// -------------------------------------
// copy constructor

NumberFormat::NumberFormat(const NumberFormat &source)
:   Format(source)
{
    *this = source;
}

// -------------------------------------
// assignment operator

NumberFormat&
NumberFormat::operator=(const NumberFormat& rhs)
{
    if (this != &rhs)
    {
        Format::operator=(rhs);
        fGroupingUsed = rhs.fGroupingUsed;
        fMaxIntegerDigits = rhs.fMaxIntegerDigits;
        fMinIntegerDigits = rhs.fMinIntegerDigits;
        fMaxFractionDigits = rhs.fMaxFractionDigits;
        fMinFractionDigits = rhs.fMinFractionDigits;
        fParseIntegerOnly = rhs.fParseIntegerOnly;
        u_strncpy(fCurrency, rhs.fCurrency, 3);
        fCurrency[3] = 0;
        fLenient = rhs.fLenient;
        fCapitalizationContext = rhs.fCapitalizationContext;
    }
    return *this;
}

// -------------------------------------

bool
NumberFormat::operator==(const Format& that) const
{
    // Format::operator== guarantees this cast is safe
    NumberFormat* other = (NumberFormat*)&that;

#ifdef FMT_DEBUG
    // This code makes it easy to determine why two format objects that should
    // be equal aren't.
    UBool first = true;
    if (!Format::operator==(that)) {
        if (first) { printf("[ "); first = false; } else { printf(", "); }
        debug("Format::!=");
    }
    if (!(fMaxIntegerDigits == other->fMaxIntegerDigits &&
          fMinIntegerDigits == other->fMinIntegerDigits)) {
        if (first) { printf("[ "); first = false; } else { printf(", "); }
        debug("Integer digits !=");
    }
    if (!(fMaxFractionDigits == other->fMaxFractionDigits &&
          fMinFractionDigits == other->fMinFractionDigits)) {
        if (first) { printf("[ "); first = false; } else { printf(", "); }
        debug("Fraction digits !=");
    }
    if (!(fGroupingUsed == other->fGroupingUsed)) {
        if (first) { printf("[ "); first = false; } else { printf(", "); }
        debug("fGroupingUsed != ");
    }
    if (!(fParseIntegerOnly == other->fParseIntegerOnly)) {
        if (first) { printf("[ "); first = false; } else { printf(", "); }
        debug("fParseIntegerOnly != ");
    }
    if (!(u_strcmp(fCurrency, other->fCurrency) == 0)) {
        if (first) { printf("[ "); first = false; } else { printf(", "); }
        debug("fCurrency !=");
    }
    if (!(fLenient == other->fLenient)) {
        if (first) { printf("[ "); first = false; } else { printf(", "); }
        debug("fLenient != ");
    }
    if (!(fCapitalizationContext == other->fCapitalizationContext)) {
        if (first) { printf("[ "); first = false; } else { printf(", "); }
        debug("fCapitalizationContext != ");
    }
    if (!first) { printf(" ]"); }
#endif

    return ((this == &that) ||
            ((Format::operator==(that) &&
              fMaxIntegerDigits == other->fMaxIntegerDigits &&
              fMinIntegerDigits == other->fMinIntegerDigits &&
              fMaxFractionDigits == other->fMaxFractionDigits &&
              fMinFractionDigits == other->fMinFractionDigits &&
              fGroupingUsed == other->fGroupingUsed &&
              fParseIntegerOnly == other->fParseIntegerOnly &&
              u_strcmp(fCurrency, other->fCurrency) == 0 &&
              fLenient == other->fLenient &&
              fCapitalizationContext == other->fCapitalizationContext)));
}

// -------------------------------------
// Default implementation sets unsupported error; subclasses should
// override.

UnicodeString&
NumberFormat::format(double /* unused number */,
                     UnicodeString& toAppendTo,
                     FieldPositionIterator* /* unused posIter */,
                     UErrorCode& status) const
{
    if (!U_FAILURE(status)) {
        status = U_UNSUPPORTED_ERROR;
    }
    return toAppendTo;
}

// -------------------------------------
// Default implementation sets unsupported error; subclasses should
// override.

UnicodeString&
NumberFormat::format(int32_t /* unused number */,
                     UnicodeString& toAppendTo,
                     FieldPositionIterator* /* unused posIter */,
                     UErrorCode& status) const
{
    if (!U_FAILURE(status)) {
        status = U_UNSUPPORTED_ERROR;
    }
    return toAppendTo;
}

// -------------------------------------
// Default implementation sets unsupported error; subclasses should
// override.

UnicodeString&
NumberFormat::format(int64_t /* unused number */,
                     UnicodeString& toAppendTo,
                     FieldPositionIterator* /* unused posIter */,
                     UErrorCode& status) const
{
    if (!U_FAILURE(status)) {
        status = U_UNSUPPORTED_ERROR;
    }
    return toAppendTo;
}

// ------------------------------------------
// These functions add the status code, just fall back to the non-status versions
UnicodeString&
NumberFormat::format(double number,
                     UnicodeString& appendTo,
                     FieldPosition& pos,
                     UErrorCode &status) const {
    if(U_SUCCESS(status)) {
        return format(number,appendTo,pos);
    } else {
        return appendTo;
    }
}

UnicodeString&
NumberFormat::format(int32_t number,
                     UnicodeString& appendTo,
                     FieldPosition& pos,
                     UErrorCode &status) const {
    if(U_SUCCESS(status)) {
        return format(number,appendTo,pos);
    } else {
        return appendTo;
    }
}

UnicodeString&
NumberFormat::format(int64_t number,
                     UnicodeString& appendTo,
                     FieldPosition& pos,
                     UErrorCode &status) const {
    if(U_SUCCESS(status)) {
        return format(number,appendTo,pos);
    } else {
        return appendTo;
    }
}



// -------------------------------------
// Decimal Number format() default implementation 
// Subclasses do not normally override this function, but rather the DigitList
// formatting functions..
//   The expected call chain from here is
//      this function ->
//      NumberFormat::format(Formattable  ->
//      DecimalFormat::format(DigitList    
//
//   Or, for subclasses of Formattable that do not know about DigitList,
//       this Function ->
//       NumberFormat::format(Formattable  ->
//       NumberFormat::format(DigitList  ->
//       XXXFormat::format(double

UnicodeString&
NumberFormat::format(StringPiece decimalNum,
                     UnicodeString& toAppendTo,
                     FieldPositionIterator* fpi,
                     UErrorCode& status) const
{
    Formattable f;
    f.setDecimalNumber(decimalNum, status);
    format(f, toAppendTo, fpi, status);
    return toAppendTo;
}

/**
 *
// Formats the number object and save the format
// result in the toAppendTo string buffer.

// utility to save/restore state, used in two overloads
// of format(const Formattable&...) below.
*
* Old purpose of ArgExtractor was to avoid const. Not thread safe!
*
* keeping it around as a shim.
*/
class ArgExtractor {
  const Formattable* num;
  char16_t save[4];
  UBool fWasCurrency;

 public:
  ArgExtractor(const NumberFormat& nf, const Formattable& obj, UErrorCode& status);
  ~ArgExtractor();

  const Formattable* number() const;
  const char16_t *iso() const;
  UBool wasCurrency() const;
};

inline const Formattable*
ArgExtractor::number() const {
  return num;
}

inline UBool
ArgExtractor::wasCurrency() const {
  return fWasCurrency;
}

inline const char16_t *
ArgExtractor::iso() const {
  return save;
}

ArgExtractor::ArgExtractor(const NumberFormat& /*nf*/, const Formattable& obj, UErrorCode& /*status*/)
  : num(&obj), fWasCurrency(false) {

    const UObject* o = obj.getObject(); // most commonly o==nullptr
    const CurrencyAmount* amt;
    if (o != nullptr && (amt = dynamic_cast<const CurrencyAmount*>(o)) != nullptr) {
        // getISOCurrency() returns a pointer to internal storage, so we
        // copy it to retain it across the call to setCurrency().
        //const char16_t* curr = amt->getISOCurrency();
        u_strcpy(save, amt->getISOCurrency());
        num = &amt->getNumber();
        fWasCurrency=true;
    } else {
      save[0]=0;
    }
}

ArgExtractor::~ArgExtractor() {
}

UnicodeString& NumberFormat::format(const number::impl::DecimalQuantity &number,
                      UnicodeString& appendTo,
                      FieldPositionIterator* posIter,
                      UErrorCode& status) const {
    // DecimalFormat overrides this function, and handles DigitList based big decimals.
    // Other subclasses (ChoiceFormat) do not (yet) handle DigitLists,
    // so this default implementation falls back to formatting decimal numbers as doubles.
    if (U_FAILURE(status)) {
        return appendTo;
    }
    double dnum = number.toDouble();
    format(dnum, appendTo, posIter, status);
    return appendTo;
}



UnicodeString&
NumberFormat::format(const number::impl::DecimalQuantity &number,
                     UnicodeString& appendTo,
                     FieldPosition& pos,
                     UErrorCode &status) const {
    // DecimalFormat overrides this function, and handles DigitList based big decimals.
    // Other subclasses (ChoiceFormat) do not (yet) handle DigitLists,
    // so this default implementation falls back to formatting decimal numbers as doubles.
    if (U_FAILURE(status)) {
        return appendTo;
    }
    double dnum = number.toDouble();
    format(dnum, appendTo, pos, status);
    return appendTo;
}

UnicodeString&
NumberFormat::format(const Formattable& obj,
                        UnicodeString& appendTo,
                        FieldPosition& pos,
                        UErrorCode& status) const
{
    if (U_FAILURE(status)) return appendTo;

    ArgExtractor arg(*this, obj, status);
    const Formattable *n = arg.number();
    const char16_t *iso = arg.iso();

    if(arg.wasCurrency() && u_strcmp(iso, getCurrency())) {
      // trying to format a different currency.
      // Right now, we clone.
      LocalPointer<NumberFormat> cloneFmt(this->clone());
      cloneFmt->setCurrency(iso, status);
      // next line should NOT recurse, because n is numeric whereas obj was a wrapper around currency amount.
      return cloneFmt->format(*n, appendTo, pos, status);
    }

    if (n->isNumeric() && n->getDecimalQuantity() != nullptr) {
        // Decimal Number.  We will have a DigitList available if the value was
        //   set to a decimal number, or if the value originated with a parse.
        //
        // The default implementation for formatting a DigitList converts it
        // to a double, and formats that, allowing formatting classes that don't
        // know about DigitList to continue to operate as they had.
        //
        // DecimalFormat overrides the DigitList formatting functions.
        format(*n->getDecimalQuantity(), appendTo, pos, status);
    } else {
        switch (n->getType()) {
        case Formattable::kDouble:
            format(n->getDouble(), appendTo, pos, status);
            break;
        case Formattable::kLong:
            format(n->getLong(), appendTo, pos, status);
            break;
        case Formattable::kInt64:
            format(n->getInt64(), appendTo, pos, status);
            break;
        default:
            status = U_INVALID_FORMAT_ERROR;
            break;
        }
    }

    return appendTo;
}

// -------------------------------------x
// Formats the number object and save the format
// result in the toAppendTo string buffer.

UnicodeString&
NumberFormat::format(const Formattable& obj,
                        UnicodeString& appendTo,
                        FieldPositionIterator* posIter,
                        UErrorCode& status) const
{
    if (U_FAILURE(status)) return appendTo;

    ArgExtractor arg(*this, obj, status);
    const Formattable *n = arg.number();
    const char16_t *iso = arg.iso();

    if(arg.wasCurrency() && u_strcmp(iso, getCurrency())) {
      // trying to format a different currency.
      // Right now, we clone.
      LocalPointer<NumberFormat> cloneFmt(this->clone());
      cloneFmt->setCurrency(iso, status);
      // next line should NOT recurse, because n is numeric whereas obj was a wrapper around currency amount.
      return cloneFmt->format(*n, appendTo, posIter, status);
    }

    if (n->isNumeric() && n->getDecimalQuantity() != nullptr) {
        // Decimal Number
        format(*n->getDecimalQuantity(), appendTo, posIter, status);
    } else {
        switch (n->getType()) {
        case Formattable::kDouble:
            format(n->getDouble(), appendTo, posIter, status);
            break;
        case Formattable::kLong:
            format(n->getLong(), appendTo, posIter, status);
            break;
        case Formattable::kInt64:
            format(n->getInt64(), appendTo, posIter, status);
            break;
        default:
            status = U_INVALID_FORMAT_ERROR;
            break;
        }
    }

    return appendTo;
}

// -------------------------------------

UnicodeString&
NumberFormat::format(int64_t number,
                     UnicodeString& appendTo,
                     FieldPosition& pos) const
{
    // default so we don't introduce a new abstract method
    return format((int32_t)number, appendTo, pos);
}

// -------------------------------------
// Parses the string and save the result object as well
// as the final parsed position.

void
NumberFormat::parseObject(const UnicodeString& source,
                             Formattable& result,
                             ParsePosition& parse_pos) const
{
    parse(source, result, parse_pos);
}

// -------------------------------------
// Formats a double number and save the result in a string.

UnicodeString&
NumberFormat::format(double number, UnicodeString& appendTo) const
{
    FieldPosition pos(FieldPosition::DONT_CARE);
    return format(number, appendTo, pos);
}

// -------------------------------------
// Formats a long number and save the result in a string.

UnicodeString&
NumberFormat::format(int32_t number, UnicodeString& appendTo) const
{
    FieldPosition pos(FieldPosition::DONT_CARE);
    return format(number, appendTo, pos);
}

// -------------------------------------
// Formats a long number and save the result in a string.

UnicodeString&
NumberFormat::format(int64_t number, UnicodeString& appendTo) const
{
    FieldPosition pos(FieldPosition::DONT_CARE);
    return format(number, appendTo, pos);
}

// -------------------------------------
// Parses the text and save the result object.  If the returned
// parse position is 0, that means the parsing failed, the status
// code needs to be set to failure.  Ignores the returned parse
// position, otherwise.

void
NumberFormat::parse(const UnicodeString& text,
                        Formattable& result,
                        UErrorCode& status) const
{
    if (U_FAILURE(status)) return;

    ParsePosition parsePosition(0);
    parse(text, result, parsePosition);
    if (parsePosition.getIndex() == 0) {
        status = U_INVALID_FORMAT_ERROR;
    }
}

CurrencyAmount* NumberFormat::parseCurrency(const UnicodeString& text,
                                            ParsePosition& pos) const {
    // Default implementation only -- subclasses should override
    Formattable parseResult;
    int32_t start = pos.getIndex();
    parse(text, parseResult, pos);
    if (pos.getIndex() != start) {
        char16_t curr[4];
        UErrorCode ec = U_ZERO_ERROR;
        getEffectiveCurrency(curr, ec);
        if (U_SUCCESS(ec)) {
            LocalPointer<CurrencyAmount> currAmt(new CurrencyAmount(parseResult, curr, ec), ec);
            if (U_FAILURE(ec)) {
                pos.setIndex(start); // indicate failure
            } else {
                return currAmt.orphan();
            }
        }
    }
    return nullptr;
}

// -------------------------------------
// Sets to only parse integers.

void
NumberFormat::setParseIntegerOnly(UBool value)
{
    fParseIntegerOnly = value;
}

// -------------------------------------
// Sets whether lenient parse is enabled.

void
NumberFormat::setLenient(UBool enable)
{
    fLenient = enable;
}

// -------------------------------------
// Create a number style NumberFormat instance with the default locale.

NumberFormat* U_EXPORT2
NumberFormat::createInstance(UErrorCode& status)
{
    return createInstance(Locale::getDefault(), UNUM_DECIMAL, status);
}

// -------------------------------------
// Create a number style NumberFormat instance with the inLocale locale.

NumberFormat* U_EXPORT2
NumberFormat::createInstance(const Locale& inLocale, UErrorCode& status)
{
    return createInstance(inLocale, UNUM_DECIMAL, status);
}

// -------------------------------------
// Create a currency style NumberFormat instance with the default locale.

NumberFormat* U_EXPORT2
NumberFormat::createCurrencyInstance(UErrorCode& status)
{
    return createCurrencyInstance(Locale::getDefault(),  status);
}

// -------------------------------------
// Create a currency style NumberFormat instance with the inLocale locale.

NumberFormat* U_EXPORT2
NumberFormat::createCurrencyInstance(const Locale& inLocale, UErrorCode& status)
{
    return createInstance(inLocale, UNUM_CURRENCY, status);
}

// -------------------------------------
// Create a percent style NumberFormat instance with the default locale.

NumberFormat* U_EXPORT2
NumberFormat::createPercentInstance(UErrorCode& status)
{
    return createInstance(Locale::getDefault(), UNUM_PERCENT, status);
}

// -------------------------------------
// Create a percent style NumberFormat instance with the inLocale locale.

NumberFormat* U_EXPORT2
NumberFormat::createPercentInstance(const Locale& inLocale, UErrorCode& status)
{
    return createInstance(inLocale, UNUM_PERCENT, status);
}

// -------------------------------------
// Create a scientific style NumberFormat instance with the default locale.

NumberFormat* U_EXPORT2
NumberFormat::createScientificInstance(UErrorCode& status)
{
    return createInstance(Locale::getDefault(), UNUM_SCIENTIFIC, status);
}

// -------------------------------------
// Create a scientific style NumberFormat instance with the inLocale locale.

NumberFormat* U_EXPORT2
NumberFormat::createScientificInstance(const Locale& inLocale, UErrorCode& status)
{
    return createInstance(inLocale, UNUM_SCIENTIFIC, status);
}

// -------------------------------------

const Locale* U_EXPORT2
NumberFormat::getAvailableLocales(int32_t& count)
{
    return Locale::getAvailableLocales(count);
}

// ------------------------------------------
//
// Registration
//
//-------------------------------------------

#if !UCONFIG_NO_SERVICE

// -------------------------------------

class ICUNumberFormatFactory : public ICUResourceBundleFactory {
public:
    virtual ~ICUNumberFormatFactory();
protected:
    virtual UObject* handleCreate(const Locale& loc, int32_t kind, const ICUService* /* service */, UErrorCode& status) const override {
        return NumberFormat::makeInstance(loc, (UNumberFormatStyle)kind, status);
    }
};

ICUNumberFormatFactory::~ICUNumberFormatFactory() {}

// -------------------------------------

class NFFactory : public LocaleKeyFactory {
private:
    NumberFormatFactory* _delegate;
    Hashtable* _ids;

public:
    NFFactory(NumberFormatFactory* delegate)
        : LocaleKeyFactory(delegate->visible() ? VISIBLE : INVISIBLE)
        , _delegate(delegate)
        , _ids(nullptr)
    {
    }

    virtual ~NFFactory();

    virtual UObject* create(const ICUServiceKey& key, const ICUService* service, UErrorCode& status) const override
    {
        if (handlesKey(key, status)) {
            const LocaleKey* lkey = dynamic_cast<const LocaleKey*>(&key);
            U_ASSERT(lkey != nullptr);
            Locale loc;
            lkey->canonicalLocale(loc);
            int32_t kind = lkey->kind();

            UObject* result = _delegate->createFormat(loc, (UNumberFormatStyle)kind);
            if (result == nullptr) {
                result = service->getKey(const_cast<ICUServiceKey&>(key) /* cast away const */, nullptr, this, status);
            }
            return result;
        }
        return nullptr;
    }

protected:
    /**
     * Return the set of ids that this factory supports (visible or
     * otherwise).  This can be called often and might need to be
     * cached if it is expensive to create.
     */
    virtual const Hashtable* getSupportedIDs(UErrorCode& status) const override
    {
        if (U_SUCCESS(status)) {
            if (!_ids) {
                int32_t count = 0;
                const UnicodeString * const idlist = _delegate->getSupportedIDs(count, status);
                ((NFFactory*)this)->_ids = new Hashtable(status); /* cast away const */
                if (_ids) {
                    for (int i = 0; i < count; ++i) {
                        _ids->put(idlist[i], (void*)this, status);
                    }
                }
            }
            return _ids;
        }
        return nullptr;
    }
};

NFFactory::~NFFactory()
{
    delete _delegate;
    delete _ids;
}

class ICUNumberFormatService : public ICULocaleService {
public:
    ICUNumberFormatService()
        : ICULocaleService(UNICODE_STRING_SIMPLE("Number Format"))
    {
        UErrorCode status = U_ZERO_ERROR;
        registerFactory(new ICUNumberFormatFactory(), status);
    }

    virtual ~ICUNumberFormatService();

    virtual UObject* cloneInstance(UObject* instance) const override {
        return ((NumberFormat*)instance)->clone();
    }

    virtual UObject* handleDefault(const ICUServiceKey& key, UnicodeString* /* actualID */, UErrorCode& status) const override {
<<<<<<< HEAD
        LocaleKey& lkey = (LocaleKey&)key;
        int32_t kind = lkey.kind();
=======
        const LocaleKey* lkey = dynamic_cast<const LocaleKey*>(&key);
        U_ASSERT(lkey != nullptr);
        int32_t kind = lkey->kind();
>>>>>>> 626889fb
        Locale loc;
        lkey->currentLocale(loc);
        return NumberFormat::makeInstance(loc, (UNumberFormatStyle)kind, status);
    }

    virtual UBool isDefault() const override {
        return countFactories() == 1;
    }
};

ICUNumberFormatService::~ICUNumberFormatService() {}

// -------------------------------------

static void U_CALLCONV initNumberFormatService() {
    U_ASSERT(gService == nullptr);
    ucln_i18n_registerCleanup(UCLN_I18N_NUMFMT, numfmt_cleanup);
    gService = new ICUNumberFormatService();
}

static ICULocaleService*
getNumberFormatService()
{
    umtx_initOnce(gServiceInitOnce, &initNumberFormatService);
    return gService;
}

static UBool haveService() {
    return !gServiceInitOnce.isReset() && (getNumberFormatService() != nullptr);
}

// -------------------------------------

URegistryKey U_EXPORT2
NumberFormat::registerFactory(NumberFormatFactory* toAdopt, UErrorCode& status)
{
    if (U_FAILURE(status)) {
        delete toAdopt;
        return nullptr;
    }
    ICULocaleService *service = getNumberFormatService();
    if (service) {
        NFFactory *tempnnf = new NFFactory(toAdopt);
        if (tempnnf != nullptr) {
            return service->registerFactory(tempnnf, status);
        }
    }
    status = U_MEMORY_ALLOCATION_ERROR;
    return nullptr;
}

// -------------------------------------

UBool U_EXPORT2
NumberFormat::unregister(URegistryKey key, UErrorCode& status)
{
    if (U_FAILURE(status)) {
        return false;
    }
    if (haveService()) {
        return gService->unregister(key, status);
    } else {
        status = U_ILLEGAL_ARGUMENT_ERROR;
        return false;
    }
}

// -------------------------------------
StringEnumeration* U_EXPORT2
NumberFormat::getAvailableLocales()
{
  ICULocaleService *service = getNumberFormatService();
  if (service) {
      return service->getAvailableLocales();
  }
  return nullptr; // no way to return error condition
}
#endif /* UCONFIG_NO_SERVICE */
// -------------------------------------

enum { kKeyValueLenMax = 32 };

NumberFormat*
NumberFormat::internalCreateInstance(const Locale& loc, UNumberFormatStyle kind, UErrorCode& status) {
    if (kind == UNUM_CURRENCY) {
        char cfKeyValue[kKeyValueLenMax] = {0};
        UErrorCode kvStatus = U_ZERO_ERROR;
        int32_t kLen = loc.getKeywordValue("cf", cfKeyValue, kKeyValueLenMax, kvStatus);
        if (U_SUCCESS(kvStatus) && kLen > 0 && uprv_strcmp(cfKeyValue,"account")==0) {
            kind = UNUM_CURRENCY_ACCOUNTING;
        }
    }
#if !UCONFIG_NO_SERVICE
    if (haveService()) {
        return (NumberFormat*)gService->get(loc, kind, status);
    }
#endif
    return makeInstance(loc, kind, status);
}

NumberFormat* U_EXPORT2
NumberFormat::createInstance(const Locale& loc, UNumberFormatStyle kind, UErrorCode& status) {
    if (kind != UNUM_DECIMAL) {
        return internalCreateInstance(loc, kind, status);
    }
    const SharedNumberFormat *shared = createSharedInstance(loc, kind, status);
    if (U_FAILURE(status)) {
        return nullptr;
    }
    NumberFormat *result = (*shared)->clone();
    shared->removeRef();
    if (result == nullptr) {
        status = U_MEMORY_ALLOCATION_ERROR;
    }
    return result;
}
    

// -------------------------------------
// Checks if the thousand/10 thousand grouping is used in the
// NumberFormat instance.

UBool
NumberFormat::isGroupingUsed() const
{
    return fGroupingUsed;
}

// -------------------------------------
// Sets to use the thousand/10 thousand grouping in the
// NumberFormat instance.

void
NumberFormat::setGroupingUsed(UBool newValue)
{
    fGroupingUsed = newValue;
}

// -------------------------------------
// Gets the maximum number of digits for the integral part for
// this NumberFormat instance.

int32_t NumberFormat::getMaximumIntegerDigits() const
{
    return fMaxIntegerDigits;
}

// -------------------------------------
// Sets the maximum number of digits for the integral part for
// this NumberFormat instance.

void
NumberFormat::setMaximumIntegerDigits(int32_t newValue)
{
    fMaxIntegerDigits = uprv_max(0, uprv_min(newValue, gDefaultMaxIntegerDigits));
    if(fMinIntegerDigits > fMaxIntegerDigits)
        fMinIntegerDigits = fMaxIntegerDigits;
}

// -------------------------------------
// Gets the minimum number of digits for the integral part for
// this NumberFormat instance.

int32_t
NumberFormat::getMinimumIntegerDigits() const
{
    return fMinIntegerDigits;
}

// -------------------------------------
// Sets the minimum number of digits for the integral part for
// this NumberFormat instance.

void
NumberFormat::setMinimumIntegerDigits(int32_t newValue)
{
    fMinIntegerDigits = uprv_max(0, uprv_min(newValue, gDefaultMinIntegerDigits));
    if(fMinIntegerDigits > fMaxIntegerDigits)
        fMaxIntegerDigits = fMinIntegerDigits;
}

// -------------------------------------
// Gets the maximum number of digits for the fractional part for
// this NumberFormat instance.

int32_t
NumberFormat::getMaximumFractionDigits() const
{
    return fMaxFractionDigits;
}

// -------------------------------------
// Sets the maximum number of digits for the fractional part for
// this NumberFormat instance.

void
NumberFormat::setMaximumFractionDigits(int32_t newValue)
{
    fMaxFractionDigits = uprv_max(0, uprv_min(newValue, gDefaultMaxIntegerDigits));
    if(fMaxFractionDigits < fMinFractionDigits)
        fMinFractionDigits = fMaxFractionDigits;
}

// -------------------------------------
// Gets the minimum number of digits for the fractional part for
// this NumberFormat instance.

int32_t
NumberFormat::getMinimumFractionDigits() const
{
    return fMinFractionDigits;
}

// -------------------------------------
// Sets the minimum number of digits for the fractional part for
// this NumberFormat instance.

void
NumberFormat::setMinimumFractionDigits(int32_t newValue)
{
    fMinFractionDigits = uprv_max(0, uprv_min(newValue, gDefaultMinIntegerDigits));
    if (fMaxFractionDigits < fMinFractionDigits)
        fMaxFractionDigits = fMinFractionDigits;
}

// -------------------------------------

void NumberFormat::setCurrency(const char16_t* theCurrency, UErrorCode& ec) {
    if (U_FAILURE(ec)) {
        return;
    }
    if (theCurrency) {
        u_strncpy(fCurrency, theCurrency, 3);
        fCurrency[3] = 0;
    } else {
        fCurrency[0] = 0;
    }
}

const char16_t* NumberFormat::getCurrency() const {
    return fCurrency;
}

void NumberFormat::getEffectiveCurrency(char16_t* result, UErrorCode& ec) const {
    const char16_t* c = getCurrency();
    if (*c != 0) {
        u_strncpy(result, c, 3);
        result[3] = 0;
    } else {
        const char* loc = getLocaleID(ULOC_VALID_LOCALE, ec);
        if (loc == nullptr) {
            loc = uloc_getDefault();
        }
        ucurr_forLocale(loc, result, 4, &ec);
    }
}

//----------------------------------------------------------------------


void NumberFormat::setContext(UDisplayContext value, UErrorCode& status)
{
    if (U_FAILURE(status))
        return;
    if ( (UDisplayContextType)((uint32_t)value >> 8) == UDISPCTX_TYPE_CAPITALIZATION ) {
        fCapitalizationContext = value;
    } else {
        status = U_ILLEGAL_ARGUMENT_ERROR;
   }
}


UDisplayContext NumberFormat::getContext(UDisplayContextType type, UErrorCode& status) const
{
    if (U_FAILURE(status))
        return (UDisplayContext)0;
    if (type != UDISPCTX_TYPE_CAPITALIZATION) {
        status = U_ILLEGAL_ARGUMENT_ERROR;
        return (UDisplayContext)0;
    }
    return fCapitalizationContext;
}


// -------------------------------------
// Creates the NumberFormat instance of the specified style (number, currency,
// or percent) for the desired locale.

static void U_CALLCONV nscacheInit() {
    U_ASSERT(NumberingSystem_cache == nullptr);
    ucln_i18n_registerCleanup(UCLN_I18N_NUMFMT, numfmt_cleanup);
    UErrorCode status = U_ZERO_ERROR;
    NumberingSystem_cache = uhash_open(uhash_hashLong,
                                       uhash_compareLong,
                                       nullptr,
                                       &status);
    if (U_FAILURE(status)) {
        // Number Format code will run with no cache if creation fails.
        NumberingSystem_cache = nullptr;
        return;
    }
    uhash_setValueDeleter(NumberingSystem_cache, deleteNumberingSystem);
}

template<> U_I18N_API
const SharedNumberFormat *LocaleCacheKey<SharedNumberFormat>::createObject(
        const void * /*unused*/, UErrorCode &status) const {
    const char *localeId = fLoc.getName();
    NumberFormat *nf = NumberFormat::internalCreateInstance(
            localeId, UNUM_DECIMAL, status);
    if (U_FAILURE(status)) {
        return nullptr;
    }
    SharedNumberFormat *result = new SharedNumberFormat(nf);
    if (result == nullptr) {
        status = U_MEMORY_ALLOCATION_ERROR;
        delete nf;
        return nullptr;
    }
    result->addRef();
    return result;
}

const SharedNumberFormat* U_EXPORT2
NumberFormat::createSharedInstance(const Locale& loc, UNumberFormatStyle kind, UErrorCode& status) {
    if (U_FAILURE(status)) {
        return nullptr;
    }
    if (kind != UNUM_DECIMAL) {
        status = U_UNSUPPORTED_ERROR;
        return nullptr;
    }
    const SharedNumberFormat *result = nullptr;
    UnifiedCache::getByLocale(loc, result, status);
    return result;
}

UBool
NumberFormat::isStyleSupported(UNumberFormatStyle style) {
    return gLastResortNumberPatterns[style] != nullptr;
}

NumberFormat*
NumberFormat::makeInstance(const Locale& desiredLocale,
                           UNumberFormatStyle style,
                           UErrorCode& status) {
  return makeInstance(desiredLocale, style, false, status);
}

NumberFormat*
NumberFormat::makeInstance(const Locale& desiredLocale,
                           UNumberFormatStyle style,
                           UBool mustBeDecimalFormat,
                           UErrorCode& status) {
    if (U_FAILURE(status)) return nullptr;

    if (style < 0 || style >= UNUM_FORMAT_STYLE_COUNT) {
        status = U_ILLEGAL_ARGUMENT_ERROR;
        return nullptr;
    }
    
    // For the purposes of general number formatting, UNUM_NUMBERING_SYSTEM should behave the same
    // was as UNUM_DECIMAL.  In both cases, you get either a DecimalFormat or a RuleBasedNumberFormat
    // depending on the locale's numbering system (either the default one for the locale or a specific
    // one specified by using the "@numbers=" or "-u-nu-" parameter in the locale ID.
    if (style == UNUM_NUMBERING_SYSTEM) {
        style = UNUM_DECIMAL;
    }
    
    // For the purposes of general number formatting, UNUM_NUMBERING_SYSTEM should behave the same
    // was as UNUM_DECIMAL.  In both cases, you get either a DecimalFormat or a RuleBasedNumberFormat
    // depending on the locale's numbering system (either the default one for the locale or a specific
    // one specified by using the "@numbers=" or "-u-nu-" parameter in the locale ID.
    if (style == UNUM_NUMBERING_SYSTEM) {
        style = UNUM_DECIMAL;
    }

    // Some styles are not supported. This is a result of merging
    // the @draft ICU 4.2 NumberFormat::EStyles into the long-existing UNumberFormatStyle.
    // Ticket #8503 is for reviewing/fixing/merging the two relevant implementations:
    // this one and unum_open().
    // The UNUM_PATTERN_ styles are not supported here
    // because this method does not take a pattern string.
    if (!isStyleSupported(style)) {
        status = U_UNSUPPORTED_ERROR;
        return nullptr;
    }

#if U_PLATFORM_USES_ONLY_WIN32_API
    if (!mustBeDecimalFormat) {
        char buffer[8];
        int32_t count = desiredLocale.getKeywordValue("compat", buffer, sizeof(buffer), status);

        // if the locale has "@compat=host", create a host-specific NumberFormat
        if (U_SUCCESS(status) && count > 0 && uprv_strcmp(buffer, "host") == 0) {
            UBool curr = true;

            switch (style) {
            case UNUM_DECIMAL:
                curr = false;
                // fall-through
                U_FALLTHROUGH;

            case UNUM_CURRENCY:
            case UNUM_CURRENCY_ISO: // do not support plural formatting here
            case UNUM_CURRENCY_PLURAL:
            case UNUM_CURRENCY_ACCOUNTING:
            case UNUM_CASH_CURRENCY:
            case UNUM_CURRENCY_STANDARD:
            {
                LocalPointer<Win32NumberFormat> f(new Win32NumberFormat(desiredLocale, curr, status), status);
                if (U_SUCCESS(status)) {
                    return f.orphan();
                }
            }
            break;
            default:
                break;
            }
        }
    }
#endif
    // Use numbering system cache hashtable
    umtx_initOnce(gNSCacheInitOnce, &nscacheInit);

    // Get cached numbering system
    LocalPointer<NumberingSystem> ownedNs;
    NumberingSystem *ns = nullptr;
    if (NumberingSystem_cache != nullptr) {
        // TODO: Bad hash key usage, see ticket #8504.
        int32_t hashKey = desiredLocale.hashCode();

        static UMutex nscacheMutex;
        Mutex lock(&nscacheMutex);
        ns = (NumberingSystem *)uhash_iget(NumberingSystem_cache, hashKey);
        if (ns == nullptr) {
            ns = NumberingSystem::createInstance(desiredLocale,status);
            uhash_iput(NumberingSystem_cache, hashKey, (void*)ns, &status);
        }
    } else {
        ownedNs.adoptInstead(NumberingSystem::createInstance(desiredLocale,status));
        ns = ownedNs.getAlias();
    }

    // check results of getting a numbering system
    if (U_FAILURE(status)) {
        return nullptr;
    }

    if (mustBeDecimalFormat && ns->isAlgorithmic()) {
        status = U_UNSUPPORTED_ERROR;
        return nullptr;
    }

    LocalPointer<DecimalFormatSymbols> symbolsToAdopt;
    UnicodeString pattern;
    LocalUResourceBundlePointer ownedResource(ures_open(nullptr, desiredLocale.getName(), &status));
    if (U_FAILURE(status)) {
        return nullptr;
    }
    else {
        // Loads the decimal symbols of the desired locale.
        symbolsToAdopt.adoptInsteadAndCheckErrorCode(new DecimalFormatSymbols(desiredLocale, status), status);
        if (U_FAILURE(status)) {
            return nullptr;
        }

        // Load the pattern from data using the common library function
        const char16_t* patternPtr = number::impl::utils::getPatternForStyle(
                desiredLocale,
                ns->getName(),
                gFormatCldrStyles[style],
                status);
        pattern = UnicodeString(true, patternPtr, -1);
    }
    if (U_FAILURE(status)) {
        return nullptr;
    }
    if(style==UNUM_CURRENCY || style == UNUM_CURRENCY_ISO || style == UNUM_CURRENCY_ACCOUNTING 
        || style == UNUM_CASH_CURRENCY || style == UNUM_CURRENCY_STANDARD){
        const char16_t* currPattern = symbolsToAdopt->getCurrencyPattern();
        if(currPattern!=nullptr){
            pattern.setTo(currPattern, u_strlen(currPattern));
        }
    }

    LocalPointer<NumberFormat> f;
    if (ns->isAlgorithmic()) {
        UnicodeString nsDesc;
        UnicodeString nsRuleSetGroup;
        UnicodeString nsRuleSetName;
        Locale nsLoc;
        URBNFRuleSetTag desiredRulesType = URBNF_NUMBERING_SYSTEM;

        nsDesc.setTo(ns->getDescription());
        int32_t firstSlash = nsDesc.indexOf(gSlash);
        int32_t lastSlash = nsDesc.lastIndexOf(gSlash);
        if ( lastSlash > firstSlash ) {
            CharString nsLocID;

            nsLocID.appendInvariantChars(nsDesc.tempSubString(0, firstSlash), status);
            nsRuleSetGroup.setTo(nsDesc,firstSlash+1,lastSlash-firstSlash-1);
            nsRuleSetName.setTo(nsDesc,lastSlash+1);

            nsLoc = Locale::createFromName(nsLocID.data());

            UnicodeString SpelloutRules = UNICODE_STRING_SIMPLE("SpelloutRules");
            if ( nsRuleSetGroup.compare(SpelloutRules) == 0 ) {
                desiredRulesType = URBNF_SPELLOUT;
            }
        } else {
            nsLoc = desiredLocale;
            nsRuleSetName.setTo(nsDesc);
        }

        RuleBasedNumberFormat *r = new RuleBasedNumberFormat(desiredRulesType,nsLoc,status);
        if (r == nullptr) {
            status = U_MEMORY_ALLOCATION_ERROR;
            return nullptr;
        }
        r->setDefaultRuleSet(nsRuleSetName,status);
        f.adoptInstead(r);
    } else {
        // replace single currency sign in the pattern with double currency sign
        // if the style is UNUM_CURRENCY_ISO
        if (style == UNUM_CURRENCY_ISO) {
            pattern.findAndReplace(UnicodeString(true, gSingleCurrencySign, 1),
                                   UnicodeString(true, gDoubleCurrencySign, 2));
        }

        // "new DecimalFormat()" does not adopt the symbols argument if its memory allocation fails.
        // So we can't use adoptInsteadAndCheckErrorCode as we need to know if the 'new' failed.
        DecimalFormatSymbols *syms = symbolsToAdopt.getAlias();
        LocalPointer<DecimalFormat> df(new DecimalFormat(pattern, syms, style, status));

        if (df.isValid()) {
            // if the DecimalFormat object was successfully new'ed, then it will own symbolsToAdopt, even if the status is a failure.
            symbolsToAdopt.orphan();
        }
        else {
            status = U_MEMORY_ALLOCATION_ERROR;
        }

        if (U_FAILURE(status)) {
            return nullptr;
        }

        // if it is cash currency style, setCurrencyUsage with usage
        if (style == UNUM_CASH_CURRENCY){
            df->setCurrencyUsage(UCURR_USAGE_CASH, &status);
        }

        if (U_FAILURE(status)) {
            return nullptr;
        }

        f.adoptInstead(df.orphan());
    }

    f->setLocaleIDs(ures_getLocaleByType(ownedResource.getAlias(), ULOC_VALID_LOCALE, &status),
                    ures_getLocaleByType(ownedResource.getAlias(), ULOC_ACTUAL_LOCALE, &status));
    if (U_FAILURE(status)) {
        return nullptr;
    }
    return f.orphan();
}

/**
 * Get the rounding mode.
 * @return A rounding mode
 */
NumberFormat::ERoundingMode NumberFormat::getRoundingMode() const {
    // Default value. ICU4J throws an exception and we can't change this API.
    return NumberFormat::ERoundingMode::kRoundUnnecessary;
}

/**
 * Set the rounding mode.  This has no effect unless the rounding
 * increment is greater than zero.
 * @param roundingMode A rounding mode
 */
void NumberFormat::setRoundingMode(NumberFormat::ERoundingMode /*roundingMode*/) {
    // No-op ICU4J throws an exception, and we can't change this API.
}

U_NAMESPACE_END

#endif /* #if !UCONFIG_NO_FORMATTING */

//eof<|MERGE_RESOLUTION|>--- conflicted
+++ resolved
@@ -114,19 +114,11 @@
     gLastResortCurrencyPat,  // UNUM_CURRENCY
     gLastResortPercentPat,  // UNUM_PERCENT
     gLastResortScientificPat,  // UNUM_SCIENTIFIC
-<<<<<<< HEAD
-    NULL,  // UNUM_SPELLOUT
-    NULL,  // UNUM_ORDINAL
-    NULL,  // UNUM_DURATION
-    gLastResortDecimalPat,  // UNUM_NUMBERING_SYSTEM
-    NULL,  // UNUM_PATTERN_RULEBASED
-=======
     nullptr,  // UNUM_SPELLOUT
     nullptr,  // UNUM_ORDINAL
     nullptr,  // UNUM_DURATION
     gLastResortDecimalPat,  // UNUM_NUMBERING_SYSTEM
     nullptr,  // UNUM_PATTERN_RULEBASED
->>>>>>> 626889fb
     gLastResortIsoCurrencyPat,  // UNUM_CURRENCY_ISO
     gLastResortPluralCurrencyPat,  // UNUM_CURRENCY_PLURAL
     gLastResortAccountingCurrencyPat, // UNUM_CURRENCY_ACCOUNTING
@@ -163,19 +155,11 @@
 };
 
 // Static hashtable cache of NumberingSystem objects used by NumberFormat
-<<<<<<< HEAD
-static UHashtable * NumberingSystem_cache = NULL;
-static icu::UInitOnce gNSCacheInitOnce {};
-
-#if !UCONFIG_NO_SERVICE
-static icu::ICULocaleService* gService = NULL;
-=======
 static UHashtable * NumberingSystem_cache = nullptr;
 static icu::UInitOnce gNSCacheInitOnce {};
 
 #if !UCONFIG_NO_SERVICE
 static icu::ICULocaleService* gService = nullptr;
->>>>>>> 626889fb
 static icu::UInitOnce gServiceInitOnce {};
 #endif
 
@@ -965,14 +949,9 @@
     }
 
     virtual UObject* handleDefault(const ICUServiceKey& key, UnicodeString* /* actualID */, UErrorCode& status) const override {
-<<<<<<< HEAD
-        LocaleKey& lkey = (LocaleKey&)key;
-        int32_t kind = lkey.kind();
-=======
         const LocaleKey* lkey = dynamic_cast<const LocaleKey*>(&key);
         U_ASSERT(lkey != nullptr);
         int32_t kind = lkey->kind();
->>>>>>> 626889fb
         Locale loc;
         lkey->currentLocale(loc);
         return NumberFormat::makeInstance(loc, (UNumberFormatStyle)kind, status);
@@ -1332,14 +1311,6 @@
     if (style < 0 || style >= UNUM_FORMAT_STYLE_COUNT) {
         status = U_ILLEGAL_ARGUMENT_ERROR;
         return nullptr;
-    }
-    
-    // For the purposes of general number formatting, UNUM_NUMBERING_SYSTEM should behave the same
-    // was as UNUM_DECIMAL.  In both cases, you get either a DecimalFormat or a RuleBasedNumberFormat
-    // depending on the locale's numbering system (either the default one for the locale or a specific
-    // one specified by using the "@numbers=" or "-u-nu-" parameter in the locale ID.
-    if (style == UNUM_NUMBERING_SYSTEM) {
-        style = UNUM_DECIMAL;
     }
     
     // For the purposes of general number formatting, UNUM_NUMBERING_SYSTEM should behave the same
