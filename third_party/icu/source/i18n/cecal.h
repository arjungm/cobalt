// © 2016 and later: Unicode, Inc. and others.
// License & terms of use: http://www.unicode.org/copyright.html
/*
*******************************************************************************
* Copyright (C) 2003 - 2008, International Business Machines Corporation and  *
* others. All Rights Reserved.                                                *
*******************************************************************************
*/

#ifndef CECAL_H
#define CECAL_H

#include "unicode/utypes.h"

#if !UCONFIG_NO_FORMATTING

#include "unicode/calendar.h"

U_NAMESPACE_BEGIN

/**
 * Base class for EthiopicCalendar and CopticCalendar.
 * @internal
 */
class U_I18N_API CECalendar : public Calendar {

public:

   /**
    * Gets The Temporal monthCode value corresponding to the month for the date.
    * The value is a string identifier that starts with the literal grapheme
    * "M" followed by two graphemes representing the zero-padded month number
    * of the current month in a normal (non-leap) year. For the short thirteen
    * month in each year in the CECalendar, the value is "M13".
    *
    * @param status        ICU Error Code
    * @return       One of 13 possible strings in {"M01".. "M12", "M13"}.
    * @draft ICU 73
    */
    virtual const char* getTemporalMonthCode(UErrorCode& status) const override;

    /**
     * Sets The Temporal monthCode which is a string identifier that starts
     * with the literal grapheme "M" followed by two graphemes representing
     * the zero-padded month number of the current month in a normal
     * (non-leap) year. For CECalendar calendar, the values
     * are "M01" .. "M13" while the "M13" is represent the short thirteen month
     * in each year.
     *
     * @param temporalMonth  The value to be set for temporal monthCode.
     * @param status        ICU Error Code
     *
     * @draft ICU 73
     */
    virtual void setTemporalMonthCode(const char* code, UErrorCode& status) override;

protected:
    //-------------------------------------------------------------------------
    // Constructors...
    //-------------------------------------------------------------------------

    /**
     * Constructs a CECalendar based on the current time in the default time zone
     * with the given locale with the Julian epoch offiset
     *
     * @param aLocale  The given locale.
     * @param success  Indicates the status of CECalendar object construction.
     *                 Returns U_ZERO_ERROR if constructed successfully.
     * @internal
     */
    CECalendar(const Locale& aLocale, UErrorCode& success);

    /**
     * Copy Constructor
     * @internal
     */
    CECalendar (const CECalendar& other);

    /**
     * Destructor.
     * @internal
     */
    virtual ~CECalendar();

    /**
     * Default assignment operator
     * @param right    Calendar object to be copied
     * @internal
     */
    CECalendar& operator=(const CECalendar& right);

protected:
    //-------------------------------------------------------------------------
    // Calendar framework
    //-------------------------------------------------------------------------

    /**
     * Return JD of start of given month/extended year
     * @internal
     */
    virtual int32_t handleComputeMonthStart(int32_t eyear, int32_t month, UBool useMonth) const override;

    /**
     * Calculate the limit for a specified type of limit and field
     * @internal
     */
    virtual int32_t handleGetLimit(UCalendarDateFields field, ELimitType limitType) const override;
<<<<<<< HEAD

    /**
     * (Overrides Calendar) Return true if the current date for this Calendar is in
     * Daylight Savings Time. Recognizes DST_OFFSET, if it is set.
     *
     * @param status Fill-in parameter which receives the status of this operation.
     * @return   True if the current date for this Calendar is in Daylight Savings Time,
     *           false, otherwise.
     * @internal
     */
    virtual UBool inDaylightTime(UErrorCode&) const override;
=======
>>>>>>> 626889fb

    /**
     * Returns true because Coptic/Ethiopic Calendar does have a default century
     * @internal
     */
    virtual UBool haveDefaultCentury() const override;

protected:
    /**
     * The Coptic and Ethiopic calendars differ only in their epochs.
     * This method must be implemented by CECalendar subclasses to
     * return the date offset from Julian
     * @internal
     */
    virtual int32_t getJDEpochOffset() const = 0;

    /**
     * Convert an Coptic/Ethiopic year, month, and day to a Julian day.
     *
     * @param year the extended year
     * @param month the month
     * @param day the day
     * @param jdEpochOffset the epoch offset from Julian epoch
     * @return Julian day
     * @internal
     */
    static int32_t ceToJD(int32_t year, int32_t month, int32_t date,
        int32_t jdEpochOffset);

    /**
     * Convert a Julian day to an Coptic/Ethiopic year, month and day
     *
     * @param julianDay the Julian day
     * @param jdEpochOffset the epoch offset from Julian epoch
     * @param year receives the extended year
     * @param month receives the month
     * @param date receives the day
     * @internal
     */
    static void jdToCE(int32_t julianDay, int32_t jdEpochOffset,
        int32_t& year, int32_t& month, int32_t& day);
};

U_NAMESPACE_END

#endif /* #if !UCONFIG_NO_FORMATTING */
#endif
//eof<|MERGE_RESOLUTION|>--- conflicted
+++ resolved
@@ -105,20 +105,6 @@
      * @internal
      */
     virtual int32_t handleGetLimit(UCalendarDateFields field, ELimitType limitType) const override;
-<<<<<<< HEAD
-
-    /**
-     * (Overrides Calendar) Return true if the current date for this Calendar is in
-     * Daylight Savings Time. Recognizes DST_OFFSET, if it is set.
-     *
-     * @param status Fill-in parameter which receives the status of this operation.
-     * @return   True if the current date for this Calendar is in Daylight Savings Time,
-     *           false, otherwise.
-     * @internal
-     */
-    virtual UBool inDaylightTime(UErrorCode&) const override;
-=======
->>>>>>> 626889fb
 
     /**
      * Returns true because Coptic/Ethiopic Calendar does have a default century
