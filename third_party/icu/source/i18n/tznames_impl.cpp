// © 2016 and later: Unicode, Inc. and others.
// License & terms of use: http://www.unicode.org/copyright.html
/*
*******************************************************************************
* Copyright (C) 2011-2016, International Business Machines Corporation and
* others. All Rights Reserved.
*******************************************************************************
*
* File TZNAMES_IMPL.CPP
*
*******************************************************************************
*/

#include "unicode/utypes.h"

#if !UCONFIG_NO_FORMATTING

#include "unicode/strenum.h"
#include "unicode/ustring.h"
#include "unicode/timezone.h"
#include "unicode/utf16.h"

#include "tznames_impl.h"
#include "bytesinkutil.h"
#include "charstr.h"
#include "cmemory.h"
#include "cstring.h"
#include "uassert.h"
#include "mutex.h"
#include "resource.h"
#include "ulocimp.h"
#include "uresimp.h"
#include "ureslocs.h"
#include "zonemeta.h"
#include "ucln_in.h"
#include "uvector.h"
#include "olsontz.h"

U_NAMESPACE_BEGIN

#define ZID_KEY_MAX  128
#define MZ_PREFIX_LEN 5

static const char gZoneStrings[]        = "zoneStrings";
static const char gMZPrefix[]           = "meta:";

static const char EMPTY[]               = "<empty>";   // place holder for empty ZNames
static const char DUMMY_LOADER[]        = "<dummy>";   // place holder for dummy ZNamesLoader
static const char16_t NO_NAME[]            = { 0 };   // for empty no-fallback time zone names

// stuff for TZDBTimeZoneNames
static const char* TZDBNAMES_KEYS[]               = {"ss", "sd"};
static const int32_t TZDBNAMES_KEYS_SIZE = UPRV_LENGTHOF(TZDBNAMES_KEYS);

static UMutex gDataMutex;

<<<<<<< HEAD
static UHashtable* gTZDBNamesMap = NULL;
static icu::UInitOnce gTZDBNamesMapInitOnce {};

static TextTrieMap* gTZDBNamesTrie = NULL;
=======
static UHashtable* gTZDBNamesMap = nullptr;
static icu::UInitOnce gTZDBNamesMapInitOnce {};

static TextTrieMap* gTZDBNamesTrie = nullptr;
>>>>>>> 626889fb
static icu::UInitOnce gTZDBNamesTrieInitOnce {};

// The order in which strings are stored may be different than the order in the public enum.
enum UTimeZoneNameTypeIndex {
    UTZNM_INDEX_UNKNOWN = -1,
    UTZNM_INDEX_EXEMPLAR_LOCATION,
    UTZNM_INDEX_LONG_GENERIC,
    UTZNM_INDEX_LONG_STANDARD,
    UTZNM_INDEX_LONG_DAYLIGHT,
    UTZNM_INDEX_SHORT_GENERIC,
    UTZNM_INDEX_SHORT_STANDARD,
    UTZNM_INDEX_SHORT_DAYLIGHT,
    UTZNM_INDEX_COUNT
};
static const char16_t* const EMPTY_NAMES[UTZNM_INDEX_COUNT] = {0,0,0,0,0,0,0};

U_CDECL_BEGIN
static UBool U_CALLCONV tzdbTimeZoneNames_cleanup() {
    if (gTZDBNamesMap != nullptr) {
        uhash_close(gTZDBNamesMap);
        gTZDBNamesMap = nullptr;
    }
    gTZDBNamesMapInitOnce.reset();

    if (gTZDBNamesTrie != nullptr) {
        delete gTZDBNamesTrie;
        gTZDBNamesTrie = nullptr;
    }
    gTZDBNamesTrieInitOnce.reset();

    return true;
}
U_CDECL_END

/**
 * ZNameInfo stores zone name information in the trie
 */
struct ZNameInfo {
    UTimeZoneNameType   type;
    const char16_t*        tzID;
    const char16_t*        mzID;
};

/**
 * ZMatchInfo stores zone name match information used by find method
 */
struct ZMatchInfo {
    const ZNameInfo*    znameInfo;
    int32_t             matchLength;
};

// Helper functions
static void mergeTimeZoneKey(const UnicodeString& mzID, char* result);

#define DEFAULT_CHARACTERNODE_CAPACITY 1

// ---------------------------------------------------
// CharacterNode class implementation
// ---------------------------------------------------
void CharacterNode::clear() {
    uprv_memset(this, 0, sizeof(*this));
}

void CharacterNode::deleteValues(UObjectDeleter *valueDeleter) {
    if (fValues == nullptr) {
        // Do nothing.
    } else if (!fHasValuesVector) {
        if (valueDeleter) {
            valueDeleter(fValues);
        }
    } else {
        delete (UVector *)fValues;
    }
}

void
CharacterNode::addValue(void *value, UObjectDeleter *valueDeleter, UErrorCode &status) {
    if (U_FAILURE(status)) {
        if (valueDeleter) {
            valueDeleter(value);
        }
        return;
    }
    if (fValues == nullptr) {
        fValues = value;
    } else {
        // At least one value already.
        if (!fHasValuesVector) {
            // There is only one value so far, and not in a vector yet.
            // Create a vector and add the old value.
            LocalPointer<UVector> values(
<<<<<<< HEAD
                new UVector(valueDeleter, NULL, DEFAULT_CHARACTERNODE_CAPACITY, status), status);
=======
                new UVector(valueDeleter, nullptr, DEFAULT_CHARACTERNODE_CAPACITY, status), status);
>>>>>>> 626889fb
            if (U_FAILURE(status)) {
                if (valueDeleter) {
                    valueDeleter(value);
                }
                return;
            }
            if (values->hasDeleter()) {
                values->adoptElement(fValues, status);
            } else {
                values->addElement(fValues, status);
            }
            fValues = values.orphan();
            fHasValuesVector = true;
        }
        // Add the new value.
        UVector *values = (UVector *)fValues;
        if (values->hasDeleter()) {
            values->adoptElement(value, status);
        } else {
            values->addElement(value, status);
        }
    }
}

// ---------------------------------------------------
// TextTrieMapSearchResultHandler class implementation
// ---------------------------------------------------
TextTrieMapSearchResultHandler::~TextTrieMapSearchResultHandler(){
}

// ---------------------------------------------------
// TextTrieMap class implementation
// ---------------------------------------------------
TextTrieMap::TextTrieMap(UBool ignoreCase, UObjectDeleter *valueDeleter)
<<<<<<< HEAD
: fIgnoreCase(ignoreCase), fNodes(NULL), fNodesCapacity(0), fNodesCount(0), 
  fLazyContents(NULL), fIsEmpty(true), fValueDeleter(valueDeleter) {
=======
: fIgnoreCase(ignoreCase), fNodes(nullptr), fNodesCapacity(0), fNodesCount(0), 
  fLazyContents(nullptr), fIsEmpty(true), fValueDeleter(valueDeleter) {
>>>>>>> 626889fb
}

TextTrieMap::~TextTrieMap() {
    int32_t index;
    for (index = 0; index < fNodesCount; ++index) {
        fNodes[index].deleteValues(fValueDeleter);
    }
    uprv_free(fNodes);
    if (fLazyContents != nullptr) {
        for (int32_t i=0; i<fLazyContents->size(); i+=2) {
            if (fValueDeleter) {
                fValueDeleter(fLazyContents->elementAt(i+1));
            }
        } 
        delete fLazyContents;
    }
}

int32_t TextTrieMap::isEmpty() const {
    // Use a separate field for fIsEmpty because it will remain unchanged once the
    //   Trie is built, while fNodes and fLazyContents change with the lazy init
    //   of the nodes structure.  Trying to test the changing fields has
    //   thread safety complications.
    return fIsEmpty;
}


//  We defer actually building the TextTrieMap node structure until the first time a
//     search is performed.  put() simply saves the parameters in case we do
//     eventually need to build it.
//     
void
TextTrieMap::put(const UnicodeString &key, void *value, ZNStringPool &sp, UErrorCode &status) {
    const char16_t *s = sp.get(key, status);
    put(s, value, status);
}

// This method is designed for a persistent key, such as string key stored in
// resource bundle.
void
<<<<<<< HEAD
TextTrieMap::put(const UChar *key, void *value, UErrorCode &status) {
    fIsEmpty = false;
    if (fLazyContents == NULL) {
=======
TextTrieMap::put(const char16_t *key, void *value, UErrorCode &status) {
    fIsEmpty = false;
    if (fLazyContents == nullptr) {
>>>>>>> 626889fb
        LocalPointer<UVector> lpLazyContents(new UVector(status), status);
        fLazyContents = lpLazyContents.orphan();
    }
    if (U_FAILURE(status)) {
        if (fValueDeleter) {
            fValueDeleter((void*) key);
        }
        return;
    }
    U_ASSERT(fLazyContents != nullptr);

    char16_t *s = const_cast<char16_t *>(key);
    fLazyContents->addElement(s, status);
    if (U_FAILURE(status)) {
        if (fValueDeleter) {
            fValueDeleter((void*) key);
        }
        return;
    }

    fLazyContents->addElement(value, status);
}

void
TextTrieMap::putImpl(const UnicodeString &key, void *value, UErrorCode &status) {
    if (fNodes == nullptr) {
        fNodesCapacity = 512;
        fNodes = (CharacterNode *)uprv_malloc(fNodesCapacity * sizeof(CharacterNode));
        if (fNodes == nullptr) {
            status = U_MEMORY_ALLOCATION_ERROR;
            return;
        }
        fNodes[0].clear();  // Init root node.
        fNodesCount = 1;
    }

    UnicodeString foldedKey;
    const char16_t *keyBuffer;
    int32_t keyLength;
    if (fIgnoreCase) {
        // Ok to use fastCopyFrom() because we discard the copy when we return.
        foldedKey.fastCopyFrom(key).foldCase();
        keyBuffer = foldedKey.getBuffer();
        keyLength = foldedKey.length();
    } else {
        keyBuffer = key.getBuffer();
        keyLength = key.length();
    }

    CharacterNode *node = fNodes;
    int32_t index;
    for (index = 0; index < keyLength; ++index) {
        node = addChildNode(node, keyBuffer[index], status);
    }
    node->addValue(value, fValueDeleter, status);
}

UBool
TextTrieMap::growNodes() {
    if (fNodesCapacity == 0xffff) {
        return false;  // We use 16-bit node indexes.
    }
    int32_t newCapacity = fNodesCapacity + 1000;
    if (newCapacity > 0xffff) {
        newCapacity = 0xffff;
    }
    CharacterNode *newNodes = (CharacterNode *)uprv_malloc(newCapacity * sizeof(CharacterNode));
<<<<<<< HEAD
    if (newNodes == NULL) {
=======
    if (newNodes == nullptr) {
>>>>>>> 626889fb
        return false;
    }
    uprv_memcpy(newNodes, fNodes, fNodesCount * sizeof(CharacterNode));
    uprv_free(fNodes);
    fNodes = newNodes;
    fNodesCapacity = newCapacity;
    return true;
}

CharacterNode*
TextTrieMap::addChildNode(CharacterNode *parent, char16_t c, UErrorCode &status) {
    if (U_FAILURE(status)) {
        return nullptr;
    }
    // Linear search of the sorted list of children.
    uint16_t prevIndex = 0;
    uint16_t nodeIndex = parent->fFirstChild;
    while (nodeIndex > 0) {
        CharacterNode *current = fNodes + nodeIndex;
        char16_t childCharacter = current->fCharacter;
        if (childCharacter == c) {
            return current;
        } else if (childCharacter > c) {
            break;
        }
        prevIndex = nodeIndex;
        nodeIndex = current->fNextSibling;
    }

    // Ensure capacity. Grow fNodes[] if needed.
    if (fNodesCount == fNodesCapacity) {
        int32_t parentIndex = (int32_t)(parent - fNodes);
        if (!growNodes()) {
            status = U_MEMORY_ALLOCATION_ERROR;
            return nullptr;
        }
        parent = fNodes + parentIndex;
    }

    // Insert a new child node with c in sorted order.
    CharacterNode *node = fNodes + fNodesCount;
    node->clear();
    node->fCharacter = c;
    node->fNextSibling = nodeIndex;
    if (prevIndex == 0) {
        parent->fFirstChild = (uint16_t)fNodesCount;
    } else {
        fNodes[prevIndex].fNextSibling = (uint16_t)fNodesCount;
    }
    ++fNodesCount;
    return node;
}

CharacterNode*
TextTrieMap::getChildNode(CharacterNode *parent, char16_t c) const {
    // Linear search of the sorted list of children.
    uint16_t nodeIndex = parent->fFirstChild;
    while (nodeIndex > 0) {
        CharacterNode *current = fNodes + nodeIndex;
        char16_t childCharacter = current->fCharacter;
        if (childCharacter == c) {
            return current;
        } else if (childCharacter > c) {
            break;
        }
        nodeIndex = current->fNextSibling;
    }
    return nullptr;
}


// buildTrie() - The Trie node structure is needed.  Create it from the data that was
//               saved at the time the ZoneStringFormatter was created.  The Trie is only
//               needed for parsing operations, which are less common than formatting,
//               and the Trie is big, which is why its creation is deferred until first use.
void TextTrieMap::buildTrie(UErrorCode &status) {
    if (fLazyContents != nullptr) {
        for (int32_t i=0; i<fLazyContents->size(); i+=2) {
            const char16_t *key = (char16_t *)fLazyContents->elementAt(i);
            void  *val = fLazyContents->elementAt(i+1);
            UnicodeString keyString(true, key, -1);  // Aliasing UnicodeString constructor.
            putImpl(keyString, val, status);
        }
        delete fLazyContents;
        fLazyContents = nullptr; 
    }
}

void
TextTrieMap::search(const UnicodeString &text, int32_t start,
                  TextTrieMapSearchResultHandler *handler, UErrorCode &status) const {
    {
        // TODO: if locking the mutex for each check proves to be a performance problem,
        //       add a flag of type atomic_int32_t to class TextTrieMap, and use only
        //       the ICU atomic safe functions for assigning and testing.
        //       Don't test the pointer fLazyContents.
        //       Don't do unless it's really required.

        // Mutex for protecting the lazy creation of the Trie node structure on the first call to search().
        static UMutex TextTrieMutex;

        Mutex lock(&TextTrieMutex);
        if (fLazyContents != nullptr) {
            TextTrieMap *nonConstThis = const_cast<TextTrieMap *>(this);
            nonConstThis->buildTrie(status);
        }
    }
    if (fNodes == nullptr) {
        return;
    }
    search(fNodes, text, start, start, handler, status);
}

void
TextTrieMap::search(CharacterNode *node, const UnicodeString &text, int32_t start,
                  int32_t index, TextTrieMapSearchResultHandler *handler, UErrorCode &status) const {
    if (U_FAILURE(status)) {
        return;
    }
    if (node->hasValues()) {
        if (!handler->handleMatch(index - start, node, status)) {
            return;
        }
        if (U_FAILURE(status)) {
            return;
        }
    }
    if (fIgnoreCase) {
        // for folding we need to get a complete code point.
        // size of character may grow after fold operation;
        // then we need to get result as UTF16 code units.
        UChar32 c32 = text.char32At(index);
        index += U16_LENGTH(c32);
        UnicodeString tmp(c32);
        tmp.foldCase();
        int32_t tmpidx = 0;
        while (tmpidx < tmp.length()) {
            char16_t c = tmp.charAt(tmpidx++);
            node = getChildNode(node, c);
            if (node == nullptr) {
                break;
            }
        }
    } else {
        // here we just get the next UTF16 code unit
        char16_t c = text.charAt(index++);
        node = getChildNode(node, c);
    }
    if (node != nullptr) {
        search(node, text, start, index, handler, status);
    }
}

// ---------------------------------------------------
// ZNStringPool class implementation
// ---------------------------------------------------
static const int32_t POOL_CHUNK_SIZE = 2000;
struct ZNStringPoolChunk: public UMemory {
    ZNStringPoolChunk    *fNext;                       // Ptr to next pool chunk
    int32_t               fLimit;                       // Index to start of unused area at end of fStrings
    char16_t              fStrings[POOL_CHUNK_SIZE];    //  Strings array
    ZNStringPoolChunk();
};

ZNStringPoolChunk::ZNStringPoolChunk() {
    fNext = nullptr;
    fLimit = 0;
}

ZNStringPool::ZNStringPool(UErrorCode &status) {
    fChunks = nullptr;
    fHash   = nullptr;
    if (U_FAILURE(status)) {
        return;
    }
    fChunks = new ZNStringPoolChunk;
    if (fChunks == nullptr) {
        status = U_MEMORY_ALLOCATION_ERROR;
        return;
    }

    fHash   = uhash_open(uhash_hashUChars      /* keyHash */, 
                         uhash_compareUChars   /* keyComp */, 
                         uhash_compareUChars   /* valueComp */, 
                         &status);
    if (U_FAILURE(status)) {
        return;
    }
}

ZNStringPool::~ZNStringPool() {
    if (fHash != nullptr) {
        uhash_close(fHash);
        fHash = nullptr;
    }

    while (fChunks != nullptr) {
        ZNStringPoolChunk *nextChunk = fChunks->fNext;
        delete fChunks;
        fChunks = nextChunk;
    }
}

static const char16_t EmptyString = 0;

const char16_t *ZNStringPool::get(const char16_t *s, UErrorCode &status) {
    const char16_t *pooledString;
    if (U_FAILURE(status)) {
        return &EmptyString;
    }

    pooledString = static_cast<char16_t *>(uhash_get(fHash, s));
    if (pooledString != nullptr) {
        return pooledString;
    }

    int32_t length = u_strlen(s);
    int32_t remainingLength = POOL_CHUNK_SIZE - fChunks->fLimit;
    if (remainingLength <= length) {
        U_ASSERT(length < POOL_CHUNK_SIZE);
        if (length >= POOL_CHUNK_SIZE) {
            status = U_INTERNAL_PROGRAM_ERROR;
            return &EmptyString;
        }
        ZNStringPoolChunk *oldChunk = fChunks;
        fChunks = new ZNStringPoolChunk;
        if (fChunks == nullptr) {
            status = U_MEMORY_ALLOCATION_ERROR;
            return &EmptyString;
        }
        fChunks->fNext = oldChunk;
    }
    
    char16_t *destString = &fChunks->fStrings[fChunks->fLimit];
    u_strcpy(destString, s);
    fChunks->fLimit += (length + 1);
    uhash_put(fHash, destString, destString, &status);
    return destString;
}        


//
//  ZNStringPool::adopt()    Put a string into the hash, but do not copy the string data
//                           into the pool's storage.  Used for strings from resource bundles,
//                           which will persist for the life of the zone string formatter, and
//                           therefore can be used directly without copying.
const char16_t *ZNStringPool::adopt(const char16_t * s, UErrorCode &status) {
    const char16_t *pooledString;
    if (U_FAILURE(status)) {
        return &EmptyString;
    }
    if (s != nullptr) {
        pooledString = static_cast<char16_t *>(uhash_get(fHash, s));
        if (pooledString == nullptr) {
            char16_t *ncs = const_cast<char16_t *>(s);
            uhash_put(fHash, ncs, ncs, &status);
        }
    }
    return s;
}

    
const char16_t *ZNStringPool::get(const UnicodeString &s, UErrorCode &status) {
    UnicodeString &nonConstStr = const_cast<UnicodeString &>(s);
    return this->get(nonConstStr.getTerminatedBuffer(), status);
}

/*
 * freeze().   Close the hash table that maps to the pooled strings.
 *             After freezing, the pool can not be searched or added to,
 *             but all existing references to pooled strings remain valid.
 *
 *             The main purpose is to recover the storage used for the hash.
 */
void ZNStringPool::freeze() {
    uhash_close(fHash);
    fHash = nullptr;
}


/**
 * This class stores name data for a meta zone or time zone.
 */
class ZNames : public UMemory {
private:
    friend class TimeZoneNamesImpl;

    static UTimeZoneNameTypeIndex getTZNameTypeIndex(UTimeZoneNameType type) {
        switch(type) {
        case UTZNM_EXEMPLAR_LOCATION: return UTZNM_INDEX_EXEMPLAR_LOCATION;
        case UTZNM_LONG_GENERIC: return UTZNM_INDEX_LONG_GENERIC;
        case UTZNM_LONG_STANDARD: return UTZNM_INDEX_LONG_STANDARD;
        case UTZNM_LONG_DAYLIGHT: return UTZNM_INDEX_LONG_DAYLIGHT;
        case UTZNM_SHORT_GENERIC: return UTZNM_INDEX_SHORT_GENERIC;
        case UTZNM_SHORT_STANDARD: return UTZNM_INDEX_SHORT_STANDARD;
        case UTZNM_SHORT_DAYLIGHT: return UTZNM_INDEX_SHORT_DAYLIGHT;
        default: return UTZNM_INDEX_UNKNOWN;
        }
    }
    static UTimeZoneNameType getTZNameType(UTimeZoneNameTypeIndex index) {
        switch(index) {
        case UTZNM_INDEX_EXEMPLAR_LOCATION: return UTZNM_EXEMPLAR_LOCATION;
        case UTZNM_INDEX_LONG_GENERIC: return UTZNM_LONG_GENERIC;
        case UTZNM_INDEX_LONG_STANDARD: return UTZNM_LONG_STANDARD;
        case UTZNM_INDEX_LONG_DAYLIGHT: return UTZNM_LONG_DAYLIGHT;
        case UTZNM_INDEX_SHORT_GENERIC: return UTZNM_SHORT_GENERIC;
        case UTZNM_INDEX_SHORT_STANDARD: return UTZNM_SHORT_STANDARD;
        case UTZNM_INDEX_SHORT_DAYLIGHT: return UTZNM_SHORT_DAYLIGHT;
        default: return UTZNM_UNKNOWN;
        }
    }

    const char16_t* fNames[UTZNM_INDEX_COUNT];
    UBool fDidAddIntoTrie;

    // Whether we own the location string, if computed rather than loaded from a bundle.
    // A meta zone names instance never has an exemplar location string.
    UBool fOwnsLocationName;

<<<<<<< HEAD
    ZNames(const UChar* names[], const UChar* locationName)
            : fDidAddIntoTrie(false) {
        uprv_memcpy(fNames, names, sizeof(fNames));
        if (locationName != NULL) {
=======
    ZNames(const char16_t* names[], const char16_t* locationName)
            : fDidAddIntoTrie(false) {
        uprv_memcpy(fNames, names, sizeof(fNames));
        if (locationName != nullptr) {
>>>>>>> 626889fb
            fOwnsLocationName = true;
            fNames[UTZNM_INDEX_EXEMPLAR_LOCATION] = locationName;
        } else {
            fOwnsLocationName = false;
        }
    }

public:
    ~ZNames() {
        if (fOwnsLocationName) {
            const char16_t* locationName = fNames[UTZNM_INDEX_EXEMPLAR_LOCATION];
            U_ASSERT(locationName != nullptr);
            uprv_free((void*) locationName);
        }
    }

private:
    static void* createMetaZoneAndPutInCache(UHashtable* cache, const char16_t* names[],
            const UnicodeString& mzID, UErrorCode& status) {
        if (U_FAILURE(status)) { return nullptr; }
        U_ASSERT(names != nullptr);

        // Use the persistent ID as the resource key, so we can
        // avoid duplications.
        // TODO: Is there a more efficient way, like intern() in Java?
        void* key = (void*) ZoneMeta::findMetaZoneID(mzID);
        void* value;
        if (uprv_memcmp(names, EMPTY_NAMES, sizeof(EMPTY_NAMES)) == 0) {
            value = (void*) EMPTY;
        } else {
            value = (void*) (new ZNames(names, nullptr));
            if (value == nullptr) {
                status = U_MEMORY_ALLOCATION_ERROR;
                return nullptr;
            }
        }
        uhash_put(cache, key, value, &status);
        return value;
    }

    static void* createTimeZoneAndPutInCache(UHashtable* cache, const char16_t* names[],
            const UnicodeString& tzID, UErrorCode& status) {
        if (U_FAILURE(status)) { return nullptr; }
        U_ASSERT(names != nullptr);

        // If necessary, compute the location name from the time zone name.
        char16_t* locationName = nullptr;
        if (names[UTZNM_INDEX_EXEMPLAR_LOCATION] == nullptr) {
            UnicodeString locationNameUniStr;
            TimeZoneNamesImpl::getDefaultExemplarLocationName(tzID, locationNameUniStr);

            // Copy the computed location name to the heap
            if (locationNameUniStr.length() > 0) {
                const char16_t* buff = locationNameUniStr.getTerminatedBuffer();
                int32_t len = sizeof(char16_t) * (locationNameUniStr.length() + 1);
                locationName = (char16_t*) uprv_malloc(len);
                if (locationName == nullptr) {
                    status = U_MEMORY_ALLOCATION_ERROR;
                    return nullptr;
                }
                uprv_memcpy(locationName, buff, len);
            }
        }

        // Use the persistent ID as the resource key, so we can
        // avoid duplications.
        // TODO: Is there a more efficient way, like intern() in Java?
        void* key = (void*) ZoneMeta::findTimeZoneID(tzID);
        void* value = (void*) (new ZNames(names, locationName));
        if (value == nullptr) {
            status = U_MEMORY_ALLOCATION_ERROR;
            return nullptr;
        }
        uhash_put(cache, key, value, &status);
        return value;
    }

    const char16_t* getName(UTimeZoneNameType type) const {
        UTimeZoneNameTypeIndex index = getTZNameTypeIndex(type);
        return index >= 0 ? fNames[index] : nullptr;
    }

    void addAsMetaZoneIntoTrie(const char16_t* mzID, TextTrieMap& trie, UErrorCode& status) {
        addNamesIntoTrie(mzID, nullptr, trie, status);
    }
    void addAsTimeZoneIntoTrie(const char16_t* tzID, TextTrieMap& trie, UErrorCode& status) {
        addNamesIntoTrie(nullptr, tzID, trie, status);
    }

    void addNamesIntoTrie(const char16_t* mzID, const char16_t* tzID, TextTrieMap& trie,
            UErrorCode& status) {
        if (U_FAILURE(status)) { return; }
        if (fDidAddIntoTrie) { return; }
        fDidAddIntoTrie = true;

        for (int32_t i = 0; i < UTZNM_INDEX_COUNT; i++) {
            const char16_t* name = fNames[i];
            if (name != nullptr) {
                ZNameInfo *nameinfo = (ZNameInfo *)uprv_malloc(sizeof(ZNameInfo));
                if (nameinfo == nullptr) {
                    status = U_MEMORY_ALLOCATION_ERROR;
                    return;
                }
                nameinfo->mzID = mzID;
                nameinfo->tzID = tzID;
                nameinfo->type = getTZNameType((UTimeZoneNameTypeIndex)i);
                trie.put(name, nameinfo, status); // trie.put() takes ownership of the key
                if (U_FAILURE(status)) {
                    return;
                }
            }
        }
    }

public:
    struct ZNamesLoader;
};

struct ZNames::ZNamesLoader : public ResourceSink {
    const char16_t *names[UTZNM_INDEX_COUNT];

    ZNamesLoader() {
        clear();
    }
    virtual ~ZNamesLoader();

    /** Reset for loading another set of names. */
    void clear() {
        uprv_memcpy(names, EMPTY_NAMES, sizeof(names));
    }

    void loadMetaZone(const UResourceBundle* zoneStrings, const UnicodeString& mzID, UErrorCode& errorCode) {
        if (U_FAILURE(errorCode)) { return; }

        char key[ZID_KEY_MAX + 1];
        mergeTimeZoneKey(mzID, key);

        loadNames(zoneStrings, key, errorCode);
    }

    void loadTimeZone(const UResourceBundle* zoneStrings, const UnicodeString& tzID, UErrorCode& errorCode) {
        // Replace "/" with ":".
        UnicodeString uKey(tzID);
        for (int32_t i = 0; i < uKey.length(); i++) {
            if (uKey.charAt(i) == (char16_t)0x2F) {
                uKey.setCharAt(i, (char16_t)0x3A);
            }
        }

        char key[ZID_KEY_MAX + 1];
        uKey.extract(0, uKey.length(), key, sizeof(key), US_INV);

        loadNames(zoneStrings, key, errorCode);
    }

    void loadNames(const UResourceBundle* zoneStrings, const char* key, UErrorCode& errorCode) {
        U_ASSERT(zoneStrings != nullptr);
        U_ASSERT(key != nullptr);
        U_ASSERT(key[0] != '\0');

        UErrorCode localStatus = U_ZERO_ERROR;
        clear();
        ures_getAllItemsWithFallback(zoneStrings, key, *this, localStatus);

        // Ignore errors, but propagate possible warnings.
        if (U_SUCCESS(localStatus)) {
            errorCode = localStatus;
        }
    }

    void setNameIfEmpty(const char* key, const ResourceValue* value, UErrorCode& errorCode) {
        UTimeZoneNameTypeIndex type = nameTypeFromKey(key);
        if (type == UTZNM_INDEX_UNKNOWN) { return; }
        if (names[type] == nullptr) {
            int32_t length;
            // 'NO_NAME' indicates internally that this field should remain empty.  It will be
            // replaced by 'nullptr' in getNames()
            names[type] = (value == nullptr) ? NO_NAME : value->getString(length, errorCode);
        }
    }

    virtual void put(const char* key, ResourceValue& value, UBool /*noFallback*/,
            UErrorCode &errorCode) override {
        ResourceTable namesTable = value.getTable(errorCode);
        if (U_FAILURE(errorCode)) { return; }
        for (int32_t i = 0; namesTable.getKeyAndValue(i, key, value); ++i) {
            if (value.isNoInheritanceMarker()) {
                setNameIfEmpty(key, nullptr, errorCode);
            } else {
                setNameIfEmpty(key, &value, errorCode);
            }
        }
    }

    static UTimeZoneNameTypeIndex nameTypeFromKey(const char *key) {
        char c0, c1;
        if ((c0 = key[0]) == 0 || (c1 = key[1]) == 0 || key[2] != 0) {
            return UTZNM_INDEX_UNKNOWN;
        }
        if (c0 == 'l') {
            return c1 == 'g' ? UTZNM_INDEX_LONG_GENERIC :
                    c1 == 's' ? UTZNM_INDEX_LONG_STANDARD :
                        c1 == 'd' ? UTZNM_INDEX_LONG_DAYLIGHT : UTZNM_INDEX_UNKNOWN;
        } else if (c0 == 's') {
            return c1 == 'g' ? UTZNM_INDEX_SHORT_GENERIC :
                    c1 == 's' ? UTZNM_INDEX_SHORT_STANDARD :
                        c1 == 'd' ? UTZNM_INDEX_SHORT_DAYLIGHT : UTZNM_INDEX_UNKNOWN;
        } else if (c0 == 'e' && c1 == 'c') {
            return UTZNM_INDEX_EXEMPLAR_LOCATION;
        }
        return UTZNM_INDEX_UNKNOWN;
    }

    /**
    * Returns an array of names.  It is the caller's responsibility to copy the data into a
    * permanent location, as the returned array is owned by the loader instance and may be
    * cleared or leave scope.
    *
    * This is different than Java, where the array will no longer be modified and null
    * may be returned.
    */
    const char16_t** getNames() {
        // Remove 'NO_NAME' references in the array and replace with 'nullptr'
        for (int32_t i = 0; i < UTZNM_INDEX_COUNT; ++i) {
            if (names[i] == NO_NAME) {
                names[i] = nullptr;
            }
        }
        return names;
    }
};

ZNames::ZNamesLoader::~ZNamesLoader() {}


// ---------------------------------------------------
// The meta zone ID enumeration class
// ---------------------------------------------------
class MetaZoneIDsEnumeration : public StringEnumeration {
public:
    MetaZoneIDsEnumeration();
    MetaZoneIDsEnumeration(const UVector& mzIDs);
    MetaZoneIDsEnumeration(LocalPointer<UVector> mzIDs);
    virtual ~MetaZoneIDsEnumeration();
<<<<<<< HEAD
    static UClassID U_EXPORT2 getStaticClassID(void);
    virtual UClassID getDynamicClassID(void) const override;
=======
    static UClassID U_EXPORT2 getStaticClassID();
    virtual UClassID getDynamicClassID() const override;
>>>>>>> 626889fb
    virtual const UnicodeString* snext(UErrorCode& status) override;
    virtual void reset(UErrorCode& status) override;
    virtual int32_t count(UErrorCode& status) const override;
private:
    int32_t fLen;
    int32_t fPos;
    const UVector* fMetaZoneIDs;
    LocalPointer<UVector> fLocalVector;
};

UOBJECT_DEFINE_RTTI_IMPLEMENTATION(MetaZoneIDsEnumeration)

MetaZoneIDsEnumeration::MetaZoneIDsEnumeration() 
: fLen(0), fPos(0), fMetaZoneIDs(nullptr), fLocalVector(nullptr) {
}

MetaZoneIDsEnumeration::MetaZoneIDsEnumeration(const UVector& mzIDs) 
: fPos(0), fMetaZoneIDs(&mzIDs), fLocalVector(nullptr) {
    fLen = fMetaZoneIDs->size();
}

MetaZoneIDsEnumeration::MetaZoneIDsEnumeration(LocalPointer<UVector> mzIDs)
: fLen(0), fPos(0), fMetaZoneIDs(nullptr), fLocalVector(std::move(mzIDs)) {
    fMetaZoneIDs = fLocalVector.getAlias();
    if (fMetaZoneIDs) {
        fLen = fMetaZoneIDs->size();
    }
}

const UnicodeString*
MetaZoneIDsEnumeration::snext(UErrorCode& status) {
    if (U_SUCCESS(status) && fMetaZoneIDs != nullptr && fPos < fLen) {
        unistr.setTo((const char16_t*)fMetaZoneIDs->elementAt(fPos++), -1);
        return &unistr;
    }
    return nullptr;
}

void
MetaZoneIDsEnumeration::reset(UErrorCode& /*status*/) {
    fPos = 0;
}

int32_t
MetaZoneIDsEnumeration::count(UErrorCode& /*status*/) const {
    return fLen;
}

MetaZoneIDsEnumeration::~MetaZoneIDsEnumeration() {
}


// ---------------------------------------------------
// ZNameSearchHandler
// ---------------------------------------------------
class ZNameSearchHandler : public TextTrieMapSearchResultHandler {
public:
    ZNameSearchHandler(uint32_t types);
    virtual ~ZNameSearchHandler();

    UBool handleMatch(int32_t matchLength, const CharacterNode *node, UErrorCode &status) override;
    TimeZoneNames::MatchInfoCollection* getMatches(int32_t& maxMatchLen);

private:
    uint32_t fTypes;
    int32_t fMaxMatchLen;
    TimeZoneNames::MatchInfoCollection* fResults;
};

ZNameSearchHandler::ZNameSearchHandler(uint32_t types) 
: fTypes(types), fMaxMatchLen(0), fResults(nullptr) {
}

ZNameSearchHandler::~ZNameSearchHandler() {
    if (fResults != nullptr) {
        delete fResults;
    }
}

UBool
ZNameSearchHandler::handleMatch(int32_t matchLength, const CharacterNode *node, UErrorCode &status) {
    if (U_FAILURE(status)) {
        return false;
    }
    if (node->hasValues()) {
        int32_t valuesCount = node->countValues();
        for (int32_t i = 0; i < valuesCount; i++) {
            ZNameInfo *nameinfo = (ZNameInfo *)node->getValue(i);
            if (nameinfo == nullptr) {
                continue;
            }
            if ((nameinfo->type & fTypes) != 0) {
                // matches a requested type
                if (fResults == nullptr) {
                    fResults = new TimeZoneNames::MatchInfoCollection();
                    if (fResults == nullptr) {
                        status = U_MEMORY_ALLOCATION_ERROR;
                    }
                }
                if (U_SUCCESS(status)) {
                    U_ASSERT(fResults != nullptr);
                    if (nameinfo->tzID) {
                        fResults->addZone(nameinfo->type, matchLength, UnicodeString(nameinfo->tzID, -1), status);
                    } else {
                        U_ASSERT(nameinfo->mzID);
                        fResults->addMetaZone(nameinfo->type, matchLength, UnicodeString(nameinfo->mzID, -1), status);
                    }
                    if (U_SUCCESS(status) && matchLength > fMaxMatchLen) {
                        fMaxMatchLen = matchLength;
                    }
                }
            }
        }
    }
    return true;
}

TimeZoneNames::MatchInfoCollection*
ZNameSearchHandler::getMatches(int32_t& maxMatchLen) {
    // give the ownership to the caller
    TimeZoneNames::MatchInfoCollection* results = fResults;
    maxMatchLen = fMaxMatchLen;

    // reset
    fResults = nullptr;
    fMaxMatchLen = 0;
    return results;
}

// ---------------------------------------------------
// TimeZoneNamesImpl
//
// TimeZoneNames implementation class. This is the main
// part of this module.
// ---------------------------------------------------

U_CDECL_BEGIN
/**
 * Deleter for ZNames
 */
static void U_CALLCONV
deleteZNames(void *obj) {
    if (obj != EMPTY) {
        delete (ZNames*) obj;
    }
}

/**
 * Deleter for ZNameInfo
 */
static void U_CALLCONV
deleteZNameInfo(void *obj) {
    uprv_free(obj);
}

U_CDECL_END

TimeZoneNamesImpl::TimeZoneNamesImpl(const Locale& locale, UErrorCode& status)
: fLocale(locale),
<<<<<<< HEAD
  fZoneStrings(NULL),
  fTZNamesMap(NULL),
  fMZNamesMap(NULL),
=======
  fZoneStrings(nullptr),
  fTZNamesMap(nullptr),
  fMZNamesMap(nullptr),
>>>>>>> 626889fb
  fNamesTrieFullyLoaded(false),
  fNamesFullyLoaded(false),
  fNamesTrie(true, deleteZNameInfo) {
    initialize(locale, status);
}

void
TimeZoneNamesImpl::initialize(const Locale& locale, UErrorCode& status) {
    if (U_FAILURE(status)) {
        return;
    }

    // Load zoneStrings bundle
    UErrorCode tmpsts = U_ZERO_ERROR;   // OK with fallback warning..
    fZoneStrings = ures_open(U_ICUDATA_ZONE, locale.getName(), &tmpsts);
    fZoneStrings = ures_getByKeyWithFallback(fZoneStrings, gZoneStrings, fZoneStrings, &tmpsts);
    if (U_FAILURE(tmpsts)) {
        status = tmpsts;
        cleanup();
        return;
    }

    // Initialize hashtables holding time zone/meta zone names
    fMZNamesMap = uhash_open(uhash_hashUChars, uhash_compareUChars, nullptr, &status);
    fTZNamesMap = uhash_open(uhash_hashUChars, uhash_compareUChars, nullptr, &status);
    if (U_FAILURE(status)) {
        cleanup();
        return;
    }

    uhash_setValueDeleter(fMZNamesMap, deleteZNames);
    uhash_setValueDeleter(fTZNamesMap, deleteZNames);
    // no key deleters for name maps

    // preload zone strings for the default zone
    TimeZone *tz = TimeZone::createDefault();
    const char16_t *tzID = ZoneMeta::getCanonicalCLDRID(*tz);
    if (tzID != nullptr) {
        loadStrings(UnicodeString(tzID), status);
    }
    delete tz;

    return;
}

/*
 * This method updates the cache and must be called with a lock,
 * except initializer.
 */
void
TimeZoneNamesImpl::loadStrings(const UnicodeString& tzCanonicalID, UErrorCode& status) {
    loadTimeZoneNames(tzCanonicalID, status);
    LocalPointer<StringEnumeration> mzIDs(getAvailableMetaZoneIDs(tzCanonicalID, status));
    if (U_FAILURE(status)) { return; }
    U_ASSERT(!mzIDs.isNull());

    const UnicodeString *mzID;
    while (((mzID = mzIDs->snext(status)) != nullptr) && U_SUCCESS(status)) {
        loadMetaZoneNames(*mzID, status);
    }
}

TimeZoneNamesImpl::~TimeZoneNamesImpl() {
    cleanup();
}

void
TimeZoneNamesImpl::cleanup() {
    if (fZoneStrings != nullptr) {
        ures_close(fZoneStrings);
        fZoneStrings = nullptr;
    }
    if (fMZNamesMap != nullptr) {
        uhash_close(fMZNamesMap);
        fMZNamesMap = nullptr;
    }
    if (fTZNamesMap != nullptr) {
        uhash_close(fTZNamesMap);
        fTZNamesMap = nullptr;
    }
}

bool
TimeZoneNamesImpl::operator==(const TimeZoneNames& other) const {
    if (this == &other) {
        return true;
    }
    // No implementation for now
    return false;
}

TimeZoneNamesImpl*
TimeZoneNamesImpl::clone() const {
    UErrorCode status = U_ZERO_ERROR;
    return new TimeZoneNamesImpl(fLocale, status);
}

StringEnumeration*
TimeZoneNamesImpl::getAvailableMetaZoneIDs(UErrorCode& status) const {
    return TimeZoneNamesImpl::_getAvailableMetaZoneIDs(status);
}

// static implementation of getAvailableMetaZoneIDs(UErrorCode&)
StringEnumeration*
TimeZoneNamesImpl::_getAvailableMetaZoneIDs(UErrorCode& status) {
    if (U_FAILURE(status)) {
        return nullptr;
    }
    const UVector* mzIDs = ZoneMeta::getAvailableMetazoneIDs();
    if (mzIDs == nullptr) {
        return new MetaZoneIDsEnumeration();
    }
    return new MetaZoneIDsEnumeration(*mzIDs);
}

StringEnumeration*
TimeZoneNamesImpl::getAvailableMetaZoneIDs(const UnicodeString& tzID, UErrorCode& status) const {
    return TimeZoneNamesImpl::_getAvailableMetaZoneIDs(tzID, status);
}

// static implementation of getAvailableMetaZoneIDs(const UnicodeString&, UErrorCode&)
StringEnumeration*
TimeZoneNamesImpl::_getAvailableMetaZoneIDs(const UnicodeString& tzID, UErrorCode& status) {
    if (U_FAILURE(status)) {
        return nullptr;
    }
    const UVector* mappings = ZoneMeta::getMetazoneMappings(tzID);
    if (mappings == nullptr) {
        return new MetaZoneIDsEnumeration();
    }

    LocalPointer<MetaZoneIDsEnumeration> senum;
<<<<<<< HEAD
    LocalPointer<UVector> mzIDs(new UVector(NULL, uhash_compareUChars, status), status);
=======
    LocalPointer<UVector> mzIDs(new UVector(nullptr, uhash_compareUChars, status), status);
>>>>>>> 626889fb
    if (U_SUCCESS(status)) {
        U_ASSERT(mzIDs.isValid());
        for (int32_t i = 0; U_SUCCESS(status) && i < mappings->size(); i++) {

            OlsonToMetaMappingEntry *map = (OlsonToMetaMappingEntry *)mappings->elementAt(i);
            const char16_t *mzID = map->mzid;
            if (!mzIDs->contains((void *)mzID)) {
                mzIDs->addElement((void *)mzID, status);
            }
        }
        if (U_SUCCESS(status)) {
            senum.adoptInsteadAndCheckErrorCode(new MetaZoneIDsEnumeration(std::move(mzIDs)), status);
        }
    }
    return U_SUCCESS(status) ? senum.orphan() : nullptr;
}

UnicodeString&
TimeZoneNamesImpl::getMetaZoneID(const UnicodeString& tzID, UDate date, UnicodeString& mzID) const {
    return TimeZoneNamesImpl::_getMetaZoneID(tzID, date, mzID);
}

// static implementation of getMetaZoneID
UnicodeString&
TimeZoneNamesImpl::_getMetaZoneID(const UnicodeString& tzID, UDate date, UnicodeString& mzID) {
    ZoneMeta::getMetazoneID(tzID, date, mzID);
    return mzID;
}

UnicodeString&
TimeZoneNamesImpl::getReferenceZoneID(const UnicodeString& mzID, const char* region, UnicodeString& tzID) const {
    return TimeZoneNamesImpl::_getReferenceZoneID(mzID, region, tzID);
}

// static implementation of getReferenceZoneID
UnicodeString&
TimeZoneNamesImpl::_getReferenceZoneID(const UnicodeString& mzID, const char* region, UnicodeString& tzID) {
    ZoneMeta::getZoneIdByMetazone(mzID, UnicodeString(region, -1, US_INV), tzID);
    return tzID;
}

UnicodeString&
TimeZoneNamesImpl::getMetaZoneDisplayName(const UnicodeString& mzID,
                                          UTimeZoneNameType type,
                                          UnicodeString& name) const {
    name.setToBogus();  // cleanup result.
    if (mzID.isEmpty()) {
        return name;
    }

    ZNames *znames = nullptr;
    TimeZoneNamesImpl *nonConstThis = const_cast<TimeZoneNamesImpl *>(this);

    {
        Mutex lock(&gDataMutex);
        UErrorCode status = U_ZERO_ERROR;
        znames = nonConstThis->loadMetaZoneNames(mzID, status);
        if (U_FAILURE(status)) { return name; }
    }

<<<<<<< HEAD
    if (znames != NULL) {
        const UChar* s = znames->getName(type);
        if (s != NULL) {
=======
    if (znames != nullptr) {
        const char16_t* s = znames->getName(type);
        if (s != nullptr) {
>>>>>>> 626889fb
            name.setTo(true, s, -1);
        }
    }
    return name;
}

UnicodeString&
TimeZoneNamesImpl::getTimeZoneDisplayName(const UnicodeString& tzID, UTimeZoneNameType type, UnicodeString& name) const {
    name.setToBogus();  // cleanup result.
    if (tzID.isEmpty()) {
        return name;
    }

    ZNames *tznames = nullptr;
    TimeZoneNamesImpl *nonConstThis = const_cast<TimeZoneNamesImpl *>(this);

    {
        Mutex lock(&gDataMutex);
        UErrorCode status = U_ZERO_ERROR;
        tznames = nonConstThis->loadTimeZoneNames(tzID, status);
        if (U_FAILURE(status)) { return name; }
    }

<<<<<<< HEAD
    if (tznames != NULL) {
        const UChar *s = tznames->getName(type);
        if (s != NULL) {
=======
    if (tznames != nullptr) {
        const char16_t *s = tznames->getName(type);
        if (s != nullptr) {
>>>>>>> 626889fb
            name.setTo(true, s, -1);
        }
    }
    return name;
}

UnicodeString&
TimeZoneNamesImpl::getExemplarLocationName(const UnicodeString& tzID, UnicodeString& name) const {
    name.setToBogus();  // cleanup result.
    const char16_t* locName = nullptr;
    ZNames *tznames = nullptr;
    TimeZoneNamesImpl *nonConstThis = const_cast<TimeZoneNamesImpl *>(this);

    {
        Mutex lock(&gDataMutex);
        UErrorCode status = U_ZERO_ERROR;
        tznames = nonConstThis->loadTimeZoneNames(tzID, status);
        if (U_FAILURE(status)) { return name; }
    }

    if (tznames != nullptr) {
        locName = tznames->getName(UTZNM_EXEMPLAR_LOCATION);
    }
<<<<<<< HEAD
    if (locName != NULL) {
=======
    if (locName != nullptr) {
>>>>>>> 626889fb
        name.setTo(true, locName, -1);
    }

    return name;
}


// Merge the MZ_PREFIX and mzId
static void mergeTimeZoneKey(const UnicodeString& mzID, char* result) {
    if (mzID.isEmpty()) {
        result[0] = '\0';
        return;
    }

    char mzIdChar[ZID_KEY_MAX + 1];
    int32_t keyLen;
    int32_t prefixLen = static_cast<int32_t>(uprv_strlen(gMZPrefix));
    keyLen = mzID.extract(0, mzID.length(), mzIdChar, ZID_KEY_MAX + 1, US_INV);
    uprv_memcpy((void *)result, (void *)gMZPrefix, prefixLen);
    uprv_memcpy((void *)(result + prefixLen), (void *)mzIdChar, keyLen);
    result[keyLen + prefixLen] = '\0';
}

/*
 * This method updates the cache and must be called with a lock
 */
ZNames*
TimeZoneNamesImpl::loadMetaZoneNames(const UnicodeString& mzID, UErrorCode& status) {
    if (U_FAILURE(status)) { return nullptr; }
    U_ASSERT(mzID.length() <= ZID_KEY_MAX - MZ_PREFIX_LEN);

    char16_t mzIDKey[ZID_KEY_MAX + 1];
    mzID.extract(mzIDKey, ZID_KEY_MAX + 1, status);
    U_ASSERT(U_SUCCESS(status));   // already checked length above
    mzIDKey[mzID.length()] = 0;

    void* mznames = uhash_get(fMZNamesMap, mzIDKey);
    if (mznames == nullptr) {
        ZNames::ZNamesLoader loader;
        loader.loadMetaZone(fZoneStrings, mzID, status);
        mznames = ZNames::createMetaZoneAndPutInCache(fMZNamesMap, loader.getNames(), mzID, status);
        if (U_FAILURE(status)) { return nullptr; }
    }

    if (mznames != EMPTY) {
        return (ZNames*)mznames;
    } else {
        return nullptr;
    }
}

/*
 * This method updates the cache and must be called with a lock
 */
ZNames*
TimeZoneNamesImpl::loadTimeZoneNames(const UnicodeString& tzID, UErrorCode& status) {
    if (U_FAILURE(status)) { return nullptr; }
    U_ASSERT(tzID.length() <= ZID_KEY_MAX);

    char16_t tzIDKey[ZID_KEY_MAX + 1];
    int32_t tzIDKeyLen = tzID.extract(tzIDKey, ZID_KEY_MAX + 1, status);
    U_ASSERT(U_SUCCESS(status));   // already checked length above
    tzIDKey[tzIDKeyLen] = 0;

    void *tznames = uhash_get(fTZNamesMap, tzIDKey);
    if (tznames == nullptr) {
        ZNames::ZNamesLoader loader;
        loader.loadTimeZone(fZoneStrings, tzID, status);
        tznames = ZNames::createTimeZoneAndPutInCache(fTZNamesMap, loader.getNames(), tzID, status);
        if (U_FAILURE(status)) { return nullptr; }
    }

    // tznames is never EMPTY
    return (ZNames*)tznames;
}

TimeZoneNames::MatchInfoCollection*
TimeZoneNamesImpl::find(const UnicodeString& text, int32_t start, uint32_t types, UErrorCode& status) const {
    ZNameSearchHandler handler(types);
    TimeZoneNames::MatchInfoCollection* matches;
    TimeZoneNamesImpl* nonConstThis = const_cast<TimeZoneNamesImpl*>(this);

    // Synchronize so that data is not loaded multiple times.
    // TODO: Consider more fine-grained synchronization.
    {
        Mutex lock(&gDataMutex);

        // First try of lookup.
        matches = doFind(handler, text, start, status);
        if (U_FAILURE(status)) { return nullptr; }
        if (matches != nullptr) {
            return matches;
        }

        // All names are not yet loaded into the trie.
        // We may have loaded names for formatting several time zones,
        // and might be parsing one of those.
        // Populate the parsing trie from all of the already-loaded names.
        nonConstThis->addAllNamesIntoTrie(status);

        // Second try of lookup.
        matches = doFind(handler, text, start, status);
        if (U_FAILURE(status)) { return nullptr; }
        if (matches != nullptr) {
            return matches;
        }

        // There are still some names we haven't loaded into the trie yet.
        // Load everything now.
        nonConstThis->internalLoadAllDisplayNames(status);
        nonConstThis->addAllNamesIntoTrie(status);
        nonConstThis->fNamesTrieFullyLoaded = true;
<<<<<<< HEAD
        if (U_FAILURE(status)) { return NULL; }
=======
        if (U_FAILURE(status)) { return nullptr; }
>>>>>>> 626889fb

        // Third try: we must return this one.
        return doFind(handler, text, start, status);
    }
}

TimeZoneNames::MatchInfoCollection*
TimeZoneNamesImpl::doFind(ZNameSearchHandler& handler,
        const UnicodeString& text, int32_t start, UErrorCode& status) const {

    fNamesTrie.search(text, start, (TextTrieMapSearchResultHandler *)&handler, status);
    if (U_FAILURE(status)) { return nullptr; }

    int32_t maxLen = 0;
    TimeZoneNames::MatchInfoCollection* matches = handler.getMatches(maxLen);
    if (matches != nullptr && ((maxLen == (text.length() - start)) || fNamesTrieFullyLoaded)) {
        // perfect match, or no more names available
        return matches;
    }
    delete matches;
    return nullptr;
}

// Caller must synchronize.
void TimeZoneNamesImpl::addAllNamesIntoTrie(UErrorCode& status) {
    if (U_FAILURE(status)) return;
    int32_t pos;
    const UHashElement* element;

    pos = UHASH_FIRST;
    while ((element = uhash_nextElement(fMZNamesMap, &pos)) != nullptr) {
        if (element->value.pointer == EMPTY) { continue; }
        char16_t* mzID = (char16_t*) element->key.pointer;
        ZNames* znames = (ZNames*) element->value.pointer;
        znames->addAsMetaZoneIntoTrie(mzID, fNamesTrie, status);
        if (U_FAILURE(status)) { return; }
    }

    pos = UHASH_FIRST;
    while ((element = uhash_nextElement(fTZNamesMap, &pos)) != nullptr) {
        if (element->value.pointer == EMPTY) { continue; }
        char16_t* tzID = (char16_t*) element->key.pointer;
        ZNames* znames = (ZNames*) element->value.pointer;
        znames->addAsTimeZoneIntoTrie(tzID, fNamesTrie, status);
        if (U_FAILURE(status)) { return; }
    }
}

U_CDECL_BEGIN
static void U_CALLCONV
deleteZNamesLoader(void* obj) {
    if (obj == DUMMY_LOADER) { return; }
    const ZNames::ZNamesLoader* loader = (const ZNames::ZNamesLoader*) obj;
    delete loader;
}
U_CDECL_END

struct TimeZoneNamesImpl::ZoneStringsLoader : public ResourceSink {
    TimeZoneNamesImpl& tzn;
    UHashtable* keyToLoader;

    ZoneStringsLoader(TimeZoneNamesImpl& _tzn, UErrorCode& status)
            : tzn(_tzn) {
        keyToLoader = uhash_open(uhash_hashChars, uhash_compareChars, nullptr, &status);
        if (U_FAILURE(status)) { return; }
        uhash_setKeyDeleter(keyToLoader, uprv_free);
        uhash_setValueDeleter(keyToLoader, deleteZNamesLoader);
    }
    virtual ~ZoneStringsLoader();

    void* createKey(const char* key, UErrorCode& status) {
        int32_t len = sizeof(char) * (static_cast<int32_t>(uprv_strlen(key)) + 1);
        char* newKey = (char*) uprv_malloc(len);
        if (newKey == nullptr) {
            status = U_MEMORY_ALLOCATION_ERROR;
            return nullptr;
        }
        uprv_memcpy(newKey, key, len);
        newKey[len-1] = '\0';
        return (void*) newKey;
    }

    UBool isMetaZone(const char* key) {
        return (uprv_strlen(key) >= MZ_PREFIX_LEN && uprv_memcmp(key, gMZPrefix, MZ_PREFIX_LEN) == 0);
    }

    UnicodeString mzIDFromKey(const char* key) {
        return UnicodeString(key + MZ_PREFIX_LEN, static_cast<int32_t>(uprv_strlen(key)) - MZ_PREFIX_LEN, US_INV);
    }

    UnicodeString tzIDFromKey(const char* key) {
        UnicodeString tzID(key, -1, US_INV);
        // Replace all colons ':' with slashes '/'
        for (int i=0; i<tzID.length(); i++) {
            if (tzID.charAt(i) == 0x003A) {
                tzID.setCharAt(i, 0x002F);
            }
        }
        return tzID;
    }

    void load(UErrorCode& status) {
        ures_getAllItemsWithFallback(tzn.fZoneStrings, "", *this, status);
        if (U_FAILURE(status)) { return; }

        int32_t pos = UHASH_FIRST;
        const UHashElement* element;
        while ((element = uhash_nextElement(keyToLoader, &pos)) != nullptr) {
            if (element->value.pointer == DUMMY_LOADER) { continue; }
            ZNames::ZNamesLoader* loader = (ZNames::ZNamesLoader*) element->value.pointer;
            char* key = (char*) element->key.pointer;

            if (isMetaZone(key)) {
                UnicodeString mzID = mzIDFromKey(key);
                ZNames::createMetaZoneAndPutInCache(tzn.fMZNamesMap, loader->getNames(), mzID, status);
            } else {
                UnicodeString tzID = tzIDFromKey(key);
                ZNames::createTimeZoneAndPutInCache(tzn.fTZNamesMap, loader->getNames(), tzID, status);
            }
            if (U_FAILURE(status)) { return; }
        }
    }

    void consumeNamesTable(const char *key, ResourceValue &value, UBool noFallback,
            UErrorCode &status) {
        if (U_FAILURE(status)) { return; }

        void* loader = uhash_get(keyToLoader, key);
        if (loader == nullptr) {
            if (isMetaZone(key)) {
                UnicodeString mzID = mzIDFromKey(key);
                void* cacheVal = uhash_get(tzn.fMZNamesMap, mzID.getTerminatedBuffer());
                if (cacheVal != nullptr) {
                    // We have already loaded the names for this meta zone.
                    loader = (void*) DUMMY_LOADER;
                } else {
                    loader = (void*) new ZNames::ZNamesLoader();
                    if (loader == nullptr) {
                        status = U_MEMORY_ALLOCATION_ERROR;
                        return;
                    }
                }
            } else {
                UnicodeString tzID = tzIDFromKey(key);
                void* cacheVal = uhash_get(tzn.fTZNamesMap, tzID.getTerminatedBuffer());
                if (cacheVal != nullptr) {
                    // We have already loaded the names for this time zone.
                    loader = (void*) DUMMY_LOADER;
                } else {
                    loader = (void*) new ZNames::ZNamesLoader();
                    if (loader == nullptr) {
                        status = U_MEMORY_ALLOCATION_ERROR;
                        return;
                    }
                }
            }

            void* newKey = createKey(key, status);
            if (U_FAILURE(status)) {
                deleteZNamesLoader(loader);
                return;
            }

            uhash_put(keyToLoader, newKey, loader, &status);
            if (U_FAILURE(status)) { return; }
        }

        if (loader != DUMMY_LOADER) {
            // Let the ZNamesLoader consume the names table.
            ((ZNames::ZNamesLoader*)loader)->put(key, value, noFallback, status);
        }
    }

    virtual void put(const char *key, ResourceValue &value, UBool noFallback,
            UErrorCode &status) override {
        ResourceTable timeZonesTable = value.getTable(status);
        if (U_FAILURE(status)) { return; }
        for (int32_t i = 0; timeZonesTable.getKeyAndValue(i, key, value); ++i) {
            U_ASSERT(!value.isNoInheritanceMarker());
            if (value.getType() == URES_TABLE) {
                consumeNamesTable(key, value, noFallback, status);
            } else {
                // Ignore fields that aren't tables (e.g., fallbackFormat and regionFormatStandard).
                // All time zone fields are tables.
            }
            if (U_FAILURE(status)) { return; }
        }
    }
};

// Virtual destructors must be defined out of line.
TimeZoneNamesImpl::ZoneStringsLoader::~ZoneStringsLoader() {
    uhash_close(keyToLoader);
}

void TimeZoneNamesImpl::loadAllDisplayNames(UErrorCode& status) {
    if (U_FAILURE(status)) return;

    {
        Mutex lock(&gDataMutex);
        internalLoadAllDisplayNames(status);
    }
}

void TimeZoneNamesImpl::getDisplayNames(const UnicodeString& tzID,
        const UTimeZoneNameType types[], int32_t numTypes,
        UDate date, UnicodeString dest[], UErrorCode& status) const {
    if (U_FAILURE(status)) return;

    if (tzID.isEmpty()) { return; }
    void* tznames = nullptr;
    void* mznames = nullptr;
    TimeZoneNamesImpl *nonConstThis = const_cast<TimeZoneNamesImpl*>(this);

    // Load the time zone strings
    {
        Mutex lock(&gDataMutex);
        tznames = (void*) nonConstThis->loadTimeZoneNames(tzID, status);
        if (U_FAILURE(status)) { return; }
    }
    U_ASSERT(tznames != nullptr);

    // Load the values into the dest array
    for (int i = 0; i < numTypes; i++) {
        UTimeZoneNameType type = types[i];
        const char16_t* name = ((ZNames*)tznames)->getName(type);
        if (name == nullptr) {
            if (mznames == nullptr) {
                // Load the meta zone name
                UnicodeString mzID;
                getMetaZoneID(tzID, date, mzID);
                if (mzID.isEmpty()) {
                    mznames = (void*) EMPTY;
                } else {
                    // Load the meta zone strings
                    // Mutex is scoped to the "else" statement
                    Mutex lock(&gDataMutex);
                    mznames = (void*) nonConstThis->loadMetaZoneNames(mzID, status);
                    if (U_FAILURE(status)) { return; }
                    // Note: when the metazone doesn't exist, in Java, loadMetaZoneNames returns
                    // a dummy object instead of nullptr.
                    if (mznames == nullptr) {
                        mznames = (void*) EMPTY;
                    }
                }
            }
            U_ASSERT(mznames != nullptr);
            if (mznames != EMPTY) {
                name = ((ZNames*)mznames)->getName(type);
            }
        }
<<<<<<< HEAD
        if (name != NULL) {
=======
        if (name != nullptr) {
>>>>>>> 626889fb
            dest[i].setTo(true, name, -1);
        } else {
            dest[i].setToBogus();
        }
    }
}

// Caller must synchronize.
void TimeZoneNamesImpl::internalLoadAllDisplayNames(UErrorCode& status) {
    if (!fNamesFullyLoaded) {
        fNamesFullyLoaded = true;

        ZoneStringsLoader loader(*this, status);
        loader.load(status);
        if (U_FAILURE(status)) { return; }

        const UnicodeString *id;

        // load strings for all zones
        StringEnumeration *tzIDs = TimeZone::createTimeZoneIDEnumeration(
            UCAL_ZONE_TYPE_CANONICAL, nullptr, nullptr, status);
        if (U_SUCCESS(status)) {
            while ((id = tzIDs->snext(status)) != nullptr) {
                if (U_FAILURE(status)) {
                    break;
                }
                UnicodeString copy(*id);
                void* value = uhash_get(fTZNamesMap, copy.getTerminatedBuffer());
                if (value == nullptr) {
                    // loadStrings also loads related metazone strings
                    loadStrings(*id, status);
                }
            }
        }
        if (tzIDs != nullptr) {
            delete tzIDs;
        }
    }
}



static const char16_t gEtcPrefix[]         = { 0x45, 0x74, 0x63, 0x2F }; // "Etc/"
static const int32_t gEtcPrefixLen      = 4;
static const char16_t gSystemVPrefix[]     = { 0x53, 0x79, 0x73, 0x74, 0x65, 0x6D, 0x56, 0x2F }; // "SystemV/
static const int32_t gSystemVPrefixLen  = 8;
static const char16_t gRiyadh8[]           = { 0x52, 0x69, 0x79, 0x61, 0x64, 0x68, 0x38 }; // "Riyadh8"
static const int32_t gRiyadh8Len       = 7;

UnicodeString& U_EXPORT2
TimeZoneNamesImpl::getDefaultExemplarLocationName(const UnicodeString& tzID, UnicodeString& name) {
    if (tzID.isEmpty() || tzID.startsWith(gEtcPrefix, gEtcPrefixLen)
        || tzID.startsWith(gSystemVPrefix, gSystemVPrefixLen) || tzID.indexOf(gRiyadh8, gRiyadh8Len, 0) > 0) {
        name.setToBogus();
        return name;
    }

    int32_t sep = tzID.lastIndexOf((char16_t)0x2F /* '/' */);
    if (sep > 0 && sep + 1 < tzID.length()) {
        name.setTo(tzID, sep + 1);
        name.findAndReplace(UnicodeString((char16_t)0x5f /* _ */),
                            UnicodeString((char16_t)0x20 /* space */));
    } else {
        name.setToBogus();
    }
    return name;
}

// ---------------------------------------------------
// TZDBTimeZoneNames and its supporting classes
//
// TZDBTimeZoneNames is an implementation class of
// TimeZoneNames holding the IANA tz database abbreviations.
// ---------------------------------------------------

class TZDBNames : public UMemory {
public:
    virtual ~TZDBNames();

    static TZDBNames* createInstance(UResourceBundle* rb, const char* key);
    const char16_t* getName(UTimeZoneNameType type) const;
    const char** getParseRegions(int32_t& numRegions) const;

protected:
    TZDBNames(const char16_t** names, char** regions, int32_t numRegions);

private:
    const char16_t** fNames;
    char** fRegions;
    int32_t fNumRegions;
};

TZDBNames::TZDBNames(const char16_t** names, char** regions, int32_t numRegions)
    :   fNames(names),
        fRegions(regions),
        fNumRegions(numRegions) {
}

TZDBNames::~TZDBNames() {
    if (fNames != nullptr) {
        uprv_free(fNames);
    }
    if (fRegions != nullptr) {
        char **p = fRegions;
        for (int32_t i = 0; i < fNumRegions; p++, i++) {
            uprv_free(*p);
        }
        uprv_free(fRegions);
    }
}

TZDBNames*
TZDBNames::createInstance(UResourceBundle* rb, const char* key) {
    if (rb == nullptr || key == nullptr || *key == 0) {
        return nullptr;
    }

    UErrorCode status = U_ZERO_ERROR;

    const char16_t **names = nullptr;
    char** regions = nullptr;
    int32_t numRegions = 0;

    int32_t len = 0;

    UResourceBundle* rbTable = nullptr;
    rbTable = ures_getByKey(rb, key, rbTable, &status);
    if (U_FAILURE(status)) {
        return nullptr;
    }

<<<<<<< HEAD
    names = (const UChar **)uprv_malloc(sizeof(const UChar*) * TZDBNAMES_KEYS_SIZE);
    UBool isEmpty = true;
    if (names != NULL) {
=======
    names = (const char16_t **)uprv_malloc(sizeof(const char16_t*) * TZDBNAMES_KEYS_SIZE);
    UBool isEmpty = true;
    if (names != nullptr) {
>>>>>>> 626889fb
        for (int32_t i = 0; i < TZDBNAMES_KEYS_SIZE; i++) {
            status = U_ZERO_ERROR;
            const char16_t *value = ures_getStringByKey(rbTable, TZDBNAMES_KEYS[i], &len, &status);
            if (U_FAILURE(status) || len == 0) {
                names[i] = nullptr;
            } else {
                names[i] = value;
                isEmpty = false;
            }
        }
    }

    if (isEmpty) {
        if (names != nullptr) {
            uprv_free(names);
        }
        return nullptr;
    }

<<<<<<< HEAD
    UResourceBundle *regionsRes = ures_getByKey(rbTable, "parseRegions", NULL, &status);
=======
    UResourceBundle *regionsRes = ures_getByKey(rbTable, "parseRegions", nullptr, &status);
>>>>>>> 626889fb
    UBool regionError = false;
    if (U_SUCCESS(status)) {
        numRegions = ures_getSize(regionsRes);
        if (numRegions > 0) {
            regions = (char**)uprv_malloc(sizeof(char*) * numRegions);
            if (regions != nullptr) {
                char **pRegion = regions;
                for (int32_t i = 0; i < numRegions; i++, pRegion++) {
                    *pRegion = nullptr;
                }
                // filling regions
                pRegion = regions;
                for (int32_t i = 0; i < numRegions; i++, pRegion++) {
                    status = U_ZERO_ERROR;
                    const char16_t *uregion = ures_getStringByIndex(regionsRes, i, &len, &status);
                    if (U_FAILURE(status)) {
                        regionError = true;
                        break;
                    }
                    *pRegion = (char*)uprv_malloc(sizeof(char) * (len + 1));
<<<<<<< HEAD
                    if (*pRegion == NULL) {
=======
                    if (*pRegion == nullptr) {
>>>>>>> 626889fb
                        regionError = true;
                        break;
                    }
                    u_UCharsToChars(uregion, *pRegion, len);
                    (*pRegion)[len] = 0;
                }
            }
        }
    }
    ures_close(regionsRes);
    ures_close(rbTable);

    if (regionError) {
        if (names != nullptr) {
            uprv_free(names);
        }
        if (regions != nullptr) {
            char **p = regions;
            for (int32_t i = 0; i < numRegions; p++, i++) {
                uprv_free(*p);
            }
            uprv_free(regions);
        }
        return nullptr;
    }

    return new TZDBNames(names, regions, numRegions);
}

const char16_t*
TZDBNames::getName(UTimeZoneNameType type) const {
    if (fNames == nullptr) {
        return nullptr;
    }
    const char16_t *name = nullptr;
    switch(type) {
    case UTZNM_SHORT_STANDARD:
        name = fNames[0];
        break;
    case UTZNM_SHORT_DAYLIGHT:
        name = fNames[1];
        break;
    default:
        name = nullptr;
    }
    return name;
}

const char**
TZDBNames::getParseRegions(int32_t& numRegions) const {
    if (fRegions == nullptr) {
        numRegions = 0;
    } else {
        numRegions = fNumRegions;
    }
    return (const char**)fRegions;
}

U_CDECL_BEGIN
/**
 * TZDBNameInfo stores metazone name information for the IANA abbreviations
 * in the trie
 */
typedef struct TZDBNameInfo {
    const char16_t*        mzID;
    UTimeZoneNameType   type;
    UBool               ambiguousType;
    const char**        parseRegions;
    int32_t             nRegions;
} TZDBNameInfo;
U_CDECL_END


class TZDBNameSearchHandler : public TextTrieMapSearchResultHandler {
public:
    TZDBNameSearchHandler(uint32_t types, const char* region);
    virtual ~TZDBNameSearchHandler();

    UBool handleMatch(int32_t matchLength, const CharacterNode *node, UErrorCode &status) override;
    TimeZoneNames::MatchInfoCollection* getMatches(int32_t& maxMatchLen);

private:
    uint32_t fTypes;
    int32_t fMaxMatchLen;
    TimeZoneNames::MatchInfoCollection* fResults;
    const char* fRegion;
};

TZDBNameSearchHandler::TZDBNameSearchHandler(uint32_t types, const char* region) 
: fTypes(types), fMaxMatchLen(0), fResults(nullptr), fRegion(region) {
}

TZDBNameSearchHandler::~TZDBNameSearchHandler() {
    if (fResults != nullptr) {
        delete fResults;
    }
}

UBool
TZDBNameSearchHandler::handleMatch(int32_t matchLength, const CharacterNode *node, UErrorCode &status) {
    if (U_FAILURE(status)) {
        return false;
    }

    TZDBNameInfo *match = nullptr;
    TZDBNameInfo *defaultRegionMatch = nullptr;

    if (node->hasValues()) {
        int32_t valuesCount = node->countValues();
        for (int32_t i = 0; i < valuesCount; i++) {
            TZDBNameInfo *ninfo = (TZDBNameInfo *)node->getValue(i);
            if (ninfo == nullptr) {
                continue;
            }
            if ((ninfo->type & fTypes) != 0) {
                // Some tz database abbreviations are ambiguous. For example,
                // CST means either Central Standard Time or China Standard Time.
                // Unlike CLDR time zone display names, this implementation
                // does not use unique names. And TimeZoneFormat does not expect
                // multiple results returned for the same time zone type.
                // For this reason, this implementation resolve one among same
                // zone type with a same name at this level.
                if (ninfo->parseRegions == nullptr) {
                    // parseRegions == null means this is the default metazone
                    // mapping for the abbreviation.
                    if (defaultRegionMatch == nullptr) {
                        match = defaultRegionMatch = ninfo;
                    }
                } else {
                    UBool matchRegion = false;
                    // non-default metazone mapping for an abbreviation
                    // comes with applicable regions. For example, the default
                    // metazone mapping for "CST" is America_Central,
                    // but if region is one of CN/MO/TW, "CST" is parsed
                    // as metazone China (China Standard Time).
                    for (int32_t j = 0; j < ninfo->nRegions; j++) {
                        const char *region = ninfo->parseRegions[j];
                        if (uprv_strcmp(fRegion, region) == 0) {
                            match = ninfo;
                            matchRegion = true;
                            break;
                        }
                    }
                    if (matchRegion) {
                        break;
                    }
                    if (match == nullptr) {
                        match = ninfo;
                    }
                }
            }
        }

        if (match != nullptr) {
            UTimeZoneNameType ntype = match->type;
            // Note: Workaround for duplicated standard/daylight names
            // The tz database contains a few zones sharing a
            // same name for both standard time and daylight saving
            // time. For example, Australia/Sydney observes DST,
            // but "EST" is used for both standard and daylight.
            // When both SHORT_STANDARD and SHORT_DAYLIGHT are included
            // in the find operation, we cannot tell which one was
            // actually matched.
            // TimeZoneFormat#parse returns a matched name type (standard
            // or daylight) and DateFormat implementation uses the info to
            // to adjust actual time. To avoid false type information,
            // this implementation replaces the name type with SHORT_GENERIC.
            if (match->ambiguousType
                    && (ntype == UTZNM_SHORT_STANDARD || ntype == UTZNM_SHORT_DAYLIGHT)
                    && (fTypes & UTZNM_SHORT_STANDARD) != 0
                    && (fTypes & UTZNM_SHORT_DAYLIGHT) != 0) {
                ntype = UTZNM_SHORT_GENERIC;
            }

            if (fResults == nullptr) {
                fResults = new TimeZoneNames::MatchInfoCollection();
                if (fResults == nullptr) {
                    status = U_MEMORY_ALLOCATION_ERROR;
                }
            }
            if (U_SUCCESS(status)) {
                U_ASSERT(fResults != nullptr);
                U_ASSERT(match->mzID != nullptr);
                fResults->addMetaZone(ntype, matchLength, UnicodeString(match->mzID, -1), status);
                if (U_SUCCESS(status) && matchLength > fMaxMatchLen) {
                    fMaxMatchLen = matchLength;
                }
            }
        }
    }
    return true;
}

TimeZoneNames::MatchInfoCollection*
TZDBNameSearchHandler::getMatches(int32_t& maxMatchLen) {
    // give the ownership to the caller
    TimeZoneNames::MatchInfoCollection* results = fResults;
    maxMatchLen = fMaxMatchLen;

    // reset
    fResults = nullptr;
    fMaxMatchLen = 0;
    return results;
}

U_CDECL_BEGIN
/**
 * Deleter for TZDBNames
 */
static void U_CALLCONV
deleteTZDBNames(void *obj) {
    if (obj != EMPTY) {
        delete (TZDBNames *)obj;
    }
}

static void U_CALLCONV initTZDBNamesMap(UErrorCode &status) {
    gTZDBNamesMap = uhash_open(uhash_hashUChars, uhash_compareUChars, nullptr, &status);
    if (U_FAILURE(status)) {
        gTZDBNamesMap = nullptr;
        return;
    }
    // no key deleters for tzdb name maps
    uhash_setValueDeleter(gTZDBNamesMap, deleteTZDBNames);
    ucln_i18n_registerCleanup(UCLN_I18N_TZDBTIMEZONENAMES, tzdbTimeZoneNames_cleanup);
}

/**
 * Deleter for TZDBNameInfo
 */
static void U_CALLCONV
deleteTZDBNameInfo(void *obj) {
    if (obj != nullptr) {
        uprv_free(obj);
    }
}

static void U_CALLCONV prepareFind(UErrorCode &status) {
    if (U_FAILURE(status)) {
        return;
    }
    gTZDBNamesTrie = new TextTrieMap(true, deleteTZDBNameInfo);
<<<<<<< HEAD
    if (gTZDBNamesTrie == NULL) {
=======
    if (gTZDBNamesTrie == nullptr) {
>>>>>>> 626889fb
        status = U_MEMORY_ALLOCATION_ERROR;
        return;
    }

    const UnicodeString *mzID;
    StringEnumeration *mzIDs = TimeZoneNamesImpl::_getAvailableMetaZoneIDs(status);
    if (U_SUCCESS(status)) {
        while ((mzID = mzIDs->snext(status)) != 0 && U_SUCCESS(status)) {
            const TZDBNames *names = TZDBTimeZoneNames::getMetaZoneNames(*mzID, status);
            if (U_FAILURE(status)) {
                break;
            }
            if (names == nullptr) {
                continue;
            }
            const char16_t *std = names->getName(UTZNM_SHORT_STANDARD);
            const char16_t *dst = names->getName(UTZNM_SHORT_DAYLIGHT);
            if (std == nullptr && dst == nullptr) {
                continue;
            }
            int32_t numRegions = 0;
            const char **parseRegions = names->getParseRegions(numRegions);

            // The tz database contains a few zones sharing a
            // same name for both standard time and daylight saving
            // time. For example, Australia/Sydney observes DST,
            // but "EST" is used for both standard and daylight.
            // we need to store the information for later processing.
            UBool ambiguousType = (std != nullptr && dst != nullptr && u_strcmp(std, dst) == 0);

            const char16_t *uMzID = ZoneMeta::findMetaZoneID(*mzID);
            if (std != nullptr) {
                TZDBNameInfo *stdInf = (TZDBNameInfo *)uprv_malloc(sizeof(TZDBNameInfo));
                if (stdInf == nullptr) {
                    status = U_MEMORY_ALLOCATION_ERROR;
                    break;
                }
                stdInf->mzID = uMzID;
                stdInf->type = UTZNM_SHORT_STANDARD;
                stdInf->ambiguousType = ambiguousType;
                stdInf->parseRegions = parseRegions;
                stdInf->nRegions = numRegions;
                gTZDBNamesTrie->put(std, stdInf, status);
            }
            if (U_SUCCESS(status) && dst != nullptr) {
                TZDBNameInfo *dstInf = (TZDBNameInfo *)uprv_malloc(sizeof(TZDBNameInfo));
                if (dstInf == nullptr) {
                    status = U_MEMORY_ALLOCATION_ERROR;
                    break;
                }
                dstInf->mzID = uMzID;
                dstInf->type = UTZNM_SHORT_DAYLIGHT;
                dstInf->ambiguousType = ambiguousType;
                dstInf->parseRegions = parseRegions;
                dstInf->nRegions = numRegions;
                gTZDBNamesTrie->put(dst, dstInf, status);
            }
        }
    }
    delete mzIDs;

    if (U_FAILURE(status)) {
        delete gTZDBNamesTrie;
        gTZDBNamesTrie = nullptr;
        return;
    }

    ucln_i18n_registerCleanup(UCLN_I18N_TZDBTIMEZONENAMES, tzdbTimeZoneNames_cleanup);
}

U_CDECL_END

TZDBTimeZoneNames::TZDBTimeZoneNames(const Locale& locale)
: fLocale(locale) {
    UBool useWorld = true;
    const char* region = fLocale.getCountry();
    int32_t regionLen = static_cast<int32_t>(uprv_strlen(region));
    if (regionLen == 0) {
        UErrorCode status = U_ZERO_ERROR;
        CharString loc;
        {
            CharStringByteSink sink(&loc);
            ulocimp_addLikelySubtags(fLocale.getName(), sink, &status);
        }
        regionLen = uloc_getCountry(loc.data(), fRegion, sizeof(fRegion), &status);
        if (U_SUCCESS(status) && regionLen < (int32_t)sizeof(fRegion)) {
            useWorld = false;
        }
    } else if (regionLen < (int32_t)sizeof(fRegion)) {
        uprv_strcpy(fRegion, region);
        useWorld = false;
    }
    if (useWorld) {
        uprv_strcpy(fRegion, "001");
    }
}

TZDBTimeZoneNames::~TZDBTimeZoneNames() {
}

bool
TZDBTimeZoneNames::operator==(const TimeZoneNames& other) const {
    if (this == &other) {
        return true;
    }
    // No implementation for now
    return false;
}

TZDBTimeZoneNames*
TZDBTimeZoneNames::clone() const {
    return new TZDBTimeZoneNames(fLocale);
}

StringEnumeration*
TZDBTimeZoneNames::getAvailableMetaZoneIDs(UErrorCode& status) const {
    return TimeZoneNamesImpl::_getAvailableMetaZoneIDs(status);
}

StringEnumeration*
TZDBTimeZoneNames::getAvailableMetaZoneIDs(const UnicodeString& tzID, UErrorCode& status) const {
    return TimeZoneNamesImpl::_getAvailableMetaZoneIDs(tzID, status);
}

UnicodeString&
TZDBTimeZoneNames::getMetaZoneID(const UnicodeString& tzID, UDate date, UnicodeString& mzID) const {
    return TimeZoneNamesImpl::_getMetaZoneID(tzID, date, mzID);
}

UnicodeString&
TZDBTimeZoneNames::getReferenceZoneID(const UnicodeString& mzID, const char* region, UnicodeString& tzID) const {
    return TimeZoneNamesImpl::_getReferenceZoneID(mzID, region, tzID);
}

UnicodeString&
TZDBTimeZoneNames::getMetaZoneDisplayName(const UnicodeString& mzID,
                                          UTimeZoneNameType type,
                                          UnicodeString& name) const {
    name.setToBogus();
    if (mzID.isEmpty()) {
        return name;
    }

    UErrorCode status = U_ZERO_ERROR;
    const TZDBNames *tzdbNames = TZDBTimeZoneNames::getMetaZoneNames(mzID, status);
    if (U_SUCCESS(status)) {
<<<<<<< HEAD
        if (tzdbNames != NULL) {
            const UChar *s = tzdbNames->getName(type);
            if (s != NULL) {
=======
        if (tzdbNames != nullptr) {
            const char16_t *s = tzdbNames->getName(type);
            if (s != nullptr) {
>>>>>>> 626889fb
                name.setTo(true, s, -1);
            }
        }
    }

    return name;
}

UnicodeString&
TZDBTimeZoneNames::getTimeZoneDisplayName(const UnicodeString& /* tzID */, UTimeZoneNameType /* type */, UnicodeString& name) const {
    // No abbreviations associated a zone directly for now.
    name.setToBogus();
    return name;
}

TZDBTimeZoneNames::MatchInfoCollection*
TZDBTimeZoneNames::find(const UnicodeString& text, int32_t start, uint32_t types, UErrorCode& status) const {
    umtx_initOnce(gTZDBNamesTrieInitOnce, &prepareFind, status);
    if (U_FAILURE(status)) {
        return nullptr;
    }

    TZDBNameSearchHandler handler(types, fRegion);
    gTZDBNamesTrie->search(text, start, (TextTrieMapSearchResultHandler *)&handler, status);
    if (U_FAILURE(status)) {
        return nullptr;
    }
    int32_t maxLen = 0;
    return handler.getMatches(maxLen);
}

const TZDBNames*
TZDBTimeZoneNames::getMetaZoneNames(const UnicodeString& mzID, UErrorCode& status) {
    umtx_initOnce(gTZDBNamesMapInitOnce, &initTZDBNamesMap, status);
    if (U_FAILURE(status)) {
        return nullptr;
    }

    TZDBNames* tzdbNames = nullptr;

    char16_t mzIDKey[ZID_KEY_MAX + 1];
    mzID.extract(mzIDKey, ZID_KEY_MAX + 1, status);
    U_ASSERT(status == U_ZERO_ERROR);   // already checked length above
    mzIDKey[mzID.length()] = 0;

    static UMutex gTZDBNamesMapLock;
    umtx_lock(&gTZDBNamesMapLock);
    {
        void *cacheVal = uhash_get(gTZDBNamesMap, mzIDKey);
        if (cacheVal == nullptr) {
            UResourceBundle *zoneStringsRes = ures_openDirect(U_ICUDATA_ZONE, "tzdbNames", &status);
            zoneStringsRes = ures_getByKey(zoneStringsRes, gZoneStrings, zoneStringsRes, &status);
            if (U_SUCCESS(status)) {
                char key[ZID_KEY_MAX + 1];
                mergeTimeZoneKey(mzID, key);
                tzdbNames = TZDBNames::createInstance(zoneStringsRes, key);

                if (tzdbNames == nullptr) {
                    cacheVal = (void *)EMPTY;
                } else {
                    cacheVal = tzdbNames;
                }
                // Use the persistent ID as the resource key, so we can
                // avoid duplications.
                // TODO: Is there a more efficient way, like intern() in Java?
                void* newKey = (void*) ZoneMeta::findMetaZoneID(mzID);
                if (newKey != nullptr) {
                    uhash_put(gTZDBNamesMap, newKey, cacheVal, &status);
                    if (U_FAILURE(status)) {
                        if (tzdbNames != nullptr) {
                            delete tzdbNames;
                            tzdbNames = nullptr;
                        }
                    }
                } else {
                    // Should never happen with a valid input
                    if (tzdbNames != nullptr) {
                        // It's not possible that we get a valid tzdbNames with unknown ID.
                        // But just in case..
                        delete tzdbNames;
                        tzdbNames = nullptr;
                    }
                }
            }
            ures_close(zoneStringsRes);
        } else if (cacheVal != EMPTY) {
            tzdbNames = (TZDBNames *)cacheVal;
        }
    }
    umtx_unlock(&gTZDBNamesMapLock);

    return tzdbNames;
}

U_NAMESPACE_END


#endif /* #if !UCONFIG_NO_FORMATTING */

//eof<|MERGE_RESOLUTION|>--- conflicted
+++ resolved
@@ -54,17 +54,10 @@
 
 static UMutex gDataMutex;
 
-<<<<<<< HEAD
-static UHashtable* gTZDBNamesMap = NULL;
-static icu::UInitOnce gTZDBNamesMapInitOnce {};
-
-static TextTrieMap* gTZDBNamesTrie = NULL;
-=======
 static UHashtable* gTZDBNamesMap = nullptr;
 static icu::UInitOnce gTZDBNamesMapInitOnce {};
 
 static TextTrieMap* gTZDBNamesTrie = nullptr;
->>>>>>> 626889fb
 static icu::UInitOnce gTZDBNamesTrieInitOnce {};
 
 // The order in which strings are stored may be different than the order in the public enum.
@@ -156,11 +149,7 @@
             // There is only one value so far, and not in a vector yet.
             // Create a vector and add the old value.
             LocalPointer<UVector> values(
-<<<<<<< HEAD
-                new UVector(valueDeleter, NULL, DEFAULT_CHARACTERNODE_CAPACITY, status), status);
-=======
                 new UVector(valueDeleter, nullptr, DEFAULT_CHARACTERNODE_CAPACITY, status), status);
->>>>>>> 626889fb
             if (U_FAILURE(status)) {
                 if (valueDeleter) {
                     valueDeleter(value);
@@ -195,13 +184,8 @@
 // TextTrieMap class implementation
 // ---------------------------------------------------
 TextTrieMap::TextTrieMap(UBool ignoreCase, UObjectDeleter *valueDeleter)
-<<<<<<< HEAD
-: fIgnoreCase(ignoreCase), fNodes(NULL), fNodesCapacity(0), fNodesCount(0), 
-  fLazyContents(NULL), fIsEmpty(true), fValueDeleter(valueDeleter) {
-=======
 : fIgnoreCase(ignoreCase), fNodes(nullptr), fNodesCapacity(0), fNodesCount(0), 
   fLazyContents(nullptr), fIsEmpty(true), fValueDeleter(valueDeleter) {
->>>>>>> 626889fb
 }
 
 TextTrieMap::~TextTrieMap() {
@@ -242,15 +226,9 @@
 // This method is designed for a persistent key, such as string key stored in
 // resource bundle.
 void
-<<<<<<< HEAD
-TextTrieMap::put(const UChar *key, void *value, UErrorCode &status) {
-    fIsEmpty = false;
-    if (fLazyContents == NULL) {
-=======
 TextTrieMap::put(const char16_t *key, void *value, UErrorCode &status) {
     fIsEmpty = false;
     if (fLazyContents == nullptr) {
->>>>>>> 626889fb
         LocalPointer<UVector> lpLazyContents(new UVector(status), status);
         fLazyContents = lpLazyContents.orphan();
     }
@@ -318,11 +296,7 @@
         newCapacity = 0xffff;
     }
     CharacterNode *newNodes = (CharacterNode *)uprv_malloc(newCapacity * sizeof(CharacterNode));
-<<<<<<< HEAD
-    if (newNodes == NULL) {
-=======
     if (newNodes == nullptr) {
->>>>>>> 626889fb
         return false;
     }
     uprv_memcpy(newNodes, fNodes, fNodesCount * sizeof(CharacterNode));
@@ -642,17 +616,10 @@
     // A meta zone names instance never has an exemplar location string.
     UBool fOwnsLocationName;
 
-<<<<<<< HEAD
-    ZNames(const UChar* names[], const UChar* locationName)
-            : fDidAddIntoTrie(false) {
-        uprv_memcpy(fNames, names, sizeof(fNames));
-        if (locationName != NULL) {
-=======
     ZNames(const char16_t* names[], const char16_t* locationName)
             : fDidAddIntoTrie(false) {
         uprv_memcpy(fNames, names, sizeof(fNames));
         if (locationName != nullptr) {
->>>>>>> 626889fb
             fOwnsLocationName = true;
             fNames[UTZNM_INDEX_EXEMPLAR_LOCATION] = locationName;
         } else {
@@ -897,13 +864,8 @@
     MetaZoneIDsEnumeration(const UVector& mzIDs);
     MetaZoneIDsEnumeration(LocalPointer<UVector> mzIDs);
     virtual ~MetaZoneIDsEnumeration();
-<<<<<<< HEAD
-    static UClassID U_EXPORT2 getStaticClassID(void);
-    virtual UClassID getDynamicClassID(void) const override;
-=======
     static UClassID U_EXPORT2 getStaticClassID();
     virtual UClassID getDynamicClassID() const override;
->>>>>>> 626889fb
     virtual const UnicodeString* snext(UErrorCode& status) override;
     virtual void reset(UErrorCode& status) override;
     virtual int32_t count(UErrorCode& status) const override;
@@ -1063,15 +1025,9 @@
 
 TimeZoneNamesImpl::TimeZoneNamesImpl(const Locale& locale, UErrorCode& status)
 : fLocale(locale),
-<<<<<<< HEAD
-  fZoneStrings(NULL),
-  fTZNamesMap(NULL),
-  fMZNamesMap(NULL),
-=======
   fZoneStrings(nullptr),
   fTZNamesMap(nullptr),
   fMZNamesMap(nullptr),
->>>>>>> 626889fb
   fNamesTrieFullyLoaded(false),
   fNamesFullyLoaded(false),
   fNamesTrie(true, deleteZNameInfo) {
@@ -1204,11 +1160,7 @@
     }
 
     LocalPointer<MetaZoneIDsEnumeration> senum;
-<<<<<<< HEAD
-    LocalPointer<UVector> mzIDs(new UVector(NULL, uhash_compareUChars, status), status);
-=======
     LocalPointer<UVector> mzIDs(new UVector(nullptr, uhash_compareUChars, status), status);
->>>>>>> 626889fb
     if (U_SUCCESS(status)) {
         U_ASSERT(mzIDs.isValid());
         for (int32_t i = 0; U_SUCCESS(status) && i < mappings->size(); i++) {
@@ -1269,15 +1221,9 @@
         if (U_FAILURE(status)) { return name; }
     }
 
-<<<<<<< HEAD
-    if (znames != NULL) {
-        const UChar* s = znames->getName(type);
-        if (s != NULL) {
-=======
     if (znames != nullptr) {
         const char16_t* s = znames->getName(type);
         if (s != nullptr) {
->>>>>>> 626889fb
             name.setTo(true, s, -1);
         }
     }
@@ -1301,15 +1247,9 @@
         if (U_FAILURE(status)) { return name; }
     }
 
-<<<<<<< HEAD
-    if (tznames != NULL) {
-        const UChar *s = tznames->getName(type);
-        if (s != NULL) {
-=======
     if (tznames != nullptr) {
         const char16_t *s = tznames->getName(type);
         if (s != nullptr) {
->>>>>>> 626889fb
             name.setTo(true, s, -1);
         }
     }
@@ -1333,11 +1273,7 @@
     if (tznames != nullptr) {
         locName = tznames->getName(UTZNM_EXEMPLAR_LOCATION);
     }
-<<<<<<< HEAD
-    if (locName != NULL) {
-=======
     if (locName != nullptr) {
->>>>>>> 626889fb
         name.setTo(true, locName, -1);
     }
 
@@ -1450,11 +1386,7 @@
         nonConstThis->internalLoadAllDisplayNames(status);
         nonConstThis->addAllNamesIntoTrie(status);
         nonConstThis->fNamesTrieFullyLoaded = true;
-<<<<<<< HEAD
-        if (U_FAILURE(status)) { return NULL; }
-=======
         if (U_FAILURE(status)) { return nullptr; }
->>>>>>> 626889fb
 
         // Third try: we must return this one.
         return doFind(handler, text, start, status);
@@ -1706,11 +1638,7 @@
                 name = ((ZNames*)mznames)->getName(type);
             }
         }
-<<<<<<< HEAD
-        if (name != NULL) {
-=======
         if (name != nullptr) {
->>>>>>> 626889fb
             dest[i].setTo(true, name, -1);
         } else {
             dest[i].setToBogus();
@@ -1842,15 +1770,9 @@
         return nullptr;
     }
 
-<<<<<<< HEAD
-    names = (const UChar **)uprv_malloc(sizeof(const UChar*) * TZDBNAMES_KEYS_SIZE);
-    UBool isEmpty = true;
-    if (names != NULL) {
-=======
     names = (const char16_t **)uprv_malloc(sizeof(const char16_t*) * TZDBNAMES_KEYS_SIZE);
     UBool isEmpty = true;
     if (names != nullptr) {
->>>>>>> 626889fb
         for (int32_t i = 0; i < TZDBNAMES_KEYS_SIZE; i++) {
             status = U_ZERO_ERROR;
             const char16_t *value = ures_getStringByKey(rbTable, TZDBNAMES_KEYS[i], &len, &status);
@@ -1870,11 +1792,7 @@
         return nullptr;
     }
 
-<<<<<<< HEAD
-    UResourceBundle *regionsRes = ures_getByKey(rbTable, "parseRegions", NULL, &status);
-=======
     UResourceBundle *regionsRes = ures_getByKey(rbTable, "parseRegions", nullptr, &status);
->>>>>>> 626889fb
     UBool regionError = false;
     if (U_SUCCESS(status)) {
         numRegions = ures_getSize(regionsRes);
@@ -1895,11 +1813,7 @@
                         break;
                     }
                     *pRegion = (char*)uprv_malloc(sizeof(char) * (len + 1));
-<<<<<<< HEAD
-                    if (*pRegion == NULL) {
-=======
                     if (*pRegion == nullptr) {
->>>>>>> 626889fb
                         regionError = true;
                         break;
                     }
@@ -2142,11 +2056,7 @@
         return;
     }
     gTZDBNamesTrie = new TextTrieMap(true, deleteTZDBNameInfo);
-<<<<<<< HEAD
-    if (gTZDBNamesTrie == NULL) {
-=======
     if (gTZDBNamesTrie == nullptr) {
->>>>>>> 626889fb
         status = U_MEMORY_ALLOCATION_ERROR;
         return;
     }
@@ -2293,15 +2203,9 @@
     UErrorCode status = U_ZERO_ERROR;
     const TZDBNames *tzdbNames = TZDBTimeZoneNames::getMetaZoneNames(mzID, status);
     if (U_SUCCESS(status)) {
-<<<<<<< HEAD
-        if (tzdbNames != NULL) {
-            const UChar *s = tzdbNames->getName(type);
-            if (s != NULL) {
-=======
         if (tzdbNames != nullptr) {
             const char16_t *s = tzdbNames->getName(type);
             if (s != nullptr) {
->>>>>>> 626889fb
                 name.setTo(true, s, -1);
             }
         }
