--- conflicted
+++ resolved
@@ -64,11 +64,7 @@
 static icu::Locale* availableLocaleList = nullptr;
 static int32_t  availableLocaleListCount;
 #if !UCONFIG_NO_SERVICE
-<<<<<<< HEAD
-static icu::ICULocaleService* gService = NULL;
-=======
 static icu::ICULocaleService* gService = nullptr;
->>>>>>> 626889fb
 static icu::UInitOnce gServiceInitOnce {};
 #endif
 static icu::UInitOnce gAvailableLocaleListInitOnce {};
@@ -112,11 +108,7 @@
 //-------------------------------------------
 
 UBool
-<<<<<<< HEAD
-CollatorFactory::visible(void) const {
-=======
 CollatorFactory::visible() const {
->>>>>>> 626889fb
     return true;
 }
 
@@ -175,12 +167,8 @@
     }
     
     virtual UObject* handleDefault(const ICUServiceKey& key, UnicodeString* actualID, UErrorCode& status) const override {
-<<<<<<< HEAD
-        LocaleKey& lkey = (LocaleKey&)key;
-=======
         const LocaleKey* lkey = dynamic_cast<const LocaleKey*>(&key);
         U_ASSERT(lkey != nullptr);
->>>>>>> 626889fb
         if (actualID) {
             // Ugly Hack Alert! We return an empty actualID to signal
             // to callers that this is a default object, not a "real"
@@ -816,13 +804,8 @@
 private:
     int32_t index;
 public:
-<<<<<<< HEAD
-    static UClassID U_EXPORT2 getStaticClassID(void);
-    virtual UClassID getDynamicClassID(void) const override;
-=======
     static UClassID U_EXPORT2 getStaticClassID();
     virtual UClassID getDynamicClassID() const override;
->>>>>>> 626889fb
 public:
     CollationLocaleListEnumeration()
         : index(0)
