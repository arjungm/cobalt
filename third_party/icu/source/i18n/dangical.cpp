--- conflicted
+++ resolved
@@ -23,11 +23,7 @@
 #include "unicode/tzrule.h"
 
 // --- The cache --
-<<<<<<< HEAD
-static icu::TimeZone *gDangiCalendarZoneAstroCalc = NULL;
-=======
 static icu::TimeZone *gDangiCalendarZoneAstroCalc = nullptr;
->>>>>>> 626889fb
 static icu::UInitOnce gDangiCalendarInitOnce {};
 
 /**
