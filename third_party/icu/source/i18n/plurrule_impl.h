--- conflicted
+++ resolved
@@ -410,13 +410,8 @@
 public:
     PluralKeywordEnumeration(RuleChain *header, UErrorCode& status);
     virtual ~PluralKeywordEnumeration();
-<<<<<<< HEAD
-    static UClassID U_EXPORT2 getStaticClassID(void);
-    virtual UClassID getDynamicClassID(void) const override;
-=======
     static UClassID U_EXPORT2 getStaticClassID();
     virtual UClassID getDynamicClassID() const override;
->>>>>>> 626889fb
     virtual const UnicodeString* snext(UErrorCode& status) override;
     virtual void reset(UErrorCode& status) override;
     virtual int32_t count(UErrorCode& status) const override;
