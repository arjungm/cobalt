--- conflicted
+++ resolved
@@ -303,13 +303,8 @@
           ce32s(errorCode), ce64s(errorCode), conditionalCE32s(errorCode),
           modified(false),
           icu4xMode(icu4xMode),
-<<<<<<< HEAD
-          fastLatinEnabled(false), fastLatinBuilder(NULL),
-          collIter(NULL) {
-=======
           fastLatinEnabled(false), fastLatinBuilder(nullptr),
           collIter(nullptr) {
->>>>>>> 626889fb
     // Reserve the first CE32 for U+0000.
     if (!icu4xMode) {
         ce32s.addElement(0, errorCode);
@@ -662,11 +657,7 @@
         if (s.length() > cLength) {
             // Check that there's no modern Hangul in contractions.
             for (int32_t i = 0; i < s.length(); ++i) {
-<<<<<<< HEAD
-                UChar c = s.charAt(i);
-=======
                 char16_t c = s.charAt(i);
->>>>>>> 626889fb
                 if ((c >= 0x1100 && c < 0x1100 + 19) || (c >= 0x1161 && c < 0x1161 + 21) || (c >= 0x11A7 && c < 0x11A7 + 28) || (c >= 0xAC00 && c < 0xD7A4)) {
                     errorCode = U_UNSUPPORTED_ERROR;
                     return;
@@ -1214,11 +1205,7 @@
 UBool
 CollationDataBuilder::getJamoCE32s(uint32_t jamoCE32s[], UErrorCode &errorCode) {
     if(U_FAILURE(errorCode)) { return false; }
-<<<<<<< HEAD
-    UBool anyJamoAssigned = base == NULL;  // always set jamoCE32s in the base data
-=======
     UBool anyJamoAssigned = base == nullptr;  // always set jamoCE32s in the base data
->>>>>>> 626889fb
     UBool needToCopyFromBase = false;
     for(int32_t j = 0; j < CollationData::JAMO_CE32S_LENGTH; ++j) {  // Count across Jamo types.
         UChar32 jamo = jamoCpFromIndex(j);
