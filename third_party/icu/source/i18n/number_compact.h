--- conflicted
+++ resolved
@@ -28,11 +28,7 @@
 
     int32_t getMultiplier(int32_t magnitude) const override;
 
-<<<<<<< HEAD
-    const UChar *getPattern(
-=======
     const char16_t *getPattern(
->>>>>>> 626889fb
         int32_t magnitude,
         const PluralRules *rules,
         const DecimalQuantity &dq) const;
