--- conflicted
+++ resolved
@@ -84,11 +84,7 @@
     }
 #else
     char *envVarVal = getenv(TENTATIVE_ERA_VAR_NAME);
-<<<<<<< HEAD
-    if (envVarVal != NULL && uprv_stricmp(envVarVal, "true") == 0) {
-=======
     if (envVarVal != nullptr && uprv_stricmp(envVarVal, "true") == 0) {
->>>>>>> 626889fb
         includeTentativeEra = true;
     }
 #endif
