// © 2016 and later: Unicode, Inc. and others.
// License & terms of use: http://www.unicode.org/copyright.html
/*
*******************************************************************************
* Copyright (C) 2011-2016, International Business Machines Corporation and
* others. All Rights Reserved.
*******************************************************************************
*/

#include "unicode/utypes.h"

#if !UCONFIG_NO_FORMATTING

#include "tzgnames.h"

#include "unicode/basictz.h"
#include "unicode/locdspnm.h"
#include "unicode/rbtz.h"
#include "unicode/simpleformatter.h"
#include "unicode/simpletz.h"
#include "unicode/strenum.h"
#include "unicode/vtzone.h"

#include "bytesinkutil.h"
#include "charstr.h"
#include "cmemory.h"
#include "cstring.h"
#include "mutex.h"
#include "uhash.h"
#include "uassert.h"
#include "umutex.h"
#include "ulocimp.h"
#include "uresimp.h"
#include "ureslocs.h"
#include "zonemeta.h"
#include "tznames_impl.h"
#include "olsontz.h"
#include "ucln_in.h"

U_NAMESPACE_BEGIN

#define ZID_KEY_MAX  128

static const char gZoneStrings[]                = "zoneStrings";

static const char gRegionFormatTag[]            = "regionFormat";
static const char gFallbackFormatTag[]          = "fallbackFormat";

static const char16_t gEmpty[]                     = {0x00};

static const char16_t gDefRegionPattern[]          = {0x7B, 0x30, 0x7D, 0x00}; // "{0}"
static const char16_t gDefFallbackPattern[]        = {0x7B, 0x31, 0x7D, 0x20, 0x28, 0x7B, 0x30, 0x7D, 0x29, 0x00}; // "{1} ({0})"

static const double kDstCheckRange      = (double)184*U_MILLIS_PER_DAY;



U_CDECL_BEGIN

typedef struct PartialLocationKey {
    const char16_t* tzID;
    const char16_t* mzID;
    UBool isLong;
} PartialLocationKey;

/**
 * Hash function for partial location name hash key
 */
static int32_t U_CALLCONV
hashPartialLocationKey(const UHashTok key) {
    // <tzID>&<mzID>#[L|S]
    PartialLocationKey *p = (PartialLocationKey *)key.pointer;
    UnicodeString str(p->tzID);
    str.append((char16_t)0x26)
        .append(p->mzID, -1)
        .append((char16_t)0x23)
        .append((char16_t)(p->isLong ? 0x4C : 0x53));
    return str.hashCode();
}

/**
 * Comparer for partial location name hash key
 */
static UBool U_CALLCONV
comparePartialLocationKey(const UHashTok key1, const UHashTok key2) {
    PartialLocationKey *p1 = (PartialLocationKey *)key1.pointer;
    PartialLocationKey *p2 = (PartialLocationKey *)key2.pointer;

    if (p1 == p2) {
        return true;
    }
<<<<<<< HEAD
    if (p1 == NULL || p2 == NULL) {
=======
    if (p1 == nullptr || p2 == nullptr) {
>>>>>>> 626889fb
        return false;
    }
    // We just check identity of tzID/mzID
    return (p1->tzID == p2->tzID && p1->mzID == p2->mzID && p1->isLong == p2->isLong);
}

/**
 * Deleter for GNameInfo
 */
static void U_CALLCONV
deleteGNameInfo(void *obj) {
    uprv_free(obj);
}

/**
 * GNameInfo stores zone name information in the local trie
 */
typedef struct GNameInfo {
    UTimeZoneGenericNameType    type;
    const char16_t*                tzID;
} ZNameInfo;

/**
 * GMatchInfo stores zone name match information used by find method
 */
typedef struct GMatchInfo {
    const GNameInfo*    gnameInfo;
    int32_t             matchLength;
    UTimeZoneFormatTimeType   timeType;
} ZMatchInfo;

U_CDECL_END

// ---------------------------------------------------
// The class stores time zone generic name match information
// ---------------------------------------------------
class TimeZoneGenericNameMatchInfo : public UMemory {
public:
    TimeZoneGenericNameMatchInfo(UVector* matches);
    ~TimeZoneGenericNameMatchInfo();

    int32_t size() const;
    UTimeZoneGenericNameType getGenericNameType(int32_t index) const;
    int32_t getMatchLength(int32_t index) const;
    UnicodeString& getTimeZoneID(int32_t index, UnicodeString& tzID) const;

private:
    UVector* fMatches;  // vector of MatchEntry
};

TimeZoneGenericNameMatchInfo::TimeZoneGenericNameMatchInfo(UVector* matches)
: fMatches(matches) {
}

TimeZoneGenericNameMatchInfo::~TimeZoneGenericNameMatchInfo() {
    if (fMatches != nullptr) {
        delete fMatches;
    }
}

int32_t
TimeZoneGenericNameMatchInfo::size() const {
    if (fMatches == nullptr) {
        return 0;
    }
    return fMatches->size();
}

UTimeZoneGenericNameType
TimeZoneGenericNameMatchInfo::getGenericNameType(int32_t index) const {
    GMatchInfo *minfo = (GMatchInfo *)fMatches->elementAt(index);
    if (minfo != nullptr) {
        return static_cast<UTimeZoneGenericNameType>(minfo->gnameInfo->type);
    }
    return UTZGNM_UNKNOWN;
}

int32_t
TimeZoneGenericNameMatchInfo::getMatchLength(int32_t index) const {
    ZMatchInfo *minfo = (ZMatchInfo *)fMatches->elementAt(index);
    if (minfo != nullptr) {
        return minfo->matchLength;
    }
    return -1;
}

UnicodeString&
TimeZoneGenericNameMatchInfo::getTimeZoneID(int32_t index, UnicodeString& tzID) const {
    GMatchInfo *minfo = (GMatchInfo *)fMatches->elementAt(index);
<<<<<<< HEAD
    if (minfo != NULL && minfo->gnameInfo->tzID != NULL) {
=======
    if (minfo != nullptr && minfo->gnameInfo->tzID != nullptr) {
>>>>>>> 626889fb
        tzID.setTo(true, minfo->gnameInfo->tzID, -1);
    } else {
        tzID.setToBogus();
    }
    return tzID;
}

// ---------------------------------------------------
// GNameSearchHandler
// ---------------------------------------------------
class GNameSearchHandler : public TextTrieMapSearchResultHandler {
public:
    GNameSearchHandler(uint32_t types);
    virtual ~GNameSearchHandler();

    UBool handleMatch(int32_t matchLength, const CharacterNode *node, UErrorCode &status) override;
    UVector* getMatches(int32_t& maxMatchLen);

private:
    uint32_t fTypes;
    UVector* fResults;
    int32_t fMaxMatchLen;
};

GNameSearchHandler::GNameSearchHandler(uint32_t types)
: fTypes(types), fResults(nullptr), fMaxMatchLen(0) {
}

GNameSearchHandler::~GNameSearchHandler() {
    if (fResults != nullptr) {
        delete fResults;
    }
}

UBool
GNameSearchHandler::handleMatch(int32_t matchLength, const CharacterNode *node, UErrorCode &status) {
    if (U_FAILURE(status)) {
        return false;
    }
    if (node->hasValues()) {
        int32_t valuesCount = node->countValues();
        for (int32_t i = 0; i < valuesCount; i++) {
            GNameInfo *nameinfo = (ZNameInfo *)node->getValue(i);
            if (nameinfo == nullptr) {
                break;
            }
            if ((nameinfo->type & fTypes) != 0) {
                // matches a requested type
<<<<<<< HEAD
                if (fResults == NULL) {
                    LocalPointer<UVector> lpResults(new UVector(uprv_free, NULL, status), status);
=======
                if (fResults == nullptr) {
                    LocalPointer<UVector> lpResults(new UVector(uprv_free, nullptr, status), status);
>>>>>>> 626889fb
                    if (U_FAILURE(status)) {
                        return false;
                    }
                    fResults = lpResults.orphan();
                }
                GMatchInfo *gmatch = (GMatchInfo *)uprv_malloc(sizeof(GMatchInfo));
<<<<<<< HEAD
                if (gmatch == NULL) {
=======
                if (gmatch == nullptr) {
>>>>>>> 626889fb
                    status = U_MEMORY_ALLOCATION_ERROR;
                    return false;
                }
                // add the match to the vector
                gmatch->gnameInfo = nameinfo;
                gmatch->matchLength = matchLength;
                gmatch->timeType = UTZFMT_TIME_TYPE_UNKNOWN;
                fResults->adoptElement(gmatch, status);
                if (U_FAILURE(status)) {
                    return false;
                }
                if (matchLength > fMaxMatchLen) {
                    fMaxMatchLen = matchLength;
                }
            }
        }
    }
    return true;
}

UVector*
GNameSearchHandler::getMatches(int32_t& maxMatchLen) {
    // give the ownership to the caller
    UVector *results = fResults;
    maxMatchLen = fMaxMatchLen;

    // reset
    fResults = nullptr;
    fMaxMatchLen = 0;
    return results;
}

static UMutex gLock;

class TZGNCore : public UMemory {
public:
    TZGNCore(const Locale& locale, UErrorCode& status);
    virtual ~TZGNCore();

    UnicodeString& getDisplayName(const TimeZone& tz, UTimeZoneGenericNameType type,
                        UDate date, UnicodeString& name) const;

    UnicodeString& getGenericLocationName(const UnicodeString& tzCanonicalID, UnicodeString& name) const;

    int32_t findBestMatch(const UnicodeString& text, int32_t start, uint32_t types,
        UnicodeString& tzID, UTimeZoneFormatTimeType& timeType, UErrorCode& status) const;

private:
    Locale fLocale;
    const TimeZoneNames* fTimeZoneNames;
    UHashtable* fLocationNamesMap;
    UHashtable* fPartialLocationNamesMap;

    SimpleFormatter fRegionFormat;
    SimpleFormatter fFallbackFormat;

    LocaleDisplayNames* fLocaleDisplayNames;
    ZNStringPool fStringPool;

    TextTrieMap fGNamesTrie;
    UBool fGNamesTrieFullyLoaded;

    char fTargetRegion[ULOC_COUNTRY_CAPACITY];

    void initialize(const Locale& locale, UErrorCode& status);
    void cleanup();

    void loadStrings(const UnicodeString& tzCanonicalID);

    const char16_t* getGenericLocationName(const UnicodeString& tzCanonicalID);

    UnicodeString& formatGenericNonLocationName(const TimeZone& tz, UTimeZoneGenericNameType type,
                        UDate date, UnicodeString& name) const;

    UnicodeString& getPartialLocationName(const UnicodeString& tzCanonicalID,
                        const UnicodeString& mzID, UBool isLong, const UnicodeString& mzDisplayName,
                        UnicodeString& name) const;

    const char16_t* getPartialLocationName(const UnicodeString& tzCanonicalID,
                        const UnicodeString& mzID, UBool isLong, const UnicodeString& mzDisplayName);

    TimeZoneGenericNameMatchInfo* findLocal(const UnicodeString& text, int32_t start, uint32_t types, UErrorCode& status) const;

    TimeZoneNames::MatchInfoCollection* findTimeZoneNames(const UnicodeString& text, int32_t start, uint32_t types, UErrorCode& status) const;
};


// ---------------------------------------------------
// TZGNCore - core implementation of TimeZoneGenericNames
//
// TimeZoneGenericNames is parallel to TimeZoneNames,
// but handles run-time generated time zone names.
// This is the main part of this module.
// ---------------------------------------------------
TZGNCore::TZGNCore(const Locale& locale, UErrorCode& status)
: fLocale(locale),
  fTimeZoneNames(nullptr),
  fLocationNamesMap(nullptr),
  fPartialLocationNamesMap(nullptr),
  fLocaleDisplayNames(nullptr),
  fStringPool(status),
  fGNamesTrie(true, deleteGNameInfo),
  fGNamesTrieFullyLoaded(false) {
    initialize(locale, status);
}

TZGNCore::~TZGNCore() {
    cleanup();
}

void
TZGNCore::initialize(const Locale& locale, UErrorCode& status) {
    if (U_FAILURE(status)) {
        return;
    }

    // TimeZoneNames
    fTimeZoneNames = TimeZoneNames::createInstance(locale, status);
    if (U_FAILURE(status)) {
        return;
    }

    // Initialize format patterns
    UnicodeString rpat(true, gDefRegionPattern, -1);
    UnicodeString fpat(true, gDefFallbackPattern, -1);

    UErrorCode tmpsts = U_ZERO_ERROR;   // OK with fallback warning..
    UResourceBundle *zoneStrings = ures_open(U_ICUDATA_ZONE, locale.getName(), &tmpsts);
    zoneStrings = ures_getByKeyWithFallback(zoneStrings, gZoneStrings, zoneStrings, &tmpsts);

    if (U_SUCCESS(tmpsts)) {
        const char16_t *regionPattern = ures_getStringByKeyWithFallback(zoneStrings, gRegionFormatTag, nullptr, &tmpsts);
        if (U_SUCCESS(tmpsts) && u_strlen(regionPattern) > 0) {
            rpat.setTo(regionPattern, -1);
        }
        tmpsts = U_ZERO_ERROR;
        const char16_t *fallbackPattern = ures_getStringByKeyWithFallback(zoneStrings, gFallbackFormatTag, nullptr, &tmpsts);
        if (U_SUCCESS(tmpsts) && u_strlen(fallbackPattern) > 0) {
            fpat.setTo(fallbackPattern, -1);
        }
    }
    ures_close(zoneStrings);

    fRegionFormat.applyPatternMinMaxArguments(rpat, 1, 1, status);
    fFallbackFormat.applyPatternMinMaxArguments(fpat, 2, 2, status);
    if (U_FAILURE(status)) {
        cleanup();
        return;
    }

    // locale display names
    fLocaleDisplayNames = LocaleDisplayNames::createInstance(locale);

    // hash table for names - no key/value deleters
    fLocationNamesMap = uhash_open(uhash_hashUChars, uhash_compareUChars, nullptr, &status);
    if (U_FAILURE(status)) {
        cleanup();
        return;
    }

    fPartialLocationNamesMap = uhash_open(hashPartialLocationKey, comparePartialLocationKey, nullptr, &status);
    if (U_FAILURE(status)) {
        cleanup();
        return;
    }
    uhash_setKeyDeleter(fPartialLocationNamesMap, uprv_free);
    // no value deleter

    // target region
    const char* region = fLocale.getCountry();
    int32_t regionLen = static_cast<int32_t>(uprv_strlen(region));
    if (regionLen == 0) {
        CharString loc;
        {
            CharStringByteSink sink(&loc);
            ulocimp_addLikelySubtags(fLocale.getName(), sink, &status);
        }

        regionLen = uloc_getCountry(loc.data(), fTargetRegion, sizeof(fTargetRegion), &status);
        if (U_SUCCESS(status)) {
            fTargetRegion[regionLen] = 0;
        } else {
            cleanup();
            return;
        }
    } else if (regionLen < (int32_t)sizeof(fTargetRegion)) {
        uprv_strcpy(fTargetRegion, region);
    } else {
        fTargetRegion[0] = 0;
    }

    // preload generic names for the default zone
    TimeZone *tz = TimeZone::createDefault();
<<<<<<< HEAD
    const UChar *tzID = ZoneMeta::getCanonicalCLDRID(*tz);
    if (tzID != NULL) {
=======
    const char16_t *tzID = ZoneMeta::getCanonicalCLDRID(*tz);
    if (tzID != nullptr) {
>>>>>>> 626889fb
        loadStrings(UnicodeString(true, tzID, -1));
    }
    delete tz;
}

void
TZGNCore::cleanup() {
    if (fLocaleDisplayNames != nullptr) {
        delete fLocaleDisplayNames;
    }
    if (fTimeZoneNames != nullptr) {
        delete fTimeZoneNames;
    }

    uhash_close(fLocationNamesMap);
    uhash_close(fPartialLocationNamesMap);
}


UnicodeString&
TZGNCore::getDisplayName(const TimeZone& tz, UTimeZoneGenericNameType type, UDate date, UnicodeString& name) const {
    name.setToBogus();
    switch (type) {
    case UTZGNM_LOCATION:
        {
<<<<<<< HEAD
            const UChar* tzCanonicalID = ZoneMeta::getCanonicalCLDRID(tz);
            if (tzCanonicalID != NULL) {
=======
            const char16_t* tzCanonicalID = ZoneMeta::getCanonicalCLDRID(tz);
            if (tzCanonicalID != nullptr) {
>>>>>>> 626889fb
                getGenericLocationName(UnicodeString(true, tzCanonicalID, -1), name);
            }
        }
        break;
    case UTZGNM_LONG:
    case UTZGNM_SHORT:
        formatGenericNonLocationName(tz, type, date, name);
        if (name.isEmpty()) {
<<<<<<< HEAD
            const UChar* tzCanonicalID = ZoneMeta::getCanonicalCLDRID(tz);
            if (tzCanonicalID != NULL) {
=======
            const char16_t* tzCanonicalID = ZoneMeta::getCanonicalCLDRID(tz);
            if (tzCanonicalID != nullptr) {
>>>>>>> 626889fb
                getGenericLocationName(UnicodeString(true, tzCanonicalID, -1), name);
            }
        }
        break;
    default:
        break;
    }
    return name;
}

UnicodeString&
TZGNCore::getGenericLocationName(const UnicodeString& tzCanonicalID, UnicodeString& name) const {
    if (tzCanonicalID.isEmpty()) {
        name.setToBogus();
        return name;
    }

    const char16_t *locname = nullptr;
    TZGNCore *nonConstThis = const_cast<TZGNCore *>(this);
    umtx_lock(&gLock);
    {
        locname = nonConstThis->getGenericLocationName(tzCanonicalID);
    }
    umtx_unlock(&gLock);

    if (locname == nullptr) {
        name.setToBogus();
    } else {
        name.setTo(locname, u_strlen(locname));
    }

    return name;
}

/*
 * This method updates the cache and must be called with a lock
 */
const char16_t*
TZGNCore::getGenericLocationName(const UnicodeString& tzCanonicalID) {
    U_ASSERT(!tzCanonicalID.isEmpty());
    if (tzCanonicalID.length() > ZID_KEY_MAX) {
        return nullptr;
    }

    UErrorCode status = U_ZERO_ERROR;
    char16_t tzIDKey[ZID_KEY_MAX + 1];
    int32_t tzIDKeyLen = tzCanonicalID.extract(tzIDKey, ZID_KEY_MAX + 1, status);
    U_ASSERT(status == U_ZERO_ERROR);   // already checked length above
    tzIDKey[tzIDKeyLen] = 0;

    const char16_t *locname = (const char16_t *)uhash_get(fLocationNamesMap, tzIDKey);

    if (locname != nullptr) {
        // gEmpty indicate the name is not available
        if (locname == gEmpty) {
            return nullptr;
        }
        return locname;
    }

    // Construct location name
    UnicodeString name;
    UnicodeString usCountryCode;
    UBool isPrimary = false;

    ZoneMeta::getCanonicalCountry(tzCanonicalID, usCountryCode, &isPrimary);

    if (!usCountryCode.isEmpty()) {
        if (isPrimary) {
            // If this is the primary zone in the country, use the country name.
            char countryCode[ULOC_COUNTRY_CAPACITY];
            U_ASSERT(usCountryCode.length() < ULOC_COUNTRY_CAPACITY);
            int32_t ccLen = usCountryCode.extract(0, usCountryCode.length(), countryCode, sizeof(countryCode), US_INV);
            countryCode[ccLen] = 0;

            UnicodeString country;
            fLocaleDisplayNames->regionDisplayName(countryCode, country);
            fRegionFormat.format(country, name, status);
        } else {
            // If this is not the primary zone in the country,
            // use the exemplar city name.

            // getExemplarLocationName should return non-empty string
            // if the time zone is associated with a region

            UnicodeString city;
            fTimeZoneNames->getExemplarLocationName(tzCanonicalID, city);
            fRegionFormat.format(city, name, status);
        }
        if (U_FAILURE(status)) {
            return nullptr;
        }
    }

    locname = name.isEmpty() ? nullptr : fStringPool.get(name, status);
    if (U_SUCCESS(status)) {
        // Cache the result
        const char16_t* cacheID = ZoneMeta::findTimeZoneID(tzCanonicalID);
        U_ASSERT(cacheID != nullptr);
        if (locname == nullptr) {
            // gEmpty to indicate - no location name available
            uhash_put(fLocationNamesMap, (void *)cacheID, (void *)gEmpty, &status);
        } else {
            uhash_put(fLocationNamesMap, (void *)cacheID, (void *)locname, &status);
            if (U_FAILURE(status)) {
                locname = nullptr;
            } else {
                // put the name info into the trie
                GNameInfo *nameinfo = (ZNameInfo *)uprv_malloc(sizeof(GNameInfo));
                if (nameinfo != nullptr) {
                    nameinfo->type = UTZGNM_LOCATION;
                    nameinfo->tzID = cacheID;
                    fGNamesTrie.put(locname, nameinfo, status);
                }
            }
        }
    }

    return locname;
}

UnicodeString&
TZGNCore::formatGenericNonLocationName(const TimeZone& tz, UTimeZoneGenericNameType type, UDate date, UnicodeString& name) const {
    U_ASSERT(type == UTZGNM_LONG || type == UTZGNM_SHORT);
    name.setToBogus();

    const char16_t* uID = ZoneMeta::getCanonicalCLDRID(tz);
    if (uID == nullptr) {
        return name;
    }

    UnicodeString tzID(true, uID, -1);

    // Try to get a name from time zone first
    UTimeZoneNameType nameType = (type == UTZGNM_LONG) ? UTZNM_LONG_GENERIC : UTZNM_SHORT_GENERIC;
    fTimeZoneNames->getTimeZoneDisplayName(tzID, nameType, name);

    if (!name.isEmpty()) {
        return name;
    }

    // Try meta zone
    char16_t mzIDBuf[32];
    UnicodeString mzID(mzIDBuf, 0, UPRV_LENGTHOF(mzIDBuf));
    fTimeZoneNames->getMetaZoneID(tzID, date, mzID);
    if (!mzID.isEmpty()) {
        UErrorCode status = U_ZERO_ERROR;
        UBool useStandard = false;
        int32_t raw, sav;
        char16_t tmpNameBuf[ZONE_NAME_U16_MAX];

        tz.getOffset(date, false, raw, sav, status);
        if (U_FAILURE(status)) {
            return name;
        }

        if (sav == 0) {
            useStandard = true;

            TimeZone *tmptz = tz.clone();
            // Check if the zone actually uses daylight saving time around the time
            BasicTimeZone *btz = nullptr;
            if (dynamic_cast<OlsonTimeZone *>(tmptz) != nullptr
                || dynamic_cast<SimpleTimeZone *>(tmptz) != nullptr
                || dynamic_cast<RuleBasedTimeZone *>(tmptz) != nullptr
                || dynamic_cast<VTimeZone *>(tmptz) != nullptr) {
                btz = (BasicTimeZone*)tmptz;
            }

            if (btz != nullptr) {
                TimeZoneTransition before;
                UBool beforTrs = btz->getPreviousTransition(date, true, before);
                if (beforTrs
                        && (date - before.getTime() < kDstCheckRange)
                        && before.getFrom()->getDSTSavings() != 0) {
                    useStandard = false;
                } else {
                    TimeZoneTransition after;
                    UBool afterTrs = btz->getNextTransition(date, false, after);
                    if (afterTrs
                            && (after.getTime() - date < kDstCheckRange)
                            && after.getTo()->getDSTSavings() != 0) {
                        useStandard = false;
                    }
                }
            } else {
                // If not BasicTimeZone... only if the instance is not an ICU's implementation.
                // We may get a wrong answer in edge case, but it should practically work OK.
                tmptz->getOffset(date - kDstCheckRange, false, raw, sav, status);
                if (sav != 0) {
                    useStandard = false;
                } else {
                    tmptz->getOffset(date + kDstCheckRange, false, raw, sav, status);
                    if (sav != 0){
                        useStandard = false;
                    }
                }
                if (U_FAILURE(status)) {
                    delete tmptz;
                    return name;
                }
            }
            delete tmptz;
        }
        if (useStandard) {
            UTimeZoneNameType stdNameType = (nameType == UTZNM_LONG_GENERIC)
                ? UTZNM_LONG_STANDARD : UTZNM_SHORT_STANDARD;
            UnicodeString stdName(tmpNameBuf, 0, UPRV_LENGTHOF(tmpNameBuf));
            fTimeZoneNames->getDisplayName(tzID, stdNameType, date, stdName);
            if (!stdName.isEmpty()) {
                name.setTo(stdName);

                // TODO: revisit this issue later
                // In CLDR, a same display name is used for both generic and standard
                // for some meta zones in some locales.  This looks like a data bugs.
                // For now, we check if the standard name is different from its generic
                // name below.
                char16_t genNameBuf[ZONE_NAME_U16_MAX];
                UnicodeString mzGenericName(genNameBuf, 0, UPRV_LENGTHOF(genNameBuf));
                fTimeZoneNames->getMetaZoneDisplayName(mzID, nameType, mzGenericName);
                if (stdName.caseCompare(mzGenericName, 0) == 0) {
                    name.setToBogus();
                }
            }
        }
        if (name.isEmpty()) {
            // Get a name from meta zone
            UnicodeString mzName(tmpNameBuf, 0, UPRV_LENGTHOF(tmpNameBuf));
            fTimeZoneNames->getMetaZoneDisplayName(mzID, nameType, mzName);
            if (!mzName.isEmpty()) {
                // Check if we need to use a partial location format.
                // This check is done by comparing offset with the meta zone's
                // golden zone at the given date.
                char16_t idBuf[32];
                UnicodeString goldenID(idBuf, 0, UPRV_LENGTHOF(idBuf));
                fTimeZoneNames->getReferenceZoneID(mzID, fTargetRegion, goldenID);
                if (!goldenID.isEmpty() && goldenID != tzID) {
                    TimeZone *goldenZone = TimeZone::createTimeZone(goldenID);
                    int32_t raw1, sav1;

                    // Check offset in the golden zone with wall time.
                    // With getOffset(date, false, offsets1),
                    // you may get incorrect results because of time overlap at DST->STD
                    // transition.
                    goldenZone->getOffset(date + raw + sav, true, raw1, sav1, status);
                    delete goldenZone;
                    if (U_SUCCESS(status)) {
                        if (raw != raw1 || sav != sav1) {
                            // Now we need to use a partial location format
                            getPartialLocationName(tzID, mzID, (nameType == UTZNM_LONG_GENERIC), mzName, name);
                        } else {
                            name.setTo(mzName);
                        }
                    }
                } else {
                    name.setTo(mzName);
                }
            }
        }
    }
    return name;
}

UnicodeString&
TZGNCore::getPartialLocationName(const UnicodeString& tzCanonicalID,
                        const UnicodeString& mzID, UBool isLong, const UnicodeString& mzDisplayName,
                        UnicodeString& name) const {
    name.setToBogus();
    if (tzCanonicalID.isEmpty() || mzID.isEmpty() || mzDisplayName.isEmpty()) {
        return name;
    }

    const char16_t *uplname = nullptr;
    TZGNCore *nonConstThis = const_cast<TZGNCore *>(this);
    umtx_lock(&gLock);
    {
        uplname = nonConstThis->getPartialLocationName(tzCanonicalID, mzID, isLong, mzDisplayName);
    }
    umtx_unlock(&gLock);

    if (uplname == nullptr) {
        name.setToBogus();
    } else {
        name.setTo(true, uplname, -1);
    }
    return name;
}

/*
 * This method updates the cache and must be called with a lock
 */
const char16_t*
TZGNCore::getPartialLocationName(const UnicodeString& tzCanonicalID,
                        const UnicodeString& mzID, UBool isLong, const UnicodeString& mzDisplayName) {
    U_ASSERT(!tzCanonicalID.isEmpty());
    U_ASSERT(!mzID.isEmpty());
    U_ASSERT(!mzDisplayName.isEmpty());

    PartialLocationKey key;
    key.tzID = ZoneMeta::findTimeZoneID(tzCanonicalID);
    key.mzID = ZoneMeta::findMetaZoneID(mzID);
    key.isLong = isLong;
    U_ASSERT(key.tzID != nullptr && key.mzID != nullptr);

    const char16_t* uplname = (const char16_t*)uhash_get(fPartialLocationNamesMap, (void *)&key);
    if (uplname != nullptr) {
        return uplname;
    }

    UnicodeString location;
    UnicodeString usCountryCode;
    ZoneMeta::getCanonicalCountry(tzCanonicalID, usCountryCode);
    if (!usCountryCode.isEmpty()) {
        char countryCode[ULOC_COUNTRY_CAPACITY];
        U_ASSERT(usCountryCode.length() < ULOC_COUNTRY_CAPACITY);
        int32_t ccLen = usCountryCode.extract(0, usCountryCode.length(), countryCode, sizeof(countryCode), US_INV);
        countryCode[ccLen] = 0;

        UnicodeString regionalGolden;
        fTimeZoneNames->getReferenceZoneID(mzID, countryCode, regionalGolden);
        if (tzCanonicalID == regionalGolden) {
            // Use country name
            fLocaleDisplayNames->regionDisplayName(countryCode, location);
        } else {
            // Otherwise, use exemplar city name
            fTimeZoneNames->getExemplarLocationName(tzCanonicalID, location);
        }
    } else {
        fTimeZoneNames->getExemplarLocationName(tzCanonicalID, location);
        if (location.isEmpty()) {
            // This could happen when the time zone is not associated with a country,
            // and its ID is not hierarchical, for example, CST6CDT.
            // We use the canonical ID itself as the location for this case.
            location.setTo(tzCanonicalID);
        }
    }

    UErrorCode status = U_ZERO_ERROR;
    UnicodeString name;
    fFallbackFormat.format(location, mzDisplayName, name, status);
    if (U_FAILURE(status)) {
        return nullptr;
    }

    uplname = fStringPool.get(name, status);
    if (U_SUCCESS(status)) {
        // Add the name to cache
        PartialLocationKey* cacheKey = (PartialLocationKey *)uprv_malloc(sizeof(PartialLocationKey));
        if (cacheKey != nullptr) {
            cacheKey->tzID = key.tzID;
            cacheKey->mzID = key.mzID;
            cacheKey->isLong = key.isLong;
            uhash_put(fPartialLocationNamesMap, (void *)cacheKey, (void *)uplname, &status);
            if (U_FAILURE(status)) {
                uprv_free(cacheKey);
            } else {
                // put the name to the local trie as well
                GNameInfo *nameinfo = (ZNameInfo *)uprv_malloc(sizeof(GNameInfo));
                if (nameinfo != nullptr) {
                    nameinfo->type = isLong ? UTZGNM_LONG : UTZGNM_SHORT;
                    nameinfo->tzID = key.tzID;
                    fGNamesTrie.put(uplname, nameinfo, status);
                }
            }
        }
    }
    return uplname;
}

/*
 * This method updates the cache and must be called with a lock,
 * except initializer.
 */
void
TZGNCore::loadStrings(const UnicodeString& tzCanonicalID) {
    // load the generic location name
    getGenericLocationName(tzCanonicalID);

    // partial location names
    UErrorCode status = U_ZERO_ERROR;

    const UnicodeString *mzID;
    UnicodeString goldenID;
    UnicodeString mzGenName;
    UTimeZoneNameType genNonLocTypes[] = {
        UTZNM_LONG_GENERIC, UTZNM_SHORT_GENERIC,
        UTZNM_UNKNOWN /*terminator*/
    };

    StringEnumeration *mzIDs = fTimeZoneNames->getAvailableMetaZoneIDs(tzCanonicalID, status);
    while ((mzID = mzIDs->snext(status)) != nullptr) {
        if (U_FAILURE(status)) {
            break;
        }
        // if this time zone is not the golden zone of the meta zone,
        // partial location name (such as "PT (Los Angeles)") might be
        // available.
        fTimeZoneNames->getReferenceZoneID(*mzID, fTargetRegion, goldenID);
        if (tzCanonicalID != goldenID) {
            for (int32_t i = 0; genNonLocTypes[i] != UTZNM_UNKNOWN; i++) {
                fTimeZoneNames->getMetaZoneDisplayName(*mzID, genNonLocTypes[i], mzGenName);
                if (!mzGenName.isEmpty()) {
                    // getPartialLocationName formats a name and put it into the trie
                    getPartialLocationName(tzCanonicalID, *mzID,
                        (genNonLocTypes[i] == UTZNM_LONG_GENERIC), mzGenName);
                }
            }
        }
    }
    if (mzIDs != nullptr) {
        delete mzIDs;
    }
}

int32_t
TZGNCore::findBestMatch(const UnicodeString& text, int32_t start, uint32_t types,
        UnicodeString& tzID, UTimeZoneFormatTimeType& timeType, UErrorCode& status) const {
    timeType = UTZFMT_TIME_TYPE_UNKNOWN;
    tzID.setToBogus();

    if (U_FAILURE(status)) {
        return 0;
    }

    // Find matches in the TimeZoneNames first
    TimeZoneNames::MatchInfoCollection *tznamesMatches = findTimeZoneNames(text, start, types, status);
    if (U_FAILURE(status)) {
        return 0;
    }

    int32_t bestMatchLen = 0;
    UTimeZoneFormatTimeType bestMatchTimeType = UTZFMT_TIME_TYPE_UNKNOWN;
    UnicodeString bestMatchTzID;
    // UBool isLongStandard = false;   // workaround - see the comments below
    UBool isStandard = false;       // TODO: Temporary hack (on hack) for short standard name/location name conflict (found in zh_Hant), should be removed after CLDR 21m1 integration

    if (tznamesMatches != nullptr) {
        UnicodeString mzID;
        for (int32_t i = 0; i < tznamesMatches->size(); i++) {
            int32_t len = tznamesMatches->getMatchLengthAt(i);
            if (len > bestMatchLen) {
                bestMatchLen = len;
                if (!tznamesMatches->getTimeZoneIDAt(i, bestMatchTzID)) {
                    // name for a meta zone
                    if (tznamesMatches->getMetaZoneIDAt(i, mzID)) {
                        fTimeZoneNames->getReferenceZoneID(mzID, fTargetRegion, bestMatchTzID);
                    }
                }
                UTimeZoneNameType nameType = tznamesMatches->getNameTypeAt(i);
                if (U_FAILURE(status)) {
                    break;
                }
                switch (nameType) {
                case UTZNM_LONG_STANDARD:
                    // isLongStandard = true;
                case UTZNM_SHORT_STANDARD:  // this one is never used for generic, but just in case
                    isStandard = true;      // TODO: Remove this later, see the comments above.
                    bestMatchTimeType = UTZFMT_TIME_TYPE_STANDARD;
                    break;
                case UTZNM_LONG_DAYLIGHT:
                case UTZNM_SHORT_DAYLIGHT: // this one is never used for generic, but just in case
                    bestMatchTimeType = UTZFMT_TIME_TYPE_DAYLIGHT;
                    break;
                default:
                    bestMatchTimeType = UTZFMT_TIME_TYPE_UNKNOWN;
                }
            }
        }
        delete tznamesMatches;
        if (U_FAILURE(status)) {
            return 0;
        }

        if (bestMatchLen == (text.length() - start)) {
            // Full match

            //tzID.setTo(bestMatchTzID);
            //timeType = bestMatchTimeType;
            //return bestMatchLen;

            // TODO Some time zone uses a same name for the long standard name
            // and the location name. When the match is a long standard name,
            // then we need to check if the name is same with the location name.
            // This is probably a data error or a design bug.
/*
            if (!isLongStandard) {
                tzID.setTo(bestMatchTzID);
                timeType = bestMatchTimeType;
                return bestMatchLen;
            }
*/
            // TODO The deprecation of commonlyUsed flag introduced the name
            // conflict not only for long standard names, but short standard names too.
            // These short names (found in zh_Hant) should be gone once we clean
            // up CLDR time zone display name data. Once the short name conflict
            // problem (with location name) is resolved, we should change the condition
            // below back to the original one above. -Yoshito (2011-09-14)
            if (!isStandard) {
                tzID.setTo(bestMatchTzID);
                timeType = bestMatchTimeType;
                return bestMatchLen;
            }
        }
    }

    // Find matches in the local trie
    TimeZoneGenericNameMatchInfo *localMatches = findLocal(text, start, types, status);
    if (U_FAILURE(status)) {
        return 0;
    }
    if (localMatches != nullptr) {
        for (int32_t i = 0; i < localMatches->size(); i++) {
            int32_t len = localMatches->getMatchLength(i);

            // TODO See the above TODO. We use len >= bestMatchLen
            // because of the long standard/location name collision
            // problem. If it is also a location name, carrying
            // timeType = UTZFMT_TIME_TYPE_STANDARD will cause a
            // problem in SimpleDateFormat
            if (len >= bestMatchLen) {
                bestMatchLen = localMatches->getMatchLength(i);
                bestMatchTimeType = UTZFMT_TIME_TYPE_UNKNOWN;   // because generic
                localMatches->getTimeZoneID(i, bestMatchTzID);
            }
        }
        delete localMatches;
    }

    if (bestMatchLen > 0) {
        timeType = bestMatchTimeType;
        tzID.setTo(bestMatchTzID);
    }
    return bestMatchLen;
}

TimeZoneGenericNameMatchInfo*
TZGNCore::findLocal(const UnicodeString& text, int32_t start, uint32_t types, UErrorCode& status) const {
    GNameSearchHandler handler(types);

    TZGNCore *nonConstThis = const_cast<TZGNCore *>(this);

    umtx_lock(&gLock);
    {
        fGNamesTrie.search(text, start, (TextTrieMapSearchResultHandler *)&handler, status);
    }
    umtx_unlock(&gLock);

    if (U_FAILURE(status)) {
        return nullptr;
    }

    TimeZoneGenericNameMatchInfo *gmatchInfo = nullptr;

    int32_t maxLen = 0;
    UVector *results = handler.getMatches(maxLen);
    if (results != nullptr && ((maxLen == (text.length() - start)) || fGNamesTrieFullyLoaded)) {
        // perfect match
        gmatchInfo = new TimeZoneGenericNameMatchInfo(results);
        if (gmatchInfo == nullptr) {
            status = U_MEMORY_ALLOCATION_ERROR;
            delete results;
            return nullptr;
        }
        return gmatchInfo;
    }

    if (results != nullptr) {
        delete results;
    }

    // All names are not yet loaded into the local trie.
    // Load all available names into the trie. This could be very heavy.
    umtx_lock(&gLock);
    {
        if (!fGNamesTrieFullyLoaded) {
            StringEnumeration *tzIDs = TimeZone::createTimeZoneIDEnumeration(UCAL_ZONE_TYPE_CANONICAL, nullptr, nullptr, status);
            if (U_SUCCESS(status)) {
                const UnicodeString *tzID;
                while ((tzID = tzIDs->snext(status)) != nullptr) {
                    if (U_FAILURE(status)) {
                        break;
                    }
                    nonConstThis->loadStrings(*tzID);
                }
            }
            if (tzIDs != nullptr) {
                delete tzIDs;
            }

            if (U_SUCCESS(status)) {
                nonConstThis->fGNamesTrieFullyLoaded = true;
            }
        }
    }
    umtx_unlock(&gLock);

    if (U_FAILURE(status)) {
        return nullptr;
    }

    umtx_lock(&gLock);
    {
        // now try it again
        fGNamesTrie.search(text, start, (TextTrieMapSearchResultHandler *)&handler, status);
    }
    umtx_unlock(&gLock);

    results = handler.getMatches(maxLen);
    if (results != nullptr && maxLen > 0) {
        gmatchInfo = new TimeZoneGenericNameMatchInfo(results);
        if (gmatchInfo == nullptr) {
            status = U_MEMORY_ALLOCATION_ERROR;
            delete results;
            return nullptr;
        }
    }

    return gmatchInfo;
}

TimeZoneNames::MatchInfoCollection*
TZGNCore::findTimeZoneNames(const UnicodeString& text, int32_t start, uint32_t types, UErrorCode& status) const {
    // Check if the target name typs is really in the TimeZoneNames
    uint32_t nameTypes = 0;
    if (types & UTZGNM_LONG) {
        nameTypes |= (UTZNM_LONG_GENERIC | UTZNM_LONG_STANDARD);
    }
    if (types & UTZGNM_SHORT) {
        nameTypes |= (UTZNM_SHORT_GENERIC | UTZNM_SHORT_STANDARD);
    }

    if (types) {
        // Find matches in the TimeZoneNames
        return fTimeZoneNames->find(text, start, nameTypes, status);
    }

    return nullptr;
}

typedef struct TZGNCoreRef {
    TZGNCore*       obj;
    int32_t         refCount;
    double          lastAccess;
} TZGNCoreRef;

// TZGNCore object cache handling
static UMutex gTZGNLock;
<<<<<<< HEAD
static UHashtable *gTZGNCoreCache = NULL;
=======
static UHashtable *gTZGNCoreCache = nullptr;
>>>>>>> 626889fb
static UBool gTZGNCoreCacheInitialized = false;

// Access count - incremented every time up to SWEEP_INTERVAL,
// then reset to 0
static int32_t gAccessCount = 0;

// Interval for calling the cache sweep function - every 100 times
#define SWEEP_INTERVAL 100

// Cache expiration in millisecond. When a cached entry is no
// longer referenced and exceeding this threshold since last
// access time, then the cache entry will be deleted by the sweep
// function. For now, 3 minutes.
#define CACHE_EXPIRATION 180000.0

U_CDECL_BEGIN
/**
 * Cleanup callback func
 */
static UBool U_CALLCONV tzgnCore_cleanup()
{
    if (gTZGNCoreCache != nullptr) {
        uhash_close(gTZGNCoreCache);
        gTZGNCoreCache = nullptr;
    }
    gTZGNCoreCacheInitialized = false;
    return true;
}

/**
 * Deleter for TZGNCoreRef
 */
static void U_CALLCONV
deleteTZGNCoreRef(void *obj) {
    icu::TZGNCoreRef *entry = (icu::TZGNCoreRef*)obj;
    delete (icu::TZGNCore*) entry->obj;
    uprv_free(entry);
}
U_CDECL_END

/**
 * Function used for removing unreferrenced cache entries exceeding
 * the expiration time. This function must be called with in the mutex
 * block.
 */
static void sweepCache() {
    int32_t pos = UHASH_FIRST;
    const UHashElement* elem;
    double now = (double)uprv_getUTCtime();

    while ((elem = uhash_nextElement(gTZGNCoreCache, &pos)) != nullptr) {
        TZGNCoreRef *entry = (TZGNCoreRef *)elem->value.pointer;
        if (entry->refCount <= 0 && (now - entry->lastAccess) > CACHE_EXPIRATION) {
            // delete this entry
            uhash_removeElement(gTZGNCoreCache, elem);
        }
    }
}

TimeZoneGenericNames::TimeZoneGenericNames()
: fRef(0) {
}

TimeZoneGenericNames::~TimeZoneGenericNames() {
    umtx_lock(&gTZGNLock);
    {
        U_ASSERT(fRef->refCount > 0);
        // Just decrement the reference count
        fRef->refCount--;
    }
    umtx_unlock(&gTZGNLock);
}

TimeZoneGenericNames*
TimeZoneGenericNames::createInstance(const Locale& locale, UErrorCode& status) {
    if (U_FAILURE(status)) {
        return nullptr;
    }
    TimeZoneGenericNames* instance = new TimeZoneGenericNames();
    if (instance == nullptr) {
        status = U_MEMORY_ALLOCATION_ERROR;
        return nullptr;
    }

    TZGNCoreRef *cacheEntry = nullptr;
    {
        Mutex lock(&gTZGNLock);

        if (!gTZGNCoreCacheInitialized) {
            // Create empty hashtable
            gTZGNCoreCache = uhash_open(uhash_hashChars, uhash_compareChars, nullptr, &status);
            if (U_SUCCESS(status)) {
                uhash_setKeyDeleter(gTZGNCoreCache, uprv_free);
                uhash_setValueDeleter(gTZGNCoreCache, deleteTZGNCoreRef);
                gTZGNCoreCacheInitialized = true;
                ucln_i18n_registerCleanup(UCLN_I18N_TIMEZONEGENERICNAMES, tzgnCore_cleanup);
            }
        }
        if (U_FAILURE(status)) {
            return nullptr;
        }

        // Check the cache, if not available, create new one and cache
        const char *key = locale.getName();
        cacheEntry = (TZGNCoreRef *)uhash_get(gTZGNCoreCache, key);
        if (cacheEntry == nullptr) {
            TZGNCore *tzgnCore = nullptr;
            char *newKey = nullptr;

            tzgnCore = new TZGNCore(locale, status);
            if (tzgnCore == nullptr) {
                status = U_MEMORY_ALLOCATION_ERROR;
            }
            if (U_SUCCESS(status)) {
                newKey = (char *)uprv_malloc(uprv_strlen(key) + 1);
                if (newKey == nullptr) {
                    status = U_MEMORY_ALLOCATION_ERROR;
                } else {
                    uprv_strcpy(newKey, key);
                }
            }
            if (U_SUCCESS(status)) {
                cacheEntry = (TZGNCoreRef *)uprv_malloc(sizeof(TZGNCoreRef));
                if (cacheEntry == nullptr) {
                    status = U_MEMORY_ALLOCATION_ERROR;
                } else {
                    cacheEntry->obj = tzgnCore;
                    cacheEntry->refCount = 1;
                    cacheEntry->lastAccess = (double)uprv_getUTCtime();

                    uhash_put(gTZGNCoreCache, newKey, cacheEntry, &status);
                }
            }
            if (U_FAILURE(status)) {
                if (tzgnCore != nullptr) {
                    delete tzgnCore;
                }
                if (newKey != nullptr) {
                    uprv_free(newKey);
                }
                if (cacheEntry != nullptr) {
                    uprv_free(cacheEntry);
                }
                cacheEntry = nullptr;
            }
        } else {
            // Update the reference count
            cacheEntry->refCount++;
            cacheEntry->lastAccess = (double)uprv_getUTCtime();
        }
        gAccessCount++;
        if (gAccessCount >= SWEEP_INTERVAL) {
            // sweep
            sweepCache();
            gAccessCount = 0;
        }
    }  // End of mutex locked block

    if (cacheEntry == nullptr) {
        delete instance;
        return nullptr;
    }

    instance->fRef = cacheEntry;
    return instance;
}

bool
TimeZoneGenericNames::operator==(const TimeZoneGenericNames& other) const {
    // Just compare if the other object also use the same
    // ref entry
    return fRef == other.fRef;
}

TimeZoneGenericNames*
TimeZoneGenericNames::clone() const {
    TimeZoneGenericNames* other = new TimeZoneGenericNames();
    if (other) {
        umtx_lock(&gTZGNLock);
        {
            // Just increments the reference count
            fRef->refCount++;
            other->fRef = fRef;
        }
        umtx_unlock(&gTZGNLock);
    }
    return other;
}

UnicodeString&
TimeZoneGenericNames::getDisplayName(const TimeZone& tz, UTimeZoneGenericNameType type,
                        UDate date, UnicodeString& name) const {
    return fRef->obj->getDisplayName(tz, type, date, name);
}

UnicodeString&
TimeZoneGenericNames::getGenericLocationName(const UnicodeString& tzCanonicalID, UnicodeString& name) const {
    return fRef->obj->getGenericLocationName(tzCanonicalID, name);
}

int32_t
TimeZoneGenericNames::findBestMatch(const UnicodeString& text, int32_t start, uint32_t types,
        UnicodeString& tzID, UTimeZoneFormatTimeType& timeType, UErrorCode& status) const {
    return fRef->obj->findBestMatch(text, start, types, tzID, timeType, status);
}

U_NAMESPACE_END
#endif<|MERGE_RESOLUTION|>--- conflicted
+++ resolved
@@ -89,11 +89,7 @@
     if (p1 == p2) {
         return true;
     }
-<<<<<<< HEAD
-    if (p1 == NULL || p2 == NULL) {
-=======
     if (p1 == nullptr || p2 == nullptr) {
->>>>>>> 626889fb
         return false;
     }
     // We just check identity of tzID/mzID
@@ -183,11 +179,7 @@
 UnicodeString&
 TimeZoneGenericNameMatchInfo::getTimeZoneID(int32_t index, UnicodeString& tzID) const {
     GMatchInfo *minfo = (GMatchInfo *)fMatches->elementAt(index);
-<<<<<<< HEAD
-    if (minfo != NULL && minfo->gnameInfo->tzID != NULL) {
-=======
     if (minfo != nullptr && minfo->gnameInfo->tzID != nullptr) {
->>>>>>> 626889fb
         tzID.setTo(true, minfo->gnameInfo->tzID, -1);
     } else {
         tzID.setToBogus();
@@ -236,24 +228,15 @@
             }
             if ((nameinfo->type & fTypes) != 0) {
                 // matches a requested type
-<<<<<<< HEAD
-                if (fResults == NULL) {
-                    LocalPointer<UVector> lpResults(new UVector(uprv_free, NULL, status), status);
-=======
                 if (fResults == nullptr) {
                     LocalPointer<UVector> lpResults(new UVector(uprv_free, nullptr, status), status);
->>>>>>> 626889fb
                     if (U_FAILURE(status)) {
                         return false;
                     }
                     fResults = lpResults.orphan();
                 }
                 GMatchInfo *gmatch = (GMatchInfo *)uprv_malloc(sizeof(GMatchInfo));
-<<<<<<< HEAD
-                if (gmatch == NULL) {
-=======
                 if (gmatch == nullptr) {
->>>>>>> 626889fb
                     status = U_MEMORY_ALLOCATION_ERROR;
                     return false;
                 }
@@ -447,13 +430,8 @@
 
     // preload generic names for the default zone
     TimeZone *tz = TimeZone::createDefault();
-<<<<<<< HEAD
-    const UChar *tzID = ZoneMeta::getCanonicalCLDRID(*tz);
-    if (tzID != NULL) {
-=======
     const char16_t *tzID = ZoneMeta::getCanonicalCLDRID(*tz);
     if (tzID != nullptr) {
->>>>>>> 626889fb
         loadStrings(UnicodeString(true, tzID, -1));
     }
     delete tz;
@@ -479,13 +457,8 @@
     switch (type) {
     case UTZGNM_LOCATION:
         {
-<<<<<<< HEAD
-            const UChar* tzCanonicalID = ZoneMeta::getCanonicalCLDRID(tz);
-            if (tzCanonicalID != NULL) {
-=======
             const char16_t* tzCanonicalID = ZoneMeta::getCanonicalCLDRID(tz);
             if (tzCanonicalID != nullptr) {
->>>>>>> 626889fb
                 getGenericLocationName(UnicodeString(true, tzCanonicalID, -1), name);
             }
         }
@@ -494,13 +467,8 @@
     case UTZGNM_SHORT:
         formatGenericNonLocationName(tz, type, date, name);
         if (name.isEmpty()) {
-<<<<<<< HEAD
-            const UChar* tzCanonicalID = ZoneMeta::getCanonicalCLDRID(tz);
-            if (tzCanonicalID != NULL) {
-=======
             const char16_t* tzCanonicalID = ZoneMeta::getCanonicalCLDRID(tz);
             if (tzCanonicalID != nullptr) {
->>>>>>> 626889fb
                 getGenericLocationName(UnicodeString(true, tzCanonicalID, -1), name);
             }
         }
@@ -1148,11 +1116,7 @@
 
 // TZGNCore object cache handling
 static UMutex gTZGNLock;
-<<<<<<< HEAD
-static UHashtable *gTZGNCoreCache = NULL;
-=======
 static UHashtable *gTZGNCoreCache = nullptr;
->>>>>>> 626889fb
 static UBool gTZGNCoreCacheInitialized = false;
 
 // Access count - incremented every time up to SWEEP_INTERVAL,
