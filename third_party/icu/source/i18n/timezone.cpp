// © 2016 and later: Unicode, Inc. and others.
// License & terms of use: http://www.unicode.org/copyright.html
/*
*******************************************************************************
* Copyright (C) 1997-2016, International Business Machines Corporation and
* others. All Rights Reserved.
*******************************************************************************
*
* File TIMEZONE.CPP
*
* Modification History:
*
*   Date        Name        Description
*   12/05/96    clhuang     Creation.
*   04/21/97    aliu        General clean-up and bug fixing.
*   05/08/97    aliu        Fixed Hashtable code per code review.
*   07/09/97    helena      Changed createInstance to createDefault.
*   07/29/97    aliu        Updated with all-new list of 96 UNIX-derived
*                           TimeZones.  Changed mechanism to load from static
*                           array rather than resource bundle.
*   07/07/1998  srl         Bugfixes from the Java side: UTC GMT CAT NST
*                           Added getDisplayName API
*                           going to add custom parsing.
*
*                           ISSUES:
*                               - should getDisplayName cache something?
*                               - should custom time zones be cached? [probably]
*  08/10/98     stephen     Brought getDisplayName() API in-line w/ conventions
*  08/19/98     stephen     Changed createTimeZone() to never return 0
*  09/02/98     stephen     Added getOffset(monthLen) and hasSameRules()
*  09/15/98     stephen     Added getStaticClassID()
*  02/22/99     stephen     Removed character literals for EBCDIC safety
*  05/04/99     stephen     Changed initDefault() for Mutex issues
*  07/12/99     helena      HPUX 11 CC Port.
*  12/03/99     aliu        Moved data out of static table into icudata.dll.
*                           Substantial rewrite of zone lookup, default zone, and
*                           available IDs code.  Misc. cleanup.
*********************************************************************************/

#include "utypeinfo.h"  // for 'typeid' to work

#include "unicode/utypes.h"
#include "unicode/ustring.h"
#include "uassert.h"
#include "ustr_imp.h"

#ifdef U_DEBUG_TZ
# include <stdio.h>
# include "uresimp.h" // for debugging

static void debug_tz_loc(const char *f, int32_t l)
{
  fprintf(stderr, "%s:%d: ", f, l);
}

static void debug_tz_msg(const char *pat, ...)
{
  va_list ap;
  va_start(ap, pat);
  vfprintf(stderr, pat, ap);
  fflush(stderr);
}
static char gStrBuf[256];
#define U_DEBUG_TZ_STR(x) u_austrncpy(gStrBuf,x,sizeof(gStrBuf)-1)
// must use double parens, i.e.:  U_DEBUG_TZ_MSG(("four is: %d",4));
#define U_DEBUG_TZ_MSG(x) {debug_tz_loc(__FILE__,__LINE__);debug_tz_msg x;}
#else
#define U_DEBUG_TZ_MSG(x)
#endif

#if !UCONFIG_NO_FORMATTING

#include "unicode/simpletz.h"
#include "unicode/calendar.h"
#include "unicode/gregocal.h"
#include "unicode/ures.h"
#include "unicode/tzfmt.h"
#include "unicode/numfmt.h"
#include "gregoimp.h"
#include "uresimp.h" // struct UResourceBundle
#include "olsontz.h"
#include "mutex.h"
#include "unicode/udata.h"
#include "ucln_in.h"
#include "cstring.h"
#include "cmemory.h"
#include "unicode/strenum.h"
#include "uassert.h"
#include "zonemeta.h"

#define kZONEINFO "zoneinfo64"
#define kREGIONS  "Regions"
#define kZONES    "Zones"
#define kRULES    "Rules"
#define kNAMES    "Names"
#define kTZVERSION  "TZVersion"
#define kLINKS    "links"
#define kMAX_CUSTOM_HOUR    23
#define kMAX_CUSTOM_MIN     59
#define kMAX_CUSTOM_SEC     59
#define MINUS 0x002D
#define PLUS 0x002B
#define ZERO_DIGIT 0x0030
#define COLON 0x003A

// Static data and constants

static const char16_t      WORLD[] = {0x30, 0x30, 0x31, 0x00}; /* "001" */

static const char16_t      GMT_ID[] = {0x47, 0x4D, 0x54, 0x00}; /* "GMT" */
static const char16_t      UNKNOWN_ZONE_ID[] = {0x45, 0x74, 0x63, 0x2F, 0x55, 0x6E, 0x6B, 0x6E, 0x6F, 0x77, 0x6E, 0x00}; /* "Etc/Unknown" */
static const int32_t       GMT_ID_LENGTH = 3;
static const int32_t       UNKNOWN_ZONE_ID_LENGTH = 11;

<<<<<<< HEAD
static icu::TimeZone* DEFAULT_ZONE = NULL;
=======
static icu::TimeZone* DEFAULT_ZONE = nullptr;
>>>>>>> 626889fb
static icu::UInitOnce gDefaultZoneInitOnce {};

alignas(icu::SimpleTimeZone)
static char gRawGMT[sizeof(icu::SimpleTimeZone)];

alignas(icu::SimpleTimeZone)
static char gRawUNKNOWN[sizeof(icu::SimpleTimeZone)];

static icu::UInitOnce gStaticZonesInitOnce {};
static UBool gStaticZonesInitialized = false; // Whether the static zones are initialized and ready to use.

static char TZDATA_VERSION[16];
static icu::UInitOnce gTZDataVersionInitOnce {};

static int32_t* MAP_SYSTEM_ZONES = nullptr;
static int32_t* MAP_CANONICAL_SYSTEM_ZONES = nullptr;
static int32_t* MAP_CANONICAL_SYSTEM_LOCATION_ZONES = nullptr;

static int32_t LEN_SYSTEM_ZONES = 0;
static int32_t LEN_CANONICAL_SYSTEM_ZONES = 0;
static int32_t LEN_CANONICAL_SYSTEM_LOCATION_ZONES = 0;

static icu::UInitOnce gSystemZonesInitOnce {};
static icu::UInitOnce gCanonicalZonesInitOnce {};
static icu::UInitOnce gCanonicalLocationZonesInitOnce {};

U_CDECL_BEGIN
static UBool U_CALLCONV timeZone_cleanup()
{
    U_NAMESPACE_USE
    delete DEFAULT_ZONE;
    DEFAULT_ZONE = nullptr;
    gDefaultZoneInitOnce.reset();

    if (gStaticZonesInitialized) {
        reinterpret_cast<SimpleTimeZone*>(gRawGMT)->~SimpleTimeZone();
        reinterpret_cast<SimpleTimeZone*>(gRawUNKNOWN)->~SimpleTimeZone();
        gStaticZonesInitialized = false;
        gStaticZonesInitOnce.reset();
    }

    uprv_memset(TZDATA_VERSION, 0, sizeof(TZDATA_VERSION));
    gTZDataVersionInitOnce.reset();

    LEN_SYSTEM_ZONES = 0;
    uprv_free(MAP_SYSTEM_ZONES);
    MAP_SYSTEM_ZONES = 0;
    gSystemZonesInitOnce.reset();

    LEN_CANONICAL_SYSTEM_ZONES = 0;
    uprv_free(MAP_CANONICAL_SYSTEM_ZONES);
    MAP_CANONICAL_SYSTEM_ZONES = 0;
    gCanonicalZonesInitOnce.reset();

    LEN_CANONICAL_SYSTEM_LOCATION_ZONES = 0;
    uprv_free(MAP_CANONICAL_SYSTEM_LOCATION_ZONES);
    MAP_CANONICAL_SYSTEM_LOCATION_ZONES = 0;
    gCanonicalLocationZonesInitOnce.reset();

    return true;
}
U_CDECL_END

U_NAMESPACE_BEGIN

static int32_t findInStringArray(UResourceBundle* array, const UnicodeString& id, UErrorCode &status)
{
    UnicodeString copy;
    const char16_t *u;
    int32_t len;

    int32_t start = 0;
    int32_t limit = ures_getSize(array);
    int32_t mid;
    int32_t lastMid = INT32_MAX;
    if(U_FAILURE(status) || (limit < 1)) {
        return -1;
    }
    U_DEBUG_TZ_MSG(("fisa: Looking for %s, between %d and %d\n", U_DEBUG_TZ_STR(UnicodeString(id).getTerminatedBuffer()), start, limit));

    for (;;) {
        mid = (int32_t)((start + limit) / 2);
        if (lastMid == mid) {   /* Have we moved? */
            break;  /* We haven't moved, and it wasn't found. */
        }
        lastMid = mid;
        u = ures_getStringByIndex(array, mid, &len, &status);
        if (U_FAILURE(status)) {
            break;
        }
        U_DEBUG_TZ_MSG(("tz: compare to %s, %d .. [%d] .. %d\n", U_DEBUG_TZ_STR(u), start, mid, limit));
        copy.setTo(true, u, len);
        int r = id.compare(copy);
        if(r==0) {
            U_DEBUG_TZ_MSG(("fisa: found at %d\n", mid));
            return mid;
        } else if(r<0) {
            limit = mid;
        } else {
            start = mid;
        }
    }
    U_DEBUG_TZ_MSG(("fisa: not found\n"));
    return -1;
}

/**
 * Fetch a specific zone by name.  Replaces the getByKey call.
 * @param top Top timezone resource
 * @param id Time zone ID
 * @param oldbundle Bundle for reuse (or nullptr).   see 'ures_open()'
 * @return the zone's bundle if found, or undefined if error.  Reuses oldbundle.
 */
static UResourceBundle* getZoneByName(const UResourceBundle* top, const UnicodeString& id, UResourceBundle *oldbundle, UErrorCode& status) {
    // load the Rules object
    UResourceBundle *tmp = ures_getByKey(top, kNAMES, nullptr, &status);

    // search for the string
    int32_t idx = findInStringArray(tmp, id, status);

    if((idx == -1) && U_SUCCESS(status)) {
        // not found
        status = U_MISSING_RESOURCE_ERROR;
        //ures_close(oldbundle);
        //oldbundle = nullptr;
    } else {
        U_DEBUG_TZ_MSG(("gzbn: oldbundle= size %d, type %d, %s\n", ures_getSize(tmp), ures_getType(tmp), u_errorName(status)));
        tmp = ures_getByKey(top, kZONES, tmp, &status); // get Zones object from top
        U_DEBUG_TZ_MSG(("gzbn: loaded ZONES, size %d, type %d, path %s %s\n", ures_getSize(tmp), ures_getType(tmp), ures_getPath(tmp), u_errorName(status)));
        oldbundle = ures_getByIndex(tmp, idx, oldbundle, &status); // get nth Zone object
        U_DEBUG_TZ_MSG(("gzbn: loaded z#%d, size %d, type %d, path %s, %s\n", idx, ures_getSize(oldbundle), ures_getType(oldbundle), ures_getPath(oldbundle),  u_errorName(status)));
    }
    ures_close(tmp);
    if(U_FAILURE(status)) {
        //ures_close(oldbundle);
        return nullptr;
    } else {
        return oldbundle;
    }
}


UResourceBundle* TimeZone::loadRule(const UResourceBundle* top, const UnicodeString& ruleid, UResourceBundle* oldbundle, UErrorCode& status) {
    char key[64];
    ruleid.extract(0, sizeof(key)-1, key, (int32_t)sizeof(key)-1, US_INV);
    U_DEBUG_TZ_MSG(("loadRule(%s)\n", key));
    UResourceBundle *r = ures_getByKey(top, kRULES, oldbundle, &status);
    U_DEBUG_TZ_MSG(("loadRule(%s) -> kRULES [%s]\n", key, u_errorName(status)));
    r = ures_getByKey(r, key, r, &status);
    U_DEBUG_TZ_MSG(("loadRule(%s) -> item [%s]\n", key, u_errorName(status)));
    return r;
}

/**
 * Given an ID, open the appropriate resource for the given time zone.
 * Dereference aliases if necessary.
 * @param id zone id
 * @param res resource, which must be ready for use (initialized but not open)
 * @param ec input-output error code
 * @return top-level resource bundle
 */
static UResourceBundle* openOlsonResource(const UnicodeString& id,
                                          UResourceBundle& res,
                                          UErrorCode& ec)
{
#ifdef U_DEBUG_TZ
    char buf[128];
    id.extract(0, sizeof(buf)-1, buf, sizeof(buf), "");
#endif
    UResourceBundle *top = ures_openDirect(0, kZONEINFO, &ec);
    U_DEBUG_TZ_MSG(("pre: res sz=%d\n", ures_getSize(&res)));
    /* &res = */ getZoneByName(top, id, &res, ec);
    // Dereference if this is an alias.  Docs say result should be 1
    // but it is 0 in 2.8 (?).
    U_DEBUG_TZ_MSG(("Loading zone '%s' (%s, size %d) - %s\n", buf, ures_getKey((UResourceBundle*)&res), ures_getSize(&res), u_errorName(ec)));
    if (ures_getType(&res) == URES_INT) {
        int32_t deref = ures_getInt(&res, &ec) + 0;
        U_DEBUG_TZ_MSG(("getInt: %s - type is %d\n", u_errorName(ec), ures_getType(&res)));
        UResourceBundle *ares = ures_getByKey(top, kZONES, nullptr, &ec); // dereference Zones section
        ures_getByIndex(ares, deref, &res, &ec);
        ures_close(ares);
        U_DEBUG_TZ_MSG(("alias to #%d (%s) - %s\n", deref, "??", u_errorName(ec)));
    } else {
        U_DEBUG_TZ_MSG(("not an alias - size %d\n", ures_getSize(&res)));
    }
    U_DEBUG_TZ_MSG(("%s - final status is %s\n", buf, u_errorName(ec)));
    return top;
}

// -------------------------------------

namespace {

void U_CALLCONV initStaticTimeZones() {
    // Initialize _GMT independently of other static data; it should
    // be valid even if we can't load the time zone UDataMemory.
    ucln_i18n_registerCleanup(UCLN_I18N_TIMEZONE, timeZone_cleanup);

    // new can't fail below, as we use placement new into statically allocated space.
    new(gRawGMT) SimpleTimeZone(0, UnicodeString(true, GMT_ID, GMT_ID_LENGTH));
    new(gRawUNKNOWN) SimpleTimeZone(0, UnicodeString(true, UNKNOWN_ZONE_ID, UNKNOWN_ZONE_ID_LENGTH));

    gStaticZonesInitialized = true;
}

}  // anonymous namespace

const TimeZone& U_EXPORT2
TimeZone::getUnknown()
{
    umtx_initOnce(gStaticZonesInitOnce, &initStaticTimeZones);
    return *reinterpret_cast<SimpleTimeZone*>(gRawUNKNOWN);
}

const TimeZone* U_EXPORT2
TimeZone::getGMT()
{
    umtx_initOnce(gStaticZonesInitOnce, &initStaticTimeZones);
    return reinterpret_cast<SimpleTimeZone*>(gRawGMT);
}

// *****************************************************************************
// class TimeZone
// *****************************************************************************

UOBJECT_DEFINE_ABSTRACT_RTTI_IMPLEMENTATION(TimeZone)

TimeZone::TimeZone()
    :   UObject(), fID()
{
}

// -------------------------------------

TimeZone::TimeZone(const UnicodeString &id)
    :   UObject(), fID(id)
{
}

// -------------------------------------

TimeZone::~TimeZone()
{
}

// -------------------------------------

TimeZone::TimeZone(const TimeZone &source)
    :   UObject(source), fID(source.fID)
{
}

// -------------------------------------

TimeZone &
TimeZone::operator=(const TimeZone &right)
{
    if (this != &right) fID = right.fID;
    return *this;
}

// -------------------------------------

bool
TimeZone::operator==(const TimeZone& that) const
{
    return typeid(*this) == typeid(that) &&
        fID == that.fID;
}

// -------------------------------------

namespace {
TimeZone*
createSystemTimeZone(const UnicodeString& id, UErrorCode& ec) {
    if (U_FAILURE(ec)) {
        return nullptr;
    }
    TimeZone* z = 0;
    StackUResourceBundle res;
    U_DEBUG_TZ_MSG(("pre-err=%s\n", u_errorName(ec)));
    UResourceBundle *top = openOlsonResource(id, res.ref(), ec);
    U_DEBUG_TZ_MSG(("post-err=%s\n", u_errorName(ec)));
    if (U_SUCCESS(ec)) {
        z = new OlsonTimeZone(top, res.getAlias(), id, ec);
        if (z == nullptr) {
            ec = U_MEMORY_ALLOCATION_ERROR;
            U_DEBUG_TZ_MSG(("cstz: olson time zone failed to initialize - err %s\n", u_errorName(ec)));
        }
    }
    ures_close(top);
    if (U_FAILURE(ec)) {
        U_DEBUG_TZ_MSG(("cstz: failed to create, err %s\n", u_errorName(ec)));
        delete z;
        z = nullptr;
    }
    return z;
}

/**
 * Lookup the given name in our system zone table.  If found,
 * instantiate a new zone of that name and return it.  If not
 * found, return 0.
 */
TimeZone*
createSystemTimeZone(const UnicodeString& id) {
    UErrorCode ec = U_ZERO_ERROR;
    return createSystemTimeZone(id, ec);
}

}

TimeZone* U_EXPORT2
TimeZone::createTimeZone(const UnicodeString& ID)
{
    /* We first try to lookup the zone ID in our system list.  If this
     * fails, we try to parse it as a custom string GMT[+-]hh:mm.  If
     * all else fails, we return GMT, which is probably not what the
     * user wants, but at least is a functioning TimeZone object.
     *
     * We cannot return nullptr, because that would break compatibility
     * with the JDK.
     */
    TimeZone* result = createSystemTimeZone(ID);

    if (result == nullptr) {
        U_DEBUG_TZ_MSG(("failed to load system time zone with id - falling to custom"));
        result = createCustomTimeZone(ID);
    }
    if (result == nullptr) {
        U_DEBUG_TZ_MSG(("failed to load time zone with id - falling to Etc/Unknown(GMT)"));
        const TimeZone& unknown = getUnknown();
        // Unknown zone uses statically allocated memory, so creation of it can never fail due to OOM.
        result = unknown.clone();
    }
    return result;
}

// -------------------------------------

TimeZone* U_EXPORT2
TimeZone::detectHostTimeZone()
{
    // We access system timezone data through uprv_tzset(), uprv_tzname(), and others,
    // which have platform specific implementations in putil.cpp
    int32_t rawOffset = 0;
    const char *hostID;
    UBool hostDetectionSucceeded = true;

    // First, try to create a system timezone, based
    // on the string ID in tzname[0].

    uprv_tzset(); // Initialize tz... system data

    uprv_tzname_clear_cache();

    // Get the timezone ID from the host.  This function should do
    // any required host-specific remapping; e.g., on Windows this
    // function maps the Windows Time Zone name to an ICU timezone ID.
    hostID = uprv_tzname(0);

    // Invert sign because UNIX semantics are backwards
    rawOffset = uprv_timezone() * -U_MILLIS_PER_SECOND;

    TimeZone* hostZone = nullptr;

    UnicodeString hostStrID(hostID, -1, US_INV);

    if (hostStrID.length() == 0) {
        // The host time zone detection (or remapping) above has failed and
        // we have no name at all. Fallback to using the Unknown zone.
        hostStrID = UnicodeString(true, UNKNOWN_ZONE_ID, UNKNOWN_ZONE_ID_LENGTH);
        hostDetectionSucceeded = false;
    }

    hostZone = createSystemTimeZone(hostStrID);

#if U_PLATFORM_USES_ONLY_WIN32_API
    // hostID points to a heap-allocated location on Windows.
    uprv_free(const_cast<char *>(hostID));
#endif

    int32_t hostIDLen = hostStrID.length();
    if (hostZone != nullptr && rawOffset != hostZone->getRawOffset()
        && (3 <= hostIDLen && hostIDLen <= 4))
    {
        // Uh oh. This probably wasn't a good id.
        // It was probably an ambiguous abbreviation
        delete hostZone;
        hostZone = nullptr;
    }

    // Construct a fixed standard zone with the host's ID
    // and raw offset.
    if (hostZone == nullptr && hostDetectionSucceeded) {
        hostZone = new SimpleTimeZone(rawOffset, hostStrID);
    }

    // If we _still_ don't have a time zone, use the Unknown zone.
    //
    // Note: This is extremely unlikely situation. If
    // new SimpleTimeZone(...) above fails, the following
    // code may also fail.
    if (hostZone == nullptr) {
        // Unknown zone uses static allocated memory, so it must always exist.
        // However, clone() allocates memory and can fail.
        hostZone = TimeZone::getUnknown().clone();
    }

    return hostZone;
}

// -------------------------------------

static UMutex gDefaultZoneMutex;

/**
 * Initialize DEFAULT_ZONE from the system default time zone.  
 * Upon return, DEFAULT_ZONE will not be nullptr, unless operator new()
 * returns nullptr.
 */
static void U_CALLCONV initDefault()
{
    ucln_i18n_registerCleanup(UCLN_I18N_TIMEZONE, timeZone_cleanup);

    Mutex lock(&gDefaultZoneMutex);
    // If setDefault() has already been called we can skip getting the
    // default zone information from the system.
    if (DEFAULT_ZONE != nullptr) {
        return;
    }
    
    // NOTE:  this code is safely single threaded, being only
    // run via umtx_initOnce().
    //
    // Some of the locale/timezone OS functions may not be thread safe,
    //
    // The operating system might actually use ICU to implement timezones.
    // So we may have ICU calling ICU here, like on AIX.
    // There shouldn't be a problem with this; initOnce does not hold a mutex
    // while the init function is being run.

    // The code detecting the host time zone was separated from this
    // and implemented as TimeZone::detectHostTimeZone()

    TimeZone *default_zone = TimeZone::detectHostTimeZone();

    U_ASSERT(DEFAULT_ZONE == nullptr);

    DEFAULT_ZONE = default_zone;
}

// -------------------------------------

TimeZone* U_EXPORT2
TimeZone::createDefault()
{
    umtx_initOnce(gDefaultZoneInitOnce, initDefault);
    {
        Mutex lock(&gDefaultZoneMutex);
        return (DEFAULT_ZONE != nullptr) ? DEFAULT_ZONE->clone() : nullptr;
    }
}

// -------------------------------------

TimeZone* U_EXPORT2
TimeZone::forLocaleOrDefault(const Locale& locale)
{
    char buffer[ULOC_KEYWORDS_CAPACITY] = "";
    UErrorCode localStatus = U_ZERO_ERROR;
    int32_t count = locale.getKeywordValue("timezone", buffer, sizeof(buffer), localStatus);
    if (U_FAILURE(localStatus) || localStatus == U_STRING_NOT_TERMINATED_WARNING) {
        // the "timezone" keyword exceeds ULOC_KEYWORDS_CAPACITY; ignore and use default.
        count = 0;
    }
    if (count > 0) {
        return TimeZone::createTimeZone(UnicodeString(buffer, count, US_INV));
    }
    return TimeZone::createDefault();
}

// -------------------------------------

void U_EXPORT2
TimeZone::adoptDefault(TimeZone* zone)
{
    if (zone != nullptr)
    {
        {
            Mutex lock(&gDefaultZoneMutex);
            TimeZone *old = DEFAULT_ZONE;
            DEFAULT_ZONE = zone;
            delete old;
        }
        ucln_i18n_registerCleanup(UCLN_I18N_TIMEZONE, timeZone_cleanup);
    }
}
// -------------------------------------

void U_EXPORT2
TimeZone::setDefault(const TimeZone& zone)
{
    adoptDefault(zone.clone());
}

//----------------------------------------------------------------------


static void U_CALLCONV initMap(USystemTimeZoneType type, UErrorCode& ec) {
    ucln_i18n_registerCleanup(UCLN_I18N_TIMEZONE, timeZone_cleanup);

    UResourceBundle *res = ures_openDirect(0, kZONEINFO, &ec);
    res = ures_getByKey(res, kNAMES, res, &ec); // dereference Zones section
    if (U_SUCCESS(ec)) {
        int32_t size = ures_getSize(res);
        int32_t *m = (int32_t *)uprv_malloc(size * sizeof(int32_t));
        if (m == nullptr) {
            ec = U_MEMORY_ALLOCATION_ERROR;
        } else {
            int32_t numEntries = 0;
            for (int32_t i = 0; i < size; i++) {
                UnicodeString id = ures_getUnicodeStringByIndex(res, i, &ec);
                if (U_FAILURE(ec)) {
                    break;
                }
                if (0 == id.compare(UNKNOWN_ZONE_ID, UNKNOWN_ZONE_ID_LENGTH)) {
                    // exclude Etc/Unknown
                    continue;
                }
                if (type == UCAL_ZONE_TYPE_CANONICAL || type == UCAL_ZONE_TYPE_CANONICAL_LOCATION) {
                    UnicodeString canonicalID;
                    ZoneMeta::getCanonicalCLDRID(id, canonicalID, ec);
                    if (U_FAILURE(ec)) {
                        break;
                    }
                    if (canonicalID != id) {
                        // exclude aliases
                        continue;
                    }
                }
                if (type == UCAL_ZONE_TYPE_CANONICAL_LOCATION) {
                    const char16_t *region = TimeZone::getRegion(id, ec);
                    if (U_FAILURE(ec)) {
                        break;
                    }
                    if (u_strcmp(region, WORLD) == 0) {
                       // exclude non-location ("001")
                        continue;
                    }
                }
                m[numEntries++] = i;
            }
            if (U_SUCCESS(ec)) {
                int32_t *tmp = m;
                m = (int32_t *)uprv_realloc(tmp, numEntries * sizeof(int32_t));
                if (m == nullptr) {
                    // realloc failed.. use the original one even it has unused
                    // area at the end
                    m = tmp;
                }

                switch(type) {
                case UCAL_ZONE_TYPE_ANY:
                    U_ASSERT(MAP_SYSTEM_ZONES == nullptr);
                    MAP_SYSTEM_ZONES = m;
                    LEN_SYSTEM_ZONES = numEntries;
                    break;
                case UCAL_ZONE_TYPE_CANONICAL:
                    U_ASSERT(MAP_CANONICAL_SYSTEM_ZONES == nullptr);
                    MAP_CANONICAL_SYSTEM_ZONES = m;
                    LEN_CANONICAL_SYSTEM_ZONES = numEntries;
                    break;
                case UCAL_ZONE_TYPE_CANONICAL_LOCATION:
                    U_ASSERT(MAP_CANONICAL_SYSTEM_LOCATION_ZONES == nullptr);
                    MAP_CANONICAL_SYSTEM_LOCATION_ZONES = m;
                    LEN_CANONICAL_SYSTEM_LOCATION_ZONES = numEntries;
                    break;
                }
            }
        }
    }
    ures_close(res);
}


/**
 * This is the default implementation for subclasses that do not
 * override this method.  This implementation calls through to the
 * 8-argument getOffset() method after suitable computations, and
 * correctly adjusts GMT millis to local millis when necessary.
 */
void TimeZone::getOffset(UDate date, UBool local, int32_t& rawOffset,
                         int32_t& dstOffset, UErrorCode& ec) const {
    if (U_FAILURE(ec)) {
        return;
    }

    rawOffset = getRawOffset();
    if (!local) {
        date += rawOffset; // now in local standard millis
    }

    // When local == true, date might not be in local standard
    // millis.  getOffset taking 7 parameters used here assume
    // the given time in day is local standard time.
    // At STD->DST transition, there is a range of time which
    // does not exist.  When 'date' is in this time range
    // (and local == true), this method interprets the specified
    // local time as DST.  At DST->STD transition, there is a
    // range of time which occurs twice.  In this case, this
    // method interprets the specified local time as STD.
    // To support the behavior above, we need to call getOffset
    // (with 7 args) twice when local == true and DST is
    // detected in the initial call.
    for (int32_t pass=0; ; ++pass) {
        int32_t year, month, dom, dow, millis;
        double day = ClockMath::floorDivide(date, U_MILLIS_PER_DAY, &millis);

        Grego::dayToFields(day, year, month, dom, dow, ec);
        if (U_FAILURE(ec)) return;

        dstOffset = getOffset(GregorianCalendar::AD, year, month, dom,
                              (uint8_t) dow, millis,
                              Grego::monthLength(year, month),
                              ec) - rawOffset;

        // Recompute if local==true, dstOffset!=0.
        if (pass!=0 || !local || dstOffset == 0) {
            break;
        }
        // adjust to local standard millis
        date -= dstOffset;
    }
}

// -------------------------------------

// New available IDs API as of ICU 2.4.  Uses StringEnumeration API.

class TZEnumeration : public StringEnumeration {
private:

    // Map into to zones.  Our results are zone[map[i]] for
    // i=0..len-1, where zone[i] is the i-th Olson zone.  If map==nullptr
    // then our results are zone[i] for i=0..len-1.  Len will be zero
    // if the zone data could not be loaded.
    int32_t* map;
    int32_t* localMap;
    int32_t  len;
    int32_t  pos;

    TZEnumeration(int32_t* mapData, int32_t mapLen, UBool adoptMapData) : pos(0) {
        map = mapData;
        localMap = adoptMapData ? mapData : nullptr;
        len = mapLen;
    }

    UBool getID(int32_t i, UErrorCode& ec) {
        int32_t idLen = 0;
        const char16_t* id = nullptr;
        UResourceBundle *top = ures_openDirect(0, kZONEINFO, &ec);
        top = ures_getByKey(top, kNAMES, top, &ec); // dereference Zones section
        id = ures_getStringByIndex(top, i, &idLen, &ec);
        if(U_FAILURE(ec)) {
            unistr.truncate(0);
        }
        else {
            unistr.fastCopyFrom(UnicodeString(true, id, idLen));
        }
        ures_close(top);
        return U_SUCCESS(ec);
    }

    static int32_t* getMap(USystemTimeZoneType type, int32_t& len, UErrorCode& ec) {
        len = 0;
        if (U_FAILURE(ec)) {
            return nullptr;
        }
        int32_t* m = nullptr;
        switch (type) {
        case UCAL_ZONE_TYPE_ANY:
            umtx_initOnce(gSystemZonesInitOnce, &initMap, type, ec);
            m = MAP_SYSTEM_ZONES;
            len = LEN_SYSTEM_ZONES;
            break;
        case UCAL_ZONE_TYPE_CANONICAL:
            umtx_initOnce(gCanonicalZonesInitOnce, &initMap, type, ec);
            m = MAP_CANONICAL_SYSTEM_ZONES;
            len = LEN_CANONICAL_SYSTEM_ZONES;
            break;
        case UCAL_ZONE_TYPE_CANONICAL_LOCATION:
            umtx_initOnce(gCanonicalLocationZonesInitOnce, &initMap, type, ec);
            m = MAP_CANONICAL_SYSTEM_LOCATION_ZONES;
            len = LEN_CANONICAL_SYSTEM_LOCATION_ZONES;
            break;
        default:
            ec = U_ILLEGAL_ARGUMENT_ERROR;
            m = nullptr;
            len = 0;
            break;
        }
        return m;
    }

public:

#define DEFAULT_FILTERED_MAP_SIZE 8
#define MAP_INCREMENT_SIZE 8

    static TZEnumeration* create(USystemTimeZoneType type, const char* region, const int32_t* rawOffset, UErrorCode& ec) {
        if (U_FAILURE(ec)) {
            return nullptr;
        }

        int32_t baseLen;
        int32_t *baseMap = getMap(type, baseLen, ec);

        if (U_FAILURE(ec)) {
            return nullptr;
        }

        // If any additional conditions are available,
        // create instance local map filtered by the conditions.

        int32_t *filteredMap = nullptr;
        int32_t numEntries = 0;

        if (region != nullptr || rawOffset != nullptr) {
            int32_t filteredMapSize = DEFAULT_FILTERED_MAP_SIZE;
            filteredMap = (int32_t *)uprv_malloc(filteredMapSize * sizeof(int32_t));
            if (filteredMap == nullptr) {
                ec = U_MEMORY_ALLOCATION_ERROR;
                return nullptr;
            }

            // Walk through the base map
            UResourceBundle *res = ures_openDirect(0, kZONEINFO, &ec);
            res = ures_getByKey(res, kNAMES, res, &ec); // dereference Zones section
            for (int32_t i = 0; i < baseLen; i++) {
                int32_t zidx = baseMap[i];
                UnicodeString id = ures_getUnicodeStringByIndex(res, zidx, &ec);
                if (U_FAILURE(ec)) {
                    break;
                }
                if (region != nullptr) {
                    // Filter by region
                    char tzregion[4]; // max 3 letters + null term
                    TimeZone::getRegion(id, tzregion, sizeof(tzregion), ec);
                    if (U_FAILURE(ec)) {
                        break;
                    }
                    if (uprv_stricmp(tzregion, region) != 0) {
                        // region does not match
                        continue;
                    }
                }
                if (rawOffset != nullptr) {
                    // Filter by raw offset
                    // Note: This is VERY inefficient
                    TimeZone *z = createSystemTimeZone(id, ec);
                    if (U_FAILURE(ec)) {
                        break;
                    }
                    int32_t tzoffset = z->getRawOffset();
                    delete z;

                    if (tzoffset != *rawOffset) {
                        continue;
                    }
                }

                if (filteredMapSize <= numEntries) {
                    filteredMapSize += MAP_INCREMENT_SIZE;
                    int32_t *tmp = (int32_t *)uprv_realloc(filteredMap, filteredMapSize * sizeof(int32_t));
                    if (tmp == nullptr) {
                        ec = U_MEMORY_ALLOCATION_ERROR;
                        break;
                    } else {
                        filteredMap = tmp;
                    }
                }

                filteredMap[numEntries++] = zidx;
            }

            if (U_FAILURE(ec)) {
                uprv_free(filteredMap);
                filteredMap = nullptr;
            }

            ures_close(res);
        }

        TZEnumeration *result = nullptr;
        if (U_SUCCESS(ec)) {
            // Finally, create a new enumeration instance
<<<<<<< HEAD
            if (filteredMap == NULL) {
                result = new TZEnumeration(baseMap, baseLen, false);
            } else {
                result = new TZEnumeration(filteredMap, numEntries, true);
                filteredMap = NULL;
=======
            if (filteredMap == nullptr) {
                result = new TZEnumeration(baseMap, baseLen, false);
            } else {
                result = new TZEnumeration(filteredMap, numEntries, true);
                filteredMap = nullptr;
>>>>>>> 626889fb
            }
            if (result == nullptr) {
                ec = U_MEMORY_ALLOCATION_ERROR;
            }
        }

        if (filteredMap != nullptr) {
            uprv_free(filteredMap);
        }

        return result;
    }

    TZEnumeration(const TZEnumeration &other) : StringEnumeration(), map(nullptr), localMap(nullptr), len(0), pos(0) {
        if (other.localMap != nullptr) {
            localMap = (int32_t *)uprv_malloc(other.len * sizeof(int32_t));
            if (localMap != nullptr) {
                len = other.len;
                uprv_memcpy(localMap, other.localMap, len * sizeof(int32_t));
                pos = other.pos;
                map = localMap;
            } else {
                len = 0;
                pos = 0;
                map = nullptr;
            }
        } else {
            map = other.map;
            localMap = nullptr;
            len = other.len;
            pos = other.pos;
        }
    }

    virtual ~TZEnumeration();

    virtual StringEnumeration *clone() const override {
        return new TZEnumeration(*this);
    }

    virtual int32_t count(UErrorCode& status) const override {
        return U_FAILURE(status) ? 0 : len;
    }

    virtual const UnicodeString* snext(UErrorCode& status) override {
<<<<<<< HEAD
        if (U_SUCCESS(status) && map != NULL && pos < len) {
=======
        if (U_SUCCESS(status) && map != nullptr && pos < len) {
>>>>>>> 626889fb
            getID(map[pos], status);
            ++pos;
            return &unistr;
        }
        return 0;
    }

    virtual void reset(UErrorCode& /*status*/) override {
        pos = 0;
    }

public:
<<<<<<< HEAD
    static UClassID U_EXPORT2 getStaticClassID(void);
    virtual UClassID getDynamicClassID(void) const override;
=======
    static UClassID U_EXPORT2 getStaticClassID();
    virtual UClassID getDynamicClassID() const override;
>>>>>>> 626889fb
};

TZEnumeration::~TZEnumeration() {
    if (localMap != nullptr) {
        uprv_free(localMap);
    }
}

UOBJECT_DEFINE_RTTI_IMPLEMENTATION(TZEnumeration)

StringEnumeration* U_EXPORT2
TimeZone::createTimeZoneIDEnumeration(
            USystemTimeZoneType zoneType,
            const char* region,
            const int32_t* rawOffset,
            UErrorCode& ec) {
    return TZEnumeration::create(zoneType, region, rawOffset, ec);
}

StringEnumeration* U_EXPORT2
TimeZone::createEnumeration(UErrorCode& status) {
<<<<<<< HEAD
    return TZEnumeration::create(UCAL_ZONE_TYPE_ANY, NULL, NULL, status);
=======
    return TZEnumeration::create(UCAL_ZONE_TYPE_ANY, nullptr, nullptr, status);
>>>>>>> 626889fb
}

StringEnumeration* U_EXPORT2
TimeZone::createEnumerationForRawOffset(int32_t rawOffset, UErrorCode& status) {
<<<<<<< HEAD
    return TZEnumeration::create(UCAL_ZONE_TYPE_ANY, NULL, &rawOffset, status);
=======
    return TZEnumeration::create(UCAL_ZONE_TYPE_ANY, nullptr, &rawOffset, status);
>>>>>>> 626889fb
}

StringEnumeration* U_EXPORT2
TimeZone::createEnumerationForRegion(const char* region, UErrorCode& status) {
<<<<<<< HEAD
    return TZEnumeration::create(UCAL_ZONE_TYPE_ANY, region, NULL, status);
=======
    return TZEnumeration::create(UCAL_ZONE_TYPE_ANY, region, nullptr, status);
>>>>>>> 626889fb
}

//
// Next 3 methods are equivalent to above, but ignores UErrorCode.
// These methods were deprecated in ICU 70.

StringEnumeration* U_EXPORT2
TimeZone::createEnumeration() {
    UErrorCode ec = U_ZERO_ERROR;
    return createEnumeration(ec);
}

StringEnumeration* U_EXPORT2
TimeZone::createEnumeration(int32_t rawOffset) {
    UErrorCode ec = U_ZERO_ERROR;
    return createEnumerationForRawOffset(rawOffset, ec);
}

StringEnumeration* U_EXPORT2
TimeZone::createEnumeration(const char* region) {
    UErrorCode ec = U_ZERO_ERROR;
    return createEnumerationForRegion(region, ec);
}

// ---------------------------------------

int32_t U_EXPORT2
TimeZone::countEquivalentIDs(const UnicodeString& id) {
    int32_t result = 0;
    UErrorCode ec = U_ZERO_ERROR;
    StackUResourceBundle res;
    U_DEBUG_TZ_MSG(("countEquivalentIDs..\n"));
    UResourceBundle *top = openOlsonResource(id, res.ref(), ec);
    if (U_SUCCESS(ec)) {
        StackUResourceBundle r;
        ures_getByKey(res.getAlias(), kLINKS, r.getAlias(), &ec);
        ures_getIntVector(r.getAlias(), &result, &ec);
    }
    ures_close(top);
    return result;
}

// ---------------------------------------

const UnicodeString U_EXPORT2
TimeZone::getEquivalentID(const UnicodeString& id, int32_t index) {
    U_DEBUG_TZ_MSG(("gEI(%d)\n", index));
    UnicodeString result;
    UErrorCode ec = U_ZERO_ERROR;
    StackUResourceBundle res;
    UResourceBundle *top = openOlsonResource(id, res.ref(), ec);
    int32_t zone = -1;
    if (U_SUCCESS(ec)) {
        StackUResourceBundle r;
        int32_t size;
        ures_getByKey(res.getAlias(), kLINKS, r.getAlias(), &ec);
        const int32_t *v = ures_getIntVector(r.getAlias(), &size, &ec);
        if (U_SUCCESS(ec)) {
            if (index >= 0 && index < size) {
                zone = v[index];
            }
        }
    }
    if (zone >= 0) {
        UResourceBundle *ares = ures_getByKey(top, kNAMES, nullptr, &ec); // dereference Zones section
        if (U_SUCCESS(ec)) {
            int32_t idLen = 0;
<<<<<<< HEAD
            const UChar* id2 = ures_getStringByIndex(ares, zone, &idLen, &ec);
=======
            const char16_t* id2 = ures_getStringByIndex(ares, zone, &idLen, &ec);
>>>>>>> 626889fb
            result.fastCopyFrom(UnicodeString(true, id2, idLen));
            U_DEBUG_TZ_MSG(("gei(%d) -> %d, len%d, %s\n", index, zone, result.length(), u_errorName(ec)));
        }
        ures_close(ares);
    }
    ures_close(top);
#if defined(U_DEBUG_TZ)
    if(result.length() ==0) {
      U_DEBUG_TZ_MSG(("equiv [__, #%d] -> 0 (%s)\n", index, u_errorName(ec)));
    }
#endif
    return result;
}

// ---------------------------------------

// These methods are used by ZoneMeta class only.

const char16_t*
TimeZone::findID(const UnicodeString& id) {
    const char16_t *result = nullptr;
    UErrorCode ec = U_ZERO_ERROR;
    UResourceBundle *rb = ures_openDirect(nullptr, kZONEINFO, &ec);

    // resolve zone index by name
    UResourceBundle *names = ures_getByKey(rb, kNAMES, nullptr, &ec);
    int32_t idx = findInStringArray(names, id, ec);
    result = ures_getStringByIndex(names, idx, nullptr, &ec);
    if (U_FAILURE(ec)) {
        result = nullptr;
    }
    ures_close(names);
    ures_close(rb);
    return result;
}


const char16_t*
TimeZone::dereferOlsonLink(const UnicodeString& id) {
    const char16_t *result = nullptr;
    UErrorCode ec = U_ZERO_ERROR;
    UResourceBundle *rb = ures_openDirect(nullptr, kZONEINFO, &ec);

    // resolve zone index by name
    UResourceBundle *names = ures_getByKey(rb, kNAMES, nullptr, &ec);
    int32_t idx = findInStringArray(names, id, ec);
    result = ures_getStringByIndex(names, idx, nullptr, &ec);

    // open the zone bundle by index
    ures_getByKey(rb, kZONES, rb, &ec);
    ures_getByIndex(rb, idx, rb, &ec); 

    if (U_SUCCESS(ec)) {
        if (ures_getType(rb) == URES_INT) {
            // this is a link - dereference the link
            int32_t deref = ures_getInt(rb, &ec);
            const char16_t* tmp = ures_getStringByIndex(names, deref, nullptr, &ec);
            if (U_SUCCESS(ec)) {
                result = tmp;
            }
        }
    }

    ures_close(names);
    ures_close(rb);

    return result;
}

const char16_t*
TimeZone::getRegion(const UnicodeString& id) {
    UErrorCode status = U_ZERO_ERROR;
    return getRegion(id, status);
}

const char16_t*
TimeZone::getRegion(const UnicodeString& id, UErrorCode& status) {
    if (U_FAILURE(status)) {
        return nullptr;
    }
    const char16_t *result = nullptr;
    UResourceBundle *rb = ures_openDirect(nullptr, kZONEINFO, &status);

    // resolve zone index by name
    UResourceBundle *res = ures_getByKey(rb, kNAMES, nullptr, &status);
    int32_t idx = findInStringArray(res, id, status);

    // get region mapping
    ures_getByKey(rb, kREGIONS, res, &status);
    const char16_t *tmp = ures_getStringByIndex(res, idx, nullptr, &status);
    if (U_SUCCESS(status)) {
        result = tmp;
    }

    ures_close(res);
    ures_close(rb);

    return result;
}


// ---------------------------------------
int32_t
TimeZone::getRegion(const UnicodeString& id, char *region, int32_t capacity, UErrorCode& status)
{
    int32_t resultLen = 0;
    *region = 0;
    if (U_FAILURE(status)) {
        return 0;
    }

    const char16_t *uregion = nullptr;
    // "Etc/Unknown" is not a system zone ID,
    // but in the zone data
    if (id.compare(UNKNOWN_ZONE_ID, UNKNOWN_ZONE_ID_LENGTH) != 0) {
        uregion = getRegion(id);
    }
    if (uregion == nullptr) {
        status = U_ILLEGAL_ARGUMENT_ERROR;
        return 0;
    }
    resultLen = u_strlen(uregion);
    // A region code is represented by invariant characters
    u_UCharsToChars(uregion, region, uprv_min(resultLen, capacity));

    if (capacity < resultLen) {
        status = U_BUFFER_OVERFLOW_ERROR;
        return resultLen;
    }

    return u_terminateChars(region, capacity, resultLen, &status);
}

// ---------------------------------------


UnicodeString&
TimeZone::getDisplayName(UnicodeString& result) const
{
    return getDisplayName(false,LONG,Locale::getDefault(), result);
}

UnicodeString&
TimeZone::getDisplayName(const Locale& locale, UnicodeString& result) const
{
    return getDisplayName(false, LONG, locale, result);
}

UnicodeString&
TimeZone::getDisplayName(UBool inDaylight, EDisplayType style, UnicodeString& result)  const
{
    return getDisplayName(inDaylight,style, Locale::getDefault(), result);
}
//--------------------------------------
int32_t
TimeZone::getDSTSavings()const {
    if (useDaylightTime()) {
        return 3600000;
    }
    return 0;
}
//---------------------------------------
UnicodeString&
TimeZone::getDisplayName(UBool inDaylight, EDisplayType style, const Locale& locale, UnicodeString& result) const
{
    UErrorCode status = U_ZERO_ERROR;
    UDate date = Calendar::getNow();
    UTimeZoneFormatTimeType timeType = UTZFMT_TIME_TYPE_UNKNOWN;
    int32_t offset;

    if (style == GENERIC_LOCATION || style == LONG_GENERIC || style == SHORT_GENERIC) {
        LocalPointer<TimeZoneFormat> tzfmt(TimeZoneFormat::createInstance(locale, status));
        if (U_FAILURE(status)) {
            result.remove();
            return result;
        }
        // Generic format
        switch (style) {
        case GENERIC_LOCATION:
            tzfmt->format(UTZFMT_STYLE_GENERIC_LOCATION, *this, date, result, &timeType);
            break;
        case LONG_GENERIC:
            tzfmt->format(UTZFMT_STYLE_GENERIC_LONG, *this, date, result, &timeType);
            break;
        case SHORT_GENERIC:
            tzfmt->format(UTZFMT_STYLE_GENERIC_SHORT, *this, date, result, &timeType);
            break;
        default:
            UPRV_UNREACHABLE_EXIT;
        }
        // Generic format many use Localized GMT as the final fallback.
        // When Localized GMT format is used, the result might not be
        // appropriate for the requested daylight value.
        if ((inDaylight && timeType == UTZFMT_TIME_TYPE_STANDARD) || (!inDaylight && timeType == UTZFMT_TIME_TYPE_DAYLIGHT)) {
            offset = inDaylight ? getRawOffset() + getDSTSavings() : getRawOffset();
            if (style == SHORT_GENERIC) {
                tzfmt->formatOffsetShortLocalizedGMT(offset, result, status);
            } else {
                tzfmt->formatOffsetLocalizedGMT(offset, result, status);
            }
        }
    } else if (style == LONG_GMT || style == SHORT_GMT) {
        LocalPointer<TimeZoneFormat> tzfmt(TimeZoneFormat::createInstance(locale, status));
        if (U_FAILURE(status)) {
            result.remove();
            return result;
        }
        offset = inDaylight && useDaylightTime() ? getRawOffset() + getDSTSavings() : getRawOffset();
        switch (style) {
        case LONG_GMT:
            tzfmt->formatOffsetLocalizedGMT(offset, result, status);
            break;
        case SHORT_GMT:
            tzfmt->formatOffsetISO8601Basic(offset, false, false, false, result, status);
            break;
        default:
            UPRV_UNREACHABLE_EXIT;
        }

    } else {
        U_ASSERT(style == LONG || style == SHORT || style == SHORT_COMMONLY_USED);
        UTimeZoneNameType nameType = UTZNM_UNKNOWN;
        switch (style) {
        case LONG:
            nameType = inDaylight ? UTZNM_LONG_DAYLIGHT : UTZNM_LONG_STANDARD;
            break;
        case SHORT:
        case SHORT_COMMONLY_USED:
            nameType = inDaylight ? UTZNM_SHORT_DAYLIGHT : UTZNM_SHORT_STANDARD;
            break;
        default:
            UPRV_UNREACHABLE_EXIT;
        }
        LocalPointer<TimeZoneNames> tznames(TimeZoneNames::createInstance(locale, status));
        if (U_FAILURE(status)) {
            result.remove();
            return result;
        }
        UnicodeString canonicalID(ZoneMeta::getCanonicalCLDRID(*this));
        tznames->getDisplayName(canonicalID, nameType, date, result);
        if (result.isEmpty()) {
            // Fallback to localized GMT
            LocalPointer<TimeZoneFormat> tzfmt(TimeZoneFormat::createInstance(locale, status));
            offset = inDaylight && useDaylightTime() ? getRawOffset() + getDSTSavings() : getRawOffset();
            if (style == LONG) {
                tzfmt->formatOffsetLocalizedGMT(offset, result, status);
            } else {
                tzfmt->formatOffsetShortLocalizedGMT(offset, result, status);
            }
        }
    }
    if (U_FAILURE(status)) {
        result.remove();
    }
    return  result;
}

/**
 * Parse a custom time zone identifier and return a corresponding zone.
 * @param id a string of the form GMT[+-]hh:mm, GMT[+-]hhmm, or
 * GMT[+-]hh.
 * @return a newly created SimpleTimeZone with the given offset and
 * no Daylight Savings Time, or null if the id cannot be parsed.
*/
TimeZone*
TimeZone::createCustomTimeZone(const UnicodeString& id)
{
    int32_t sign, hour, min, sec;
    if (parseCustomID(id, sign, hour, min, sec)) {
        UnicodeString customID;
        formatCustomID(hour, min, sec, (sign < 0), customID);
        int32_t offset = sign * ((hour * 60 + min) * 60 + sec) * 1000;
        return new SimpleTimeZone(offset, customID);
    }
    return nullptr;
}

UnicodeString&
TimeZone::getCustomID(const UnicodeString& id, UnicodeString& normalized, UErrorCode& status) {
    normalized.remove();
    if (U_FAILURE(status)) {
        return normalized;
    }
    int32_t sign, hour, min, sec;
    if (parseCustomID(id, sign, hour, min, sec)) {
        formatCustomID(hour, min, sec, (sign < 0), normalized);
    } else {
        status = U_ILLEGAL_ARGUMENT_ERROR;
    }
    return normalized;
}

UBool
TimeZone::parseCustomID(const UnicodeString& id, int32_t& sign,
                        int32_t& hour, int32_t& min, int32_t& sec) {
    static const int32_t         kParseFailed = -99999;

    NumberFormat* numberFormat = 0;
    UnicodeString idUppercase = id;
    idUppercase.toUpper("");

    if (id.length() > GMT_ID_LENGTH &&
        idUppercase.startsWith(GMT_ID, GMT_ID_LENGTH))
    {
        ParsePosition pos(GMT_ID_LENGTH);
        sign = 1;
        hour = 0;
        min = 0;
        sec = 0;

        if (id[pos.getIndex()] == MINUS /*'-'*/) {
            sign = -1;
        } else if (id[pos.getIndex()] != PLUS /*'+'*/) {
            return false;
        }
        pos.setIndex(pos.getIndex() + 1);

        UErrorCode success = U_ZERO_ERROR;
        numberFormat = NumberFormat::createInstance(success);
        if(U_FAILURE(success)){
            return false;
        }
        numberFormat->setParseIntegerOnly(true);
        //numberFormat->setLenient(true); // TODO: May need to set this, depends on latest timezone parsing

        // Look for either hh:mm, hhmm, or hh
        int32_t start = pos.getIndex();
        Formattable n(kParseFailed);
        numberFormat->parse(id, n, pos);
        if (pos.getIndex() == start) {
            delete numberFormat;
            return false;
        }
        hour = n.getLong();

        if (pos.getIndex() < id.length()) {
            if (pos.getIndex() - start > 2
                || id[pos.getIndex()] != COLON) {
                delete numberFormat;
                return false;
            }
            // hh:mm
            pos.setIndex(pos.getIndex() + 1);
            int32_t oldPos = pos.getIndex();
            n.setLong(kParseFailed);
            numberFormat->parse(id, n, pos);
            if ((pos.getIndex() - oldPos) != 2) {
                // must be 2 digits
                delete numberFormat;
                return false;
            }
            min = n.getLong();
            if (pos.getIndex() < id.length()) {
                if (id[pos.getIndex()] != COLON) {
                    delete numberFormat;
                    return false;
                }
                // [:ss]
                pos.setIndex(pos.getIndex() + 1);
                oldPos = pos.getIndex();
                n.setLong(kParseFailed);
                numberFormat->parse(id, n, pos);
                if (pos.getIndex() != id.length()
                        || (pos.getIndex() - oldPos) != 2) {
                    delete numberFormat;
                    return false;
                }
                sec = n.getLong();
            }
        } else {
            // Supported formats are below -
            //
            // HHmmss
            // Hmmss
            // HHmm
            // Hmm
            // HH
            // H

            int32_t length = pos.getIndex() - start;
            if (length <= 0 || 6 < length) {
                // invalid length
                delete numberFormat;
                return false;
            }
            switch (length) {
                case 1:
                case 2:
                    // already set to hour
                    break;
                case 3:
                case 4:
                    min = hour % 100;
                    hour /= 100;
                    break;
                case 5:
                case 6:
                    sec = hour % 100;
                    min = (hour/100) % 100;
                    hour /= 10000;
                    break;
            }
        }

        delete numberFormat;

        if (hour > kMAX_CUSTOM_HOUR || min > kMAX_CUSTOM_MIN || sec > kMAX_CUSTOM_SEC) {
            return false;
        }
        return true;
    }
    return false;
}

UnicodeString&
TimeZone::formatCustomID(int32_t hour, int32_t min, int32_t sec,
                         UBool negative, UnicodeString& id) {
    // Create time zone ID - GMT[+|-]hhmm[ss]
    id.setTo(GMT_ID, GMT_ID_LENGTH);
    if (hour | min | sec) {
        if (negative) {
            id += (char16_t)MINUS;
        } else {
            id += (char16_t)PLUS;
        }

        if (hour < 10) {
            id += (char16_t)ZERO_DIGIT;
        } else {
            id += (char16_t)(ZERO_DIGIT + hour/10);
        }
        id += (char16_t)(ZERO_DIGIT + hour%10);
        id += (char16_t)COLON;
        if (min < 10) {
            id += (char16_t)ZERO_DIGIT;
        } else {
            id += (char16_t)(ZERO_DIGIT + min/10);
        }
        id += (char16_t)(ZERO_DIGIT + min%10);

        if (sec) {
            id += (char16_t)COLON;
            if (sec < 10) {
                id += (char16_t)ZERO_DIGIT;
            } else {
                id += (char16_t)(ZERO_DIGIT + sec/10);
            }
            id += (char16_t)(ZERO_DIGIT + sec%10);
        }
    }
    return id;
}


UBool
TimeZone::hasSameRules(const TimeZone& other) const
{
    return (getRawOffset() == other.getRawOffset() &&
            useDaylightTime() == other.useDaylightTime());
}

static void U_CALLCONV initTZDataVersion(UErrorCode &status) {
    ucln_i18n_registerCleanup(UCLN_I18N_TIMEZONE, timeZone_cleanup);
    int32_t len = 0;
    StackUResourceBundle bundle;
    ures_openDirectFillIn(bundle.getAlias(), nullptr, kZONEINFO, &status);
    const char16_t *tzver = ures_getStringByKey(bundle.getAlias(), kTZVERSION, &len, &status);

    if (U_SUCCESS(status)) {
        if (len >= (int32_t)sizeof(TZDATA_VERSION)) {
            // Ensure that there is always space for a trailing nul in TZDATA_VERSION
            len = sizeof(TZDATA_VERSION) - 1;
        }
        u_UCharsToChars(tzver, TZDATA_VERSION, len);
    }
}

const char*
TimeZone::getTZDataVersion(UErrorCode& status)
{
    umtx_initOnce(gTZDataVersionInitOnce, &initTZDataVersion, status);
    return (const char*)TZDATA_VERSION;
}

UnicodeString&
TimeZone::getCanonicalID(const UnicodeString& id, UnicodeString& canonicalID, UErrorCode& status)
{
    UBool isSystemID = false;
    return getCanonicalID(id, canonicalID, isSystemID, status);
}

UnicodeString&
TimeZone::getCanonicalID(const UnicodeString& id, UnicodeString& canonicalID, UBool& isSystemID,
                         UErrorCode& status)
{
    canonicalID.remove();
    isSystemID = false;
    if (U_FAILURE(status)) {
        return canonicalID;
    }
    if (id.compare(UNKNOWN_ZONE_ID, UNKNOWN_ZONE_ID_LENGTH) == 0) {
        // special case - Etc/Unknown is a canonical ID, but not system ID
        canonicalID.fastCopyFrom(id);
        isSystemID = false;
    } else {
        ZoneMeta::getCanonicalCLDRID(id, canonicalID, status);
        if (U_SUCCESS(status)) {
            isSystemID = true;
        } else {
            // Not a system ID
            status = U_ZERO_ERROR;
            getCustomID(id, canonicalID, status);
        }
    }
    return canonicalID;
}

UnicodeString&
TimeZone::getIanaID(const UnicodeString& id, UnicodeString& ianaID, UErrorCode& status)
{
    ianaID.remove();
    if (U_FAILURE(status)) {
        return ianaID;
    }
    if (id.compare(ConstChar16Ptr(UNKNOWN_ZONE_ID), UNKNOWN_ZONE_ID_LENGTH) == 0) {
        status = U_ILLEGAL_ARGUMENT_ERROR;
        ianaID.setToBogus();
    } else {
        ZoneMeta::getIanaID(id, ianaID, status);
    }
    return ianaID;
}

UnicodeString&
TimeZone::getWindowsID(const UnicodeString& id, UnicodeString& winid, UErrorCode& status) {
    winid.remove();
    if (U_FAILURE(status)) {
        return winid;
    }

    // canonicalize the input ID
    UnicodeString canonicalID;
    UBool isSystemID = false;

    getCanonicalID(id, canonicalID, isSystemID, status);
    if (U_FAILURE(status) || !isSystemID) {
        // mapping data is only applicable to tz database IDs
        if (status == U_ILLEGAL_ARGUMENT_ERROR) {
            // getWindowsID() sets an empty string where
            // getCanonicalID() sets a U_ILLEGAL_ARGUMENT_ERROR.
            status = U_ZERO_ERROR;
        }
        return winid;
    }

    UResourceBundle *mapTimezones = ures_openDirect(nullptr, "windowsZones", &status);
    ures_getByKey(mapTimezones, "mapTimezones", mapTimezones, &status);

    if (U_FAILURE(status)) {
        return winid;
    }

<<<<<<< HEAD
    UResourceBundle *winzone = NULL;
=======
    UResourceBundle *winzone = nullptr;
>>>>>>> 626889fb
    UBool found = false;
    while (ures_hasNext(mapTimezones) && !found) {
        winzone = ures_getNextResource(mapTimezones, winzone, &status);
        if (U_FAILURE(status)) {
            break;
        }
        if (ures_getType(winzone) != URES_TABLE) {
            continue;
        }
        UResourceBundle *regionalData = nullptr;
        while (ures_hasNext(winzone) && !found) {
            regionalData = ures_getNextResource(winzone, regionalData, &status);
            if (U_FAILURE(status)) {
                break;
            }
            if (ures_getType(regionalData) != URES_STRING) {
                continue;
            }
            int32_t len;
            const char16_t *tzids = ures_getString(regionalData, &len, &status);
            if (U_FAILURE(status)) {
                break;
            }

<<<<<<< HEAD
            const UChar *start = tzids;
=======
            const char16_t *start = tzids;
>>>>>>> 626889fb
            UBool hasNext = true;
            while (hasNext) {
                const char16_t *end = u_strchr(start, (char16_t)0x20);
                if (end == nullptr) {
                    end = tzids + len;
                    hasNext = false;
                }
                if (canonicalID.compare(start, static_cast<int32_t>(end - start)) == 0) {
                    winid = UnicodeString(ures_getKey(winzone), -1 , US_INV);
                    found = true;
                    break;
                }
                start = end + 1;
            }
        }
        ures_close(regionalData);
    }
    ures_close(winzone);
    ures_close(mapTimezones);

    return winid;
}

#define MAX_WINDOWS_ID_SIZE 128

UnicodeString&
TimeZone::getIDForWindowsID(const UnicodeString& winid, const char* region, UnicodeString& id, UErrorCode& status) {
    id.remove();
    if (U_FAILURE(status)) {
        return id;
    }

    UResourceBundle *zones = ures_openDirect(nullptr, "windowsZones", &status);
    ures_getByKey(zones, "mapTimezones", zones, &status);
    if (U_FAILURE(status)) {
        ures_close(zones);
        return id;
    }

    UErrorCode tmperr = U_ZERO_ERROR;
    char winidKey[MAX_WINDOWS_ID_SIZE];
    int32_t winKeyLen = winid.extract(0, winid.length(), winidKey, sizeof(winidKey) - 1, US_INV);

    if (winKeyLen == 0 || winKeyLen >= (int32_t)sizeof(winidKey)) {
        ures_close(zones);
        return id;
    }
    winidKey[winKeyLen] = 0;

    ures_getByKey(zones, winidKey, zones, &tmperr); // use tmperr, because windows mapping might not
                                                    // be available by design
    if (U_FAILURE(tmperr)) {
        ures_close(zones);
        return id;
    }

    const char16_t *tzid = nullptr;
    int32_t len = 0;
    UBool gotID = false;
    if (region) {
        const char16_t *tzids = ures_getStringByKey(zones, region, &len, &tmperr); // use tmperr, because
                                                                                // regional mapping is optional
        if (U_SUCCESS(tmperr)) {
            // first ID delimited by space is the default one
<<<<<<< HEAD
            const UChar *end = u_strchr(tzids, (UChar)0x20);
            if (end == NULL) {
=======
            const char16_t *end = u_strchr(tzids, (char16_t)0x20);
            if (end == nullptr) {
>>>>>>> 626889fb
                id.setTo(tzids, -1);
            } else {
                id.setTo(tzids, static_cast<int32_t>(end - tzids));
            }
            gotID = true;
        }
    }

    if (!gotID) {
        tzid = ures_getStringByKey(zones, "001", &len, &status);    // using status, because "001" must be
                                                                // available at this point
        if (U_SUCCESS(status)) {
            id.setTo(tzid, len);
        }
    }

    ures_close(zones);
    return id;
}


U_NAMESPACE_END

#endif /* #if !UCONFIG_NO_FORMATTING */

//eof<|MERGE_RESOLUTION|>--- conflicted
+++ resolved
@@ -112,11 +112,7 @@
 static const int32_t       GMT_ID_LENGTH = 3;
 static const int32_t       UNKNOWN_ZONE_ID_LENGTH = 11;
 
-<<<<<<< HEAD
-static icu::TimeZone* DEFAULT_ZONE = NULL;
-=======
 static icu::TimeZone* DEFAULT_ZONE = nullptr;
->>>>>>> 626889fb
 static icu::UInitOnce gDefaultZoneInitOnce {};
 
 alignas(icu::SimpleTimeZone)
@@ -914,19 +910,11 @@
         TZEnumeration *result = nullptr;
         if (U_SUCCESS(ec)) {
             // Finally, create a new enumeration instance
-<<<<<<< HEAD
-            if (filteredMap == NULL) {
-                result = new TZEnumeration(baseMap, baseLen, false);
-            } else {
-                result = new TZEnumeration(filteredMap, numEntries, true);
-                filteredMap = NULL;
-=======
             if (filteredMap == nullptr) {
                 result = new TZEnumeration(baseMap, baseLen, false);
             } else {
                 result = new TZEnumeration(filteredMap, numEntries, true);
                 filteredMap = nullptr;
->>>>>>> 626889fb
             }
             if (result == nullptr) {
                 ec = U_MEMORY_ALLOCATION_ERROR;
@@ -972,11 +960,7 @@
     }
 
     virtual const UnicodeString* snext(UErrorCode& status) override {
-<<<<<<< HEAD
-        if (U_SUCCESS(status) && map != NULL && pos < len) {
-=======
         if (U_SUCCESS(status) && map != nullptr && pos < len) {
->>>>>>> 626889fb
             getID(map[pos], status);
             ++pos;
             return &unistr;
@@ -989,13 +973,8 @@
     }
 
 public:
-<<<<<<< HEAD
-    static UClassID U_EXPORT2 getStaticClassID(void);
-    virtual UClassID getDynamicClassID(void) const override;
-=======
     static UClassID U_EXPORT2 getStaticClassID();
     virtual UClassID getDynamicClassID() const override;
->>>>>>> 626889fb
 };
 
 TZEnumeration::~TZEnumeration() {
@@ -1017,29 +996,17 @@
 
 StringEnumeration* U_EXPORT2
 TimeZone::createEnumeration(UErrorCode& status) {
-<<<<<<< HEAD
-    return TZEnumeration::create(UCAL_ZONE_TYPE_ANY, NULL, NULL, status);
-=======
     return TZEnumeration::create(UCAL_ZONE_TYPE_ANY, nullptr, nullptr, status);
->>>>>>> 626889fb
 }
 
 StringEnumeration* U_EXPORT2
 TimeZone::createEnumerationForRawOffset(int32_t rawOffset, UErrorCode& status) {
-<<<<<<< HEAD
-    return TZEnumeration::create(UCAL_ZONE_TYPE_ANY, NULL, &rawOffset, status);
-=======
     return TZEnumeration::create(UCAL_ZONE_TYPE_ANY, nullptr, &rawOffset, status);
->>>>>>> 626889fb
 }
 
 StringEnumeration* U_EXPORT2
 TimeZone::createEnumerationForRegion(const char* region, UErrorCode& status) {
-<<<<<<< HEAD
-    return TZEnumeration::create(UCAL_ZONE_TYPE_ANY, region, NULL, status);
-=======
     return TZEnumeration::create(UCAL_ZONE_TYPE_ANY, region, nullptr, status);
->>>>>>> 626889fb
 }
 
 //
@@ -1107,11 +1074,7 @@
         UResourceBundle *ares = ures_getByKey(top, kNAMES, nullptr, &ec); // dereference Zones section
         if (U_SUCCESS(ec)) {
             int32_t idLen = 0;
-<<<<<<< HEAD
-            const UChar* id2 = ures_getStringByIndex(ares, zone, &idLen, &ec);
-=======
             const char16_t* id2 = ures_getStringByIndex(ares, zone, &idLen, &ec);
->>>>>>> 626889fb
             result.fastCopyFrom(UnicodeString(true, id2, idLen));
             U_DEBUG_TZ_MSG(("gei(%d) -> %d, len%d, %s\n", index, zone, result.length(), u_errorName(ec)));
         }
@@ -1674,11 +1637,7 @@
         return winid;
     }
 
-<<<<<<< HEAD
-    UResourceBundle *winzone = NULL;
-=======
     UResourceBundle *winzone = nullptr;
->>>>>>> 626889fb
     UBool found = false;
     while (ures_hasNext(mapTimezones) && !found) {
         winzone = ures_getNextResource(mapTimezones, winzone, &status);
@@ -1703,11 +1662,7 @@
                 break;
             }
 
-<<<<<<< HEAD
-            const UChar *start = tzids;
-=======
             const char16_t *start = tzids;
->>>>>>> 626889fb
             UBool hasNext = true;
             while (hasNext) {
                 const char16_t *end = u_strchr(start, (char16_t)0x20);
@@ -1772,13 +1727,8 @@
                                                                                 // regional mapping is optional
         if (U_SUCCESS(tmperr)) {
             // first ID delimited by space is the default one
-<<<<<<< HEAD
-            const UChar *end = u_strchr(tzids, (UChar)0x20);
-            if (end == NULL) {
-=======
             const char16_t *end = u_strchr(tzids, (char16_t)0x20);
             if (end == nullptr) {
->>>>>>> 626889fb
                 id.setTo(tzids, -1);
             } else {
                 id.setTo(tzids, static_cast<int32_t>(end - tzids));
