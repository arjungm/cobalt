--- conflicted
+++ resolved
@@ -28,13 +28,8 @@
 public:
     FormatNameEnumeration(LocalPointer<UVector> fFormatNames, UErrorCode& status);
     virtual ~FormatNameEnumeration();
-<<<<<<< HEAD
-    static UClassID U_EXPORT2 getStaticClassID(void);
-    virtual UClassID getDynamicClassID(void) const override;
-=======
     static UClassID U_EXPORT2 getStaticClassID();
     virtual UClassID getDynamicClassID() const override;
->>>>>>> 626889fb
     virtual const UnicodeString* snext(UErrorCode& status) override;
     virtual void reset(UErrorCode& status) override;
     virtual int32_t count(UErrorCode& status) const override;
