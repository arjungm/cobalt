#!/usr/bin/ruby

# basic_test_pb.rb is in the same directory as this test.
$LOAD_PATH.unshift(File.expand_path(File.dirname(__FILE__)))

require 'basic_test_features_pb'
require 'basic_test_pb'
require 'common_tests'
require 'google/protobuf'
require 'json'
require 'test/unit'

module BasicTest
<<<<<<< HEAD
  pool = Google::Protobuf::DescriptorPool.new
  pool.build do
    add_message "BadFieldNames" do
      optional :dup, :int32, 1
      optional :class, :int32, 2
    end
  end

  BadFieldNames = pool.lookup("BadFieldNames").msgclass

# ------------ test cases ---------------
=======
  TestMessage = BasicTest::TestMessage
  Outer = BasicTest::Outer
>>>>>>> 626889fb

  class MessageContainerTest < Test::Unit::TestCase
    # Required by CommonTests module to resolve proto3 proto classes used in tests.
    def proto_module
      ::BasicTest
    end
    include CommonTests

    def test_issue_8311_crash
<<<<<<< HEAD
      Google::Protobuf::DescriptorPool.generated_pool.build do
        add_file("inner.proto", :syntax => :proto3) do
          add_message "Inner" do
            # Removing either of these fixes the segfault.
            optional :foo, :string, 1
            optional :bar, :string, 2
          end
        end
      end

      Google::Protobuf::DescriptorPool.generated_pool.build do
        add_file("outer.proto", :syntax => :proto3) do
          add_message "Outer" do
            repeated :inners, :message, 1, "Inner"
          end
        end
      end

      outer = ::Google::Protobuf::DescriptorPool.generated_pool.lookup("Outer").msgclass

      outer.new(
          inners: []
      )['inners'].to_s

      assert_raise Google::Protobuf::TypeError do
        outer.new(
=======
      BasicTest::Outer8311.new(
          inners: []
      )['inners'].to_s

      assert_raises Google::Protobuf::TypeError do
        BasicTest::Outer8311.new(
>>>>>>> 626889fb
            inners: [nil]
        ).to_s
      end
    end

    def test_issue_8559_crash
      msg = TestMessage.new
      msg.repeated_int32 = ::Google::Protobuf::RepeatedField.new(:int32, [1, 2, 3])

<<<<<<< HEAD
      # https://github.com/jruby/jruby/issues/6818 was fixed in JRuby 9.3.0.0
      if cruby_or_jruby_9_3_or_higher?
        GC.start(full_mark: true, immediate_sweep: true)
      end
=======
      GC.start(full_mark: true, immediate_sweep: true)
>>>>>>> 626889fb
      TestMessage.encode(msg)
    end

    def test_issue_9440
      msg = HelloRequest.new
      msg.id = 8
      assert_equal 8, msg.id
      msg.version = '1'
      assert_equal 8, msg.id
    end

    def test_issue_9507
<<<<<<< HEAD
      pool = Google::Protobuf::DescriptorPool.new
      pool.build do
        add_message "NpeMessage" do
          optional :type, :enum, 1, "TestEnum"
          optional :other, :string, 2
        end
        add_enum "TestEnum" do
          value :Something, 0
        end
      end

      msgclass = pool.lookup("NpeMessage").msgclass

      m = msgclass.new(
=======
      m = BasicTest::NpeMessage.new(
>>>>>>> 626889fb
        other: "foo"      # must be set, but can be blank
      )

      begin
<<<<<<< HEAD
        encoded = msgclass.encode(m)
      rescue java.lang.NullPointerException
        flunk "NPE rescued"
      end
      decoded = msgclass.decode(encoded)
=======
        encoded = BasicTest::NpeMessage.encode(m)
      rescue java.lang.NullPointerException
        flunk "NPE rescued"
      end
      decoded = BasicTest::NpeMessage.decode(encoded)
>>>>>>> 626889fb
      decoded.inspect
      decoded.to_proto
    end

    def test_has_field
      m = TestSingularFields.new
<<<<<<< HEAD
      assert !m.has_singular_msg?
=======
      refute m.has_singular_msg?
>>>>>>> 626889fb
      m.singular_msg = TestMessage2.new
      assert m.has_singular_msg?
      assert TestSingularFields.descriptor.lookup('singular_msg').has?(m)

      m = OneofMessage.new
      refute m.has_my_oneof?
      refute m.has_a?
      m.a = "foo"
      assert m.has_my_oneof?
<<<<<<< HEAD
      assert_raise NoMethodError do
        m.has_a?
      end
      assert_true OneofMessage.descriptor.lookup('a').has?(m)

      m = TestSingularFields.new
      assert_raise NoMethodError do
        m.has_singular_int32?
      end
      assert_raise ArgumentError do
        TestSingularFields.descriptor.lookup('singular_int32').has?(m)
      end

      assert_raise NoMethodError do
        m.has_singular_string?
      end
      assert_raise ArgumentError do
        TestSingularFields.descriptor.lookup('singular_string').has?(m)
      end

      assert_raise NoMethodError do
        m.has_singular_bool?
      end
      assert_raise ArgumentError do
=======
      assert m.has_a?
      assert_true OneofMessage.descriptor.lookup('a').has?(m)

      m = TestSingularFields.new
      assert_raises NoMethodError do
        m.has_singular_int32?
      end
      assert_raises ArgumentError do
        TestSingularFields.descriptor.lookup('singular_int32').has?(m)
      end

      assert_raises NoMethodError do
        m.has_singular_string?
      end
      assert_raises ArgumentError do
        TestSingularFields.descriptor.lookup('singular_string').has?(m)
      end

      assert_raises NoMethodError do
        m.has_singular_bool?
      end
      assert_raises ArgumentError do
>>>>>>> 626889fb
        TestSingularFields.descriptor.lookup('singular_bool').has?(m)
      end

      m = TestMessage.new
<<<<<<< HEAD
      assert_raise NoMethodError do
=======
      assert_raises NoMethodError do
>>>>>>> 626889fb
        m.has_repeated_msg?
      end
      assert_raises ArgumentError do
        TestMessage.descriptor.lookup('repeated_msg').has?(m)
      end
    end

    def test_no_presence
      m = TestSingularFields.new

      # Explicitly setting to zero does not cause anything to be serialized.
      m.singular_int32 = 0
<<<<<<< HEAD
      assert_equal "", TestSingularFields.encode(m)

      # Explicitly setting to a non-zero value *does* cause serialization.
      m.singular_int32 = 1
      assert_not_equal "", TestSingularFields.encode(m)

      m.singular_int32 = 0
      assert_equal "", TestSingularFields.encode(m)
=======
      assert_empty TestSingularFields.encode(m)
      # Explicitly setting to a non-zero value *does* cause serialization.
      m.singular_int32 = 1
      refute_empty TestSingularFields.encode(m)
      m.singular_int32 = 0
      assert_empty TestSingularFields.encode(m)
>>>>>>> 626889fb
    end

    def test_set_clear_defaults
      m = TestSingularFields.new

      m.singular_int32 = -42
      assert_equal( -42, m.singular_int32 )
      m.clear_singular_int32
      assert_equal 0, m.singular_int32

      m.singular_int32 = 50
      assert_equal 50, m.singular_int32
      TestSingularFields.descriptor.lookup('singular_int32').clear(m)
      assert_equal 0, m.singular_int32

      m.singular_string = "foo bar"
      assert_equal "foo bar", m.singular_string
      m.clear_singular_string
<<<<<<< HEAD
      assert_equal "", m.singular_string

      m.singular_string = "foo"
      assert_equal "foo", m.singular_string
      TestSingularFields.descriptor.lookup('singular_string').clear(m)
      assert_equal "", m.singular_string

=======
      assert_empty m.singular_string
      m.singular_string = "foo"
      assert_equal "foo", m.singular_string
      TestSingularFields.descriptor.lookup('singular_string').clear(m)
      assert_empty m.singular_string
>>>>>>> 626889fb
      m.singular_msg = TestMessage2.new(:foo => 42)
      assert_equal TestMessage2.new(:foo => 42), m.singular_msg
      assert m.has_singular_msg?
      m.clear_singular_msg
<<<<<<< HEAD
      assert_equal nil, m.singular_msg
      assert !m.has_singular_msg?
=======
      assert_nil m.singular_msg
      refute m.has_singular_msg?
>>>>>>> 626889fb

      m.singular_msg = TestMessage2.new(:foo => 42)
      assert_equal TestMessage2.new(:foo => 42), m.singular_msg
      TestSingularFields.descriptor.lookup('singular_msg').clear(m)
<<<<<<< HEAD
      assert_equal nil, m.singular_msg
=======
      assert_nil m.singular_msg
>>>>>>> 626889fb
    end

    def test_import_proto2
      m = TestMessage.new
<<<<<<< HEAD
      assert !m.has_optional_proto2_submessage?
=======
      refute m.has_optional_proto2_submessage?
>>>>>>> 626889fb
      m.optional_proto2_submessage = ::FooBar::Proto2::TestImportedMessage.new
      assert m.has_optional_proto2_submessage?
      assert TestMessage.descriptor.lookup('optional_proto2_submessage').has?(m)

      m.clear_optional_proto2_submessage
<<<<<<< HEAD
      assert !m.has_optional_proto2_submessage?
=======
      refute m.has_optional_proto2_submessage?
>>>>>>> 626889fb
    end

    def test_clear_repeated_fields
      m = TestMessage.new

      m.repeated_int32.push(1)
      assert_equal [1], m.repeated_int32
      m.clear_repeated_int32
      assert_empty m.repeated_int32
      m.repeated_int32.push(1)
      assert_equal [1], m.repeated_int32
      TestMessage.descriptor.lookup('repeated_int32').clear(m)
      assert_empty m.repeated_int32
      m = OneofMessage.new
      m.a = "foo"
      assert_equal "foo", m.a
      assert m.has_my_oneof?
      assert_equal :a, m.my_oneof
      m.clear_a
      refute m.has_my_oneof?

      m.a = "foobar"
      assert m.has_my_oneof?
      m.clear_my_oneof
      refute m.has_my_oneof?

      m.a = "bar"
      assert_equal "bar", m.a
      assert m.has_my_oneof?
      OneofMessage.descriptor.lookup('a').clear(m)
      refute m.has_my_oneof?
    end

    def test_initialization_map_errors
      e = assert_raises ArgumentError do
        TestMessage.new(:hello => "world")
      end
      assert_match(/hello/, e.message)

      e = assert_raises ArgumentError do
        MapMessage.new(:map_string_int32 => "hello")
      end
      assert_equal "Expected Hash object as initializer value for map field 'map_string_int32' (given String).", e.message
      e = assert_raises ArgumentError do
        TestMessage.new(:repeated_uint32 => "hello")
      end
      assert_equal "Expected array as initializer value for repeated field 'repeated_uint32' (given String).", e.message
    end

    def test_map_field
      m = MapMessage.new
      assert_empty m.map_string_int32.to_h
      assert_empty m.map_string_msg.to_h

      m = MapMessage.new(
        :map_string_int32 => {"a" => 1, "b" => 2},
        :map_string_msg => {"a" => TestMessage2.new(:foo => 1),
                            "b" => TestMessage2.new(:foo => 2)},
        :map_string_enum => {"a" => :A, "b" => :B})
      assert_equal ["a", "b"], m.map_string_int32.keys.sort
      assert_equal 1, m.map_string_int32["a"]
      assert_equal 2, m.map_string_msg["b"].foo
      assert_equal :A, m.map_string_enum["a"]
      m.map_string_int32["c"] = 3
      assert_equal 3, m.map_string_int32["c"]
      m.map_string_msg["c"] = TestMessage2.new(:foo => 3)
      assert_equal TestMessage2.new(:foo => 3), m.map_string_msg["c"]
      m.map_string_msg.delete("b")
      m.map_string_msg.delete("c")
      assert_equal({ "a" => TestMessage2.new(:foo => 1).to_h }, m.map_string_msg.to_h)
      assert_raises Google::Protobuf::TypeError do
        m.map_string_msg["e"] = TestMessage.new # wrong value type
      end
      # ensure nothing was added by the above
      assert_equal({ "a" => TestMessage2.new(:foo => 1).to_h }, m.map_string_msg.to_h)
      m.map_string_int32 = Google::Protobuf::Map.new(:string, :int32)
      assert_raises Google::Protobuf::TypeError do
        m.map_string_int32 = Google::Protobuf::Map.new(:string, :int64)
      end
      assert_raises Google::Protobuf::TypeError do
        m.map_string_int32 = {}
      end

<<<<<<< HEAD
      assert_raise Google::Protobuf::TypeError do
=======
      assert_raises Google::Protobuf::TypeError do
>>>>>>> 626889fb
        m = MapMessage.new(:map_string_int32 => { 1 => "I am not a number" })
      end
    end

    def test_map_field_with_symbol
      m = MapMessage.new
<<<<<<< HEAD
      assert m.map_string_int32 == {}
      assert m.map_string_msg == {}
=======
      assert_empty m.map_string_int32.to_h
      assert_empty m.map_string_msg.to_h
>>>>>>> 626889fb

      m = MapMessage.new(
        :map_string_int32 => {a: 1, "b" => 2},
        :map_string_msg => {a: TestMessage2.new(:foo => 1),
                            b: TestMessage2.new(:foo => 10)})
      assert_equal 1, m.map_string_int32[:a]
      assert_equal 2, m.map_string_int32[:b]
      assert_equal 10, m.map_string_msg[:b].foo
    end

    def test_map_inspect
      m = MapMessage.new(
        :map_string_int32 => {"a" => 1, "b" => 2},
        :map_string_msg => {"a" => TestMessage2.new(:foo => 1),
                            "b" => TestMessage2.new(:foo => 2)},
        :map_string_enum => {"a" => :A, "b" => :B})

      # JRuby doesn't keep consistent ordering so check for either version
      expected_a = "<BasicTest::MapMessage: map_string_int32: {\"b\"=>2, \"a\"=>1}, map_string_msg: {\"b\"=><BasicTest::TestMessage2: foo: 2>, \"a\"=><BasicTest::TestMessage2: foo: 1>}, map_string_enum: {\"b\"=>:B, \"a\"=>:A}>"
      expected_b = "<BasicTest::MapMessage: map_string_int32: {\"a\"=>1, \"b\"=>2}, map_string_msg: {\"a\"=><BasicTest::TestMessage2: foo: 1>, \"b\"=><BasicTest::TestMessage2: foo: 2>}, map_string_enum: {\"a\"=>:A, \"b\"=>:B}>"
      inspect_result = m.inspect
<<<<<<< HEAD
      assert expected_a == inspect_result || expected_b == inspect_result, "Incorrect inspect result: #{inspect_result}"
=======
      assert_includes [expected_a, expected_b], inspect_result
>>>>>>> 626889fb
    end

    def test_map_corruption
      # This pattern led to a crash in a previous version of upb/protobuf.
      m = MapMessage.new(map_string_int32: { "aaa" => 1 })
      m.map_string_int32['podid'] = 2
      m.map_string_int32['aaa'] = 3
    end

    def test_map_wrappers
      run_asserts = ->(m) {
        assert_equal 2.0, m.map_double[0].value
        assert_equal 4.0, m.map_float[0].value
        assert_equal 3, m.map_int32[0].value
        assert_equal 4, m.map_int64[0].value
        assert_equal 5, m.map_uint32[0].value
        assert_equal 6, m.map_uint64[0].value
<<<<<<< HEAD
        assert_equal true, m.map_bool[0].value
=======
        assert m.map_bool[0].value
>>>>>>> 626889fb
        assert_equal 'str', m.map_string[0].value
        assert_equal 'fun', m.map_bytes[0].value
      }

      m = proto_module::Wrapper.new(
        map_double: {0 => Google::Protobuf::DoubleValue.new(value: 2.0)},
        map_float: {0 => Google::Protobuf::FloatValue.new(value: 4.0)},
        map_int32: {0 => Google::Protobuf::Int32Value.new(value: 3)},
        map_int64: {0 => Google::Protobuf::Int64Value.new(value: 4)},
        map_uint32: {0 => Google::Protobuf::UInt32Value.new(value: 5)},
        map_uint64: {0 => Google::Protobuf::UInt64Value.new(value: 6)},
        map_bool: {0 => Google::Protobuf::BoolValue.new(value: true)},
        map_string: {0 => Google::Protobuf::StringValue.new(value: 'str')},
        map_bytes: {0 => Google::Protobuf::BytesValue.new(value: 'fun')},
      )

      run_asserts.call(m)
      serialized = proto_module::Wrapper::encode(m)
      m2 = proto_module::Wrapper::decode(serialized)
      run_asserts.call(m2)

      # Test the case where we are serializing directly from the parsed form
      # (before anything lazy is materialized).
      m3 = proto_module::Wrapper::decode(serialized)
      serialized2 = proto_module::Wrapper::encode(m3)
      m4 = proto_module::Wrapper::decode(serialized2)
      run_asserts.call(m4)

      # Test that the lazy form compares equal to the expanded form.
      m5 = proto_module::Wrapper::decode(serialized2)
      assert_equal m5, m
    end

    def test_map_wrappers_with_default_values
      run_asserts = ->(m) {
        assert_equal 0.0, m.map_double[0].value
        assert_equal 0.0, m.map_float[0].value
        assert_equal 0, m.map_int32[0].value
        assert_equal 0, m.map_int64[0].value
        assert_equal 0, m.map_uint32[0].value
        assert_equal 0, m.map_uint64[0].value
<<<<<<< HEAD
        assert_equal false, m.map_bool[0].value
        assert_equal '', m.map_string[0].value
        assert_equal '', m.map_bytes[0].value
=======
        refute m.map_bool[0].value
        assert_empty m.map_string[0].value
        assert_empty m.map_bytes[0].value
>>>>>>> 626889fb
      }

      m = proto_module::Wrapper.new(
        map_double: {0 => Google::Protobuf::DoubleValue.new(value: 0.0)},
        map_float: {0 => Google::Protobuf::FloatValue.new(value: 0.0)},
        map_int32: {0 => Google::Protobuf::Int32Value.new(value: 0)},
        map_int64: {0 => Google::Protobuf::Int64Value.new(value: 0)},
        map_uint32: {0 => Google::Protobuf::UInt32Value.new(value: 0)},
        map_uint64: {0 => Google::Protobuf::UInt64Value.new(value: 0)},
        map_bool: {0 => Google::Protobuf::BoolValue.new(value: false)},
        map_string: {0 => Google::Protobuf::StringValue.new(value: '')},
        map_bytes: {0 => Google::Protobuf::BytesValue.new(value: '')},
      )

      run_asserts.call(m)
      serialized = proto_module::Wrapper::encode(m)
      m2 = proto_module::Wrapper::decode(serialized)
      run_asserts.call(m2)

      # Test the case where we are serializing directly from the parsed form
      # (before anything lazy is materialized).
      m3 = proto_module::Wrapper::decode(serialized)
      serialized2 = proto_module::Wrapper::encode(m3)
      m4 = proto_module::Wrapper::decode(serialized2)
      run_asserts.call(m4)

      # Test that the lazy form compares equal to the expanded form.
      m5 = proto_module::Wrapper::decode(serialized2)
      assert_equal m5, m
    end

    def test_map_wrappers_with_no_value
      run_asserts = ->(m) {
        assert_equal 0.0, m.map_double[0].value
        assert_equal 0.0, m.map_float[0].value
        assert_equal 0, m.map_int32[0].value
        assert_equal 0, m.map_int64[0].value
        assert_equal 0, m.map_uint32[0].value
        assert_equal 0, m.map_uint64[0].value
<<<<<<< HEAD
        assert_equal false, m.map_bool[0].value
        assert_equal '', m.map_string[0].value
        assert_equal '', m.map_bytes[0].value
=======
        refute m.map_bool[0].value
        assert_empty m.map_string[0].value
        assert_empty m.map_bytes[0].value
>>>>>>> 626889fb
      }

      m = proto_module::Wrapper.new(
        map_double: {0 => Google::Protobuf::DoubleValue.new()},
        map_float: {0 => Google::Protobuf::FloatValue.new()},
        map_int32: {0 => Google::Protobuf::Int32Value.new()},
        map_int64: {0 => Google::Protobuf::Int64Value.new()},
        map_uint32: {0 => Google::Protobuf::UInt32Value.new()},
        map_uint64: {0 => Google::Protobuf::UInt64Value.new()},
        map_bool: {0 => Google::Protobuf::BoolValue.new()},
        map_string: {0 => Google::Protobuf::StringValue.new()},
        map_bytes: {0 => Google::Protobuf::BytesValue.new()},
      )
      run_asserts.call(m)

      serialized = proto_module::Wrapper::encode(m)
      m2 = proto_module::Wrapper::decode(serialized)
      run_asserts.call(m2)

      # Test the case where we are serializing directly from the parsed form
      # (before anything lazy is materialized).
      m3 = proto_module::Wrapper::decode(serialized)
      serialized2 = proto_module::Wrapper::encode(m3)
      m4 = proto_module::Wrapper::decode(serialized2)
      run_asserts.call(m4)
    end

    def test_concurrent_decoding
      o = Outer.new
      o.items[0] = Inner.new
      raw = Outer.encode(o)

      thds = 2.times.map do
        Thread.new do
          100000.times do
            assert_equal o, Outer.decode(raw)
          end
        end
      end
      thds.map(&:join)
    end

    def test_map_encode_decode
      m = MapMessage.new(
        :map_string_int32 => {"a" => 1, "b" => 2},
        :map_string_msg => {"a" => TestMessage2.new(:foo => 1),
                            "b" => TestMessage2.new(:foo => 2)},
        :map_string_enum => {"a" => :A, "b" => :B})
      m2 = MapMessage.decode(MapMessage.encode(m))
      assert_equal m, m2
      m3 = MapMessageWireEquiv.decode(MapMessage.encode(m))
      assert_equal 2, m3.map_string_int32.length
      kv = {}
      m3.map_string_int32.map { |msg| kv[msg.key] = msg.value }
      assert_equal({"a" => 1, "b" => 2}, kv)
      kv = {}
      m3.map_string_msg.map { |msg| kv[msg.key] = msg.value }
      assert_equal({"a" => TestMessage2.new(:foo => 1),
                    "b" => TestMessage2.new(:foo => 2)}, kv)
    end

    def test_protobuf_decode_json_ignore_unknown_fields
      m = TestMessage.decode_json({
        optional_string: "foo",
        not_in_message: "some_value"
      }.to_json, { ignore_unknown_fields: true })

      assert_equal "foo", m.optional_string
      e = assert_raises Google::Protobuf::ParseError do
        TestMessage.decode_json({ not_in_message: "some_value" }.to_json)
      end
      assert_match(/No such field: not_in_message/, e.message)
    end

    #def test_json_quoted_string
    #  m = TestMessage.decode_json(%q(
    #    "optionalInt64": "1",,
    #  }))
    #  puts(m)
    #  assert_equal 1, m.optional_int32
    #end

    def test_to_h
      m = TestMessage.new(
        :optional_bool => true,
        :optional_double => -10.100001,
        :optional_string => 'foo',
        :repeated_string => ['bar1', 'bar2'],
        :repeated_msg => [TestMessage2.new(:foo => 100)]
      )
      expected_result = {
        :optional_bool=>true,
        :optional_double=>-10.100001,
<<<<<<< HEAD
        :optional_enum=>:Default,
        :optional_float=>0.0,
        :optional_int32=>0,
        :optional_int64=>0,
        :optional_msg=>nil,
        :optional_msg2=>nil,
        :optional_proto2_submessage=>nil,
=======
>>>>>>> 626889fb
        :optional_string=>"foo",
        :repeated_string=>["bar1", "bar2"],
        :repeated_msg=>[{:foo => 100}],
      }
      assert_equal expected_result, m.to_h

      m = MapMessage.new(
        :map_string_int32 => {"a" => 1, "b" => 2},
        :map_string_msg => {"a" => TestMessage2.new(:foo => 1),
                            "b" => TestMessage2.new(:foo => 2)},
        :map_string_enum => {"a" => :A, "b" => :B})
      expected_result = {
        :map_string_int32 => {"a" => 1, "b" => 2},
        :map_string_msg => {"a" => {:foo => 1}, "b" => {:foo => 2}},
        :map_string_enum => {"a" => :A, "b" => :B}
      }
      assert_equal expected_result, m.to_h
    end

    def test_to_hash
      m = TestMessage.new(
        :optional_bool => true,
        :optional_double => -10.100001,
        :optional_string => 'foo',
        :repeated_string => ['bar1', 'bar2'],
        :repeated_msg => [TestMessage2.new(:foo => 100)]
      )
      assert_equal m.to_hash, m.to_h
    end

    def test_json_maps
      m = MapMessage.new(:map_string_int32 => {"a" => 1})
      expected = {mapStringInt32: {a: 1}, mapStringMsg: {}, mapStringEnum: {}}
      expected_preserve = {map_string_int32: {a: 1}, map_string_msg: {}, map_string_enum: {}}
<<<<<<< HEAD
      assert_equal JSON.parse(MapMessage.encode_json(m, :emit_defaults=>true), :symbolize_names => true), expected

      json = MapMessage.encode_json(m, :preserve_proto_fieldnames => true, :emit_defaults=>true)
      assert_equal JSON.parse(json, :symbolize_names => true), expected_preserve
=======
      assert_equal expected, JSON.parse(MapMessage.encode_json(m, :emit_defaults=>true), :symbolize_names => true)

      json = MapMessage.encode_json(m, :preserve_proto_fieldnames => true, :emit_defaults=>true)
      assert_equal expected_preserve, JSON.parse(json, :symbolize_names => true)
>>>>>>> 626889fb

      m2 = MapMessage.decode_json(MapMessage.encode_json(m))
      assert_equal m, m2
    end

    def test_json_maps_emit_defaults_submsg
      m = MapMessage.new(:map_string_msg => {"a" => TestMessage2.new(foo: 0)})
      expected = {mapStringInt32: {}, mapStringMsg: {a: {foo: 0}}, mapStringEnum: {}}

      actual = MapMessage.encode_json(m, :emit_defaults => true)

      assert_equal expected, JSON.parse(actual, :symbolize_names => true)
    end

    def test_json_emit_defaults_submsg
      m = TestSingularFields.new(singular_msg: proto_module::TestMessage2.new)

      expected = {
        singularInt32: 0,
        singularInt64: "0",
        singularUint32: 0,
        singularUint64: "0",
        singularBool: false,
        singularFloat: 0,
        singularDouble: 0,
        singularString: "",
        singularBytes: "",
        singularMsg: {},
        singularEnum: "Default",
      }

      actual = proto_module::TestMessage.encode_json(m, :emit_defaults => true)

      assert_equal expected, JSON.parse(actual, :symbolize_names => true)
    end

    def test_json_emit_defaults_submsg
      m = TestSingularFields.new(singular_msg: proto_module::TestMessage2.new)

      expected = {
        singularInt32: 0,
        singularInt64: "0",
        singularUint32: 0,
        singularUint64: "0",
        singularBool: false,
        singularFloat: 0,
        singularDouble: 0,
        singularString: "",
        singularBytes: "",
        singularMsg: {},
        singularEnum: "Default",
      }

      actual = proto_module::TestMessage.encode_json(m, :emit_defaults => true)

      assert_equal expected, JSON.parse(actual, :symbolize_names => true)
    end

    def test_respond_to
      msg = MapMessage.new
      assert_respond_to msg, :map_string_int32
      refute_respond_to msg, :bacon
    end

    def test_file_descriptor
      file_descriptor = TestMessage.descriptor.file_descriptor
      refute_nil file_descriptor
      assert_equal "basic_test.proto", file_descriptor.name

      file_descriptor = TestEnum.descriptor.file_descriptor
<<<<<<< HEAD
      assert nil != file_descriptor
      assert_equal "tests/basic_test.proto", file_descriptor.name
      assert_equal :proto3, file_descriptor.syntax
=======
      refute_nil file_descriptor
      assert_equal "basic_test.proto", file_descriptor.name
>>>>>>> 626889fb
    end

    def test_lookup_filename
      file_descriptor = Google::Protobuf::DescriptorPool.generated_pool.lookup 'basic_test.proto'
      refute_nil file_descriptor
      assert_kind_of Google::Protobuf::FileDescriptor, file_descriptor
      assert_equal "basic_test.proto", file_descriptor.name
    end

    def test_map_freeze
      m = proto_module::MapMessage.new
      m.map_string_int32['a'] = 5
      m.map_string_msg['b'] = proto_module::TestMessage2.new

      m.map_string_int32.freeze
      m.map_string_msg.freeze

      assert m.map_string_int32.frozen?
      assert m.map_string_msg.frozen?

      assert_raises(FrozenError) { m.map_string_int32['foo'] = 1 }
      assert_raises(FrozenError) { m.map_string_msg['bar'] = proto_module::TestMessage2.new }
      assert_raises(FrozenError) { m.map_string_int32.delete('a') }
      assert_raises(FrozenError) { m.map_string_int32.clear }
    end

    def test_map_length
      m = proto_module::MapMessage.new
      assert_equal 0, m.map_string_int32.length
      assert_equal 0, m.map_string_msg.length
      assert_equal 0, m.map_string_int32.size
      assert_equal 0, m.map_string_msg.size

      m.map_string_int32['a'] = 1
      m.map_string_int32['b'] = 2
      m.map_string_msg['a'] = proto_module::TestMessage2.new
      assert_equal 2, m.map_string_int32.length
      assert_equal 1, m.map_string_msg.length
      assert_equal 2, m.map_string_int32.size
      assert_equal 1, m.map_string_msg.size
    end

    def test_string_with_singleton_class_enabled
      str = 'foobar'
      # NOTE: Accessing a singleton class of an object changes its low level class representation
      #       as far as the C API's CLASS_OF() method concerned, exposing the issue
      str.singleton_class
      m = proto_module::TestMessage.new(
        optional_string: str,
        optional_bytes: str
      )

      assert_equal str, m.optional_string
      assert_equal str, m.optional_bytes
    end

    def test_utf8
      m = proto_module::TestMessage.new(
        optional_string: "µpb",
      )
      m2 = proto_module::TestMessage.decode(proto_module::TestMessage.encode(m))
      assert_equal m2, m
    end

    def test_map_fields_respond_to? # regression test for issue 9202
      msg = proto_module::MapMessage.new
<<<<<<< HEAD
      assert msg.respond_to?(:map_string_int32=)
      msg.map_string_int32 = Google::Protobuf::Map.new(:string, :int32)
      assert msg.respond_to?(:map_string_int32)
      assert_equal( Google::Protobuf::Map.new(:string, :int32), msg.map_string_int32 )
      assert msg.respond_to?(:clear_map_string_int32)
      msg.clear_map_string_int32

      assert !msg.respond_to?(:has_map_string_int32?)
      assert_raise NoMethodError do
        msg.has_map_string_int32?
      end
      assert !msg.respond_to?(:map_string_int32_as_value)
      assert_raise NoMethodError do
        msg.map_string_int32_as_value
      end
      assert !msg.respond_to?(:map_string_int32_as_value=)
      assert_raise NoMethodError do
        msg.map_string_int32_as_value = :boom
      end
    end
  end

  def test_oneof_fields_respond_to? # regression test for issue 9202
    msg = proto_module::OneofMessage.new
    # `has_` prefix + "?" suffix actions should only work for oneofs fields.
    assert msg.has_my_oneof?
    assert msg.respond_to? :has_my_oneof?
    assert !msg.respond_to?( :has_a? )
    assert_raise NoMethodError do
      msg.has_a?
    end
    assert !msg.respond_to?( :has_b? )
    assert_raise NoMethodError do
      msg.has_b?
    end
    assert !msg.respond_to?( :has_c? )
    assert_raise NoMethodError do
      msg.has_c?
    end
    assert !msg.respond_to?( :has_d? )
    assert_raise NoMethodError do
      msg.has_d?
    end
=======
      assert_respond_to msg, :map_string_int32=
      msg.map_string_int32 = Google::Protobuf::Map.new(:string, :int32)
      assert_respond_to msg, :map_string_int32
      assert_equal( Google::Protobuf::Map.new(:string, :int32), msg.map_string_int32 )
      assert_respond_to msg, :clear_map_string_int32
      msg.clear_map_string_int32

      refute_respond_to msg, :has_map_string_int32?
      assert_raises NoMethodError do
        msg.has_map_string_int32?
      end
      refute_respond_to msg, :map_string_int32_as_value
      assert_raises NoMethodError do
        msg.map_string_int32_as_value
      end
      refute_respond_to msg, :map_string_int32_as_value=
      assert_raises NoMethodError do
        msg.map_string_int32_as_value = :boom
      end
    end

    def test_has_presence
      assert_true TestMessage.descriptor.lookup("optional_int32").has_presence?
      assert_false TestMessage.descriptor.lookup("repeated_int32").has_presence?
      assert_false TestSingularFields.descriptor.lookup("singular_int32").has_presence?
    end

    def test_is_packed
      assert_false TestMessage.descriptor.lookup("optional_int32").is_packed?
      assert_true TestMessage.descriptor.lookup("repeated_int32").is_packed?
    end

    def test_file_descriptor_options
      file_descriptor = TestMessage.descriptor.file_descriptor

      assert_instance_of Google::Protobuf::FileOptions, file_descriptor.options
      assert file_descriptor.options.deprecated
    end

    def test_file_descriptor_to_proto
      file_descriptor = TestMessage.descriptor.file_descriptor

      assert_instance_of Google::Protobuf::FileDescriptorProto, file_descriptor.to_proto
    end

    def test_field_descriptor_options
      field_descriptor = TestDeprecatedMessage.descriptor.lookup("foo")

      assert_instance_of Google::Protobuf::FieldOptions, field_descriptor.options
      assert field_descriptor.options.deprecated
    end

    def test_field_descriptor_to_proto
      field_descriptor = TestDeprecatedMessage.descriptor.lookup("foo")

      assert_instance_of Google::Protobuf::FieldDescriptorProto, field_descriptor.to_proto
    end

    def test_descriptor_options
      descriptor = TestDeprecatedMessage.descriptor

      assert_instance_of Google::Protobuf::MessageOptions, descriptor.options
      assert descriptor.options.deprecated
    end

    def test_descriptor_to_proto
      descriptor = TestDeprecatedMessage.descriptor

      assert_instance_of Google::Protobuf::DescriptorProto, descriptor.to_proto
    end

    def test_enum_descriptor_options
      enum_descriptor = TestDeprecatedEnum.descriptor

      assert_instance_of Google::Protobuf::EnumOptions, enum_descriptor.options
      assert enum_descriptor.options.deprecated
    end

    def test_enum_descriptor_to_proto
      enum_descriptor = TestDeprecatedEnum.descriptor

      assert_instance_of Google::Protobuf::EnumDescriptorProto, enum_descriptor.to_proto
    end

    def test_oneof_descriptor_options
      descriptor = TestDeprecatedMessage.descriptor
      oneof_descriptor = descriptor.lookup_oneof("test_deprecated_message_oneof")

      assert_instance_of Google::Protobuf::OneofOptions, oneof_descriptor.options
      test_top_level_option = Google::Protobuf::DescriptorPool.generated_pool.lookup 'basic_test.test_top_level_option'
      assert_instance_of Google::Protobuf::FieldDescriptor, test_top_level_option
      assert_equal "Custom option value", test_top_level_option.get(oneof_descriptor.options)
    end

    def test_oneof_descriptor_to_proto
      descriptor = TestDeprecatedMessage.descriptor
      oneof_descriptor = descriptor.lookup_oneof("test_deprecated_message_oneof")

      assert_instance_of Google::Protobuf::OneofDescriptorProto, oneof_descriptor.to_proto
    end

    def test_nested_extension
      descriptor = TestDeprecatedMessage.descriptor
      oneof_descriptor = descriptor.lookup_oneof("test_deprecated_message_oneof")

      assert_instance_of Google::Protobuf::OneofOptions, oneof_descriptor.options
      test_nested_option = Google::Protobuf::DescriptorPool.generated_pool.lookup 'basic_test.TestDeprecatedMessage.test_nested_option'
      assert_instance_of Google::Protobuf::FieldDescriptor, test_nested_option
      assert_equal "Another custom option value", test_nested_option.get(oneof_descriptor.options)
    end

    def test_options_deep_freeze
      descriptor = TestDeprecatedMessage.descriptor

      assert_raise FrozenError do
        descriptor.options.uninterpreted_option.push \
          Google::Protobuf::UninterpretedOption.new
      end
    end

    def test_message_freeze
      message = TestDeprecatedMessage.new
      nested_message_2 = TestMessage2.new

      message.map_string_msg["message"] = TestMessage2.new
      message.repeated_msg.push(TestMessage2.new)

      message.freeze

      assert_raise FrozenError do
        message.map_string_msg["message"].foo = nested_message_2
      end

      assert_raise FrozenError do
        message.repeated_msg[0].foo = nested_message_2
      end
    end

    def test_oneof_fields_respond_to? # regression test for issue 9202
      msg = proto_module::OneofMessage.new
      # `has_` prefix + "?" suffix actions should work for oneofs fields and members.
      assert_false msg.has_my_oneof?
      assert msg.respond_to? :has_my_oneof?
      assert_respond_to msg, :has_a?
      refute msg.has_a?
      assert_respond_to msg, :has_b?
      refute msg.has_b?
      assert_respond_to msg, :has_c?
      refute msg.has_c?
      assert_respond_to msg, :has_d?
      refute msg.has_d?
    end

    def test_string_subclass
      str = "hello"
      myString = Class.new(String)

      m = proto_module::TestMessage.new(
        optional_string: myString.new(str),
      )

      assert_equal str, m.optional_string
    end

    def test_proto3_explicit_presence
      descriptor = TestMessage.descriptor.lookup("optional_int32")
      assert_true descriptor.has_presence?
      assert_false descriptor.options.has_features?
    end

    def test_proto3_implicit_presence
      descriptor = TestSingularFields.descriptor.lookup("singular_int32")
      assert_false descriptor.has_presence?
      assert_false descriptor.options.has_features?
    end

    def test_proto3_packed_encoding
      descriptor = TestMessage.descriptor.lookup("repeated_int32")
      assert_true descriptor.is_packed?
      assert_false descriptor.options.has_features?
    end

    def test_proto3_expanded_encoding
      descriptor = TestUnpackedMessage.descriptor.lookup("repeated_int32")
      assert_false descriptor.is_packed?
      assert_false descriptor.options.has_features?
    end

    def test_proto3_expanded_encoding_unpackable
      descriptor = TestMessage.descriptor.lookup("optional_msg")
      assert_false descriptor.is_packed?
      assert_false descriptor.options.has_features?
    end

    def test_editions_explicit_presence
      descriptor = TestFeaturesMessage.descriptor.lookup("explicit")
      assert_true descriptor.has_presence?
      assert_false descriptor.options.has_features?
    end

    def test_editions_implicit_presence
      descriptor = TestFeaturesMessage.descriptor.lookup("implicit")
      assert_false descriptor.has_presence?
      assert_false descriptor.options.has_features?
    end

    def test_editions_required_presence
      descriptor = TestFeaturesMessage.descriptor.lookup("legacy_required")
      assert_equal :required, descriptor.label
      assert_false descriptor.options.has_features?
    end

    def test_editions_packed_encoding
      descriptor = TestFeaturesMessage.descriptor.lookup("packed")
      assert_true descriptor.is_packed?
      assert_false descriptor.options.has_features?
    end

    def test_editions_expanded_encoding
      descriptor = TestFeaturesMessage.descriptor.lookup("expanded")
      assert_false descriptor.is_packed?
      assert_false descriptor.options.has_features?
    end

    def test_editions_expanded_encoding_unpackable
      descriptor = TestFeaturesMessage.descriptor.lookup("unpackable")
      assert_false descriptor.is_packed?
      assert_false descriptor.options.has_features?
    end

    def test_field_delimited_encoding
      descriptor = TestFeaturesMessage.descriptor.lookup("delimited")
      assert_equal :group, descriptor.type
      assert_false descriptor.options.has_features?
    end

    def test_field_length_prefixed_encoding
      descriptor = TestFeaturesMessage.descriptor.lookup("length_prefixed")
      assert_equal :message, descriptor.type
      assert_false descriptor.options.has_features?
    end

>>>>>>> 626889fb
  end
end<|MERGE_RESOLUTION|>--- conflicted
+++ resolved
@@ -11,22 +11,8 @@
 require 'test/unit'
 
 module BasicTest
-<<<<<<< HEAD
-  pool = Google::Protobuf::DescriptorPool.new
-  pool.build do
-    add_message "BadFieldNames" do
-      optional :dup, :int32, 1
-      optional :class, :int32, 2
-    end
-  end
-
-  BadFieldNames = pool.lookup("BadFieldNames").msgclass
-
-# ------------ test cases ---------------
-=======
   TestMessage = BasicTest::TestMessage
   Outer = BasicTest::Outer
->>>>>>> 626889fb
 
   class MessageContainerTest < Test::Unit::TestCase
     # Required by CommonTests module to resolve proto3 proto classes used in tests.
@@ -36,41 +22,12 @@
     include CommonTests
 
     def test_issue_8311_crash
-<<<<<<< HEAD
-      Google::Protobuf::DescriptorPool.generated_pool.build do
-        add_file("inner.proto", :syntax => :proto3) do
-          add_message "Inner" do
-            # Removing either of these fixes the segfault.
-            optional :foo, :string, 1
-            optional :bar, :string, 2
-          end
-        end
-      end
-
-      Google::Protobuf::DescriptorPool.generated_pool.build do
-        add_file("outer.proto", :syntax => :proto3) do
-          add_message "Outer" do
-            repeated :inners, :message, 1, "Inner"
-          end
-        end
-      end
-
-      outer = ::Google::Protobuf::DescriptorPool.generated_pool.lookup("Outer").msgclass
-
-      outer.new(
-          inners: []
-      )['inners'].to_s
-
-      assert_raise Google::Protobuf::TypeError do
-        outer.new(
-=======
       BasicTest::Outer8311.new(
           inners: []
       )['inners'].to_s
 
       assert_raises Google::Protobuf::TypeError do
         BasicTest::Outer8311.new(
->>>>>>> 626889fb
             inners: [nil]
         ).to_s
       end
@@ -80,14 +37,7 @@
       msg = TestMessage.new
       msg.repeated_int32 = ::Google::Protobuf::RepeatedField.new(:int32, [1, 2, 3])
 
-<<<<<<< HEAD
-      # https://github.com/jruby/jruby/issues/6818 was fixed in JRuby 9.3.0.0
-      if cruby_or_jruby_9_3_or_higher?
-        GC.start(full_mark: true, immediate_sweep: true)
-      end
-=======
       GC.start(full_mark: true, immediate_sweep: true)
->>>>>>> 626889fb
       TestMessage.encode(msg)
     end
 
@@ -100,52 +50,23 @@
     end
 
     def test_issue_9507
-<<<<<<< HEAD
-      pool = Google::Protobuf::DescriptorPool.new
-      pool.build do
-        add_message "NpeMessage" do
-          optional :type, :enum, 1, "TestEnum"
-          optional :other, :string, 2
-        end
-        add_enum "TestEnum" do
-          value :Something, 0
-        end
-      end
-
-      msgclass = pool.lookup("NpeMessage").msgclass
-
-      m = msgclass.new(
-=======
       m = BasicTest::NpeMessage.new(
->>>>>>> 626889fb
         other: "foo"      # must be set, but can be blank
       )
 
       begin
-<<<<<<< HEAD
-        encoded = msgclass.encode(m)
-      rescue java.lang.NullPointerException
-        flunk "NPE rescued"
-      end
-      decoded = msgclass.decode(encoded)
-=======
         encoded = BasicTest::NpeMessage.encode(m)
       rescue java.lang.NullPointerException
         flunk "NPE rescued"
       end
       decoded = BasicTest::NpeMessage.decode(encoded)
->>>>>>> 626889fb
       decoded.inspect
       decoded.to_proto
     end
 
     def test_has_field
       m = TestSingularFields.new
-<<<<<<< HEAD
-      assert !m.has_singular_msg?
-=======
       refute m.has_singular_msg?
->>>>>>> 626889fb
       m.singular_msg = TestMessage2.new
       assert m.has_singular_msg?
       assert TestSingularFields.descriptor.lookup('singular_msg').has?(m)
@@ -155,32 +76,6 @@
       refute m.has_a?
       m.a = "foo"
       assert m.has_my_oneof?
-<<<<<<< HEAD
-      assert_raise NoMethodError do
-        m.has_a?
-      end
-      assert_true OneofMessage.descriptor.lookup('a').has?(m)
-
-      m = TestSingularFields.new
-      assert_raise NoMethodError do
-        m.has_singular_int32?
-      end
-      assert_raise ArgumentError do
-        TestSingularFields.descriptor.lookup('singular_int32').has?(m)
-      end
-
-      assert_raise NoMethodError do
-        m.has_singular_string?
-      end
-      assert_raise ArgumentError do
-        TestSingularFields.descriptor.lookup('singular_string').has?(m)
-      end
-
-      assert_raise NoMethodError do
-        m.has_singular_bool?
-      end
-      assert_raise ArgumentError do
-=======
       assert m.has_a?
       assert_true OneofMessage.descriptor.lookup('a').has?(m)
 
@@ -203,16 +98,11 @@
         m.has_singular_bool?
       end
       assert_raises ArgumentError do
->>>>>>> 626889fb
         TestSingularFields.descriptor.lookup('singular_bool').has?(m)
       end
 
       m = TestMessage.new
-<<<<<<< HEAD
-      assert_raise NoMethodError do
-=======
       assert_raises NoMethodError do
->>>>>>> 626889fb
         m.has_repeated_msg?
       end
       assert_raises ArgumentError do
@@ -225,23 +115,12 @@
 
       # Explicitly setting to zero does not cause anything to be serialized.
       m.singular_int32 = 0
-<<<<<<< HEAD
-      assert_equal "", TestSingularFields.encode(m)
-
-      # Explicitly setting to a non-zero value *does* cause serialization.
-      m.singular_int32 = 1
-      assert_not_equal "", TestSingularFields.encode(m)
-
-      m.singular_int32 = 0
-      assert_equal "", TestSingularFields.encode(m)
-=======
       assert_empty TestSingularFields.encode(m)
       # Explicitly setting to a non-zero value *does* cause serialization.
       m.singular_int32 = 1
       refute_empty TestSingularFields.encode(m)
       m.singular_int32 = 0
       assert_empty TestSingularFields.encode(m)
->>>>>>> 626889fb
     end
 
     def test_set_clear_defaults
@@ -260,60 +139,33 @@
       m.singular_string = "foo bar"
       assert_equal "foo bar", m.singular_string
       m.clear_singular_string
-<<<<<<< HEAD
-      assert_equal "", m.singular_string
-
-      m.singular_string = "foo"
-      assert_equal "foo", m.singular_string
-      TestSingularFields.descriptor.lookup('singular_string').clear(m)
-      assert_equal "", m.singular_string
-
-=======
       assert_empty m.singular_string
       m.singular_string = "foo"
       assert_equal "foo", m.singular_string
       TestSingularFields.descriptor.lookup('singular_string').clear(m)
       assert_empty m.singular_string
->>>>>>> 626889fb
       m.singular_msg = TestMessage2.new(:foo => 42)
       assert_equal TestMessage2.new(:foo => 42), m.singular_msg
       assert m.has_singular_msg?
       m.clear_singular_msg
-<<<<<<< HEAD
-      assert_equal nil, m.singular_msg
-      assert !m.has_singular_msg?
-=======
       assert_nil m.singular_msg
       refute m.has_singular_msg?
->>>>>>> 626889fb
 
       m.singular_msg = TestMessage2.new(:foo => 42)
       assert_equal TestMessage2.new(:foo => 42), m.singular_msg
       TestSingularFields.descriptor.lookup('singular_msg').clear(m)
-<<<<<<< HEAD
-      assert_equal nil, m.singular_msg
-=======
       assert_nil m.singular_msg
->>>>>>> 626889fb
     end
 
     def test_import_proto2
       m = TestMessage.new
-<<<<<<< HEAD
-      assert !m.has_optional_proto2_submessage?
-=======
       refute m.has_optional_proto2_submessage?
->>>>>>> 626889fb
       m.optional_proto2_submessage = ::FooBar::Proto2::TestImportedMessage.new
       assert m.has_optional_proto2_submessage?
       assert TestMessage.descriptor.lookup('optional_proto2_submessage').has?(m)
 
       m.clear_optional_proto2_submessage
-<<<<<<< HEAD
-      assert !m.has_optional_proto2_submessage?
-=======
       refute m.has_optional_proto2_submessage?
->>>>>>> 626889fb
     end
 
     def test_clear_repeated_fields
@@ -397,24 +249,15 @@
         m.map_string_int32 = {}
       end
 
-<<<<<<< HEAD
-      assert_raise Google::Protobuf::TypeError do
-=======
       assert_raises Google::Protobuf::TypeError do
->>>>>>> 626889fb
         m = MapMessage.new(:map_string_int32 => { 1 => "I am not a number" })
       end
     end
 
     def test_map_field_with_symbol
       m = MapMessage.new
-<<<<<<< HEAD
-      assert m.map_string_int32 == {}
-      assert m.map_string_msg == {}
-=======
       assert_empty m.map_string_int32.to_h
       assert_empty m.map_string_msg.to_h
->>>>>>> 626889fb
 
       m = MapMessage.new(
         :map_string_int32 => {a: 1, "b" => 2},
@@ -436,11 +279,7 @@
       expected_a = "<BasicTest::MapMessage: map_string_int32: {\"b\"=>2, \"a\"=>1}, map_string_msg: {\"b\"=><BasicTest::TestMessage2: foo: 2>, \"a\"=><BasicTest::TestMessage2: foo: 1>}, map_string_enum: {\"b\"=>:B, \"a\"=>:A}>"
       expected_b = "<BasicTest::MapMessage: map_string_int32: {\"a\"=>1, \"b\"=>2}, map_string_msg: {\"a\"=><BasicTest::TestMessage2: foo: 1>, \"b\"=><BasicTest::TestMessage2: foo: 2>}, map_string_enum: {\"a\"=>:A, \"b\"=>:B}>"
       inspect_result = m.inspect
-<<<<<<< HEAD
-      assert expected_a == inspect_result || expected_b == inspect_result, "Incorrect inspect result: #{inspect_result}"
-=======
       assert_includes [expected_a, expected_b], inspect_result
->>>>>>> 626889fb
     end
 
     def test_map_corruption
@@ -458,11 +297,7 @@
         assert_equal 4, m.map_int64[0].value
         assert_equal 5, m.map_uint32[0].value
         assert_equal 6, m.map_uint64[0].value
-<<<<<<< HEAD
-        assert_equal true, m.map_bool[0].value
-=======
         assert m.map_bool[0].value
->>>>>>> 626889fb
         assert_equal 'str', m.map_string[0].value
         assert_equal 'fun', m.map_bytes[0].value
       }
@@ -504,15 +339,9 @@
         assert_equal 0, m.map_int64[0].value
         assert_equal 0, m.map_uint32[0].value
         assert_equal 0, m.map_uint64[0].value
-<<<<<<< HEAD
-        assert_equal false, m.map_bool[0].value
-        assert_equal '', m.map_string[0].value
-        assert_equal '', m.map_bytes[0].value
-=======
         refute m.map_bool[0].value
         assert_empty m.map_string[0].value
         assert_empty m.map_bytes[0].value
->>>>>>> 626889fb
       }
 
       m = proto_module::Wrapper.new(
@@ -552,15 +381,9 @@
         assert_equal 0, m.map_int64[0].value
         assert_equal 0, m.map_uint32[0].value
         assert_equal 0, m.map_uint64[0].value
-<<<<<<< HEAD
-        assert_equal false, m.map_bool[0].value
-        assert_equal '', m.map_string[0].value
-        assert_equal '', m.map_bytes[0].value
-=======
         refute m.map_bool[0].value
         assert_empty m.map_string[0].value
         assert_empty m.map_bytes[0].value
->>>>>>> 626889fb
       }
 
       m = proto_module::Wrapper.new(
@@ -654,16 +477,6 @@
       expected_result = {
         :optional_bool=>true,
         :optional_double=>-10.100001,
-<<<<<<< HEAD
-        :optional_enum=>:Default,
-        :optional_float=>0.0,
-        :optional_int32=>0,
-        :optional_int64=>0,
-        :optional_msg=>nil,
-        :optional_msg2=>nil,
-        :optional_proto2_submessage=>nil,
-=======
->>>>>>> 626889fb
         :optional_string=>"foo",
         :repeated_string=>["bar1", "bar2"],
         :repeated_msg=>[{:foo => 100}],
@@ -698,17 +511,10 @@
       m = MapMessage.new(:map_string_int32 => {"a" => 1})
       expected = {mapStringInt32: {a: 1}, mapStringMsg: {}, mapStringEnum: {}}
       expected_preserve = {map_string_int32: {a: 1}, map_string_msg: {}, map_string_enum: {}}
-<<<<<<< HEAD
-      assert_equal JSON.parse(MapMessage.encode_json(m, :emit_defaults=>true), :symbolize_names => true), expected
-
-      json = MapMessage.encode_json(m, :preserve_proto_fieldnames => true, :emit_defaults=>true)
-      assert_equal JSON.parse(json, :symbolize_names => true), expected_preserve
-=======
       assert_equal expected, JSON.parse(MapMessage.encode_json(m, :emit_defaults=>true), :symbolize_names => true)
 
       json = MapMessage.encode_json(m, :preserve_proto_fieldnames => true, :emit_defaults=>true)
       assert_equal expected_preserve, JSON.parse(json, :symbolize_names => true)
->>>>>>> 626889fb
 
       m2 = MapMessage.decode_json(MapMessage.encode_json(m))
       assert_equal m, m2
@@ -745,28 +551,6 @@
       assert_equal expected, JSON.parse(actual, :symbolize_names => true)
     end
 
-    def test_json_emit_defaults_submsg
-      m = TestSingularFields.new(singular_msg: proto_module::TestMessage2.new)
-
-      expected = {
-        singularInt32: 0,
-        singularInt64: "0",
-        singularUint32: 0,
-        singularUint64: "0",
-        singularBool: false,
-        singularFloat: 0,
-        singularDouble: 0,
-        singularString: "",
-        singularBytes: "",
-        singularMsg: {},
-        singularEnum: "Default",
-      }
-
-      actual = proto_module::TestMessage.encode_json(m, :emit_defaults => true)
-
-      assert_equal expected, JSON.parse(actual, :symbolize_names => true)
-    end
-
     def test_respond_to
       msg = MapMessage.new
       assert_respond_to msg, :map_string_int32
@@ -779,14 +563,8 @@
       assert_equal "basic_test.proto", file_descriptor.name
 
       file_descriptor = TestEnum.descriptor.file_descriptor
-<<<<<<< HEAD
-      assert nil != file_descriptor
-      assert_equal "tests/basic_test.proto", file_descriptor.name
-      assert_equal :proto3, file_descriptor.syntax
-=======
       refute_nil file_descriptor
       assert_equal "basic_test.proto", file_descriptor.name
->>>>>>> 626889fb
     end
 
     def test_lookup_filename
@@ -853,51 +631,6 @@
 
     def test_map_fields_respond_to? # regression test for issue 9202
       msg = proto_module::MapMessage.new
-<<<<<<< HEAD
-      assert msg.respond_to?(:map_string_int32=)
-      msg.map_string_int32 = Google::Protobuf::Map.new(:string, :int32)
-      assert msg.respond_to?(:map_string_int32)
-      assert_equal( Google::Protobuf::Map.new(:string, :int32), msg.map_string_int32 )
-      assert msg.respond_to?(:clear_map_string_int32)
-      msg.clear_map_string_int32
-
-      assert !msg.respond_to?(:has_map_string_int32?)
-      assert_raise NoMethodError do
-        msg.has_map_string_int32?
-      end
-      assert !msg.respond_to?(:map_string_int32_as_value)
-      assert_raise NoMethodError do
-        msg.map_string_int32_as_value
-      end
-      assert !msg.respond_to?(:map_string_int32_as_value=)
-      assert_raise NoMethodError do
-        msg.map_string_int32_as_value = :boom
-      end
-    end
-  end
-
-  def test_oneof_fields_respond_to? # regression test for issue 9202
-    msg = proto_module::OneofMessage.new
-    # `has_` prefix + "?" suffix actions should only work for oneofs fields.
-    assert msg.has_my_oneof?
-    assert msg.respond_to? :has_my_oneof?
-    assert !msg.respond_to?( :has_a? )
-    assert_raise NoMethodError do
-      msg.has_a?
-    end
-    assert !msg.respond_to?( :has_b? )
-    assert_raise NoMethodError do
-      msg.has_b?
-    end
-    assert !msg.respond_to?( :has_c? )
-    assert_raise NoMethodError do
-      msg.has_c?
-    end
-    assert !msg.respond_to?( :has_d? )
-    assert_raise NoMethodError do
-      msg.has_d?
-    end
-=======
       assert_respond_to msg, :map_string_int32=
       msg.map_string_int32 = Google::Protobuf::Map.new(:string, :int32)
       assert_respond_to msg, :map_string_int32
@@ -1140,6 +873,5 @@
       assert_false descriptor.options.has_features?
     end
 
->>>>>>> 626889fb
   end
 end