#!/usr/bin/ruby

# generated_code.rb is in the same directory as this test.
$LOAD_PATH.unshift(File.expand_path(File.dirname(__FILE__)))

require 'basic_test_proto2_pb'
require 'generated_code_pb'
require 'google/protobuf/well_known_types'
require 'test/unit'

module CaptureWarnings
  @@warnings = nil

  module_function

  def warn(message, category: nil, **kwargs)
    if @@warnings
      @@warnings << message
    else
      super
    end
  end

  def capture
    @@warnings = []
    yield
    @@warnings
  ensure
    @@warnings = nil
  end
end

Warning.extend CaptureWarnings

def hex2bin(s)
  s.scan(/../).map { |x| x.hex.chr }.join
end

class NonConformantNumericsTest < Test::Unit::TestCase
  def test_empty_json_numerics
    assert_raises Google::Protobuf::ParseError do
      msg = ::BasicTestProto2::TestMessage.decode_json('{"optionalInt32":""}')
    end
  end

  def test_trailing_non_numeric_characters
    assert_raises Google::Protobuf::ParseError do
      msg = ::BasicTestProto2::TestMessage.decode_json('{"optionalDouble":"123abc"}')
    end
  end
end

class EncodeDecodeTest < Test::Unit::TestCase
  def test_discard_unknown
    # Test discard unknown in message.
    unknown_msg = A::B::C::TestUnknown.new(:unknown_field => 1)
    from = A::B::C::TestUnknown.encode(unknown_msg)
    m = A::B::C::TestMessage.decode(from)
    Google::Protobuf.discard_unknown(m)
    to = A::B::C::TestMessage.encode(m)
    assert_empty to
    # Test discard unknown for singular message field.
    unknown_msg = A::B::C::TestUnknown.new(
            :optional_unknown =>
            A::B::C::TestUnknown.new(:unknown_field => 1))
    from = A::B::C::TestUnknown.encode(unknown_msg)
    m = A::B::C::TestMessage.decode(from)
    Google::Protobuf.discard_unknown(m)
    to = A::B::C::TestMessage.encode(m.optional_msg)
    assert_empty to
    # Test discard unknown for repeated message field.
    unknown_msg = A::B::C::TestUnknown.new(
            :repeated_unknown =>
            [A::B::C::TestUnknown.new(:unknown_field => 1)])
    from = A::B::C::TestUnknown.encode(unknown_msg)
    m = A::B::C::TestMessage.decode(from)
    Google::Protobuf.discard_unknown(m)
    to = A::B::C::TestMessage.encode(m.repeated_msg[0])
    assert_empty to
    # Test discard unknown for map value message field.
    unknown_msg = A::B::C::TestUnknown.new(
            :map_unknown =>
            {"" => A::B::C::TestUnknown.new(:unknown_field => 1)})
    from = A::B::C::TestUnknown.encode(unknown_msg)
    m = A::B::C::TestMessage.decode(from)
    Google::Protobuf.discard_unknown(m)
    to = A::B::C::TestMessage.encode(m.map_string_msg[''])
    assert_empty to
    # Test discard unknown for oneof message field.
    unknown_msg = A::B::C::TestUnknown.new(
            :oneof_unknown =>
            A::B::C::TestUnknown.new(:unknown_field => 1))
    from = A::B::C::TestUnknown.encode(unknown_msg)
    m = A::B::C::TestMessage.decode(from)
    Google::Protobuf.discard_unknown(m)
    to = A::B::C::TestMessage.encode(m.oneof_msg)
    assert_empty to
  end

  def test_encode_json
    msg = A::B::C::TestMessage.new({ optional_int32: 22 })
    json = msg.to_json

    to = A::B::C::TestMessage.decode_json(json)
    assert_equal 22, to.optional_int32
    msg = A::B::C::TestMessage.new({ optional_int32: 22 })
    json = msg.to_json({ preserve_proto_fieldnames: true })

    assert_match 'optional_int32', json

    to = A::B::C::TestMessage.decode_json(json)
    assert_equal 22, to.optional_int32

    msg = A::B::C::TestMessage.new({ optional_int32: 22 })
    json = A::B::C::TestMessage.encode_json(
      msg,
      { preserve_proto_fieldnames: true, emit_defaults: true }
    )

    assert_match 'optional_int32', json


    # Test for enums printing as ints.
    msg = A::B::C::TestMessage.new({ optional_enum: 1 })
    json = A::B::C::TestMessage.encode_json(
      msg, 
      { :format_enums_as_integers => true }
    )

    assert_match '"optionalEnum":1', json

    # Test for default enum being printed as int.
    msg = A::B::C::TestMessage.new({ optional_enum: 0 })
    json = A::B::C::TestMessage.encode_json(
      msg, 
      { :format_enums_as_integers => true, :emit_defaults => true }
    )

    assert_match '"optionalEnum":0', json

    # Test for repeated enums printing as ints.
    msg = A::B::C::TestMessage.new({ repeated_enum: [0,1,2,3] })
    json = A::B::C::TestMessage.encode_json(
      msg, 
      { :format_enums_as_integers => true }
    )

    assert_match '"repeatedEnum":[0,1,2,3]', json
  end

  def test_encode_wrong_msg
    assert_raises ::ArgumentError do
      m = A::B::C::TestMessage.new(
          :optional_int32 => 1,
      )
      Google::Protobuf::Any.encode(m)
    end
  end

  def test_json_name
    msg = A::B::C::TestJsonName.new(:value => 42)
    json = msg.to_json
    assert_match json, "{\"CustomJsonName\":42}"
  end

  def test_decode_depth_limit
    msg = A::B::C::TestMessage.new(
      optional_msg: A::B::C::TestMessage.new(
        optional_msg: A::B::C::TestMessage.new(
          optional_msg: A::B::C::TestMessage.new(
            optional_msg: A::B::C::TestMessage.new(
              optional_msg: A::B::C::TestMessage.new(
              )
            )
          )
        )
      )
    )
    msg_encoded = A::B::C::TestMessage.encode(msg)
    msg_out = A::B::C::TestMessage.decode(msg_encoded)
    assert_match msg.to_json, msg_out.to_json

<<<<<<< HEAD
    assert_raise Google::Protobuf::ParseError do
=======
    assert_raises Google::Protobuf::ParseError do
>>>>>>> 626889fb
      A::B::C::TestMessage.decode(msg_encoded, { recursion_limit: 4 })
    end

    msg_out = A::B::C::TestMessage.decode(msg_encoded, { recursion_limit: 5 })
    assert_match msg.to_json, msg_out.to_json
  end

  def test_encode_depth_limit
    msg = A::B::C::TestMessage.new(
      optional_msg: A::B::C::TestMessage.new(
        optional_msg: A::B::C::TestMessage.new(
          optional_msg: A::B::C::TestMessage.new(
            optional_msg: A::B::C::TestMessage.new(
              optional_msg: A::B::C::TestMessage.new(
              )
            )
          )
        )
      )
    )
    msg_encoded = A::B::C::TestMessage.encode(msg)
    msg_out = A::B::C::TestMessage.decode(msg_encoded)
    assert_match msg.to_json, msg_out.to_json

<<<<<<< HEAD
    assert_raise RuntimeError do
=======
    assert_raises RuntimeError do
>>>>>>> 626889fb
      A::B::C::TestMessage.encode(msg, { recursion_limit: 5 })
    end

    msg_encoded = A::B::C::TestMessage.encode(msg, { recursion_limit: 6 })
    msg_out = A::B::C::TestMessage.decode(msg_encoded)
    assert_match msg.to_json, msg_out.to_json
  end

end<|MERGE_RESOLUTION|>--- conflicted
+++ resolved
@@ -180,11 +180,7 @@
     msg_out = A::B::C::TestMessage.decode(msg_encoded)
     assert_match msg.to_json, msg_out.to_json
 
-<<<<<<< HEAD
-    assert_raise Google::Protobuf::ParseError do
-=======
     assert_raises Google::Protobuf::ParseError do
->>>>>>> 626889fb
       A::B::C::TestMessage.decode(msg_encoded, { recursion_limit: 4 })
     end
 
@@ -209,11 +205,7 @@
     msg_out = A::B::C::TestMessage.decode(msg_encoded)
     assert_match msg.to_json, msg_out.to_json
 
-<<<<<<< HEAD
-    assert_raise RuntimeError do
-=======
     assert_raises RuntimeError do
->>>>>>> 626889fb
       A::B::C::TestMessage.encode(msg, { recursion_limit: 5 })
     end
 
