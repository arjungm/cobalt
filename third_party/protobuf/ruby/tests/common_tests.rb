require 'google/protobuf/wrappers_pb.rb'

# Defines tests which are common between proto2 and proto3 syntax.
#
# Requires that the proto messages are exactly the same in proto2 and proto3 syntax
# and that the including class should define a 'proto_module' method which returns
# the enclosing module of the proto message classes.

require 'bigdecimal'

module CommonTests
  def test_defaults
    m = proto_module::TestMessage.new
    assert_equal 0, m.optional_int32
    assert_equal 0, m.optional_int64
    assert_equal 0, m.optional_uint32
    assert_equal 0, m.optional_uint64
    refute m.optional_bool
    assert_equal 0.0, m.optional_float
    assert_equal 0.0, m.optional_double
    assert_empty m.optional_string
    assert_empty m.optional_bytes
    assert_nil m.optional_msg
    assert_equal :Default, m.optional_enum
  end

  def test_setters
    m = proto_module::TestMessage.new
    m.optional_int32 = -42
    assert_equal -42, m.optional_int32
    m.optional_int64 = -0x1_0000_0000
    assert_equal -0x1_0000_0000, m.optional_int64
    m.optional_uint32 = 0x9000_0000
    assert_equal 0x9000_0000, m.optional_uint32
    m.optional_uint64 = 0x9000_0000_0000_0000
    assert_equal 0x9000_0000_0000_0000, m.optional_uint64
    m.optional_bool = true
    assert_equal m.optional_bool, true
    m.optional_float = 0.5
    assert_equal 0.5, m.optional_float
    m.optional_double = 0.5
    assert_equal 0.5, m.optional_double
    m.optional_string = "hello"
    assert_equal "hello", m.optional_string
    m.optional_string = :hello
    assert_equal "hello", m.optional_string
    m.optional_bytes = "world".encode!('ASCII-8BIT')
    assert_equal "world", m.optional_bytes
    m.optional_msg = proto_module::TestMessage2.new(:foo => 42)
    assert_equal proto_module::TestMessage2.new(:foo => 42), m.optional_msg
    m.optional_msg = nil
    assert_nil m.optional_msg
    m.optional_enum = :C
    assert_equal :C, m.optional_enum
    m.optional_enum = 'C'
    assert_equal :C, m.optional_enum
  end

  def test_ctor_args
    m = proto_module::TestMessage.new(:optional_int32 => -42,
                                      :optional_msg => proto_module::TestMessage2.new,
                                      :optional_enum => :C,
                                      :repeated_string => ["hello", "there", "world"])
    assert_equal -42, m.optional_int32
    assert_instance_of proto_module::TestMessage2, m.optional_msg
    assert_equal 3, m.repeated_string.length
    assert_equal :C, m.optional_enum
    assert_equal "hello", m.repeated_string[0]
    assert_equal "there", m.repeated_string[1]
    assert_equal "world", m.repeated_string[2]
  end

  def test_ctor_string_symbol_args
    m = proto_module::TestMessage.new(:optional_enum => 'C', :repeated_enum => ['A', 'B'])
    assert_equal :C, m.optional_enum
    assert_equal [:A, :B], m.repeated_enum
    m = proto_module::TestMessage.new(:optional_string => :foo, :repeated_string => [:foo, :bar])
    assert_equal 'foo', m.optional_string
    assert_equal ['foo', 'bar'], m.repeated_string
  end

  def test_ctor_nil_args
    m = proto_module::TestMessage.new(:optional_enum => nil, :optional_int32 => nil, :optional_string => nil, :optional_msg => nil)

    assert_equal :Default, m.optional_enum
    assert_equal 0, m.optional_int32
    assert_empty m.optional_string
    assert_nil m.optional_msg
  end

  def test_embeddedmsg_hash_init
    m = proto_module::TestEmbeddedMessageParent.new(
      :child_msg => {sub_child: {optional_int32: 1}},
      :number => 2,
      :repeated_msg => [{sub_child: {optional_int32: 3}}],
      :repeated_number => [10, 20, 30])

    assert_equal 2, m.number
    assert_equal [10, 20, 30], m.repeated_number

    refute_nil m.child_msg
    refute_nil m.child_msg.sub_child
    assert_equal 1, m.child_msg.sub_child.optional_int32
    refute_nil m.repeated_msg
    assert_equal 1, m.repeated_msg.length
    assert_equal 3, m.repeated_msg.first.sub_child.optional_int32
  end

  def test_inspect_eq_to_s
    m = proto_module::TestMessage.new(
      :optional_int32 => -42,
      :optional_enum => :A,
      :optional_msg => proto_module::TestMessage2.new(foo: 0),
      :repeated_string => ["hello", "there", "world"])
    expected = "<#{proto_module}::TestMessage: optional_int32: -42, optional_msg: <#{proto_module}::TestMessage2: foo: 0>, optional_enum: :A, repeated_int32: [], repeated_int64: [], repeated_uint32: [], repeated_uint64: [], repeated_bool: [], repeated_float: [], repeated_double: [], repeated_string: [\"hello\", \"there\", \"world\"], repeated_bytes: [], repeated_msg: [], repeated_enum: []>"
    assert_equal expected, m.inspect
    assert_equal expected, m.to_s

    m = proto_module::OneofMessage.new(:b => -42)
    expected = "<#{proto_module}::OneofMessage: b: -42>"
    assert_equal expected, m.inspect
    assert_equal expected, m.to_s
  end

  def test_hash
    m1 = proto_module::TestMessage.new(:optional_int32 => 42)
    m2 = proto_module::TestMessage.new(:optional_int32 => 102, repeated_string: ['please', 'work', 'ok?'])
    m3 = proto_module::TestMessage.new(:optional_int32 => 102, repeated_string: ['please', 'work', 'ok?'])
    refute_equal 0, m1.hash
    refute_equal 0, m2.hash
    refute_equal 0, m3.hash
    # relying on the randomness here -- if hash function changes and we are
    # unlucky enough to get a collision, then change the values above.
    refute_equal m1.hash, m2.hash
    assert_equal m2.hash, m3.hash
  end

  def test_unknown_field_errors
    e = assert_raises NoMethodError do
      proto_module::TestMessage.new.hello
    end
    assert_match(/hello/, e.message)

    e = assert_raises NoMethodError do
      proto_module::TestMessage.new.hello = "world"
    end
    assert_match(/hello/, e.message)
  end

  def test_type_errors
    m = proto_module::TestMessage.new
    e = assert_raises Google::Protobuf::TypeError do
      m.optional_int32 = "hello"
    end

    # Google::Protobuf::TypeError should inherit from TypeError for backwards compatibility
    # TODO: This can be removed when we can safely migrate to Google::Protobuf::TypeError
    assert e.is_a?(::TypeError)

    assert_raises Google::Protobuf::TypeError do
      m.optional_string = 42
    end
    assert_raises Google::Protobuf::TypeError do
      m.optional_string = nil
    end
    assert_raises Google::Protobuf::TypeError do
      m.optional_bool = 42
    end
    assert_raises Google::Protobuf::TypeError do
      m.optional_msg = proto_module::TestMessage.new  # expects TestMessage2
    end

    assert_raises Google::Protobuf::TypeError do
      m.repeated_int32 = []  # needs RepeatedField
    end

    assert_raises Google::Protobuf::TypeError do
      m.repeated_int32.push "hello"
    end

    assert_raises Google::Protobuf::TypeError do
      m.repeated_msg.push proto_module::TestMessage.new
    end
  end

  def test_string_encoding
    m = proto_module::TestMessage.new

    # Assigning a normal (ASCII or UTF8) string to a bytes field, or
    # ASCII-8BIT to a string field will convert to the proper encoding.
    m.optional_bytes = "Test string ASCII".encode!('ASCII')
    assert m.optional_bytes.frozen?
    assert_equal Encoding::ASCII_8BIT, m.optional_bytes.encoding
    assert_equal "Test string ASCII", m.optional_bytes

    assert_raises Encoding::UndefinedConversionError do
      m.optional_bytes = "Test string UTF-8 \u0100".encode!('UTF-8')
    end

    assert_raises Encoding::UndefinedConversionError do
      m.optional_string = ["FFFF"].pack('H*')
    end

    # "Ordinary" use case.
    m.optional_bytes = ["FFFF"].pack('H*')
    m.optional_string = "\u0100"

    # strings are immutable so we can't do this, but serialize should catch it.
    m.optional_string = "asdf".encode!('UTF-8')
    assert_raises(FrozenError) { m.optional_string.encode!('ASCII-8BIT') }
  end

  def test_rptfield_int32
    l = Google::Protobuf::RepeatedField.new(:int32)
    assert_equal 0, l.count
    l = Google::Protobuf::RepeatedField.new(:int32, [1, 2, 3])
    assert_equal 3, l.count
    assert_equal [1, 2, 3], l
    assert_equal l, [1, 2, 3]
    l.push 4
    assert_equal [1, 2, 3, 4], l
    dst_list = []
    l.each { |val| dst_list.push val }
    assert_equal [1, 2, 3, 4], dst_list
    assert_equal [1, 2, 3, 4], l.to_a
    assert_equal 1, l[0]
    assert_equal 4, l[3]
    l[0] = 5
    assert_equal [5, 2, 3, 4], l
    l2 = l.dup
    assert_equal l, l2
    refute_same l, l2
    l2.push 6
    assert_equal 4, l.count
    assert_equal 5, l2.count
    assert_equal '[5, 2, 3, 4]', l.inspect
    l.concat([7, 8, 9])
    assert_equal [5, 2, 3, 4, 7, 8, 9], l
    assert_equal 9, l.pop
    assert_equal [5, 2, 3, 4, 7, 8], l
    assert_raises Google::Protobuf::TypeError do
      m = proto_module::TestMessage.new
      l.push m
    end

    m = proto_module::TestMessage.new
    m.repeated_int32 = l
    assert_equal [5, 2, 3, 4, 7, 8], m.repeated_int32
    assert_equal m.repeated_int32.object_id, l.object_id
    l.push 42
    assert_equal 42, m.repeated_int32.pop
    l3 = l + l.dup
    assert_equal l3.count, l.count * 2
    l.count.times do |i|
      assert_equal l[i], l3[i]
      assert_equal l[i], l3[l.count + i]
    end

    l.clear
    assert_equal 0, l.count
    l += [1, 2, 3, 4]
    l.replace([5, 6, 7, 8])
    assert_equal [5, 6, 7, 8], l
    l4 = Google::Protobuf::RepeatedField.new(:int32)
    l4[5] = 42
    assert_equal [0, 0, 0, 0, 0, 42], l4
    l4 << 100
    assert_equal [0, 0, 0, 0, 0, 42, 100], l4
    l4 << 101 << 102
    assert_equal [0, 0, 0, 0, 0, 42, 100, 101, 102], l4
  end

  def test_parent_rptfield
    #make sure we set the RepeatedField and can add to it
    m = proto_module::TestMessage.new
    assert_empty m.repeated_string
    m.repeated_string << 'ok'
    m.repeated_string.push('ok2')
    assert_equal ['ok', 'ok2'], m.repeated_string
    m.repeated_string += ['ok3']
    assert_equal ['ok', 'ok2', 'ok3'], m.repeated_string
  end

  def test_rptfield_msg
    l = Google::Protobuf::RepeatedField.new(:message, proto_module::TestMessage)
    l.push proto_module::TestMessage.new
    assert_equal 1, l.count
    assert_raises Google::Protobuf::TypeError do
      l.push proto_module::TestMessage2.new
    end
    assert_raises Google::Protobuf::TypeError do
      l.push 42
    end

    l2 = l.dup
    assert_equal l[0], l2[0]
    assert_same l2[0], l[0]
    l2 = Google::Protobuf.deep_copy(l)
    assert_equal l[0], l2[0]
    refute_same l2[0], l[0]
    l3 = l + l2
    assert_equal 2, l3.count
    assert_equal l[0], l3[0]
    assert_equal l2[0], l3[1]
    l3[0].optional_int32 = 1000
    assert_equal 1000, l[0].optional_int32
    new_msg = proto_module::TestMessage.new(:optional_int32 => 200)
    l4 = l + [new_msg]
    assert_equal 2, l4.count
    new_msg.optional_int32 = 1000
    assert_equal 1000, l4[1].optional_int32
  end

  def test_rptfield_enum
    l = Google::Protobuf::RepeatedField.new(:enum, proto_module::TestEnum)
    l.push :A
    l.push :B
    l.push :C
    l.push :v0
    assert_equal 4, l.count
    assert_raises RangeError do
      l.push :D
    end
    assert_equal :A, l[0]
    assert_equal :v0, l[3]
    l.push 5
    assert_equal 5, l[4]
  end

  def test_rptfield_initialize
    assert_raises ArgumentError do
      Google::Protobuf::RepeatedField.new
    end
    assert_raises ArgumentError do
      Google::Protobuf::RepeatedField.new(:message)
    end
    assert_raises ArgumentError do
      Google::Protobuf::RepeatedField.new([1, 2, 3])
    end
    assert_raises ArgumentError do
      Google::Protobuf::RepeatedField.new(:message, [proto_module::TestMessage2.new])
    end
  end

  def test_rptfield_array_ducktyping
    l = Google::Protobuf::RepeatedField.new(:int32)
    length_methods = %w(count length size)
    length_methods.each do |lm|
      assert_equal 0, l.send(lm)
    end
    # out of bounds returns a nil
    assert_nil l[0]
    assert_nil l[1]
    assert_nil l[-1]
    l.push 4
    length_methods.each do |lm|
      assert_equal 1, l.send(lm)
    end
    assert_equal 4, l[0]
    assert_nil l[1]
    assert_equal 4, l[-1]
    assert_nil l[-2]
    l.push 2
    length_methods.each do |lm|
      assert_equal 2, l.send(lm)
    end
    assert_equal 4, l[0]
    assert_equal 2, l[1]
    assert_nil l[2]
    assert_equal 2, l[-1]
    assert_equal 4, l[-2]
    assert_nil l[-3]
    #adding out of scope will backfill with empty objects
  end

  def test_map_basic
    # allowed key types:
    # :int32, :int64, :uint32, :uint64, :bool, :string, :bytes.

    m = Google::Protobuf::Map.new(:string, :int32)
    m["asdf"] = 1
    assert_equal 1, m["asdf"]
    m["jkl;"] = 42
    assert_equal({ "jkl;" => 42, "asdf" => 1 }, m.to_h)
    assert m.has_key?("asdf")
    refute m.has_key?("qwerty")
    assert_equal 2, m.length
    m2 = m.dup
    assert_equal m, m2
    refute_equal 0, m.hash
    assert_equal m.hash, m2.hash

    collected = {}
    m.each { |k,v| collected[v] = k }
    assert_equal({ 42 => "jkl;", 1 => "asdf" }, collected)
    assert_equal 1, m.delete("asdf")
    refute m.has_key?("asdf")
    assert_nil m["asdf"]
    refute m.has_key?("asdf")

    # We only assert on inspect value when there is one map entry because the
    # order in which elements appear is unspecified (depends on the internal
    # hash function). We don't want a brittle test.
    assert_equal "{\"jkl;\"=>42}", m.inspect
    assert_equal ["jkl;"], m.keys
    assert_equal [42], m.values
    m.clear
    assert_equal 0, m.length
    assert_empty m.to_h

<<<<<<< HEAD
    assert_raise Google::Protobuf::TypeError do
=======
    assert_raises Google::Protobuf::TypeError do
>>>>>>> 626889fb
      m[1] = 1
    end
    assert_raises RangeError do
      m["asdf"] = 0x1_0000_0000
    end
  end

<<<<<<< HEAD
=======
  # This is a regression test for a bug in Map.hash. It used to return an
  # inconsistent result when there was a collision in the map (two keys mapping
  # to the same hash table entry).
  def test_map_hash
    for i in 0..25
      for j in i+1..25
        m = Google::Protobuf::Map.new(:int32, :string)
        m[i] = "abc"
        m[j] = "def"
        m2 = m.dup
        assert_equal m, m2
        assert_equal m.hash, m2.hash
      end
    end
  end

>>>>>>> 626889fb
  def test_b_8385
    m1 = Google::Protobuf::Map.new(:string, :string)
    m2 = Google::Protobuf::Map.new(:string, :string)

    assert_equal m1, m2

    m1["counter"] = "a"
    m2["counter"] = "aa"

<<<<<<< HEAD
    assert_not_equal m1, m2
=======
    refute_equal m1, m2
>>>>>>> 626889fb
  end

  def test_map_ctor
    m = Google::Protobuf::Map.new(:string, :int32,
                                  {"a" => 1, "b" => 2, "c" => 3})
    assert_equal({"a" => 1, "c" => 3, "b" => 2}, m.to_h)
  end

  def test_map_keytypes
    m = Google::Protobuf::Map.new(:int32, :int32)
    m[1] = 42
    m[-1] = 42
    assert_raises RangeError do
      m[0x8000_0000] = 1
    end
    assert_raises Google::Protobuf::TypeError do
      m["asdf"] = 1
    end

    m = Google::Protobuf::Map.new(:int64, :int32)
    m[0x1000_0000_0000_0000] = 1
    assert_raises RangeError do
      m[0x1_0000_0000_0000_0000] = 1
    end
    assert_raises Google::Protobuf::TypeError do
      m["asdf"] = 1
    end

    m = Google::Protobuf::Map.new(:uint32, :int32)
    m[0x8000_0000] = 1
    assert_raises RangeError do
      m[0x1_0000_0000] = 1
    end
    assert_raises RangeError do
      m[-1] = 1
    end

    m = Google::Protobuf::Map.new(:uint64, :int32)
    m[0x8000_0000_0000_0000] = 1
    assert_raises RangeError do
      m[0x1_0000_0000_0000_0000] = 1
    end
    assert_raises RangeError do
      m[-1] = 1
    end

    m = Google::Protobuf::Map.new(:bool, :int32)
    m[true] = 1
    m[false] = 2
    assert_raises Google::Protobuf::TypeError do
      m[1] = 1
    end
    assert_raises Google::Protobuf::TypeError do
      m["asdf"] = 1
    end

    m = Google::Protobuf::Map.new(:string, :int32)
    m["asdf"] = 1
<<<<<<< HEAD
    assert_raise Google::Protobuf::TypeError do
=======
    assert_raises Google::Protobuf::TypeError do
>>>>>>> 626889fb
      m[1] = 1
    end
    assert_raises Encoding::UndefinedConversionError do
      bytestring = ["FFFF"].pack("H*")
      m[bytestring] = 1
    end

    m = Google::Protobuf::Map.new(:bytes, :int32)
    bytestring = ["FFFF"].pack("H*")
    m[bytestring] = 1
    # Allowed -- we will automatically convert to ASCII-8BIT.
    m["asdf"] = 1
<<<<<<< HEAD
    assert_raise Google::Protobuf::TypeError do
=======
    assert_raises Google::Protobuf::TypeError do
>>>>>>> 626889fb
      m[1] = 1
    end
  end

  def test_map_msg_enum_valuetypes
    m = Google::Protobuf::Map.new(:string, :message, proto_module::TestMessage)
    m["asdf"] = proto_module::TestMessage.new
    assert_raises Google::Protobuf::TypeError do
      m["jkl;"] = proto_module::TestMessage2.new
    end

    m = Google::Protobuf::Map.new(
      :string, :message, proto_module::TestMessage,
      { "a" => proto_module::TestMessage.new(:optional_int32 => 42),
        "b" => proto_module::TestMessage.new(:optional_int32 => 84) })
    assert_equal 2, m.length
    assert_equal [42, 84], m.values.map{|msg| msg.optional_int32}.sort
    m = Google::Protobuf::Map.new(:string, :enum, proto_module::TestEnum,
                                  { "x" => :A, "y" => :B, "z" => :C })
    assert_equal 3, m.length
    assert_equal :C, m["z"]
    m["z"] = 2
    assert_equal :B, m["z"]
    m["z"] = 5
    assert_equal 5, m["z"]
    assert_raises RangeError do
      m["z"] = :Z
    end
    assert_raises RangeError do
      m["z"] = "z"
    end
  end

  def test_map_dup_deep_copy
    m = Google::Protobuf::Map.new(
      :string, :message, proto_module::TestMessage,
      { "a" => proto_module::TestMessage.new(:optional_int32 => 42),
        "b" => proto_module::TestMessage.new(:optional_int32 => 84) })

    m2 = m.dup
<<<<<<< HEAD
    assert m.to_h == m2.to_h
    assert m == m2
    assert m.object_id != m2.object_id
    assert m["a"].object_id == m2["a"].object_id
    assert m["b"].object_id == m2["b"].object_id

=======
    assert_equal m.to_h, m2.to_h
    assert_equal m, m2
    refute_same m, m2
    assert_same m["a"], m2["a"]
    assert_same m["b"], m2["b"]
>>>>>>> 626889fb
    m2 = Google::Protobuf.deep_copy(m)
    assert_equal m, m2
    refute_same m, m2
    refute_same m["a"], m2["a"]
    refute_same m["b"], m2["b"]
  end

  def test_oneof_descriptors
    d = proto_module::OneofMessage.descriptor
    o = d.lookup_oneof("my_oneof")
    refute_nil o
    assert_instance_of Google::Protobuf::OneofDescriptor, o
    assert_equal "my_oneof", o.name
    oneof_count = 0
    d.each_oneof{ |oneof|
      oneof_count += 1
      assert_equal o, oneof
    }
    assert_equal 1, oneof_count
    assert_equal 4, o.count
    field_names = o.map{|f| f.name}.sort
    assert_equal ["a", "b", "c", "d"], field_names
  end

  def test_oneof
    d = proto_module::OneofMessage.new
    assert_empty d.a
    assert_equal 0, d.b
    assert_nil d.c
    assert_equal :Default, d.d
    assert_nil d.my_oneof
    d.a = "hi"
    assert_equal "hi", d.a
    assert_equal 0, d.b
    assert_nil d.c
    assert_equal :Default, d.d
    assert_equal :a, d.my_oneof
    d.b = 42
    assert_empty d.a
    assert_equal 42, d.b
    assert_nil d.c
    assert_equal :Default, d.d
    assert_equal :b, d.my_oneof
    d.c = proto_module::TestMessage2.new(:foo => 100)
    assert_empty d.a
    assert_equal 0, d.b
    assert_equal 100, d.c.foo
    assert_equal :Default, d.d
    assert_equal :c, d.my_oneof
    d.d = :C
    assert_empty d.a
    assert_equal 0, d.b
    assert_nil d.c
    assert_equal :C, d.d
    assert_equal :d, d.my_oneof
    d2 = proto_module::OneofMessage.decode(proto_module::OneofMessage.encode(d))
    assert_equal d, d2
    encoded_field_a = proto_module::OneofMessage.encode(proto_module::OneofMessage.new(:a => "string"))
    encoded_field_b = proto_module::OneofMessage.encode(proto_module::OneofMessage.new(:b => 1000))
    encoded_field_c = proto_module::OneofMessage.encode(
      proto_module::OneofMessage.new(:c => proto_module::TestMessage2.new(:foo => 1)))
    encoded_field_d = proto_module::OneofMessage.encode(proto_module::OneofMessage.new(:d => :B))

    d3 = proto_module::OneofMessage.decode(
      encoded_field_c + encoded_field_a + encoded_field_b + encoded_field_d)
    assert_empty d3.a
    assert_equal 0, d3.b
    assert_nil d3.c
    assert_equal :B, d3.d
    d4 = proto_module::OneofMessage.decode(
      encoded_field_c + encoded_field_a + encoded_field_b + encoded_field_d +
      encoded_field_c)
    assert_empty d4.a
    assert_equal 0, d4.b
    assert_equal 1, d4.c.foo
    assert_equal :Default, d4.d
    d5 = proto_module::OneofMessage.new(:a => "hello")
    assert_equal "hello", d5.a
    d5.a = nil
    assert_empty d5.a
    assert_empty proto_module::OneofMessage.encode(d5)
    assert_nil d5.my_oneof
  end

  def test_enum_field
    m = proto_module::TestMessage.new
    assert_equal :Default, m.optional_enum
    m.optional_enum = :A
    assert_equal :A, m.optional_enum
    assert_raises RangeError do
      m.optional_enum = :ASDF
    end
    m.optional_enum = 1
    assert_equal :A, m.optional_enum
    m.optional_enum = 100
    assert_equal 100, m.optional_enum
  end

  def test_dup
    m = proto_module::TestMessage.new
    m.optional_string = "hello"
    m.optional_int32 = 42
    tm1 = proto_module::TestMessage2.new(:foo => 100)
    tm2 = proto_module::TestMessage2.new(:foo => 200)
    m.repeated_msg.push tm1
    assert_equal m.repeated_msg[-1], tm1
    m.repeated_msg.push tm2
    assert_equal m.repeated_msg[-1], tm2
    m2 = m.dup
    assert_equal m, m2
    m.optional_int32 += 1
    refute_equal m, m2
    assert_equal m.repeated_msg[0], m2.repeated_msg[0]
    assert_equal m.repeated_msg[0].object_id, m2.repeated_msg[0].object_id
  end

  def test_deep_copy
    m = proto_module::TestMessage.new(:optional_int32 => 42,
                                      :repeated_msg => [proto_module::TestMessage2.new(:foo => 100)])
    m2 = Google::Protobuf.deep_copy(m)
    assert_equal m, m2
    assert_equal m.repeated_msg, m2.repeated_msg
    refute_same m.repeated_msg, m2.repeated_msg
    refute_same m.repeated_msg[0], m2.repeated_msg[0]
  end

<<<<<<< HEAD
=======
  def test_sub_message_deep_copy # regression test for issue 12505
    m = proto_module::Foo.new(bar: proto_module::Bar.new(msg: "Hello World"))
    m2 = Google::Protobuf.deep_copy(m)
    assert_equal m, m2
    refute_same m, m2
    assert_equal m.bar, m2.bar
    refute_same m.bar, m2.bar
  end

>>>>>>> 626889fb
  def test_message_eq
    m = proto_module::TestMessage.new(:optional_int32 => 42,
                                      :repeated_int32 => [1, 2, 3])
    m2 = proto_module::TestMessage.new(:optional_int32 => 43,
                                       :repeated_int32 => [1, 2, 3])
<<<<<<< HEAD
    assert m != m2
    assert_not_equal proto_module::TestMessage.new, proto_module::TestMessage2.new
=======
    refute_equal m, m2
    refute_equal proto_module::TestMessage.new, proto_module::TestMessage2.new
>>>>>>> 626889fb
  end

  def test_enum_lookup
    assert_equal 1, proto_module::TestEnum::A
    assert_equal 2, proto_module::TestEnum::B
    assert_equal 3, proto_module::TestEnum::C
    assert_equal 4, proto_module::TestEnum::V0
    assert_equal :A, proto_module::TestEnum::lookup(1)
    assert_equal :B, proto_module::TestEnum::lookup(2)
    assert_equal :C, proto_module::TestEnum::lookup(3)
    assert_equal :v0, proto_module::TestEnum::lookup(4)
    assert_equal 1, proto_module::TestEnum::resolve(:A)
    assert_equal 2, proto_module::TestEnum::resolve(:B)
    assert_equal 3, proto_module::TestEnum::resolve(:C)
    assert_equal 4, proto_module::TestEnum::resolve(:v0)
  end

  def test_enum_const_get_helpers
    m = proto_module::TestMessage.new
    assert_equal proto_module::TestEnum::Default, m.optional_enum_const
    assert_equal proto_module::TestEnum.const_get(:Default), m.optional_enum_const

    m = proto_module::TestMessage.new({optional_enum: proto_module::TestEnum::A})
    assert_equal proto_module::TestEnum::A, m.optional_enum_const
    assert_equal proto_module::TestEnum.const_get(:A), m.optional_enum_const

    m = proto_module::TestMessage.new({optional_enum: proto_module::TestEnum::B})
    assert_equal proto_module::TestEnum::B, m.optional_enum_const
    assert_equal proto_module::TestEnum.const_get(:B), m.optional_enum_const

    m = proto_module::TestMessage.new({optional_enum: proto_module::TestEnum::C})
    assert_equal proto_module::TestEnum::C, m.optional_enum_const
    assert_equal proto_module::TestEnum.const_get(:C), m.optional_enum_const

    m = proto_module::TestMessage2.new({foo: 2})
    assert_equal 2, m.foo
    assert_raises(NoMethodError) { m.foo_ }
    assert_raises(NoMethodError) { m.foo_X }
    assert_raises(NoMethodError) { m.foo_XX }
    assert_raises(NoMethodError) { m.foo_XXX }
    assert_raises(NoMethodError) { m.foo_XXXX }
    assert_raises(NoMethodError) { m.foo_XXXXX }
    assert_raises(NoMethodError) { m.foo_XXXXXX }

    m = proto_module::Enumer.new({optional_enum: :B})
    assert_equal :B, m.optional_enum
    assert_raises(NoMethodError) { m.optional_enum_ }
    assert_raises(NoMethodError) { m.optional_enum_X }
    assert_raises(NoMethodError) { m.optional_enum_XX }
    assert_raises(NoMethodError) { m.optional_enum_XXX }
    assert_raises(NoMethodError) { m.optional_enum_XXXX }
    assert_raises(NoMethodError) { m.optional_enum_XXXXX }
    assert_raises(NoMethodError) { m.optional_enum_XXXXXX }
  end

  def test_enum_getter
    m = proto_module::Enumer.new(:optional_enum => :B, :repeated_enum => [:A, :C])

    assert_equal :B, m.optional_enum
    assert_equal 2, m.optional_enum_const
    assert_equal proto_module::TestEnum::B, m.optional_enum_const
    assert_equal [:A, :C], m.repeated_enum
    assert_equal [1, 3], m.repeated_enum_const
    assert_equal [proto_module::TestEnum::A, proto_module::TestEnum::C], m.repeated_enum_const
  end

  def test_enum_getter_oneof
    m = proto_module::Enumer.new(:const => :C)

    assert_equal :C, m.const
    assert_equal 3, m.const_const
    assert_equal proto_module::TestEnum::C, m.const_const
  end

  def test_enum_getter_only_enums
    m = proto_module::Enumer.new(:optional_enum => :B, :a_const => 'thing')

    assert_equal 'thing', m.a_const
    assert_equal :B, m.optional_enum

    assert_raises(NoMethodError) { m.a }
    assert_raises(NoMethodError) { m.a_const_const }
  end

  def test_repeated_push
    m = proto_module::TestMessage.new

    m.repeated_string += ['one']
    m.repeated_string += %w[two three]
    assert_equal %w[one two three], m.repeated_string

    m.repeated_string.push( *['four', 'five'] )
    assert_equal %w[one two three four five], m.repeated_string

    m.repeated_string.push 'six', 'seven'
    assert_equal %w[one two three four five six seven], m.repeated_string

    m = proto_module::TestMessage.new

    m.repeated_msg += [proto_module::TestMessage2.new(:foo => 1), proto_module::TestMessage2.new(:foo => 2)]
    m.repeated_msg += [proto_module::TestMessage2.new(:foo => 3)]
    m.repeated_msg.push proto_module::TestMessage2.new(:foo => 4), proto_module::TestMessage2.new(:foo => 5)
    assert_equal [1, 2, 3, 4, 5], m.repeated_msg.map {|x| x.foo}
  end

  def test_parse_serialize
    m = proto_module::TestMessage.new(:optional_int32 => 42,
                                      :optional_string => "hello world",
                                      :optional_enum => :B,
                                      :repeated_string => ["a", "b", "c"],
                                      :repeated_int32 => [42, 43, 44],
                                      :repeated_enum => [:A, :B, :C],
                                      :repeated_msg => [proto_module::TestMessage2.new(:foo => 1),
                                                        proto_module::TestMessage2.new(:foo => 2)])
<<<<<<< HEAD
    if proto_module == ::BasicTest
=======
    if proto_module.class.name == "BasicTest"
>>>>>>> 626889fb
      # For proto3 we can add an unknown enum value safely.
      m.repeated_enum << 100
    end

    data = proto_module::TestMessage.encode m
    m2 = proto_module::TestMessage.decode data

    assert_equal m, m2

    data = Google::Protobuf.encode m
    m2 = Google::Protobuf.decode(proto_module::TestMessage, data)
    assert_equal m, m2
  end

  def test_encode_decode_helpers
    m = proto_module::TestMessage.new(:optional_string => 'foo', :repeated_string => ['bar1', 'bar2'])
    assert_equal 'foo', m.optional_string
    assert_equal ['bar1', 'bar2'], m.repeated_string

    json = m.to_json
    m2 = proto_module::TestMessage.decode_json(json)
    assert_equal 'foo', m2.optional_string
    assert_equal ['bar1', 'bar2'], m2.repeated_string
    if RUBY_PLATFORM != "java"
      assert m2.optional_string.frozen?
      assert m2.repeated_string[0].frozen?
    end

    proto = m.to_proto
    m2 = proto_module::TestMessage.decode(proto)
    assert_equal 'foo', m2.optional_string
    assert_equal ['bar1', 'bar2'], m2.repeated_string
  end

  def test_protobuf_encode_decode_helpers
    m = proto_module::TestMessage.new(:optional_string => 'foo', :repeated_string => ['bar1', 'bar2'])
    encoded_msg = Google::Protobuf.encode(m)
    assert_equal m.to_proto, encoded_msg

    decoded_msg = Google::Protobuf.decode(proto_module::TestMessage, encoded_msg)
    assert_equal proto_module::TestMessage.decode(m.to_proto), decoded_msg
  end

  def test_protobuf_encode_decode_json_helpers
    m = proto_module::TestMessage.new(:optional_string => 'foo', :repeated_string => ['bar1', 'bar2'])
    encoded_msg = Google::Protobuf.encode_json(m)
    assert_equal m.to_json, encoded_msg

    decoded_msg = Google::Protobuf.decode_json(proto_module::TestMessage, encoded_msg)
    assert_equal proto_module::TestMessage.decode_json(m.to_json), decoded_msg
<<<<<<< HEAD

    assert_equal [m].to_json, Google::Protobuf.encode_json([m])
    assert_equal proto_module::TestMessage.decode_json([m.to_json].first), decoded_msg
  end
=======
>>>>>>> 626889fb

    assert_equal [m].to_json, Google::Protobuf.encode_json([m])
    assert_equal proto_module::TestMessage.decode_json([m.to_json].first), decoded_msg
  end

  def test_corecursive
    # just be sure that we can instantiate types with corecursive field-type
    # references.
    m = proto_module::Recursive1.new(:foo => proto_module::Recursive2.new(:foo => proto_module::Recursive1.new))
    assert_equal proto_module::Recursive2.descriptor, proto_module::Recursive1.descriptor.lookup("foo").subtype
    assert_equal proto_module::Recursive1.descriptor, proto_module::Recursive2.descriptor.lookup("foo").subtype
    serialized = proto_module::Recursive1.encode(m)
    m2 = proto_module::Recursive1.decode(serialized)
    assert_equal m, m2
  end

  def test_serialize_cycle
    m = proto_module::Recursive1.new(:foo => proto_module::Recursive2.new)
    m.foo.foo = m
    assert_raises RuntimeError do
      proto_module::Recursive1.encode(m)
    end
  end

  def test_bad_field_names
    m = proto_module::BadFieldNames.new(:dup => 1, :class => 2)
    m2 = m.dup
    assert_equal m, m2
    assert_equal 1, m['dup']
    assert_equal 2, m['class']
    m['dup'] = 3
<<<<<<< HEAD
    assert m['dup'] == 3
=======
    assert_equal 3, m['dup']
>>>>>>> 626889fb
  end

  def test_int_ranges
    m = proto_module::TestMessage.new

    m.optional_int32 = 0
    m.optional_int32 = -0x8000_0000
    m.optional_int32 = +0x7fff_ffff
    m.optional_int32 = 1.0
    m.optional_int32 = -1.0
    m.optional_int32 = 2e9
    assert_raises RangeError do
      m.optional_int32 = -0x8000_0001
    end
    assert_raises RangeError do
      m.optional_int32 = +0x8000_0000
    end
    assert_raises RangeError do
      m.optional_int32 = +0x1000_0000_0000_0000_0000_0000 # force Bignum
    end
    assert_raises RangeError do
      m.optional_int32 = 1e12
    end
    assert_raises RangeError do
      m.optional_int32 = 1.5
    end

    m.optional_uint32 = 0
    m.optional_uint32 = +0xffff_ffff
    m.optional_uint32 = 1.0
    m.optional_uint32 = 4e9
    assert_raises RangeError do
      m.optional_uint32 = -1
    end
    assert_raises RangeError do
      m.optional_uint32 = -1.5
    end
    assert_raises RangeError do
      m.optional_uint32 = -1.5e12
    end
    assert_raises RangeError do
      m.optional_uint32 = -0x1000_0000_0000_0000
    end
    assert_raises RangeError do
      m.optional_uint32 = +0x1_0000_0000
    end
    assert_raises RangeError do
      m.optional_uint32 = +0x1000_0000_0000_0000_0000_0000 # force Bignum
    end
    assert_raises RangeError do
      m.optional_uint32 = 1e12
    end
    assert_raises RangeError do
      m.optional_uint32 = 1.5
    end

    m.optional_int64 = 0
    m.optional_int64 = -0x8000_0000_0000_0000
    m.optional_int64 = +0x7fff_ffff_ffff_ffff
    m.optional_int64 = 1.0
    m.optional_int64 = -1.0
    m.optional_int64 = 8e18
    m.optional_int64 = -8e18
    assert_raises RangeError do
      m.optional_int64 = -0x8000_0000_0000_0001
    end
    assert_raises RangeError do
      m.optional_int64 = +0x8000_0000_0000_0000
    end
    assert_raises RangeError do
      m.optional_int64 = +0x1000_0000_0000_0000_0000_0000 # force Bignum
    end
    assert_raises RangeError do
      m.optional_int64 = 1e50
    end
    assert_raises RangeError do
      m.optional_int64 = 1.5
    end

    m.optional_uint64 = 0
    m.optional_uint64 = +0xffff_ffff_ffff_ffff
    m.optional_uint64 = 1.0
    m.optional_uint64 = 16e18
    assert_raises RangeError do
      m.optional_uint64 = -1
    end
    assert_raises RangeError do
      m.optional_uint64 = -1.5
    end
    assert_raises RangeError do
      m.optional_uint64 = -1.5e12
    end
    assert_raises RangeError do
      m.optional_uint64 = -0x1_0000_0000_0000_0000
    end
    assert_raises RangeError do
      m.optional_uint64 = +0x1_0000_0000_0000_0000
    end
    assert_raises RangeError do
      m.optional_uint64 = +0x1000_0000_0000_0000_0000_0000 # force Bignum
    end
    assert_raises RangeError do
      m.optional_uint64 = 1e50
    end
    assert_raises RangeError do
      m.optional_uint64 = 1.5
    end
  end

  def test_stress_test
    m = proto_module::TestMessage.new
    m.optional_int32 = 42
    m.optional_int64 = 0x100000000
    m.optional_string = "hello world"
    10.times do m.repeated_msg.push proto_module::TestMessage2.new(:foo => 42) end
    10.times do m.repeated_string.push "hello world" end

    data = proto_module::TestMessage.encode(m)

    10_000.times do
      m = proto_module::TestMessage.decode(data)
      data_new = proto_module::TestMessage.encode(m)
      assert_equal data, data_new
      data = data_new
    end
  end

  def test_reflection
    m = proto_module::TestMessage.new(:optional_int32 => 1234)
    msgdef = m.class.descriptor
    assert_instance_of Google::Protobuf::Descriptor, msgdef
    assert msgdef.any? {|field| field.name == "optional_int32"}
    optional_int32 = msgdef.lookup "optional_int32"
    assert_instance_of Google::Protobuf::FieldDescriptor, optional_int32
    refute_nil optional_int32
    assert_equal "optional_int32", optional_int32.name
    assert_equal :int32, optional_int32.type
    optional_int32.set(m, 5678)
    assert_equal 5678, m.optional_int32
    m.optional_int32 = 1000
    assert_equal 1000, optional_int32.get(m)
    optional_msg = msgdef.lookup "optional_msg"
    assert_equal proto_module::TestMessage2.descriptor, optional_msg.subtype
    optional_msg.set(m, optional_msg.subtype.msgclass.new)

    assert_equal proto_module::TestMessage, msgdef.msgclass
    optional_enum = msgdef.lookup "optional_enum"
    assert_equal proto_module::TestEnum.descriptor, optional_enum.subtype
    assert_instance_of Google::Protobuf::EnumDescriptor, optional_enum.subtype
    optional_enum.subtype.each do |k, v|
      # set with integer, check resolution to symbolic name
      optional_enum.set(m, v)
      assert_equal optional_enum.get(m), k
    end
  end

  def test_json
    m = proto_module::TestMessage.new(:optional_int32 => 1234,
                                      :optional_int64 => -0x1_0000_0000,
                                      :optional_uint32 => 0x8000_0000,
                                      :optional_uint64 => 0xffff_ffff_ffff_ffff,
                                      :optional_bool => true,
                                      :optional_float => 1.0,
                                      :optional_double => -1e100,
                                      :optional_string => "Test string",
                                      :optional_bytes => ["FFFFFFFF"].pack('H*'),
                                      :optional_msg => proto_module::TestMessage2.new(:foo => 42),
                                      :repeated_int32 => [1, 2, 3, 4],
                                      :repeated_string => ["a", "b", "c"],
                                      :repeated_bool => [true, false, true, false],
                                      :repeated_msg => [proto_module::TestMessage2.new(:foo => 1),
                                                        proto_module::TestMessage2.new(:foo => 2)])

    json_text = proto_module::TestMessage.encode_json(m)
    m2 = proto_module::TestMessage.decode_json(json_text)
    assert_equal m, m2

    # Crash case from GitHub issue 283.
    bar = proto_module::Bar.new(msg: "bar")
    baz1 = proto_module::Baz.new(msg: "baz")
    baz2 = proto_module::Baz.new(msg: "quux")
    proto_module::Foo.encode_json(proto_module::Foo.new)
    proto_module::Foo.encode_json(proto_module::Foo.new(bar: bar))
    proto_module::Foo.encode_json(proto_module::Foo.new(bar: bar, baz: [baz1, baz2]))
  end

  def test_json_empty
    assert_equal '{}', proto_module::TestMessage.encode_json(proto_module::TestMessage.new)
  end

  def test_json_emit_defaults
    # TODO: Fix JSON in JRuby version.
    return if RUBY_PLATFORM == "java"
    m = proto_module::TestMessage.new

    expected = {
      repeatedInt32: [],
      repeatedInt64: [],
      repeatedUint32: [],
      repeatedUint64: [],
      repeatedBool: [],
      repeatedFloat: [],
      repeatedDouble: [],
      repeatedString: [],
      repeatedBytes: [],
      repeatedMsg: [],
      repeatedEnum: []
    }

    actual = proto_module::TestMessage.encode_json(m, :emit_defaults => true)

    assert_equal expected, JSON.parse(actual, :symbolize_names => true)
  end

  def test_json_emit_defaults_submsg
    # TODO: Fix JSON in JRuby version.
    return if RUBY_PLATFORM == "java"
    m = proto_module::TestMessage.new(optional_msg: proto_module::TestMessage2.new)

    expected = {
      optionalMsg: {},
      repeatedInt32: [],
      repeatedInt64: [],
      repeatedUint32: [],
      repeatedUint64: [],
      repeatedBool: [],
      repeatedFloat: [],
      repeatedDouble: [],
      repeatedString: [],
      repeatedBytes: [],
      repeatedMsg: [],
      repeatedEnum: []
    }

    actual = proto_module::TestMessage.encode_json(m, :emit_defaults => true)

    assert_equal expected, JSON.parse(actual, :symbolize_names => true)
  end

  def test_json_emit_defaults_repeated_submsg
    # TODO: Fix JSON in JRuby version.
    return if RUBY_PLATFORM == "java"
    m = proto_module::TestMessage.new(repeated_msg: [proto_module::TestMessage2.new])

    expected = {
      repeatedInt32: [],
      repeatedInt64: [],
      repeatedUint32: [],
      repeatedUint64: [],
      repeatedBool: [],
      repeatedFloat: [],
      repeatedDouble: [],
      repeatedString: [],
      repeatedBytes: [],
      repeatedMsg: [{}],
      repeatedEnum: []
    }

    actual = proto_module::TestMessage.encode_json(m, :emit_defaults => true)

    assert_equal expected, JSON.parse(actual, :symbolize_names => true)
  end

  def value_from_ruby(value)
    ret = Google::Protobuf::Value.new
    case value
    when String
      ret.string_value = value
    when Google::Protobuf::Struct
      ret.struct_value = value
    when Hash
      ret.struct_value = struct_from_ruby(value)
    when Google::Protobuf::ListValue
      ret.list_value = value
    when Array
      ret.list_value = list_from_ruby(value)
    else
      @log.error "Unknown type: #{value.class}"
      raise Google::Protobuf::Error, "Unknown type: #{value.class}"
    end
    ret
  end

  def list_from_ruby(arr)
    ret = Google::Protobuf::ListValue.new
    arr.each do |v|
      ret.values << value_from_ruby(v)
    end
    ret
  end

  def struct_from_ruby(hash)
    ret = Google::Protobuf::Struct.new
    hash.each do |k, v|
      ret.fields[k] ||= value_from_ruby(v)
    end
    ret
  end

  def test_deep_json
    # will not overflow
    json = '{"a":{"a":{"a":{"a":{"a":{"a":{"a":{"a":{"a":{"a":{"a":'\
           '{"a":{"a":{"a":{"a":{}}}}}}}}}}}}}}}}'

    struct = struct_from_ruby(JSON.parse(json))
    assert_equal json, struct.to_json

    encoded = proto_module::MyRepeatedStruct.encode(
      proto_module::MyRepeatedStruct.new(structs: [proto_module::MyStruct.new(struct: struct)]))
    assert_equal json, proto_module::MyRepeatedStruct.decode(encoded).structs[0].struct.to_json

    # will overflow
    json = '{"a":{"a":{"a":[{"a":{"a":[{"a":[{"a":{"a":[{"a":[{"a":'\
           '{"a":[{"a":[{"a":{"a":{"a":[{"a":"a"}]}}}]}]}}]}]}}]}]}}]}}}'

    struct = struct_from_ruby(JSON.parse(json))
    assert_equal json, struct.to_json

<<<<<<< HEAD
    assert_raise(RuntimeError, "Recursion limit exceeded during encoding") do
=======
    assert_raises(RuntimeError, "Recursion limit exceeded during encoding") do
>>>>>>> 626889fb
      struct = Google::Protobuf::Struct.new
      struct.fields["foobar"] = Google::Protobuf::Value.new(struct_value: struct)
      Google::Protobuf::Struct.encode(struct)
    end
  end

  def test_comparison_with_arbitrary_object
    refute_nil proto_module::TestMessage.new
  end

  def test_wrappers_set_to_default
    run_asserts = ->(m) {
      assert_equal 0.0, m.double.value
      assert_equal 0.0, m.float.value
      assert_equal 0, m.int32.value
      assert_equal 0, m.int64.value
      assert_equal 0, m.uint32.value
      assert_equal 0, m.uint64.value
      refute m.bool.value
      assert_empty m.string.value
      assert_empty m.bytes.value
    }

    m = proto_module::Wrapper.new(
      double: Google::Protobuf::DoubleValue.new(value: 0.0),
      float: Google::Protobuf::FloatValue.new(value: 0.0),
      int32: Google::Protobuf::Int32Value.new(value: 0),
      int64: Google::Protobuf::Int64Value.new(value: 0),
      uint32: Google::Protobuf::UInt32Value.new(value: 0),
      uint64: Google::Protobuf::UInt64Value.new(value: 0),
      bool: Google::Protobuf::BoolValue.new(value: false),
      string: Google::Protobuf::StringValue.new(value: ""),
      bytes: Google::Protobuf::BytesValue.new(value: ''),
    )

    run_asserts.call(m)
    m2 = proto_module::Wrapper.decode(m.to_proto)
    run_asserts.call(m2)
    m3 = proto_module::Wrapper.decode_json(m.to_json)
    run_asserts.call(m3)
  end

  def test_wrappers_set_to_default
    run_asserts = ->(m) {
      assert_equal 0.0, m.double.value
      assert_equal 0.0, m.float.value
      assert_equal 0, m.int32.value
      assert_equal 0, m.int64.value
      assert_equal 0, m.uint32.value
      assert_equal 0, m.uint64.value
      assert_equal false, m.bool.value
      assert_equal '', m.string.value
      assert_equal '', m.bytes.value
    }

    m = proto_module::Wrapper.new(
      double: Google::Protobuf::DoubleValue.new(value: 0.0),
      float: Google::Protobuf::FloatValue.new(value: 0.0),
      int32: Google::Protobuf::Int32Value.new(value: 0),
      int64: Google::Protobuf::Int64Value.new(value: 0),
      uint32: Google::Protobuf::UInt32Value.new(value: 0),
      uint64: Google::Protobuf::UInt64Value.new(value: 0),
      bool: Google::Protobuf::BoolValue.new(value: false),
      string: Google::Protobuf::StringValue.new(value: ""),
      bytes: Google::Protobuf::BytesValue.new(value: ''),
    )

    run_asserts.call(m)
    m2 = proto_module::Wrapper.decode(m.to_proto)
    run_asserts.call(m2)
    m3 = proto_module::Wrapper.decode_json(m.to_json)
    run_asserts.call(m3)
  end

  def test_wrapper_getters
    run_asserts = ->(m) {
      assert_equal 2.0, m.double_as_value
      assert_equal 2.0, m.double.value
      assert_equal 2.0, m.double_as_value

      assert_equal 4.0, m.float_as_value
      assert_equal 4.0, m.float.value
      assert_equal 4.0, m.float_as_value

      assert_equal 3, m.int32_as_value
      assert_equal 3, m.int32.value
      assert_equal 3, m.int32_as_value

      assert_equal 4, m.int64_as_value
      assert_equal 4, m.int64.value
      assert_equal 4, m.int64_as_value

      assert_equal 5, m.uint32_as_value
      assert_equal 5, m.uint32.value
      assert_equal 5, m.uint32_as_value

      assert_equal 6, m.uint64_as_value
      assert_equal 6, m.uint64.value
      assert_equal 6, m.uint64_as_value

<<<<<<< HEAD
      assert_equal true, m.bool_as_value
      assert_equal true, m.bool.value
      assert_equal true, m.bool_as_value

=======
      assert m.bool_as_value
      assert m.bool.value
      assert m.bool_as_value
>>>>>>> 626889fb
      assert_equal "st\nr", m.string_as_value
      assert_equal "st\nr", m.string.value
      assert_equal "st\nr", m.string_as_value

      assert_equal 'fun', m.bytes_as_value
      assert_equal 'fun', m.bytes.value
      assert_equal 'fun', m.bytes_as_value
    }

    m = proto_module::Wrapper.new(
      double: Google::Protobuf::DoubleValue.new(value: 2.0),
      float: Google::Protobuf::FloatValue.new(value: 4.0),
      int32: Google::Protobuf::Int32Value.new(value: 3),
      int64: Google::Protobuf::Int64Value.new(value: 4),
      uint32: Google::Protobuf::UInt32Value.new(value: 5),
      uint64: Google::Protobuf::UInt64Value.new(value: 6),
      bool: Google::Protobuf::BoolValue.new(value: true),
      string: Google::Protobuf::StringValue.new(value: "st\nr"),
      bytes: Google::Protobuf::BytesValue.new(value: 'fun'),
      real_string: '100'
    )

    run_asserts.call(m)
    serialized = proto_module::Wrapper::encode(m)
    m2 = proto_module::Wrapper::decode(serialized)
    run_asserts.call(m2)

    # Test the case where we are serializing directly from the parsed form
    # (before anything lazy is materialized).
    m3 = proto_module::Wrapper::decode(serialized)
    serialized2 = proto_module::Wrapper::encode(m3)
    m4 = proto_module::Wrapper::decode(serialized2)
    run_asserts.call(m4)

    # Test that the lazy form compares equal to the expanded form.
    m5 = proto_module::Wrapper::decode(serialized2)
    assert_equal m5, m

    serialized_json = proto_module::Wrapper::encode_json(m)
    m6 = proto_module::Wrapper::decode_json(serialized_json)
    assert_equal m6, m
  end

  def test_repeated_wrappers
    run_asserts = ->(m) {
      assert_equal 2.0, m.repeated_double[0].value
      assert_equal 4.0, m.repeated_float[0].value
      assert_equal 3, m.repeated_int32[0].value
      assert_equal 4, m.repeated_int64[0].value
      assert_equal 5, m.repeated_uint32[0].value
      assert_equal 6, m.repeated_uint64[0].value
<<<<<<< HEAD
      assert_equal true, m.repeated_bool[0].value
=======
      assert m.repeated_bool[0].value
>>>>>>> 626889fb
      assert_equal 'str', m.repeated_string[0].value
      assert_equal 'fun', m.repeated_bytes[0].value
    }

    m = proto_module::Wrapper.new(
      repeated_double: [Google::Protobuf::DoubleValue.new(value: 2.0)],
      repeated_float: [Google::Protobuf::FloatValue.new(value: 4.0)],
      repeated_int32: [Google::Protobuf::Int32Value.new(value: 3)],
      repeated_int64: [Google::Protobuf::Int64Value.new(value: 4)],
      repeated_uint32: [Google::Protobuf::UInt32Value.new(value: 5)],
      repeated_uint64: [Google::Protobuf::UInt64Value.new(value: 6)],
      repeated_bool: [Google::Protobuf::BoolValue.new(value: true)],
      repeated_string: [Google::Protobuf::StringValue.new(value: 'str')],
      repeated_bytes: [Google::Protobuf::BytesValue.new(value: 'fun')],
    )

    run_asserts.call(m)
    serialized = proto_module::Wrapper::encode(m)
    m2 = proto_module::Wrapper::decode(serialized)
    run_asserts.call(m2)

    # Test the case where we are serializing directly from the parsed form
    # (before anything lazy is materialized).
    m3 = proto_module::Wrapper::decode(serialized)
    serialized2 = proto_module::Wrapper::encode(m3)
    m4 = proto_module::Wrapper::decode(serialized2)
    run_asserts.call(m4)

    # Test that the lazy form compares equal to the expanded form.
    m5 = proto_module::Wrapper::decode(serialized2)
    assert_equal m5, m

    # Test JSON.
    serialized_json = proto_module::Wrapper::encode_json(m5)
    m6 = proto_module::Wrapper::decode_json(serialized_json)
    run_asserts.call(m6)
    assert_equal m6, m
  end

  def test_oneof_wrappers
    run_test = ->(m) {
      serialized = proto_module::Wrapper::encode(m)
      m2 = proto_module::Wrapper::decode(serialized)

      # Encode directly from lazy form.
      serialized2 = proto_module::Wrapper::encode(m2)

      assert_equal m, m2
      assert_equal serialized, serialized2

      serialized_json = proto_module::Wrapper::encode_json(m)
      m3 = proto_module::Wrapper::decode_json(serialized_json)
      assert_equal m, m3
    }

    m = proto_module::Wrapper.new()

    run_test.call(m)
    m.oneof_double_as_value = 2.0
    run_test.call(m)
    m.oneof_float_as_value = 4.0
    run_test.call(m)
    m.oneof_int32_as_value = 3
    run_test.call(m)
    m.oneof_int64_as_value = 5
    run_test.call(m)
    m.oneof_uint32_as_value = 6
    run_test.call(m)
    m.oneof_uint64_as_value = 7
    run_test.call(m)
    m.oneof_string_as_value = 'str'
    run_test.call(m)
    m.oneof_bytes_as_value = 'fun'
    run_test.call(m)
  end

  def test_top_level_wrappers
    # We don't expect anyone to do this, but we should also make sure it does
    # the right thing.
    run_test = ->(klass, val) {
      m = klass.new(value: val)
      serialized = klass::encode(m)
      m2 = klass::decode(serialized)

      # Encode directly from lazy form.
      serialized2 = klass::encode(m2)

      assert_equal m, m2
      assert_equal serialized, serialized2

      serialized_json = klass::encode_json(m)

      # This is nonsensical to do and does not work.  There is no good reason
      # to parse a wrapper type directly.
<<<<<<< HEAD
      assert_raise(RuntimeError) { klass::decode_json(serialized_json) }
=======
      assert_raises(RuntimeError) { klass::decode_json(serialized_json) }
>>>>>>> 626889fb
    }

    run_test.call(Google::Protobuf::DoubleValue, 2.0)
    run_test.call(Google::Protobuf::FloatValue, 4.0)
    run_test.call(Google::Protobuf::Int32Value, 3)
    run_test.call(Google::Protobuf::Int64Value, 4)
    run_test.call(Google::Protobuf::UInt32Value, 5)
    run_test.call(Google::Protobuf::UInt64Value, 6)
    run_test.call(Google::Protobuf::BoolValue, true)
    run_test.call(Google::Protobuf::StringValue, 'str')
    run_test.call(Google::Protobuf::BytesValue, 'fun')
  end

  def test_wrapper_setters_as_value
    run_asserts = ->(m) {
      m.double_as_value = 4.8
      assert_equal 4.8, m.double_as_value
      assert_equal Google::Protobuf::DoubleValue.new(value: 4.8), m.double
      m.float_as_value = 2.4
      assert_in_delta 2.4, m.float_as_value
      assert_in_delta Google::Protobuf::FloatValue.new(value: 2.4).value, m.float.value
      m.int32_as_value = 5
      assert_equal 5, m.int32_as_value
      assert_equal Google::Protobuf::Int32Value.new(value: 5), m.int32
      m.int64_as_value = 15
      assert_equal 15, m.int64_as_value
      assert_equal Google::Protobuf::Int64Value.new(value: 15), m.int64
      m.uint32_as_value = 50
      assert_equal 50, m.uint32_as_value
      assert_equal Google::Protobuf::UInt32Value.new(value: 50), m.uint32
      m.uint64_as_value = 500
      assert_equal 500, m.uint64_as_value
      assert_equal Google::Protobuf::UInt64Value.new(value: 500), m.uint64
      m.bool_as_value = false
<<<<<<< HEAD
      assert_equal false, m.bool_as_value
=======
      refute m.bool_as_value
>>>>>>> 626889fb
      assert_equal Google::Protobuf::BoolValue.new(value: false), m.bool
      m.string_as_value = 'xy'
      assert_equal 'xy', m.string_as_value
      assert_equal Google::Protobuf::StringValue.new(value: 'xy'), m.string
      m.bytes_as_value = '123'
      assert_equal '123', m.bytes_as_value
      assert_equal Google::Protobuf::BytesValue.new(value: '123'), m.bytes

      m.double_as_value = nil
      assert_nil m.double
      assert_nil m.double_as_value
      m.float_as_value = nil
      assert_nil m.float
      assert_nil m.float_as_value
      m.int32_as_value = nil
      assert_nil m.int32
      assert_nil m.int32_as_value
      m.int64_as_value = nil
      assert_nil m.int64
      assert_nil m.int64_as_value
      m.uint32_as_value = nil
      assert_nil m.uint32
      assert_nil m.uint32_as_value
      m.uint64_as_value = nil
      assert_nil m.uint64
      assert_nil m.uint64_as_value
      m.bool_as_value = nil
      assert_nil m.bool
      assert_nil m.bool_as_value
      m.string_as_value = nil
      assert_nil m.string
      assert_nil m.string_as_value
      m.bytes_as_value = nil
      assert_nil m.bytes
      assert_nil m.bytes_as_value
    }

    m2 = proto_module::Wrapper.new(
      double: Google::Protobuf::DoubleValue.new(value: 2.0),
      float: Google::Protobuf::FloatValue.new(value: 4.0),
      int32: Google::Protobuf::Int32Value.new(value: 3),
      int64: Google::Protobuf::Int64Value.new(value: 4),
      uint32: Google::Protobuf::UInt32Value.new(value: 5),
      uint64: Google::Protobuf::UInt64Value.new(value: 6),
      bool: Google::Protobuf::BoolValue.new(value: true),
      string: Google::Protobuf::StringValue.new(value: 'str'),
      bytes: Google::Protobuf::BytesValue.new(value: 'fun'),
      real_string: '100'
    )

    run_asserts.call(m2)

    serialized = proto_module::Wrapper::encode(m2)
    m3 = proto_module::Wrapper::decode(serialized)
    run_asserts.call(m3)
  end

  def test_wrapper_setters
    run_asserts = ->(m) {
      m.double = Google::Protobuf::DoubleValue.new(value: 4.8)
      assert_equal 4.8, m.double_as_value
      assert_equal Google::Protobuf::DoubleValue.new(value: 4.8), m.double
      m.float = Google::Protobuf::FloatValue.new(value: 2.4)
      assert_in_delta 2.4, m.float_as_value
      assert_in_delta Google::Protobuf::FloatValue.new(value: 2.4).value, m.float.value
      m.int32 = Google::Protobuf::Int32Value.new(value: 5)
      assert_equal 5, m.int32_as_value
      assert_equal Google::Protobuf::Int32Value.new(value: 5), m.int32
      m.int64 = Google::Protobuf::Int64Value.new(value: 15)
      assert_equal 15, m.int64_as_value
      assert_equal Google::Protobuf::Int64Value.new(value: 15), m.int64
      m.uint32 = Google::Protobuf::UInt32Value.new(value: 50)
      assert_equal 50, m.uint32_as_value
      assert_equal Google::Protobuf::UInt32Value.new(value: 50), m.uint32
      m.uint64 = Google::Protobuf::UInt64Value.new(value: 500)
      assert_equal 500, m.uint64_as_value
      assert_equal Google::Protobuf::UInt64Value.new(value: 500), m.uint64
      m.bool = Google::Protobuf::BoolValue.new(value: false)
<<<<<<< HEAD
      assert_equal false, m.bool_as_value
=======
      refute m.bool_as_value
>>>>>>> 626889fb
      assert_equal Google::Protobuf::BoolValue.new(value: false), m.bool
      m.string = Google::Protobuf::StringValue.new(value: 'xy')
      assert_equal 'xy', m.string_as_value
      assert_equal Google::Protobuf::StringValue.new(value: 'xy'), m.string
      m.bytes = Google::Protobuf::BytesValue.new(value: '123')
      assert_equal '123', m.bytes_as_value
      assert_equal Google::Protobuf::BytesValue.new(value: '123'), m.bytes

      m.double = nil
      assert_nil m.double
      assert_nil m.double_as_value
      m.float = nil
      assert_nil m.float
      assert_nil m.float_as_value
      m.int32 = nil
      assert_nil m.int32
      assert_nil m.int32_as_value
      m.int64 = nil
      assert_nil m.int64
      assert_nil m.int64_as_value
      m.uint32 = nil
      assert_nil m.uint32
      assert_nil m.uint32_as_value
      m.uint64 = nil
      assert_nil m.uint64
      assert_nil m.uint64_as_value
      m.bool = nil
      assert_nil m.bool
      assert_nil m.bool_as_value
      m.string = nil
      assert_nil m.string
      assert_nil m.string_as_value
      m.bytes = nil
      assert_nil m.bytes
      assert_nil m.bytes_as_value
    }

    m = proto_module::Wrapper.new
    run_asserts.call(m)
<<<<<<< HEAD

    m2 = proto_module::Wrapper.new(
      double: Google::Protobuf::DoubleValue.new(value: 2.0),
      float: Google::Protobuf::FloatValue.new(value: 4.0),
      int32: Google::Protobuf::Int32Value.new(value: 3),
      int64: Google::Protobuf::Int64Value.new(value: 4),
      uint32: Google::Protobuf::UInt32Value.new(value: 5),
      uint64: Google::Protobuf::UInt64Value.new(value: 6),
      bool: Google::Protobuf::BoolValue.new(value: true),
      string: Google::Protobuf::StringValue.new(value: 'str'),
      bytes: Google::Protobuf::BytesValue.new(value: 'fun'),
      real_string: '100'
    )

    run_asserts.call(m2)

=======

    m2 = proto_module::Wrapper.new(
      double: Google::Protobuf::DoubleValue.new(value: 2.0),
      float: Google::Protobuf::FloatValue.new(value: 4.0),
      int32: Google::Protobuf::Int32Value.new(value: 3),
      int64: Google::Protobuf::Int64Value.new(value: 4),
      uint32: Google::Protobuf::UInt32Value.new(value: 5),
      uint64: Google::Protobuf::UInt64Value.new(value: 6),
      bool: Google::Protobuf::BoolValue.new(value: true),
      string: Google::Protobuf::StringValue.new(value: 'str'),
      bytes: Google::Protobuf::BytesValue.new(value: 'fun'),
      real_string: '100'
    )

    run_asserts.call(m2)

>>>>>>> 626889fb
    serialized = proto_module::Wrapper::encode(m2)
    m3 = proto_module::Wrapper::decode(serialized)
    run_asserts.call(m3)
  end

  def test_wrappers_only
    m = proto_module::Wrapper.new(real_string: 'hi', string_in_oneof: 'there')

<<<<<<< HEAD
    assert_raise(NoMethodError) { m.real_string_as_value }
    assert_raise(NoMethodError) { m.as_value }
    assert_raise(NoMethodError) { m._as_value }
    assert_raise(NoMethodError) { m.string_in_oneof_as_value }
=======
    assert_raises(NoMethodError) { m.real_string_as_value }
    assert_raises(NoMethodError) { m.as_value }
    assert_raises(NoMethodError) { m._as_value }
    assert_raises(NoMethodError) { m.string_in_oneof_as_value }
>>>>>>> 626889fb

    m = proto_module::Wrapper.new
    m.string_as_value = 'you'
    assert_equal 'you', m.string.value
    assert_equal 'you', m.string_as_value
<<<<<<< HEAD
    assert_raise(NoMethodError) { m.string_ }
    assert_raise(NoMethodError) { m.string_X }
    assert_raise(NoMethodError) { m.string_XX }
    assert_raise(NoMethodError) { m.string_XXX }
    assert_raise(NoMethodError) { m.string_XXXX }
    assert_raise(NoMethodError) { m.string_XXXXX }
    assert_raise(NoMethodError) { m.string_XXXXXX }
    assert_raise(NoMethodError) { m.string_XXXXXXX }
    assert_raise(NoMethodError) { m.string_XXXXXXXX }
    assert_raise(NoMethodError) { m.string_XXXXXXXXX }
    assert_raise(NoMethodError) { m.string_XXXXXXXXXX }
=======
    assert_raises(NoMethodError) { m.string_ }
    assert_raises(NoMethodError) { m.string_X }
    assert_raises(NoMethodError) { m.string_XX }
    assert_raises(NoMethodError) { m.string_XXX }
    assert_raises(NoMethodError) { m.string_XXXX }
    assert_raises(NoMethodError) { m.string_XXXXX }
    assert_raises(NoMethodError) { m.string_XXXXXX }
    assert_raises(NoMethodError) { m.string_XXXXXXX }
    assert_raises(NoMethodError) { m.string_XXXXXXXX }
    assert_raises(NoMethodError) { m.string_XXXXXXXXX }
    assert_raises(NoMethodError) { m.string_XXXXXXXXXX }
>>>>>>> 626889fb
  end

  def test_converts_time
    m = proto_module::TimeMessage.new

    m.timestamp = Google::Protobuf::Timestamp.new(seconds: 5, nanos: 6)
    assert_kind_of Google::Protobuf::Timestamp, m.timestamp
    assert_equal 5, m.timestamp.seconds
    assert_equal 6, m.timestamp.nanos

    m.timestamp = Time.at(9466, 123456.789)
    assert_equal Google::Protobuf::Timestamp.new(seconds: 9466, nanos: 123456789), m.timestamp

    m = proto_module::TimeMessage.new(timestamp: Time.at(1))
    assert_equal Google::Protobuf::Timestamp.new(seconds: 1, nanos: 0), m.timestamp

<<<<<<< HEAD
    assert_raise(Google::Protobuf::TypeError) { m.timestamp = 2 }
    assert_raise(Google::Protobuf::TypeError) { m.timestamp = 2.4 }
    assert_raise(Google::Protobuf::TypeError) { m.timestamp = '4' }
    assert_raise(Google::Protobuf::TypeError) { m.timestamp = proto_module::TimeMessage.new }
=======
    assert_raises(Google::Protobuf::TypeError) { m.timestamp = 2 }
    assert_raises(Google::Protobuf::TypeError) { m.timestamp = 2.4 }
    assert_raises(Google::Protobuf::TypeError) { m.timestamp = '4' }
    assert_raises(Google::Protobuf::TypeError) { m.timestamp = proto_module::TimeMessage.new }
>>>>>>> 626889fb

    def test_time(year, month, day)
      str = ("\"%04d-%02d-%02dT00:00:00.000+00:00\"" % [year, month, day])
      t = Google::Protobuf::Timestamp.decode_json(str)
      time = Time.new(year, month, day, 0, 0, 0, "+00:00")
      assert_equal t.seconds, time.to_i
    end

    (1970..2010).each do |year|
      test_time(year, 2, 28)
      test_time(year, 3, 01)
    end
  end

  def test_converts_duration
    m = proto_module::TimeMessage.new

    m.duration = Google::Protobuf::Duration.new(seconds: 2, nanos: 22)
    assert_kind_of Google::Protobuf::Duration, m.duration
    assert_equal 2, m.duration.seconds
    assert_equal 22, m.duration.nanos

    m.duration = 10.5
    assert_equal Google::Protobuf::Duration.new(seconds: 10, nanos: 500_000_000), m.duration

    m.duration = 200
    assert_equal Google::Protobuf::Duration.new(seconds: 200, nanos: 0), m.duration

    m.duration = Rational(3, 2)
    assert_equal Google::Protobuf::Duration.new(seconds: 1, nanos: 500_000_000), m.duration

    m.duration = BigDecimal("5")
    assert_equal Google::Protobuf::Duration.new(seconds: 5, nanos: 0), m.duration

    m = proto_module::TimeMessage.new(duration: 1.1)
    assert_equal Google::Protobuf::Duration.new(seconds: 1, nanos: 100_000_000), m.duration

    m = proto_module::TimeMessage.new(duration: 123.321)
    assert_equal Google::Protobuf::Duration.new(seconds: 123, nanos: 321_000_000), m.duration

    m = proto_module::TimeMessage.new(duration: -123.321)
    assert_equal Google::Protobuf::Duration.new(seconds: -123, nanos: -321_000_000), m.duration

<<<<<<< HEAD
    assert_raise(Google::Protobuf::TypeError) { m.duration = '2' }
    assert_raise(Google::Protobuf::TypeError) { m.duration = proto_module::TimeMessage.new }
=======
    assert_raises(Google::Protobuf::TypeError) { m.duration = '2' }
    assert_raises(Google::Protobuf::TypeError) { m.duration = proto_module::TimeMessage.new }
>>>>>>> 626889fb
  end

  def test_freeze
    m = proto_module::TestMessage.new
    m.optional_int32 = 10
    m.freeze

<<<<<<< HEAD
    frozen_error = assert_raise(FrozenErrorType) { m.optional_int32 = 20 }
=======
    frozen_error = assert_raises(FrozenError) { m.optional_int32 = 20 }
>>>>>>> 626889fb
    assert_match "can't modify frozen #{proto_module}::TestMessage", frozen_error.message
    assert_equal 10, m.optional_int32
    assert m.frozen?
    assert_raises(FrozenError) { m.optional_int64 = 2 }
    assert_raises(FrozenError) { m.optional_uint32 = 3 }
    assert_raises(FrozenError) { m.optional_uint64 = 4 }
    assert_raises(FrozenError) { m.optional_bool = true }
    assert_raises(FrozenError) { m.optional_float = 6.0 }
    assert_raises(FrozenError) { m.optional_double = 7.0 }
    assert_raises(FrozenError) { m.optional_string = '8' }
    assert_raises(FrozenError) { m.optional_bytes = nil }
    assert_raises(FrozenError) { m.optional_msg = proto_module::TestMessage2.new }
    assert_raises(FrozenError) { m.optional_enum = :A }
    assert_raises(FrozenError) { m.repeated_int32 = 1 }
    assert_raises(FrozenError) { m.repeated_int64 = 2 }
    assert_raises(FrozenError) { m.repeated_uint32 = 3 }
    assert_raises(FrozenError) { m.repeated_uint64 = 4 }
    assert_raises(FrozenError) { m.repeated_bool = true }
    assert_raises(FrozenError) { m.repeated_float = 6.0 }
    assert_raises(FrozenError) { m.repeated_double = 7.0 }
    assert_raises(FrozenError) { m.repeated_string = '8' }
    assert_raises(FrozenError) { m.repeated_bytes = nil }
    assert_raises(FrozenError) { m.repeated_msg = proto_module::TestMessage2.new }
    assert_raises(FrozenError) { m.repeated_enum = :A }
  end

  def test_eq
    m1 = proto_module::TestMessage.new(:optional_string => 'foo', :repeated_string => ['bar1', 'bar2'])
    m2 = proto_module::TestMessage.new(:optional_string => 'foo', :repeated_string => ['bar1', 'bar2'])

    h = {}
    h[m1] = :yes

    assert_equal m1, m2
    assert m1.eql?(m2)
    assert_equal m1.hash, m2.hash
    assert_equal :yes, h[m1]
    assert_equal :yes, h[m2]
    m1.optional_int32 = 2

    refute_equal m1, m2
    refute m1.eql?(m2)
    refute_equal m1.hash, m2.hash
    assert_nil h[m2]
  end

<<<<<<< HEAD
  def cruby_or_jruby_9_3_or_higher?
    # https://github.com/jruby/jruby/issues/6818 was fixed in JRuby 9.3.0.0
    match = RUBY_PLATFORM == "java" &&
      JRUBY_VERSION.match(/^(\d+)\.(\d+)\.\d+\.\d+$/)
    match && (match[1].to_i > 9 || (match[1].to_i == 9 && match[2].to_i >= 3))
  end

  def test_object_gc
    m = proto_module::TestMessage.new(optional_msg: proto_module::TestMessage2.new)
    m.optional_msg
    # https://github.com/jruby/jruby/issues/6818 was fixed in JRuby 9.3.0.0
    GC.start(full_mark: true, immediate_sweep: true) if cruby_or_jruby_9_3_or_higher?
=======
  def test_object_gc
    m = proto_module::TestMessage.new(optional_msg: proto_module::TestMessage2.new)
    m.optional_msg
    GC.start(full_mark: true, immediate_sweep: true)
>>>>>>> 626889fb
    m.optional_msg.inspect
  end

  def test_object_gc_freeze
    m = proto_module::TestMessage.new
    m.repeated_float.freeze
<<<<<<< HEAD
    # https://github.com/jruby/jruby/issues/6818 was fixed in JRuby 9.3.0.0
    GC.start(full_mark: true) if cruby_or_jruby_9_3_or_higher?
=======
    GC.start(full_mark: true)
>>>>>>> 626889fb

    # Make sure we remember that the object is frozen.
    # The wrapper object contains this information, so we need to ensure that
    # the previous GC did not collect it.
    assert m.repeated_float.frozen?

<<<<<<< HEAD
    # https://github.com/jruby/jruby/issues/6818 was fixed in JRuby 9.3.0.0
    GC.start(full_mark: true, immediate_sweep: true) if cruby_or_jruby_9_3_or_higher?
=======
    GC.start(full_mark: true, immediate_sweep: true)
>>>>>>> 626889fb
    assert m.repeated_float.frozen?
  end

  def test_optional_fields_respond_to? # regression test for issue 9202
    msg = proto_module::TestMessage.new
    assert msg.respond_to? :optional_int32=
    msg.optional_int32 = 42

    assert msg.respond_to? :optional_int32
    assert_equal 42, msg.optional_int32

    assert msg.respond_to? :clear_optional_int32
    msg.clear_optional_int32
    assert_equal 0, msg.optional_int32

    assert msg.respond_to? :has_optional_int32?
<<<<<<< HEAD
    assert !msg.has_optional_int32?

    assert !msg.respond_to?( :optional_int32_as_value= )
    assert_raise NoMethodError do
      msg.optional_int32_as_value = 42
    end

    assert !msg.respond_to?( :optional_int32_as_value )
    assert_raise NoMethodError do
=======
    refute msg.has_optional_int32?

    refute_respond_to msg, :optional_int32_as_value=
    assert_raises NoMethodError do
      msg.optional_int32_as_value = 42
    end

    refute_respond_to msg, :optional_int32_as_value
    assert_raises NoMethodError do
>>>>>>> 626889fb
      msg.optional_int32_as_value
    end

    assert msg.respond_to? :optional_enum_const
    assert_equal 0, msg.optional_enum_const

<<<<<<< HEAD
    assert !msg.respond_to?( :foo )
    assert_raise NoMethodError do
      msg.foo
    end

    assert !msg.respond_to?( :foo_const )
    assert_raise NoMethodError do
      msg.foo_const
    end

    assert !msg.respond_to?( :optional_int32_const )
    assert_raise NoMethodError do
=======
    refute_respond_to msg, :foo
    assert_raises NoMethodError do
      msg.foo
    end

    refute_respond_to msg, :foo_const
    assert_raises NoMethodError do
      msg.foo_const
    end

    refute_respond_to msg, :optional_int32_const
    assert_raises NoMethodError do
>>>>>>> 626889fb
      msg.optional_int32_const
    end
  end

  def test_oneof_fields_respond_to? # regression test for issue 9202
    msg = proto_module::OneofMessage.new

    # names of the elements of a oneof and the oneof itself are valid actions.
    assert msg.respond_to? :my_oneof
    assert_nil msg.my_oneof
    assert msg.respond_to? :a
<<<<<<< HEAD
    assert_equal "", msg.a
=======
    assert_empty msg.a
>>>>>>> 626889fb
    assert msg.respond_to? :b
    assert_equal 0, msg.b
    assert msg.respond_to? :c
    assert_nil msg.c
    assert msg.respond_to? :d
    assert_equal :Default, msg.d

    # `clear` prefix actions work on elements of a oneof and the oneof itself.
    assert msg.respond_to? :clear_my_oneof
    msg.clear_my_oneof
    # Repeatedly clearing a oneof used to cause a NoMethodError under JRuby
    msg.clear_my_oneof
    assert msg.respond_to? :clear_a
    msg.clear_a
    assert msg.respond_to? :clear_b
    msg.clear_b
    assert msg.respond_to? :clear_c
    msg.clear_c
    assert msg.respond_to? :clear_d
    msg.clear_d

    # `=` suffix actions should work on elements of a oneof but not the oneof itself.
<<<<<<< HEAD
    assert !msg.respond_to?( :my_oneof= )
    error = assert_raise RuntimeError do
=======
    refute_respond_to msg, :my_oneof=
    error = assert_raises RuntimeError do
>>>>>>> 626889fb
      msg.my_oneof = nil
    end
    assert_equal "Oneof accessors are read-only.", error.message
    assert msg.respond_to? :a=
    msg.a = "foo"
    assert msg.respond_to? :b=
    msg.b = 42
    assert msg.respond_to? :c=
    msg.c = proto_module::TestMessage2.new
    assert msg.respond_to? :d=
    msg.d = :Default

    # `has_` prefix + "?" suffix actions work for oneofs fields.
    assert msg.respond_to? :has_my_oneof?
    assert msg.has_my_oneof?

    # `_as_value` suffix actions should only work for wrapped fields.
<<<<<<< HEAD
    assert !msg.respond_to?( :my_oneof_as_value )
    assert_raise NoMethodError do
      msg.my_oneof_as_value
    end
    assert !msg.respond_to?( :a_as_value )
    assert_raise NoMethodError do
      msg.a_as_value
    end
    assert !msg.respond_to?( :b_as_value )
    assert_raise NoMethodError do
      msg.b_as_value
    end
    assert !msg.respond_to?( :c_as_value )
    assert_raise NoMethodError do
      msg.c_as_value
    end
    assert !msg.respond_to?( :d_as_value )
    assert_raise NoMethodError do
=======
    refute_respond_to msg, :my_oneof_as_value
    assert_raises NoMethodError do
      msg.my_oneof_as_value
    end
    refute_respond_to msg, :a_as_value
    assert_raises NoMethodError do
      msg.a_as_value
    end
    refute_respond_to msg, :b_as_value
    assert_raises NoMethodError do
      msg.b_as_value
    end
    refute_respond_to msg, :c_as_value
    assert_raises NoMethodError do
      msg.c_as_value
    end
    refute_respond_to msg, :d_as_value
    assert_raises NoMethodError do
>>>>>>> 626889fb
      msg.d_as_value
    end

    # `_as_value=` suffix actions should only work for wrapped fields.
<<<<<<< HEAD
    assert !msg.respond_to?( :my_oneof_as_value= )
    assert_raise NoMethodError do
      msg.my_oneof_as_value = :boom
    end
    assert !msg.respond_to?( :a_as_value= )
    assert_raise NoMethodError do
      msg.a_as_value = ""
    end
    assert !msg.respond_to?( :b_as_value= )
    assert_raise NoMethodError do
      msg.b_as_value = 42
    end
    assert !msg.respond_to?( :c_as_value= )
    assert_raise NoMethodError do
      msg.c_as_value = proto_module::TestMessage2.new
    end
    assert !msg.respond_to?( :d_as_value= )
    assert_raise NoMethodError do
=======
    refute_respond_to msg, :my_oneof_as_value=
    assert_raises NoMethodError do
      msg.my_oneof_as_value = :boom
    end
    refute_respond_to msg, :a_as_value=
    assert_raises NoMethodError do
      msg.a_as_value = ""
    end
    refute_respond_to msg, :b_as_value=
    assert_raises NoMethodError do
      msg.b_as_value = 42
    end
    refute_respond_to msg, :c_as_value=
    assert_raises NoMethodError do
      msg.c_as_value = proto_module::TestMessage2.new
    end
    refute_respond_to msg, :d_as_value=
    assert_raises NoMethodError do
>>>>>>> 626889fb
      msg.d_as_value = :Default
    end

    # `_const` suffix actions should only work for enum fields.
<<<<<<< HEAD
    assert !msg.respond_to?( :my_oneof_const )
    assert_raise NoMethodError do
      msg.my_oneof_const
    end
    assert !msg.respond_to?( :a_const )
    assert_raise NoMethodError do
      msg.a_const
    end
    assert !msg.respond_to?( :b_const )
    assert_raise NoMethodError do
      msg.b_const
    end
    assert !msg.respond_to?( :c_const )
    assert_raise NoMethodError do
=======
    refute_respond_to msg, :my_oneof_const
    assert_raises NoMethodError do
      msg.my_oneof_const
    end
    refute_respond_to msg, :a_const
    assert_raises NoMethodError do
      msg.a_const
    end
    refute_respond_to msg, :b_const
    assert_raises NoMethodError do
      msg.b_const
    end
    refute_respond_to msg, :c_const
    assert_raises NoMethodError do
>>>>>>> 626889fb
      msg.c_const
    end
    assert msg.respond_to? :d_const
    assert_equal 0, msg.d_const
  end

  def test_wrapped_fields_respond_to? # regression test for issue 9202
    msg = proto_module::Wrapper.new
<<<<<<< HEAD
    assert msg.respond_to?( :double_as_value= )
    msg.double_as_value = 42
    assert msg.respond_to?( :double_as_value )
=======
    assert_respond_to msg, :double_as_value=
    msg.double_as_value = 42
    assert_respond_to msg, :double_as_value
>>>>>>> 626889fb
    assert_equal 42, msg.double_as_value
    assert_equal Google::Protobuf::DoubleValue.new(value: 42), msg.double
  end
end<|MERGE_RESOLUTION|>--- conflicted
+++ resolved
@@ -408,11 +408,7 @@
     assert_equal 0, m.length
     assert_empty m.to_h
 
-<<<<<<< HEAD
-    assert_raise Google::Protobuf::TypeError do
-=======
     assert_raises Google::Protobuf::TypeError do
->>>>>>> 626889fb
       m[1] = 1
     end
     assert_raises RangeError do
@@ -420,8 +416,6 @@
     end
   end
 
-<<<<<<< HEAD
-=======
   # This is a regression test for a bug in Map.hash. It used to return an
   # inconsistent result when there was a collision in the map (two keys mapping
   # to the same hash table entry).
@@ -438,7 +432,6 @@
     end
   end
 
->>>>>>> 626889fb
   def test_b_8385
     m1 = Google::Protobuf::Map.new(:string, :string)
     m2 = Google::Protobuf::Map.new(:string, :string)
@@ -448,11 +441,7 @@
     m1["counter"] = "a"
     m2["counter"] = "aa"
 
-<<<<<<< HEAD
-    assert_not_equal m1, m2
-=======
     refute_equal m1, m2
->>>>>>> 626889fb
   end
 
   def test_map_ctor
@@ -511,11 +500,7 @@
 
     m = Google::Protobuf::Map.new(:string, :int32)
     m["asdf"] = 1
-<<<<<<< HEAD
-    assert_raise Google::Protobuf::TypeError do
-=======
     assert_raises Google::Protobuf::TypeError do
->>>>>>> 626889fb
       m[1] = 1
     end
     assert_raises Encoding::UndefinedConversionError do
@@ -528,11 +513,7 @@
     m[bytestring] = 1
     # Allowed -- we will automatically convert to ASCII-8BIT.
     m["asdf"] = 1
-<<<<<<< HEAD
-    assert_raise Google::Protobuf::TypeError do
-=======
     assert_raises Google::Protobuf::TypeError do
->>>>>>> 626889fb
       m[1] = 1
     end
   end
@@ -573,20 +554,11 @@
         "b" => proto_module::TestMessage.new(:optional_int32 => 84) })
 
     m2 = m.dup
-<<<<<<< HEAD
-    assert m.to_h == m2.to_h
-    assert m == m2
-    assert m.object_id != m2.object_id
-    assert m["a"].object_id == m2["a"].object_id
-    assert m["b"].object_id == m2["b"].object_id
-
-=======
     assert_equal m.to_h, m2.to_h
     assert_equal m, m2
     refute_same m, m2
     assert_same m["a"], m2["a"]
     assert_same m["b"], m2["b"]
->>>>>>> 626889fb
     m2 = Google::Protobuf.deep_copy(m)
     assert_equal m, m2
     refute_same m, m2
@@ -713,8 +685,6 @@
     refute_same m.repeated_msg[0], m2.repeated_msg[0]
   end
 
-<<<<<<< HEAD
-=======
   def test_sub_message_deep_copy # regression test for issue 12505
     m = proto_module::Foo.new(bar: proto_module::Bar.new(msg: "Hello World"))
     m2 = Google::Protobuf.deep_copy(m)
@@ -724,19 +694,13 @@
     refute_same m.bar, m2.bar
   end
 
->>>>>>> 626889fb
   def test_message_eq
     m = proto_module::TestMessage.new(:optional_int32 => 42,
                                       :repeated_int32 => [1, 2, 3])
     m2 = proto_module::TestMessage.new(:optional_int32 => 43,
                                        :repeated_int32 => [1, 2, 3])
-<<<<<<< HEAD
-    assert m != m2
-    assert_not_equal proto_module::TestMessage.new, proto_module::TestMessage2.new
-=======
     refute_equal m, m2
     refute_equal proto_module::TestMessage.new, proto_module::TestMessage2.new
->>>>>>> 626889fb
   end
 
   def test_enum_lookup
@@ -851,11 +815,7 @@
                                       :repeated_enum => [:A, :B, :C],
                                       :repeated_msg => [proto_module::TestMessage2.new(:foo => 1),
                                                         proto_module::TestMessage2.new(:foo => 2)])
-<<<<<<< HEAD
-    if proto_module == ::BasicTest
-=======
     if proto_module.class.name == "BasicTest"
->>>>>>> 626889fb
       # For proto3 we can add an unknown enum value safely.
       m.repeated_enum << 100
     end
@@ -906,13 +866,6 @@
 
     decoded_msg = Google::Protobuf.decode_json(proto_module::TestMessage, encoded_msg)
     assert_equal proto_module::TestMessage.decode_json(m.to_json), decoded_msg
-<<<<<<< HEAD
-
-    assert_equal [m].to_json, Google::Protobuf.encode_json([m])
-    assert_equal proto_module::TestMessage.decode_json([m.to_json].first), decoded_msg
-  end
-=======
->>>>>>> 626889fb
 
     assert_equal [m].to_json, Google::Protobuf.encode_json([m])
     assert_equal proto_module::TestMessage.decode_json([m.to_json].first), decoded_msg
@@ -944,11 +897,7 @@
     assert_equal 1, m['dup']
     assert_equal 2, m['class']
     m['dup'] = 3
-<<<<<<< HEAD
-    assert m['dup'] == 3
-=======
     assert_equal 3, m['dup']
->>>>>>> 626889fb
   end
 
   def test_int_ranges
@@ -1267,11 +1216,7 @@
     struct = struct_from_ruby(JSON.parse(json))
     assert_equal json, struct.to_json
 
-<<<<<<< HEAD
-    assert_raise(RuntimeError, "Recursion limit exceeded during encoding") do
-=======
     assert_raises(RuntimeError, "Recursion limit exceeded during encoding") do
->>>>>>> 626889fb
       struct = Google::Protobuf::Struct.new
       struct.fields["foobar"] = Google::Protobuf::Value.new(struct_value: struct)
       Google::Protobuf::Struct.encode(struct)
@@ -1314,38 +1259,6 @@
     run_asserts.call(m3)
   end
 
-  def test_wrappers_set_to_default
-    run_asserts = ->(m) {
-      assert_equal 0.0, m.double.value
-      assert_equal 0.0, m.float.value
-      assert_equal 0, m.int32.value
-      assert_equal 0, m.int64.value
-      assert_equal 0, m.uint32.value
-      assert_equal 0, m.uint64.value
-      assert_equal false, m.bool.value
-      assert_equal '', m.string.value
-      assert_equal '', m.bytes.value
-    }
-
-    m = proto_module::Wrapper.new(
-      double: Google::Protobuf::DoubleValue.new(value: 0.0),
-      float: Google::Protobuf::FloatValue.new(value: 0.0),
-      int32: Google::Protobuf::Int32Value.new(value: 0),
-      int64: Google::Protobuf::Int64Value.new(value: 0),
-      uint32: Google::Protobuf::UInt32Value.new(value: 0),
-      uint64: Google::Protobuf::UInt64Value.new(value: 0),
-      bool: Google::Protobuf::BoolValue.new(value: false),
-      string: Google::Protobuf::StringValue.new(value: ""),
-      bytes: Google::Protobuf::BytesValue.new(value: ''),
-    )
-
-    run_asserts.call(m)
-    m2 = proto_module::Wrapper.decode(m.to_proto)
-    run_asserts.call(m2)
-    m3 = proto_module::Wrapper.decode_json(m.to_json)
-    run_asserts.call(m3)
-  end
-
   def test_wrapper_getters
     run_asserts = ->(m) {
       assert_equal 2.0, m.double_as_value
@@ -1372,16 +1285,9 @@
       assert_equal 6, m.uint64.value
       assert_equal 6, m.uint64_as_value
 
-<<<<<<< HEAD
-      assert_equal true, m.bool_as_value
-      assert_equal true, m.bool.value
-      assert_equal true, m.bool_as_value
-
-=======
       assert m.bool_as_value
       assert m.bool.value
       assert m.bool_as_value
->>>>>>> 626889fb
       assert_equal "st\nr", m.string_as_value
       assert_equal "st\nr", m.string.value
       assert_equal "st\nr", m.string_as_value
@@ -1433,11 +1339,7 @@
       assert_equal 4, m.repeated_int64[0].value
       assert_equal 5, m.repeated_uint32[0].value
       assert_equal 6, m.repeated_uint64[0].value
-<<<<<<< HEAD
-      assert_equal true, m.repeated_bool[0].value
-=======
       assert m.repeated_bool[0].value
->>>>>>> 626889fb
       assert_equal 'str', m.repeated_string[0].value
       assert_equal 'fun', m.repeated_bytes[0].value
     }
@@ -1532,11 +1434,7 @@
 
       # This is nonsensical to do and does not work.  There is no good reason
       # to parse a wrapper type directly.
-<<<<<<< HEAD
-      assert_raise(RuntimeError) { klass::decode_json(serialized_json) }
-=======
       assert_raises(RuntimeError) { klass::decode_json(serialized_json) }
->>>>>>> 626889fb
     }
 
     run_test.call(Google::Protobuf::DoubleValue, 2.0)
@@ -1571,11 +1469,7 @@
       assert_equal 500, m.uint64_as_value
       assert_equal Google::Protobuf::UInt64Value.new(value: 500), m.uint64
       m.bool_as_value = false
-<<<<<<< HEAD
-      assert_equal false, m.bool_as_value
-=======
       refute m.bool_as_value
->>>>>>> 626889fb
       assert_equal Google::Protobuf::BoolValue.new(value: false), m.bool
       m.string_as_value = 'xy'
       assert_equal 'xy', m.string_as_value
@@ -1654,11 +1548,7 @@
       assert_equal 500, m.uint64_as_value
       assert_equal Google::Protobuf::UInt64Value.new(value: 500), m.uint64
       m.bool = Google::Protobuf::BoolValue.new(value: false)
-<<<<<<< HEAD
-      assert_equal false, m.bool_as_value
-=======
       refute m.bool_as_value
->>>>>>> 626889fb
       assert_equal Google::Protobuf::BoolValue.new(value: false), m.bool
       m.string = Google::Protobuf::StringValue.new(value: 'xy')
       assert_equal 'xy', m.string_as_value
@@ -1698,7 +1588,6 @@
 
     m = proto_module::Wrapper.new
     run_asserts.call(m)
-<<<<<<< HEAD
 
     m2 = proto_module::Wrapper.new(
       double: Google::Protobuf::DoubleValue.new(value: 2.0),
@@ -1715,24 +1604,6 @@
 
     run_asserts.call(m2)
 
-=======
-
-    m2 = proto_module::Wrapper.new(
-      double: Google::Protobuf::DoubleValue.new(value: 2.0),
-      float: Google::Protobuf::FloatValue.new(value: 4.0),
-      int32: Google::Protobuf::Int32Value.new(value: 3),
-      int64: Google::Protobuf::Int64Value.new(value: 4),
-      uint32: Google::Protobuf::UInt32Value.new(value: 5),
-      uint64: Google::Protobuf::UInt64Value.new(value: 6),
-      bool: Google::Protobuf::BoolValue.new(value: true),
-      string: Google::Protobuf::StringValue.new(value: 'str'),
-      bytes: Google::Protobuf::BytesValue.new(value: 'fun'),
-      real_string: '100'
-    )
-
-    run_asserts.call(m2)
-
->>>>>>> 626889fb
     serialized = proto_module::Wrapper::encode(m2)
     m3 = proto_module::Wrapper::decode(serialized)
     run_asserts.call(m3)
@@ -1741,35 +1612,15 @@
   def test_wrappers_only
     m = proto_module::Wrapper.new(real_string: 'hi', string_in_oneof: 'there')
 
-<<<<<<< HEAD
-    assert_raise(NoMethodError) { m.real_string_as_value }
-    assert_raise(NoMethodError) { m.as_value }
-    assert_raise(NoMethodError) { m._as_value }
-    assert_raise(NoMethodError) { m.string_in_oneof_as_value }
-=======
     assert_raises(NoMethodError) { m.real_string_as_value }
     assert_raises(NoMethodError) { m.as_value }
     assert_raises(NoMethodError) { m._as_value }
     assert_raises(NoMethodError) { m.string_in_oneof_as_value }
->>>>>>> 626889fb
 
     m = proto_module::Wrapper.new
     m.string_as_value = 'you'
     assert_equal 'you', m.string.value
     assert_equal 'you', m.string_as_value
-<<<<<<< HEAD
-    assert_raise(NoMethodError) { m.string_ }
-    assert_raise(NoMethodError) { m.string_X }
-    assert_raise(NoMethodError) { m.string_XX }
-    assert_raise(NoMethodError) { m.string_XXX }
-    assert_raise(NoMethodError) { m.string_XXXX }
-    assert_raise(NoMethodError) { m.string_XXXXX }
-    assert_raise(NoMethodError) { m.string_XXXXXX }
-    assert_raise(NoMethodError) { m.string_XXXXXXX }
-    assert_raise(NoMethodError) { m.string_XXXXXXXX }
-    assert_raise(NoMethodError) { m.string_XXXXXXXXX }
-    assert_raise(NoMethodError) { m.string_XXXXXXXXXX }
-=======
     assert_raises(NoMethodError) { m.string_ }
     assert_raises(NoMethodError) { m.string_X }
     assert_raises(NoMethodError) { m.string_XX }
@@ -1781,7 +1632,6 @@
     assert_raises(NoMethodError) { m.string_XXXXXXXX }
     assert_raises(NoMethodError) { m.string_XXXXXXXXX }
     assert_raises(NoMethodError) { m.string_XXXXXXXXXX }
->>>>>>> 626889fb
   end
 
   def test_converts_time
@@ -1798,17 +1648,10 @@
     m = proto_module::TimeMessage.new(timestamp: Time.at(1))
     assert_equal Google::Protobuf::Timestamp.new(seconds: 1, nanos: 0), m.timestamp
 
-<<<<<<< HEAD
-    assert_raise(Google::Protobuf::TypeError) { m.timestamp = 2 }
-    assert_raise(Google::Protobuf::TypeError) { m.timestamp = 2.4 }
-    assert_raise(Google::Protobuf::TypeError) { m.timestamp = '4' }
-    assert_raise(Google::Protobuf::TypeError) { m.timestamp = proto_module::TimeMessage.new }
-=======
     assert_raises(Google::Protobuf::TypeError) { m.timestamp = 2 }
     assert_raises(Google::Protobuf::TypeError) { m.timestamp = 2.4 }
     assert_raises(Google::Protobuf::TypeError) { m.timestamp = '4' }
     assert_raises(Google::Protobuf::TypeError) { m.timestamp = proto_module::TimeMessage.new }
->>>>>>> 626889fb
 
     def test_time(year, month, day)
       str = ("\"%04d-%02d-%02dT00:00:00.000+00:00\"" % [year, month, day])
@@ -1852,13 +1695,8 @@
     m = proto_module::TimeMessage.new(duration: -123.321)
     assert_equal Google::Protobuf::Duration.new(seconds: -123, nanos: -321_000_000), m.duration
 
-<<<<<<< HEAD
-    assert_raise(Google::Protobuf::TypeError) { m.duration = '2' }
-    assert_raise(Google::Protobuf::TypeError) { m.duration = proto_module::TimeMessage.new }
-=======
     assert_raises(Google::Protobuf::TypeError) { m.duration = '2' }
     assert_raises(Google::Protobuf::TypeError) { m.duration = proto_module::TimeMessage.new }
->>>>>>> 626889fb
   end
 
   def test_freeze
@@ -1866,11 +1704,7 @@
     m.optional_int32 = 10
     m.freeze
 
-<<<<<<< HEAD
-    frozen_error = assert_raise(FrozenErrorType) { m.optional_int32 = 20 }
-=======
     frozen_error = assert_raises(FrozenError) { m.optional_int32 = 20 }
->>>>>>> 626889fb
     assert_match "can't modify frozen #{proto_module}::TestMessage", frozen_error.message
     assert_equal 10, m.optional_int32
     assert m.frozen?
@@ -1917,49 +1751,24 @@
     assert_nil h[m2]
   end
 
-<<<<<<< HEAD
-  def cruby_or_jruby_9_3_or_higher?
-    # https://github.com/jruby/jruby/issues/6818 was fixed in JRuby 9.3.0.0
-    match = RUBY_PLATFORM == "java" &&
-      JRUBY_VERSION.match(/^(\d+)\.(\d+)\.\d+\.\d+$/)
-    match && (match[1].to_i > 9 || (match[1].to_i == 9 && match[2].to_i >= 3))
-  end
-
-  def test_object_gc
-    m = proto_module::TestMessage.new(optional_msg: proto_module::TestMessage2.new)
-    m.optional_msg
-    # https://github.com/jruby/jruby/issues/6818 was fixed in JRuby 9.3.0.0
-    GC.start(full_mark: true, immediate_sweep: true) if cruby_or_jruby_9_3_or_higher?
-=======
   def test_object_gc
     m = proto_module::TestMessage.new(optional_msg: proto_module::TestMessage2.new)
     m.optional_msg
     GC.start(full_mark: true, immediate_sweep: true)
->>>>>>> 626889fb
     m.optional_msg.inspect
   end
 
   def test_object_gc_freeze
     m = proto_module::TestMessage.new
     m.repeated_float.freeze
-<<<<<<< HEAD
-    # https://github.com/jruby/jruby/issues/6818 was fixed in JRuby 9.3.0.0
-    GC.start(full_mark: true) if cruby_or_jruby_9_3_or_higher?
-=======
     GC.start(full_mark: true)
->>>>>>> 626889fb
 
     # Make sure we remember that the object is frozen.
     # The wrapper object contains this information, so we need to ensure that
     # the previous GC did not collect it.
     assert m.repeated_float.frozen?
 
-<<<<<<< HEAD
-    # https://github.com/jruby/jruby/issues/6818 was fixed in JRuby 9.3.0.0
-    GC.start(full_mark: true, immediate_sweep: true) if cruby_or_jruby_9_3_or_higher?
-=======
     GC.start(full_mark: true, immediate_sweep: true)
->>>>>>> 626889fb
     assert m.repeated_float.frozen?
   end
 
@@ -1976,17 +1785,6 @@
     assert_equal 0, msg.optional_int32
 
     assert msg.respond_to? :has_optional_int32?
-<<<<<<< HEAD
-    assert !msg.has_optional_int32?
-
-    assert !msg.respond_to?( :optional_int32_as_value= )
-    assert_raise NoMethodError do
-      msg.optional_int32_as_value = 42
-    end
-
-    assert !msg.respond_to?( :optional_int32_as_value )
-    assert_raise NoMethodError do
-=======
     refute msg.has_optional_int32?
 
     refute_respond_to msg, :optional_int32_as_value=
@@ -1996,27 +1794,12 @@
 
     refute_respond_to msg, :optional_int32_as_value
     assert_raises NoMethodError do
->>>>>>> 626889fb
       msg.optional_int32_as_value
     end
 
     assert msg.respond_to? :optional_enum_const
     assert_equal 0, msg.optional_enum_const
 
-<<<<<<< HEAD
-    assert !msg.respond_to?( :foo )
-    assert_raise NoMethodError do
-      msg.foo
-    end
-
-    assert !msg.respond_to?( :foo_const )
-    assert_raise NoMethodError do
-      msg.foo_const
-    end
-
-    assert !msg.respond_to?( :optional_int32_const )
-    assert_raise NoMethodError do
-=======
     refute_respond_to msg, :foo
     assert_raises NoMethodError do
       msg.foo
@@ -2029,7 +1812,6 @@
 
     refute_respond_to msg, :optional_int32_const
     assert_raises NoMethodError do
->>>>>>> 626889fb
       msg.optional_int32_const
     end
   end
@@ -2041,11 +1823,7 @@
     assert msg.respond_to? :my_oneof
     assert_nil msg.my_oneof
     assert msg.respond_to? :a
-<<<<<<< HEAD
-    assert_equal "", msg.a
-=======
     assert_empty msg.a
->>>>>>> 626889fb
     assert msg.respond_to? :b
     assert_equal 0, msg.b
     assert msg.respond_to? :c
@@ -2068,13 +1846,8 @@
     msg.clear_d
 
     # `=` suffix actions should work on elements of a oneof but not the oneof itself.
-<<<<<<< HEAD
-    assert !msg.respond_to?( :my_oneof= )
-    error = assert_raise RuntimeError do
-=======
     refute_respond_to msg, :my_oneof=
     error = assert_raises RuntimeError do
->>>>>>> 626889fb
       msg.my_oneof = nil
     end
     assert_equal "Oneof accessors are read-only.", error.message
@@ -2092,26 +1865,6 @@
     assert msg.has_my_oneof?
 
     # `_as_value` suffix actions should only work for wrapped fields.
-<<<<<<< HEAD
-    assert !msg.respond_to?( :my_oneof_as_value )
-    assert_raise NoMethodError do
-      msg.my_oneof_as_value
-    end
-    assert !msg.respond_to?( :a_as_value )
-    assert_raise NoMethodError do
-      msg.a_as_value
-    end
-    assert !msg.respond_to?( :b_as_value )
-    assert_raise NoMethodError do
-      msg.b_as_value
-    end
-    assert !msg.respond_to?( :c_as_value )
-    assert_raise NoMethodError do
-      msg.c_as_value
-    end
-    assert !msg.respond_to?( :d_as_value )
-    assert_raise NoMethodError do
-=======
     refute_respond_to msg, :my_oneof_as_value
     assert_raises NoMethodError do
       msg.my_oneof_as_value
@@ -2130,31 +1883,10 @@
     end
     refute_respond_to msg, :d_as_value
     assert_raises NoMethodError do
->>>>>>> 626889fb
       msg.d_as_value
     end
 
     # `_as_value=` suffix actions should only work for wrapped fields.
-<<<<<<< HEAD
-    assert !msg.respond_to?( :my_oneof_as_value= )
-    assert_raise NoMethodError do
-      msg.my_oneof_as_value = :boom
-    end
-    assert !msg.respond_to?( :a_as_value= )
-    assert_raise NoMethodError do
-      msg.a_as_value = ""
-    end
-    assert !msg.respond_to?( :b_as_value= )
-    assert_raise NoMethodError do
-      msg.b_as_value = 42
-    end
-    assert !msg.respond_to?( :c_as_value= )
-    assert_raise NoMethodError do
-      msg.c_as_value = proto_module::TestMessage2.new
-    end
-    assert !msg.respond_to?( :d_as_value= )
-    assert_raise NoMethodError do
-=======
     refute_respond_to msg, :my_oneof_as_value=
     assert_raises NoMethodError do
       msg.my_oneof_as_value = :boom
@@ -2173,27 +1905,10 @@
     end
     refute_respond_to msg, :d_as_value=
     assert_raises NoMethodError do
->>>>>>> 626889fb
       msg.d_as_value = :Default
     end
 
     # `_const` suffix actions should only work for enum fields.
-<<<<<<< HEAD
-    assert !msg.respond_to?( :my_oneof_const )
-    assert_raise NoMethodError do
-      msg.my_oneof_const
-    end
-    assert !msg.respond_to?( :a_const )
-    assert_raise NoMethodError do
-      msg.a_const
-    end
-    assert !msg.respond_to?( :b_const )
-    assert_raise NoMethodError do
-      msg.b_const
-    end
-    assert !msg.respond_to?( :c_const )
-    assert_raise NoMethodError do
-=======
     refute_respond_to msg, :my_oneof_const
     assert_raises NoMethodError do
       msg.my_oneof_const
@@ -2208,7 +1923,6 @@
     end
     refute_respond_to msg, :c_const
     assert_raises NoMethodError do
->>>>>>> 626889fb
       msg.c_const
     end
     assert msg.respond_to? :d_const
@@ -2217,15 +1931,9 @@
 
   def test_wrapped_fields_respond_to? # regression test for issue 9202
     msg = proto_module::Wrapper.new
-<<<<<<< HEAD
-    assert msg.respond_to?( :double_as_value= )
-    msg.double_as_value = 42
-    assert msg.respond_to?( :double_as_value )
-=======
     assert_respond_to msg, :double_as_value=
     msg.double_as_value = 42
     assert_respond_to msg, :double_as_value
->>>>>>> 626889fb
     assert_equal 42, msg.double_as_value
     assert_equal Google::Protobuf::DoubleValue.new(value: 42), msg.double
   end
