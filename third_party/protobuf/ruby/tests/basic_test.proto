--- conflicted
+++ resolved
@@ -5,15 +5,11 @@
 import "google/protobuf/descriptor.proto";
 import "google/protobuf/duration.proto";
 import "google/protobuf/struct.proto";
-<<<<<<< HEAD
-import "test_import_proto2.proto";
-=======
 import "google/protobuf/timestamp.proto";
 import "google/protobuf/wrappers.proto";
 import "test_import_proto2.proto";
 
 option deprecated = true;
->>>>>>> 626889fb
 
 message Foo {
   Bar bar = 1;
@@ -57,13 +53,10 @@
   optional TestSingularFields optional_msg2 = 23;
 }
 
-<<<<<<< HEAD
-=======
 message TestUnpackedMessage {
   repeated int32 repeated_int32 = 25 [packed = false];
 }
 
->>>>>>> 626889fb
 message TestSingularFields {
   int32 singular_int32 = 1;
   int64 singular_int64 = 2;
@@ -80,8 +73,6 @@
 
 message TestMessage2 {
   optional int32 foo = 1;
-<<<<<<< HEAD
-=======
 }
 
 extend google.protobuf.OneofOptions {
@@ -107,7 +98,6 @@
 
   map<string, TestMessage2> map_string_msg = 4;
   repeated TestMessage2 repeated_msg = 5;
->>>>>>> 626889fb
 }
 
 enum TestEnum {
@@ -261,13 +251,8 @@
 }
 
 message WithJsonName {
-<<<<<<< HEAD
-  optional int32 foo_bar = 1 [json_name="jsonFooBar"];
-  repeated WithJsonName baz = 2 [json_name="jsonBaz"];
-=======
   optional int32 foo_bar = 1 [json_name = "jsonFooBar"];
   repeated WithJsonName baz = 2 [json_name = "jsonBaz"];
->>>>>>> 626889fb
 }
 
 message HelloRequest {
@@ -303,8 +288,6 @@
   optional uint32 random_name_c8 = 30;
   optional uint32 random_name_c9 = 31;
   optional string version = 32;
-<<<<<<< HEAD
-=======
 }
 
 message BadFieldNames {
@@ -333,5 +316,4 @@
 
 enum TestEnum9507 {
   Something = 0;
->>>>>>> 626889fb
 }