#!/usr/bin/ruby

require 'test/unit'
require 'google/protobuf/well_known_types'

class TestWellKnownTypes < Test::Unit::TestCase
  def test_timestamp
    ts = Google::Protobuf::Timestamp.new

    assert_equal Time.at(0), ts.to_time

    ts.seconds = 12345
    assert_equal Time.at(12345), ts.to_time
    assert_equal 12345, ts.to_i

    # millisecond accuracy
    time = Time.at(123456, 654321)
    resp = ts.from_time(time)
    assert_equal 123456, ts.seconds
    assert_equal 654321000, ts.nanos
    assert_equal time, ts.to_time
    assert_equal resp, ts

    # nanosecond accuracy
    time = Time.at(123456, Rational(654321321, 1000))
    resp = ts.from_time(time)
    assert_equal 123456, ts.seconds
<<<<<<< HEAD
    assert_equal 654321321, ts.nanos
    assert_equal time, ts.to_time
    assert_equal resp, ts

    # Class based initialisation using from_time
    time = Time.at(123456, Rational(654321321, 1000))
    ts = Google::Protobuf::Timestamp.from_time(time)
    assert_equal 123456, ts.seconds
    assert_equal 654321321, ts.nanos
    assert_equal time, ts.to_time
=======
    assert_equal 654321321, ts.nanos
    assert_equal time, ts.to_time
    assert_equal resp, ts

    # Class based initialisation using from_time
    time = Time.at(123456, Rational(654321321, 1000))
    ts = Google::Protobuf::Timestamp.from_time(time)
    assert_equal 123456, ts.seconds
    assert_equal 654321321, ts.nanos
    assert_equal time, ts.to_time
>>>>>>> 626889fb

      # Instance method returns the same value as class method
    assert_equal Google::Protobuf::Timestamp.new.from_time(time),
                 Google::Protobuf::Timestamp.from_time(time)
  end

  def test_duration
    duration = Google::Protobuf::Duration.new(seconds: 123, nanos: 456)
    assert_equal 123.000000456, duration.to_f
  end

  def test_struct
    struct = Google::Protobuf::Struct.new

    substruct = {
      "subkey" => 999,
      "subkey2" => false
    }

    sublist = ["abc", 123, {"deepkey" => "deepval"}]

    struct["number"] = 12345
    struct["boolean-true"] = true
    struct["boolean-false"] = false
    struct["null"] = nil
    struct["string"] = "abcdef"
    struct["substruct"] = substruct
    struct["sublist"] = sublist

    assert_equal 12345, struct["number"]
    assert struct["boolean-true"]
    refute struct["boolean-false"]
    assert_nil struct["null"]
    assert_equal "abcdef", struct["string"]
    assert_equal(Google::Protobuf::Struct.from_hash(substruct),
                 struct["substruct"])
    assert_equal(Google::Protobuf::ListValue.from_a(sublist),
                 struct["sublist"])

    assert struct.has_key? "null"
    refute struct.has_key? "missing_key"
    should_equal = {
      "number" => 12345,
      "boolean-true" => true,
      "boolean-false" => false,
      "null" => nil,
      "string" => "abcdef",
      "substruct" => {
        "subkey" => 999,
        "subkey2" => false
      },
      "sublist" => ["abc", 123, {"deepkey" => "deepval"}]
    }

    list = struct["sublist"]
    assert_instance_of Google::Protobuf::ListValue, list
    assert_equal "abc", list[0]
    assert_equal 123, list[1]
    assert_equal({"deepkey" => "deepval"}, list[2].to_h)

    # to_h returns a fully-flattened Ruby structure (Hash and Array).
    assert_equal should_equal, struct.to_h

    # Test that we can safely access a missing key
    assert_nil struct["missing_key"]

    # Test that we can assign Struct and ListValue directly.
    struct["substruct"] = Google::Protobuf::Struct.from_hash(substruct)
    struct["sublist"] = Google::Protobuf::ListValue.from_a(sublist)

    assert_equal should_equal, struct.to_h

    struct["sublist"] << nil
    should_equal["sublist"] << nil

    assert_equal should_equal, struct.to_h
    assert_equal should_equal["sublist"].length, struct["sublist"].length

    assert_raises Google::Protobuf::UnexpectedStructType do
      struct[123] = 5
    end

    assert_raises Google::Protobuf::UnexpectedStructType do
      struct[5] = Time.new
    end

    assert_raises Google::Protobuf::UnexpectedStructType do
      struct[5] = [Time.new]
    end

    assert_raises Google::Protobuf::UnexpectedStructType do
      struct[5] = {123 => 456}
    end

    struct = Google::Protobuf::Struct.new
    struct.fields["foo"] = Google::Protobuf::Value.new
    assert_raises Google::Protobuf::UnexpectedStructType do
      # Tries to return a Ruby value for a Value class whose type
      # hasn't been filled in.
      struct["foo"]
    end
  end

  def test_any
    ts = Google::Protobuf::Timestamp.new(seconds: 12345, nanos: 6789)

    any = Google::Protobuf::Any.new
    any.pack(ts)

    assert any.is(Google::Protobuf::Timestamp)
    assert_equal ts, any.unpack(Google::Protobuf::Timestamp)

    any = Google::Protobuf::Any.pack(ts)

    assert any.is(Google::Protobuf::Timestamp)
    assert_equal ts, any.unpack(Google::Protobuf::Timestamp)
  end

  def test_struct_init
    s = Google::Protobuf::Struct.new(fields: {'a' => Google::Protobuf::Value.new({number_value: 4.4})})
    assert_equal 4.4, s['a']

    s = Google::Protobuf::Struct.new(fields: {'a' => {number_value: 2.2}})
    assert_equal 2.2, s['a']

    s = Google::Protobuf::Struct.new(fields: {a: {number_value: 1.1}})
    assert_equal 1.1, s[:a]
  end

  def test_struct_nested_init
    s = Google::Protobuf::Struct.new(
      fields: {
        'a' => {string_value: 'A'},
        'b' => {struct_value: {
          fields: {
            'x' => {list_value: {values: [{number_value: 1.0}, {string_value: "ok"}]}},
            'y' => {bool_value: true}}}
        },
        'c' => {struct_value: {}}
      }
    )
    assert_equal 'A', s['a']
    assert_equal 'A', s[:a]
    expected_b_x = [Google::Protobuf::Value.new(number_value: 1.0), Google::Protobuf::Value.new(string_value: "ok")]
    assert_equal expected_b_x, s['b']['x'].values
    assert_equal expected_b_x, s[:b][:x].values
    assert_equal expected_b_x, s['b'][:x].values
    assert_equal expected_b_x, s[:b]['x'].values
<<<<<<< HEAD
    assert_equal true, s['b']['y']
    assert_equal true, s[:b][:y]
    assert_equal true, s[:b]['y']
    assert_equal true, s['b'][:y]
=======
    assert s['b']['y']
    assert s[:b][:y]
    assert s[:b]['y']
    assert s['b'][:y]
>>>>>>> 626889fb
    assert_equal Google::Protobuf::Struct.new, s['c']
    assert_equal Google::Protobuf::Struct.new, s[:c]

    s = Google::Protobuf::Struct.new(
      fields: {
        a: {string_value: 'Eh'},
        b: {struct_value: {
          fields: {
            y: {bool_value: false}}}
        }
      }
    )
    assert_equal 'Eh', s['a']
    assert_equal 'Eh', s[:a]
<<<<<<< HEAD
    assert_equal false, s['b']['y']
    assert_equal false, s[:b][:y]
    assert_equal false, s['b'][:y]
    assert_equal false, s[:b]['y']
=======
    refute s['b']['y']
    refute s[:b][:y]
    refute s['b'][:y]
    refute s[:b]['y']
>>>>>>> 626889fb
  end

  def test_b8325
    value_field = Google::Protobuf::ListValue.descriptor.lookup("values")
    proto = Google::Protobuf::ListValue.new(
        values: [Google::Protobuf::Value.new(string_value: "Hello")]
    )
    assert_equal '[<Google::Protobuf::Value: string_value: "Hello">]', value_field.get(proto).inspect
  end

  def test_from_ruby
    pb = Google::Protobuf::Value.from_ruby(nil)
<<<<<<< HEAD
    assert_equal pb.null_value, :NULL_VALUE

    pb = Google::Protobuf::Value.from_ruby(1.23)
    assert_equal pb.number_value, 1.23

    pb = Google::Protobuf::Value.from_ruby('1.23')
    assert_equal pb.string_value, '1.23'

    pb = Google::Protobuf::Value.from_ruby(true)
    assert_equal pb.bool_value, true

    pb = Google::Protobuf::Value.from_ruby(false)
    assert_equal pb.bool_value, false

    pb = Google::Protobuf::Value.from_ruby(Google::Protobuf::Struct.from_hash({ 'a' => 1, 'b' => '2', 'c' => [1, 2, 3], 'd' => nil, 'e' => true }))
    assert_equal pb.struct_value, Google::Protobuf::Struct.from_hash({ 'a' => 1, 'b' => '2', 'c' => [1, 2, 3], 'd' => nil, 'e' => true })

    pb = Google::Protobuf::Value.from_ruby({ 'a' => 1, 'b' => '2', 'c' => [1, 2, 3], 'd' => nil, 'e' => true })
    assert_equal pb.struct_value, Google::Protobuf::Struct.from_hash({ 'a' => 1, 'b' => '2', 'c' => [1, 2, 3], 'd' => nil, 'e' => true })

    pb = Google::Protobuf::Value.from_ruby(Google::Protobuf::ListValue.from_a([1, 2, 3]))
    assert_equal pb.list_value, Google::Protobuf::ListValue.from_a([1, 2, 3])

    pb = Google::Protobuf::Value.from_ruby([1, 2, 3])
    assert_equal pb.list_value, Google::Protobuf::ListValue.from_a([1, 2, 3])
=======
    assert_equal :NULL_VALUE, pb.null_value
    pb = Google::Protobuf::Value.from_ruby(1.23)
    assert_equal 1.23, pb.number_value
    pb = Google::Protobuf::Value.from_ruby('1.23')
    assert_equal '1.23', pb.string_value
    pb = Google::Protobuf::Value.from_ruby(true)
    assert pb.bool_value

    pb = Google::Protobuf::Value.from_ruby(false)
    refute pb.bool_value
    pb = Google::Protobuf::Value.from_ruby(Google::Protobuf::Struct.from_hash({ 'a' => 1, 'b' => '2', 'c' => [1, 2, 3], 'd' => nil, 'e' => true }))
    assert_equal Google::Protobuf::Struct.from_hash({ 'a' => 1, 'b' => '2', 'c' => [1, 2, 3], 'd' => nil, 'e' => true }), pb.struct_value

    pb = Google::Protobuf::Value.from_ruby({ 'a' => 1, 'b' => '2', 'c' => [1, 2, 3], 'd' => nil, 'e' => true })
    assert_equal Google::Protobuf::Struct.from_hash({ 'a' => 1, 'b' => '2', 'c' => [1, 2, 3], 'd' => nil, 'e' => true }), pb.struct_value

    pb = Google::Protobuf::Value.from_ruby(Google::Protobuf::ListValue.from_a([1, 2, 3]))
    assert_equal Google::Protobuf::ListValue.from_a([1, 2, 3]), pb.list_value

    pb = Google::Protobuf::Value.from_ruby([1, 2, 3])
    assert_equal Google::Protobuf::ListValue.from_a([1, 2, 3]), pb.list_value
>>>>>>> 626889fb
  end
end<|MERGE_RESOLUTION|>--- conflicted
+++ resolved
@@ -25,7 +25,6 @@
     time = Time.at(123456, Rational(654321321, 1000))
     resp = ts.from_time(time)
     assert_equal 123456, ts.seconds
-<<<<<<< HEAD
     assert_equal 654321321, ts.nanos
     assert_equal time, ts.to_time
     assert_equal resp, ts
@@ -36,18 +35,6 @@
     assert_equal 123456, ts.seconds
     assert_equal 654321321, ts.nanos
     assert_equal time, ts.to_time
-=======
-    assert_equal 654321321, ts.nanos
-    assert_equal time, ts.to_time
-    assert_equal resp, ts
-
-    # Class based initialisation using from_time
-    time = Time.at(123456, Rational(654321321, 1000))
-    ts = Google::Protobuf::Timestamp.from_time(time)
-    assert_equal 123456, ts.seconds
-    assert_equal 654321321, ts.nanos
-    assert_equal time, ts.to_time
->>>>>>> 626889fb
 
       # Instance method returns the same value as class method
     assert_equal Google::Protobuf::Timestamp.new.from_time(time),
@@ -196,17 +183,10 @@
     assert_equal expected_b_x, s[:b][:x].values
     assert_equal expected_b_x, s['b'][:x].values
     assert_equal expected_b_x, s[:b]['x'].values
-<<<<<<< HEAD
-    assert_equal true, s['b']['y']
-    assert_equal true, s[:b][:y]
-    assert_equal true, s[:b]['y']
-    assert_equal true, s['b'][:y]
-=======
     assert s['b']['y']
     assert s[:b][:y]
     assert s[:b]['y']
     assert s['b'][:y]
->>>>>>> 626889fb
     assert_equal Google::Protobuf::Struct.new, s['c']
     assert_equal Google::Protobuf::Struct.new, s[:c]
 
@@ -221,17 +201,10 @@
     )
     assert_equal 'Eh', s['a']
     assert_equal 'Eh', s[:a]
-<<<<<<< HEAD
-    assert_equal false, s['b']['y']
-    assert_equal false, s[:b][:y]
-    assert_equal false, s['b'][:y]
-    assert_equal false, s[:b]['y']
-=======
     refute s['b']['y']
     refute s[:b][:y]
     refute s['b'][:y]
     refute s[:b]['y']
->>>>>>> 626889fb
   end
 
   def test_b8325
@@ -244,33 +217,6 @@
 
   def test_from_ruby
     pb = Google::Protobuf::Value.from_ruby(nil)
-<<<<<<< HEAD
-    assert_equal pb.null_value, :NULL_VALUE
-
-    pb = Google::Protobuf::Value.from_ruby(1.23)
-    assert_equal pb.number_value, 1.23
-
-    pb = Google::Protobuf::Value.from_ruby('1.23')
-    assert_equal pb.string_value, '1.23'
-
-    pb = Google::Protobuf::Value.from_ruby(true)
-    assert_equal pb.bool_value, true
-
-    pb = Google::Protobuf::Value.from_ruby(false)
-    assert_equal pb.bool_value, false
-
-    pb = Google::Protobuf::Value.from_ruby(Google::Protobuf::Struct.from_hash({ 'a' => 1, 'b' => '2', 'c' => [1, 2, 3], 'd' => nil, 'e' => true }))
-    assert_equal pb.struct_value, Google::Protobuf::Struct.from_hash({ 'a' => 1, 'b' => '2', 'c' => [1, 2, 3], 'd' => nil, 'e' => true })
-
-    pb = Google::Protobuf::Value.from_ruby({ 'a' => 1, 'b' => '2', 'c' => [1, 2, 3], 'd' => nil, 'e' => true })
-    assert_equal pb.struct_value, Google::Protobuf::Struct.from_hash({ 'a' => 1, 'b' => '2', 'c' => [1, 2, 3], 'd' => nil, 'e' => true })
-
-    pb = Google::Protobuf::Value.from_ruby(Google::Protobuf::ListValue.from_a([1, 2, 3]))
-    assert_equal pb.list_value, Google::Protobuf::ListValue.from_a([1, 2, 3])
-
-    pb = Google::Protobuf::Value.from_ruby([1, 2, 3])
-    assert_equal pb.list_value, Google::Protobuf::ListValue.from_a([1, 2, 3])
-=======
     assert_equal :NULL_VALUE, pb.null_value
     pb = Google::Protobuf::Value.from_ruby(1.23)
     assert_equal 1.23, pb.number_value
@@ -292,6 +238,5 @@
 
     pb = Google::Protobuf::Value.from_ruby([1, 2, 3])
     assert_equal Google::Protobuf::ListValue.from_a([1, 2, 3]), pb.list_value
->>>>>>> 626889fb
   end
 end