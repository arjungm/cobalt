Gem::Specification.new do |s|
  s.name        = "google-protobuf"
<<<<<<< HEAD
  s.version     = "3.20.3"
=======
  s.version     = "4.31.0"
>>>>>>> 626889fb
  git_tag       = "v#{s.version.to_s.sub('.rc.', '-rc')}" # Converts X.Y.Z.rc.N to vX.Y.Z-rcN, used for the git tag
  s.licenses    = ["BSD-3-Clause"]
  s.summary     = "Protocol Buffers"
  s.description = "Protocol Buffers are Google's data interchange format."
  s.homepage    = "https://developers.google.com/protocol-buffers"
  s.authors     = ["Protobuf Authors"]
  s.email       = "protobuf@googlegroups.com"
  s.metadata    = { "source_code_uri" => "https://github.com/protocolbuffers/protobuf/tree/#{git_tag}/ruby" }
  s.require_paths = ["lib"]
  s.files       = Dir.glob('lib/**/*.{rb,rake}')
  if RUBY_PLATFORM == "java"
    s.platform  = "java"
    s.files     += ["lib/google/protobuf_java.jar"] +
      Dir.glob('ext/**/*').reject do |file|
        File.basename(file) =~ /^((convert|defs|map|repeated_field)\.[ch]|
                                   BUILD\.bazel|extconf\.rb|wrap_memcpy\.c)$/x
      end
    s.extensions = ["ext/google/protobuf_c/Rakefile"]
    s.add_dependency "ffi", "~>1"
    s.add_dependency "ffi-compiler", "~>1"
  else
<<<<<<< HEAD
    s.files     += Dir.glob('ext/**/*')
    s.extensions= ["ext/google/protobuf_c/extconf.rb"]
    s.add_development_dependency "rake-compiler-dock", "= 1.2.1"  end
  s.test_files  = ["tests/basic.rb",
                  "tests/stress.rb",
                  "tests/generated_code_test.rb"]
  s.required_ruby_version = '>= 2.3'
  s.add_development_dependency "rake-compiler", "~> 1.1.0"
=======
    s.files     += Dir.glob('ext/**/*').reject do |file|
      File.basename(file) =~ /^(BUILD\.bazel)$/
    end

    # When installing this gem from git via bundler
    # (ie: 'gem "google-protobuf", git: "https://.../protobuf.git"' in your
    # Gemfile), Rakefile is necessary so the prerequisite tasks run to copy
    # third party C libraries and generate well known protobufs.  When building
    # the gem via `rake gem`, these steps will have already occurred, and so we
    # replace the `Rakefile` extension with `ext/google/protobuf_c/extconf.rb`.
    # See the `Gem::PackageTask.new` declaration in `Rakefile` for more details.
    s.extensions = [
      File.exist?("Rakefile") ? "Rakefile" : "ext/google/protobuf_c/extconf.rb",
      "ext/google/protobuf_c/Rakefile"
    ]
  end
  s.required_ruby_version = '>= 3.1'
  # bigdecimal must be used as a non-built in gem as of ruby-3.4
  s.add_dependency "bigdecimal"
  # TODO: evaluate removing Rakefile and moving logic to extconf.rb, so that we
  # can remove this runtime dependency on rake. See the discussion here for
  # more details:
  # https://github.com/protocolbuffers/protobuf/pull/15203
  s.add_dependency "rake", ">= 13"
  s.add_development_dependency "ffi", "~>1"
  s.add_development_dependency "ffi-compiler", "~>1"
  s.add_development_dependency "rake-compiler", "~> 1.2"
  s.add_development_dependency "rake-compiler-dock", "~> 1.9"
>>>>>>> 626889fb
  s.add_development_dependency "test-unit", '~> 3.0', '>= 3.0.9'
end<|MERGE_RESOLUTION|>--- conflicted
+++ resolved
@@ -1,10 +1,6 @@
 Gem::Specification.new do |s|
   s.name        = "google-protobuf"
-<<<<<<< HEAD
-  s.version     = "3.20.3"
-=======
   s.version     = "4.31.0"
->>>>>>> 626889fb
   git_tag       = "v#{s.version.to_s.sub('.rc.', '-rc')}" # Converts X.Y.Z.rc.N to vX.Y.Z-rcN, used for the git tag
   s.licenses    = ["BSD-3-Clause"]
   s.summary     = "Protocol Buffers"
@@ -26,16 +22,6 @@
     s.add_dependency "ffi", "~>1"
     s.add_dependency "ffi-compiler", "~>1"
   else
-<<<<<<< HEAD
-    s.files     += Dir.glob('ext/**/*')
-    s.extensions= ["ext/google/protobuf_c/extconf.rb"]
-    s.add_development_dependency "rake-compiler-dock", "= 1.2.1"  end
-  s.test_files  = ["tests/basic.rb",
-                  "tests/stress.rb",
-                  "tests/generated_code_test.rb"]
-  s.required_ruby_version = '>= 2.3'
-  s.add_development_dependency "rake-compiler", "~> 1.1.0"
-=======
     s.files     += Dir.glob('ext/**/*').reject do |file|
       File.basename(file) =~ /^(BUILD\.bazel)$/
     end
@@ -64,6 +50,5 @@
   s.add_development_dependency "ffi-compiler", "~>1"
   s.add_development_dependency "rake-compiler", "~> 1.2"
   s.add_development_dependency "rake-compiler-dock", "~> 1.9"
->>>>>>> 626889fb
   s.add_development_dependency "test-unit", '~> 3.0', '>= 3.0.9'
 end