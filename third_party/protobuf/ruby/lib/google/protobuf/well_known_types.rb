#!/usr/bin/ruby
# Protocol Buffers - Google's data interchange format
# Copyright 2008 Google Inc.  All rights reserved.
#
# Use of this source code is governed by a BSD-style
# license that can be found in the LICENSE file or at
# https://developers.google.com/open-source/licenses/bsd

require 'google/protobuf/any_pb'
require 'google/protobuf/duration_pb'
require 'google/protobuf/field_mask_pb'
require 'google/protobuf/struct_pb'
require 'google/protobuf/timestamp_pb'

module Google
  module Protobuf

    Any.class_eval do
      def self.pack(msg, type_url_prefix='type.googleapis.com/')
        any = self.new
        any.pack(msg, type_url_prefix)
        any
      end

      def pack(msg, type_url_prefix='type.googleapis.com/')
        if type_url_prefix.empty? or type_url_prefix[-1] != '/' then
          self.type_url = "#{type_url_prefix}/#{msg.class.descriptor.name}"
        else
          self.type_url = "#{type_url_prefix}#{msg.class.descriptor.name}"
        end
        self.value = msg.to_proto
      end

      def unpack(klass)
        if self.is(klass) then
          klass.decode(self.value)
        else
          nil
        end
      end

      def type_name
        return self.type_url.split("/")[-1]
      end

      def is(klass)
        return self.type_name == klass.descriptor.name
      end
    end

    Timestamp.class_eval do
<<<<<<< HEAD
      if RUBY_VERSION < "2.5"
        def to_time
          Time.at(self.to_f)
        end
      else
        def to_time
          Time.at(seconds, nanos, :nanosecond)
        end
=======
      def to_time
        Time.at(seconds, nanos, :nanosecond)
>>>>>>> 626889fb
      end

      def self.from_time(time)
        new.from_time(time)
      end

      def from_time(time)
        self.seconds = time.to_i
        self.nanos = time.nsec
        self
      end

      def to_i
        self.seconds
      end

      def to_f
        self.seconds + (self.nanos.quo(1_000_000_000))
      end
    end

    Duration.class_eval do
      def to_f
        self.seconds + (self.nanos.to_f / 1_000_000_000)
      end
    end

    class UnexpectedStructType < Google::Protobuf::Error; end

    Value.class_eval do
      def to_ruby(recursive = false)
        case self.kind
        when :struct_value
          if recursive
            self.struct_value.to_h
          else
            self.struct_value
          end
        when :list_value
          if recursive
            self.list_value.to_a
          else
            self.list_value
          end
        when :null_value
          nil
        when :number_value
          self.number_value
        when :string_value
          self.string_value
        when :bool_value
          self.bool_value
        else
          raise UnexpectedStructType
        end
      end

      def self.from_ruby(value)
        self.new.from_ruby(value)
      end

      def from_ruby(value)
        case value
        when NilClass
          self.null_value = :NULL_VALUE
        when Numeric
          self.number_value = value
        when String
          self.string_value = value
        when TrueClass
          self.bool_value = true
        when FalseClass
          self.bool_value = false
        when Struct
          self.struct_value = value
        when Hash
          self.struct_value = Struct.from_hash(value)
        when ListValue
          self.list_value = value
        when Array
          self.list_value = ListValue.from_a(value)
        else
          raise UnexpectedStructType
        end

        self
      end
    end

    Struct.class_eval do
      def [](key)
        self.fields[key].to_ruby
      rescue NoMethodError
        nil
      end

      def []=(key, value)
        unless key.is_a?(String)
          raise UnexpectedStructType, "Struct keys must be strings."
        end
        self.fields[key] ||= Google::Protobuf::Value.new
        self.fields[key].from_ruby(value)
      end

      def to_h
        ret = {}
        self.fields.each { |key, val| ret[key] = val.to_ruby(true) }
        ret
      end

      def self.from_hash(hash)
        ret = Struct.new
        hash.each { |key, val| ret[key] = val }
        ret
      end

      def has_key?(key)
        self.fields.has_key?(key)
      end
    end

    ListValue.class_eval do
      include Enumerable

      def length
        self.values.length
      end

      def [](index)
        self.values[index].to_ruby
      end

      def []=(index, value)
        self.values[index].from_ruby(value)
      end

      def <<(value)
        wrapper = Google::Protobuf::Value.new
        wrapper.from_ruby(value)
        self.values << wrapper
      end

      def each
        self.values.each { |x| yield(x.to_ruby) }
      end

      def to_a
        self.values.map { |x| x.to_ruby(true) }
      end

      def self.from_a(arr)
        ret = ListValue.new
        arr.each { |val| ret << val }
        ret
      end
    end
  end
end<|MERGE_RESOLUTION|>--- conflicted
+++ resolved
@@ -49,19 +49,8 @@
     end
 
     Timestamp.class_eval do
-<<<<<<< HEAD
-      if RUBY_VERSION < "2.5"
-        def to_time
-          Time.at(self.to_f)
-        end
-      else
-        def to_time
-          Time.at(seconds, nanos, :nanosecond)
-        end
-=======
       def to_time
         Time.at(seconds, nanos, :nanosecond)
->>>>>>> 626889fb
       end
 
       def self.from_time(time)
