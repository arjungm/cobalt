--- conflicted
+++ resolved
@@ -34,8 +34,6 @@
 
 import com.google.protobuf.Descriptors.FieldDescriptor;
 import com.google.protobuf.DynamicMessage;
-<<<<<<< HEAD
-=======
 import java.nio.ByteBuffer;
 import java.security.MessageDigest;
 import java.security.NoSuchAlgorithmException;
@@ -43,7 +41,6 @@
 import java.util.HashMap;
 import java.util.List;
 import java.util.Map;
->>>>>>> 626889fb
 import org.jruby.*;
 import org.jruby.anno.JRubyClass;
 import org.jruby.anno.JRubyMethod;
@@ -52,17 +49,6 @@
 import org.jruby.runtime.ObjectAllocator;
 import org.jruby.runtime.ThreadContext;
 import org.jruby.runtime.builtin.IRubyObject;
-<<<<<<< HEAD
-
-import java.nio.ByteBuffer;
-import java.security.MessageDigest;
-import java.security.NoSuchAlgorithmException;
-import java.util.ArrayList;
-import java.util.HashMap;
-import java.util.List;
-import java.util.Map;
-=======
->>>>>>> 626889fb
 
 @JRubyClass(name = "Map", include = "Enumerable")
 public class RubyMap extends RubyObject {
@@ -76,76 +62,6 @@
               @Override
               public IRubyObject allocate(Ruby ruby, RubyClass rubyClass) {
                 return new RubyMap(ruby, rubyClass);
-<<<<<<< HEAD
-            }
-        });
-        cMap.includeModule(runtime.getEnumerable());
-        cMap.defineAnnotatedMethods(RubyMap.class);
-    }
-
-    public RubyMap(Ruby ruby, RubyClass rubyClass) {
-        super(ruby, rubyClass);
-    }
-
-    /*
-     * call-seq:
-     *     Map.new(key_type, value_type, value_typeclass = nil, init_hashmap = {})
-     *     => new map
-     *
-     * Allocates a new Map container. This constructor may be called with 2, 3, or 4
-     * arguments. The first two arguments are always present and are symbols (taking
-     * on the same values as field-type symbols in message descriptors) that
-     * indicate the type of the map key and value fields.
-     *
-     * The supported key types are: :int32, :int64, :uint32, :uint64, :fixed32,
-     * :fixed64, :sfixed32, :sfixed64, :sint32, :sint64, :bool, :string, :bytes.
-     *
-     * The supported value types are: :int32, :int64, :uint32, :uint64, :fixed32,
-     * :fixed64, :sfixed32, :sfixed64, :sint32, :sint64, :bool, :string, :bytes,
-     * :enum, :message.
-     *
-     * The third argument, value_typeclass, must be present if value_type is :enum
-     * or :message. As in RepeatedField#new, this argument must be a message class
-     * (for :message) or enum module (for :enum).
-     *
-     * The last argument, if present, provides initial content for map. Note that
-     * this may be an ordinary Ruby hashmap or another Map instance with identical
-     * key and value types. Also note that this argument may be present whether or
-     * not value_typeclass is present (and it is unambiguously separate from
-     * value_typeclass because value_typeclass's presence is strictly determined by
-     * value_type). The contents of this initial hashmap or Map instance are
-     * shallow-copied into the new Map: the original map is unmodified, but
-     * references to underlying objects will be shared if the value type is a
-     * message type.
-     */
-    @JRubyMethod(required = 2, optional = 2)
-    public IRubyObject initialize(ThreadContext context, IRubyObject[] args) {
-        this.table = new HashMap<IRubyObject, IRubyObject>();
-        this.keyType = Utils.rubyToFieldType(args[0]);
-        this.valueType = Utils.rubyToFieldType(args[1]);
-
-        switch(keyType) {
-            case STRING:
-            case BYTES:
-                this.keyTypeIsString = true;
-                break;
-            case INT32:
-            case INT64:
-            case SINT32:
-            case SINT64:
-            case UINT32:
-            case UINT64:
-            case FIXED32:
-            case FIXED64:
-            case SFIXED32:
-            case SFIXED64:
-            case BOOL:
-                // These are OK.
-                break;
-            default:
-                throw context.runtime.newArgumentError("Invalid key type for map.");
-        }
-=======
               }
             });
     cMap.includeModule(runtime.getEnumerable());
@@ -155,7 +71,6 @@
   public RubyMap(Ruby ruby, RubyClass rubyClass) {
     super(ruby, rubyClass);
   }
->>>>>>> 626889fb
 
   /*
    * call-seq:
@@ -194,56 +109,6 @@
     this.keyType = Utils.rubyToFieldType(args[0]);
     this.valueType = Utils.rubyToFieldType(args[1]);
 
-<<<<<<< HEAD
-        if (args.length > initValueArg) {
-            mergeIntoSelf(context, args[initValueArg]);
-        }
-        return this;
-    }
-
-    /*
-     * call-seq:
-     *     Map.[]=(key, value) => value
-     *
-     * Inserts or overwrites the value at the given key with the given new value.
-     * Throws an exception if the key type is incorrect. Returns the new value that
-     * was just inserted.
-     */
-    @JRubyMethod(name = "[]=")
-    public IRubyObject indexSet(ThreadContext context, IRubyObject key, IRubyObject value) {
-        checkFrozen();
-
-        /*
-         * String types for keys return a different error than
-         * other types for keys, so deal with them specifically first
-         */
-        if (keyTypeIsString && !(key instanceof RubySymbol || key instanceof RubyString)) {
-            throw Utils.createTypeError(context, "Expected string for map key");
-        }
-        key = Utils.checkType(context, keyType, "key", key, (RubyModule) valueTypeClass);
-        value = Utils.checkType(context, valueType, "value", value, (RubyModule) valueTypeClass);
-        IRubyObject symbol;
-        if (valueType == FieldDescriptor.Type.ENUM &&
-                Utils.isRubyNum(value) &&
-                ! (symbol = RubyEnum.lookup(context, valueTypeClass, value)).isNil()) {
-            value = symbol;
-        }
-        this.table.put(key, value);
-        return value;
-    }
-
-    /*
-     * call-seq:
-     *     Map.[](key) => value
-     *
-     * Accesses the element at the given key. Throws an exception if the key type is
-     * incorrect. Returns nil when the key is not present in the map.
-     */
-    @JRubyMethod(name = "[]")
-    public IRubyObject index(ThreadContext context, IRubyObject key) {
-        key = Utils.symToString(key);
-        return Helpers.nullToNil(table.get(key), context.nil);
-=======
     switch (keyType) {
       case STRING:
       case BYTES:
@@ -277,42 +142,10 @@
 
     if (args.length > initValueArg) {
       mergeIntoSelf(context, args[initValueArg]);
->>>>>>> 626889fb
     }
     return this;
   }
 
-<<<<<<< HEAD
-    /*
-     * call-seq:
-     *     Map.==(other) => boolean
-     *
-     * Compares this map to another. Maps are equal if they have identical key sets,
-     * and for each key, the values in both maps compare equal. Elements are
-     * compared as per normal Ruby semantics, by calling their :== methods (or
-     * performing a more efficient comparison for primitive types).
-     *
-     * Maps with dissimilar key types or value types/typeclasses are never equal,
-     * even if value comparison (for example, between integers and floats) would
-     * have otherwise indicated that every element has equal value.
-     */
-    @JRubyMethod(name = "==")
-    public IRubyObject eq(ThreadContext context, IRubyObject _other) {
-        if (_other instanceof RubyHash)
-            return singleLevelHash(context).op_equal(context, _other);
-        RubyMap other = (RubyMap) _other;
-        if (this == other) return context.runtime.getTrue();
-        if (!typeCompatible(other) || this.table.size() != other.table.size())
-            return context.runtime.getFalse();
-        for (IRubyObject key : table.keySet()) {
-            if (! other.table.containsKey(key))
-                return context.runtime.getFalse();
-            if (! other.table.get(key).equals(table.get(key)))
-                return context.runtime.getFalse();
-        }
-        return context.runtime.getTrue();
-    }
-=======
   /*
    * call-seq:
    *     Map.[]=(key, value) => value
@@ -324,37 +157,11 @@
   @JRubyMethod(name = "[]=")
   public IRubyObject indexSet(ThreadContext context, IRubyObject key, IRubyObject value) {
     checkFrozen();
->>>>>>> 626889fb
 
     /*
      * String types for keys return a different error than
      * other types for keys, so deal with them specifically first
      */
-<<<<<<< HEAD
-    @JRubyMethod
-    public IRubyObject inspect() {
-        return singleLevelHash(getRuntime().getCurrentContext()).inspect();
-    }
-
-    /*
-     * call-seq:
-     *     Map.hash => hash_value
-     *
-     * Returns a hash value based on this map's contents.
-     */
-    @JRubyMethod
-    public IRubyObject hash(ThreadContext context) {
-        try {
-            MessageDigest digest = MessageDigest.getInstance("SHA-256");
-            for (IRubyObject key : table.keySet()) {
-                digest.update((byte) key.hashCode());
-                digest.update((byte) table.get(key).hashCode());
-            }
-            return context.runtime.newFixnum(ByteBuffer.wrap(digest.digest()).getLong());
-        } catch (NoSuchAlgorithmException ignore) {
-            return context.runtime.newFixnum(System.identityHashCode(table));
-        }
-=======
     if (keyTypeIsString && !(key instanceof RubySymbol || key instanceof RubyString)) {
       throw Utils.createTypeError(context, "Expected string for map key");
     }
@@ -365,7 +172,6 @@
         && Utils.isRubyNum(value)
         && !(symbol = RubyEnum.lookup(context, valueTypeClass, value)).isNil()) {
       value = symbol;
->>>>>>> 626889fb
     }
     this.table.put(key, value);
     return value;
@@ -411,35 +217,6 @@
     return context.runtime.getTrue();
   }
 
-<<<<<<< HEAD
-    /*
-     * call-seq:
-     *     Map.clear
-     *
-     * Removes all entries from the map.
-     */
-    @JRubyMethod
-    public IRubyObject clear(ThreadContext context) {
-        checkFrozen();
-        table.clear();
-        return context.nil;
-    }
-
-    /*
-     * call-seq:
-     *     Map.each(&block)
-     *
-     * Invokes &block on each |key, value| pair in the map, in unspecified order.
-     * Note that Map also includes Enumerable; map thus acts like a normal Ruby
-     * sequence.
-     */
-    @JRubyMethod
-    public IRubyObject each(ThreadContext context, Block block) {
-        for (IRubyObject key : table.keySet()) {
-            block.yieldSpecific(context, key, table.get(key));
-        }
-        return context.nil;
-=======
   /*
    * call-seq:
    *     Map.inspect => string
@@ -470,24 +247,9 @@
       return context.runtime.newFixnum(ByteBuffer.wrap(digest.digest()).getLong());
     } catch (NoSuchAlgorithmException ignore) {
       return context.runtime.newFixnum(System.identityHashCode(table));
->>>>>>> 626889fb
-    }
-  }
-
-<<<<<<< HEAD
-    /*
-     * call-seq:
-     *     Map.delete(key) => old_value
-     *
-     * Deletes the value at the given key, if any, returning either the old value or
-     * nil if none was present. Throws an exception if the key is of the wrong type.
-     */
-    @JRubyMethod
-    public IRubyObject delete(ThreadContext context, IRubyObject key) {
-        checkFrozen();
-        return table.remove(key);
-    }
-=======
+    }
+  }
+
   /*
    * call-seq:
    *     Map.keys => [list_of_keys]
@@ -498,7 +260,6 @@
   public IRubyObject keys(ThreadContext context) {
     return RubyArray.newArray(context.runtime, table.keySet());
   }
->>>>>>> 626889fb
 
   /*
    * call-seq:
@@ -511,18 +272,6 @@
     return RubyArray.newArray(context.runtime, table.values());
   }
 
-<<<<<<< HEAD
-    /*
-     * call-seq:
-     *     Map.length
-     *
-     * Returns the number of entries (key-value pairs) in the map.
-     */
-    @JRubyMethod(name = {"length", "size"})
-    public IRubyObject length(ThreadContext context) {
-        return context.runtime.newFixnum(this.table.size());
-    }
-=======
   /*
    * call-seq:
    *     Map.clear
@@ -535,7 +284,6 @@
     table.clear();
     return context.nil;
   }
->>>>>>> 626889fb
 
   /*
    * call-seq:
@@ -578,24 +326,6 @@
     return this.table.containsKey(key) ? context.runtime.getTrue() : context.runtime.getFalse();
   }
 
-<<<<<<< HEAD
-    @JRubyMethod(name = "to_h")
-    public RubyHash toHash(ThreadContext context) {
-        Map<IRubyObject, IRubyObject> mapForHash = new HashMap();
-
-        table.forEach((key, value) -> {
-            if (!value.isNil()) {
-                if (value.respondsTo("to_h")) {
-                    value = Helpers.invoke(context, value, "to_h");
-                } else if (value.respondsTo("to_a")) {
-                    value = Helpers.invoke(context, value, "to_a");
-                }
-                mapForHash.put(key, value);
-            }
-        });
-
-        return RubyHash.newHash(context.runtime, mapForHash, context.nil);
-=======
   /*
    * call-seq:
    *     Map.length
@@ -619,7 +349,6 @@
     RubyMap newMap = newThisType(context);
     for (Map.Entry<IRubyObject, IRubyObject> entry : table.entrySet()) {
       newMap.table.put(entry.getKey(), entry.getValue());
->>>>>>> 626889fb
     }
     return newMap;
   }
@@ -657,18 +386,6 @@
     return this;
   }
 
-<<<<<<< HEAD
-    protected List<DynamicMessage> build(ThreadContext context, RubyDescriptor descriptor, int depth, int recursionLimit) {
-        List<DynamicMessage> list = new ArrayList<DynamicMessage>();
-        RubyClass rubyClass = (RubyClass) descriptor.msgclass(context);
-        FieldDescriptor keyField = descriptor.getField("key");
-        FieldDescriptor valueField = descriptor.getField("value");
-        for (IRubyObject key : table.keySet()) {
-            RubyMessage mapMessage = (RubyMessage) rubyClass.newInstance(context, Block.NULL_BLOCK);
-            mapMessage.setField(context, keyField, key);
-            mapMessage.setField(context, valueField, table.get(key));
-            list.add(mapMessage.build(context, depth + 1, recursionLimit));
-=======
   // Used by Google::Protobuf.deep_copy but not exposed directly.
   protected IRubyObject deepCopy(ThreadContext context) {
     RubyMap newMap = newThisType(context);
@@ -677,7 +394,6 @@
         for (IRubyObject key : table.keySet()) {
           RubyMessage message = (RubyMessage) table.get(key);
           newMap.table.put(key.dup(), message.deepCopy(context));
->>>>>>> 626889fb
         }
         break;
       default:
@@ -703,28 +419,6 @@
     return list;
   }
 
-<<<<<<< HEAD
-    protected RubyMap mergeIntoSelf(final ThreadContext context, IRubyObject hashmap) {
-        if (hashmap instanceof RubyHash) {
-            ((RubyHash) hashmap).visitAll(context, new RubyHash.Visitor() {
-                @Override
-                public void visit(IRubyObject key, IRubyObject val) {
-                    if (val instanceof RubyHash && !valueTypeClass.isNil()) {
-                        val = ((RubyClass) valueTypeClass).newInstance(context, val, Block.NULL_BLOCK);
-                    }
-                    indexSet(context, key, val);
-                }
-            }, null);
-        } else if (hashmap instanceof RubyMap) {
-            RubyMap other = (RubyMap) hashmap;
-            if (!typeCompatible(other)) {
-                throw Utils.createTypeError(context, "Attempt to merge Map with mismatching types");
-            }
-        } else {
-            throw Utils.createTypeError(context, "Unknown type merging into Map");
-        }
-        return this;
-=======
   protected RubyMap mergeIntoSelf(final ThreadContext context, IRubyObject hashmap) {
     if (hashmap instanceof RubyHash) {
       ((RubyHash) hashmap)
@@ -747,7 +441,6 @@
       }
     } else {
       throw Utils.createTypeError(context, "Unknown type merging into Map");
->>>>>>> 626889fb
     }
     return this;
   }
@@ -782,24 +475,6 @@
     return newMap;
   }
 
-<<<<<<< HEAD
-    /*
-     * toHash calls toHash on values, for some camparisons we only need
-     * a hash with the original objects still as values
-     */
-    private RubyHash singleLevelHash(ThreadContext context) {
-        return RubyHash.newHash(context.runtime, table, context.nil);
-    }
-
-    private boolean needTypeclass(FieldDescriptor.Type type) {
-        switch(type) {
-            case MESSAGE:
-            case ENUM:
-                return true;
-            default:
-                return false;
-        }
-=======
   /*
    * toHash calls toHash on values, for some camparisons we only need
    * a hash with the original objects still as values
@@ -815,21 +490,12 @@
         return true;
       default:
         return false;
->>>>>>> 626889fb
-    }
-  }
-
-<<<<<<< HEAD
-    private FieldDescriptor.Type keyType;
-    private FieldDescriptor.Type valueType;
-    private IRubyObject valueTypeClass;
-    private Map<IRubyObject, IRubyObject> table;
-    private boolean keyTypeIsString = false;
-=======
+    }
+  }
+
   private FieldDescriptor.Type keyType;
   private FieldDescriptor.Type valueType;
   private IRubyObject valueTypeClass;
   private Map<IRubyObject, IRubyObject> table;
   private boolean keyTypeIsString = false;
->>>>>>> 626889fb
 }