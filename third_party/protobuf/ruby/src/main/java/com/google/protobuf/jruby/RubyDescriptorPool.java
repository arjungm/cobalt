/*
 * Protocol Buffers - Google's data interchange format
 * Copyright 2014 Google Inc.  All rights reserved.
 * https://developers.google.com/protocol-buffers/
 *
 * Redistribution and use in source and binary forms, with or without
 * modification, are permitted provided that the following conditions are
 * met:
 *
 *     * Redistributions of source code must retain the above copyright
 * notice, this list of conditions and the following disclaimer.
 *     * Redistributions in binary form must reproduce the above
 * copyright notice, this list of conditions and the following disclaimer
 * in the documentation and/or other materials provided with the
 * distribution.
 *     * Neither the name of Google Inc. nor the names of its
 * contributors may be used to endorse or promote products derived from
 * this software without specific prior written permission.
 *
 * THIS SOFTWARE IS PROVIDED BY THE COPYRIGHT HOLDERS AND CONTRIBUTORS
 * "AS IS" AND ANY EXPRESS OR IMPLIED WARRANTIES, INCLUDING, BUT NOT
 * LIMITED TO, THE IMPLIED WARRANTIES OF MERCHANTABILITY AND FITNESS FOR
 * A PARTICULAR PURPOSE ARE DISCLAIMED. IN NO EVENT SHALL THE COPYRIGHT
 * OWNER OR CONTRIBUTORS BE LIABLE FOR ANY DIRECT, INDIRECT, INCIDENTAL,
 * SPECIAL, EXEMPLARY, OR CONSEQUENTIAL DAMAGES (INCLUDING, BUT NOT
 * LIMITED TO, PROCUREMENT OF SUBSTITUTE GOODS OR SERVICES; LOSS OF USE,
 * DATA, OR PROFITS; OR BUSINESS INTERRUPTION) HOWEVER CAUSED AND ON ANY
 * THEORY OF LIABILITY, WHETHER IN CONTRACT, STRICT LIABILITY, OR TORT
 * (INCLUDING NEGLIGENCE OR OTHERWISE) ARISING IN ANY WAY OUT OF THE USE
 * OF THIS SOFTWARE, EVEN IF ADVISED OF THE POSSIBILITY OF SUCH DAMAGE.
 */

package com.google.protobuf.jruby;

import com.google.protobuf.DescriptorProtos.FileDescriptorProto;
import com.google.protobuf.Descriptors.Descriptor;
import com.google.protobuf.Descriptors.DescriptorValidationException;
import com.google.protobuf.Descriptors.EnumDescriptor;
<<<<<<< HEAD
import com.google.protobuf.Descriptors.FileDescriptor;
import com.google.protobuf.InvalidProtocolBufferException;
=======
import com.google.protobuf.Descriptors.FieldDescriptor;
import com.google.protobuf.Descriptors.FileDescriptor;
import com.google.protobuf.Descriptors.ServiceDescriptor;
import com.google.protobuf.ExtensionRegistry;
import com.google.protobuf.InvalidProtocolBufferException;
import java.util.ArrayList;
import java.util.HashMap;
import java.util.List;
import java.util.Map;
>>>>>>> 626889fb
import org.jruby.*;
import org.jruby.anno.JRubyClass;
import org.jruby.anno.JRubyMethod;
import org.jruby.exceptions.RaiseException;
import org.jruby.runtime.*;
import org.jruby.runtime.builtin.IRubyObject;

<<<<<<< HEAD
import java.util.ArrayList;
import java.util.HashMap;
import java.util.List;
import java.util.Map;

=======
>>>>>>> 626889fb
@JRubyClass(name = "DescriptorPool")
public class RubyDescriptorPool extends RubyObject {
  public static void createRubyDescriptorPool(Ruby runtime) {
    RubyModule protobuf = runtime.getClassFromPath("Google::Protobuf");
    RubyClass cDescriptorPool =
        protobuf.defineClassUnder(
            "DescriptorPool",
            runtime.getObject(),
            new ObjectAllocator() {
              @Override
              public IRubyObject allocate(Ruby runtime, RubyClass klazz) {
                return new RubyDescriptorPool(runtime, klazz);
<<<<<<< HEAD
            }
        });

        cDescriptorPool.defineAnnotatedMethods(RubyDescriptorPool.class);
        descriptorPool = (RubyDescriptorPool) cDescriptorPool.newInstance(runtime.getCurrentContext(), Block.NULL_BLOCK);
        cDescriptor = (RubyClass) runtime.getClassFromPath("Google::Protobuf::Descriptor");
        cEnumDescriptor = (RubyClass) runtime.getClassFromPath("Google::Protobuf::EnumDescriptor");
    }

    public RubyDescriptorPool(Ruby runtime, RubyClass klazz) {
        super(runtime, klazz);
        this.fileDescriptors = new ArrayList<>();
        this.symtab = new HashMap<IRubyObject, IRubyObject>();
    }

    @JRubyMethod
    public IRubyObject build(ThreadContext context, Block block) {
        RubyClass cBuilder = (RubyClass) context.runtime.getClassFromPath("Google::Protobuf::Internal::Builder");
        RubyBasicObject ctx = (RubyBasicObject) cBuilder.newInstance(context, this, Block.NULL_BLOCK);
        ctx.instance_eval(context, block);
        ctx.callMethod(context, "build"); // Needs to be called to support the deprecated syntax
        return context.nil;
    }

    /*
     * call-seq:
     *     DescriptorPool.lookup(name) => descriptor
     *
     * Finds a Descriptor or EnumDescriptor by name and returns it, or nil if none
     * exists with the given name.
     *
     * This currently lazy loads the ruby descriptor objects as they are requested.
     * This allows us to leave the heavy lifting to the java library
     */
    @JRubyMethod
    public IRubyObject lookup(ThreadContext context, IRubyObject name) {
        return Helpers.nullToNil(symtab.get(name), context.nil);
    }

    /*
     * call-seq:
     *     DescriptorPool.generated_pool => descriptor_pool
     *
     * Class method that returns the global DescriptorPool. This is a singleton into
     * which generated-code message and enum types are registered. The user may also
     * register types in this pool for convenience so that they do not have to hold
     * a reference to a private pool instance.
     */
    @JRubyMethod(meta = true, name = "generated_pool")
    public static IRubyObject generatedPool(ThreadContext context, IRubyObject recv) {
        return descriptorPool;
    }

    @JRubyMethod(required = 1)
    public IRubyObject add_serialized_file (ThreadContext context, IRubyObject data ) {
        byte[] bin = data.convertToString().getBytes();
        try {
            FileDescriptorProto.Builder builder = FileDescriptorProto.newBuilder().mergeFrom(bin);
            registerFileDescriptor(context, builder);
        } catch (InvalidProtocolBufferException e) {
            throw RaiseException.from(context.runtime, (RubyClass) context.runtime.getClassFromPath("Google::Protobuf::ParseError"), e.getMessage());
        }
        return context.nil;
    }

    protected void registerFileDescriptor(ThreadContext context, FileDescriptorProto.Builder builder) {
        final FileDescriptor fd;
        try {
            fd = FileDescriptor.buildFrom(builder.build(), existingFileDescriptors());
        } catch (DescriptorValidationException e) {
            throw context.runtime.newRuntimeError(e.getMessage());
        }

        String packageName = fd.getPackage();
        if (!packageName.isEmpty()) {
            packageName = packageName + ".";
        }

        // Need to make sure enums are registered first in case anything references them
        for (EnumDescriptor ed : fd.getEnumTypes()) registerEnumDescriptor(context, ed, packageName);
        for (Descriptor message : fd.getMessageTypes()) registerDescriptor(context, message, packageName);

        // Mark this as a loaded file
        fileDescriptors.add(fd);
    }

    private void registerDescriptor(ThreadContext context, Descriptor descriptor, String parentPath) {
        String fullName = parentPath + descriptor.getName();
        String fullPath = fullName + ".";
        RubyString name = context.runtime.newString(fullName);

        RubyDescriptor des = (RubyDescriptor) cDescriptor.newInstance(context, Block.NULL_BLOCK);
        des.setName(name);
        des.setDescriptor(context, descriptor, this);
        symtab.put(name, des);

        // Need to make sure enums are registered first in case anything references them
        for (EnumDescriptor ed : descriptor.getEnumTypes()) registerEnumDescriptor(context, ed, fullPath);
        for (Descriptor message : descriptor.getNestedTypes()) registerDescriptor(context, message, fullPath);
    }

    private void registerEnumDescriptor(ThreadContext context, EnumDescriptor descriptor, String parentPath) {
        RubyString name = context.runtime.newString(parentPath + descriptor.getName());
        RubyEnumDescriptor des = (RubyEnumDescriptor) cEnumDescriptor.newInstance(context, Block.NULL_BLOCK);
        des.setName(name);
        des.setDescriptor(context, descriptor);
        symtab.put(name, des);
    }

    private FileDescriptor[] existingFileDescriptors() {
        return fileDescriptors.toArray(new FileDescriptor[fileDescriptors.size()]);
    }

    private static RubyClass cDescriptor;
    private static RubyClass cEnumDescriptor;
    private static RubyDescriptorPool descriptorPool;

    private List<FileDescriptor> fileDescriptors;
    private Map<IRubyObject, IRubyObject> symtab;
=======
              }
            });

    cDescriptorPool.defineAnnotatedMethods(RubyDescriptorPool.class);
    descriptorPool =
        (RubyDescriptorPool)
            cDescriptorPool.newInstance(runtime.getCurrentContext(), Block.NULL_BLOCK);
    cDescriptor = (RubyClass) runtime.getClassFromPath("Google::Protobuf::Descriptor");
    cEnumDescriptor = (RubyClass) runtime.getClassFromPath("Google::Protobuf::EnumDescriptor");
    cFieldDescriptor = (RubyClass) runtime.getClassFromPath("Google::Protobuf::FieldDescriptor");
    cServiceDescriptor =
        (RubyClass) runtime.getClassFromPath("Google::Protobuf::ServiceDescriptor");
    cMethodDescriptor = (RubyClass) runtime.getClassFromPath("Google::Protobuf::MethodDescriptor");
  }

  public RubyDescriptorPool(Ruby runtime, RubyClass klazz) {
    super(runtime, klazz);
    this.fileDescriptors = new ArrayList<>();
    this.symtab = new HashMap<IRubyObject, IRubyObject>();
  }

  @JRubyMethod
  public IRubyObject build(ThreadContext context, Block block) {
    RubyClass cBuilder =
        (RubyClass) context.runtime.getClassFromPath("Google::Protobuf::Internal::Builder");
    RubyBasicObject ctx = (RubyBasicObject) cBuilder.newInstance(context, this, Block.NULL_BLOCK);
    ctx.instance_eval(context, block);
    ctx.callMethod(context, "build"); // Needs to be called to support the deprecated syntax
    return context.nil;
  }

  /*
   * call-seq:
   *     DescriptorPool.lookup(name) => descriptor
   *
   * Finds a Descriptor, EnumDescriptor, FieldDescriptor or ServiceDescriptor by name and returns it,
   * or nil if none exists with the given name.
   *
   * This currently lazy loads the ruby descriptor objects as they are requested.
   * This allows us to leave the heavy lifting to the java library
   */
  @JRubyMethod
  public IRubyObject lookup(ThreadContext context, IRubyObject name) {
    return Helpers.nullToNil(symtab.get(name), context.nil);
  }

  /*
   * call-seq:
   *     DescriptorPool.generated_pool => descriptor_pool
   *
   * Class method that returns the global DescriptorPool. This is a singleton into
   * which generated-code message and enum types are registered. The user may also
   * register types in this pool for convenience so that they do not have to hold
   * a reference to a private pool instance.
   */
  @JRubyMethod(meta = true, name = "generated_pool")
  public static IRubyObject generatedPool(ThreadContext context, IRubyObject recv) {
    return descriptorPool;
  }

  @JRubyMethod(required = 1)
  public IRubyObject add_serialized_file(ThreadContext context, IRubyObject data) {
    byte[] bin = data.convertToString().getBytes();
    try {
      FileDescriptorProto.Builder builder =
          FileDescriptorProto.newBuilder().mergeFrom(bin, registry);
      registerFileDescriptor(context, builder);
    } catch (InvalidProtocolBufferException e) {
      throw RaiseException.from(
          context.runtime,
          (RubyClass) context.runtime.getClassFromPath("Google::Protobuf::ParseError"),
          e.getMessage());
    }
    return context.nil;
  }

  protected void registerFileDescriptor(
      ThreadContext context, FileDescriptorProto.Builder builder) {
    final FileDescriptor fd;
    try {
      fd = FileDescriptor.buildFrom(builder.build(), existingFileDescriptors());
    } catch (DescriptorValidationException e) {
      throw context.runtime.newRuntimeError(e.getMessage());
    }

    String packageName = fd.getPackage();
    if (!packageName.isEmpty()) {
      packageName = packageName + ".";
    }

    // Need to make sure enums are registered first in case anything references them
    for (EnumDescriptor ed : fd.getEnumTypes()) registerEnumDescriptor(context, ed, packageName);
    for (Descriptor message : fd.getMessageTypes())
      registerDescriptor(context, message, packageName);
    for (FieldDescriptor fieldDescriptor : fd.getExtensions())
      registerExtension(context, fieldDescriptor, packageName);
    for (ServiceDescriptor serviceDescriptor : fd.getServices())
      registerService(context, serviceDescriptor, packageName);

    RubyFileDescriptor rfd =
        (RubyFileDescriptor) RubyFileDescriptor.getRubyFileDescriptor(context, fd);
    RubyString name = context.runtime.newString(fd.getName());
    symtab.put(name, rfd);

    // Mark this as a loaded file
    fileDescriptors.add(fd);
  }

  private void registerDescriptor(ThreadContext context, Descriptor descriptor, String parentPath) {
    String fullName = parentPath + descriptor.getName();
    String fullPath = fullName + ".";
    RubyString name = context.runtime.newString(fullName);

    RubyDescriptor des = (RubyDescriptor) cDescriptor.newInstance(context, Block.NULL_BLOCK);
    des.setName(name);
    des.setDescriptor(context, descriptor, this);
    symtab.put(name, des);

    // Need to make sure enums are registered first in case anything references them
    for (EnumDescriptor ed : descriptor.getEnumTypes())
      registerEnumDescriptor(context, ed, fullPath);
    for (Descriptor message : descriptor.getNestedTypes())
      registerDescriptor(context, message, fullPath);
    for (FieldDescriptor fieldDescriptor : descriptor.getExtensions())
      registerExtension(context, fieldDescriptor, fullPath);
  }

  private void registerExtension(
      ThreadContext context, FieldDescriptor descriptor, String parentPath) {
    if (descriptor.getJavaType() == FieldDescriptor.JavaType.MESSAGE) {
      registry.add(descriptor, descriptor.toProto());
    } else {
      registry.add(descriptor);
    }
    RubyString name = context.runtime.newString(parentPath + descriptor.getName());
    RubyFieldDescriptor des =
        (RubyFieldDescriptor) cFieldDescriptor.newInstance(context, Block.NULL_BLOCK);
    des.setName(name);
    des.setDescriptor(context, descriptor, this);
    // For MessageSet extensions, there is the possibility of a name conflict. Prefer the Message.
    symtab.putIfAbsent(name, des);
  }

  private void registerEnumDescriptor(
      ThreadContext context, EnumDescriptor descriptor, String parentPath) {
    RubyString name = context.runtime.newString(parentPath + descriptor.getName());
    RubyEnumDescriptor des =
        (RubyEnumDescriptor) cEnumDescriptor.newInstance(context, Block.NULL_BLOCK);
    des.setName(name);
    des.setDescriptor(context, descriptor);
    symtab.put(name, des);
  }

  private void registerService(
      ThreadContext context, ServiceDescriptor descriptor, String parentPath) {
    String fullName = parentPath + descriptor.getName();
    RubyString name = context.runtime.newString(fullName);
    RubyServiceDescriptor des =
        (RubyServiceDescriptor) cServiceDescriptor.newInstance(context, Block.NULL_BLOCK);
    des.setName(name);
    // n.b. this will also construct the descriptors for the service's methods.
    des.setDescriptor(context, descriptor, this);
    symtab.putIfAbsent(name, des);
  }

  private FileDescriptor[] existingFileDescriptors() {
    return fileDescriptors.toArray(new FileDescriptor[fileDescriptors.size()]);
  }

  private static RubyClass cDescriptor;
  private static RubyClass cEnumDescriptor;
  private static RubyClass cFieldDescriptor;
  private static RubyClass cServiceDescriptor;
  private static RubyClass cMethodDescriptor;
  private static RubyDescriptorPool descriptorPool;

  private List<FileDescriptor> fileDescriptors;
  private Map<IRubyObject, IRubyObject> symtab;
  protected static final ExtensionRegistry registry = ExtensionRegistry.newInstance();
>>>>>>> 626889fb
}<|MERGE_RESOLUTION|>--- conflicted
+++ resolved
@@ -36,10 +36,6 @@
 import com.google.protobuf.Descriptors.Descriptor;
 import com.google.protobuf.Descriptors.DescriptorValidationException;
 import com.google.protobuf.Descriptors.EnumDescriptor;
-<<<<<<< HEAD
-import com.google.protobuf.Descriptors.FileDescriptor;
-import com.google.protobuf.InvalidProtocolBufferException;
-=======
 import com.google.protobuf.Descriptors.FieldDescriptor;
 import com.google.protobuf.Descriptors.FileDescriptor;
 import com.google.protobuf.Descriptors.ServiceDescriptor;
@@ -49,7 +45,6 @@
 import java.util.HashMap;
 import java.util.List;
 import java.util.Map;
->>>>>>> 626889fb
 import org.jruby.*;
 import org.jruby.anno.JRubyClass;
 import org.jruby.anno.JRubyMethod;
@@ -57,14 +52,6 @@
 import org.jruby.runtime.*;
 import org.jruby.runtime.builtin.IRubyObject;
 
-<<<<<<< HEAD
-import java.util.ArrayList;
-import java.util.HashMap;
-import java.util.List;
-import java.util.Map;
-
-=======
->>>>>>> 626889fb
 @JRubyClass(name = "DescriptorPool")
 public class RubyDescriptorPool extends RubyObject {
   public static void createRubyDescriptorPool(Ruby runtime) {
@@ -77,127 +64,6 @@
               @Override
               public IRubyObject allocate(Ruby runtime, RubyClass klazz) {
                 return new RubyDescriptorPool(runtime, klazz);
-<<<<<<< HEAD
-            }
-        });
-
-        cDescriptorPool.defineAnnotatedMethods(RubyDescriptorPool.class);
-        descriptorPool = (RubyDescriptorPool) cDescriptorPool.newInstance(runtime.getCurrentContext(), Block.NULL_BLOCK);
-        cDescriptor = (RubyClass) runtime.getClassFromPath("Google::Protobuf::Descriptor");
-        cEnumDescriptor = (RubyClass) runtime.getClassFromPath("Google::Protobuf::EnumDescriptor");
-    }
-
-    public RubyDescriptorPool(Ruby runtime, RubyClass klazz) {
-        super(runtime, klazz);
-        this.fileDescriptors = new ArrayList<>();
-        this.symtab = new HashMap<IRubyObject, IRubyObject>();
-    }
-
-    @JRubyMethod
-    public IRubyObject build(ThreadContext context, Block block) {
-        RubyClass cBuilder = (RubyClass) context.runtime.getClassFromPath("Google::Protobuf::Internal::Builder");
-        RubyBasicObject ctx = (RubyBasicObject) cBuilder.newInstance(context, this, Block.NULL_BLOCK);
-        ctx.instance_eval(context, block);
-        ctx.callMethod(context, "build"); // Needs to be called to support the deprecated syntax
-        return context.nil;
-    }
-
-    /*
-     * call-seq:
-     *     DescriptorPool.lookup(name) => descriptor
-     *
-     * Finds a Descriptor or EnumDescriptor by name and returns it, or nil if none
-     * exists with the given name.
-     *
-     * This currently lazy loads the ruby descriptor objects as they are requested.
-     * This allows us to leave the heavy lifting to the java library
-     */
-    @JRubyMethod
-    public IRubyObject lookup(ThreadContext context, IRubyObject name) {
-        return Helpers.nullToNil(symtab.get(name), context.nil);
-    }
-
-    /*
-     * call-seq:
-     *     DescriptorPool.generated_pool => descriptor_pool
-     *
-     * Class method that returns the global DescriptorPool. This is a singleton into
-     * which generated-code message and enum types are registered. The user may also
-     * register types in this pool for convenience so that they do not have to hold
-     * a reference to a private pool instance.
-     */
-    @JRubyMethod(meta = true, name = "generated_pool")
-    public static IRubyObject generatedPool(ThreadContext context, IRubyObject recv) {
-        return descriptorPool;
-    }
-
-    @JRubyMethod(required = 1)
-    public IRubyObject add_serialized_file (ThreadContext context, IRubyObject data ) {
-        byte[] bin = data.convertToString().getBytes();
-        try {
-            FileDescriptorProto.Builder builder = FileDescriptorProto.newBuilder().mergeFrom(bin);
-            registerFileDescriptor(context, builder);
-        } catch (InvalidProtocolBufferException e) {
-            throw RaiseException.from(context.runtime, (RubyClass) context.runtime.getClassFromPath("Google::Protobuf::ParseError"), e.getMessage());
-        }
-        return context.nil;
-    }
-
-    protected void registerFileDescriptor(ThreadContext context, FileDescriptorProto.Builder builder) {
-        final FileDescriptor fd;
-        try {
-            fd = FileDescriptor.buildFrom(builder.build(), existingFileDescriptors());
-        } catch (DescriptorValidationException e) {
-            throw context.runtime.newRuntimeError(e.getMessage());
-        }
-
-        String packageName = fd.getPackage();
-        if (!packageName.isEmpty()) {
-            packageName = packageName + ".";
-        }
-
-        // Need to make sure enums are registered first in case anything references them
-        for (EnumDescriptor ed : fd.getEnumTypes()) registerEnumDescriptor(context, ed, packageName);
-        for (Descriptor message : fd.getMessageTypes()) registerDescriptor(context, message, packageName);
-
-        // Mark this as a loaded file
-        fileDescriptors.add(fd);
-    }
-
-    private void registerDescriptor(ThreadContext context, Descriptor descriptor, String parentPath) {
-        String fullName = parentPath + descriptor.getName();
-        String fullPath = fullName + ".";
-        RubyString name = context.runtime.newString(fullName);
-
-        RubyDescriptor des = (RubyDescriptor) cDescriptor.newInstance(context, Block.NULL_BLOCK);
-        des.setName(name);
-        des.setDescriptor(context, descriptor, this);
-        symtab.put(name, des);
-
-        // Need to make sure enums are registered first in case anything references them
-        for (EnumDescriptor ed : descriptor.getEnumTypes()) registerEnumDescriptor(context, ed, fullPath);
-        for (Descriptor message : descriptor.getNestedTypes()) registerDescriptor(context, message, fullPath);
-    }
-
-    private void registerEnumDescriptor(ThreadContext context, EnumDescriptor descriptor, String parentPath) {
-        RubyString name = context.runtime.newString(parentPath + descriptor.getName());
-        RubyEnumDescriptor des = (RubyEnumDescriptor) cEnumDescriptor.newInstance(context, Block.NULL_BLOCK);
-        des.setName(name);
-        des.setDescriptor(context, descriptor);
-        symtab.put(name, des);
-    }
-
-    private FileDescriptor[] existingFileDescriptors() {
-        return fileDescriptors.toArray(new FileDescriptor[fileDescriptors.size()]);
-    }
-
-    private static RubyClass cDescriptor;
-    private static RubyClass cEnumDescriptor;
-    private static RubyDescriptorPool descriptorPool;
-
-    private List<FileDescriptor> fileDescriptors;
-    private Map<IRubyObject, IRubyObject> symtab;
-=======
               }
             });
 
@@ -377,5 +243,4 @@
   private List<FileDescriptor> fileDescriptors;
   private Map<IRubyObject, IRubyObject> symtab;
   protected static final ExtensionRegistry registry = ExtensionRegistry.newInstance();
->>>>>>> 626889fb
 }