/*
 * Protocol Buffers - Google's data interchange format
 * Copyright 2014 Google Inc.  All rights reserved.
 * https://developers.google.com/protocol-buffers/
 *
 * Redistribution and use in source and binary forms, with or without
 * modification, are permitted provided that the following conditions are
 * met:
 *
 *     * Redistributions of source code must retain the above copyright
 * notice, this list of conditions and the following disclaimer.
 *     * Redistributions in binary form must reproduce the above
 * copyright notice, this list of conditions and the following disclaimer
 * in the documentation and/or other materials provided with the
 * distribution.
 *     * Neither the name of Google Inc. nor the names of its
 * contributors may be used to endorse or promote products derived from
 * this software without specific prior written permission.
 *
 * THIS SOFTWARE IS PROVIDED BY THE COPYRIGHT HOLDERS AND CONTRIBUTORS
 * "AS IS" AND ANY EXPRESS OR IMPLIED WARRANTIES, INCLUDING, BUT NOT
 * LIMITED TO, THE IMPLIED WARRANTIES OF MERCHANTABILITY AND FITNESS FOR
 * A PARTICULAR PURPOSE ARE DISCLAIMED. IN NO EVENT SHALL THE COPYRIGHT
 * OWNER OR CONTRIBUTORS BE LIABLE FOR ANY DIRECT, INDIRECT, INCIDENTAL,
 * SPECIAL, EXEMPLARY, OR CONSEQUENTIAL DAMAGES (INCLUDING, BUT NOT
 * LIMITED TO, PROCUREMENT OF SUBSTITUTE GOODS OR SERVICES; LOSS OF USE,
 * DATA, OR PROFITS; OR BUSINESS INTERRUPTION) HOWEVER CAUSED AND ON ANY
 * THEORY OF LIABILITY, WHETHER IN CONTRACT, STRICT LIABILITY, OR TORT
 * (INCLUDING NEGLIGENCE OR OTHERWISE) ARISING IN ANY WAY OUT OF THE USE
 * OF THIS SOFTWARE, EVEN IF ADVISED OF THE POSSIBILITY OF SUCH DAMAGE.
 */

package com.google.protobuf.jruby;

<<<<<<< HEAD
import com.google.protobuf.Descriptors.Descriptor;
import com.google.protobuf.Descriptors.FieldDescriptor;
import com.google.protobuf.Descriptors.OneofDescriptor;
=======
import com.google.protobuf.CodedInputStream;
import com.google.protobuf.Descriptors.Descriptor;
import com.google.protobuf.Descriptors.FieldDescriptor;
import com.google.protobuf.Descriptors.OneofDescriptor;
import java.util.HashMap;
import java.util.Map;
>>>>>>> 626889fb
import org.jruby.*;
import org.jruby.anno.JRubyClass;
import org.jruby.anno.JRubyMethod;
import org.jruby.runtime.Block;
import org.jruby.runtime.Helpers;
import org.jruby.runtime.ObjectAllocator;
import org.jruby.runtime.ThreadContext;
import org.jruby.runtime.builtin.IRubyObject;

@JRubyClass(name = "Descriptor", include = "Enumerable")
public class RubyDescriptor extends RubyObject {
  public static void createRubyDescriptor(Ruby runtime) {
    RubyModule protobuf = runtime.getClassFromPath("Google::Protobuf");
    RubyClass cDescriptor =
        protobuf.defineClassUnder(
            "Descriptor",
            runtime.getObject(),
            new ObjectAllocator() {
              @Override
              public IRubyObject allocate(Ruby runtime, RubyClass klazz) {
                return new RubyDescriptor(runtime, klazz);
<<<<<<< HEAD
            }
        });
        cDescriptor.includeModule(runtime.getEnumerable());
        cDescriptor.defineAnnotatedMethods(RubyDescriptor.class);
        cFieldDescriptor = (RubyClass) runtime.getClassFromPath("Google::Protobuf::FieldDescriptor");
        cOneofDescriptor = (RubyClass) runtime.getClassFromPath("Google::Protobuf::OneofDescriptor");
    }
=======
              }
            });
    cDescriptor.includeModule(runtime.getEnumerable());
    cDescriptor.defineAnnotatedMethods(RubyDescriptor.class);
    cFieldDescriptor = (RubyClass) runtime.getClassFromPath("Google::Protobuf::FieldDescriptor");
    cOneofDescriptor = (RubyClass) runtime.getClassFromPath("Google::Protobuf::OneofDescriptor");
  }
>>>>>>> 626889fb

  public RubyDescriptor(Ruby runtime, RubyClass klazz) {
    super(runtime, klazz);
  }

<<<<<<< HEAD
    /*
     * call-seq:
     *     Descriptor.name => name
     *
     * Returns the name of this message type as a fully-qualified string (e.g.,
     * My.Package.MessageType).
     */
    @JRubyMethod(name = "name")
    public IRubyObject getName(ThreadContext context) {
        return name;
=======
  /*
   * call-seq:
   *     Descriptor.name => name
   *
   * Returns the name of this message type as a fully-qualified string (e.g.,
   * My.Package.MessageType).
   */
  @JRubyMethod(name = "name")
  public IRubyObject getName(ThreadContext context) {
    return name;
  }

  /*
   * call-seq:
   *     Descriptor.lookup(name) => FieldDescriptor
   *
   * Returns the field descriptor for the field with the given name, if present,
   * or nil if none.
   */
  @JRubyMethod
  public IRubyObject lookup(ThreadContext context, IRubyObject fieldName) {
    return Helpers.nullToNil(fieldDescriptors.get(fieldName), context.nil);
  }

  /*
   * call-seq:
   *     Descriptor.msgclass => message_klass
   *
   * Returns the Ruby class created for this message type. Valid only once the
   * message type has been added to a pool.
   */
  @JRubyMethod
  public IRubyObject msgclass(ThreadContext context) {
    return klazz;
  }

  /*
   * call-seq:
   *     Descriptor.each(&block)
   *
   * Iterates over fields in this message type, yielding to the block on each one.
   */
  @JRubyMethod
  public IRubyObject each(ThreadContext context, Block block) {
    for (Map.Entry<IRubyObject, RubyFieldDescriptor> entry : fieldDescriptors.entrySet()) {
      block.yield(context, entry.getValue());
>>>>>>> 626889fb
    }
    return context.nil;
  }

<<<<<<< HEAD
    /*
     * call-seq:
     *     Descriptor.lookup(name) => FieldDescriptor
     *
     * Returns the field descriptor for the field with the given name, if present,
     * or nil if none.
     */
    @JRubyMethod
    public IRubyObject lookup(ThreadContext context, IRubyObject fieldName) {
        return Helpers.nullToNil(fieldDescriptors.get(fieldName), context.nil);
    }

    /*
     * call-seq:
     *     Descriptor.msgclass => message_klass
     *
     * Returns the Ruby class created for this message type. Valid only once the
     * message type has been added to a pool.
     */
    @JRubyMethod
    public IRubyObject msgclass(ThreadContext context) {
        return klazz;
=======
  /*
   * call-seq:
   *    Descriptor.file_descriptor
   *
   * Returns the FileDescriptor object this message belongs to.
   */
  @JRubyMethod(name = "file_descriptor")
  public IRubyObject getFileDescriptor(ThreadContext context) {
    return RubyFileDescriptor.getRubyFileDescriptor(context, descriptor);
  }

  /*
   * call-seq:
   *     Descriptor.each_oneof(&block) => nil
   *
   * Invokes the given block for each oneof in this message type, passing the
   * corresponding OneofDescriptor.
   */
  @JRubyMethod(name = "each_oneof")
  public IRubyObject eachOneof(ThreadContext context, Block block) {
    for (RubyOneofDescriptor oneofDescriptor : oneofDescriptors.values()) {
      block.yieldSpecific(context, oneofDescriptor);
>>>>>>> 626889fb
    }
    return context.nil;
  }

<<<<<<< HEAD
    /*
     * call-seq:
     *     Descriptor.each(&block)
     *
     * Iterates over fields in this message type, yielding to the block on each one.
     */
    @JRubyMethod
    public IRubyObject each(ThreadContext context, Block block) {
        for (Map.Entry<IRubyObject, RubyFieldDescriptor> entry : fieldDescriptors.entrySet()) {
            block.yield(context, entry.getValue());
        }
        return context.nil;
    }

    /*
     * call-seq:
     *    Descriptor.file_descriptor
     *
     * Returns the FileDescriptor object this message belongs to.
     */
     @JRubyMethod(name = "file_descriptor")
     public IRubyObject getFileDescriptor(ThreadContext context) {
        return RubyFileDescriptor.getRubyFileDescriptor(context, descriptor);
     }

    /*
     * call-seq:
     *     Descriptor.each_oneof(&block) => nil
     *
     * Invokes the given block for each oneof in this message type, passing the
     * corresponding OneofDescriptor.
     */
    @JRubyMethod(name = "each_oneof")
    public IRubyObject eachOneof(ThreadContext context, Block block) {
        for (RubyOneofDescriptor oneofDescriptor : oneofDescriptors.values()) {
            block.yieldSpecific(context, oneofDescriptor);
        }
        return context.nil;
    }

    /*
     * call-seq:
     *     Descriptor.lookup_oneof(name) => OneofDescriptor
     *
     * Returns the oneof descriptor for the oneof with the given name, if present,
     * or nil if none.
     */
    @JRubyMethod(name = "lookup_oneof")
    public IRubyObject lookupOneof(ThreadContext context, IRubyObject name) {
        return Helpers.nullToNil(oneofDescriptors.get(Utils.symToString(name)), context.nil);
    }

    protected FieldDescriptor getField(String name) {
        return descriptor.findFieldByName(name);
    }

    protected void setDescriptor(ThreadContext context, Descriptor descriptor, RubyDescriptorPool pool) {
        Ruby runtime = context.runtime;
        Map<FieldDescriptor, RubyFieldDescriptor> cache = new HashMap();
        this.descriptor = descriptor;

        // Populate the field caches
        fieldDescriptors = new HashMap<IRubyObject, RubyFieldDescriptor>();
        oneofDescriptors = new HashMap<IRubyObject, RubyOneofDescriptor>();

        for (FieldDescriptor fieldDescriptor : descriptor.getFields()) {
            RubyFieldDescriptor fd = (RubyFieldDescriptor) cFieldDescriptor.newInstance(context, Block.NULL_BLOCK);
            fd.setDescriptor(context, fieldDescriptor, pool);
            fieldDescriptors.put(runtime.newString(fieldDescriptor.getName()), fd);
            cache.put(fieldDescriptor, fd);
        }

        for (OneofDescriptor oneofDescriptor : descriptor.getRealOneofs()) {
            RubyOneofDescriptor ood = (RubyOneofDescriptor) cOneofDescriptor.newInstance(context, Block.NULL_BLOCK);
            ood.setDescriptor(context, oneofDescriptor, cache);
            oneofDescriptors.put(runtime.newString(oneofDescriptor.getName()), ood);
        }

        // Make sure our class is built
        this.klazz = buildClassFromDescriptor(context);
    }

    protected void setName(IRubyObject name) {
        this.name = name;
    }

    private RubyClass buildClassFromDescriptor(ThreadContext context) {
        Ruby runtime = context.runtime;
=======
  /*
   * call-seq:
   *     Descriptor.lookup_oneof(name) => OneofDescriptor
   *
   * Returns the oneof descriptor for the oneof with the given name, if present,
   * or nil if none.
   */
  @JRubyMethod(name = "lookup_oneof")
  public IRubyObject lookupOneof(ThreadContext context, IRubyObject name) {
    return Helpers.nullToNil(oneofDescriptors.get(Utils.symToString(name)), context.nil);
  }

  @JRubyMethod
  public IRubyObject options(ThreadContext context) {
    RubyDescriptorPool pool = (RubyDescriptorPool) RubyDescriptorPool.generatedPool(null, null);
    RubyDescriptor messageOptionsDescriptor =
        (RubyDescriptor)
            pool.lookup(context, context.runtime.newString("google.protobuf.MessageOptions"));
    RubyClass messageOptionsClass = (RubyClass) messageOptionsDescriptor.msgclass(context);
    RubyMessage msg = (RubyMessage) messageOptionsClass.newInstance(context, Block.NULL_BLOCK);
    return msg.decodeBytes(
        context,
        msg,
        CodedInputStream.newInstance(
            descriptor.getOptions().toByteString().toByteArray()), /*freeze*/
        true);
  }

  /*
   * call-seq:
   *     Descriptor.to_proto => DescriptorProto
   *
   * Returns the `DescriptorProto` of this `Descriptor`.
   */
  @JRubyMethod(name = "to_proto")
  public IRubyObject toProto(ThreadContext context) {
    RubyDescriptorPool pool = (RubyDescriptorPool) RubyDescriptorPool.generatedPool(null, null);
    RubyDescriptor descriptorProto =
        (RubyDescriptor)
            pool.lookup(context, context.runtime.newString("google.protobuf.DescriptorProto"));
    RubyClass msgClass = (RubyClass) descriptorProto.msgclass(context);
    RubyMessage msg = (RubyMessage) msgClass.newInstance(context, Block.NULL_BLOCK);
    return msg.decodeBytes(
        context,
        msg,
        CodedInputStream.newInstance(descriptor.toProto().toByteString().toByteArray()), /*freeze*/
        true);
  }

  protected FieldDescriptor getField(String name) {
    return descriptor.findFieldByName(name);
  }

  protected void setDescriptor(
      ThreadContext context, Descriptor descriptor, RubyDescriptorPool pool) {
    Ruby runtime = context.runtime;
    Map<FieldDescriptor, RubyFieldDescriptor> cache = new HashMap();
    this.descriptor = descriptor;

    // Populate the field caches
    fieldDescriptors = new HashMap<IRubyObject, RubyFieldDescriptor>();
    oneofDescriptors = new HashMap<IRubyObject, RubyOneofDescriptor>();

    for (FieldDescriptor fieldDescriptor : descriptor.getFields()) {
      RubyFieldDescriptor fd =
          (RubyFieldDescriptor) cFieldDescriptor.newInstance(context, Block.NULL_BLOCK);
      fd.setDescriptor(context, fieldDescriptor, pool);
      fieldDescriptors.put(runtime.newString(fieldDescriptor.getName()), fd);
      cache.put(fieldDescriptor, fd);
    }

    for (OneofDescriptor oneofDescriptor : descriptor.getRealOneofs()) {
      RubyOneofDescriptor ood =
          (RubyOneofDescriptor) cOneofDescriptor.newInstance(context, Block.NULL_BLOCK);
      ood.setDescriptor(context, oneofDescriptor, cache);
      oneofDescriptors.put(runtime.newString(oneofDescriptor.getName()), ood);
    }

    // Make sure our class is built
    this.klazz = buildClassFromDescriptor(context);
  }
>>>>>>> 626889fb

  protected void setName(IRubyObject name) {
    this.name = name;
  }

<<<<<<< HEAD
        // rb_define_class_id
        RubyClass klass = RubyClass.newClass(runtime, runtime.getObject());
        klass.setAllocator(allocator);
        klass.makeMetaClass(runtime.getObject().getMetaClass());
        klass.inherit(runtime.getObject());
        RubyModule messageExts = runtime.getClassFromPath("Google::Protobuf::MessageExts");
        klass.include(new IRubyObject[] {messageExts});
        klass.instance_variable_set(runtime.newString(Utils.DESCRIPTOR_INSTANCE_VAR), this);
        klass.defineAnnotatedMethods(RubyMessage.class);
        // Workaround for https://github.com/jruby/jruby/issues/7154
        klass.searchMethod("respond_to?").setIsBuiltin(false);
        return klass;
    }

    private static RubyClass cFieldDescriptor;
    private static RubyClass cOneofDescriptor;

    private Descriptor descriptor;
    private IRubyObject name;
    private Map<IRubyObject, RubyFieldDescriptor> fieldDescriptors;
    private Map<IRubyObject, RubyOneofDescriptor> oneofDescriptors;
    private RubyClass klazz;
=======
  private RubyClass buildClassFromDescriptor(ThreadContext context) {
    Ruby runtime = context.runtime;

    ObjectAllocator allocator =
        new ObjectAllocator() {
          @Override
          public IRubyObject allocate(Ruby runtime, RubyClass klazz) {
            return new RubyMessage(runtime, klazz, descriptor);
          }
        };

    // rb_define_class_id
    RubyClass klass = RubyClass.newClass(runtime, runtime.getObject());
    klass.setAllocator(allocator);
    klass.makeMetaClass(runtime.getObject().getMetaClass());
    klass.inherit(runtime.getObject());
    RubyModule messageExts = runtime.getClassFromPath("Google::Protobuf::MessageExts");
    klass.include(new IRubyObject[] {messageExts});
    klass.instance_variable_set(runtime.newString(Utils.DESCRIPTOR_INSTANCE_VAR), this);
    klass.defineAnnotatedMethods(RubyMessage.class);
    // Workaround for https://github.com/jruby/jruby/issues/7154
    klass.searchMethod("respond_to?").setIsBuiltin(false);
    return klass;
  }

  private static RubyClass cFieldDescriptor;
  private static RubyClass cOneofDescriptor;

  private Descriptor descriptor;
  private IRubyObject name;
  private Map<IRubyObject, RubyFieldDescriptor> fieldDescriptors;
  private Map<IRubyObject, RubyOneofDescriptor> oneofDescriptors;
  private RubyClass klazz;
>>>>>>> 626889fb
}<|MERGE_RESOLUTION|>--- conflicted
+++ resolved
@@ -32,18 +32,12 @@
 
 package com.google.protobuf.jruby;
 
-<<<<<<< HEAD
-import com.google.protobuf.Descriptors.Descriptor;
-import com.google.protobuf.Descriptors.FieldDescriptor;
-import com.google.protobuf.Descriptors.OneofDescriptor;
-=======
 import com.google.protobuf.CodedInputStream;
 import com.google.protobuf.Descriptors.Descriptor;
 import com.google.protobuf.Descriptors.FieldDescriptor;
 import com.google.protobuf.Descriptors.OneofDescriptor;
 import java.util.HashMap;
 import java.util.Map;
->>>>>>> 626889fb
 import org.jruby.*;
 import org.jruby.anno.JRubyClass;
 import org.jruby.anno.JRubyMethod;
@@ -65,15 +59,6 @@
               @Override
               public IRubyObject allocate(Ruby runtime, RubyClass klazz) {
                 return new RubyDescriptor(runtime, klazz);
-<<<<<<< HEAD
-            }
-        });
-        cDescriptor.includeModule(runtime.getEnumerable());
-        cDescriptor.defineAnnotatedMethods(RubyDescriptor.class);
-        cFieldDescriptor = (RubyClass) runtime.getClassFromPath("Google::Protobuf::FieldDescriptor");
-        cOneofDescriptor = (RubyClass) runtime.getClassFromPath("Google::Protobuf::OneofDescriptor");
-    }
-=======
               }
             });
     cDescriptor.includeModule(runtime.getEnumerable());
@@ -81,24 +66,11 @@
     cFieldDescriptor = (RubyClass) runtime.getClassFromPath("Google::Protobuf::FieldDescriptor");
     cOneofDescriptor = (RubyClass) runtime.getClassFromPath("Google::Protobuf::OneofDescriptor");
   }
->>>>>>> 626889fb
 
   public RubyDescriptor(Ruby runtime, RubyClass klazz) {
     super(runtime, klazz);
   }
 
-<<<<<<< HEAD
-    /*
-     * call-seq:
-     *     Descriptor.name => name
-     *
-     * Returns the name of this message type as a fully-qualified string (e.g.,
-     * My.Package.MessageType).
-     */
-    @JRubyMethod(name = "name")
-    public IRubyObject getName(ThreadContext context) {
-        return name;
-=======
   /*
    * call-seq:
    *     Descriptor.name => name
@@ -145,35 +117,10 @@
   public IRubyObject each(ThreadContext context, Block block) {
     for (Map.Entry<IRubyObject, RubyFieldDescriptor> entry : fieldDescriptors.entrySet()) {
       block.yield(context, entry.getValue());
->>>>>>> 626889fb
     }
     return context.nil;
   }
 
-<<<<<<< HEAD
-    /*
-     * call-seq:
-     *     Descriptor.lookup(name) => FieldDescriptor
-     *
-     * Returns the field descriptor for the field with the given name, if present,
-     * or nil if none.
-     */
-    @JRubyMethod
-    public IRubyObject lookup(ThreadContext context, IRubyObject fieldName) {
-        return Helpers.nullToNil(fieldDescriptors.get(fieldName), context.nil);
-    }
-
-    /*
-     * call-seq:
-     *     Descriptor.msgclass => message_klass
-     *
-     * Returns the Ruby class created for this message type. Valid only once the
-     * message type has been added to a pool.
-     */
-    @JRubyMethod
-    public IRubyObject msgclass(ThreadContext context) {
-        return klazz;
-=======
   /*
    * call-seq:
    *    Descriptor.file_descriptor
@@ -196,101 +143,10 @@
   public IRubyObject eachOneof(ThreadContext context, Block block) {
     for (RubyOneofDescriptor oneofDescriptor : oneofDescriptors.values()) {
       block.yieldSpecific(context, oneofDescriptor);
->>>>>>> 626889fb
     }
     return context.nil;
   }
 
-<<<<<<< HEAD
-    /*
-     * call-seq:
-     *     Descriptor.each(&block)
-     *
-     * Iterates over fields in this message type, yielding to the block on each one.
-     */
-    @JRubyMethod
-    public IRubyObject each(ThreadContext context, Block block) {
-        for (Map.Entry<IRubyObject, RubyFieldDescriptor> entry : fieldDescriptors.entrySet()) {
-            block.yield(context, entry.getValue());
-        }
-        return context.nil;
-    }
-
-    /*
-     * call-seq:
-     *    Descriptor.file_descriptor
-     *
-     * Returns the FileDescriptor object this message belongs to.
-     */
-     @JRubyMethod(name = "file_descriptor")
-     public IRubyObject getFileDescriptor(ThreadContext context) {
-        return RubyFileDescriptor.getRubyFileDescriptor(context, descriptor);
-     }
-
-    /*
-     * call-seq:
-     *     Descriptor.each_oneof(&block) => nil
-     *
-     * Invokes the given block for each oneof in this message type, passing the
-     * corresponding OneofDescriptor.
-     */
-    @JRubyMethod(name = "each_oneof")
-    public IRubyObject eachOneof(ThreadContext context, Block block) {
-        for (RubyOneofDescriptor oneofDescriptor : oneofDescriptors.values()) {
-            block.yieldSpecific(context, oneofDescriptor);
-        }
-        return context.nil;
-    }
-
-    /*
-     * call-seq:
-     *     Descriptor.lookup_oneof(name) => OneofDescriptor
-     *
-     * Returns the oneof descriptor for the oneof with the given name, if present,
-     * or nil if none.
-     */
-    @JRubyMethod(name = "lookup_oneof")
-    public IRubyObject lookupOneof(ThreadContext context, IRubyObject name) {
-        return Helpers.nullToNil(oneofDescriptors.get(Utils.symToString(name)), context.nil);
-    }
-
-    protected FieldDescriptor getField(String name) {
-        return descriptor.findFieldByName(name);
-    }
-
-    protected void setDescriptor(ThreadContext context, Descriptor descriptor, RubyDescriptorPool pool) {
-        Ruby runtime = context.runtime;
-        Map<FieldDescriptor, RubyFieldDescriptor> cache = new HashMap();
-        this.descriptor = descriptor;
-
-        // Populate the field caches
-        fieldDescriptors = new HashMap<IRubyObject, RubyFieldDescriptor>();
-        oneofDescriptors = new HashMap<IRubyObject, RubyOneofDescriptor>();
-
-        for (FieldDescriptor fieldDescriptor : descriptor.getFields()) {
-            RubyFieldDescriptor fd = (RubyFieldDescriptor) cFieldDescriptor.newInstance(context, Block.NULL_BLOCK);
-            fd.setDescriptor(context, fieldDescriptor, pool);
-            fieldDescriptors.put(runtime.newString(fieldDescriptor.getName()), fd);
-            cache.put(fieldDescriptor, fd);
-        }
-
-        for (OneofDescriptor oneofDescriptor : descriptor.getRealOneofs()) {
-            RubyOneofDescriptor ood = (RubyOneofDescriptor) cOneofDescriptor.newInstance(context, Block.NULL_BLOCK);
-            ood.setDescriptor(context, oneofDescriptor, cache);
-            oneofDescriptors.put(runtime.newString(oneofDescriptor.getName()), ood);
-        }
-
-        // Make sure our class is built
-        this.klazz = buildClassFromDescriptor(context);
-    }
-
-    protected void setName(IRubyObject name) {
-        this.name = name;
-    }
-
-    private RubyClass buildClassFromDescriptor(ThreadContext context) {
-        Ruby runtime = context.runtime;
-=======
   /*
    * call-seq:
    *     Descriptor.lookup_oneof(name) => OneofDescriptor
@@ -372,36 +228,11 @@
     // Make sure our class is built
     this.klazz = buildClassFromDescriptor(context);
   }
->>>>>>> 626889fb
 
   protected void setName(IRubyObject name) {
     this.name = name;
   }
 
-<<<<<<< HEAD
-        // rb_define_class_id
-        RubyClass klass = RubyClass.newClass(runtime, runtime.getObject());
-        klass.setAllocator(allocator);
-        klass.makeMetaClass(runtime.getObject().getMetaClass());
-        klass.inherit(runtime.getObject());
-        RubyModule messageExts = runtime.getClassFromPath("Google::Protobuf::MessageExts");
-        klass.include(new IRubyObject[] {messageExts});
-        klass.instance_variable_set(runtime.newString(Utils.DESCRIPTOR_INSTANCE_VAR), this);
-        klass.defineAnnotatedMethods(RubyMessage.class);
-        // Workaround for https://github.com/jruby/jruby/issues/7154
-        klass.searchMethod("respond_to?").setIsBuiltin(false);
-        return klass;
-    }
-
-    private static RubyClass cFieldDescriptor;
-    private static RubyClass cOneofDescriptor;
-
-    private Descriptor descriptor;
-    private IRubyObject name;
-    private Map<IRubyObject, RubyFieldDescriptor> fieldDescriptors;
-    private Map<IRubyObject, RubyOneofDescriptor> oneofDescriptors;
-    private RubyClass klazz;
-=======
   private RubyClass buildClassFromDescriptor(ThreadContext context) {
     Ruby runtime = context.runtime;
 
@@ -435,5 +266,4 @@
   private Map<IRubyObject, RubyFieldDescriptor> fieldDescriptors;
   private Map<IRubyObject, RubyOneofDescriptor> oneofDescriptors;
   private RubyClass klazz;
->>>>>>> 626889fb
 }