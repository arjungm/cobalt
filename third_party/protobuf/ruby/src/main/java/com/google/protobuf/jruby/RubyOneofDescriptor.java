package com.google.protobuf.jruby;

<<<<<<< HEAD
import com.google.protobuf.Descriptors.FieldDescriptor;
import com.google.protobuf.Descriptors.OneofDescriptor;
=======
import com.google.protobuf.CodedInputStream;
import com.google.protobuf.Descriptors.FieldDescriptor;
import com.google.protobuf.Descriptors.OneofDescriptor;
import java.util.ArrayList;
import java.util.Collection;
import java.util.List;
import java.util.Map;
>>>>>>> 626889fb
import org.jruby.Ruby;
import org.jruby.RubyClass;
import org.jruby.RubyModule;
import org.jruby.RubyObject;
import org.jruby.anno.JRubyClass;
import org.jruby.anno.JRubyMethod;
import org.jruby.runtime.Block;
import org.jruby.runtime.ObjectAllocator;
import org.jruby.runtime.ThreadContext;
import org.jruby.runtime.builtin.IRubyObject;

<<<<<<< HEAD
import java.util.ArrayList;
import java.util.Collection;
import java.util.List;
import java.util.Map;

=======
>>>>>>> 626889fb
@JRubyClass(name = "OneofDescriptor", include = "Enumerable")
public class RubyOneofDescriptor extends RubyObject {

  public static void createRubyOneofDescriptor(Ruby runtime) {
    RubyModule protobuf = runtime.getClassFromPath("Google::Protobuf");
    RubyClass cRubyOneofDescriptor =
        protobuf.defineClassUnder(
            "OneofDescriptor",
            runtime.getObject(),
            new ObjectAllocator() {
              @Override
              public IRubyObject allocate(Ruby ruby, RubyClass rubyClass) {
                return new RubyOneofDescriptor(ruby, rubyClass);
              }
            });
    cRubyOneofDescriptor.defineAnnotatedMethods(RubyOneofDescriptor.class);
    cRubyOneofDescriptor.includeModule(runtime.getEnumerable());
  }

<<<<<<< HEAD
    public RubyOneofDescriptor(Ruby ruby, RubyClass rubyClass) {
        super(ruby, rubyClass);
        fields = new ArrayList<RubyFieldDescriptor>();
    }
=======
  public RubyOneofDescriptor(Ruby ruby, RubyClass rubyClass) {
    super(ruby, rubyClass);
    fields = new ArrayList<RubyFieldDescriptor>();
  }

  /*
   * call-seq:
   *     OneofDescriptor.name => name
   *
   * Returns the name of this oneof.
   */
  @JRubyMethod(name = "name")
  public IRubyObject getName(ThreadContext context) {
    return name;
  }
>>>>>>> 626889fb

  /*
   * call-seq:
   *     OneofDescriptor.each(&block) => nil
   *
   * Iterates through fields in this oneof, yielding to the block on each one.
   */
  @JRubyMethod
  public IRubyObject each(ThreadContext context, Block block) {
    for (RubyFieldDescriptor field : fields) {
      block.yieldSpecific(context, field);
    }
    return context.nil;
  }

<<<<<<< HEAD
    /*
     * call-seq:
     *     OneofDescriptor.each(&block) => nil
     *
     * Iterates through fields in this oneof, yielding to the block on each one.
     */
    @JRubyMethod
    public IRubyObject each(ThreadContext context, Block block) {
        for (RubyFieldDescriptor field : fields) {
            block.yieldSpecific(context, field);
        }
        return context.nil;
    }
=======
  @JRubyMethod
  public IRubyObject options(ThreadContext context) {
    RubyDescriptorPool pool = (RubyDescriptorPool) RubyDescriptorPool.generatedPool(null, null);
    RubyDescriptor oneofOptionsDescriptor =
        (RubyDescriptor)
            pool.lookup(context, context.runtime.newString("google.protobuf.OneofOptions"));
    RubyClass oneofOptionsClass = (RubyClass) oneofOptionsDescriptor.msgclass(context);
    RubyMessage msg = (RubyMessage) oneofOptionsClass.newInstance(context, Block.NULL_BLOCK);
    return msg.decodeBytes(
        context,
        msg,
        CodedInputStream.newInstance(
            descriptor.getOptions().toByteString().toByteArray()), /*freeze*/
        true);
  }

  /*
   * call-seq:
   *     OneofDescriptor.to_proto => OneofDescriptor
   *
   * Returns the `OneofDescriptorProto` of this `OneofDescriptor`.
   */
  @JRubyMethod(name = "to_proto")
  public IRubyObject toProto(ThreadContext context) {
    RubyDescriptorPool pool = (RubyDescriptorPool) RubyDescriptorPool.generatedPool(null, null);
    RubyDescriptor oneofDescriptorProto =
        (RubyDescriptor)
            pool.lookup(context, context.runtime.newString("google.protobuf.OneofDescriptorProto"));
    RubyClass msgClass = (RubyClass) oneofDescriptorProto.msgclass(context);
    RubyMessage msg = (RubyMessage) msgClass.newInstance(context, Block.NULL_BLOCK);
    return msg.decodeBytes(
        context,
        msg,
        CodedInputStream.newInstance(descriptor.toProto().toByteString().toByteArray()), /*freeze*/
        true);
  }

  protected Collection<RubyFieldDescriptor> getFields() {
    return fields;
  }

  protected OneofDescriptor getDescriptor() {
    return descriptor;
  }
>>>>>>> 626889fb

  protected void setDescriptor(
      ThreadContext context,
      OneofDescriptor descriptor,
      Map<FieldDescriptor, RubyFieldDescriptor> fieldCache) {
    this.descriptor = descriptor;
    this.name = context.runtime.newString(descriptor.getName());

<<<<<<< HEAD
    protected OneofDescriptor getDescriptor() {
        return descriptor;
    }

    protected void setDescriptor(ThreadContext context, OneofDescriptor descriptor, Map<FieldDescriptor, RubyFieldDescriptor> fieldCache) {
        this.descriptor = descriptor;
        this.name = context.runtime.newString(descriptor.getName());

        for (FieldDescriptor fd : descriptor.getFields()) {
            fields.add(fieldCache.get(fd));
        }
=======
    for (FieldDescriptor fd : descriptor.getFields()) {
      fields.add(fieldCache.get(fd));
>>>>>>> 626889fb
    }
  }

<<<<<<< HEAD
    private IRubyObject name;
    private List<RubyFieldDescriptor> fields;
    private OneofDescriptor descriptor;
=======
  private IRubyObject name;
  private List<RubyFieldDescriptor> fields;
  private OneofDescriptor descriptor;
>>>>>>> 626889fb
}<|MERGE_RESOLUTION|>--- conflicted
+++ resolved
@@ -1,9 +1,5 @@
 package com.google.protobuf.jruby;
 
-<<<<<<< HEAD
-import com.google.protobuf.Descriptors.FieldDescriptor;
-import com.google.protobuf.Descriptors.OneofDescriptor;
-=======
 import com.google.protobuf.CodedInputStream;
 import com.google.protobuf.Descriptors.FieldDescriptor;
 import com.google.protobuf.Descriptors.OneofDescriptor;
@@ -11,7 +7,6 @@
 import java.util.Collection;
 import java.util.List;
 import java.util.Map;
->>>>>>> 626889fb
 import org.jruby.Ruby;
 import org.jruby.RubyClass;
 import org.jruby.RubyModule;
@@ -23,14 +18,6 @@
 import org.jruby.runtime.ThreadContext;
 import org.jruby.runtime.builtin.IRubyObject;
 
-<<<<<<< HEAD
-import java.util.ArrayList;
-import java.util.Collection;
-import java.util.List;
-import java.util.Map;
-
-=======
->>>>>>> 626889fb
 @JRubyClass(name = "OneofDescriptor", include = "Enumerable")
 public class RubyOneofDescriptor extends RubyObject {
 
@@ -50,12 +37,6 @@
     cRubyOneofDescriptor.includeModule(runtime.getEnumerable());
   }
 
-<<<<<<< HEAD
-    public RubyOneofDescriptor(Ruby ruby, RubyClass rubyClass) {
-        super(ruby, rubyClass);
-        fields = new ArrayList<RubyFieldDescriptor>();
-    }
-=======
   public RubyOneofDescriptor(Ruby ruby, RubyClass rubyClass) {
     super(ruby, rubyClass);
     fields = new ArrayList<RubyFieldDescriptor>();
@@ -71,7 +52,6 @@
   public IRubyObject getName(ThreadContext context) {
     return name;
   }
->>>>>>> 626889fb
 
   /*
    * call-seq:
@@ -87,21 +67,6 @@
     return context.nil;
   }
 
-<<<<<<< HEAD
-    /*
-     * call-seq:
-     *     OneofDescriptor.each(&block) => nil
-     *
-     * Iterates through fields in this oneof, yielding to the block on each one.
-     */
-    @JRubyMethod
-    public IRubyObject each(ThreadContext context, Block block) {
-        for (RubyFieldDescriptor field : fields) {
-            block.yieldSpecific(context, field);
-        }
-        return context.nil;
-    }
-=======
   @JRubyMethod
   public IRubyObject options(ThreadContext context) {
     RubyDescriptorPool pool = (RubyDescriptorPool) RubyDescriptorPool.generatedPool(null, null);
@@ -146,7 +111,6 @@
   protected OneofDescriptor getDescriptor() {
     return descriptor;
   }
->>>>>>> 626889fb
 
   protected void setDescriptor(
       ThreadContext context,
@@ -155,32 +119,12 @@
     this.descriptor = descriptor;
     this.name = context.runtime.newString(descriptor.getName());
 
-<<<<<<< HEAD
-    protected OneofDescriptor getDescriptor() {
-        return descriptor;
-    }
-
-    protected void setDescriptor(ThreadContext context, OneofDescriptor descriptor, Map<FieldDescriptor, RubyFieldDescriptor> fieldCache) {
-        this.descriptor = descriptor;
-        this.name = context.runtime.newString(descriptor.getName());
-
-        for (FieldDescriptor fd : descriptor.getFields()) {
-            fields.add(fieldCache.get(fd));
-        }
-=======
     for (FieldDescriptor fd : descriptor.getFields()) {
       fields.add(fieldCache.get(fd));
->>>>>>> 626889fb
     }
   }
 
-<<<<<<< HEAD
-    private IRubyObject name;
-    private List<RubyFieldDescriptor> fields;
-    private OneofDescriptor descriptor;
-=======
   private IRubyObject name;
   private List<RubyFieldDescriptor> fields;
   private OneofDescriptor descriptor;
->>>>>>> 626889fb
 }