/*
 * Protocol Buffers - Google's data interchange format
 * Copyright 2014 Google Inc.  All rights reserved.
 * https://developers.google.com/protocol-buffers/
 *
 * Redistribution and use in source and binary forms, with or without
 * modification, are permitted provided that the following conditions are
 * met:
 *
 *     * Redistributions of source code must retain the above copyright
 * notice, this list of conditions and the following disclaimer.
 *     * Redistributions in binary form must reproduce the above
 * copyright notice, this list of conditions and the following disclaimer
 * in the documentation and/or other materials provided with the
 * distribution.
 *     * Neither the name of Google Inc. nor the names of its
 * contributors may be used to endorse or promote products derived from
 * this software without specific prior written permission.
 *
 * THIS SOFTWARE IS PROVIDED BY THE COPYRIGHT HOLDERS AND CONTRIBUTORS
 * "AS IS" AND ANY EXPRESS OR IMPLIED WARRANTIES, INCLUDING, BUT NOT
 * LIMITED TO, THE IMPLIED WARRANTIES OF MERCHANTABILITY AND FITNESS FOR
 * A PARTICULAR PURPOSE ARE DISCLAIMED. IN NO EVENT SHALL THE COPYRIGHT
 * OWNER OR CONTRIBUTORS BE LIABLE FOR ANY DIRECT, INDIRECT, INCIDENTAL,
 * SPECIAL, EXEMPLARY, OR CONSEQUENTIAL DAMAGES (INCLUDING, BUT NOT
 * LIMITED TO, PROCUREMENT OF SUBSTITUTE GOODS OR SERVICES; LOSS OF USE,
 * DATA, OR PROFITS; OR BUSINESS INTERRUPTION) HOWEVER CAUSED AND ON ANY
 * THEORY OF LIABILITY, WHETHER IN CONTRACT, STRICT LIABILITY, OR TORT
 * (INCLUDING NEGLIGENCE OR OTHERWISE) ARISING IN ANY WAY OUT OF THE USE
 * OF THIS SOFTWARE, EVEN IF ADVISED OF THE POSSIBILITY OF SUCH DAMAGE.
 */

package com.google.protobuf.jruby;

import org.jruby.RubyModule;
import org.jruby.anno.JRubyMethod;
import org.jruby.runtime.ThreadContext;
import org.jruby.runtime.builtin.IRubyObject;

public class RubyEnum {
<<<<<<< HEAD
    /*
     * call-seq:
     *     Enum.lookup(number) => name
     *
     * This module method, provided on each generated enum module, looks up an enum
     * value by number and returns its name as a Ruby symbol, or nil if not found.
     */
    @JRubyMethod(meta = true)
    public static IRubyObject lookup(ThreadContext context, IRubyObject recv, IRubyObject number) {
        RubyEnumDescriptor rubyEnumDescriptor = (RubyEnumDescriptor) getDescriptor(context, recv);
        return rubyEnumDescriptor.numberToName(context, number);
    }

    /*
     * call-seq:
     *     Enum.resolve(name) => number
     *
     * This module method, provided on each generated enum module, looks up an enum
     * value by name (as a Ruby symbol) and returns its name, or nil if not found.
     */
    @JRubyMethod(meta = true)
    public static IRubyObject resolve(ThreadContext context, IRubyObject recv, IRubyObject name) {
        RubyEnumDescriptor rubyEnumDescriptor = (RubyEnumDescriptor) getDescriptor(context, recv);
        return rubyEnumDescriptor.nameToNumber(context, name);
    }
=======
  /*
   * call-seq:
   *     Enum.lookup(number) => name
   *
   * This module method, provided on each generated enum module, looks up an enum
   * value by number and returns its name as a Ruby symbol, or nil if not found.
   */
  @JRubyMethod(meta = true)
  public static IRubyObject lookup(ThreadContext context, IRubyObject recv, IRubyObject number) {
    RubyEnumDescriptor rubyEnumDescriptor = (RubyEnumDescriptor) getDescriptor(context, recv);
    return rubyEnumDescriptor.numberToName(context, number);
  }

  /*
   * call-seq:
   *     Enum.resolve(name) => number
   *
   * This module method, provided on each generated enum module, looks up an enum
   * value by name (as a Ruby symbol) and returns its name, or nil if not found.
   */
  @JRubyMethod(meta = true)
  public static IRubyObject resolve(ThreadContext context, IRubyObject recv, IRubyObject name) {
    RubyEnumDescriptor rubyEnumDescriptor = (RubyEnumDescriptor) getDescriptor(context, recv);
    return rubyEnumDescriptor.nameToNumber(context, name);
  }
>>>>>>> 626889fb

  /*
   * call-seq:
   *     Enum.descriptor
   *
   * This module method, provided on each generated enum module, returns the
   * EnumDescriptor corresponding to this enum type.
   */
  @JRubyMethod(meta = true, name = "descriptor")
  public static IRubyObject getDescriptor(ThreadContext context, IRubyObject recv) {
    return ((RubyModule) recv).getInstanceVariable(Utils.DESCRIPTOR_INSTANCE_VAR);
  }
}<|MERGE_RESOLUTION|>--- conflicted
+++ resolved
@@ -38,33 +38,6 @@
 import org.jruby.runtime.builtin.IRubyObject;
 
 public class RubyEnum {
-<<<<<<< HEAD
-    /*
-     * call-seq:
-     *     Enum.lookup(number) => name
-     *
-     * This module method, provided on each generated enum module, looks up an enum
-     * value by number and returns its name as a Ruby symbol, or nil if not found.
-     */
-    @JRubyMethod(meta = true)
-    public static IRubyObject lookup(ThreadContext context, IRubyObject recv, IRubyObject number) {
-        RubyEnumDescriptor rubyEnumDescriptor = (RubyEnumDescriptor) getDescriptor(context, recv);
-        return rubyEnumDescriptor.numberToName(context, number);
-    }
-
-    /*
-     * call-seq:
-     *     Enum.resolve(name) => number
-     *
-     * This module method, provided on each generated enum module, looks up an enum
-     * value by name (as a Ruby symbol) and returns its name, or nil if not found.
-     */
-    @JRubyMethod(meta = true)
-    public static IRubyObject resolve(ThreadContext context, IRubyObject recv, IRubyObject name) {
-        RubyEnumDescriptor rubyEnumDescriptor = (RubyEnumDescriptor) getDescriptor(context, recv);
-        return rubyEnumDescriptor.nameToNumber(context, name);
-    }
-=======
   /*
    * call-seq:
    *     Enum.lookup(number) => name
@@ -90,7 +63,6 @@
     RubyEnumDescriptor rubyEnumDescriptor = (RubyEnumDescriptor) getDescriptor(context, recv);
     return rubyEnumDescriptor.nameToNumber(context, name);
   }
->>>>>>> 626889fb
 
   /*
    * call-seq:
