--- conflicted
+++ resolved
@@ -7,11 +7,6 @@
 
 #include "repeated_field.h"
 
-<<<<<<< HEAD
-#include "repeated_field.h"
-
-=======
->>>>>>> 626889fb
 #include "convert.h"
 #include "defs.h"
 #include "message.h"
@@ -49,14 +44,9 @@
 }
 
 static upb_Array* RepeatedField_GetMutable(VALUE _self) {
-<<<<<<< HEAD
-  rb_check_frozen(_self);
-  return (upb_Array*)ruby_to_RepeatedField(_self)->array;
-=======
   const upb_Array* array = ruby_to_RepeatedField(_self)->array;
   Protobuf_CheckNotFrozen(_self, upb_Array_IsFrozen(array));
   return (upb_Array*)array;
->>>>>>> 626889fb
 }
 
 VALUE RepeatedField_alloc(VALUE klass) {
@@ -67,11 +57,6 @@
   return TypedData_Wrap_Struct(klass, &RepeatedField_type, self);
 }
 
-<<<<<<< HEAD
-VALUE RepeatedField_GetRubyWrapper(upb_Array* array, TypeInfo type_info,
-                                   VALUE arena) {
-  PBRUBY_ASSERT(array);
-=======
 VALUE RepeatedField_EmptyFrozen(const upb_FieldDef* f) {
   PBRUBY_ASSERT(upb_FieldDef_IsRepeated(f));
   VALUE val = ObjectCache_Get(f);
@@ -98,16 +83,11 @@
                                    VALUE arena) {
   PBRUBY_ASSERT(array);
   PBRUBY_ASSERT(arena != Qnil);
->>>>>>> 626889fb
   VALUE val = ObjectCache_Get(array);
 
   if (val == Qnil) {
     val = RepeatedField_alloc(cRepeatedField);
     RepeatedField* self;
-<<<<<<< HEAD
-    ObjectCache_Add(array, val);
-=======
->>>>>>> 626889fb
     TypedData_Get_Struct(val, RepeatedField, &RepeatedField_type, self);
     self->array = array;
     self->arena = arena;
@@ -115,19 +95,13 @@
     if (self->type_info.type == kUpb_CType_Message) {
       self->type_class = Descriptor_DefToClass(type_info.def.msgdef);
     }
-<<<<<<< HEAD
-=======
     val = ObjectCache_TryAdd(array, val);
->>>>>>> 626889fb
   }
 
   PBRUBY_ASSERT(ruby_to_RepeatedField(val)->type_info.type == type_info.type);
   PBRUBY_ASSERT(ruby_to_RepeatedField(val)->type_info.def.msgdef ==
                 type_info.def.msgdef);
-<<<<<<< HEAD
-=======
   PBRUBY_ASSERT(ruby_to_RepeatedField(val)->array == array);
->>>>>>> 626889fb
   return val;
 }
 
@@ -312,11 +286,7 @@
     memset(&fill, 0, sizeof(fill));
     for (int i = size; i < index; i++) {
       // Fill default values.
-<<<<<<< HEAD
-      // TODO(haberman): should this happen at the upb level?
-=======
       // TODO: should this happen at the upb level?
->>>>>>> 626889fb
       upb_Array_Set(array, i, fill);
     }
   }
@@ -526,19 +496,6 @@
 
 /*
  * call-seq:
-<<<<<<< HEAD
- *     RepeatedField.freeze => self
- *
- * Freezes the repeated field. We have to intercept this so we can pin the Ruby
- * object into memory so we don't forget it's frozen.
- */
-static VALUE RepeatedField_freeze(VALUE _self) {
-  RepeatedField* self = ruby_to_RepeatedField(_self);
-  if (!RB_OBJ_FROZEN(_self)) {
-    Arena_Pin(self->arena, _self);
-    RB_OBJ_FREEZE(_self);
-  }
-=======
  *     RepeatedField.frozen? => bool
  *
  * Returns true if the repeated field is frozen in either Ruby or the underlying
@@ -580,7 +537,6 @@
     }
   }
   RB_OBJ_FREEZE(_self);
->>>>>>> 626889fb
   return _self;
 }
 
@@ -689,12 +645,8 @@
 
   self->type_info = TypeInfo_FromClass(argc, argv, 0, &self->type_class, &ary);
   self->array = upb_Array_New(arena, self->type_info.type);
-<<<<<<< HEAD
-  ObjectCache_Add(self->array, _self);
-=======
   VALUE stored_val = ObjectCache_TryAdd(self->array, _self);
   PBRUBY_ASSERT(stored_val == _self);
->>>>>>> 626889fb
 
   if (ary != Qnil) {
     if (!RB_TYPE_P(ary, T_ARRAY)) {
@@ -731,10 +683,7 @@
   rb_define_method(klass, "==", RepeatedField_eq, 1);
   rb_define_method(klass, "to_ary", RepeatedField_to_ary, 0);
   rb_define_method(klass, "freeze", RepeatedField_freeze, 0);
-<<<<<<< HEAD
-=======
   rb_define_method(klass, "frozen?", RepeatedField_frozen, 0);
->>>>>>> 626889fb
   rb_define_method(klass, "hash", RepeatedField_hash, 0);
   rb_define_method(klass, "+", RepeatedField_plus, 1);
   rb_define_method(klass, "concat", RepeatedField_concat, 1);
