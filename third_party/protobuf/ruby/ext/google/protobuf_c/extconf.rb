--- conflicted
+++ resolved
@@ -6,12 +6,6 @@
 
 dir_config(ext_name)
 
-<<<<<<< HEAD
-if RUBY_PLATFORM =~ /darwin/ || RUBY_PLATFORM =~ /linux/
-  $CFLAGS += " -std=gnu99 -O3 -DNDEBUG -fvisibility=hidden -Wall -Wsign-compare -Wno-declaration-after-statement"
-else
-  $CFLAGS += " -std=gnu99 -O3 -DNDEBUG"
-=======
 if ENV["CC"]
   RbConfig::CONFIG["CC"] = RbConfig::MAKEFILE_CONFIG["CC"] = ENV["CC"]
 end
@@ -22,7 +16,6 @@
 
 if ENV["LD"]
   RbConfig::CONFIG["LD"] = RbConfig::MAKEFILE_CONFIG["LD"] = ENV["LD"]
->>>>>>> 626889fb
 end
 
 debug_enabled = ENV["PROTOBUF_CONFIG"] == "dbg"
@@ -41,19 +34,11 @@
 end
 
 $VPATH << "$(srcdir)/third_party/utf8_range"
-<<<<<<< HEAD
-$INCFLAGS << "$(srcdir)/third_party/utf8_range"
-
-$srcs = ["protobuf.c", "convert.c", "defs.c", "message.c",
-         "repeated_field.c", "map.c", "ruby-upb.c", "wrap_memcpy.c",
-         "naive.c", "range2-neon.c", "range2-sse.c"]
-=======
 $INCFLAGS += " -I$(srcdir)/third_party/utf8_range"
 
 $srcs = ["protobuf.c", "convert.c", "defs.c", "message.c",
          "repeated_field.c", "map.c", "ruby-upb.c", "wrap_memcpy.c",
          "utf8_range.c", "shared_convert.c",
          "shared_message.c"]
->>>>>>> 626889fb
 
 create_makefile(ext_name)