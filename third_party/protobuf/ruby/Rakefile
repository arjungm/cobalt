require "rubygems"
require "rubygems/package_task"
require "rake/extensiontask" unless RUBY_PLATFORM == "java"
require "rake/testtask"
import 'lib/google/tasks/ffi.rake'

spec = Gem::Specification.load("google-protobuf.gemspec")

well_known_protos = %w[
  google/protobuf/any.proto
  google/protobuf/api.proto
  google/protobuf/descriptor.proto
  google/protobuf/duration.proto
  google/protobuf/empty.proto
  google/protobuf/field_mask.proto
  google/protobuf/source_context.proto
  google/protobuf/struct.proto
  google/protobuf/timestamp.proto
  google/protobuf/type.proto
  google/protobuf/wrappers.proto
  google/protobuf/compiler/plugin.proto
]

test_protos = %w[
  tests/basic_test.proto
<<<<<<< HEAD
  tests/basic_test_proto2.proto
  tests/generated_code.proto
  tests/generated_code_proto2.proto
  tests/multi_level_nesting_test.proto
=======
  tests/basic_test_features.proto
  tests/basic_test_proto2.proto
  tests/generated_code.proto
  tests/generated_code_proto2.proto
  tests/generated_code_editions.proto
  tests/multi_level_nesting_test.proto
  tests/repeated_field_test.proto
  tests/service_test.proto
  tests/stress.proto
>>>>>>> 626889fb
  tests/test_import.proto
  tests/test_import_proto2.proto
  tests/test_ruby_package.proto
  tests/test_ruby_package_proto2.proto
<<<<<<< HEAD
]

# These are omitted for now because we don't support proto2.
proto2_protos = %w[
  google/protobuf/descriptor.proto
  google/protobuf/compiler/plugin.proto
]

if system('../src/protoc --version')
  protoc_command = '../src/protoc' 
else
  protoc_command = 'protoc' 
end

=======
  tests/utf8.proto
]

if !ENV['PROTOC'].nil?
  protoc_command = ENV['PROTOC']
elsif system('../bazel-bin/protoc --version')
  protoc_command = '../bazel-bin/protoc'
else
  protoc_command = 'protoc'
end

tmp_protoc_out = "tmp/protoc-out"

directory tmp_protoc_out

>>>>>>> 626889fb
genproto_output = []

# We won't have access to .. from within docker, but the proto files
# will be there, thanks to the :genproto rule dependency for gem:native.
unless ENV['IN_DOCKER'] == 'true' or ENV['BAZEL'] == 'true'
  well_known_protos.each do |proto_file|
    input_file = File.join("../src/", proto_file)
    output_basename = File.basename(proto_file).sub(/\.proto$/, "_pb.rb")
    tmp_output_file = File.join(tmp_protoc_out, File.dirname(proto_file), output_basename)
    # Generated _pb.rb for files in subdirectories of google/protobuf
    # (eg: ../src/google/protobuf/compiler/plugin.proto) should all still end up
    # in lib/google/protobuf.
    output_file = File.join("lib/google/protobuf", output_basename)
    genproto_output << output_file
    file output_file => [input_file, tmp_protoc_out] do |file_task|
      sh "#{protoc_command} -I../src --ruby_out=#{tmp_protoc_out} #{input_file}"
      FileUtils.cp tmp_output_file, output_file
    end
  end

  test_protos.each do |proto_file|
    output_file = proto_file.sub(/\.proto$/, "_pb.rb")
    genproto_output << output_file
<<<<<<< HEAD
    file output_file => input_file do |file_task|
      sh "#{protoc_command} -I../src --ruby_out=lib #{input_file}"
    end
  end

  test_protos.each do |proto_file|
    output_file = proto_file.sub(/\.proto$/, "_pb.rb")
    genproto_output << output_file
    file output_file => proto_file do |file_task|
      sh "#{protoc_command} -I../src -I. -I./tests --ruby_out=.  #{proto_file}"
=======
    file output_file => proto_file do |file_task|
      sh "#{protoc_command} -I../src -I./tests --ruby_out=tests  #{proto_file}"
>>>>>>> 626889fb
    end
  end
end

<<<<<<< HEAD
=======
task :copy_third_party do
  unless File.exist? 'ext/google/protobuf_c/third_party/utf8_range'
    FileUtils.mkdir_p 'ext/google/protobuf_c/third_party/utf8_range'
    # We need utf8_range in-tree.
    utf8_root = '../third_party/utf8_range'
    %w[
      utf8_range.h utf8_range.c utf8_range_sse.inc utf8_range_neon.inc LICENSE
    ].each do |file|
      FileUtils.cp File.join(utf8_root, file),
                   "ext/google/protobuf_c/third_party/utf8_range"
    end
  end
end

>>>>>>> 626889fb
if RUBY_PLATFORM == "java"
  task :clean => :require_mvn do
    system("mvn --batch-mode clean")
  end

  task :compile => :require_mvn do
    system("mvn --batch-mode package")
  end

  task :require_mvn do
    raise ArgumentError, "maven needs to be installed" if `which mvn` == ''
  end

else
  unless ENV['IN_DOCKER'] == 'true'
    # We need utf8_range in-tree.
    FileUtils.mkdir_p("ext/google/protobuf_c/third_party/utf8_range")
    FileUtils.cp("../third_party/utf8_range/utf8_range.h", "ext/google/protobuf_c/third_party/utf8_range")
    FileUtils.cp("../third_party/utf8_range/naive.c", "ext/google/protobuf_c/third_party/utf8_range")
    FileUtils.cp("../third_party/utf8_range/range2-neon.c", "ext/google/protobuf_c/third_party/utf8_range")
    FileUtils.cp("../third_party/utf8_range/range2-sse.c", "ext/google/protobuf_c/third_party/utf8_range")
    FileUtils.cp("../third_party/utf8_range/LICENSE", "ext/google/protobuf_c/third_party/utf8_range")
  end

  Rake::ExtensionTask.new("protobuf_c", spec) do |ext|
    unless RUBY_PLATFORM =~ /darwin/
      # TODO: also set "no_native to true" for mac if possible. As is,
      # "no_native" can only be set if the RUBY_PLATFORM doing
      # cross-compilation is contained in the "ext.cross_platform" array.
      ext.no_native = true
    end
    ext.ext_dir = "ext/google/protobuf_c"
    ext.lib_dir = "lib/google"
    ext.cross_compile = true
    ext.cross_platform = [
      'x86-mingw32', 'x64-mingw32', 'x64-mingw-ucrt',
      'x86_64-linux', 'x86-linux',
      'x86_64-darwin', 'arm64-darwin',
    ]

    ext.cross_compiling do |gem_spec|
      # rake-compiler would call `spec.extensions.clear` which removes the `Rakefile` extension,
      # that `rake` doesn't need to be a runtime dependency for native gems.
      gem_spec.dependencies.delete_if { |dependency| dependency.name == 'rake' }
      gem_spec.add_development_dependency 'rake', '>= 13'
    end
  end

  task 'gem:java' do
    sh "rm Gemfile.lock"
    require 'rake_compiler_dock'
    # Specify the repo root as the working and mount directory to provide access
    # to the java directory
    repo_root = File.realdirpath File.join(Dir.pwd, '..')
    RakeCompilerDock.sh <<-"EOT", platform: 'jruby', rubyvm: :jruby, mountdir: repo_root, workdir: repo_root
      sudo apt-get install maven -y && \
      cd java && mvn install -Dmaven.test.skip=true && cd ../ruby && \
      bundle && \
      IN_DOCKER=true rake compile gem
    EOT
  end

  task 'gem:java' do
    sh "rm Gemfile.lock"
    require 'rake_compiler_dock'
    # Specify the repo root as the working and mount directory to provide access
    # to the java directory
    repo_root = File.realdirpath File.join(Dir.pwd, '..')
    RakeCompilerDock.sh <<-"EOT", platform: 'jruby', rubyvm: :jruby, mountdir: repo_root, workdir: repo_root
      sudo apt-get install maven -y && \
      cd java && mvn install -Dmaven.test.skip=true && cd ../ruby && \
      bundle && \
      IN_DOCKER=true rake compile gem
    EOT
  end

  task 'gem:windows' do
    sh "rm Gemfile.lock"
    require 'rake_compiler_dock'
<<<<<<< HEAD
    ['x86-mingw32', 'x64-mingw32', 'x86_64-linux', 'x86-linux'].each do |plat|
      RakeCompilerDock.sh <<-"EOT", platform: plat
        bundle && \
        IN_DOCKER=true rake native:#{plat} pkg/#{spec.full_name}-#{plat}.gem RUBY_CC_VERSION=3.1.0:3.0.0:2.7.0:2.6.0:2.5.0
=======
    ['x86-mingw32', 'x64-mingw32', 'x64-mingw-ucrt', 'x86_64-linux', 'x86-linux'].each do |plat|
      RakeCompilerDock.sh <<-"EOT", platform: plat
        bundle && \
        IN_DOCKER=true rake native:#{plat} pkg/#{spec.full_name}-#{plat}.gem RUBY_CC_VERSION=3.1.0:3.0.0:2.7.0
>>>>>>> 626889fb
      EOT
    end
  end

  if RUBY_PLATFORM =~ /darwin/
    task 'gem:native' do
      system "rake genproto"
<<<<<<< HEAD
      system "rake cross native gem RUBY_CC_VERSION=3.1.0:3.0.0:2.7.0:2.6.0:2.5.1"
=======
      system "rake cross native gem RUBY_CC_VERSION=3.1.0"
>>>>>>> 626889fb
    end
  else
    task 'gem:native' => [:genproto, 'gem:windows', 'gem:java']
  end
end

task :genproto => genproto_output

task :clean do
  sh "rm -f #{genproto_output.join(' ')}"
  sh "rm -f google-protobuf-*gem"
  sh "rm -f Gemfile.lock"
  sh "rm -rf pkg"
  sh "rm -rf tmp"
  # Handles third_party and any platform specific directories built by FFI
  Pathname('ext/google/protobuf_c').children.select(&:directory?).each do |dir|
    sh "rm -rf #{dir}"
  end
end

Gem::PackageTask.new(spec) do |pkg|
  # When packaging the gem via `rake gem`, we only want to define
  # "ext/google/protobuf_c/extconf.rb" as the extension to build the C
  # extension.
  pkg.gem_spec.extensions = pkg.gem_spec.extensions.map do |extension|
    extension == "Rakefile" ? "ext/google/protobuf_c/extconf.rb" : extension
  end

  pkg.gem_spec.files.reject! { |f| f == "Rakefile" }

  pkg.package_files.exclude("Rakefile")
end

<<<<<<< HEAD
Rake::TestTask.new(:test => [:build, :genproto]) do |t|
=======
# Skip build/genproto in Bazel builds, where we expect this to
# be done already.
Rake::TestTask.new(:test => ENV['BAZEL'] == 'true' ? [] : [:build, :genproto]) do |t|
>>>>>>> 626889fb
  t.test_files = FileList["tests/*.rb"].exclude("tests/gc_test.rb", "tests/common_tests.rb")
end

# gc_test needs to be split out to ensure the generated file hasn't been
# imported by other tests.
Rake::TestTask.new(:gc_test => ENV['BAZEL'] == 'true' ? [] : :build) do |t|
  t.test_files = FileList["tests/gc_test.rb"]
end

<<<<<<< HEAD
task :build => [:clean, :genproto, :compile]
=======
task :build => [:clean, :genproto, :copy_third_party, :compile, :"ffi-protobuf:default"]
Rake::Task[:gem].enhance [:copy_third_party, :genproto]
>>>>>>> 626889fb
task :default => [:build]

# vim:sw=2:et<|MERGE_RESOLUTION|>--- conflicted
+++ resolved
@@ -23,12 +23,6 @@
 
 test_protos = %w[
   tests/basic_test.proto
-<<<<<<< HEAD
-  tests/basic_test_proto2.proto
-  tests/generated_code.proto
-  tests/generated_code_proto2.proto
-  tests/multi_level_nesting_test.proto
-=======
   tests/basic_test_features.proto
   tests/basic_test_proto2.proto
   tests/generated_code.proto
@@ -38,27 +32,10 @@
   tests/repeated_field_test.proto
   tests/service_test.proto
   tests/stress.proto
->>>>>>> 626889fb
   tests/test_import.proto
   tests/test_import_proto2.proto
   tests/test_ruby_package.proto
   tests/test_ruby_package_proto2.proto
-<<<<<<< HEAD
-]
-
-# These are omitted for now because we don't support proto2.
-proto2_protos = %w[
-  google/protobuf/descriptor.proto
-  google/protobuf/compiler/plugin.proto
-]
-
-if system('../src/protoc --version')
-  protoc_command = '../src/protoc' 
-else
-  protoc_command = 'protoc' 
-end
-
-=======
   tests/utf8.proto
 ]
 
@@ -74,7 +51,6 @@
 
 directory tmp_protoc_out
 
->>>>>>> 626889fb
 genproto_output = []
 
 # We won't have access to .. from within docker, but the proto files
@@ -98,27 +74,12 @@
   test_protos.each do |proto_file|
     output_file = proto_file.sub(/\.proto$/, "_pb.rb")
     genproto_output << output_file
-<<<<<<< HEAD
-    file output_file => input_file do |file_task|
-      sh "#{protoc_command} -I../src --ruby_out=lib #{input_file}"
-    end
-  end
-
-  test_protos.each do |proto_file|
-    output_file = proto_file.sub(/\.proto$/, "_pb.rb")
-    genproto_output << output_file
-    file output_file => proto_file do |file_task|
-      sh "#{protoc_command} -I../src -I. -I./tests --ruby_out=.  #{proto_file}"
-=======
     file output_file => proto_file do |file_task|
       sh "#{protoc_command} -I../src -I./tests --ruby_out=tests  #{proto_file}"
->>>>>>> 626889fb
-    end
-  end
-end
-
-<<<<<<< HEAD
-=======
+    end
+  end
+end
+
 task :copy_third_party do
   unless File.exist? 'ext/google/protobuf_c/third_party/utf8_range'
     FileUtils.mkdir_p 'ext/google/protobuf_c/third_party/utf8_range'
@@ -133,7 +94,6 @@
   end
 end
 
->>>>>>> 626889fb
 if RUBY_PLATFORM == "java"
   task :clean => :require_mvn do
     system("mvn --batch-mode clean")
@@ -148,16 +108,6 @@
   end
 
 else
-  unless ENV['IN_DOCKER'] == 'true'
-    # We need utf8_range in-tree.
-    FileUtils.mkdir_p("ext/google/protobuf_c/third_party/utf8_range")
-    FileUtils.cp("../third_party/utf8_range/utf8_range.h", "ext/google/protobuf_c/third_party/utf8_range")
-    FileUtils.cp("../third_party/utf8_range/naive.c", "ext/google/protobuf_c/third_party/utf8_range")
-    FileUtils.cp("../third_party/utf8_range/range2-neon.c", "ext/google/protobuf_c/third_party/utf8_range")
-    FileUtils.cp("../third_party/utf8_range/range2-sse.c", "ext/google/protobuf_c/third_party/utf8_range")
-    FileUtils.cp("../third_party/utf8_range/LICENSE", "ext/google/protobuf_c/third_party/utf8_range")
-  end
-
   Rake::ExtensionTask.new("protobuf_c", spec) do |ext|
     unless RUBY_PLATFORM =~ /darwin/
       # TODO: also set "no_native to true" for mac if possible. As is,
@@ -196,34 +146,13 @@
     EOT
   end
 
-  task 'gem:java' do
-    sh "rm Gemfile.lock"
-    require 'rake_compiler_dock'
-    # Specify the repo root as the working and mount directory to provide access
-    # to the java directory
-    repo_root = File.realdirpath File.join(Dir.pwd, '..')
-    RakeCompilerDock.sh <<-"EOT", platform: 'jruby', rubyvm: :jruby, mountdir: repo_root, workdir: repo_root
-      sudo apt-get install maven -y && \
-      cd java && mvn install -Dmaven.test.skip=true && cd ../ruby && \
-      bundle && \
-      IN_DOCKER=true rake compile gem
-    EOT
-  end
-
   task 'gem:windows' do
     sh "rm Gemfile.lock"
     require 'rake_compiler_dock'
-<<<<<<< HEAD
-    ['x86-mingw32', 'x64-mingw32', 'x86_64-linux', 'x86-linux'].each do |plat|
-      RakeCompilerDock.sh <<-"EOT", platform: plat
-        bundle && \
-        IN_DOCKER=true rake native:#{plat} pkg/#{spec.full_name}-#{plat}.gem RUBY_CC_VERSION=3.1.0:3.0.0:2.7.0:2.6.0:2.5.0
-=======
     ['x86-mingw32', 'x64-mingw32', 'x64-mingw-ucrt', 'x86_64-linux', 'x86-linux'].each do |plat|
       RakeCompilerDock.sh <<-"EOT", platform: plat
         bundle && \
         IN_DOCKER=true rake native:#{plat} pkg/#{spec.full_name}-#{plat}.gem RUBY_CC_VERSION=3.1.0:3.0.0:2.7.0
->>>>>>> 626889fb
       EOT
     end
   end
@@ -231,11 +160,7 @@
   if RUBY_PLATFORM =~ /darwin/
     task 'gem:native' do
       system "rake genproto"
-<<<<<<< HEAD
-      system "rake cross native gem RUBY_CC_VERSION=3.1.0:3.0.0:2.7.0:2.6.0:2.5.1"
-=======
       system "rake cross native gem RUBY_CC_VERSION=3.1.0"
->>>>>>> 626889fb
     end
   else
     task 'gem:native' => [:genproto, 'gem:windows', 'gem:java']
@@ -269,13 +194,9 @@
   pkg.package_files.exclude("Rakefile")
 end
 
-<<<<<<< HEAD
-Rake::TestTask.new(:test => [:build, :genproto]) do |t|
-=======
 # Skip build/genproto in Bazel builds, where we expect this to
 # be done already.
 Rake::TestTask.new(:test => ENV['BAZEL'] == 'true' ? [] : [:build, :genproto]) do |t|
->>>>>>> 626889fb
   t.test_files = FileList["tests/*.rb"].exclude("tests/gc_test.rb", "tests/common_tests.rb")
 end
 
@@ -285,12 +206,8 @@
   t.test_files = FileList["tests/gc_test.rb"]
 end
 
-<<<<<<< HEAD
-task :build => [:clean, :genproto, :compile]
-=======
 task :build => [:clean, :genproto, :copy_third_party, :compile, :"ffi-protobuf:default"]
 Rake::Task[:gem].enhance [:copy_third_party, :genproto]
->>>>>>> 626889fb
 task :default => [:build]
 
 # vim:sw=2:et