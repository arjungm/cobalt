--- conflicted
+++ resolved
@@ -27,14 +27,10 @@
             var output = new BinaryWriter(Console.OpenStandardOutput());
             var typeRegistry = TypeRegistry.FromMessages(
                 ProtobufTestMessages.Proto3.TestAllTypesProto3.Descriptor,
-<<<<<<< HEAD
-                ProtobufTestMessages.Proto2.TestAllTypesProto2.Descriptor);
-=======
                 ProtobufTestMessages.Proto2.TestAllTypesProto2.Descriptor,
                 ProtobufTestMessages.Editions.TestAllTypesEdition2023.Descriptor,
                 ProtobufTestMessages.Editions.Proto3.TestAllTypesProto3.Descriptor,
                 ProtobufTestMessages.Editions.Proto2.TestAllTypesProto2.Descriptor);
->>>>>>> 626889fb
 
             int count = 0;
             while (RunTest(input, output, typeRegistry))
@@ -73,8 +69,6 @@
                 ProtobufTestMessages.Proto2.TestAllTypesProto2.Types.MessageSetCorrectExtension1.Extensions.MessageSetExtension,
                 ProtobufTestMessages.Proto2.TestAllTypesProto2.Types.MessageSetCorrectExtension2.Extensions.MessageSetExtension
             };
-<<<<<<< HEAD
-=======
             ExtensionRegistry editionsProto2ExtensionRegistry = new ExtensionRegistry
             {
               ProtobufTestMessages.Editions.Proto2.TestMessagesProto2EditionsExtensions
@@ -89,49 +83,12 @@
               ProtobufTestMessages.Editions.TestMessagesEdition2023Extensions.DelimitedExt,
               ProtobufTestMessages.Editions.TestMessagesEdition2023Extensions.GroupLikeType
             };
->>>>>>> 626889fb
             IMessage message;
             try
             {
                 switch (request.PayloadCase)
                 {
                     case ConformanceRequest.PayloadOneofCase.JsonPayload:
-<<<<<<< HEAD
-                        if (request.TestCategory == global::Conformance.TestCategory.JsonIgnoreUnknownParsingTest)
-                        {
-                            return new ConformanceResponse { Skipped = "CSharp doesn't support skipping unknown fields in json parsing." };
-                        }
-                        var parser = new JsonParser(new JsonParser.Settings(20, typeRegistry));
-                        switch (request.MessageType)
-                        {
-                            case "protobuf_test_messages.proto3.TestAllTypesProto3":
-                                message = parser.Parse<ProtobufTestMessages.Proto3.TestAllTypesProto3>(request.JsonPayload);
-                                break;
-                            case "protobuf_test_messages.proto2.TestAllTypesProto2":
-                                message = parser.Parse<ProtobufTestMessages.Proto2.TestAllTypesProto2>(request.JsonPayload);
-                                break;
-                            default:
-                                throw new Exception($" Protobuf request doesn't have specific payload type ({request.MessageType})");
-                        }
-                        break;
-                    case ConformanceRequest.PayloadOneofCase.ProtobufPayload:
-                        switch (request.MessageType)
-                        {
-                            case "protobuf_test_messages.proto3.TestAllTypesProto3":
-                                message = ProtobufTestMessages.Proto3.TestAllTypesProto3.Parser.ParseFrom(request.ProtobufPayload);
-                                break;
-                            case "protobuf_test_messages.proto2.TestAllTypesProto2":
-                                message = ProtobufTestMessages.Proto2.TestAllTypesProto2.Parser
-                                    .WithExtensionRegistry(proto2ExtensionRegistry)
-                                    .ParseFrom(request.ProtobufPayload);
-                                break;
-                            default:
-                                throw new Exception($" Protobuf request doesn't have specific payload type ({request.MessageType})");
-                        }
-                        break;
-					case ConformanceRequest.PayloadOneofCase.TextPayload:
-						return new ConformanceResponse { Skipped = "CSharp doesn't support text format" };
-=======
                         bool ignoreUnknownFields = request.TestCategory == global::Conformance.TestCategory.JsonIgnoreUnknownParsingTest;
                         JsonParser parser = new JsonParser(new JsonParser.Settings(20, typeRegistry).WithIgnoreUnknownFields(ignoreUnknownFields));
                         message = request.MessageType switch
@@ -183,7 +140,6 @@
                     case ConformanceRequest.PayloadOneofCase.TextPayload:
                       return new ConformanceResponse { Skipped =
                                                            "CSharp doesn't support text format" };
->>>>>>> 626889fb
                     default:
                         throw new Exception("Unsupported request payload: " + request.PayloadCase);
                 }
@@ -206,11 +162,7 @@
                     case global::Conformance.WireFormat.Protobuf:
                         return new ConformanceResponse { ProtobufPayload = message.ToByteString() };
                     default:
-<<<<<<< HEAD
-                        throw new Exception("Unsupported request output format: " + request.RequestedOutputFormat);
-=======
                         return new ConformanceResponse { Skipped = "CSharp doesn't support text format" };
->>>>>>> 626889fb
                 }
             }
             catch (InvalidOperationException e)
