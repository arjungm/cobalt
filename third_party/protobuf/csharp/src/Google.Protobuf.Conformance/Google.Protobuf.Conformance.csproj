﻿<Project Sdk="Microsoft.NET.Sdk">

  <PropertyGroup>
<<<<<<< HEAD
    <TargetFramework>netcoreapp3.1</TargetFramework>
=======
    <TargetFramework>net6.0</TargetFramework>
>>>>>>> 626889fb
    <OutputType>Exe</OutputType>
    <IsPackable>False</IsPackable>
  </PropertyGroup>

  <ItemGroup>
    <ProjectReference Include="..\Google.Protobuf\Google.Protobuf.csproj" />
    <ProjectReference Include="..\Google.Protobuf.Test\Google.Protobuf.Test.csproj" />
  </ItemGroup>

</Project><|MERGE_RESOLUTION|>--- conflicted
+++ resolved
@@ -1,11 +1,7 @@
 ﻿<Project Sdk="Microsoft.NET.Sdk">
 
   <PropertyGroup>
-<<<<<<< HEAD
-    <TargetFramework>netcoreapp3.1</TargetFramework>
-=======
     <TargetFramework>net6.0</TargetFramework>
->>>>>>> 626889fb
     <OutputType>Exe</OutputType>
     <IsPackable>False</IsPackable>
   </PropertyGroup>
