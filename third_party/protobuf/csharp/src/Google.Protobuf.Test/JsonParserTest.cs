#region Copyright notice and license
// Protocol Buffers - Google's data interchange format
// Copyright 2008 Google Inc.  All rights reserved.
//
// Use of this source code is governed by a BSD-style
// license that can be found in the LICENSE file or at
// https://developers.google.com/open-source/licenses/bsd
#endregion

using Google.Protobuf.Reflection;
using Google.Protobuf.TestProtos;
using Google.Protobuf.WellKnownTypes;
using NUnit.Framework;
using ProtobufTestMessages.Proto2;
using ProtobufTestMessages.Proto3;
<<<<<<< HEAD
=======
using ProtobufUnittest;
>>>>>>> 626889fb
using System;
using UnitTest.Issues.TestProtos;

namespace Google.Protobuf
{
    /// <summary>
    /// Unit tests for JSON parsing.
    /// </summary>
    public class JsonParserTest
    {
        // Sanity smoke test
        [Test]
        public void AllTypesRoundtrip()
        {
            AssertRoundtrip(SampleMessages.CreateFullTestAllTypes());
        }

        [Test]
        public void Maps()
        {
            AssertRoundtrip(new TestMap { MapStringString = { { "with spaces", "bar" }, { "a", "b" } } });
            AssertRoundtrip(new TestMap { MapInt32Int32 = { { 0, 1 }, { 2, 3 } } });
            AssertRoundtrip(new TestMap { MapBoolBool = { { false, true }, { true, false } } });
        }

        [Test]
        [TestCase(" 1 ")]
        [TestCase("+1")]
        [TestCase("1,000")]
        [TestCase("1.5")]
        public void IntegerMapKeysAreStrict(string keyText)
        {
            // Test that integer parsing is strict. We assume that if this is correct for int32,
            // it's correct for other numeric key types.
            var json = "{ \"mapInt32Int32\": { \"" + keyText + "\" : \"1\" } }";
            Assert.Throws<InvalidProtocolBufferException>(() => JsonParser.Default.Parse<TestMap>(json));
        }

        [Test]
        public void OriginalFieldNameAccepted()
        {
            var json = "{ \"single_int32\": 10 }";
            var expected = new TestAllTypes { SingleInt32 = 10 };
            Assert.AreEqual(expected, TestAllTypes.Parser.ParseJson(json));
        }

        [Test]
        public void SourceContextRoundtrip()
        {
            AssertRoundtrip(new SourceContext { FileName = "foo.proto" });
        }

        [Test]
        public void SingularWrappers_DefaultNonNullValues()
        {
            var message = new TestWellKnownTypes
            {
                StringField = "",
                BytesField = ByteString.Empty,
                BoolField = false,
                FloatField = 0f,
                DoubleField = 0d,
                Int32Field = 0,
                Int64Field = 0,
                Uint32Field = 0,
                Uint64Field = 0
            };
            AssertRoundtrip(message);
        }

        [Test]
        public void SingularWrappers_NonDefaultValues()
        {
            var message = new TestWellKnownTypes
            {
                StringField = "x",
                BytesField = ByteString.CopyFrom(1, 2, 3),
                BoolField = true,
                FloatField = 12.5f,
                DoubleField = 12.25d,
                Int32Field = 1,
                Int64Field = 2,
                Uint32Field = 3,
                Uint64Field = 4
            };
            AssertRoundtrip(message);
        }

        [Test]
        public void SingularWrappers_ExplicitNulls()
        {
            // When we parse the "valueField": null part, we remember it... basically, it's one case
            // where explicit default values don't fully roundtrip.
            var message = new TestWellKnownTypes { ValueField = Value.ForNull() };
            var json = new JsonFormatter(new JsonFormatter.Settings(true)).Format(message);
            var parsed = JsonParser.Default.Parse<TestWellKnownTypes>(json);
            Assert.AreEqual(message, parsed);
        }

        [Test]
        [TestCase(typeof(BoolValue), "true", true)]
        [TestCase(typeof(Int32Value), "32", 32)]
        [TestCase(typeof(Int64Value), "32", 32L)]
        [TestCase(typeof(Int64Value), "\"32\"", 32L)]
        [TestCase(typeof(UInt32Value), "32", 32U)]
        [TestCase(typeof(UInt64Value), "\"32\"", 32UL)]
        [TestCase(typeof(UInt64Value), "32", 32UL)]
        [TestCase(typeof(StringValue), "\"foo\"", "foo")]
        [TestCase(typeof(FloatValue), "1.5", 1.5f)]
        [TestCase(typeof(DoubleValue), "1.5", 1.5d)]
        public void Wrappers_Standalone(System.Type wrapperType, string json, object expectedValue)
        {
            IMessage parsed = (IMessage)Activator.CreateInstance(wrapperType);
            IMessage expected = (IMessage)Activator.CreateInstance(wrapperType);
            JsonParser.Default.Merge(parsed, "null");
            Assert.AreEqual(expected, parsed);

            JsonParser.Default.Merge(parsed, json);
            expected.Descriptor.Fields[WrappersReflection.WrapperValueFieldNumber].Accessor.SetValue(expected, expectedValue);
            Assert.AreEqual(expected, parsed);
        }

        [Test]
        public void ExplicitNullValue()
        {
            string json = "{\"valueField\": null}";
            var message = JsonParser.Default.Parse<TestWellKnownTypes>(json);
            Assert.AreEqual(new TestWellKnownTypes { ValueField = Value.ForNull() }, message);
        }

        [Test]
        public void BytesWrapper_Standalone()
        {
            ByteString data = ByteString.CopyFrom(1, 2, 3);
            // Can't do this with attributes...
            var parsed = JsonParser.Default.Parse<BytesValue>(WrapInQuotes(data.ToBase64()));
            var expected = new BytesValue { Value = data };
            Assert.AreEqual(expected, parsed);
        }

        [Test]
        public void RepeatedWrappers()
        {
            var message = new RepeatedWellKnownTypes
            {
                BoolField = { true, false },
                BytesField = { ByteString.CopyFrom(1, 2, 3), ByteString.CopyFrom(4, 5, 6), ByteString.Empty },
                DoubleField = { 12.5, -1.5, 0d },
                FloatField = { 123.25f, -20f, 0f },
                Int32Field = { int.MaxValue, int.MinValue, 0 },
                Int64Field = { long.MaxValue, long.MinValue, 0L },
                StringField = { "First", "Second", "" },
                Uint32Field = { uint.MaxValue, uint.MinValue, 0U },
                Uint64Field = { ulong.MaxValue, ulong.MinValue, 0UL },
            };
            AssertRoundtrip(message);
        }

        [Test]
        public void RepeatedField_NullElementProhibited()
        {
            string json = "{ \"repeated_foreign_message\": [null] }";
            Assert.Throws<InvalidProtocolBufferException>(() => TestAllTypes.Parser.ParseJson(json));
        }

        [Test]
        public void RepeatedField_NullOverallValueAllowed()
        {
            string json = "{ \"repeated_foreign_message\": null }";
            Assert.AreEqual(new TestAllTypes(), TestAllTypes.Parser.ParseJson(json));
        }

        [Test]
        [TestCase("{ \"mapInt32Int32\": { \"10\": null }")]
        [TestCase("{ \"mapStringString\": { \"abc\": null }")]
        [TestCase("{ \"mapInt32ForeignMessage\": { \"10\": null }")]
        public void MapField_NullValueProhibited(string json)
        {
            Assert.Throws<InvalidProtocolBufferException>(() => TestMap.Parser.ParseJson(json));
        }

        [Test]
        public void MapField_NullOverallValueAllowed()
        {
            string json = "{ \"mapInt32Int32\": null }";
            Assert.AreEqual(new TestMap(), TestMap.Parser.ParseJson(json));
        }

        [Test]
        public void IndividualWrapperTypes()
        {
            Assert.AreEqual(new StringValue { Value = "foo" }, StringValue.Parser.ParseJson("\"foo\""));
            Assert.AreEqual(new Int32Value { Value = 1 }, Int32Value.Parser.ParseJson("1"));
            // Can parse strings directly too
            Assert.AreEqual(new Int32Value { Value = 1 }, Int32Value.Parser.ParseJson("\"1\""));
        }

        private static void AssertRoundtrip<T>(T message) where T : IMessage<T>, new()
        {
            var clone = message.Clone();
            var json = JsonFormatter.Default.Format(message);
            var parsed = JsonParser.Default.Parse<T>(json);
            Assert.AreEqual(clone, parsed);
        }

        [Test]
        [TestCase("0", 0)]
        [TestCase("-0", 0)] // Not entirely clear whether we intend to allow this...
        [TestCase("1", 1)]
        [TestCase("-1", -1)]
        [TestCase("2147483647", 2147483647)]
        [TestCase("-2147483648", -2147483648)]
        public void StringToInt32_Valid(string jsonValue, int expectedParsedValue)
        {
            string json = "{ \"singleInt32\": \"" + jsonValue + "\"}";
            var parsed = TestAllTypes.Parser.ParseJson(json);
            Assert.AreEqual(expectedParsedValue, parsed.SingleInt32);
        }

        [Test]
        [TestCase("+0")]
        [TestCase(" 1")]
        [TestCase("1 ")]
        [TestCase("00")]
        [TestCase("-00")]
        [TestCase("--1")]
        [TestCase("+1")]
        [TestCase("1.5")]
        [TestCase("1e10")]
        [TestCase("2147483648")]
        [TestCase("-2147483649")]
        public void StringToInt32_Invalid(string jsonValue)
        {
            string json = "{ \"singleInt32\": \"" + jsonValue + "\"}";
            Assert.Throws<InvalidProtocolBufferException>(() => TestAllTypes.Parser.ParseJson(json));
        }

        [Test]
        [TestCase("0", 0U)]
        [TestCase("1", 1U)]
        [TestCase("4294967295", 4294967295U)]
        public void StringToUInt32_Valid(string jsonValue, uint expectedParsedValue)
        {
            string json = "{ \"singleUint32\": \"" + jsonValue + "\"}";
            var parsed = TestAllTypes.Parser.ParseJson(json);
            Assert.AreEqual(expectedParsedValue, parsed.SingleUint32);
        }

        // Assume that anything non-bounds-related is covered in the Int32 case
        [Test]
        [TestCase("-1")]
        [TestCase("4294967296")]
        public void StringToUInt32_Invalid(string jsonValue)
        {
            string json = "{ \"singleUint32\": \"" + jsonValue + "\"}";
            Assert.Throws<InvalidProtocolBufferException>(() => TestAllTypes.Parser.ParseJson(json));
        }

        [Test]
        [TestCase("0", 0L)]
        [TestCase("1", 1L)]
        [TestCase("-1", -1L)]
        [TestCase("9223372036854775807", 9223372036854775807)]
        [TestCase("-9223372036854775808", -9223372036854775808)]
        public void StringToInt64_Valid(string jsonValue, long expectedParsedValue)
        {
            string json = "{ \"singleInt64\": \"" + jsonValue + "\"}";
            var parsed = TestAllTypes.Parser.ParseJson(json);
            Assert.AreEqual(expectedParsedValue, parsed.SingleInt64);
        }

        // Assume that anything non-bounds-related is covered in the Int32 case
        [Test]
        [TestCase("-9223372036854775809")]
        [TestCase("9223372036854775808")]
        public void StringToInt64_Invalid(string jsonValue)
        {
            string json = "{ \"singleInt64\": \"" + jsonValue + "\"}";
            Assert.Throws<InvalidProtocolBufferException>(() => TestAllTypes.Parser.ParseJson(json));
        }

        [Test]
        [TestCase("0", 0UL)]
        [TestCase("1", 1UL)]
        [TestCase("18446744073709551615", 18446744073709551615)]
        public void StringToUInt64_Valid(string jsonValue, ulong expectedParsedValue)
        {
            string json = "{ \"singleUint64\": \"" + jsonValue + "\"}";
            var parsed = TestAllTypes.Parser.ParseJson(json);
            Assert.AreEqual(expectedParsedValue, parsed.SingleUint64);
        }

        // Assume that anything non-bounds-related is covered in the Int32 case
        [Test]
        [TestCase("-1")]
        [TestCase("18446744073709551616")]
        public void StringToUInt64_Invalid(string jsonValue)
        {
            string json = "{ \"singleUint64\": \"" + jsonValue + "\"}";
            Assert.Throws<InvalidProtocolBufferException>(() => TestAllTypes.Parser.ParseJson(json));
        }

        [Test]
        [TestCase("0", 0d)]
        [TestCase("1", 1d)]
        [TestCase("1.000000", 1d)]
        [TestCase("1.0000000000000000000000001", 1d)] // We don't notice that we haven't preserved the exact value
        [TestCase("-1", -1d)]
        [TestCase("1e1", 10d)]
        [TestCase("1e01", 10d)] // Leading decimals are allowed in exponents
        [TestCase("1E1", 10d)] // Either case is fine
        [TestCase("-1e1", -10d)]
        [TestCase("1.5e1", 15d)]
        [TestCase("-1.5e1", -15d)]
        [TestCase("15e-1", 1.5d)]
        [TestCase("-15e-1", -1.5d)]
        [TestCase("1.79769e308", 1.79769e308)]
        [TestCase("-1.79769e308", -1.79769e308)]
        [TestCase("Infinity", double.PositiveInfinity)]
        [TestCase("-Infinity", double.NegativeInfinity)]
        [TestCase("NaN", double.NaN)]
        public void StringToDouble_Valid(string jsonValue, double expectedParsedValue)
        {
            string json = "{ \"singleDouble\": \"" + jsonValue + "\"}";
            var parsed = TestAllTypes.Parser.ParseJson(json);
            Assert.AreEqual(expectedParsedValue, parsed.SingleDouble);
        }

        [Test]
        [TestCase("1.7977e308")]
        [TestCase("-1.7977e308")]
        [TestCase("1e309")]
        [TestCase("1,0")]
        [TestCase("1.0.0")]
        [TestCase("+1")]
        [TestCase("00")]
        [TestCase("01")]
        [TestCase("-00")]
        [TestCase("-01")]
        [TestCase("--1")]
        [TestCase(" Infinity")]
        [TestCase(" -Infinity")]
        [TestCase("NaN ")]
        [TestCase("Infinity ")]
        [TestCase("-Infinity ")]
        [TestCase(" NaN")]
        [TestCase("INFINITY")]
        [TestCase("nan")]
        [TestCase("\u00BD")] // 1/2 as a single Unicode character. Just sanity checking...
        public void StringToDouble_Invalid(string jsonValue)
        {
            string json = "{ \"singleDouble\": \"" + jsonValue + "\"}";
            Assert.Throws<InvalidProtocolBufferException>(() => TestAllTypes.Parser.ParseJson(json));
        }

        [Test]
        [TestCase("0", 0f)]
        [TestCase("1", 1f)]
        [TestCase("1.000000", 1f)]
        [TestCase("-1", -1f)]
        [TestCase("3.402823e38", 3.402823e38f)]
        [TestCase("-3.402823e38", -3.402823e38f)]
        [TestCase("1.5e1", 15f)]
        [TestCase("15e-1", 1.5f)]
        public void StringToFloat_Valid(string jsonValue, float expectedParsedValue)
        {
            string json = "{ \"singleFloat\": \"" + jsonValue + "\"}";
            var parsed = TestAllTypes.Parser.ParseJson(json);
            Assert.AreEqual(expectedParsedValue, parsed.SingleFloat);
        }

        [Test]
        [TestCase("3.402824e38")]
        [TestCase("-3.402824e38")]
        [TestCase("1,0")]
        [TestCase("1.0.0")]
        [TestCase("+1")]
        [TestCase("00")]
        [TestCase("--1")]
        public void StringToFloat_Invalid(string jsonValue)
        {
            string json = "{ \"singleFloat\": \"" + jsonValue + "\"}";
            Assert.Throws<InvalidProtocolBufferException>(() => TestAllTypes.Parser.ParseJson(json));
        }

        [Test]
        [TestCase("0", 0)]
        [TestCase("-0", 0)] // Not entirely clear whether we intend to allow this...
        [TestCase("1", 1)]
        [TestCase("-1", -1)]
        [TestCase("2147483647", 2147483647)]
        [TestCase("-2147483648", -2147483648)]
        [TestCase("1e1", 10)]
        [TestCase("-1e1", -10)]
        [TestCase("10.00", 10)]
        [TestCase("-10.00", -10)]
        public void NumberToInt32_Valid(string jsonValue, int expectedParsedValue)
        {
            string json = "{ \"singleInt32\": " + jsonValue + "}";
            var parsed = TestAllTypes.Parser.ParseJson(json);
            Assert.AreEqual(expectedParsedValue, parsed.SingleInt32);
        }

        [Test]
        [TestCase("+0", typeof(InvalidJsonException))]
        [TestCase("00", typeof(InvalidJsonException))]
        [TestCase("-00", typeof(InvalidJsonException))]
        [TestCase("--1", typeof(InvalidJsonException))]
        [TestCase("+1", typeof(InvalidJsonException))]
        [TestCase("1.5", typeof(InvalidProtocolBufferException))]
        // Value is out of range
        [TestCase("1e10", typeof(InvalidProtocolBufferException))]
        [TestCase("2147483648", typeof(InvalidProtocolBufferException))]
        [TestCase("-2147483649", typeof(InvalidProtocolBufferException))]
        public void NumberToInt32_Invalid(string jsonValue, System.Type expectedExceptionType)
        {
            string json = "{ \"singleInt32\": " + jsonValue + "}";
            Assert.Throws(expectedExceptionType, () => TestAllTypes.Parser.ParseJson(json));
        }

        [Test]
        [TestCase("0", 0U)]
        [TestCase("1", 1U)]
        [TestCase("4294967295", 4294967295U)]
        public void NumberToUInt32_Valid(string jsonValue, uint expectedParsedValue)
        {
            string json = "{ \"singleUint32\": " + jsonValue + "}";
            var parsed = TestAllTypes.Parser.ParseJson(json);
            Assert.AreEqual(expectedParsedValue, parsed.SingleUint32);
        }

        // Assume that anything non-bounds-related is covered in the Int32 case
        [Test]
        [TestCase("-1")]
        [TestCase("4294967296")]
        public void NumberToUInt32_Invalid(string jsonValue)
        {
            string json = "{ \"singleUint32\": " + jsonValue + "}";
            Assert.Throws<InvalidProtocolBufferException>(() => TestAllTypes.Parser.ParseJson(json));
        }

        [Test]
        [TestCase("0", 0L)]
        [TestCase("1", 1L)]
        [TestCase("-1", -1L)]
        // long.MaxValue isn't actually representable as a double. This string value is the highest
        // representable value which isn't greater than long.MaxValue.
        [TestCase("9223372036854774784", 9223372036854774784)]
        [TestCase("-9223372036854775808", -9223372036854775808)]
        public void NumberToInt64_Valid(string jsonValue, long expectedParsedValue)
        {
            string json = "{ \"singleInt64\": " + jsonValue + "}";
            var parsed = TestAllTypes.Parser.ParseJson(json);
            Assert.AreEqual(expectedParsedValue, parsed.SingleInt64);
        }

        // Assume that anything non-bounds-related is covered in the Int32 case
        [Test]
        // Runtime implementation differences produce different results for values just outside
        // (long.MinValue, long.MaxValue) which cannot be exactly represented as a double. Use the
        // next values exactly representable as doubles to ensure consistency.
        [TestCase("9223372036854777856")]
        [TestCase("-9223372036854777856")]
        public void NumberToInt64_Invalid(string jsonValue)
        {
            string json = "{ \"singleInt64\": " + jsonValue + "}";
            Assert.Throws<InvalidProtocolBufferException>(() => TestAllTypes.Parser.ParseJson(json));
        }

        [Test]
        [TestCase("0", 0UL)]
        [TestCase("1", 1UL)]
        // ulong.MaxValue isn't representable as a double. This value is the largest double within
        // the range of ulong.
        [TestCase("18446744073709549568", 18446744073709549568UL)]
        public void NumberToUInt64_Valid(string jsonValue, ulong expectedParsedValue)
        {
            string json = "{ \"singleUint64\": " + jsonValue + "}";
            var parsed = TestAllTypes.Parser.ParseJson(json);
            Assert.AreEqual(expectedParsedValue, parsed.SingleUint64);
        }

        // Assume that anything non-bounds-related is covered in the Int32 case
        [Test]
        [TestCase("-1")]
        // Runtime implementation differences produce different results for values just beyond
        // ulong.MaxValue which cannot be exactly represented as a double. Use the  next value
        // exactly representable as a double to ensure consistency.
        [TestCase("18446744073709555712")]
        public void NumberToUInt64_Invalid(string jsonValue)
        {
            string json = "{ \"singleUint64\": " + jsonValue + "}";
            Assert.Throws<InvalidProtocolBufferException>(() => TestAllTypes.Parser.ParseJson(json));
        }

        [Test]
        [TestCase("0", 0d)]
        [TestCase("1", 1d)]
        [TestCase("1.000000", 1d)]
        [TestCase("1.0000000000000000000000001", 1d)] // We don't notice that we haven't preserved the exact value
        [TestCase("-1", -1d)]
        [TestCase("1e1", 10d)]
        [TestCase("1e01", 10d)] // Leading decimals are allowed in exponents
        [TestCase("1E1", 10d)] // Either case is fine
        [TestCase("-1e1", -10d)]
        [TestCase("1.5e1", 15d)]
        [TestCase("-1.5e1", -15d)]
        [TestCase("15e-1", 1.5d)]
        [TestCase("-15e-1", -1.5d)]
        [TestCase("1.79769e308", 1.79769e308)]
        [TestCase("-1.79769e308", -1.79769e308)]
        public void NumberToDouble_Valid(string jsonValue, double expectedParsedValue)
        {
            string json = "{ \"singleDouble\": " + jsonValue + "}";
            var parsed = TestAllTypes.Parser.ParseJson(json);
            Assert.AreEqual(expectedParsedValue, parsed.SingleDouble);
        }

        [Test]
        [TestCase("1.7977e308")]
        [TestCase("-1.7977e308")]
        [TestCase("1e309")]
        [TestCase("1,0")]
        [TestCase("1.0.0")]
        [TestCase("+1")]
        [TestCase("00")]
        [TestCase("--1")]
        [TestCase("\u00BD")] // 1/2 as a single Unicode character. Just sanity checking...
        public void NumberToDouble_Invalid(string jsonValue)
        {
            string json = "{ \"singleDouble\": " + jsonValue + "}";
            Assert.Throws<InvalidJsonException>(() => TestAllTypes.Parser.ParseJson(json));
        }

        [Test]
        [TestCase("0", 0f)]
        [TestCase("1", 1f)]
        [TestCase("1.000000", 1f)]
        [TestCase("-1", -1f)]
        [TestCase("3.402823e38", 3.402823e38f)]
        [TestCase("-3.402823e38", -3.402823e38f)]
        [TestCase("1.5e1", 15f)]
        [TestCase("15e-1", 1.5f)]
        [TestCase("3.4028235e38", float.MaxValue)]
        [TestCase("-3.4028235e38", float.MinValue)]
        [TestCase("3.4028235e+38", float.MaxValue)]
        [TestCase("-3.4028235e+38", float.MinValue)]
        public void NumberToFloat_Valid(string jsonValue, float expectedParsedValue)
        {
            string json = "{ \"singleFloat\": " + jsonValue + "}";
            var parsed = TestAllTypes.Parser.ParseJson(json);
            Assert.AreEqual(expectedParsedValue, parsed.SingleFloat);
        }

        [Test]
        [TestCase("3.4028236e38", typeof(InvalidProtocolBufferException))]
        [TestCase("-3.4028236e38", typeof(InvalidProtocolBufferException))]
        [TestCase("3.4028236e+38", typeof(InvalidProtocolBufferException))]
        [TestCase("-3.4028236e+38", typeof(InvalidProtocolBufferException))]
        [TestCase("1,0", typeof(InvalidJsonException))]
        [TestCase("1.0.0", typeof(InvalidJsonException))]
        [TestCase("+1", typeof(InvalidJsonException))]
        [TestCase("00", typeof(InvalidJsonException))]
        [TestCase("--1", typeof(InvalidJsonException))]
        public void NumberToFloat_Invalid(string jsonValue, System.Type expectedExceptionType)
        {
            string json = "{ \"singleFloat\": " + jsonValue + "}";
            Assert.Throws(expectedExceptionType, () => TestAllTypes.Parser.ParseJson(json));
        }

        // The simplest way of testing that the value has parsed correctly is to reformat it,
        // as we trust the formatting. In many cases that will give the same result as the input,
        // so in those cases we accept an expectedFormatted value of null. Sometimes the results
        // will be different though, due to a different number of digits being provided.
        [Test]
        // Z offset
        [TestCase("2015-10-09T14:46:23.123456789Z", null)]
        [TestCase("2015-10-09T14:46:23.123456Z", null)]
        [TestCase("2015-10-09T14:46:23.123Z", null)]
        [TestCase("2015-10-09T14:46:23Z", null)]
        [TestCase("2015-10-09T14:46:23.123456000Z", "2015-10-09T14:46:23.123456Z")]
        [TestCase("2015-10-09T14:46:23.1234560Z", "2015-10-09T14:46:23.123456Z")]
        [TestCase("2015-10-09T14:46:23.123000000Z", "2015-10-09T14:46:23.123Z")]
        [TestCase("2015-10-09T14:46:23.1230Z", "2015-10-09T14:46:23.123Z")]
        [TestCase("2015-10-09T14:46:23.00Z", "2015-10-09T14:46:23Z")]

        // +00:00 offset
        [TestCase("2015-10-09T14:46:23.123456789+00:00", "2015-10-09T14:46:23.123456789Z")]
        [TestCase("2015-10-09T14:46:23.123456+00:00", "2015-10-09T14:46:23.123456Z")]
        [TestCase("2015-10-09T14:46:23.123+00:00", "2015-10-09T14:46:23.123Z")]
        [TestCase("2015-10-09T14:46:23+00:00", "2015-10-09T14:46:23Z")]
        [TestCase("2015-10-09T14:46:23.123456000+00:00", "2015-10-09T14:46:23.123456Z")]
        [TestCase("2015-10-09T14:46:23.1234560+00:00", "2015-10-09T14:46:23.123456Z")]
        [TestCase("2015-10-09T14:46:23.123000000+00:00", "2015-10-09T14:46:23.123Z")]
        [TestCase("2015-10-09T14:46:23.1230+00:00", "2015-10-09T14:46:23.123Z")]
        [TestCase("2015-10-09T14:46:23.00+00:00", "2015-10-09T14:46:23Z")]

        // Other offsets (assume by now that the subsecond handling is okay)
        [TestCase("2015-10-09T15:46:23.123456789+01:00", "2015-10-09T14:46:23.123456789Z")]
        [TestCase("2015-10-09T13:46:23.123456789-01:00", "2015-10-09T14:46:23.123456789Z")]
        [TestCase("2015-10-09T15:16:23.123456789+00:30", "2015-10-09T14:46:23.123456789Z")]
        [TestCase("2015-10-09T14:16:23.123456789-00:30", "2015-10-09T14:46:23.123456789Z")]
        [TestCase("2015-10-09T16:31:23.123456789+01:45", "2015-10-09T14:46:23.123456789Z")]
        [TestCase("2015-10-09T13:01:23.123456789-01:45", "2015-10-09T14:46:23.123456789Z")]
        [TestCase("2015-10-10T08:46:23.123456789+18:00", "2015-10-09T14:46:23.123456789Z")]
        [TestCase("2015-10-08T20:46:23.123456789-18:00", "2015-10-09T14:46:23.123456789Z")]

        // Leap years and min/max
        [TestCase("2016-02-29T14:46:23.123456789Z", null)]
        [TestCase("2000-02-29T14:46:23.123456789Z", null)]
        [TestCase("0001-01-01T00:00:00Z", null)]
        [TestCase("9999-12-31T23:59:59.999999999Z", null)]
        public void Timestamp_Valid(string jsonValue, string expectedFormatted)
        {
            expectedFormatted ??= jsonValue;
            string json = WrapInQuotes(jsonValue);
            var parsed = Timestamp.Parser.ParseJson(json);
            Assert.AreEqual(WrapInQuotes(expectedFormatted), parsed.ToString());
        }

        [Test]
        [TestCase("2015-10-09 14:46:23.123456789Z", Description = "No T between date and time")]
        [TestCase("2015/10/09T14:46:23.123456789Z", Description = "Wrong date separators")]
        [TestCase("2015-10-09T14.46.23.123456789Z", Description = "Wrong time separators")]
        [TestCase("2015-10-09T14:46:23,123456789Z", Description = "Wrong fractional second separators (valid ISO-8601 though)")]
        [TestCase(" 2015-10-09T14:46:23.123456789Z", Description = "Whitespace at start")]
        [TestCase("2015-10-09T14:46:23.123456789Z ", Description = "Whitespace at end")]
        [TestCase("2015-10-09T14:46:23.1234567890", Description = "Too many digits")]
        [TestCase("2015-10-09T14:46:23.123456789", Description = "No offset")]
        [TestCase("2015-13-09T14:46:23.123456789Z", Description = "Invalid month")]
        [TestCase("2015-10-32T14:46:23.123456789Z", Description = "Invalid day")]
        [TestCase("2015-10-09T24:00:00.000000000Z", Description = "Invalid hour (valid ISO-8601 though)")]
        [TestCase("2015-10-09T14:60:23.123456789Z", Description = "Invalid minutes")]
        [TestCase("2015-10-09T14:46:60.123456789Z", Description = "Invalid seconds")]
        [TestCase("2015-10-09T14:46:23.123456789+18:01", Description = "Offset too large (positive)")]
        [TestCase("2015-10-09T14:46:23.123456789-18:01", Description = "Offset too large (negative)")]
        [TestCase("2015-10-09T14:46:23.123456789-00:00", Description = "Local offset (-00:00) makes no sense here")]
        [TestCase("0001-01-01T00:00:00+00:01", Description = "Value before earliest when offset applied")]
        [TestCase("9999-12-31T23:59:59.999999999-00:01", Description = "Value after latest when offset applied")]
        [TestCase("2100-02-29T14:46:23.123456789Z", Description = "Feb 29th on a non-leap-year")]
        public void Timestamp_Invalid(string jsonValue)
        {
            string json = WrapInQuotes(jsonValue);
            Assert.Throws<InvalidProtocolBufferException>(() => Timestamp.Parser.ParseJson(json));
        }

        [Test]
        public void StructValue_Null()
        {
            Assert.AreEqual(new Value { NullValue = 0 }, Value.Parser.ParseJson("null"));
        }

        [Test]
        public void StructValue_String()
        {
            Assert.AreEqual(new Value { StringValue = "hi" }, Value.Parser.ParseJson("\"hi\""));
        }

        [Test]
        public void StructValue_Bool()
        {
            Assert.AreEqual(new Value { BoolValue = true }, Value.Parser.ParseJson("true"));
            Assert.AreEqual(new Value { BoolValue = false }, Value.Parser.ParseJson("false"));
        }

        [Test]
        public void StructValue_List()
        {
            Assert.AreEqual(Value.ForList(Value.ForNumber(1), Value.ForString("x")), Value.Parser.ParseJson("[1, \"x\"]"));
        }

        [Test]
        public void Value_List_WithNullElement()
        {
            var expected = Value.ForList(Value.ForString("x"), Value.ForNull(), Value.ForString("y"));
            var actual = Value.Parser.ParseJson("[\"x\", null, \"y\"]");
            Assert.AreEqual(expected, actual);
        }

        [Test]
        public void StructValue_NullElement()
        {
            var expected = Value.ForStruct(new Struct { Fields = { { "x", Value.ForNull() } } });
            var actual = Value.Parser.ParseJson("{ \"x\": null }");
            Assert.AreEqual(expected, actual);
        }

        [Test]
        public void ParseListValue()
        {
            Assert.AreEqual(new ListValue { Values = { Value.ForNumber(1), Value.ForString("x") } }, ListValue.Parser.ParseJson("[1, \"x\"]"));
        }

        [Test]
        public void StructValue_Struct()
        {
            Assert.AreEqual(
                Value.ForStruct(new Struct { Fields = { { "x", Value.ForNumber(1) }, { "y", Value.ForString("z") } } }),
                Value.Parser.ParseJson("{ \"x\": 1, \"y\": \"z\" }"));
        }

        [Test]
        public void ParseStruct()
        {
            Assert.AreEqual(new Struct { Fields = { { "x", Value.ForNumber(1) }, { "y", Value.ForString("z") } } },
                Struct.Parser.ParseJson("{ \"x\": 1, \"y\": \"z\" }"));
        }

        // TODO for duration parsing: upper and lower bounds.
        // +/- 315576000000 seconds

        [Test]
        [TestCase("1.123456789s", null)]
        [TestCase("1.123456s", null)]
        [TestCase("1.123s", null)]
        [TestCase("1.12300s", "1.123s")]
        [TestCase("1.12345s", "1.123450s")]
        [TestCase("1s", null)]
        [TestCase("-1.123456789s", null)]
        [TestCase("-1.123456s", null)]
        [TestCase("-1.123s", null)]
        [TestCase("-1s", null)]
        [TestCase("0.123s", null)]
        [TestCase("-0.123s", null)]
        [TestCase("123456.123s", null)]
        [TestCase("-123456.123s", null)]
        // Upper and lower bounds
        [TestCase("315576000000s", null)]
        [TestCase("-315576000000s", null)]
        public void Duration_Valid(string jsonValue, string expectedFormatted)
        {
            expectedFormatted ??= jsonValue;
            string json = WrapInQuotes(jsonValue);
            var parsed = Duration.Parser.ParseJson(json);
            Assert.AreEqual(WrapInQuotes(expectedFormatted), parsed.ToString());
        }

        // The simplest way of testing that the value has parsed correctly is to reformat it,
        // as we trust the formatting. In many cases that will give the same result as the input,
        // so in those cases we accept an expectedFormatted value of null. Sometimes the results
        // will be different though, due to a different number of digits being provided.
        [Test]
        [TestCase("1.1234567890s", Description = "Too many digits")]
        [TestCase("1.123456789", Description = "No suffix")]
        [TestCase("1.123456789ss", Description = "Too much suffix")]
        [TestCase("1.123456789S", Description = "Upper case suffix")]
        [TestCase("+1.123456789s", Description = "Leading +")]
        [TestCase(".123456789s", Description = "No integer before the fraction")]
        [TestCase("1,123456789s", Description = "Comma as decimal separator")]
        [TestCase("1x1.123456789s", Description = "Non-digit in integer part")]
        [TestCase("1.1x3456789s", Description = "Non-digit in fractional part")]
        [TestCase(" 1.123456789s", Description = "Whitespace before fraction")]
        [TestCase("1.123456789s ", Description = "Whitespace after value")]
        [TestCase("01.123456789s", Description = "Leading zero (positive)")]
        [TestCase("-01.123456789s", Description = "Leading zero (negative)")]
        [TestCase("--0.123456789s", Description = "Double minus sign")]
        // Violate upper/lower bounds in various ways
        [TestCase("315576000001s", Description = "Integer part too large")]
        [TestCase("3155760000000s", Description = "Integer part too long (positive)")]
        [TestCase("-3155760000000s", Description = "Integer part too long (negative)")]
        public void Duration_Invalid(string jsonValue)
        {
            string json = WrapInQuotes(jsonValue);
            Assert.Throws<InvalidProtocolBufferException>(() => Duration.Parser.ParseJson(json));
        }

        // Not as many tests for field masks as I'd like; more to be added when we have more
        // detailed specifications.

        [Test]
        [TestCase("")]
        [TestCase("foo", "foo")]
        [TestCase("foo,bar", "foo", "bar")]
        [TestCase("foo.bar", "foo.bar")]
        [TestCase("fooBar", "foo_bar")]
        [TestCase("fooBar.bazQux", "foo_bar.baz_qux")]
        public void FieldMask_Valid(string jsonValue, params string[] expectedPaths)
        {
            string json = WrapInQuotes(jsonValue);
            var parsed = FieldMask.Parser.ParseJson(json);
            CollectionAssert.AreEqual(expectedPaths, parsed.Paths);
        }

        [Test]
        [TestCase("foo_bar")]
        public void FieldMask_Invalid(string jsonValue)
        {
            string json = WrapInQuotes(jsonValue);
            Assert.Throws<InvalidProtocolBufferException>(() => FieldMask.Parser.ParseJson(json));
        }

        [Test]
        public void Any_RegularMessage()
        {
            var registry = TypeRegistry.FromMessages(TestAllTypes.Descriptor);
            var formatter = new JsonFormatter(new JsonFormatter.Settings(false, TypeRegistry.FromMessages(TestAllTypes.Descriptor)));
            var message = new TestAllTypes { SingleInt32 = 10, SingleNestedMessage = new TestAllTypes.Types.NestedMessage { Bb = 20 } };
            var original = Any.Pack(message);
            var json = formatter.Format(original); // This is tested in JsonFormatterTest
            var parser = new JsonParser(new JsonParser.Settings(10, registry));
            Assert.AreEqual(original, parser.Parse<Any>(json));
            string valueFirstJson = "{ \"singleInt32\": 10, \"singleNestedMessage\": { \"bb\": 20 }, \"@type\": \"type.googleapis.com/protobuf_unittest3.TestAllTypes\" }";
            Assert.AreEqual(original, parser.Parse<Any>(valueFirstJson));
        }

        [Test]
        public void Any_CustomPrefix()
        {
            var registry = TypeRegistry.FromMessages(TestAllTypes.Descriptor);
            var message = new TestAllTypes { SingleInt32 = 10 };
            var original = Any.Pack(message, "custom.prefix/middle-part");
            var parser = new JsonParser(new JsonParser.Settings(10, registry));
            string json = "{ \"@type\": \"custom.prefix/middle-part/protobuf_unittest3.TestAllTypes\", \"singleInt32\": 10 }";
            Assert.AreEqual(original, parser.Parse<Any>(json));
        }

        [Test]
        public void Any_UnknownType()
        {
            string json = "{ \"@type\": \"type.googleapis.com/bogus\" }";
            Assert.Throws<InvalidOperationException>(() => Any.Parser.ParseJson(json));
        }

        [Test]
        public void Any_NoTypeUrl()
        {
            string json = "{ \"foo\": \"bar\" }";
            Assert.Throws<InvalidProtocolBufferException>(() => Any.Parser.ParseJson(json));
        }

        [Test]
        public void Any_WellKnownType()
        {
            var registry = TypeRegistry.FromMessages(Timestamp.Descriptor);
            var formatter = new JsonFormatter(new JsonFormatter.Settings(false, registry));
            var timestamp = new DateTime(1673, 6, 19, 12, 34, 56, DateTimeKind.Utc).ToTimestamp();
            var original = Any.Pack(timestamp);
            var json = formatter.Format(original); // This is tested in JsonFormatterTest
            var parser = new JsonParser(new JsonParser.Settings(10, registry));
            Assert.AreEqual(original, parser.Parse<Any>(json));
            string valueFirstJson = "{ \"value\": \"1673-06-19T12:34:56Z\", \"@type\": \"type.googleapis.com/google.protobuf.Timestamp\" }";
            Assert.AreEqual(original, parser.Parse<Any>(valueFirstJson));
        }

        [Test]
        public void Any_Nested()
        {
            var registry = TypeRegistry.FromMessages(TestWellKnownTypes.Descriptor, TestAllTypes.Descriptor);
            var formatter = new JsonFormatter(new JsonFormatter.Settings(false, registry));
            var parser = new JsonParser(new JsonParser.Settings(10, registry));
            var doubleNestedMessage = new TestAllTypes { SingleInt32 = 20 };
            var nestedMessage = Any.Pack(doubleNestedMessage);
            var message = new TestWellKnownTypes { AnyField = Any.Pack(nestedMessage) };
            var json = formatter.Format(message);
            // Use the descriptor-based parser just for a change.
            Assert.AreEqual(message, parser.Parse(json, TestWellKnownTypes.Descriptor));
        }

        [Test]
        public void DataAfterObject()
        {
            string json = "{} 10";
            Assert.Throws<InvalidJsonException>(() => TestAllTypes.Parser.ParseJson(json));
        }

        /// <summary>
        /// JSON equivalent to <see cref="CodedInputStreamTest.MaliciousRecursion"/>
        /// </summary>
        [Test]
        public void MaliciousRecursion()
        {
            string data64 = CodedInputStreamTest.MakeRecursiveMessage(64).ToString();
            string data65 = CodedInputStreamTest.MakeRecursiveMessage(65).ToString();

            var parser64 = new JsonParser(new JsonParser.Settings(64));
            CodedInputStreamTest.AssertMessageDepth(parser64.Parse<TestRecursiveMessage>(data64), 64);
            Assert.Throws<InvalidProtocolBufferException>(() => parser64.Parse<TestRecursiveMessage>(data65));

            var parser63 = new JsonParser(new JsonParser.Settings(63));
            Assert.Throws<InvalidProtocolBufferException>(() => parser63.Parse<TestRecursiveMessage>(data64));
        }

        [Test]
        [TestCase("AQI")]
        [TestCase("_-==")]
        public void Bytes_InvalidBase64(string badBase64)
        {
            string json = "{ \"singleBytes\": \"" + badBase64 + "\" }";
            Assert.Throws<InvalidProtocolBufferException>(() => TestAllTypes.Parser.ParseJson(json));
        }

        [Test]
        [TestCase("\"FOREIGN_BAR\"", TestProtos.ForeignEnum.ForeignBar)]
        [TestCase("5", TestProtos.ForeignEnum.ForeignBar)]
        [TestCase("100", (TestProtos.ForeignEnum)100)]
        public void EnumValid(string value, TestProtos.ForeignEnum expectedValue)
        {
            string json = "{ \"singleForeignEnum\": " + value + " }";
            var parsed = TestAllTypes.Parser.ParseJson(json);
            Assert.AreEqual(new TestAllTypes { SingleForeignEnum = expectedValue }, parsed);
        }

        [Test]
        [TestCase("\"NOT_A_VALID_VALUE\"")]
        [TestCase("5.5")]
        public void Enum_Invalid(string value)
        {
            string json = "{ \"singleForeignEnum\": " + value + " }";
            Assert.Throws<InvalidProtocolBufferException>(() => TestAllTypes.Parser.ParseJson(json));
        }

        [Test]
        public void Enum_InvalidString_IgnoreUnknownFields()
        {
            // When ignoring unknown fields, invalid enum value strings are ignored too.
            // This test uses TestProto3Optional so we can check we're not just setting the field to the 0 value.
            var parser = new JsonParser(JsonParser.Settings.Default.WithIgnoreUnknownFields(true));
            string json = "{ \"optionalNestedEnum\": \"NOT_A_VALID_VALUE\" }";
            var parsed = parser.Parse<TestProto3Optional>(json);
            Assert.IsFalse(parsed.HasOptionalNestedEnum);
        }

        [Test]
        public void RepeatedEnum_InvalidString_IgnoreUnknownFields()
        {
            // When ignoring unknown fields, invalid enum value strings are ignored too.
            // For a repeated field, the value is removed entirely.
            var parser = new JsonParser(JsonParser.Settings.Default.WithIgnoreUnknownFields(true));
            string json = "{ \"repeatedForeignEnum\": [ \"FOREIGN_FOO\", \"NOT_A_VALID_VALUE\", \"FOREIGN_BAR\" ] }";
            var parsed = parser.Parse<TestAllTypes>(json);
            var expected = new[] { TestProtos.ForeignEnum.ForeignFoo, TestProtos.ForeignEnum.ForeignBar };
            Assert.AreEqual(expected, parsed.RepeatedForeignEnum);
        }

        [Test]
        public void EnumValuedMap_InvalidString_IgnoreUnknownFields()
        {
            // When ignoring unknown fields, invalid enum value strings are ignored too.
            // For a map field, the entry is removed entirely.
            var parser = new JsonParser(JsonParser.Settings.Default.WithIgnoreUnknownFields(true));
            string json = "{ \"mapInt32Enum\": { \"1\": \"MAP_ENUM_BAR\", \"2\": \"NOT_A_VALID_VALUE\" } }";
            var parsed = parser.Parse<TestMap>(json);
            Assert.AreEqual(1, parsed.MapInt32Enum.Count);
            Assert.AreEqual(MapEnum.Bar, parsed.MapInt32Enum[1]);
            Assert.False(parsed.MapInt32Enum.ContainsKey(2));
        }

        [Test]
        public void Enum_InvalidNumber_IgnoreUnknownFields()
        {
            // Even when ignoring unknown fields, fail for non-integer numeric values, because
            // they could *never* be valid.
            var parser = new JsonParser(JsonParser.Settings.Default.WithIgnoreUnknownFields(true));
            string json = "{ \"singleForeignEnum\": 5.5 }";
            Assert.Throws<InvalidProtocolBufferException>(() => parser.Parse<TestAllTypes>(json));
        }

        [Test]
        public void OneofDuplicate_Invalid()
        {
            string json = "{ \"oneofString\": \"x\", \"oneofUint32\": 10 }";
            Assert.Throws<InvalidProtocolBufferException>(() => TestAllTypes.Parser.ParseJson(json));
        }

        [Test]
        public void UnknownField_NotIgnored()
        {
            string json = "{ \"unknownField\": 10, \"singleString\": \"x\" }";
            Assert.Throws<InvalidProtocolBufferException>(() => TestAllTypes.Parser.ParseJson(json));
        }

        [Test]
        public void Proto2_DefaultValuesPreserved()
        {
            string json = "{ \"FieldName13\": 0 }";
            var parsed = TestAllTypesProto2.Parser.ParseJson(json);
            Assert.False(parsed.HasFieldName10);
            Assert.True(parsed.HasFieldName13);
            Assert.AreEqual(0, parsed.FieldName13);
        }

        [Test]
<<<<<<< HEAD
=======
        public void Proto2_Group()
        {
            string json = "{ \"data\": { \"groupInt32\": 2, \"groupUint32\": 3 } }";
            var parsed = TestAllTypesProto2.Parser.ParseJson(json);
            Assert.True(parsed.HasData);
            Assert.AreEqual(2, parsed.Data.GroupInt32);
            Assert.AreEqual(3, parsed.Data.GroupUint32);
        }

        [Test]
>>>>>>> 626889fb
        [TestCase("5")]
        [TestCase("\"text\"")]
        [TestCase("[0, 1, 2]")]
        [TestCase("{ \"a\": { \"b\": 10 } }")]
        public void UnknownField_Ignored(string value)
        {
            var parser = new JsonParser(JsonParser.Settings.Default.WithIgnoreUnknownFields(true));
            string json = "{ \"unknownField\": " + value + ", \"singleString\": \"x\" }";
            var actual = parser.Parse<TestAllTypes>(json);
            var expected = new TestAllTypes { SingleString = "x" };
            Assert.AreEqual(expected, actual);
        }

        [Test]
        public void NullValueOutsideStruct_NullLiteral()
        {
            string json = "{ \"nullValue\": null }";
            var message = NullValueOutsideStruct.Parser.ParseJson(json);
            Assert.AreEqual(NullValueOutsideStruct.ValueOneofCase.NullValue, message.ValueCase);
        }

        [Test]
        public void NullValueNotInOneof_NullLiteral()
        {
            // We'd only normally see this with FormatDefaultValues set to true.
            string json = "{ \"nullValue\": null }";
            var message = NullValueNotInOneof.Parser.ParseJson(json);
            Assert.AreEqual(NullValue.NullValue, message.NullValue);
        }

        // NullValue used to only be converted to the null literal when part of a struct.
        // Otherwise, it would end up as a string "NULL_VALUE" (the name of the enum value).
        // We still parse that form, for compatibility.
        [Test]
        public void NullValueOutsideStruct_Compatibility()
        {
            string json = "{ \"nullValue\": \"NULL_VALUE\" }";
            var message = NullValueOutsideStruct.Parser.ParseJson(json);
            Assert.AreEqual(NullValueOutsideStruct.ValueOneofCase.NullValue, message.ValueCase);
        }

        [Test]
        public void NullValueNotInOneof_Compatibility()
        {
            // We'd only normally see this with FormatDefaultValues set to true.
            string json = "{ \"nullValue\": \"NULL_VALUE\" }";
            var message = NullValueNotInOneof.Parser.ParseJson(json);
            Assert.AreEqual(NullValue.NullValue, message.NullValue);
        }

        /// <summary>
        /// Various tests use strings which have quotes round them for parsing or as the result
        /// of formatting, but without those quotes being specified in the tests (for the sake of readability).
        /// This method simply returns the input, wrapped in double quotes.
        /// </summary>
        internal static string WrapInQuotes(string text)
        {
            return '"' + text + '"';
        }

        [Test]
        public void ParseAllNullValues()
        {
            string json = @"{
  ""optionalInt32"": null,
  ""optionalInt64"": null,
  ""optionalUint32"": null,
  ""optionalUint64"": null,
  ""optionalSint32"": null,
  ""optionalSint64"": null,
  ""optionalFixed32"": null,
  ""optionalFixed64"": null,
  ""optionalSfixed32"": null,
  ""optionalSfixed64"": null,
  ""optionalFloat"": null,
  ""optionalDouble"": null,
  ""optionalBool"": null,
  ""optionalString"": null,
  ""optionalBytes"": null,
  ""optionalNestedEnum"": null,
  ""optionalNestedMessage"": null,
  ""repeatedInt32"": null,
  ""repeatedInt64"": null,
  ""repeatedUint32"": null,
  ""repeatedUint64"": null,
  ""repeatedSint32"": null,
  ""repeatedSint64"": null,
  ""repeatedFixed32"": null,
  ""repeatedFixed64"": null,
  ""repeatedSfixed32"": null,
  ""repeatedSfixed64"": null,
  ""repeatedFloat"": null,
  ""repeatedDouble"": null,
  ""repeatedBool"": null,
  ""repeatedString"": null,
  ""repeatedBytes"": null,
  ""repeatedNestedEnum"": null,
  ""repeatedNestedMessage"": null,
  ""mapInt32Int32"": null,
  ""mapBoolBool"": null,
  ""mapStringNestedMessage"": null
}";

<<<<<<< HEAD
            TestAllTypesProto3 message = new TestAllTypesProto3();

            message.OptionalInt32 = 1;
            message.OptionalInt64 = 1;
            message.OptionalUint32 = 1;
            message.OptionalUint64 = 1;
            message.OptionalSint32 = 1;
            message.OptionalSint64 = 1;
            message.OptionalFixed32 = 1;
            message.OptionalFixed64 = 1;
            message.OptionalSfixed32 = 1;
            message.OptionalSfixed64 = 1;
            message.OptionalFloat = 1;
            message.OptionalDouble = 1;
            message.OptionalBool = true;
            message.OptionalString = "1";
            message.OptionalBytes = ByteString.CopyFrom(new byte[] { 1 });
            message.OptionalNestedEnum = TestAllTypesProto3.Types.NestedEnum.Bar;
            message.OptionalNestedMessage = new TestAllTypesProto3.Types.NestedMessage();
=======
            var message = new TestAllTypesProto3
            {
                OptionalInt32 = 1,
                OptionalInt64 = 1,
                OptionalUint32 = 1,
                OptionalUint64 = 1,
                OptionalSint32 = 1,
                OptionalSint64 = 1,
                OptionalFixed32 = 1,
                OptionalFixed64 = 1,
                OptionalSfixed32 = 1,
                OptionalSfixed64 = 1,
                OptionalFloat = 1,
                OptionalDouble = 1,
                OptionalBool = true,
                OptionalString = "1",
                OptionalBytes = ByteString.CopyFrom(new byte[] { 1 }),
                OptionalNestedEnum = TestAllTypesProto3.Types.NestedEnum.Bar,
                OptionalNestedMessage = new TestAllTypesProto3.Types.NestedMessage()
            };
>>>>>>> 626889fb
            message.RepeatedInt32.Add(1);
            message.RepeatedInt64.Add(1);
            message.RepeatedUint32.Add(1);
            message.RepeatedUint64.Add(1);
            message.RepeatedSint32.Add(1);
            message.RepeatedSint64.Add(1);
            message.RepeatedFixed32.Add(1);
            message.RepeatedFixed64.Add(1);
            message.RepeatedSfixed32.Add(1);
            message.RepeatedSfixed64.Add(1);
            message.RepeatedFloat.Add(1);
            message.RepeatedDouble.Add(1);
            message.RepeatedBool.Add(true);
            message.RepeatedString.Add("1");
            message.RepeatedBytes.Add(ByteString.CopyFrom(new byte[] { 1 }));
            message.RepeatedNestedEnum.Add(TestAllTypesProto3.Types.NestedEnum.Bar);
            message.RepeatedNestedMessage.Add(new TestAllTypesProto3.Types.NestedMessage());
            message.MapInt32Int32.Add(1, 1);
            message.MapBoolBool.Add(true, true);
            message.MapStringNestedMessage.Add(" ", new TestAllTypesProto3.Types.NestedMessage());

            JsonParser.Default.Merge(message, json);

            Assert.AreEqual(0, message.OptionalInt32);
            Assert.AreEqual(0, message.OptionalInt64);
            Assert.AreEqual(0, message.OptionalUint32);
            Assert.AreEqual(0, message.OptionalUint64);
            Assert.AreEqual(0, message.OptionalSint32);
            Assert.AreEqual(0, message.OptionalSint64);
            Assert.AreEqual(0, message.OptionalFixed32);
            Assert.AreEqual(0, message.OptionalFixed64);
            Assert.AreEqual(0, message.OptionalSfixed32);
            Assert.AreEqual(0, message.OptionalSfixed64);
            Assert.AreEqual(0, message.OptionalFloat);
            Assert.AreEqual(0, message.OptionalDouble);
            Assert.AreEqual(false, message.OptionalBool);
            Assert.AreEqual("", message.OptionalString);
            Assert.AreEqual(ByteString.Empty, message.OptionalBytes);
            Assert.AreEqual(TestAllTypesProto3.Types.NestedEnum.Foo, message.OptionalNestedEnum);
            Assert.AreEqual(null, message.OptionalNestedMessage);
            Assert.AreEqual(0, message.RepeatedInt32.Count);
            Assert.AreEqual(0, message.RepeatedInt64.Count);
            Assert.AreEqual(0, message.RepeatedUint32.Count);
            Assert.AreEqual(0, message.RepeatedUint64.Count);
            Assert.AreEqual(0, message.RepeatedSint32.Count);
            Assert.AreEqual(0, message.RepeatedSint64.Count);
            Assert.AreEqual(0, message.RepeatedFixed32.Count);
            Assert.AreEqual(0, message.RepeatedFixed64.Count);
            Assert.AreEqual(0, message.RepeatedSfixed32.Count);
            Assert.AreEqual(0, message.RepeatedFloat.Count);
            Assert.AreEqual(0, message.RepeatedDouble.Count);
            Assert.AreEqual(0, message.RepeatedBool.Count);
            Assert.AreEqual(0, message.RepeatedString.Count);
            Assert.AreEqual(0, message.RepeatedBytes.Count);
            Assert.AreEqual(0, message.RepeatedNestedEnum.Count);
            Assert.AreEqual(0, message.RepeatedNestedMessage.Count);
            Assert.AreEqual(0, message.MapInt32Int32.Count);
            Assert.AreEqual(0, message.MapBoolBool.Count);
            Assert.AreEqual(0, message.MapStringNestedMessage.Count);
        }
    }
}<|MERGE_RESOLUTION|>--- conflicted
+++ resolved
@@ -13,10 +13,7 @@
 using NUnit.Framework;
 using ProtobufTestMessages.Proto2;
 using ProtobufTestMessages.Proto3;
-<<<<<<< HEAD
-=======
 using ProtobufUnittest;
->>>>>>> 626889fb
 using System;
 using UnitTest.Issues.TestProtos;
 
@@ -999,8 +996,6 @@
         }
 
         [Test]
-<<<<<<< HEAD
-=======
         public void Proto2_Group()
         {
             string json = "{ \"data\": { \"groupInt32\": 2, \"groupUint32\": 3 } }";
@@ -1011,7 +1006,6 @@
         }
 
         [Test]
->>>>>>> 626889fb
         [TestCase("5")]
         [TestCase("\"text\"")]
         [TestCase("[0, 1, 2]")]
@@ -1115,27 +1109,6 @@
   ""mapStringNestedMessage"": null
 }";
 
-<<<<<<< HEAD
-            TestAllTypesProto3 message = new TestAllTypesProto3();
-
-            message.OptionalInt32 = 1;
-            message.OptionalInt64 = 1;
-            message.OptionalUint32 = 1;
-            message.OptionalUint64 = 1;
-            message.OptionalSint32 = 1;
-            message.OptionalSint64 = 1;
-            message.OptionalFixed32 = 1;
-            message.OptionalFixed64 = 1;
-            message.OptionalSfixed32 = 1;
-            message.OptionalSfixed64 = 1;
-            message.OptionalFloat = 1;
-            message.OptionalDouble = 1;
-            message.OptionalBool = true;
-            message.OptionalString = "1";
-            message.OptionalBytes = ByteString.CopyFrom(new byte[] { 1 });
-            message.OptionalNestedEnum = TestAllTypesProto3.Types.NestedEnum.Bar;
-            message.OptionalNestedMessage = new TestAllTypesProto3.Types.NestedMessage();
-=======
             var message = new TestAllTypesProto3
             {
                 OptionalInt32 = 1,
@@ -1156,7 +1129,6 @@
                 OptionalNestedEnum = TestAllTypesProto3.Types.NestedEnum.Bar,
                 OptionalNestedMessage = new TestAllTypesProto3.Types.NestedMessage()
             };
->>>>>>> 626889fb
             message.RepeatedInt32.Add(1);
             message.RepeatedInt64.Add(1);
             message.RepeatedUint32.Add(1);
