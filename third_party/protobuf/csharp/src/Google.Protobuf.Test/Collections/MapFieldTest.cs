--- conflicted
+++ resolved
@@ -618,63 +618,6 @@
             Assert.IsTrue(input.IsAtEnd);
         }
 
-<<<<<<< HEAD
-        [Test]
-        public void AddEntriesFrom_CodedInputStream()
-        {
-            // map will have string key and string value
-            var keyTag = WireFormat.MakeTag(1, WireFormat.WireType.LengthDelimited);
-            var valueTag = WireFormat.MakeTag(2, WireFormat.WireType.LengthDelimited);
-
-            var memoryStream = new MemoryStream();
-            var output = new CodedOutputStream(memoryStream);
-            output.WriteLength(20);  // total of keyTag + key + valueTag + value
-            output.WriteTag(keyTag);
-            output.WriteString("the_key");
-            output.WriteTag(valueTag);
-            output.WriteString("the_value");
-            output.Flush();
-
-            var field = new MapField<string,string>();
-            var mapCodec = new MapField<string,string>.Codec(FieldCodec.ForString(keyTag, ""), FieldCodec.ForString(valueTag, ""), 10);
-            var input = new CodedInputStream(memoryStream.ToArray());
-
-            // test the legacy overload of AddEntriesFrom that takes a CodedInputStream
-            field.AddEntriesFrom(input, mapCodec);
-            CollectionAssert.AreEquivalent(new[] { "the_key" }, field.Keys);
-            CollectionAssert.AreEquivalent(new[] { "the_value" }, field.Values);
-            Assert.IsTrue(input.IsAtEnd);
-        }
-
-        [Test]
-        public void AddEntriesFrom_CodedInputStream_MissingKey()
-        {
-            // map will have string key and string value
-            var keyTag = WireFormat.MakeTag(1, WireFormat.WireType.LengthDelimited);
-            var valueTag = WireFormat.MakeTag(2, WireFormat.WireType.LengthDelimited);
-
-            var memoryStream = new MemoryStream();
-            var output = new CodedOutputStream(memoryStream);
-            output.WriteLength(11);  // total of valueTag + value
-            output.WriteTag(valueTag);
-            output.WriteString("the_value");
-            output.Flush();
-
-            Console.WriteLine(BitConverter.ToString(memoryStream.ToArray()));
-
-            var field = new MapField<string, string>();
-            var mapCodec = new MapField<string, string>.Codec(FieldCodec.ForString(keyTag, ""), FieldCodec.ForString(valueTag, ""), 10);
-            var input = new CodedInputStream(memoryStream.ToArray());
-
-            field.AddEntriesFrom(input, mapCodec);
-            CollectionAssert.AreEquivalent(new[] { "" }, field.Keys);
-            CollectionAssert.AreEquivalent(new[] { "the_value" }, field.Values);
-            Assert.IsTrue(input.IsAtEnd);
-        }
-
-#if !NET35
-=======
->>>>>>> 626889fb
         [Test]
         public void IDictionaryKeys_Equals_IReadOnlyDictionaryKeys()
         {
