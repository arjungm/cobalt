<<<<<<< HEAD
﻿#region Copyright notice and license
// Protocol Buffers - Google's data interchange format
// Copyright 2015 Google Inc.  All rights reserved.
// https://developers.google.com/protocol-buffers/
//
// Redistribution and use in source and binary forms, with or without
// modification, are permitted provided that the following conditions are
// met:
//
//     * Redistributions of source code must retain the above copyright
// notice, this list of conditions and the following disclaimer.
//     * Redistributions in binary form must reproduce the above
// copyright notice, this list of conditions and the following disclaimer
// in the documentation and/or other materials provided with the
// distribution.
//     * Neither the name of Google Inc. nor the names of its
// contributors may be used to endorse or promote products derived from
// this software without specific prior written permission.
//
// THIS SOFTWARE IS PROVIDED BY THE COPYRIGHT HOLDERS AND CONTRIBUTORS
// "AS IS" AND ANY EXPRESS OR IMPLIED WARRANTIES, INCLUDING, BUT NOT
// LIMITED TO, THE IMPLIED WARRANTIES OF MERCHANTABILITY AND FITNESS FOR
// A PARTICULAR PURPOSE ARE DISCLAIMED. IN NO EVENT SHALL THE COPYRIGHT
// OWNER OR CONTRIBUTORS BE LIABLE FOR ANY DIRECT, INDIRECT, INCIDENTAL,
// SPECIAL, EXEMPLARY, OR CONSEQUENTIAL DAMAGES (INCLUDING, BUT NOT
// LIMITED TO, PROCUREMENT OF SUBSTITUTE GOODS OR SERVICES; LOSS OF USE,
// DATA, OR PROFITS; OR BUSINESS INTERRUPTION) HOWEVER CAUSED AND ON ANY
// THEORY OF LIABILITY, WHETHER IN CONTRACT, STRICT LIABILITY, OR TORT
// (INCLUDING NEGLIGENCE OR OTHERWISE) ARISING IN ANY WAY OUT OF THE USE
// OF THIS SOFTWARE, EVEN IF ADVISED OF THE POSSIBILITY OF SUCH DAMAGE.
#endregion

using System;
using System.IO;
using Google.Protobuf.TestProtos;
using Proto2 = Google.Protobuf.TestProtos.Proto2;
using NUnit.Framework;
using System.Collections;
using System.Collections.Generic;
using System.Linq;
using Google.Protobuf.WellKnownTypes;

namespace Google.Protobuf
{
    /// <summary>
    /// Tests around the generated TestAllTypes message.
    /// </summary>
    public partial class GeneratedMessageTest
    {
        [Test]
        public void EmptyMessageFieldDistinctFromMissingMessageField()
        {
            // This demonstrates what we're really interested in...
            var message1 = new TestAllTypes { SingleForeignMessage = new ForeignMessage() };
            var message2 = new TestAllTypes(); // SingleForeignMessage is null
            EqualityTester.AssertInequality(message1, message2);
        }

        [Test]
        public void DefaultValues()
        {
            // Single fields
            var message = new TestAllTypes();
            Assert.AreEqual(false, message.SingleBool);
            Assert.AreEqual(ByteString.Empty, message.SingleBytes);
            Assert.AreEqual(0.0, message.SingleDouble);
            Assert.AreEqual(0, message.SingleFixed32);
            Assert.AreEqual(0L, message.SingleFixed64);
            Assert.AreEqual(0.0f, message.SingleFloat);
            Assert.AreEqual(ForeignEnum.ForeignUnspecified, message.SingleForeignEnum);
            Assert.IsNull(message.SingleForeignMessage);
            Assert.AreEqual(ImportEnum.Unspecified, message.SingleImportEnum);
            Assert.IsNull(message.SingleImportMessage);
            Assert.AreEqual(0, message.SingleInt32);
            Assert.AreEqual(0L, message.SingleInt64);
            Assert.AreEqual(TestAllTypes.Types.NestedEnum.Unspecified, message.SingleNestedEnum);
            Assert.IsNull(message.SingleNestedMessage);
            Assert.IsNull(message.SinglePublicImportMessage);
            Assert.AreEqual(0, message.SingleSfixed32);
            Assert.AreEqual(0L, message.SingleSfixed64);
            Assert.AreEqual(0, message.SingleSint32);
            Assert.AreEqual(0L, message.SingleSint64);
            Assert.AreEqual("", message.SingleString);
            Assert.AreEqual(0U, message.SingleUint32);
            Assert.AreEqual(0UL, message.SingleUint64);

            // Repeated fields
            Assert.AreEqual(0, message.RepeatedBool.Count);
            Assert.AreEqual(0, message.RepeatedBytes.Count);
            Assert.AreEqual(0, message.RepeatedDouble.Count);
            Assert.AreEqual(0, message.RepeatedFixed32.Count);
            Assert.AreEqual(0, message.RepeatedFixed64.Count);
            Assert.AreEqual(0, message.RepeatedFloat.Count);
            Assert.AreEqual(0, message.RepeatedForeignEnum.Count);
            Assert.AreEqual(0, message.RepeatedForeignMessage.Count);
            Assert.AreEqual(0, message.RepeatedImportEnum.Count);
            Assert.AreEqual(0, message.RepeatedImportMessage.Count);
            Assert.AreEqual(0, message.RepeatedNestedEnum.Count);
            Assert.AreEqual(0, message.RepeatedNestedMessage.Count);
            Assert.AreEqual(0, message.RepeatedPublicImportMessage.Count);
            Assert.AreEqual(0, message.RepeatedSfixed32.Count);
            Assert.AreEqual(0, message.RepeatedSfixed64.Count);
            Assert.AreEqual(0, message.RepeatedSint32.Count);
            Assert.AreEqual(0, message.RepeatedSint64.Count);
            Assert.AreEqual(0, message.RepeatedString.Count);
            Assert.AreEqual(0, message.RepeatedUint32.Count);
            Assert.AreEqual(0, message.RepeatedUint64.Count);

            // Oneof fields
            Assert.AreEqual(TestAllTypes.OneofFieldOneofCase.None, message.OneofFieldCase);
            Assert.AreEqual(0, message.OneofUint32);
            Assert.AreEqual("", message.OneofString);
            Assert.AreEqual(ByteString.Empty, message.OneofBytes);
            Assert.IsNull(message.OneofNestedMessage);
        }

        [Test]
        public void NullStringAndBytesRejected()
        {
            var message = new TestAllTypes();
            Assert.Throws<ArgumentNullException>(() => message.SingleString = null);
            Assert.Throws<ArgumentNullException>(() => message.OneofString = null);
            Assert.Throws<ArgumentNullException>(() => message.SingleBytes = null);
            Assert.Throws<ArgumentNullException>(() => message.OneofBytes = null);
        }

        [Test]
        public void RoundTrip_Empty()
        {
            var message = new TestAllTypes();
            // Without setting any values, there's nothing to write.
            byte[] bytes = message.ToByteArray();
            Assert.AreEqual(0, bytes.Length);

            MessageParsingHelpers.AssertWritingMessage(message);

            MessageParsingHelpers.AssertRoundtrip(TestAllTypes.Parser, message);
        }

        [Test]
        public void RoundTrip_SingleValues()
        {
            var message = new TestAllTypes
            {
                SingleBool = true,
                SingleBytes = ByteString.CopyFrom(1, 2, 3, 4),
                SingleDouble = 23.5,
                SingleFixed32 = 23,
                SingleFixed64 = 1234567890123,
                SingleFloat = 12.25f,
                SingleForeignEnum = ForeignEnum.ForeignBar,
                SingleForeignMessage = new ForeignMessage { C = 10 },
                SingleImportEnum = ImportEnum.ImportBaz,
                SingleImportMessage = new ImportMessage { D = 20 },
                SingleInt32 = 100,
                SingleInt64 = 3210987654321,
                SingleNestedEnum = TestAllTypes.Types.NestedEnum.Foo,
                SingleNestedMessage = new TestAllTypes.Types.NestedMessage { Bb = 35 },
                SinglePublicImportMessage = new PublicImportMessage { E = 54 },
                SingleSfixed32 = -123,
                SingleSfixed64 = -12345678901234,
                SingleSint32 = -456,
                SingleSint64 = -12345678901235,
                SingleString = "test",
                SingleUint32 = uint.MaxValue,
                SingleUint64 = ulong.MaxValue
            };

            MessageParsingHelpers.AssertWritingMessage(message);

            MessageParsingHelpers.AssertRoundtrip(TestAllTypes.Parser, message);
        }

        [Test]
        public void RoundTrip_RepeatedValues()
        {
            var message = new TestAllTypes
            {
                RepeatedBool = { true, false },
                RepeatedBytes = { ByteString.CopyFrom(1, 2, 3, 4), ByteString.CopyFrom(5, 6) },
                RepeatedDouble = { -12.25, 23.5 },
                RepeatedFixed32 = { uint.MaxValue, 23 },
                RepeatedFixed64 = { ulong.MaxValue, 1234567890123 },
                RepeatedFloat = { 100f, 12.25f },
                RepeatedForeignEnum = { ForeignEnum.ForeignFoo, ForeignEnum.ForeignBar },
                RepeatedForeignMessage = { new ForeignMessage(), new ForeignMessage { C = 10 } },
                RepeatedImportEnum = { ImportEnum.ImportBaz, ImportEnum.Unspecified },
                RepeatedImportMessage = { new ImportMessage { D = 20 }, new ImportMessage { D = 25 } },
                RepeatedInt32 = { 100, 200 },
                RepeatedInt64 = { 3210987654321, long.MaxValue },
                RepeatedNestedEnum = { TestAllTypes.Types.NestedEnum.Foo, TestAllTypes.Types.NestedEnum.Neg },
                RepeatedNestedMessage = { new TestAllTypes.Types.NestedMessage { Bb = 35 }, new TestAllTypes.Types.NestedMessage { Bb = 10 } },
                RepeatedPublicImportMessage = { new PublicImportMessage { E = 54 }, new PublicImportMessage { E = -1 } },
                RepeatedSfixed32 = { -123, 123 },
                RepeatedSfixed64 = { -12345678901234, 12345678901234 },
                RepeatedSint32 = { -456, 100 },
                RepeatedSint64 = { -12345678901235, 123 },
                RepeatedString = { "foo", "bar" },
                RepeatedUint32 = { uint.MaxValue, uint.MinValue },
                RepeatedUint64 = { ulong.MaxValue, uint.MinValue }
            };

            MessageParsingHelpers.AssertWritingMessage(message);

            MessageParsingHelpers.AssertRoundtrip(TestAllTypes.Parser, message);
        }

        // Note that not every map within map_unittest_proto3 is used. They all go through very
        // similar code paths. The fact that all maps are present is validation that we have codecs
        // for every type.
        [Test]
        public void RoundTrip_Maps()
        {
            var message = new TestMap
            {
                MapBoolBool = {
                    { false, true },
                    { true, false }
                },
                MapInt32Bytes = {
                    { 5, ByteString.CopyFrom(6, 7, 8) },
                    { 25, ByteString.CopyFrom(1, 2, 3, 4, 5) },
                    { 10, ByteString.Empty }
                },
                MapInt32ForeignMessage = {
                    { 0, new ForeignMessage { C = 10 } },
                    { 5, new ForeignMessage() },
                },
                MapInt32Enum = {
                    { 1, MapEnum.Bar },
                    { 2000, MapEnum.Foo }
                }
            };

            MessageParsingHelpers.AssertWritingMessage(message);

            MessageParsingHelpers.AssertRoundtrip(TestMap.Parser, message);
        }

        [Test]
        public void MapWithEmptyEntry()
        {
            var message = new TestMap
            {
                MapInt32Bytes = { { 0, ByteString.Empty } }
            };

            byte[] bytes = message.ToByteArray();
            Assert.AreEqual(2, bytes.Length); // Tag for field entry (1 byte), length of entry (0; 1 byte)

            MessageParsingHelpers.AssertWritingMessage(message);

            MessageParsingHelpers.AssertReadingMessage(
                TestMap.Parser,
                bytes,
                parsed=>
                {
                    Assert.AreEqual(1, parsed.MapInt32Bytes.Count);
                    Assert.AreEqual(ByteString.Empty, parsed.MapInt32Bytes[0]);
                });
        }

        [Test]
        public void MapWithOnlyValue()
        {
            // Hand-craft the stream to contain a single entry with just a value.
            var memoryStream = new MemoryStream();
            var output = new CodedOutputStream(memoryStream);
            output.WriteTag(TestMap.MapInt32ForeignMessageFieldNumber, WireFormat.WireType.LengthDelimited);
            var nestedMessage = new ForeignMessage { C = 20 };
            // Size of the entry (tag, size written by WriteMessage, data written by WriteMessage)
            output.WriteLength(2 + nestedMessage.CalculateSize());
            output.WriteTag(2, WireFormat.WireType.LengthDelimited);
            output.WriteMessage(nestedMessage);
            output.Flush();

            MessageParsingHelpers.AssertReadingMessage(
                TestMap.Parser,
                memoryStream.ToArray(),
                parsed =>
                {
                    Assert.AreEqual(nestedMessage, parsed.MapInt32ForeignMessage[0]);
                });
        }

        [Test]
        public void MapWithOnlyKey_PrimitiveValue()
        {
            // Hand-craft the stream to contain a single entry with just a key.
            var memoryStream = new MemoryStream();
            var output = new CodedOutputStream(memoryStream);
            output.WriteTag(TestMap.MapInt32DoubleFieldNumber, WireFormat.WireType.LengthDelimited);
            int key = 10;
            output.WriteLength(1 + CodedOutputStream.ComputeInt32Size(key));
            output.WriteTag(1, WireFormat.WireType.Varint);
            output.WriteInt32(key);
            output.Flush();

            MessageParsingHelpers.AssertReadingMessage(
                TestMap.Parser,
                memoryStream.ToArray(),
                parsed =>
                {
                    Assert.AreEqual(0.0, parsed.MapInt32Double[key]);
                });
        }

        [Test]
        public void MapWithOnlyKey_MessageValue()
        {
            // Hand-craft the stream to contain a single entry with just a key.
            var memoryStream = new MemoryStream();
            var output = new CodedOutputStream(memoryStream);
            output.WriteTag(TestMap.MapInt32ForeignMessageFieldNumber, WireFormat.WireType.LengthDelimited);
            int key = 10;
            output.WriteLength(1 + CodedOutputStream.ComputeInt32Size(key));
            output.WriteTag(1, WireFormat.WireType.Varint);
            output.WriteInt32(key);
            output.Flush();

            MessageParsingHelpers.AssertReadingMessage(
                TestMap.Parser,
                memoryStream.ToArray(),
                parsed =>
                {
                    Assert.AreEqual(new ForeignMessage(), parsed.MapInt32ForeignMessage[key]);
                });
        }

        [Test]
        public void MapIgnoresExtraFieldsWithinEntryMessages()
        {
            // Hand-craft the stream to contain a single entry with three fields
            var memoryStream = new MemoryStream();
            var output = new CodedOutputStream(memoryStream);

            output.WriteTag(TestMap.MapInt32Int32FieldNumber, WireFormat.WireType.LengthDelimited);

            var key = 10; // Field 1 
            var value = 20; // Field 2
            var extra = 30; // Field 3

            // Each field can be represented in a single byte, with a single byte tag.
            // Total message size: 6 bytes.
            output.WriteLength(6);
            output.WriteTag(1, WireFormat.WireType.Varint);
            output.WriteInt32(key);
            output.WriteTag(2, WireFormat.WireType.Varint);
            output.WriteInt32(value);
            output.WriteTag(3, WireFormat.WireType.Varint);
            output.WriteInt32(extra);
            output.Flush();

            MessageParsingHelpers.AssertReadingMessage(
                TestMap.Parser,
                memoryStream.ToArray(),
                parsed =>
                {
                    Assert.AreEqual(value, parsed.MapInt32Int32[key]);
                });
        }

        [Test]
        public void MapFieldOrderIsIrrelevant()
        {
            var memoryStream = new MemoryStream();
            var output = new CodedOutputStream(memoryStream);

            output.WriteTag(TestMap.MapInt32Int32FieldNumber, WireFormat.WireType.LengthDelimited);

            var key = 10;
            var value = 20;

            // Each field can be represented in a single byte, with a single byte tag.
            // Total message size: 4 bytes.
            output.WriteLength(4);
            output.WriteTag(2, WireFormat.WireType.Varint);
            output.WriteInt32(value);
            output.WriteTag(1, WireFormat.WireType.Varint);
            output.WriteInt32(key);
            output.Flush();

            MessageParsingHelpers.AssertReadingMessage(
                TestMap.Parser,
                memoryStream.ToArray(),
                parsed =>
                {
                    Assert.AreEqual(value, parsed.MapInt32Int32[key]);
                });
        }

        [Test]
        public void MapNonContiguousEntries()
        {
            var memoryStream = new MemoryStream();
            var output = new CodedOutputStream(memoryStream);

            // Message structure:
            // Entry for MapInt32Int32
            // Entry for MapStringString
            // Entry for MapInt32Int32

            // First entry
            var key1 = 10;
            var value1 = 20;
            output.WriteTag(TestMap.MapInt32Int32FieldNumber, WireFormat.WireType.LengthDelimited);
            output.WriteLength(4);
            output.WriteTag(1, WireFormat.WireType.Varint);
            output.WriteInt32(key1);
            output.WriteTag(2, WireFormat.WireType.Varint);
            output.WriteInt32(value1);

            // Second entry
            var key2 = "a";
            var value2 = "b";
            output.WriteTag(TestMap.MapStringStringFieldNumber, WireFormat.WireType.LengthDelimited);
            output.WriteLength(6); // 3 bytes per entry: tag, size, character
            output.WriteTag(1, WireFormat.WireType.LengthDelimited);
            output.WriteString(key2);
            output.WriteTag(2, WireFormat.WireType.LengthDelimited);
            output.WriteString(value2);

            // Third entry
            var key3 = 15;
            var value3 = 25;
            output.WriteTag(TestMap.MapInt32Int32FieldNumber, WireFormat.WireType.LengthDelimited);
            output.WriteLength(4);
            output.WriteTag(1, WireFormat.WireType.Varint);
            output.WriteInt32(key3);
            output.WriteTag(2, WireFormat.WireType.Varint);
            output.WriteInt32(value3);

            output.Flush();

            MessageParsingHelpers.AssertReadingMessage(
                TestMap.Parser,
                memoryStream.ToArray(),
                parsed =>
                {
                    var expected = new TestMap
                    {
                        MapInt32Int32 = { { key1, value1 }, { key3, value3 } },
                        MapStringString = { { key2, value2 } }
                    };
                    Assert.AreEqual(expected, parsed);
                });
        }

        [Test]
        public void DuplicateKeys_LastEntryWins()
        {
            var memoryStream = new MemoryStream();
            var output = new CodedOutputStream(memoryStream);

            var key = 10;
            var value1 = 20;
            var value2 = 30;

            // First entry
            output.WriteTag(TestMap.MapInt32Int32FieldNumber, WireFormat.WireType.LengthDelimited);
            output.WriteLength(4);
            output.WriteTag(1, WireFormat.WireType.Varint);
            output.WriteInt32(key);
            output.WriteTag(2, WireFormat.WireType.Varint);
            output.WriteInt32(value1);

            // Second entry - same key, different value
            output.WriteTag(TestMap.MapInt32Int32FieldNumber, WireFormat.WireType.LengthDelimited);
            output.WriteLength(4);
            output.WriteTag(1, WireFormat.WireType.Varint);
            output.WriteInt32(key);
            output.WriteTag(2, WireFormat.WireType.Varint);
            output.WriteInt32(value2);
            output.Flush();

            MessageParsingHelpers.AssertReadingMessage(
                TestMap.Parser,
                memoryStream.ToArray(),
                parsed =>
                {
                    Assert.AreEqual(value2, parsed.MapInt32Int32[key]);
                });
        }

        [Test]
        public void CloneSingleNonMessageValues()
        {
            var original = new TestAllTypes
            {
                SingleBool = true,
                SingleBytes = ByteString.CopyFrom(1, 2, 3, 4),
                SingleDouble = 23.5,
                SingleFixed32 = 23,
                SingleFixed64 = 1234567890123,
                SingleFloat = 12.25f,
                SingleInt32 = 100,
                SingleInt64 = 3210987654321,
                SingleNestedEnum = TestAllTypes.Types.NestedEnum.Foo,
                SingleSfixed32 = -123,
                SingleSfixed64 = -12345678901234,
                SingleSint32 = -456,
                SingleSint64 = -12345678901235,
                SingleString = "test",
                SingleUint32 = uint.MaxValue,
                SingleUint64 = ulong.MaxValue
            };
            var clone = original.Clone();
            Assert.AreNotSame(original, clone);
            Assert.AreEqual(original, clone);
            // Just as a single example
            clone.SingleInt32 = 150;
            Assert.AreNotEqual(original, clone);
        }

        [Test]
        public void CloneRepeatedNonMessageValues()
        {
            var original = new TestAllTypes
            {
                RepeatedBool = { true, false },
                RepeatedBytes = { ByteString.CopyFrom(1, 2, 3, 4), ByteString.CopyFrom(5, 6) },
                RepeatedDouble = { -12.25, 23.5 },
                RepeatedFixed32 = { uint.MaxValue, 23 },
                RepeatedFixed64 = { ulong.MaxValue, 1234567890123 },
                RepeatedFloat = { 100f, 12.25f },
                RepeatedInt32 = { 100, 200 },
                RepeatedInt64 = { 3210987654321, long.MaxValue },
                RepeatedNestedEnum = { TestAllTypes.Types.NestedEnum.Foo, TestAllTypes.Types.NestedEnum.Neg },
                RepeatedSfixed32 = { -123, 123 },
                RepeatedSfixed64 = { -12345678901234, 12345678901234 },
                RepeatedSint32 = { -456, 100 },
                RepeatedSint64 = { -12345678901235, 123 },
                RepeatedString = { "foo", "bar" },
                RepeatedUint32 = { uint.MaxValue, uint.MinValue },
                RepeatedUint64 = { ulong.MaxValue, uint.MinValue }
            };

            var clone = original.Clone();
            Assert.AreNotSame(original, clone);
            Assert.AreEqual(original, clone);
            // Just as a single example
            clone.RepeatedDouble.Add(25.5);
            Assert.AreNotEqual(original, clone);
        }

        [Test]
        public void CloneSingleMessageField()
        {
            var original = new TestAllTypes
            {
                SingleNestedMessage = new TestAllTypes.Types.NestedMessage { Bb = 20 }
            };

            var clone = original.Clone();
            Assert.AreNotSame(original, clone);
            Assert.AreNotSame(original.SingleNestedMessage, clone.SingleNestedMessage);
            Assert.AreEqual(original, clone);

            clone.SingleNestedMessage.Bb = 30;
            Assert.AreNotEqual(original, clone);
        }

        [Test]
        public void CloneRepeatedMessageField()
        {
            var original = new TestAllTypes
            {
                RepeatedNestedMessage = { new TestAllTypes.Types.NestedMessage { Bb = 20 } }
            };

            var clone = original.Clone();
            Assert.AreNotSame(original, clone);
            Assert.AreNotSame(original.RepeatedNestedMessage, clone.RepeatedNestedMessage);
            Assert.AreNotSame(original.RepeatedNestedMessage[0], clone.RepeatedNestedMessage[0]);
            Assert.AreEqual(original, clone);

            clone.RepeatedNestedMessage[0].Bb = 30;
            Assert.AreNotEqual(original, clone);
        }

        [Test]
        public void CloneOneofField()
        {
            var original = new TestAllTypes
            {
                OneofNestedMessage = new TestAllTypes.Types.NestedMessage { Bb = 20 }
            };

            var clone = original.Clone();
            Assert.AreNotSame(original, clone);
            Assert.AreEqual(original, clone);

            // We should have cloned the message
            original.OneofNestedMessage.Bb = 30;
            Assert.AreNotEqual(original, clone);
        }

        [Test]
        public void OneofProperties()
        {
            // Switch the oneof case between each of the different options, and check everything behaves
            // as expected in each case.
            var message = new TestAllTypes();
            Assert.AreEqual("", message.OneofString);
            Assert.AreEqual(0, message.OneofUint32);
            Assert.AreEqual(ByteString.Empty, message.OneofBytes);
            Assert.IsNull(message.OneofNestedMessage);
            Assert.AreEqual(TestAllTypes.OneofFieldOneofCase.None, message.OneofFieldCase);

            message.OneofString = "sample";
            Assert.AreEqual("sample", message.OneofString);
            Assert.AreEqual(0, message.OneofUint32);
            Assert.AreEqual(ByteString.Empty, message.OneofBytes);
            Assert.IsNull(message.OneofNestedMessage);
            Assert.AreEqual(TestAllTypes.OneofFieldOneofCase.OneofString, message.OneofFieldCase);

            var bytes = ByteString.CopyFrom(1, 2, 3);
            message.OneofBytes = bytes;
            Assert.AreEqual("", message.OneofString);
            Assert.AreEqual(0, message.OneofUint32);
            Assert.AreEqual(bytes, message.OneofBytes);
            Assert.IsNull(message.OneofNestedMessage);
            Assert.AreEqual(TestAllTypes.OneofFieldOneofCase.OneofBytes, message.OneofFieldCase);

            message.OneofUint32 = 20;
            Assert.AreEqual("", message.OneofString);
            Assert.AreEqual(20, message.OneofUint32);
            Assert.AreEqual(ByteString.Empty, message.OneofBytes);
            Assert.IsNull(message.OneofNestedMessage);
            Assert.AreEqual(TestAllTypes.OneofFieldOneofCase.OneofUint32, message.OneofFieldCase);

            var nestedMessage = new TestAllTypes.Types.NestedMessage { Bb = 25 };
            message.OneofNestedMessage = nestedMessage;
            Assert.AreEqual("", message.OneofString);
            Assert.AreEqual(0, message.OneofUint32);
            Assert.AreEqual(ByteString.Empty, message.OneofBytes);
            Assert.AreEqual(nestedMessage, message.OneofNestedMessage);
            Assert.AreEqual(TestAllTypes.OneofFieldOneofCase.OneofNestedMessage, message.OneofFieldCase);

            message.ClearOneofField();
            Assert.AreEqual("", message.OneofString);
            Assert.AreEqual(0, message.OneofUint32);
            Assert.AreEqual(ByteString.Empty, message.OneofBytes);
            Assert.IsNull(message.OneofNestedMessage);
            Assert.AreEqual(TestAllTypes.OneofFieldOneofCase.None, message.OneofFieldCase);
        }

        [Test]
        public void Oneof_DefaultValuesNotEqual()
        {
            var message1 = new TestAllTypes { OneofString = "" };
            var message2 = new TestAllTypes { OneofUint32 = 0 };
            Assert.AreEqual(TestAllTypes.OneofFieldOneofCase.OneofString, message1.OneofFieldCase);
            Assert.AreEqual(TestAllTypes.OneofFieldOneofCase.OneofUint32, message2.OneofFieldCase);
            Assert.AreNotEqual(message1, message2);
        }

        [Test]
        public void OneofSerialization_NonDefaultValue()
        {
            var message = new TestAllTypes();
            message.OneofString = "this would take a bit of space";
            message.OneofUint32 = 10;
            var bytes = message.ToByteArray();
            Assert.AreEqual(3, bytes.Length); // 2 bytes for the tag + 1 for the value - no string!

            MessageParsingHelpers.AssertWritingMessage(message);

            MessageParsingHelpers.AssertRoundtrip(TestAllTypes.Parser, message, parsedMessage =>
            {
                Assert.AreEqual(TestAllTypes.OneofFieldOneofCase.OneofUint32, parsedMessage.OneofFieldCase);
            });
        }

        [Test]
        public void OneofSerialization_DefaultValue()
        {
            var message = new TestAllTypes();
            message.OneofString = "this would take a bit of space";
            message.OneofUint32 = 0; // This is the default value for UInt32; normally wouldn't be serialized
            var bytes = message.ToByteArray();
            Assert.AreEqual(3, bytes.Length); // 2 bytes for the tag + 1 for the value - it's still serialized

            MessageParsingHelpers.AssertWritingMessage(message);

            MessageParsingHelpers.AssertRoundtrip(TestAllTypes.Parser, message, parsedMessage =>
            {
                Assert.AreEqual(TestAllTypes.OneofFieldOneofCase.OneofUint32, parsedMessage.OneofFieldCase);
            });
        }

        [Test]
        public void DiscardUnknownFields_RealDataStillRead()
        {
            var message = SampleMessages.CreateFullTestAllTypes();
            var stream = new MemoryStream();
            var output = new CodedOutputStream(stream);
            var unusedFieldNumber = 23456;
            Assert.IsFalse(TestAllTypes.Descriptor.Fields.InDeclarationOrder().Select(x => x.FieldNumber).Contains(unusedFieldNumber));
            output.WriteTag(unusedFieldNumber, WireFormat.WireType.LengthDelimited);
            output.WriteString("ignore me");
            message.WriteTo(output);
            output.Flush();

            MessageParsingHelpers.AssertReadingMessage(
                TestAllTypes.Parser,
                stream.ToArray(),
                parsed =>
                {
                    // TODO(jieluo): Add test back when DiscardUnknownFields API is supported.
                    // Assert.AreEqual(message, parsed);
                });
        }

        [Test]
        public void DiscardUnknownFields_AllTypes()
        {
            // Simple way of ensuring we can skip all kinds of fields.
            var data = SampleMessages.CreateFullTestAllTypes().ToByteArray();
            var empty = Empty.Parser.ParseFrom(data);

            MessageParsingHelpers.AssertReadingMessage(
                Empty.Parser,
                data,
                parsed =>
                {
                    // TODO(jieluo): Add test back when DiscardUnknownFields API is supported.
                    // Assert.AreNotEqual(new Empty(), empty);
                });
        }

        // This was originally seen as a conformance test failure.
        [Test]
        public void TruncatedMessageFieldThrows()
        {
            // 130, 3 is the message tag
            // 1 is the data length - but there's no data.
            var data = new byte[] { 130, 3, 1 };
            MessageParsingHelpers.AssertReadingMessageThrows<TestAllTypes, InvalidProtocolBufferException>(TestAllTypes.Parser, data);
        }

        /// <summary>
        /// Demonstrates current behaviour with an extraneous end group tag - see issue 688
        /// for details; we may want to change this.
        /// </summary>
        [Test]
        public void ExtraEndGroupThrows()
        {
            var message = SampleMessages.CreateFullTestAllTypes();
            var stream = new MemoryStream();
            var output = new CodedOutputStream(stream);

            output.WriteTag(TestAllTypes.SingleFixed32FieldNumber, WireFormat.WireType.Fixed32);
            output.WriteFixed32(123);
            output.WriteTag(100, WireFormat.WireType.EndGroup);

            output.Flush();

            stream.Position = 0;
            MessageParsingHelpers.AssertReadingMessageThrows<TestAllTypes, InvalidProtocolBufferException>(TestAllTypes.Parser, stream.ToArray());
        }

        [Test]
        public void CustomDiagnosticMessage_DirectToStringCall()
        {
            var message = new ForeignMessage { C = 31 };
            Assert.AreEqual("{ \"c\": 31, \"@cInHex\": \"1f\" }", message.ToString());
            Assert.AreEqual("{ \"c\": 31 }", JsonFormatter.Default.Format(message));
        }

        [Test]
        public void CustomDiagnosticMessage_Nested()
        {
            var message = new TestAllTypes { SingleForeignMessage = new ForeignMessage { C = 16 } };
            Assert.AreEqual("{ \"singleForeignMessage\": { \"c\": 16, \"@cInHex\": \"10\" } }", message.ToString());
            Assert.AreEqual("{ \"singleForeignMessage\": { \"c\": 16 } }", JsonFormatter.Default.Format(message));
        }

        [Test]
        public void CustomDiagnosticMessage_DirectToTextWriterCall()
        {
            var message = new ForeignMessage { C = 31 };
            var writer = new StringWriter();
            JsonFormatter.Default.Format(message, writer);
            Assert.AreEqual("{ \"c\": 31 }", writer.ToString());
        }

        [Test]
        public void NaNComparisons()
        {
            var message1 = new TestAllTypes { SingleDouble = SampleNaNs.Regular };
            var message2 = new TestAllTypes { SingleDouble = SampleNaNs.PayloadFlipped };
            var message3 = new TestAllTypes { SingleDouble = SampleNaNs.Regular };

            EqualityTester.AssertInequality(message1, message2);
            EqualityTester.AssertEquality(message1, message3);
        }
    }
=======
#region Copyright notice and license
// Protocol Buffers - Google's data interchange format
// Copyright 2015 Google Inc.  All rights reserved.
//
// Use of this source code is governed by a BSD-style
// license that can be found in the LICENSE file or at
// https://developers.google.com/open-source/licenses/bsd
#endregion

using Google.Protobuf.Collections;
using Google.Protobuf.TestProtos;
using Google.Protobuf.WellKnownTypes;
using NUnit.Framework;
using System;
using System.IO;
using System.Linq;

namespace Google.Protobuf
{
    /// <summary>
    /// Tests around the generated TestAllTypes message.
    /// </summary>
    public partial class GeneratedMessageTest
    {
        [Test]
        public void EmptyMessageFieldDistinctFromMissingMessageField()
        {
            // This demonstrates what we're really interested in...
            var message1 = new TestAllTypes { SingleForeignMessage = new ForeignMessage() };
            var message2 = new TestAllTypes(); // SingleForeignMessage is null
            EqualityTester.AssertInequality(message1, message2);
        }

        [Test]
        public void DefaultValues()
        {
            // Single fields
            var message = new TestAllTypes();
            Assert.AreEqual(false, message.SingleBool);
            Assert.AreEqual(ByteString.Empty, message.SingleBytes);
            Assert.AreEqual(0.0, message.SingleDouble);
            Assert.AreEqual(0, message.SingleFixed32);
            Assert.AreEqual(0L, message.SingleFixed64);
            Assert.AreEqual(0.0f, message.SingleFloat);
            Assert.AreEqual(ForeignEnum.ForeignUnspecified, message.SingleForeignEnum);
            Assert.IsNull(message.SingleForeignMessage);
            Assert.AreEqual(ImportEnum.Unspecified, message.SingleImportEnum);
            Assert.IsNull(message.SingleImportMessage);
            Assert.AreEqual(0, message.SingleInt32);
            Assert.AreEqual(0L, message.SingleInt64);
            Assert.AreEqual(TestAllTypes.Types.NestedEnum.Unspecified, message.SingleNestedEnum);
            Assert.IsNull(message.SingleNestedMessage);
            Assert.IsNull(message.SinglePublicImportMessage);
            Assert.AreEqual(0, message.SingleSfixed32);
            Assert.AreEqual(0L, message.SingleSfixed64);
            Assert.AreEqual(0, message.SingleSint32);
            Assert.AreEqual(0L, message.SingleSint64);
            Assert.AreEqual("", message.SingleString);
            Assert.AreEqual(0U, message.SingleUint32);
            Assert.AreEqual(0UL, message.SingleUint64);

            // Repeated fields
            Assert.AreEqual(0, message.RepeatedBool.Count);
            Assert.AreEqual(0, message.RepeatedBytes.Count);
            Assert.AreEqual(0, message.RepeatedDouble.Count);
            Assert.AreEqual(0, message.RepeatedFixed32.Count);
            Assert.AreEqual(0, message.RepeatedFixed64.Count);
            Assert.AreEqual(0, message.RepeatedFloat.Count);
            Assert.AreEqual(0, message.RepeatedForeignEnum.Count);
            Assert.AreEqual(0, message.RepeatedForeignMessage.Count);
            Assert.AreEqual(0, message.RepeatedImportEnum.Count);
            Assert.AreEqual(0, message.RepeatedImportMessage.Count);
            Assert.AreEqual(0, message.RepeatedNestedEnum.Count);
            Assert.AreEqual(0, message.RepeatedNestedMessage.Count);
            Assert.AreEqual(0, message.RepeatedPublicImportMessage.Count);
            Assert.AreEqual(0, message.RepeatedSfixed32.Count);
            Assert.AreEqual(0, message.RepeatedSfixed64.Count);
            Assert.AreEqual(0, message.RepeatedSint32.Count);
            Assert.AreEqual(0, message.RepeatedSint64.Count);
            Assert.AreEqual(0, message.RepeatedString.Count);
            Assert.AreEqual(0, message.RepeatedUint32.Count);
            Assert.AreEqual(0, message.RepeatedUint64.Count);

            // Oneof fields
            Assert.AreEqual(TestAllTypes.OneofFieldOneofCase.None, message.OneofFieldCase);
            Assert.AreEqual(0, message.OneofUint32);
            Assert.AreEqual("", message.OneofString);
            Assert.AreEqual(ByteString.Empty, message.OneofBytes);
            Assert.IsNull(message.OneofNestedMessage);
        }

        [Test]
        public void NullStringAndBytesRejected()
        {
            var message = new TestAllTypes();
            Assert.Throws<ArgumentNullException>(() => message.SingleString = null);
            Assert.Throws<ArgumentNullException>(() => message.OneofString = null);
            Assert.Throws<ArgumentNullException>(() => message.SingleBytes = null);
            Assert.Throws<ArgumentNullException>(() => message.OneofBytes = null);
        }

        [Test]
        public void Roundtrip_UnpairedSurrogate()
        {
            var message = new TestAllTypes { SingleString = "\ud83d" };

            Assert.AreEqual("\ud83d", message.SingleString);

            // The serialized bytes contain the replacement character.
            var bytes = message.ToByteArray();
            CollectionAssert.AreEqual(bytes, new byte[] { 0x72, 3, 0xEF, 0xBF, 0xBD });
        }

        [Test]
        public void ParseInvalidUtf8Rejected()
        {
            var payload = new byte[] { 0x72, 1, 0x80 };
            Assert.Throws<InvalidProtocolBufferException>(() => TestAllTypes.Parser.ParseFrom(payload));
        }

        [Test]
        public void RoundTrip_Empty()
        {
            var message = new TestAllTypes();
            // Without setting any values, there's nothing to write.
            byte[] bytes = message.ToByteArray();
            Assert.AreEqual(0, bytes.Length);

            MessageParsingHelpers.AssertWritingMessage(message);

            MessageParsingHelpers.AssertRoundtrip(TestAllTypes.Parser, message);
        }

        [Test]
        public void RoundTrip_SingleValues()
        {
            var message = new TestAllTypes
            {
                SingleBool = true,
                SingleBytes = ByteString.CopyFrom(1, 2, 3, 4),
                SingleDouble = 23.5,
                SingleFixed32 = 23,
                SingleFixed64 = 1234567890123,
                SingleFloat = 12.25f,
                SingleForeignEnum = ForeignEnum.ForeignBar,
                SingleForeignMessage = new ForeignMessage { C = 10 },
                SingleImportEnum = ImportEnum.ImportBaz,
                SingleImportMessage = new ImportMessage { D = 20 },
                SingleInt32 = 100,
                SingleInt64 = 3210987654321,
                SingleNestedEnum = TestAllTypes.Types.NestedEnum.Foo,
                SingleNestedMessage = new TestAllTypes.Types.NestedMessage { Bb = 35 },
                SinglePublicImportMessage = new PublicImportMessage { E = 54 },
                SingleSfixed32 = -123,
                SingleSfixed64 = -12345678901234,
                SingleSint32 = -456,
                SingleSint64 = -12345678901235,
                SingleString = "test",
                SingleUint32 = uint.MaxValue,
                SingleUint64 = ulong.MaxValue
            };

            MessageParsingHelpers.AssertWritingMessage(message);

            MessageParsingHelpers.AssertRoundtrip(TestAllTypes.Parser, message);
        }

        [Test]
        public void RoundTrip_RepeatedValues()
        {
            var message = new TestAllTypes
            {
                RepeatedBool = { true, false },
                RepeatedBytes = { ByteString.CopyFrom(1, 2, 3, 4), ByteString.CopyFrom(5, 6) },
                RepeatedDouble = { -12.25, 23.5 },
                RepeatedFixed32 = { uint.MaxValue, 23 },
                RepeatedFixed64 = { ulong.MaxValue, 1234567890123 },
                RepeatedFloat = { 100f, 12.25f },
                RepeatedForeignEnum = { ForeignEnum.ForeignFoo, ForeignEnum.ForeignBar },
                RepeatedForeignMessage = { new ForeignMessage(), new ForeignMessage { C = 10 } },
                RepeatedImportEnum = { ImportEnum.ImportBaz, ImportEnum.Unspecified },
                RepeatedImportMessage = { new ImportMessage { D = 20 }, new ImportMessage { D = 25 } },
                RepeatedInt32 = { 100, 200 },
                RepeatedInt64 = { 3210987654321, long.MaxValue },
                RepeatedNestedEnum = { TestAllTypes.Types.NestedEnum.Foo, TestAllTypes.Types.NestedEnum.Neg },
                RepeatedNestedMessage = { new TestAllTypes.Types.NestedMessage { Bb = 35 }, new TestAllTypes.Types.NestedMessage { Bb = 10 } },
                RepeatedPublicImportMessage = { new PublicImportMessage { E = 54 }, new PublicImportMessage { E = -1 } },
                RepeatedSfixed32 = { -123, 123 },
                RepeatedSfixed64 = { -12345678901234, 12345678901234 },
                RepeatedSint32 = { -456, 100 },
                RepeatedSint64 = { -12345678901235, 123 },
                RepeatedString = { "foo", "bar" },
                RepeatedUint32 = { uint.MaxValue, uint.MinValue },
                RepeatedUint64 = { ulong.MaxValue, uint.MinValue }
            };

            MessageParsingHelpers.AssertWritingMessage(message);

            MessageParsingHelpers.AssertRoundtrip(TestAllTypes.Parser, message);
        }

        // Note that not every map within map_unittest_proto3 is used. They all go through very
        // similar code paths. The fact that all maps are present is validation that we have codecs
        // for every type.
        [Test]
        public void RoundTrip_Maps()
        {
            var message = new TestMap
            {
                MapBoolBool = {
                    { false, true },
                    { true, false }
                },
                MapInt32Bytes = {
                    { 5, ByteString.CopyFrom(6, 7, 8) },
                    { 25, ByteString.CopyFrom(1, 2, 3, 4, 5) },
                    { 10, ByteString.Empty }
                },
                MapInt32ForeignMessage = {
                    { 0, new ForeignMessage { C = 10 } },
                    { 5, new ForeignMessage() },
                },
                MapInt32Enum = {
                    { 1, MapEnum.Bar },
                    { 2000, MapEnum.Foo }
                }
            };

            MessageParsingHelpers.AssertWritingMessage(message);

            MessageParsingHelpers.AssertRoundtrip(TestMap.Parser, message);
        }

        [Test]
        public void MapWithEmptyEntry()
        {
            var message = new TestMap
            {
                MapInt32Bytes = { { 0, ByteString.Empty } }
            };

            byte[] bytes = message.ToByteArray();
            Assert.AreEqual(2, bytes.Length); // Tag for field entry (1 byte), length of entry (0; 1 byte)

            MessageParsingHelpers.AssertWritingMessage(message);

            MessageParsingHelpers.AssertReadingMessage(
                TestMap.Parser,
                bytes,
                parsed=>
                {
                    Assert.AreEqual(1, parsed.MapInt32Bytes.Count);
                    Assert.AreEqual(ByteString.Empty, parsed.MapInt32Bytes[0]);
                });
        }

        [Test]
        public void MapWithOnlyValue()
        {
            // Hand-craft the stream to contain a single entry with just a value.
            var memoryStream = new MemoryStream();
            var output = new CodedOutputStream(memoryStream);
            output.WriteTag(TestMap.MapInt32ForeignMessageFieldNumber, WireFormat.WireType.LengthDelimited);
            var nestedMessage = new ForeignMessage { C = 20 };
            // Size of the entry (tag, size written by WriteMessage, data written by WriteMessage)
            output.WriteLength(2 + nestedMessage.CalculateSize());
            output.WriteTag(2, WireFormat.WireType.LengthDelimited);
            output.WriteMessage(nestedMessage);
            output.Flush();

            MessageParsingHelpers.AssertReadingMessage(
                TestMap.Parser,
                memoryStream.ToArray(),
                parsed =>
                {
                    Assert.AreEqual(nestedMessage, parsed.MapInt32ForeignMessage[0]);
                });
        }

        [Test]
        public void MapWithOnlyKey_PrimitiveValue()
        {
            // Hand-craft the stream to contain a single entry with just a key.
            var memoryStream = new MemoryStream();
            var output = new CodedOutputStream(memoryStream);
            output.WriteTag(TestMap.MapInt32DoubleFieldNumber, WireFormat.WireType.LengthDelimited);
            int key = 10;
            output.WriteLength(1 + CodedOutputStream.ComputeInt32Size(key));
            output.WriteTag(1, WireFormat.WireType.Varint);
            output.WriteInt32(key);
            output.Flush();

            MessageParsingHelpers.AssertReadingMessage(
                TestMap.Parser,
                memoryStream.ToArray(),
                parsed =>
                {
                    Assert.AreEqual(0.0, parsed.MapInt32Double[key]);
                });
        }

        [Test]
        public void MapWithOnlyKey_MessageValue()
        {
            // Hand-craft the stream to contain a single entry with just a key.
            var memoryStream = new MemoryStream();
            var output = new CodedOutputStream(memoryStream);
            output.WriteTag(TestMap.MapInt32ForeignMessageFieldNumber, WireFormat.WireType.LengthDelimited);
            int key = 10;
            output.WriteLength(1 + CodedOutputStream.ComputeInt32Size(key));
            output.WriteTag(1, WireFormat.WireType.Varint);
            output.WriteInt32(key);
            output.Flush();

            MessageParsingHelpers.AssertReadingMessage(
                TestMap.Parser,
                memoryStream.ToArray(),
                parsed =>
                {
                    Assert.AreEqual(new ForeignMessage(), parsed.MapInt32ForeignMessage[key]);
                });
        }

        [Test]
        public void MapIgnoresExtraFieldsWithinEntryMessages()
        {
            // Hand-craft the stream to contain a single entry with three fields
            var memoryStream = new MemoryStream();
            var output = new CodedOutputStream(memoryStream);

            output.WriteTag(TestMap.MapInt32Int32FieldNumber, WireFormat.WireType.LengthDelimited);

            var key = 10; // Field 1
            var value = 20; // Field 2
            var extra = 30; // Field 3

            // Each field can be represented in a single byte, with a single byte tag.
            // Total message size: 6 bytes.
            output.WriteLength(6);
            output.WriteTag(1, WireFormat.WireType.Varint);
            output.WriteInt32(key);
            output.WriteTag(2, WireFormat.WireType.Varint);
            output.WriteInt32(value);
            output.WriteTag(3, WireFormat.WireType.Varint);
            output.WriteInt32(extra);
            output.Flush();

            MessageParsingHelpers.AssertReadingMessage(
                TestMap.Parser,
                memoryStream.ToArray(),
                parsed =>
                {
                    Assert.AreEqual(value, parsed.MapInt32Int32[key]);
                });
        }

        [Test]
        public void MapFieldOrderIsIrrelevant()
        {
            var memoryStream = new MemoryStream();
            var output = new CodedOutputStream(memoryStream);

            output.WriteTag(TestMap.MapInt32Int32FieldNumber, WireFormat.WireType.LengthDelimited);

            var key = 10;
            var value = 20;

            // Each field can be represented in a single byte, with a single byte tag.
            // Total message size: 4 bytes.
            output.WriteLength(4);
            output.WriteTag(2, WireFormat.WireType.Varint);
            output.WriteInt32(value);
            output.WriteTag(1, WireFormat.WireType.Varint);
            output.WriteInt32(key);
            output.Flush();

            MessageParsingHelpers.AssertReadingMessage(
                TestMap.Parser,
                memoryStream.ToArray(),
                parsed =>
                {
                    Assert.AreEqual(value, parsed.MapInt32Int32[key]);
                });
        }

        [Test]
        public void MapNonContiguousEntries()
        {
            var memoryStream = new MemoryStream();
            var output = new CodedOutputStream(memoryStream);

            // Message structure:
            // Entry for MapInt32Int32
            // Entry for MapStringString
            // Entry for MapInt32Int32

            // First entry
            var key1 = 10;
            var value1 = 20;
            output.WriteTag(TestMap.MapInt32Int32FieldNumber, WireFormat.WireType.LengthDelimited);
            output.WriteLength(4);
            output.WriteTag(1, WireFormat.WireType.Varint);
            output.WriteInt32(key1);
            output.WriteTag(2, WireFormat.WireType.Varint);
            output.WriteInt32(value1);

            // Second entry
            var key2 = "a";
            var value2 = "b";
            output.WriteTag(TestMap.MapStringStringFieldNumber, WireFormat.WireType.LengthDelimited);
            output.WriteLength(6); // 3 bytes per entry: tag, size, character
            output.WriteTag(1, WireFormat.WireType.LengthDelimited);
            output.WriteString(key2);
            output.WriteTag(2, WireFormat.WireType.LengthDelimited);
            output.WriteString(value2);

            // Third entry
            var key3 = 15;
            var value3 = 25;
            output.WriteTag(TestMap.MapInt32Int32FieldNumber, WireFormat.WireType.LengthDelimited);
            output.WriteLength(4);
            output.WriteTag(1, WireFormat.WireType.Varint);
            output.WriteInt32(key3);
            output.WriteTag(2, WireFormat.WireType.Varint);
            output.WriteInt32(value3);

            output.Flush();

            MessageParsingHelpers.AssertReadingMessage(
                TestMap.Parser,
                memoryStream.ToArray(),
                parsed =>
                {
                    var expected = new TestMap
                    {
                        MapInt32Int32 = { { key1, value1 }, { key3, value3 } },
                        MapStringString = { { key2, value2 } }
                    };
                    Assert.AreEqual(expected, parsed);
                });
        }

        [Test]
        public void DuplicateKeys_LastEntryWins()
        {
            var memoryStream = new MemoryStream();
            var output = new CodedOutputStream(memoryStream);

            var key = 10;
            var value1 = 20;
            var value2 = 30;

            // First entry
            output.WriteTag(TestMap.MapInt32Int32FieldNumber, WireFormat.WireType.LengthDelimited);
            output.WriteLength(4);
            output.WriteTag(1, WireFormat.WireType.Varint);
            output.WriteInt32(key);
            output.WriteTag(2, WireFormat.WireType.Varint);
            output.WriteInt32(value1);

            // Second entry - same key, different value
            output.WriteTag(TestMap.MapInt32Int32FieldNumber, WireFormat.WireType.LengthDelimited);
            output.WriteLength(4);
            output.WriteTag(1, WireFormat.WireType.Varint);
            output.WriteInt32(key);
            output.WriteTag(2, WireFormat.WireType.Varint);
            output.WriteInt32(value2);
            output.Flush();

            MessageParsingHelpers.AssertReadingMessage(
                TestMap.Parser,
                memoryStream.ToArray(),
                parsed =>
                {
                    Assert.AreEqual(value2, parsed.MapInt32Int32[key]);
                });
        }

        [Test]
        public void CloneSingleNonMessageValues()
        {
            var original = new TestAllTypes
            {
                SingleBool = true,
                SingleBytes = ByteString.CopyFrom(1, 2, 3, 4),
                SingleDouble = 23.5,
                SingleFixed32 = 23,
                SingleFixed64 = 1234567890123,
                SingleFloat = 12.25f,
                SingleInt32 = 100,
                SingleInt64 = 3210987654321,
                SingleNestedEnum = TestAllTypes.Types.NestedEnum.Foo,
                SingleSfixed32 = -123,
                SingleSfixed64 = -12345678901234,
                SingleSint32 = -456,
                SingleSint64 = -12345678901235,
                SingleString = "test",
                SingleUint32 = uint.MaxValue,
                SingleUint64 = ulong.MaxValue
            };
            var clone = original.Clone();
            Assert.AreNotSame(original, clone);
            Assert.AreEqual(original, clone);
            // Just as a single example
            clone.SingleInt32 = 150;
            Assert.AreNotEqual(original, clone);
        }

        [Test]
        public void CloneRepeatedNonMessageValues()
        {
            var original = new TestAllTypes
            {
                RepeatedBool = { true, false },
                RepeatedBytes = { ByteString.CopyFrom(1, 2, 3, 4), ByteString.CopyFrom(5, 6) },
                RepeatedDouble = { -12.25, 23.5 },
                RepeatedFixed32 = { uint.MaxValue, 23 },
                RepeatedFixed64 = { ulong.MaxValue, 1234567890123 },
                RepeatedFloat = { 100f, 12.25f },
                RepeatedInt32 = { 100, 200 },
                RepeatedInt64 = { 3210987654321, long.MaxValue },
                RepeatedNestedEnum = { TestAllTypes.Types.NestedEnum.Foo, TestAllTypes.Types.NestedEnum.Neg },
                RepeatedSfixed32 = { -123, 123 },
                RepeatedSfixed64 = { -12345678901234, 12345678901234 },
                RepeatedSint32 = { -456, 100 },
                RepeatedSint64 = { -12345678901235, 123 },
                RepeatedString = { "foo", "bar" },
                RepeatedUint32 = { uint.MaxValue, uint.MinValue },
                RepeatedUint64 = { ulong.MaxValue, uint.MinValue }
            };

            var clone = original.Clone();
            Assert.AreNotSame(original, clone);
            Assert.AreEqual(original, clone);
            // Just as a single example
            clone.RepeatedDouble.Add(25.5);
            Assert.AreNotEqual(original, clone);
        }

        [Test]
        public void CloneSingleMessageField()
        {
            var original = new TestAllTypes
            {
                SingleNestedMessage = new TestAllTypes.Types.NestedMessage { Bb = 20 }
            };

            var clone = original.Clone();
            Assert.AreNotSame(original, clone);
            Assert.AreNotSame(original.SingleNestedMessage, clone.SingleNestedMessage);
            Assert.AreEqual(original, clone);

            clone.SingleNestedMessage.Bb = 30;
            Assert.AreNotEqual(original, clone);
        }

        [Test]
        public void CloneRepeatedMessageField()
        {
            var original = new TestAllTypes
            {
                RepeatedNestedMessage = { new TestAllTypes.Types.NestedMessage { Bb = 20 } }
            };

            var clone = original.Clone();
            Assert.AreNotSame(original, clone);
            Assert.AreNotSame(original.RepeatedNestedMessage, clone.RepeatedNestedMessage);
            Assert.AreNotSame(original.RepeatedNestedMessage[0], clone.RepeatedNestedMessage[0]);
            Assert.AreEqual(original, clone);

            clone.RepeatedNestedMessage[0].Bb = 30;
            Assert.AreNotEqual(original, clone);
        }

        [Test]
        public void CloneOneofField()
        {
            var original = new TestAllTypes
            {
                OneofNestedMessage = new TestAllTypes.Types.NestedMessage { Bb = 20 }
            };

            var clone = original.Clone();
            Assert.AreNotSame(original, clone);
            Assert.AreEqual(original, clone);

            // We should have cloned the message
            original.OneofNestedMessage.Bb = 30;
            Assert.AreNotEqual(original, clone);
        }

        [Test]
        public void OneofProperties()
        {
            // Switch the oneof case between each of the different options, and check everything behaves
            // as expected in each case.
            var message = new TestAllTypes();
            Assert.AreEqual("", message.OneofString);
            Assert.AreEqual(0, message.OneofUint32);
            Assert.AreEqual(ByteString.Empty, message.OneofBytes);
            Assert.IsNull(message.OneofNestedMessage);
            Assert.AreEqual(TestAllTypes.OneofFieldOneofCase.None, message.OneofFieldCase);

            message.OneofString = "sample";
            Assert.AreEqual("sample", message.OneofString);
            Assert.AreEqual(0, message.OneofUint32);
            Assert.AreEqual(ByteString.Empty, message.OneofBytes);
            Assert.IsNull(message.OneofNestedMessage);
            Assert.AreEqual(TestAllTypes.OneofFieldOneofCase.OneofString, message.OneofFieldCase);

            var bytes = ByteString.CopyFrom(1, 2, 3);
            message.OneofBytes = bytes;
            Assert.AreEqual("", message.OneofString);
            Assert.AreEqual(0, message.OneofUint32);
            Assert.AreEqual(bytes, message.OneofBytes);
            Assert.IsNull(message.OneofNestedMessage);
            Assert.AreEqual(TestAllTypes.OneofFieldOneofCase.OneofBytes, message.OneofFieldCase);

            message.OneofUint32 = 20;
            Assert.AreEqual("", message.OneofString);
            Assert.AreEqual(20, message.OneofUint32);
            Assert.AreEqual(ByteString.Empty, message.OneofBytes);
            Assert.IsNull(message.OneofNestedMessage);
            Assert.AreEqual(TestAllTypes.OneofFieldOneofCase.OneofUint32, message.OneofFieldCase);

            var nestedMessage = new TestAllTypes.Types.NestedMessage { Bb = 25 };
            message.OneofNestedMessage = nestedMessage;
            Assert.AreEqual("", message.OneofString);
            Assert.AreEqual(0, message.OneofUint32);
            Assert.AreEqual(ByteString.Empty, message.OneofBytes);
            Assert.AreEqual(nestedMessage, message.OneofNestedMessage);
            Assert.AreEqual(TestAllTypes.OneofFieldOneofCase.OneofNestedMessage, message.OneofFieldCase);

            message.ClearOneofField();
            Assert.AreEqual("", message.OneofString);
            Assert.AreEqual(0, message.OneofUint32);
            Assert.AreEqual(ByteString.Empty, message.OneofBytes);
            Assert.IsNull(message.OneofNestedMessage);
            Assert.AreEqual(TestAllTypes.OneofFieldOneofCase.None, message.OneofFieldCase);
        }

        [Test]
        public void Oneof_DefaultValuesNotEqual()
        {
            var message1 = new TestAllTypes { OneofString = "" };
            var message2 = new TestAllTypes { OneofUint32 = 0 };
            Assert.AreEqual(TestAllTypes.OneofFieldOneofCase.OneofString, message1.OneofFieldCase);
            Assert.AreEqual(TestAllTypes.OneofFieldOneofCase.OneofUint32, message2.OneofFieldCase);
            Assert.AreNotEqual(message1, message2);
        }

        [Test]
        public void OneofSerialization_NonDefaultValue()
        {
            var message = new TestAllTypes
            {
                OneofString = "this would take a bit of space",
                OneofUint32 = 10
            };
            var bytes = message.ToByteArray();
            Assert.AreEqual(3, bytes.Length); // 2 bytes for the tag + 1 for the value - no string!

            MessageParsingHelpers.AssertWritingMessage(message);

            MessageParsingHelpers.AssertRoundtrip(TestAllTypes.Parser, message, parsedMessage =>
            {
                Assert.AreEqual(TestAllTypes.OneofFieldOneofCase.OneofUint32, parsedMessage.OneofFieldCase);
            });
        }

        [Test]
        public void OneofSerialization_DefaultValue()
        {
            var message = new TestAllTypes
            {
                OneofString = "this would take a bit of space",
                OneofUint32 = 0 // This is the default value for UInt32; normally wouldn't be serialized
            };
            var bytes = message.ToByteArray();
            Assert.AreEqual(3, bytes.Length); // 2 bytes for the tag + 1 for the value - it's still serialized

            MessageParsingHelpers.AssertWritingMessage(message);

            MessageParsingHelpers.AssertRoundtrip(TestAllTypes.Parser, message, parsedMessage =>
            {
                Assert.AreEqual(TestAllTypes.OneofFieldOneofCase.OneofUint32, parsedMessage.OneofFieldCase);
            });
        }

        [Test]
        public void MapStringString_DeterministicTrue_ThenBytesIdentical()
        {
            // Define three strings consisting of different versions of the letter I.
            // LATIN CAPITAL LETTER I (U+0049)
            string capitalLetterI = "I";
            // LATIN SMALL LETTER I (U+0069)
            string smallLetterI   = "i";
            // LATIN SMALL LETTER DOTLESS I (U+0131)
            string smallLetterDotlessI = "\u0131";
            var testMap1 = new TestMap();

            testMap1.MapStringString.Add(smallLetterDotlessI, "value_"+smallLetterDotlessI);
            testMap1.MapStringString.Add(smallLetterI, "value_"+smallLetterI);
            testMap1.MapStringString.Add(capitalLetterI, "content_"+capitalLetterI);
            var bytes1 = SerializeTestMap(testMap1, true);

            var testMap2 = new TestMap();
            testMap2.MapStringString.Add(capitalLetterI, "content_"+capitalLetterI);
            testMap2.MapStringString.Add(smallLetterI, "value_"+smallLetterI);
            testMap2.MapStringString.Add(smallLetterDotlessI, "value_"+smallLetterDotlessI);

            var bytes2 = SerializeTestMap(testMap2, true);
            var parsedBytes2 = TestMap.Parser.ParseFrom(bytes2);
            var parsedBytes1 = TestMap.Parser.ParseFrom(bytes1);
            Assert.IsTrue(bytes1.SequenceEqual(bytes2));
        }

        [Test]
        public void MapInt32Bytes_DeterministicTrue_ThenBytesIdentical()
        {
            var testMap1 = new TestMap();
            testMap1.MapInt32Bytes.Add(1, ByteString.CopyFromUtf8("test1"));
            testMap1.MapInt32Bytes.Add(2, ByteString.CopyFromUtf8("test2"));
            var bytes1 = SerializeTestMap(testMap1, true);

            var testMap2 = new TestMap();
            testMap2.MapInt32Bytes.Add(2, ByteString.CopyFromUtf8("test2"));
            testMap2.MapInt32Bytes.Add(1, ByteString.CopyFromUtf8("test1"));
            var bytes2 = SerializeTestMap(testMap2, true);

            Assert.IsTrue(bytes1.SequenceEqual(bytes2));
        }

        [Test]
        public void MapInt32Bytes_DeterministicFalse_ThenBytesDifferent()
        {
            var testMap1 = new TestMap();
            testMap1.MapInt32Bytes.Add(1, ByteString.CopyFromUtf8("test1"));
            testMap1.MapInt32Bytes.Add(2, ByteString.CopyFromUtf8("test2"));
            var bytes1 = SerializeTestMap(testMap1, false);

            var testMap2 = new TestMap();
            testMap2.MapInt32Bytes.Add(2, ByteString.CopyFromUtf8("test2"));
            testMap2.MapInt32Bytes.Add(1, ByteString.CopyFromUtf8("test1"));
            var bytes2 = SerializeTestMap(testMap2, false);

            Assert.IsFalse(bytes1.SequenceEqual(bytes2));
        }

        private byte[] SerializeTestMap(TestMap testMap, bool deterministic)
        {
            using var memoryStream = new MemoryStream();
            var codedOutputStream = new CodedOutputStream(memoryStream);
            codedOutputStream.Deterministic = deterministic;

            testMap.WriteTo(codedOutputStream);
            codedOutputStream.Flush();

            memoryStream.Seek(0, SeekOrigin.Begin);
            return memoryStream.ToArray();
        }

        [Test]
        public void DiscardUnknownFields_RealDataStillRead()
        {
            var message = SampleMessages.CreateFullTestAllTypes();
            var stream = new MemoryStream();
            var output = new CodedOutputStream(stream);
            var unusedFieldNumber = 23456;
            Assert.IsFalse(TestAllTypes.Descriptor.Fields.InDeclarationOrder().Select(x => x.FieldNumber).Contains(unusedFieldNumber));
            output.WriteTag(unusedFieldNumber, WireFormat.WireType.LengthDelimited);
            output.WriteString("ignore me");
            message.WriteTo(output);
            output.Flush();

            MessageParsingHelpers.AssertReadingMessage(
                TestAllTypes.Parser,
                stream.ToArray(),
                parsed =>
                {
                    // TODO: Add test back when DiscardUnknownFields API is supported.
                    // Assert.AreEqual(message, parsed);
                });
        }

        [Test]
        public void DiscardUnknownFields_AllTypes()
        {
            // Simple way of ensuring we can skip all kinds of fields.
            var data = SampleMessages.CreateFullTestAllTypes().ToByteArray();
            var empty = Empty.Parser.ParseFrom(data);

            MessageParsingHelpers.AssertReadingMessage(
                Empty.Parser,
                data,
                parsed =>
                {
                    // TODO: Add test back when DiscardUnknownFields API is supported.
                    // Assert.AreNotEqual(new Empty(), empty);
                });
        }

        // This was originally seen as a conformance test failure.
        [Test]
        public void TruncatedMessageFieldThrows()
        {
            // 130, 3 is the message tag
            // 1 is the data length - but there's no data.
            var data = new byte[] { 130, 3, 1 };
            MessageParsingHelpers.AssertReadingMessageThrows<TestAllTypes, InvalidProtocolBufferException>(TestAllTypes.Parser, data);
        }

        /// <summary>
        /// Demonstrates current behaviour with an extraneous end group tag - see issue 688
        /// for details; we may want to change this.
        /// </summary>
        [Test]
        public void ExtraEndGroupThrows()
        {
            var stream = new MemoryStream();
            var output = new CodedOutputStream(stream);

            output.WriteTag(TestAllTypes.SingleFixed32FieldNumber, WireFormat.WireType.Fixed32);
            output.WriteFixed32(123);
            output.WriteTag(100, WireFormat.WireType.EndGroup);

            output.Flush();

            stream.Position = 0;
            MessageParsingHelpers.AssertReadingMessageThrows<TestAllTypes, InvalidProtocolBufferException>(TestAllTypes.Parser, stream.ToArray());
        }

        [Test]
        public void CustomDiagnosticMessage_DirectToStringCall()
        {
            var message = new ForeignMessage { C = 31 };
            Assert.AreEqual("{ \"c\": 31, \"@cInHex\": \"1f\" }", message.ToString());
            Assert.AreEqual("{ \"c\": 31 }", JsonFormatter.Default.Format(message));
        }

        [Test]
        public void CustomDiagnosticMessage_Nested()
        {
            var message = new TestAllTypes { SingleForeignMessage = new ForeignMessage { C = 16 } };
            Assert.AreEqual("{ \"singleForeignMessage\": { \"c\": 16, \"@cInHex\": \"10\" } }", message.ToString());
            Assert.AreEqual("{ \"singleForeignMessage\": { \"c\": 16 } }", JsonFormatter.Default.Format(message));
        }

        [Test]
        public void CustomDiagnosticMessage_DirectToTextWriterCall()
        {
            var message = new ForeignMessage { C = 31 };
            var writer = new StringWriter();
            JsonFormatter.Default.Format(message, writer);
            Assert.AreEqual("{ \"c\": 31 }", writer.ToString());
        }

        [Test]
        public void NaNComparisons()
        {
            var message1 = new TestAllTypes { SingleDouble = SampleNaNs.Regular };
            var message2 = new TestAllTypes { SingleDouble = SampleNaNs.PayloadFlipped };
            var message3 = new TestAllTypes { SingleDouble = SampleNaNs.Regular };

            EqualityTester.AssertInequality(message1, message2);
            EqualityTester.AssertEquality(message1, message3);
        }

        [Test]
        [TestCase(false)]
        [TestCase(true)]
        public void MapFieldMerging(bool direct)
        {
            var message1 = new TestMap
            {
                MapStringString =
                {
                    { "x1", "y1" },
                    { "common", "message1" }
                }
            };
            var message2 = new TestMap
            {
                MapStringString =
                {
                    { "x2", "y2" },
                    { "common", "message2" }
                }
            };
            if (direct)
            {
                message1.MergeFrom(message2);
            }
            else
            {
                message1.MergeFrom(message2.ToByteArray());
            }

            var expected = new MapField<string, string>
            {
                { "x1", "y1" },
                { "x2", "y2" },
                { "common", "message2" }
            };
            Assert.AreEqual(expected, message1.MapStringString);
        }
    }
>>>>>>> 626889fb
}<|MERGE_RESOLUTION|>--- conflicted
+++ resolved
@@ -1,45 +1,19 @@
-<<<<<<< HEAD
-﻿#region Copyright notice and license
+#region Copyright notice and license
 // Protocol Buffers - Google's data interchange format
 // Copyright 2015 Google Inc.  All rights reserved.
-// https://developers.google.com/protocol-buffers/
 //
-// Redistribution and use in source and binary forms, with or without
-// modification, are permitted provided that the following conditions are
-// met:
-//
-//     * Redistributions of source code must retain the above copyright
-// notice, this list of conditions and the following disclaimer.
-//     * Redistributions in binary form must reproduce the above
-// copyright notice, this list of conditions and the following disclaimer
-// in the documentation and/or other materials provided with the
-// distribution.
-//     * Neither the name of Google Inc. nor the names of its
-// contributors may be used to endorse or promote products derived from
-// this software without specific prior written permission.
-//
-// THIS SOFTWARE IS PROVIDED BY THE COPYRIGHT HOLDERS AND CONTRIBUTORS
-// "AS IS" AND ANY EXPRESS OR IMPLIED WARRANTIES, INCLUDING, BUT NOT
-// LIMITED TO, THE IMPLIED WARRANTIES OF MERCHANTABILITY AND FITNESS FOR
-// A PARTICULAR PURPOSE ARE DISCLAIMED. IN NO EVENT SHALL THE COPYRIGHT
-// OWNER OR CONTRIBUTORS BE LIABLE FOR ANY DIRECT, INDIRECT, INCIDENTAL,
-// SPECIAL, EXEMPLARY, OR CONSEQUENTIAL DAMAGES (INCLUDING, BUT NOT
-// LIMITED TO, PROCUREMENT OF SUBSTITUTE GOODS OR SERVICES; LOSS OF USE,
-// DATA, OR PROFITS; OR BUSINESS INTERRUPTION) HOWEVER CAUSED AND ON ANY
-// THEORY OF LIABILITY, WHETHER IN CONTRACT, STRICT LIABILITY, OR TORT
-// (INCLUDING NEGLIGENCE OR OTHERWISE) ARISING IN ANY WAY OUT OF THE USE
-// OF THIS SOFTWARE, EVEN IF ADVISED OF THE POSSIBILITY OF SUCH DAMAGE.
+// Use of this source code is governed by a BSD-style
+// license that can be found in the LICENSE file or at
+// https://developers.google.com/open-source/licenses/bsd
 #endregion
 
+using Google.Protobuf.Collections;
+using Google.Protobuf.TestProtos;
+using Google.Protobuf.WellKnownTypes;
+using NUnit.Framework;
 using System;
 using System.IO;
-using Google.Protobuf.TestProtos;
-using Proto2 = Google.Protobuf.TestProtos.Proto2;
-using NUnit.Framework;
-using System.Collections;
-using System.Collections.Generic;
 using System.Linq;
-using Google.Protobuf.WellKnownTypes;
 
 namespace Google.Protobuf
 {
@@ -126,6 +100,25 @@
         }
 
         [Test]
+        public void Roundtrip_UnpairedSurrogate()
+        {
+            var message = new TestAllTypes { SingleString = "\ud83d" };
+
+            Assert.AreEqual("\ud83d", message.SingleString);
+
+            // The serialized bytes contain the replacement character.
+            var bytes = message.ToByteArray();
+            CollectionAssert.AreEqual(bytes, new byte[] { 0x72, 3, 0xEF, 0xBF, 0xBD });
+        }
+
+        [Test]
+        public void ParseInvalidUtf8Rejected()
+        {
+            var payload = new byte[] { 0x72, 1, 0x80 };
+            Assert.Throws<InvalidProtocolBufferException>(() => TestAllTypes.Parser.ParseFrom(payload));
+        }
+
+        [Test]
         public void RoundTrip_Empty()
         {
             var message = new TestAllTypes();
@@ -337,7 +330,7 @@
 
             output.WriteTag(TestMap.MapInt32Int32FieldNumber, WireFormat.WireType.LengthDelimited);
 
-            var key = 10; // Field 1 
+            var key = 10; // Field 1
             var value = 20; // Field 2
             var extra = 30; // Field 3
 
@@ -659,9 +652,11 @@
         [Test]
         public void OneofSerialization_NonDefaultValue()
         {
-            var message = new TestAllTypes();
-            message.OneofString = "this would take a bit of space";
-            message.OneofUint32 = 10;
+            var message = new TestAllTypes
+            {
+                OneofString = "this would take a bit of space",
+                OneofUint32 = 10
+            };
             var bytes = message.ToByteArray();
             Assert.AreEqual(3, bytes.Length); // 2 bytes for the tag + 1 for the value - no string!
 
@@ -676,9 +671,11 @@
         [Test]
         public void OneofSerialization_DefaultValue()
         {
-            var message = new TestAllTypes();
-            message.OneofString = "this would take a bit of space";
-            message.OneofUint32 = 0; // This is the default value for UInt32; normally wouldn't be serialized
+            var message = new TestAllTypes
+            {
+                OneofString = "this would take a bit of space",
+                OneofUint32 = 0 // This is the default value for UInt32; normally wouldn't be serialized
+            };
             var bytes = message.ToByteArray();
             Assert.AreEqual(3, bytes.Length); // 2 bytes for the tag + 1 for the value - it's still serialized
 
@@ -688,6 +685,79 @@
             {
                 Assert.AreEqual(TestAllTypes.OneofFieldOneofCase.OneofUint32, parsedMessage.OneofFieldCase);
             });
+        }
+
+        [Test]
+        public void MapStringString_DeterministicTrue_ThenBytesIdentical()
+        {
+            // Define three strings consisting of different versions of the letter I.
+            // LATIN CAPITAL LETTER I (U+0049)
+            string capitalLetterI = "I";
+            // LATIN SMALL LETTER I (U+0069)
+            string smallLetterI   = "i";
+            // LATIN SMALL LETTER DOTLESS I (U+0131)
+            string smallLetterDotlessI = "\u0131";
+            var testMap1 = new TestMap();
+
+            testMap1.MapStringString.Add(smallLetterDotlessI, "value_"+smallLetterDotlessI);
+            testMap1.MapStringString.Add(smallLetterI, "value_"+smallLetterI);
+            testMap1.MapStringString.Add(capitalLetterI, "content_"+capitalLetterI);
+            var bytes1 = SerializeTestMap(testMap1, true);
+
+            var testMap2 = new TestMap();
+            testMap2.MapStringString.Add(capitalLetterI, "content_"+capitalLetterI);
+            testMap2.MapStringString.Add(smallLetterI, "value_"+smallLetterI);
+            testMap2.MapStringString.Add(smallLetterDotlessI, "value_"+smallLetterDotlessI);
+
+            var bytes2 = SerializeTestMap(testMap2, true);
+            var parsedBytes2 = TestMap.Parser.ParseFrom(bytes2);
+            var parsedBytes1 = TestMap.Parser.ParseFrom(bytes1);
+            Assert.IsTrue(bytes1.SequenceEqual(bytes2));
+        }
+
+        [Test]
+        public void MapInt32Bytes_DeterministicTrue_ThenBytesIdentical()
+        {
+            var testMap1 = new TestMap();
+            testMap1.MapInt32Bytes.Add(1, ByteString.CopyFromUtf8("test1"));
+            testMap1.MapInt32Bytes.Add(2, ByteString.CopyFromUtf8("test2"));
+            var bytes1 = SerializeTestMap(testMap1, true);
+
+            var testMap2 = new TestMap();
+            testMap2.MapInt32Bytes.Add(2, ByteString.CopyFromUtf8("test2"));
+            testMap2.MapInt32Bytes.Add(1, ByteString.CopyFromUtf8("test1"));
+            var bytes2 = SerializeTestMap(testMap2, true);
+
+            Assert.IsTrue(bytes1.SequenceEqual(bytes2));
+        }
+
+        [Test]
+        public void MapInt32Bytes_DeterministicFalse_ThenBytesDifferent()
+        {
+            var testMap1 = new TestMap();
+            testMap1.MapInt32Bytes.Add(1, ByteString.CopyFromUtf8("test1"));
+            testMap1.MapInt32Bytes.Add(2, ByteString.CopyFromUtf8("test2"));
+            var bytes1 = SerializeTestMap(testMap1, false);
+
+            var testMap2 = new TestMap();
+            testMap2.MapInt32Bytes.Add(2, ByteString.CopyFromUtf8("test2"));
+            testMap2.MapInt32Bytes.Add(1, ByteString.CopyFromUtf8("test1"));
+            var bytes2 = SerializeTestMap(testMap2, false);
+
+            Assert.IsFalse(bytes1.SequenceEqual(bytes2));
+        }
+
+        private byte[] SerializeTestMap(TestMap testMap, bool deterministic)
+        {
+            using var memoryStream = new MemoryStream();
+            var codedOutputStream = new CodedOutputStream(memoryStream);
+            codedOutputStream.Deterministic = deterministic;
+
+            testMap.WriteTo(codedOutputStream);
+            codedOutputStream.Flush();
+
+            memoryStream.Seek(0, SeekOrigin.Begin);
+            return memoryStream.ToArray();
         }
 
         [Test]
@@ -708,7 +778,7 @@
                 stream.ToArray(),
                 parsed =>
                 {
-                    // TODO(jieluo): Add test back when DiscardUnknownFields API is supported.
+                    // TODO: Add test back when DiscardUnknownFields API is supported.
                     // Assert.AreEqual(message, parsed);
                 });
         }
@@ -725,7 +795,7 @@
                 data,
                 parsed =>
                 {
-                    // TODO(jieluo): Add test back when DiscardUnknownFields API is supported.
+                    // TODO: Add test back when DiscardUnknownFields API is supported.
                     // Assert.AreNotEqual(new Empty(), empty);
                 });
         }
@@ -747,7 +817,6 @@
         [Test]
         public void ExtraEndGroupThrows()
         {
-            var message = SampleMessages.CreateFullTestAllTypes();
             var stream = new MemoryStream();
             var output = new CodedOutputStream(stream);
 
@@ -796,875 +865,6 @@
             EqualityTester.AssertInequality(message1, message2);
             EqualityTester.AssertEquality(message1, message3);
         }
-    }
-=======
-#region Copyright notice and license
-// Protocol Buffers - Google's data interchange format
-// Copyright 2015 Google Inc.  All rights reserved.
-//
-// Use of this source code is governed by a BSD-style
-// license that can be found in the LICENSE file or at
-// https://developers.google.com/open-source/licenses/bsd
-#endregion
-
-using Google.Protobuf.Collections;
-using Google.Protobuf.TestProtos;
-using Google.Protobuf.WellKnownTypes;
-using NUnit.Framework;
-using System;
-using System.IO;
-using System.Linq;
-
-namespace Google.Protobuf
-{
-    /// <summary>
-    /// Tests around the generated TestAllTypes message.
-    /// </summary>
-    public partial class GeneratedMessageTest
-    {
-        [Test]
-        public void EmptyMessageFieldDistinctFromMissingMessageField()
-        {
-            // This demonstrates what we're really interested in...
-            var message1 = new TestAllTypes { SingleForeignMessage = new ForeignMessage() };
-            var message2 = new TestAllTypes(); // SingleForeignMessage is null
-            EqualityTester.AssertInequality(message1, message2);
-        }
-
-        [Test]
-        public void DefaultValues()
-        {
-            // Single fields
-            var message = new TestAllTypes();
-            Assert.AreEqual(false, message.SingleBool);
-            Assert.AreEqual(ByteString.Empty, message.SingleBytes);
-            Assert.AreEqual(0.0, message.SingleDouble);
-            Assert.AreEqual(0, message.SingleFixed32);
-            Assert.AreEqual(0L, message.SingleFixed64);
-            Assert.AreEqual(0.0f, message.SingleFloat);
-            Assert.AreEqual(ForeignEnum.ForeignUnspecified, message.SingleForeignEnum);
-            Assert.IsNull(message.SingleForeignMessage);
-            Assert.AreEqual(ImportEnum.Unspecified, message.SingleImportEnum);
-            Assert.IsNull(message.SingleImportMessage);
-            Assert.AreEqual(0, message.SingleInt32);
-            Assert.AreEqual(0L, message.SingleInt64);
-            Assert.AreEqual(TestAllTypes.Types.NestedEnum.Unspecified, message.SingleNestedEnum);
-            Assert.IsNull(message.SingleNestedMessage);
-            Assert.IsNull(message.SinglePublicImportMessage);
-            Assert.AreEqual(0, message.SingleSfixed32);
-            Assert.AreEqual(0L, message.SingleSfixed64);
-            Assert.AreEqual(0, message.SingleSint32);
-            Assert.AreEqual(0L, message.SingleSint64);
-            Assert.AreEqual("", message.SingleString);
-            Assert.AreEqual(0U, message.SingleUint32);
-            Assert.AreEqual(0UL, message.SingleUint64);
-
-            // Repeated fields
-            Assert.AreEqual(0, message.RepeatedBool.Count);
-            Assert.AreEqual(0, message.RepeatedBytes.Count);
-            Assert.AreEqual(0, message.RepeatedDouble.Count);
-            Assert.AreEqual(0, message.RepeatedFixed32.Count);
-            Assert.AreEqual(0, message.RepeatedFixed64.Count);
-            Assert.AreEqual(0, message.RepeatedFloat.Count);
-            Assert.AreEqual(0, message.RepeatedForeignEnum.Count);
-            Assert.AreEqual(0, message.RepeatedForeignMessage.Count);
-            Assert.AreEqual(0, message.RepeatedImportEnum.Count);
-            Assert.AreEqual(0, message.RepeatedImportMessage.Count);
-            Assert.AreEqual(0, message.RepeatedNestedEnum.Count);
-            Assert.AreEqual(0, message.RepeatedNestedMessage.Count);
-            Assert.AreEqual(0, message.RepeatedPublicImportMessage.Count);
-            Assert.AreEqual(0, message.RepeatedSfixed32.Count);
-            Assert.AreEqual(0, message.RepeatedSfixed64.Count);
-            Assert.AreEqual(0, message.RepeatedSint32.Count);
-            Assert.AreEqual(0, message.RepeatedSint64.Count);
-            Assert.AreEqual(0, message.RepeatedString.Count);
-            Assert.AreEqual(0, message.RepeatedUint32.Count);
-            Assert.AreEqual(0, message.RepeatedUint64.Count);
-
-            // Oneof fields
-            Assert.AreEqual(TestAllTypes.OneofFieldOneofCase.None, message.OneofFieldCase);
-            Assert.AreEqual(0, message.OneofUint32);
-            Assert.AreEqual("", message.OneofString);
-            Assert.AreEqual(ByteString.Empty, message.OneofBytes);
-            Assert.IsNull(message.OneofNestedMessage);
-        }
-
-        [Test]
-        public void NullStringAndBytesRejected()
-        {
-            var message = new TestAllTypes();
-            Assert.Throws<ArgumentNullException>(() => message.SingleString = null);
-            Assert.Throws<ArgumentNullException>(() => message.OneofString = null);
-            Assert.Throws<ArgumentNullException>(() => message.SingleBytes = null);
-            Assert.Throws<ArgumentNullException>(() => message.OneofBytes = null);
-        }
-
-        [Test]
-        public void Roundtrip_UnpairedSurrogate()
-        {
-            var message = new TestAllTypes { SingleString = "\ud83d" };
-
-            Assert.AreEqual("\ud83d", message.SingleString);
-
-            // The serialized bytes contain the replacement character.
-            var bytes = message.ToByteArray();
-            CollectionAssert.AreEqual(bytes, new byte[] { 0x72, 3, 0xEF, 0xBF, 0xBD });
-        }
-
-        [Test]
-        public void ParseInvalidUtf8Rejected()
-        {
-            var payload = new byte[] { 0x72, 1, 0x80 };
-            Assert.Throws<InvalidProtocolBufferException>(() => TestAllTypes.Parser.ParseFrom(payload));
-        }
-
-        [Test]
-        public void RoundTrip_Empty()
-        {
-            var message = new TestAllTypes();
-            // Without setting any values, there's nothing to write.
-            byte[] bytes = message.ToByteArray();
-            Assert.AreEqual(0, bytes.Length);
-
-            MessageParsingHelpers.AssertWritingMessage(message);
-
-            MessageParsingHelpers.AssertRoundtrip(TestAllTypes.Parser, message);
-        }
-
-        [Test]
-        public void RoundTrip_SingleValues()
-        {
-            var message = new TestAllTypes
-            {
-                SingleBool = true,
-                SingleBytes = ByteString.CopyFrom(1, 2, 3, 4),
-                SingleDouble = 23.5,
-                SingleFixed32 = 23,
-                SingleFixed64 = 1234567890123,
-                SingleFloat = 12.25f,
-                SingleForeignEnum = ForeignEnum.ForeignBar,
-                SingleForeignMessage = new ForeignMessage { C = 10 },
-                SingleImportEnum = ImportEnum.ImportBaz,
-                SingleImportMessage = new ImportMessage { D = 20 },
-                SingleInt32 = 100,
-                SingleInt64 = 3210987654321,
-                SingleNestedEnum = TestAllTypes.Types.NestedEnum.Foo,
-                SingleNestedMessage = new TestAllTypes.Types.NestedMessage { Bb = 35 },
-                SinglePublicImportMessage = new PublicImportMessage { E = 54 },
-                SingleSfixed32 = -123,
-                SingleSfixed64 = -12345678901234,
-                SingleSint32 = -456,
-                SingleSint64 = -12345678901235,
-                SingleString = "test",
-                SingleUint32 = uint.MaxValue,
-                SingleUint64 = ulong.MaxValue
-            };
-
-            MessageParsingHelpers.AssertWritingMessage(message);
-
-            MessageParsingHelpers.AssertRoundtrip(TestAllTypes.Parser, message);
-        }
-
-        [Test]
-        public void RoundTrip_RepeatedValues()
-        {
-            var message = new TestAllTypes
-            {
-                RepeatedBool = { true, false },
-                RepeatedBytes = { ByteString.CopyFrom(1, 2, 3, 4), ByteString.CopyFrom(5, 6) },
-                RepeatedDouble = { -12.25, 23.5 },
-                RepeatedFixed32 = { uint.MaxValue, 23 },
-                RepeatedFixed64 = { ulong.MaxValue, 1234567890123 },
-                RepeatedFloat = { 100f, 12.25f },
-                RepeatedForeignEnum = { ForeignEnum.ForeignFoo, ForeignEnum.ForeignBar },
-                RepeatedForeignMessage = { new ForeignMessage(), new ForeignMessage { C = 10 } },
-                RepeatedImportEnum = { ImportEnum.ImportBaz, ImportEnum.Unspecified },
-                RepeatedImportMessage = { new ImportMessage { D = 20 }, new ImportMessage { D = 25 } },
-                RepeatedInt32 = { 100, 200 },
-                RepeatedInt64 = { 3210987654321, long.MaxValue },
-                RepeatedNestedEnum = { TestAllTypes.Types.NestedEnum.Foo, TestAllTypes.Types.NestedEnum.Neg },
-                RepeatedNestedMessage = { new TestAllTypes.Types.NestedMessage { Bb = 35 }, new TestAllTypes.Types.NestedMessage { Bb = 10 } },
-                RepeatedPublicImportMessage = { new PublicImportMessage { E = 54 }, new PublicImportMessage { E = -1 } },
-                RepeatedSfixed32 = { -123, 123 },
-                RepeatedSfixed64 = { -12345678901234, 12345678901234 },
-                RepeatedSint32 = { -456, 100 },
-                RepeatedSint64 = { -12345678901235, 123 },
-                RepeatedString = { "foo", "bar" },
-                RepeatedUint32 = { uint.MaxValue, uint.MinValue },
-                RepeatedUint64 = { ulong.MaxValue, uint.MinValue }
-            };
-
-            MessageParsingHelpers.AssertWritingMessage(message);
-
-            MessageParsingHelpers.AssertRoundtrip(TestAllTypes.Parser, message);
-        }
-
-        // Note that not every map within map_unittest_proto3 is used. They all go through very
-        // similar code paths. The fact that all maps are present is validation that we have codecs
-        // for every type.
-        [Test]
-        public void RoundTrip_Maps()
-        {
-            var message = new TestMap
-            {
-                MapBoolBool = {
-                    { false, true },
-                    { true, false }
-                },
-                MapInt32Bytes = {
-                    { 5, ByteString.CopyFrom(6, 7, 8) },
-                    { 25, ByteString.CopyFrom(1, 2, 3, 4, 5) },
-                    { 10, ByteString.Empty }
-                },
-                MapInt32ForeignMessage = {
-                    { 0, new ForeignMessage { C = 10 } },
-                    { 5, new ForeignMessage() },
-                },
-                MapInt32Enum = {
-                    { 1, MapEnum.Bar },
-                    { 2000, MapEnum.Foo }
-                }
-            };
-
-            MessageParsingHelpers.AssertWritingMessage(message);
-
-            MessageParsingHelpers.AssertRoundtrip(TestMap.Parser, message);
-        }
-
-        [Test]
-        public void MapWithEmptyEntry()
-        {
-            var message = new TestMap
-            {
-                MapInt32Bytes = { { 0, ByteString.Empty } }
-            };
-
-            byte[] bytes = message.ToByteArray();
-            Assert.AreEqual(2, bytes.Length); // Tag for field entry (1 byte), length of entry (0; 1 byte)
-
-            MessageParsingHelpers.AssertWritingMessage(message);
-
-            MessageParsingHelpers.AssertReadingMessage(
-                TestMap.Parser,
-                bytes,
-                parsed=>
-                {
-                    Assert.AreEqual(1, parsed.MapInt32Bytes.Count);
-                    Assert.AreEqual(ByteString.Empty, parsed.MapInt32Bytes[0]);
-                });
-        }
-
-        [Test]
-        public void MapWithOnlyValue()
-        {
-            // Hand-craft the stream to contain a single entry with just a value.
-            var memoryStream = new MemoryStream();
-            var output = new CodedOutputStream(memoryStream);
-            output.WriteTag(TestMap.MapInt32ForeignMessageFieldNumber, WireFormat.WireType.LengthDelimited);
-            var nestedMessage = new ForeignMessage { C = 20 };
-            // Size of the entry (tag, size written by WriteMessage, data written by WriteMessage)
-            output.WriteLength(2 + nestedMessage.CalculateSize());
-            output.WriteTag(2, WireFormat.WireType.LengthDelimited);
-            output.WriteMessage(nestedMessage);
-            output.Flush();
-
-            MessageParsingHelpers.AssertReadingMessage(
-                TestMap.Parser,
-                memoryStream.ToArray(),
-                parsed =>
-                {
-                    Assert.AreEqual(nestedMessage, parsed.MapInt32ForeignMessage[0]);
-                });
-        }
-
-        [Test]
-        public void MapWithOnlyKey_PrimitiveValue()
-        {
-            // Hand-craft the stream to contain a single entry with just a key.
-            var memoryStream = new MemoryStream();
-            var output = new CodedOutputStream(memoryStream);
-            output.WriteTag(TestMap.MapInt32DoubleFieldNumber, WireFormat.WireType.LengthDelimited);
-            int key = 10;
-            output.WriteLength(1 + CodedOutputStream.ComputeInt32Size(key));
-            output.WriteTag(1, WireFormat.WireType.Varint);
-            output.WriteInt32(key);
-            output.Flush();
-
-            MessageParsingHelpers.AssertReadingMessage(
-                TestMap.Parser,
-                memoryStream.ToArray(),
-                parsed =>
-                {
-                    Assert.AreEqual(0.0, parsed.MapInt32Double[key]);
-                });
-        }
-
-        [Test]
-        public void MapWithOnlyKey_MessageValue()
-        {
-            // Hand-craft the stream to contain a single entry with just a key.
-            var memoryStream = new MemoryStream();
-            var output = new CodedOutputStream(memoryStream);
-            output.WriteTag(TestMap.MapInt32ForeignMessageFieldNumber, WireFormat.WireType.LengthDelimited);
-            int key = 10;
-            output.WriteLength(1 + CodedOutputStream.ComputeInt32Size(key));
-            output.WriteTag(1, WireFormat.WireType.Varint);
-            output.WriteInt32(key);
-            output.Flush();
-
-            MessageParsingHelpers.AssertReadingMessage(
-                TestMap.Parser,
-                memoryStream.ToArray(),
-                parsed =>
-                {
-                    Assert.AreEqual(new ForeignMessage(), parsed.MapInt32ForeignMessage[key]);
-                });
-        }
-
-        [Test]
-        public void MapIgnoresExtraFieldsWithinEntryMessages()
-        {
-            // Hand-craft the stream to contain a single entry with three fields
-            var memoryStream = new MemoryStream();
-            var output = new CodedOutputStream(memoryStream);
-
-            output.WriteTag(TestMap.MapInt32Int32FieldNumber, WireFormat.WireType.LengthDelimited);
-
-            var key = 10; // Field 1
-            var value = 20; // Field 2
-            var extra = 30; // Field 3
-
-            // Each field can be represented in a single byte, with a single byte tag.
-            // Total message size: 6 bytes.
-            output.WriteLength(6);
-            output.WriteTag(1, WireFormat.WireType.Varint);
-            output.WriteInt32(key);
-            output.WriteTag(2, WireFormat.WireType.Varint);
-            output.WriteInt32(value);
-            output.WriteTag(3, WireFormat.WireType.Varint);
-            output.WriteInt32(extra);
-            output.Flush();
-
-            MessageParsingHelpers.AssertReadingMessage(
-                TestMap.Parser,
-                memoryStream.ToArray(),
-                parsed =>
-                {
-                    Assert.AreEqual(value, parsed.MapInt32Int32[key]);
-                });
-        }
-
-        [Test]
-        public void MapFieldOrderIsIrrelevant()
-        {
-            var memoryStream = new MemoryStream();
-            var output = new CodedOutputStream(memoryStream);
-
-            output.WriteTag(TestMap.MapInt32Int32FieldNumber, WireFormat.WireType.LengthDelimited);
-
-            var key = 10;
-            var value = 20;
-
-            // Each field can be represented in a single byte, with a single byte tag.
-            // Total message size: 4 bytes.
-            output.WriteLength(4);
-            output.WriteTag(2, WireFormat.WireType.Varint);
-            output.WriteInt32(value);
-            output.WriteTag(1, WireFormat.WireType.Varint);
-            output.WriteInt32(key);
-            output.Flush();
-
-            MessageParsingHelpers.AssertReadingMessage(
-                TestMap.Parser,
-                memoryStream.ToArray(),
-                parsed =>
-                {
-                    Assert.AreEqual(value, parsed.MapInt32Int32[key]);
-                });
-        }
-
-        [Test]
-        public void MapNonContiguousEntries()
-        {
-            var memoryStream = new MemoryStream();
-            var output = new CodedOutputStream(memoryStream);
-
-            // Message structure:
-            // Entry for MapInt32Int32
-            // Entry for MapStringString
-            // Entry for MapInt32Int32
-
-            // First entry
-            var key1 = 10;
-            var value1 = 20;
-            output.WriteTag(TestMap.MapInt32Int32FieldNumber, WireFormat.WireType.LengthDelimited);
-            output.WriteLength(4);
-            output.WriteTag(1, WireFormat.WireType.Varint);
-            output.WriteInt32(key1);
-            output.WriteTag(2, WireFormat.WireType.Varint);
-            output.WriteInt32(value1);
-
-            // Second entry
-            var key2 = "a";
-            var value2 = "b";
-            output.WriteTag(TestMap.MapStringStringFieldNumber, WireFormat.WireType.LengthDelimited);
-            output.WriteLength(6); // 3 bytes per entry: tag, size, character
-            output.WriteTag(1, WireFormat.WireType.LengthDelimited);
-            output.WriteString(key2);
-            output.WriteTag(2, WireFormat.WireType.LengthDelimited);
-            output.WriteString(value2);
-
-            // Third entry
-            var key3 = 15;
-            var value3 = 25;
-            output.WriteTag(TestMap.MapInt32Int32FieldNumber, WireFormat.WireType.LengthDelimited);
-            output.WriteLength(4);
-            output.WriteTag(1, WireFormat.WireType.Varint);
-            output.WriteInt32(key3);
-            output.WriteTag(2, WireFormat.WireType.Varint);
-            output.WriteInt32(value3);
-
-            output.Flush();
-
-            MessageParsingHelpers.AssertReadingMessage(
-                TestMap.Parser,
-                memoryStream.ToArray(),
-                parsed =>
-                {
-                    var expected = new TestMap
-                    {
-                        MapInt32Int32 = { { key1, value1 }, { key3, value3 } },
-                        MapStringString = { { key2, value2 } }
-                    };
-                    Assert.AreEqual(expected, parsed);
-                });
-        }
-
-        [Test]
-        public void DuplicateKeys_LastEntryWins()
-        {
-            var memoryStream = new MemoryStream();
-            var output = new CodedOutputStream(memoryStream);
-
-            var key = 10;
-            var value1 = 20;
-            var value2 = 30;
-
-            // First entry
-            output.WriteTag(TestMap.MapInt32Int32FieldNumber, WireFormat.WireType.LengthDelimited);
-            output.WriteLength(4);
-            output.WriteTag(1, WireFormat.WireType.Varint);
-            output.WriteInt32(key);
-            output.WriteTag(2, WireFormat.WireType.Varint);
-            output.WriteInt32(value1);
-
-            // Second entry - same key, different value
-            output.WriteTag(TestMap.MapInt32Int32FieldNumber, WireFormat.WireType.LengthDelimited);
-            output.WriteLength(4);
-            output.WriteTag(1, WireFormat.WireType.Varint);
-            output.WriteInt32(key);
-            output.WriteTag(2, WireFormat.WireType.Varint);
-            output.WriteInt32(value2);
-            output.Flush();
-
-            MessageParsingHelpers.AssertReadingMessage(
-                TestMap.Parser,
-                memoryStream.ToArray(),
-                parsed =>
-                {
-                    Assert.AreEqual(value2, parsed.MapInt32Int32[key]);
-                });
-        }
-
-        [Test]
-        public void CloneSingleNonMessageValues()
-        {
-            var original = new TestAllTypes
-            {
-                SingleBool = true,
-                SingleBytes = ByteString.CopyFrom(1, 2, 3, 4),
-                SingleDouble = 23.5,
-                SingleFixed32 = 23,
-                SingleFixed64 = 1234567890123,
-                SingleFloat = 12.25f,
-                SingleInt32 = 100,
-                SingleInt64 = 3210987654321,
-                SingleNestedEnum = TestAllTypes.Types.NestedEnum.Foo,
-                SingleSfixed32 = -123,
-                SingleSfixed64 = -12345678901234,
-                SingleSint32 = -456,
-                SingleSint64 = -12345678901235,
-                SingleString = "test",
-                SingleUint32 = uint.MaxValue,
-                SingleUint64 = ulong.MaxValue
-            };
-            var clone = original.Clone();
-            Assert.AreNotSame(original, clone);
-            Assert.AreEqual(original, clone);
-            // Just as a single example
-            clone.SingleInt32 = 150;
-            Assert.AreNotEqual(original, clone);
-        }
-
-        [Test]
-        public void CloneRepeatedNonMessageValues()
-        {
-            var original = new TestAllTypes
-            {
-                RepeatedBool = { true, false },
-                RepeatedBytes = { ByteString.CopyFrom(1, 2, 3, 4), ByteString.CopyFrom(5, 6) },
-                RepeatedDouble = { -12.25, 23.5 },
-                RepeatedFixed32 = { uint.MaxValue, 23 },
-                RepeatedFixed64 = { ulong.MaxValue, 1234567890123 },
-                RepeatedFloat = { 100f, 12.25f },
-                RepeatedInt32 = { 100, 200 },
-                RepeatedInt64 = { 3210987654321, long.MaxValue },
-                RepeatedNestedEnum = { TestAllTypes.Types.NestedEnum.Foo, TestAllTypes.Types.NestedEnum.Neg },
-                RepeatedSfixed32 = { -123, 123 },
-                RepeatedSfixed64 = { -12345678901234, 12345678901234 },
-                RepeatedSint32 = { -456, 100 },
-                RepeatedSint64 = { -12345678901235, 123 },
-                RepeatedString = { "foo", "bar" },
-                RepeatedUint32 = { uint.MaxValue, uint.MinValue },
-                RepeatedUint64 = { ulong.MaxValue, uint.MinValue }
-            };
-
-            var clone = original.Clone();
-            Assert.AreNotSame(original, clone);
-            Assert.AreEqual(original, clone);
-            // Just as a single example
-            clone.RepeatedDouble.Add(25.5);
-            Assert.AreNotEqual(original, clone);
-        }
-
-        [Test]
-        public void CloneSingleMessageField()
-        {
-            var original = new TestAllTypes
-            {
-                SingleNestedMessage = new TestAllTypes.Types.NestedMessage { Bb = 20 }
-            };
-
-            var clone = original.Clone();
-            Assert.AreNotSame(original, clone);
-            Assert.AreNotSame(original.SingleNestedMessage, clone.SingleNestedMessage);
-            Assert.AreEqual(original, clone);
-
-            clone.SingleNestedMessage.Bb = 30;
-            Assert.AreNotEqual(original, clone);
-        }
-
-        [Test]
-        public void CloneRepeatedMessageField()
-        {
-            var original = new TestAllTypes
-            {
-                RepeatedNestedMessage = { new TestAllTypes.Types.NestedMessage { Bb = 20 } }
-            };
-
-            var clone = original.Clone();
-            Assert.AreNotSame(original, clone);
-            Assert.AreNotSame(original.RepeatedNestedMessage, clone.RepeatedNestedMessage);
-            Assert.AreNotSame(original.RepeatedNestedMessage[0], clone.RepeatedNestedMessage[0]);
-            Assert.AreEqual(original, clone);
-
-            clone.RepeatedNestedMessage[0].Bb = 30;
-            Assert.AreNotEqual(original, clone);
-        }
-
-        [Test]
-        public void CloneOneofField()
-        {
-            var original = new TestAllTypes
-            {
-                OneofNestedMessage = new TestAllTypes.Types.NestedMessage { Bb = 20 }
-            };
-
-            var clone = original.Clone();
-            Assert.AreNotSame(original, clone);
-            Assert.AreEqual(original, clone);
-
-            // We should have cloned the message
-            original.OneofNestedMessage.Bb = 30;
-            Assert.AreNotEqual(original, clone);
-        }
-
-        [Test]
-        public void OneofProperties()
-        {
-            // Switch the oneof case between each of the different options, and check everything behaves
-            // as expected in each case.
-            var message = new TestAllTypes();
-            Assert.AreEqual("", message.OneofString);
-            Assert.AreEqual(0, message.OneofUint32);
-            Assert.AreEqual(ByteString.Empty, message.OneofBytes);
-            Assert.IsNull(message.OneofNestedMessage);
-            Assert.AreEqual(TestAllTypes.OneofFieldOneofCase.None, message.OneofFieldCase);
-
-            message.OneofString = "sample";
-            Assert.AreEqual("sample", message.OneofString);
-            Assert.AreEqual(0, message.OneofUint32);
-            Assert.AreEqual(ByteString.Empty, message.OneofBytes);
-            Assert.IsNull(message.OneofNestedMessage);
-            Assert.AreEqual(TestAllTypes.OneofFieldOneofCase.OneofString, message.OneofFieldCase);
-
-            var bytes = ByteString.CopyFrom(1, 2, 3);
-            message.OneofBytes = bytes;
-            Assert.AreEqual("", message.OneofString);
-            Assert.AreEqual(0, message.OneofUint32);
-            Assert.AreEqual(bytes, message.OneofBytes);
-            Assert.IsNull(message.OneofNestedMessage);
-            Assert.AreEqual(TestAllTypes.OneofFieldOneofCase.OneofBytes, message.OneofFieldCase);
-
-            message.OneofUint32 = 20;
-            Assert.AreEqual("", message.OneofString);
-            Assert.AreEqual(20, message.OneofUint32);
-            Assert.AreEqual(ByteString.Empty, message.OneofBytes);
-            Assert.IsNull(message.OneofNestedMessage);
-            Assert.AreEqual(TestAllTypes.OneofFieldOneofCase.OneofUint32, message.OneofFieldCase);
-
-            var nestedMessage = new TestAllTypes.Types.NestedMessage { Bb = 25 };
-            message.OneofNestedMessage = nestedMessage;
-            Assert.AreEqual("", message.OneofString);
-            Assert.AreEqual(0, message.OneofUint32);
-            Assert.AreEqual(ByteString.Empty, message.OneofBytes);
-            Assert.AreEqual(nestedMessage, message.OneofNestedMessage);
-            Assert.AreEqual(TestAllTypes.OneofFieldOneofCase.OneofNestedMessage, message.OneofFieldCase);
-
-            message.ClearOneofField();
-            Assert.AreEqual("", message.OneofString);
-            Assert.AreEqual(0, message.OneofUint32);
-            Assert.AreEqual(ByteString.Empty, message.OneofBytes);
-            Assert.IsNull(message.OneofNestedMessage);
-            Assert.AreEqual(TestAllTypes.OneofFieldOneofCase.None, message.OneofFieldCase);
-        }
-
-        [Test]
-        public void Oneof_DefaultValuesNotEqual()
-        {
-            var message1 = new TestAllTypes { OneofString = "" };
-            var message2 = new TestAllTypes { OneofUint32 = 0 };
-            Assert.AreEqual(TestAllTypes.OneofFieldOneofCase.OneofString, message1.OneofFieldCase);
-            Assert.AreEqual(TestAllTypes.OneofFieldOneofCase.OneofUint32, message2.OneofFieldCase);
-            Assert.AreNotEqual(message1, message2);
-        }
-
-        [Test]
-        public void OneofSerialization_NonDefaultValue()
-        {
-            var message = new TestAllTypes
-            {
-                OneofString = "this would take a bit of space",
-                OneofUint32 = 10
-            };
-            var bytes = message.ToByteArray();
-            Assert.AreEqual(3, bytes.Length); // 2 bytes for the tag + 1 for the value - no string!
-
-            MessageParsingHelpers.AssertWritingMessage(message);
-
-            MessageParsingHelpers.AssertRoundtrip(TestAllTypes.Parser, message, parsedMessage =>
-            {
-                Assert.AreEqual(TestAllTypes.OneofFieldOneofCase.OneofUint32, parsedMessage.OneofFieldCase);
-            });
-        }
-
-        [Test]
-        public void OneofSerialization_DefaultValue()
-        {
-            var message = new TestAllTypes
-            {
-                OneofString = "this would take a bit of space",
-                OneofUint32 = 0 // This is the default value for UInt32; normally wouldn't be serialized
-            };
-            var bytes = message.ToByteArray();
-            Assert.AreEqual(3, bytes.Length); // 2 bytes for the tag + 1 for the value - it's still serialized
-
-            MessageParsingHelpers.AssertWritingMessage(message);
-
-            MessageParsingHelpers.AssertRoundtrip(TestAllTypes.Parser, message, parsedMessage =>
-            {
-                Assert.AreEqual(TestAllTypes.OneofFieldOneofCase.OneofUint32, parsedMessage.OneofFieldCase);
-            });
-        }
-
-        [Test]
-        public void MapStringString_DeterministicTrue_ThenBytesIdentical()
-        {
-            // Define three strings consisting of different versions of the letter I.
-            // LATIN CAPITAL LETTER I (U+0049)
-            string capitalLetterI = "I";
-            // LATIN SMALL LETTER I (U+0069)
-            string smallLetterI   = "i";
-            // LATIN SMALL LETTER DOTLESS I (U+0131)
-            string smallLetterDotlessI = "\u0131";
-            var testMap1 = new TestMap();
-
-            testMap1.MapStringString.Add(smallLetterDotlessI, "value_"+smallLetterDotlessI);
-            testMap1.MapStringString.Add(smallLetterI, "value_"+smallLetterI);
-            testMap1.MapStringString.Add(capitalLetterI, "content_"+capitalLetterI);
-            var bytes1 = SerializeTestMap(testMap1, true);
-
-            var testMap2 = new TestMap();
-            testMap2.MapStringString.Add(capitalLetterI, "content_"+capitalLetterI);
-            testMap2.MapStringString.Add(smallLetterI, "value_"+smallLetterI);
-            testMap2.MapStringString.Add(smallLetterDotlessI, "value_"+smallLetterDotlessI);
-
-            var bytes2 = SerializeTestMap(testMap2, true);
-            var parsedBytes2 = TestMap.Parser.ParseFrom(bytes2);
-            var parsedBytes1 = TestMap.Parser.ParseFrom(bytes1);
-            Assert.IsTrue(bytes1.SequenceEqual(bytes2));
-        }
-
-        [Test]
-        public void MapInt32Bytes_DeterministicTrue_ThenBytesIdentical()
-        {
-            var testMap1 = new TestMap();
-            testMap1.MapInt32Bytes.Add(1, ByteString.CopyFromUtf8("test1"));
-            testMap1.MapInt32Bytes.Add(2, ByteString.CopyFromUtf8("test2"));
-            var bytes1 = SerializeTestMap(testMap1, true);
-
-            var testMap2 = new TestMap();
-            testMap2.MapInt32Bytes.Add(2, ByteString.CopyFromUtf8("test2"));
-            testMap2.MapInt32Bytes.Add(1, ByteString.CopyFromUtf8("test1"));
-            var bytes2 = SerializeTestMap(testMap2, true);
-
-            Assert.IsTrue(bytes1.SequenceEqual(bytes2));
-        }
-
-        [Test]
-        public void MapInt32Bytes_DeterministicFalse_ThenBytesDifferent()
-        {
-            var testMap1 = new TestMap();
-            testMap1.MapInt32Bytes.Add(1, ByteString.CopyFromUtf8("test1"));
-            testMap1.MapInt32Bytes.Add(2, ByteString.CopyFromUtf8("test2"));
-            var bytes1 = SerializeTestMap(testMap1, false);
-
-            var testMap2 = new TestMap();
-            testMap2.MapInt32Bytes.Add(2, ByteString.CopyFromUtf8("test2"));
-            testMap2.MapInt32Bytes.Add(1, ByteString.CopyFromUtf8("test1"));
-            var bytes2 = SerializeTestMap(testMap2, false);
-
-            Assert.IsFalse(bytes1.SequenceEqual(bytes2));
-        }
-
-        private byte[] SerializeTestMap(TestMap testMap, bool deterministic)
-        {
-            using var memoryStream = new MemoryStream();
-            var codedOutputStream = new CodedOutputStream(memoryStream);
-            codedOutputStream.Deterministic = deterministic;
-
-            testMap.WriteTo(codedOutputStream);
-            codedOutputStream.Flush();
-
-            memoryStream.Seek(0, SeekOrigin.Begin);
-            return memoryStream.ToArray();
-        }
-
-        [Test]
-        public void DiscardUnknownFields_RealDataStillRead()
-        {
-            var message = SampleMessages.CreateFullTestAllTypes();
-            var stream = new MemoryStream();
-            var output = new CodedOutputStream(stream);
-            var unusedFieldNumber = 23456;
-            Assert.IsFalse(TestAllTypes.Descriptor.Fields.InDeclarationOrder().Select(x => x.FieldNumber).Contains(unusedFieldNumber));
-            output.WriteTag(unusedFieldNumber, WireFormat.WireType.LengthDelimited);
-            output.WriteString("ignore me");
-            message.WriteTo(output);
-            output.Flush();
-
-            MessageParsingHelpers.AssertReadingMessage(
-                TestAllTypes.Parser,
-                stream.ToArray(),
-                parsed =>
-                {
-                    // TODO: Add test back when DiscardUnknownFields API is supported.
-                    // Assert.AreEqual(message, parsed);
-                });
-        }
-
-        [Test]
-        public void DiscardUnknownFields_AllTypes()
-        {
-            // Simple way of ensuring we can skip all kinds of fields.
-            var data = SampleMessages.CreateFullTestAllTypes().ToByteArray();
-            var empty = Empty.Parser.ParseFrom(data);
-
-            MessageParsingHelpers.AssertReadingMessage(
-                Empty.Parser,
-                data,
-                parsed =>
-                {
-                    // TODO: Add test back when DiscardUnknownFields API is supported.
-                    // Assert.AreNotEqual(new Empty(), empty);
-                });
-        }
-
-        // This was originally seen as a conformance test failure.
-        [Test]
-        public void TruncatedMessageFieldThrows()
-        {
-            // 130, 3 is the message tag
-            // 1 is the data length - but there's no data.
-            var data = new byte[] { 130, 3, 1 };
-            MessageParsingHelpers.AssertReadingMessageThrows<TestAllTypes, InvalidProtocolBufferException>(TestAllTypes.Parser, data);
-        }
-
-        /// <summary>
-        /// Demonstrates current behaviour with an extraneous end group tag - see issue 688
-        /// for details; we may want to change this.
-        /// </summary>
-        [Test]
-        public void ExtraEndGroupThrows()
-        {
-            var stream = new MemoryStream();
-            var output = new CodedOutputStream(stream);
-
-            output.WriteTag(TestAllTypes.SingleFixed32FieldNumber, WireFormat.WireType.Fixed32);
-            output.WriteFixed32(123);
-            output.WriteTag(100, WireFormat.WireType.EndGroup);
-
-            output.Flush();
-
-            stream.Position = 0;
-            MessageParsingHelpers.AssertReadingMessageThrows<TestAllTypes, InvalidProtocolBufferException>(TestAllTypes.Parser, stream.ToArray());
-        }
-
-        [Test]
-        public void CustomDiagnosticMessage_DirectToStringCall()
-        {
-            var message = new ForeignMessage { C = 31 };
-            Assert.AreEqual("{ \"c\": 31, \"@cInHex\": \"1f\" }", message.ToString());
-            Assert.AreEqual("{ \"c\": 31 }", JsonFormatter.Default.Format(message));
-        }
-
-        [Test]
-        public void CustomDiagnosticMessage_Nested()
-        {
-            var message = new TestAllTypes { SingleForeignMessage = new ForeignMessage { C = 16 } };
-            Assert.AreEqual("{ \"singleForeignMessage\": { \"c\": 16, \"@cInHex\": \"10\" } }", message.ToString());
-            Assert.AreEqual("{ \"singleForeignMessage\": { \"c\": 16 } }", JsonFormatter.Default.Format(message));
-        }
-
-        [Test]
-        public void CustomDiagnosticMessage_DirectToTextWriterCall()
-        {
-            var message = new ForeignMessage { C = 31 };
-            var writer = new StringWriter();
-            JsonFormatter.Default.Format(message, writer);
-            Assert.AreEqual("{ \"c\": 31 }", writer.ToString());
-        }
-
-        [Test]
-        public void NaNComparisons()
-        {
-            var message1 = new TestAllTypes { SingleDouble = SampleNaNs.Regular };
-            var message2 = new TestAllTypes { SingleDouble = SampleNaNs.PayloadFlipped };
-            var message3 = new TestAllTypes { SingleDouble = SampleNaNs.Regular };
-
-            EqualityTester.AssertInequality(message1, message2);
-            EqualityTester.AssertEquality(message1, message3);
-        }
 
         [Test]
         [TestCase(false)]
@@ -1705,5 +905,4 @@
             Assert.AreEqual(expected, message1.MapStringString);
         }
     }
->>>>>>> 626889fb
 }