--- conflicted
+++ resolved
@@ -10,10 +10,6 @@
 using Google.Protobuf.Reflection;
 using NUnit.Framework;
 using System;
-<<<<<<< HEAD
-using System.IO;
-=======
->>>>>>> 626889fb
 using System.Linq;
 using UnitTest.Issues.TestProtos;
 using static UnitTest.Issues.TestProtos.ComplexOptionType2.Types;
@@ -43,11 +39,7 @@
                 }
                 else
                 {
-<<<<<<< HEAD
-                    v = default(E);
-=======
                     v = default;
->>>>>>> 626889fb
                     return false;
                 }
             };
@@ -178,7 +170,6 @@
             // Just two examples
             var messageDescriptor = AggregateMessage.Descriptor;
             AssertOption(new Aggregate { I = 101, S = "MessageAnnotation" }, messageDescriptor.CustomOptions.TryGetMessage, Msgopt, messageDescriptor.GetOption, messageDescriptor.GetOptions().GetExtension);
-<<<<<<< HEAD
 
             var fieldDescriptor = messageDescriptor.Fields["fieldname"];
             AssertOption(new Aggregate { S = "FieldAnnotation" }, fieldDescriptor.CustomOptions.TryGetMessage, Fieldopt, fieldDescriptor.GetOption, fieldDescriptor.GetOptions().GetExtension);
@@ -231,60 +222,6 @@
             Assert.AreEqual(3, intOptFieldFooExtensionValue.GetExtension(UnitTest.Issues.TestProtos.SelfreferentialOptions.UnittestSelfreferentialOptionsExtensions.FooFooOpt).IntOpt);
         }
 
-=======
-
-            var fieldDescriptor = messageDescriptor.Fields["fieldname"];
-            AssertOption(new Aggregate { S = "FieldAnnotation" }, fieldDescriptor.CustomOptions.TryGetMessage, Fieldopt, fieldDescriptor.GetOption, fieldDescriptor.GetOptions().GetExtension);
-        }
-
-        [Test]
-        public void NoOptions()
-        {
-            var fileDescriptor = UnittestProto3Reflection.Descriptor;
-            var messageDescriptor = TestAllTypes.Descriptor;
-            Assert.NotNull(fileDescriptor.CustomOptions);
-            Assert.NotNull(messageDescriptor.CustomOptions);
-            Assert.NotNull(messageDescriptor.Fields[1].CustomOptions);
-            Assert.NotNull(fileDescriptor.Services[0].CustomOptions);
-            Assert.NotNull(fileDescriptor.Services[0].Methods[0].CustomOptions);
-            Assert.NotNull(fileDescriptor.EnumTypes[0].CustomOptions);
-            Assert.NotNull(fileDescriptor.EnumTypes[0].Values[0].CustomOptions);
-            Assert.NotNull(TestAllTypes.Descriptor.Oneofs[0].CustomOptions);
-        }
-
-        [Test]
-        public void MultipleImportOfSameFileWithExtension()
-        {
-            var descriptor = UnittestIssue6936CReflection.Descriptor;
-            var foo = Foo.Descriptor;
-            var bar = Bar.Descriptor;
-            AssertOption("foo", foo.CustomOptions.TryGetString, UnittestIssue6936AExtensions.Opt, foo.GetOption, foo.GetOptions().GetExtension);
-            AssertOption("bar", bar.CustomOptions.TryGetString, UnittestIssue6936AExtensions.Opt, bar.GetOption, bar.GetOptions().GetExtension);
-        }
-
-        [Test]
-        public void SelfReferentialOptions()
-        {
-            // Custom field option used in definition of the custom option's message.
-            var fooField = UnitTest.Issues.TestProtos.SelfreferentialOptions.FooOptions.Descriptor.FindFieldByName("foo");
-            var fooFieldFooExtensionValue = fooField.GetOptions().GetExtension(UnitTest.Issues.TestProtos.SelfreferentialOptions.UnittestSelfreferentialOptionsExtensions.FooOptions);
-            Assert.AreEqual(1234, fooFieldFooExtensionValue.Foo);
-
-            // Custom field option used on the definition of that field option.
-            var fileDescriptor = UnitTest.Issues.TestProtos.SelfreferentialOptions.UnittestSelfreferentialOptionsReflection.Descriptor;
-            var barOptionsField = fileDescriptor.Extensions.UnorderedExtensions.Single(field => field.Name == "bar_options");
-            var barExtensionValue = barOptionsField.GetOptions().GetExtension(UnitTest.Issues.TestProtos.SelfreferentialOptions.UnittestSelfreferentialOptionsExtensions.BarOptions);
-            Assert.AreEqual(1234, barExtensionValue);
-
-            // Custom field option used in definition of the extension message.
-            var intOptField = UnitTest.Issues.TestProtos.SelfreferentialOptions.FooOptions.Descriptor.FindFieldByName("int_opt");
-            var intOptFieldFooExtensionValue = intOptField.GetOptions().GetExtension(UnitTest.Issues.TestProtos.SelfreferentialOptions.UnittestSelfreferentialOptionsExtensions.FooOptions);
-            Assert.AreEqual(1, intOptFieldFooExtensionValue.IntOpt);
-            Assert.AreEqual(2, intOptFieldFooExtensionValue.GetExtension(UnitTest.Issues.TestProtos.SelfreferentialOptions.UnittestSelfreferentialOptionsExtensions.FooIntOpt));
-            Assert.AreEqual(3, intOptFieldFooExtensionValue.GetExtension(UnitTest.Issues.TestProtos.SelfreferentialOptions.UnittestSelfreferentialOptionsExtensions.FooFooOpt).IntOpt);
-        }
-
->>>>>>> 626889fb
         private void AssertOption<T, D>(T expected, OptionFetcher<T> customOptionFetcher, Extension<D, T> extension, Func<Extension<D, T>, T> getOptionFetcher, Func<Extension<D, T>, T> extensionFetcher) where D : IExtendableMessage<D>
         {
             Assert.IsTrue(customOptionFetcher(extension.FieldNumber, out T customOptionsValue));
