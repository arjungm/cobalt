--- conflicted
+++ resolved
@@ -146,10 +146,6 @@
                 // WriteTagAndValue ignores default values
                 var stream = new MemoryStream();
                 CodedOutputStream codedOutput;
-<<<<<<< HEAD
-#if !NET35
-=======
->>>>>>> 626889fb
                 codedOutput = new CodedOutputStream(stream);
                 codec.WriteTagAndValue(codedOutput, codec.DefaultValue);
                 codedOutput.Flush();
