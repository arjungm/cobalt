<Project Sdk="Microsoft.NET.Sdk">

  <PropertyGroup>
<<<<<<< HEAD
    <TargetFrameworks>net451;netcoreapp3.1;net60</TargetFrameworks>
=======
    <TargetFrameworks>net462;net6.0</TargetFrameworks>
>>>>>>> 626889fb
    <AssemblyOriginatorKeyFile>../../keys/Google.Protobuf.snk</AssemblyOriginatorKeyFile>
    <SignAssembly>true</SignAssembly>
    <IsPackable>False</IsPackable>
    <AllowUnsafeBlocks>True</AllowUnsafeBlocks>
  </PropertyGroup>

  <ItemGroup>
    <ProjectReference Include="..\Google.Protobuf\Google.Protobuf.csproj" />
<<<<<<< HEAD
    <ProjectReference Include="..\Google.Protobuf.Test.TestProtos\Google.Protobuf.Test.TestProtos.csproj"/>
=======
    <ProjectReference Include="..\Google.Protobuf.Test.TestProtos\Google.Protobuf.Test.TestProtos.csproj" />
>>>>>>> 626889fb
  </ItemGroup>

  <ItemGroup>
    <PackageReference Include="Microsoft.NET.Test.Sdk" Version="17.7.2" />
    <PackageReference Include="NUnit" Version="3.13.3" />
    <PackageReference Include="NUnit3TestAdapter" Version="4.5.0" />
  </ItemGroup>

<<<<<<< HEAD
  <!-- Needed for the net45 build to work on Unix. See https://github.com/dotnet/designs/pull/33 -->
  <ItemGroup>
    <PackageReference Include="Microsoft.NETFramework.ReferenceAssemblies" Version="1.0.0" PrivateAssets="All" />
=======
  <!-- Needed for the netfx build to work on Unix. See https://github.com/dotnet/designs/pull/33 -->
  <ItemGroup>
    <PackageReference Include="Microsoft.NETFramework.ReferenceAssemblies" Version="1.0.3" PrivateAssets="All" />
>>>>>>> 626889fb
  </ItemGroup>

  <ItemGroup>
    <EmbeddedResource Include="testprotos.pb" />
  </ItemGroup>

</Project><|MERGE_RESOLUTION|>--- conflicted
+++ resolved
@@ -1,11 +1,7 @@
 <Project Sdk="Microsoft.NET.Sdk">
 
   <PropertyGroup>
-<<<<<<< HEAD
-    <TargetFrameworks>net451;netcoreapp3.1;net60</TargetFrameworks>
-=======
     <TargetFrameworks>net462;net6.0</TargetFrameworks>
->>>>>>> 626889fb
     <AssemblyOriginatorKeyFile>../../keys/Google.Protobuf.snk</AssemblyOriginatorKeyFile>
     <SignAssembly>true</SignAssembly>
     <IsPackable>False</IsPackable>
@@ -14,11 +10,7 @@
 
   <ItemGroup>
     <ProjectReference Include="..\Google.Protobuf\Google.Protobuf.csproj" />
-<<<<<<< HEAD
-    <ProjectReference Include="..\Google.Protobuf.Test.TestProtos\Google.Protobuf.Test.TestProtos.csproj"/>
-=======
     <ProjectReference Include="..\Google.Protobuf.Test.TestProtos\Google.Protobuf.Test.TestProtos.csproj" />
->>>>>>> 626889fb
   </ItemGroup>
 
   <ItemGroup>
@@ -27,15 +19,9 @@
     <PackageReference Include="NUnit3TestAdapter" Version="4.5.0" />
   </ItemGroup>
 
-<<<<<<< HEAD
-  <!-- Needed for the net45 build to work on Unix. See https://github.com/dotnet/designs/pull/33 -->
-  <ItemGroup>
-    <PackageReference Include="Microsoft.NETFramework.ReferenceAssemblies" Version="1.0.0" PrivateAssets="All" />
-=======
   <!-- Needed for the netfx build to work on Unix. See https://github.com/dotnet/designs/pull/33 -->
   <ItemGroup>
     <PackageReference Include="Microsoft.NETFramework.ReferenceAssemblies" Version="1.0.3" PrivateAssets="All" />
->>>>>>> 626889fb
   </ItemGroup>
 
   <ItemGroup>
