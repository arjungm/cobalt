<<<<<<< HEAD
﻿#region Copyright notice and license
// Protocol Buffers - Google's data interchange format
// Copyright 2008 Google Inc.  All rights reserved.
// https://developers.google.com/protocol-buffers/
//
// Redistribution and use in source and binary forms, with or without
// modification, are permitted provided that the following conditions are
// met:
//
//     * Redistributions of source code must retain the above copyright
// notice, this list of conditions and the following disclaimer.
//     * Redistributions in binary form must reproduce the above
// copyright notice, this list of conditions and the following disclaimer
// in the documentation and/or other materials provided with the
// distribution.
//     * Neither the name of Google Inc. nor the names of its
// contributors may be used to endorse or promote products derived from
// this software without specific prior written permission.
//
// THIS SOFTWARE IS PROVIDED BY THE COPYRIGHT HOLDERS AND CONTRIBUTORS
// "AS IS" AND ANY EXPRESS OR IMPLIED WARRANTIES, INCLUDING, BUT NOT
// LIMITED TO, THE IMPLIED WARRANTIES OF MERCHANTABILITY AND FITNESS FOR
// A PARTICULAR PURPOSE ARE DISCLAIMED. IN NO EVENT SHALL THE COPYRIGHT
// OWNER OR CONTRIBUTORS BE LIABLE FOR ANY DIRECT, INDIRECT, INCIDENTAL,
// SPECIAL, EXEMPLARY, OR CONSEQUENTIAL DAMAGES (INCLUDING, BUT NOT
// LIMITED TO, PROCUREMENT OF SUBSTITUTE GOODS OR SERVICES; LOSS OF USE,
// DATA, OR PROFITS; OR BUSINESS INTERRUPTION) HOWEVER CAUSED AND ON ANY
// THEORY OF LIABILITY, WHETHER IN CONTRACT, STRICT LIABILITY, OR TORT
// (INCLUDING NEGLIGENCE OR OTHERWISE) ARISING IN ANY WAY OUT OF THE USE
// OF THIS SOFTWARE, EVEN IF ADVISED OF THE POSSIBILITY OF SUCH DAMAGE.
#endregion

using Google.Protobuf.Reflection;
using UnitTest.Issues.TestProtos;
using NUnit.Framework;
using System.IO;
using static UnitTest.Issues.TestProtos.OneofMerging.Types;

namespace Google.Protobuf
{
    /// <summary>
    /// Tests for issues which aren't easily compartmentalized into other unit tests.
    /// </summary>
    public class IssuesTest
    {
        // Issue 45
        [Test]
        public void FieldCalledItem()
        {
            ItemField message = new ItemField { Item = 3 };
            FieldDescriptor field = ItemField.Descriptor.FindFieldByName("item");
            Assert.NotNull(field);
            Assert.AreEqual(3, (int)field.Accessor.GetValue(message));
        }

        [Test]
        public void ReservedNames()
        {
            var message = new ReservedNames { Types_ = 10, Descriptor_ = 20 };
            // Underscores aren't reflected in the JSON.
            Assert.AreEqual("{ \"types\": 10, \"descriptor\": 20 }", message.ToString());
        }

        [Test]
        public void JsonNameParseTest()
        {
            var settings = new JsonParser.Settings(10, TypeRegistry.FromFiles(UnittestIssuesReflection.Descriptor));
            var parser = new JsonParser(settings);

            // It is safe to use either original field name or explicitly specified json_name
            Assert.AreEqual(new TestJsonName { Name = "test", Description = "test2", Guid = "test3" },
                parser.Parse<TestJsonName>("{ \"name\": \"test\", \"desc\": \"test2\", \"guid\": \"test3\" }"));
        }

        [Test]
        public void JsonNameFormatTest()
        {
            var message = new TestJsonName { Name = "test", Description = "test2", Guid = "test3" };
            Assert.AreEqual("{ \"name\": \"test\", \"desc\": \"test2\", \"exid\": \"test3\" }",
                JsonFormatter.Default.Format(message));
        }

        [Test]
        public void OneofMerging()
        {
            var message1 = new OneofMerging { Nested = new Nested { X = 10 } };
            var message2 = new OneofMerging { Nested = new Nested { Y = 20 } };
            var expected = new OneofMerging { Nested = new Nested { X = 10, Y = 20 } };

            var merged = message1.Clone();
            merged.MergeFrom(message2);
            Assert.AreEqual(expected, merged);
        }

        // Check that a tag immediately followed by end of limit can still be read.
        [Test]
        public void CodedInputStream_LimitReachedRightAfterTag()
        {
            MemoryStream ms = new MemoryStream();
            var cos = new CodedOutputStream(ms);
            cos.WriteTag(11, WireFormat.WireType.Varint);
            Assert.AreEqual(1, cos.Position);
            cos.WriteString("some extra padding");  // ensure is currentLimit distinct from the end of the buffer.
            cos.Flush();

            var cis = new CodedInputStream(ms.ToArray());
            cis.PushLimit(1);  // make sure we reach the limit right after reading the tag.

            // we still must read the tag correctly, even though the tag is at the very end of our limited input
            // (which is a corner case and will most likely result in an error when trying to read value of the field
            // described by this tag, but it would be a logical error not to read the tag that's actually present).
            // See https://github.com/protocolbuffers/protobuf/pull/7289
            cis.AssertNextTag(WireFormat.MakeTag(11, WireFormat.WireType.Varint));
        }
    }
}
=======
#region Copyright notice and license
// Protocol Buffers - Google's data interchange format
// Copyright 2008 Google Inc.  All rights reserved.
//
// Use of this source code is governed by a BSD-style
// license that can be found in the LICENSE file or at
// https://developers.google.com/open-source/licenses/bsd
#endregion

using Google.Protobuf.Reflection;
using UnitTest.Issues.TestProtos;
using NUnit.Framework;
using System.IO;
using static UnitTest.Issues.TestProtos.OneofMerging.Types;

namespace Google.Protobuf
{
    /// <summary>
    /// Tests for issues which aren't easily compartmentalized into other unit tests.
    /// </summary>
    public class IssuesTest
    {
        // Issue 45
        [Test]
        public void FieldCalledItem()
        {
            ItemField message = new ItemField { Item = 3 };
            FieldDescriptor field = ItemField.Descriptor.FindFieldByName("item");
            Assert.NotNull(field);
            Assert.AreEqual(3, (int)field.Accessor.GetValue(message));
        }

        [Test]
        public void ReservedNames()
        {
            var message = new ReservedNames { Types_ = 10, Descriptor_ = 20 };
            // Underscores aren't reflected in the JSON.
            Assert.AreEqual("{ \"types\": 10, \"descriptor\": 20 }", message.ToString());
        }

        [Test]
        public void JsonNameParseTest()
        {
            var settings = new JsonParser.Settings(10, TypeRegistry.FromFiles(UnittestIssuesReflection.Descriptor));
            var parser = new JsonParser(settings);

            // It is safe to use either original field name or explicitly specified json_name
            Assert.AreEqual(new TestJsonName { Name = "test", Description = "test2", Guid = "test3" },
                parser.Parse<TestJsonName>("{ \"name\": \"test\", \"desc\": \"test2\", \"guid\": \"test3\" }"));
        }

        [Test]
        public void JsonNameFormatTest()
        {
            var message = new TestJsonName { Name = "test", Description = "test2", Guid = "test3" };
            Assert.AreEqual("{ \"name\": \"test\", \"desc\": \"test2\", \"exid\": \"test3\" }",
                JsonFormatter.Default.Format(message));
        }

        [Test]
        public void OneofMerging()
        {
            var message1 = new OneofMerging { Nested = new Nested { X = 10 } };
            var message2 = new OneofMerging { Nested = new Nested { Y = 20 } };
            var expected = new OneofMerging { Nested = new Nested { X = 10, Y = 20 } };

            var merged = message1.Clone();
            merged.MergeFrom(message2);
            Assert.AreEqual(expected, merged);
        }

        // Check that a tag immediately followed by end of limit can still be read.
        [Test]
        public void CodedInputStream_LimitReachedRightAfterTag()
        {
            MemoryStream ms = new MemoryStream();
            var cos = new CodedOutputStream(ms);
            cos.WriteTag(11, WireFormat.WireType.Varint);
            Assert.AreEqual(1, cos.Position);
            cos.WriteString("some extra padding");  // ensure is currentLimit distinct from the end of the buffer.
            cos.Flush();

            var cis = new CodedInputStream(ms.ToArray());
            cis.PushLimit(1);  // make sure we reach the limit right after reading the tag.

            // we still must read the tag correctly, even though the tag is at the very end of our limited input
            // (which is a corner case and will most likely result in an error when trying to read value of the field
            // described by this tag, but it would be a logical error not to read the tag that's actually present).
            // See https://github.com/protocolbuffers/protobuf/pull/7289
            cis.AssertNextTag(WireFormat.MakeTag(11, WireFormat.WireType.Varint));
        }

        [Test]
        public void NoneFieldInOneof()
        {
            var message = new OneofWithNoneField();
            var emptyHashCode = message.GetHashCode();
            Assert.AreEqual(OneofWithNoneField.TestOneofCase.None, message.TestCase);
            message.None = "test";
            Assert.AreEqual(OneofWithNoneField.TestOneofCase.None_, message.TestCase);
            Assert.AreNotEqual(emptyHashCode, message.GetHashCode());

            var bytes = message.ToByteArray();
            var parsed = OneofWithNoneField.Parser.ParseFrom(bytes);
            Assert.AreEqual(message, parsed);
            Assert.AreEqual("test", parsed.None);
        }
    }
}
>>>>>>> 626889fb
<|MERGE_RESOLUTION|>--- conflicted
+++ resolved
@@ -1,121 +1,3 @@
-<<<<<<< HEAD
-﻿#region Copyright notice and license
-// Protocol Buffers - Google's data interchange format
-// Copyright 2008 Google Inc.  All rights reserved.
-// https://developers.google.com/protocol-buffers/
-//
-// Redistribution and use in source and binary forms, with or without
-// modification, are permitted provided that the following conditions are
-// met:
-//
-//     * Redistributions of source code must retain the above copyright
-// notice, this list of conditions and the following disclaimer.
-//     * Redistributions in binary form must reproduce the above
-// copyright notice, this list of conditions and the following disclaimer
-// in the documentation and/or other materials provided with the
-// distribution.
-//     * Neither the name of Google Inc. nor the names of its
-// contributors may be used to endorse or promote products derived from
-// this software without specific prior written permission.
-//
-// THIS SOFTWARE IS PROVIDED BY THE COPYRIGHT HOLDERS AND CONTRIBUTORS
-// "AS IS" AND ANY EXPRESS OR IMPLIED WARRANTIES, INCLUDING, BUT NOT
-// LIMITED TO, THE IMPLIED WARRANTIES OF MERCHANTABILITY AND FITNESS FOR
-// A PARTICULAR PURPOSE ARE DISCLAIMED. IN NO EVENT SHALL THE COPYRIGHT
-// OWNER OR CONTRIBUTORS BE LIABLE FOR ANY DIRECT, INDIRECT, INCIDENTAL,
-// SPECIAL, EXEMPLARY, OR CONSEQUENTIAL DAMAGES (INCLUDING, BUT NOT
-// LIMITED TO, PROCUREMENT OF SUBSTITUTE GOODS OR SERVICES; LOSS OF USE,
-// DATA, OR PROFITS; OR BUSINESS INTERRUPTION) HOWEVER CAUSED AND ON ANY
-// THEORY OF LIABILITY, WHETHER IN CONTRACT, STRICT LIABILITY, OR TORT
-// (INCLUDING NEGLIGENCE OR OTHERWISE) ARISING IN ANY WAY OUT OF THE USE
-// OF THIS SOFTWARE, EVEN IF ADVISED OF THE POSSIBILITY OF SUCH DAMAGE.
-#endregion
-
-using Google.Protobuf.Reflection;
-using UnitTest.Issues.TestProtos;
-using NUnit.Framework;
-using System.IO;
-using static UnitTest.Issues.TestProtos.OneofMerging.Types;
-
-namespace Google.Protobuf
-{
-    /// <summary>
-    /// Tests for issues which aren't easily compartmentalized into other unit tests.
-    /// </summary>
-    public class IssuesTest
-    {
-        // Issue 45
-        [Test]
-        public void FieldCalledItem()
-        {
-            ItemField message = new ItemField { Item = 3 };
-            FieldDescriptor field = ItemField.Descriptor.FindFieldByName("item");
-            Assert.NotNull(field);
-            Assert.AreEqual(3, (int)field.Accessor.GetValue(message));
-        }
-
-        [Test]
-        public void ReservedNames()
-        {
-            var message = new ReservedNames { Types_ = 10, Descriptor_ = 20 };
-            // Underscores aren't reflected in the JSON.
-            Assert.AreEqual("{ \"types\": 10, \"descriptor\": 20 }", message.ToString());
-        }
-
-        [Test]
-        public void JsonNameParseTest()
-        {
-            var settings = new JsonParser.Settings(10, TypeRegistry.FromFiles(UnittestIssuesReflection.Descriptor));
-            var parser = new JsonParser(settings);
-
-            // It is safe to use either original field name or explicitly specified json_name
-            Assert.AreEqual(new TestJsonName { Name = "test", Description = "test2", Guid = "test3" },
-                parser.Parse<TestJsonName>("{ \"name\": \"test\", \"desc\": \"test2\", \"guid\": \"test3\" }"));
-        }
-
-        [Test]
-        public void JsonNameFormatTest()
-        {
-            var message = new TestJsonName { Name = "test", Description = "test2", Guid = "test3" };
-            Assert.AreEqual("{ \"name\": \"test\", \"desc\": \"test2\", \"exid\": \"test3\" }",
-                JsonFormatter.Default.Format(message));
-        }
-
-        [Test]
-        public void OneofMerging()
-        {
-            var message1 = new OneofMerging { Nested = new Nested { X = 10 } };
-            var message2 = new OneofMerging { Nested = new Nested { Y = 20 } };
-            var expected = new OneofMerging { Nested = new Nested { X = 10, Y = 20 } };
-
-            var merged = message1.Clone();
-            merged.MergeFrom(message2);
-            Assert.AreEqual(expected, merged);
-        }
-
-        // Check that a tag immediately followed by end of limit can still be read.
-        [Test]
-        public void CodedInputStream_LimitReachedRightAfterTag()
-        {
-            MemoryStream ms = new MemoryStream();
-            var cos = new CodedOutputStream(ms);
-            cos.WriteTag(11, WireFormat.WireType.Varint);
-            Assert.AreEqual(1, cos.Position);
-            cos.WriteString("some extra padding");  // ensure is currentLimit distinct from the end of the buffer.
-            cos.Flush();
-
-            var cis = new CodedInputStream(ms.ToArray());
-            cis.PushLimit(1);  // make sure we reach the limit right after reading the tag.
-
-            // we still must read the tag correctly, even though the tag is at the very end of our limited input
-            // (which is a corner case and will most likely result in an error when trying to read value of the field
-            // described by this tag, but it would be a logical error not to read the tag that's actually present).
-            // See https://github.com/protocolbuffers/protobuf/pull/7289
-            cis.AssertNextTag(WireFormat.MakeTag(11, WireFormat.WireType.Varint));
-        }
-    }
-}
-=======
 #region Copyright notice and license
 // Protocol Buffers - Google's data interchange format
 // Copyright 2008 Google Inc.  All rights reserved.
@@ -224,5 +106,4 @@
             Assert.AreEqual("test", parsed.None);
         }
     }
-}
->>>>>>> 626889fb
+}