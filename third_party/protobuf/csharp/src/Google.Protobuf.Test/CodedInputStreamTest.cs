<<<<<<< HEAD
#region Copyright notice and license
// Protocol Buffers - Google's data interchange format
// Copyright 2008 Google Inc.  All rights reserved.
// https://developers.google.com/protocol-buffers/
//
// Redistribution and use in source and binary forms, with or without
// modification, are permitted provided that the following conditions are
// met:
//
//     * Redistributions of source code must retain the above copyright
// notice, this list of conditions and the following disclaimer.
//     * Redistributions in binary form must reproduce the above
// copyright notice, this list of conditions and the following disclaimer
// in the documentation and/or other materials provided with the
// distribution.
//     * Neither the name of Google Inc. nor the names of its
// contributors may be used to endorse or promote products derived from
// this software without specific prior written permission.
//
// THIS SOFTWARE IS PROVIDED BY THE COPYRIGHT HOLDERS AND CONTRIBUTORS
// "AS IS" AND ANY EXPRESS OR IMPLIED WARRANTIES, INCLUDING, BUT NOT
// LIMITED TO, THE IMPLIED WARRANTIES OF MERCHANTABILITY AND FITNESS FOR
// A PARTICULAR PURPOSE ARE DISCLAIMED. IN NO EVENT SHALL THE COPYRIGHT
// OWNER OR CONTRIBUTORS BE LIABLE FOR ANY DIRECT, INDIRECT, INCIDENTAL,
// SPECIAL, EXEMPLARY, OR CONSEQUENTIAL DAMAGES (INCLUDING, BUT NOT
// LIMITED TO, PROCUREMENT OF SUBSTITUTE GOODS OR SERVICES; LOSS OF USE,
// DATA, OR PROFITS; OR BUSINESS INTERRUPTION) HOWEVER CAUSED AND ON ANY
// THEORY OF LIABILITY, WHETHER IN CONTRACT, STRICT LIABILITY, OR TORT
// (INCLUDING NEGLIGENCE OR OTHERWISE) ARISING IN ANY WAY OUT OF THE USE
// OF THIS SOFTWARE, EVEN IF ADVISED OF THE POSSIBILITY OF SUCH DAMAGE.
#endregion

using System;
using System.Buffers;
using System.IO;
using Google.Protobuf.TestProtos;
using Proto2 = Google.Protobuf.TestProtos.Proto2;
using NUnit.Framework;

namespace Google.Protobuf
{
    public class CodedInputStreamTest
    {
        /// <summary>
        /// Helper to construct a byte array from a bunch of bytes.  The inputs are
        /// actually ints so that I can use hex notation and not get stupid errors
        /// about precision.
        /// </summary>
        private static byte[] Bytes(params int[] bytesAsInts)
        {
            byte[] bytes = new byte[bytesAsInts.Length];
            for (int i = 0; i < bytesAsInts.Length; i++)
            {
                bytes[i] = (byte) bytesAsInts[i];
            }
            return bytes;
        }

        /// <summary>
        /// Parses the given bytes using ReadRawVarint32() and ReadRawVarint64()
        /// </summary>
        private static void AssertReadVarint(byte[] data, ulong value)
        {
            CodedInputStream input = new CodedInputStream(data);
            Assert.AreEqual((uint) value, input.ReadRawVarint32());
            Assert.IsTrue(input.IsAtEnd);

            input = new CodedInputStream(data);
            Assert.AreEqual(value, input.ReadRawVarint64());
            Assert.IsTrue(input.IsAtEnd);

            AssertReadFromParseContext(new ReadOnlySequence<byte>(data), (ref ParseContext ctx) =>
            {
                Assert.AreEqual((uint) value, ctx.ReadUInt32());
            }, true);

            AssertReadFromParseContext(new ReadOnlySequence<byte>(data), (ref ParseContext ctx) =>
            {
                Assert.AreEqual(value, ctx.ReadUInt64());
            }, true);

            // Try different block sizes.
            for (int bufferSize = 1; bufferSize <= 16; bufferSize *= 2)
            {
                input = new CodedInputStream(new SmallBlockInputStream(data, bufferSize));
                Assert.AreEqual((uint) value, input.ReadRawVarint32());

                input = new CodedInputStream(new SmallBlockInputStream(data, bufferSize));
                Assert.AreEqual(value, input.ReadRawVarint64());
                Assert.IsTrue(input.IsAtEnd);

                AssertReadFromParseContext(ReadOnlySequenceFactory.CreateWithContent(data, bufferSize), (ref ParseContext ctx) =>
                {
                    Assert.AreEqual((uint) value, ctx.ReadUInt32());
                }, true);

                AssertReadFromParseContext(ReadOnlySequenceFactory.CreateWithContent(data, bufferSize), (ref ParseContext ctx) =>
                {
                    Assert.AreEqual(value, ctx.ReadUInt64());
                }, true);
            }

            // Try reading directly from a MemoryStream. We want to verify that it
            // doesn't read past the end of the input, so write an extra byte - this
            // lets us test the position at the end.
            MemoryStream memoryStream = new MemoryStream();
            memoryStream.Write(data, 0, data.Length);
            memoryStream.WriteByte(0);
            memoryStream.Position = 0;
            Assert.AreEqual((uint) value, CodedInputStream.ReadRawVarint32(memoryStream));
            Assert.AreEqual(data.Length, memoryStream.Position);
        }

        /// <summary>
        /// Parses the given bytes using ReadRawVarint32() and ReadRawVarint64() and
        /// expects them to fail with an InvalidProtocolBufferException whose
        /// description matches the given one.
        /// </summary>
        private static void AssertReadVarintFailure(InvalidProtocolBufferException expected, byte[] data)
        {
            CodedInputStream input = new CodedInputStream(data);
            var exception = Assert.Throws<InvalidProtocolBufferException>(() => input.ReadRawVarint32());
            Assert.AreEqual(expected.Message, exception.Message);

            input = new CodedInputStream(data);
            exception = Assert.Throws<InvalidProtocolBufferException>(() => input.ReadRawVarint64());
            Assert.AreEqual(expected.Message, exception.Message);

            AssertReadFromParseContext(new ReadOnlySequence<byte>(data), (ref ParseContext ctx) =>
            {
                try
                {
                    ctx.ReadUInt32();
                    Assert.Fail();
                }
                catch (InvalidProtocolBufferException ex)
                {
                    Assert.AreEqual(expected.Message, ex.Message);
                }
            }, false);

            AssertReadFromParseContext(new ReadOnlySequence<byte>(data), (ref ParseContext ctx) =>
            {
                try
                {
                    ctx.ReadUInt64();
                    Assert.Fail();
                }
                catch (InvalidProtocolBufferException ex)
                {
                    Assert.AreEqual(expected.Message, ex.Message);
                }
            }, false);

            // Make sure we get the same error when reading directly from a Stream.
            exception = Assert.Throws<InvalidProtocolBufferException>(() => CodedInputStream.ReadRawVarint32(new MemoryStream(data)));
            Assert.AreEqual(expected.Message, exception.Message);
        }

        private delegate void ParseContextAssertAction(ref ParseContext ctx);

        private static void AssertReadFromParseContext(ReadOnlySequence<byte> input, ParseContextAssertAction assertAction, bool assertIsAtEnd)
        {
            // Check as ReadOnlySequence<byte>
            ParseContext.Initialize(input, out ParseContext parseCtx);
            assertAction(ref parseCtx);
            if (assertIsAtEnd)
            {
                Assert.IsTrue(SegmentedBufferHelper.IsAtEnd(ref parseCtx.buffer, ref parseCtx.state));
            }

            // Check as ReadOnlySpan<byte>
            ParseContext.Initialize(input.ToArray().AsSpan(), out ParseContext spanParseContext);
            assertAction(ref spanParseContext);
            if (assertIsAtEnd)
            {
                Assert.IsTrue(SegmentedBufferHelper.IsAtEnd(ref spanParseContext.buffer, ref spanParseContext.state));
            }
        }

        [Test]
        public void ReadVarint()
        {
            AssertReadVarint(Bytes(0x00), 0);
            AssertReadVarint(Bytes(0x01), 1);
            AssertReadVarint(Bytes(0x7f), 127);
            // 14882
            AssertReadVarint(Bytes(0xa2, 0x74), (0x22 << 0) | (0x74 << 7));
            // 2961488830
            AssertReadVarint(Bytes(0xbe, 0xf7, 0x92, 0x84, 0x0b),
                             (0x3e << 0) | (0x77 << 7) | (0x12 << 14) | (0x04 << 21) |
                             (0x0bL << 28));

            // 64-bit
            // 7256456126
            AssertReadVarint(Bytes(0xbe, 0xf7, 0x92, 0x84, 0x1b),
                             (0x3e << 0) | (0x77 << 7) | (0x12 << 14) | (0x04 << 21) |
                             (0x1bL << 28));
            // 41256202580718336
            AssertReadVarint(Bytes(0x80, 0xe6, 0xeb, 0x9c, 0xc3, 0xc9, 0xa4, 0x49),
                             (0x00 << 0) | (0x66 << 7) | (0x6b << 14) | (0x1c << 21) |
                             (0x43L << 28) | (0x49L << 35) | (0x24L << 42) | (0x49L << 49));
            // 11964378330978735131
            AssertReadVarint(Bytes(0x9b, 0xa8, 0xf9, 0xc2, 0xbb, 0xd6, 0x80, 0x85, 0xa6, 0x01),
                             (0x1b << 0) | (0x28 << 7) | (0x79 << 14) | (0x42 << 21) |
                             (0x3bUL << 28) | (0x56UL << 35) | (0x00UL << 42) |
                             (0x05UL << 49) | (0x26UL << 56) | (0x01UL << 63));

            // Failures
            AssertReadVarintFailure(
                InvalidProtocolBufferException.MalformedVarint(),
                Bytes(0x80, 0x80, 0x80, 0x80, 0x80, 0x80, 0x80, 0x80, 0x80, 0x80,
                      0x00));
            AssertReadVarintFailure(
                InvalidProtocolBufferException.TruncatedMessage(),
                Bytes(0x80));
        }

        /// <summary>
        /// Parses the given bytes using ReadRawLittleEndian32() and checks
        /// that the result matches the given value.
        /// </summary>
        private static void AssertReadLittleEndian32(byte[] data, uint value)
        {
            CodedInputStream input = new CodedInputStream(data);
            Assert.AreEqual(value, input.ReadRawLittleEndian32());
            Assert.IsTrue(input.IsAtEnd);

            AssertReadFromParseContext(new ReadOnlySequence<byte>(data), (ref ParseContext ctx) =>
            {
                Assert.AreEqual(value, ctx.ReadFixed32());
            }, true);

            // Try different block sizes.
            for (int blockSize = 1; blockSize <= 16; blockSize *= 2)
            {
                input = new CodedInputStream(
                    new SmallBlockInputStream(data, blockSize));
                Assert.AreEqual(value, input.ReadRawLittleEndian32());
                Assert.IsTrue(input.IsAtEnd);

                AssertReadFromParseContext(ReadOnlySequenceFactory.CreateWithContent(data, blockSize), (ref ParseContext ctx) =>
                {
                    Assert.AreEqual(value, ctx.ReadFixed32());
                }, true);
            }
        }

        /// <summary>
        /// Parses the given bytes using ReadRawLittleEndian64() and checks
        /// that the result matches the given value.
        /// </summary>
        private static void AssertReadLittleEndian64(byte[] data, ulong value)
        {
            CodedInputStream input = new CodedInputStream(data);
            Assert.AreEqual(value, input.ReadRawLittleEndian64());
            Assert.IsTrue(input.IsAtEnd);

            AssertReadFromParseContext(new ReadOnlySequence<byte>(data), (ref ParseContext ctx) =>
            {
                Assert.AreEqual(value, ctx.ReadFixed64());
            }, true);

            // Try different block sizes.
            for (int blockSize = 1; blockSize <= 16; blockSize *= 2)
            {
                input = new CodedInputStream(
                    new SmallBlockInputStream(data, blockSize));
                Assert.AreEqual(value, input.ReadRawLittleEndian64());
                Assert.IsTrue(input.IsAtEnd);

                AssertReadFromParseContext(ReadOnlySequenceFactory.CreateWithContent(data, blockSize), (ref ParseContext ctx) =>
                {
                    Assert.AreEqual(value, ctx.ReadFixed64());
                }, true);
            }
        }

        [Test]
        public void ReadLittleEndian()
        {
            AssertReadLittleEndian32(Bytes(0x78, 0x56, 0x34, 0x12), 0x12345678);
            AssertReadLittleEndian32(Bytes(0xf0, 0xde, 0xbc, 0x9a), 0x9abcdef0);

            AssertReadLittleEndian64(Bytes(0xf0, 0xde, 0xbc, 0x9a, 0x78, 0x56, 0x34, 0x12),
                                     0x123456789abcdef0L);
            AssertReadLittleEndian64(
                Bytes(0x78, 0x56, 0x34, 0x12, 0xf0, 0xde, 0xbc, 0x9a), 0x9abcdef012345678UL);
        }

        [Test]
        public void DecodeZigZag32()
        {
            Assert.AreEqual(0, ParsingPrimitives.DecodeZigZag32(0));
            Assert.AreEqual(-1, ParsingPrimitives.DecodeZigZag32(1));
            Assert.AreEqual(1, ParsingPrimitives.DecodeZigZag32(2));
            Assert.AreEqual(-2, ParsingPrimitives.DecodeZigZag32(3));
            Assert.AreEqual(0x3FFFFFFF, ParsingPrimitives.DecodeZigZag32(0x7FFFFFFE));
            Assert.AreEqual(unchecked((int) 0xC0000000), ParsingPrimitives.DecodeZigZag32(0x7FFFFFFF));
            Assert.AreEqual(0x7FFFFFFF, ParsingPrimitives.DecodeZigZag32(0xFFFFFFFE));
            Assert.AreEqual(unchecked((int) 0x80000000), ParsingPrimitives.DecodeZigZag32(0xFFFFFFFF));
        }

        [Test]
        public void DecodeZigZag64()
        {
            Assert.AreEqual(0, ParsingPrimitives.DecodeZigZag64(0));
            Assert.AreEqual(-1, ParsingPrimitives.DecodeZigZag64(1));
            Assert.AreEqual(1, ParsingPrimitives.DecodeZigZag64(2));
            Assert.AreEqual(-2, ParsingPrimitives.DecodeZigZag64(3));
            Assert.AreEqual(0x000000003FFFFFFFL, ParsingPrimitives.DecodeZigZag64(0x000000007FFFFFFEL));
            Assert.AreEqual(unchecked((long) 0xFFFFFFFFC0000000L), ParsingPrimitives.DecodeZigZag64(0x000000007FFFFFFFL));
            Assert.AreEqual(0x000000007FFFFFFFL, ParsingPrimitives.DecodeZigZag64(0x00000000FFFFFFFEL));
            Assert.AreEqual(unchecked((long) 0xFFFFFFFF80000000L), ParsingPrimitives.DecodeZigZag64(0x00000000FFFFFFFFL));
            Assert.AreEqual(0x7FFFFFFFFFFFFFFFL, ParsingPrimitives.DecodeZigZag64(0xFFFFFFFFFFFFFFFEL));
            Assert.AreEqual(unchecked((long) 0x8000000000000000L), ParsingPrimitives.DecodeZigZag64(0xFFFFFFFFFFFFFFFFL));
        }
        
        [Test]
        public void ReadWholeMessage_VaryingBlockSizes()
        {
            TestAllTypes message = SampleMessages.CreateFullTestAllTypes();

            byte[] rawBytes = message.ToByteArray();
            Assert.AreEqual(rawBytes.Length, message.CalculateSize());
            TestAllTypes message2 = TestAllTypes.Parser.ParseFrom(rawBytes);
            Assert.AreEqual(message, message2);

            // Try different block sizes.
            for (int blockSize = 1; blockSize < 256; blockSize *= 2)
            {
                message2 = TestAllTypes.Parser.ParseFrom(new SmallBlockInputStream(rawBytes, blockSize));
                Assert.AreEqual(message, message2);
            }
        }

        [Test]
        public void ReadWholeMessage_VaryingBlockSizes_FromSequence()
        {
            TestAllTypes message = SampleMessages.CreateFullTestAllTypes();

            byte[] rawBytes = message.ToByteArray();
            Assert.AreEqual(rawBytes.Length, message.CalculateSize());
            TestAllTypes message2 = TestAllTypes.Parser.ParseFrom(rawBytes);
            Assert.AreEqual(message, message2);

            // Try different block sizes.
            for (int blockSize = 1; blockSize < 256; blockSize *= 2)
            {
                message2 = TestAllTypes.Parser.ParseFrom(ReadOnlySequenceFactory.CreateWithContent(rawBytes, blockSize));
                Assert.AreEqual(message, message2);
            }
        }

        [Test]
        public void ReadInt32Wrapper_VariableBlockSizes()
        {
            byte[] rawBytes = new byte[] { 202, 1, 11, 8, 254, 255, 255, 255, 255, 255, 255, 255, 255, 1 };

            for (int blockSize = 1; blockSize <= rawBytes.Length; blockSize++)
            {
                ReadOnlySequence<byte> data = ReadOnlySequenceFactory.CreateWithContent(rawBytes, blockSize);
                AssertReadFromParseContext(data, (ref ParseContext ctx) =>
                {
                    ctx.ReadTag();

                    var value = ParsingPrimitivesWrappers.ReadInt32Wrapper(ref ctx);

                    Assert.AreEqual(-2, value);
                }, true);
            }
        }

        [Test]
        public void ReadHugeBlob()
        {
            // Allocate and initialize a 1MB blob.
            byte[] blob = new byte[1 << 20];
            for (int i = 0; i < blob.Length; i++)
            {
                blob[i] = (byte) i;
            }

            // Make a message containing it.
            var message = new TestAllTypes { SingleBytes = ByteString.CopyFrom(blob) };

            // Serialize and parse it.  Make sure to parse from an InputStream, not
            // directly from a ByteString, so that CodedInputStream uses buffered
            // reading.
            TestAllTypes message2 = TestAllTypes.Parser.ParseFrom(message.ToByteString());

            Assert.AreEqual(message, message2);
        }

        [Test]
        public void ReadMaliciouslyLargeBlob()
        {
            MemoryStream ms = new MemoryStream();
            CodedOutputStream output = new CodedOutputStream(ms);

            uint tag = WireFormat.MakeTag(1, WireFormat.WireType.LengthDelimited);
            output.WriteRawVarint32(tag);
            output.WriteRawVarint32(0x7FFFFFFF);
            output.WriteRawBytes(new byte[32]); // Pad with a few random bytes.
            output.Flush();
            ms.Position = 0;

            CodedInputStream input = new CodedInputStream(ms);
            Assert.AreEqual(tag, input.ReadTag());

            Assert.Throws<InvalidProtocolBufferException>(() => input.ReadBytes());
        }

        [Test]
        public void ReadBlobGreaterThanCurrentLimit()
        {
            MemoryStream ms = new MemoryStream();
            CodedOutputStream output = new CodedOutputStream(ms);
            uint tag = WireFormat.MakeTag(1, WireFormat.WireType.LengthDelimited);
            output.WriteRawVarint32(tag);
            output.WriteRawVarint32(4);
            output.WriteRawBytes(new byte[4]); // Pad with a few random bytes.
            output.Flush();
            ms.Position = 0;

            CodedInputStream input = new CodedInputStream(ms);
            Assert.AreEqual(tag, input.ReadTag());

            // Specify limit smaller than data length
            input.PushLimit(3);
            Assert.Throws<InvalidProtocolBufferException>(() => input.ReadBytes());

            AssertReadFromParseContext(new ReadOnlySequence<byte>(ms.ToArray()), (ref ParseContext ctx) =>
            {
                Assert.AreEqual(tag, ctx.ReadTag());
                SegmentedBufferHelper.PushLimit(ref ctx.state, 3);
                try
                {
                    ctx.ReadBytes();
                    Assert.Fail();
                }
                catch (InvalidProtocolBufferException) {}
            }, true);
        }

        [Test]
        public void ReadStringGreaterThanCurrentLimit()
        {
            MemoryStream ms = new MemoryStream();
            CodedOutputStream output = new CodedOutputStream(ms);
            uint tag = WireFormat.MakeTag(1, WireFormat.WireType.LengthDelimited);
            output.WriteRawVarint32(tag);
            output.WriteRawVarint32(4);
            output.WriteRawBytes(new byte[4]); // Pad with a few random bytes.
            output.Flush();
            ms.Position = 0;

            CodedInputStream input = new CodedInputStream(ms.ToArray());
            Assert.AreEqual(tag, input.ReadTag());

            // Specify limit smaller than data length
            input.PushLimit(3);
            Assert.Throws<InvalidProtocolBufferException>(() => input.ReadString());

            AssertReadFromParseContext(new ReadOnlySequence<byte>(ms.ToArray()), (ref ParseContext ctx) =>
            {
                Assert.AreEqual(tag, ctx.ReadTag());
                SegmentedBufferHelper.PushLimit(ref ctx.state, 3);
                try
                {
                    ctx.ReadString();
                    Assert.Fail();
                }
                catch (InvalidProtocolBufferException) { }
            }, true);
        }

        // Representations of a tag for field 0 with various wire types
        [Test]
        [TestCase(0)]
        [TestCase(1)]
        [TestCase(2)]
        [TestCase(3)]
        [TestCase(4)]
        [TestCase(5)]
        public void ReadTag_ZeroFieldRejected(byte tag)
        {
            CodedInputStream cis = new CodedInputStream(new byte[] { tag });
            Assert.Throws<InvalidProtocolBufferException>(() => cis.ReadTag());
        }

        internal static TestRecursiveMessage MakeRecursiveMessage(int depth)
        {
            if (depth == 0)
            {
                return new TestRecursiveMessage { I = 5 };
            }
            else
            {
                return new TestRecursiveMessage { A = MakeRecursiveMessage(depth - 1) };
            }
        }

        internal static void AssertMessageDepth(TestRecursiveMessage message, int depth)
        {
            if (depth == 0)
            {
                Assert.IsNull(message.A);
                Assert.AreEqual(5, message.I);
            }
            else
            {
                Assert.IsNotNull(message.A);
                AssertMessageDepth(message.A, depth - 1);
            }
        }

        [Test]
        public void MaliciousRecursion()
        {
            ByteString atRecursiveLimit = MakeRecursiveMessage(CodedInputStream.DefaultRecursionLimit).ToByteString();
            ByteString beyondRecursiveLimit = MakeRecursiveMessage(CodedInputStream.DefaultRecursionLimit + 1).ToByteString();

            AssertMessageDepth(TestRecursiveMessage.Parser.ParseFrom(atRecursiveLimit), CodedInputStream.DefaultRecursionLimit);

            Assert.Throws<InvalidProtocolBufferException>(() => TestRecursiveMessage.Parser.ParseFrom(beyondRecursiveLimit));

            CodedInputStream input = CodedInputStream.CreateWithLimits(new MemoryStream(atRecursiveLimit.ToByteArray()), 1000000, CodedInputStream.DefaultRecursionLimit - 1);
            Assert.Throws<InvalidProtocolBufferException>(() => TestRecursiveMessage.Parser.ParseFrom(input));
        }
        
        private static byte[] MakeMaliciousRecursionUnknownFieldsPayload(int recursionDepth)
        {
            // generate recursively nested groups that will be parsed as unknown fields
            int unknownFieldNumber = 14;  // an unused field number
            MemoryStream ms = new MemoryStream();
            CodedOutputStream output = new CodedOutputStream(ms);
            for (int i = 0; i < recursionDepth; i++)
            {
                output.WriteTag(WireFormat.MakeTag(unknownFieldNumber, WireFormat.WireType.StartGroup));
            }
            for (int i = 0; i < recursionDepth; i++)
            {
                output.WriteTag(WireFormat.MakeTag(unknownFieldNumber, WireFormat.WireType.EndGroup));
            }
            output.Flush();
            return ms.ToArray();
        }

        [Test]
        public void MaliciousRecursion_UnknownFields()
        {
            byte[] payloadAtRecursiveLimit = MakeMaliciousRecursionUnknownFieldsPayload(CodedInputStream.DefaultRecursionLimit);
            byte[] payloadBeyondRecursiveLimit = MakeMaliciousRecursionUnknownFieldsPayload(CodedInputStream.DefaultRecursionLimit + 1);
            
            Assert.DoesNotThrow(() => TestRecursiveMessage.Parser.ParseFrom(payloadAtRecursiveLimit));
            Assert.Throws<InvalidProtocolBufferException>(() => TestRecursiveMessage.Parser.ParseFrom(payloadBeyondRecursiveLimit));
        }

        [Test]
        public void ReadGroup_WrongEndGroupTag()
        {
            int groupFieldNumber = Proto2.TestAllTypes.OptionalGroupFieldNumber;

            // write Proto2.TestAllTypes with "optional_group" set, but use wrong EndGroup closing tag
            MemoryStream ms = new MemoryStream();
            CodedOutputStream output = new CodedOutputStream(ms);
            output.WriteTag(WireFormat.MakeTag(groupFieldNumber, WireFormat.WireType.StartGroup));
            output.WriteGroup(new Proto2.TestAllTypes.Types.OptionalGroup { A = 12345 });
            // end group with different field number
            output.WriteTag(WireFormat.MakeTag(groupFieldNumber + 1, WireFormat.WireType.EndGroup));
            output.Flush();
            var payload = ms.ToArray();

            Assert.Throws<InvalidProtocolBufferException>(() => Proto2.TestAllTypes.Parser.ParseFrom(payload));
        }

        [Test]
        public void ReadGroup_UnknownFields_WrongEndGroupTag()
        {
            MemoryStream ms = new MemoryStream();
            CodedOutputStream output = new CodedOutputStream(ms);
            output.WriteTag(WireFormat.MakeTag(14, WireFormat.WireType.StartGroup));
            // end group with different field number
            output.WriteTag(WireFormat.MakeTag(15, WireFormat.WireType.EndGroup));
            output.Flush();
            var payload = ms.ToArray();

            Assert.Throws<InvalidProtocolBufferException>(() => TestRecursiveMessage.Parser.ParseFrom(payload));
        }

        [Test]
        public void SizeLimit()
        {
            // Have to use a Stream rather than ByteString.CreateCodedInput as SizeLimit doesn't
            // apply to the latter case.
            MemoryStream ms = new MemoryStream(SampleMessages.CreateFullTestAllTypes().ToByteArray());
            CodedInputStream input = CodedInputStream.CreateWithLimits(ms, 16, 100);
            Assert.Throws<InvalidProtocolBufferException>(() => TestAllTypes.Parser.ParseFrom(input));
        }

        /// <summary>
        /// Tests that if we read an string that contains invalid UTF-8, no exception
        /// is thrown.  Instead, the invalid bytes are replaced with the Unicode
        /// "replacement character" U+FFFD.
        /// </summary>
        [Test]
        public void ReadInvalidUtf8()
        {
            MemoryStream ms = new MemoryStream();
            CodedOutputStream output = new CodedOutputStream(ms);

            uint tag = WireFormat.MakeTag(1, WireFormat.WireType.LengthDelimited);
            output.WriteRawVarint32(tag);
            output.WriteRawVarint32(1);
            output.WriteRawBytes(new byte[] {0x80});
            output.Flush();
            ms.Position = 0;

            CodedInputStream input = new CodedInputStream(ms);

            Assert.AreEqual(tag, input.ReadTag());
            string text = input.ReadString();
            Assert.AreEqual('\ufffd', text[0]);
        }

        [Test]
        public void ReadNegativeSizedStringThrowsInvalidProtocolBufferException()
        {
            MemoryStream ms = new MemoryStream();
            CodedOutputStream output = new CodedOutputStream(ms);

            uint tag = WireFormat.MakeTag(1, WireFormat.WireType.LengthDelimited);
            output.WriteRawVarint32(tag);
            output.WriteLength(-1);
            output.Flush();
            ms.Position = 0;

            CodedInputStream input = new CodedInputStream(ms);

            Assert.AreEqual(tag, input.ReadTag());
            Assert.Throws<InvalidProtocolBufferException>(() => input.ReadString());
        }

        [Test]
        public void ReadNegativeSizedBytesThrowsInvalidProtocolBufferException()
        {
            MemoryStream ms = new MemoryStream();
            CodedOutputStream output = new CodedOutputStream(ms);

            uint tag = WireFormat.MakeTag(1, WireFormat.WireType.LengthDelimited);
            output.WriteRawVarint32(tag);
            output.WriteLength(-1);
            output.Flush();
            ms.Position = 0;

            CodedInputStream input = new CodedInputStream(ms);

            Assert.AreEqual(tag, input.ReadTag());
            Assert.Throws<InvalidProtocolBufferException>(() => input.ReadBytes());
        }

        /// <summary>
        /// A stream which limits the number of bytes it reads at a time.
        /// We use this to make sure that CodedInputStream doesn't screw up when
        /// reading in small blocks.
        /// </summary>
        private sealed class SmallBlockInputStream : MemoryStream
        {
            private readonly int blockSize;

            public SmallBlockInputStream(byte[] data, int blockSize)
                : base(data)
            {
                this.blockSize = blockSize;
            }

            public override int Read(byte[] buffer, int offset, int count)
            {
                return base.Read(buffer, offset, Math.Min(count, blockSize));
            }
        }

        [Test]
        public void TestNegativeEnum()
        {
            byte[] bytes = { 0xFE, 0xFF, 0xFF, 0xFF, 0xFF, 0xFF, 0xFF, 0xFF, 0xFF, 0x01 };
            CodedInputStream input = new CodedInputStream(bytes);
            Assert.AreEqual((int)SampleEnum.NegativeValue, input.ReadEnum());
            Assert.IsTrue(input.IsAtEnd);
        }

        //Issue 71:	CodedInputStream.ReadBytes go to slow path unnecessarily
        [Test]
        public void TestSlowPathAvoidance()
        {
            using (var ms = new MemoryStream())
            {
                CodedOutputStream output = new CodedOutputStream(ms);
                output.WriteTag(1, WireFormat.WireType.LengthDelimited);
                output.WriteBytes(ByteString.CopyFrom(new byte[100]));
                output.WriteTag(2, WireFormat.WireType.LengthDelimited);
                output.WriteBytes(ByteString.CopyFrom(new byte[100]));
                output.Flush();

                ms.Position = 0;
                CodedInputStream input = new CodedInputStream(ms, new byte[ms.Length / 2], 0, 0, false);

                uint tag = input.ReadTag();
                Assert.AreEqual(1, WireFormat.GetTagFieldNumber(tag));
                Assert.AreEqual(100, input.ReadBytes().Length);

                tag = input.ReadTag();
                Assert.AreEqual(2, WireFormat.GetTagFieldNumber(tag));
                Assert.AreEqual(100, input.ReadBytes().Length);
            }
        }

        [Test]
        public void MaximumFieldNumber()
        {
            MemoryStream ms = new MemoryStream();
            CodedOutputStream output = new CodedOutputStream(ms);

            int fieldNumber = 0x1FFFFFFF;
            uint tag = WireFormat.MakeTag(fieldNumber, WireFormat.WireType.LengthDelimited);
            output.WriteRawVarint32(tag);
            output.WriteString("field 1");
            output.Flush();
            ms.Position = 0;

            CodedInputStream input = new CodedInputStream(ms);

            Assert.AreEqual(tag, input.ReadTag());
            Assert.AreEqual(fieldNumber, WireFormat.GetTagFieldNumber(tag));
        }

        [Test]
        public void Tag0Throws()
        {
            var input = new CodedInputStream(new byte[] { 0 });
            Assert.Throws<InvalidProtocolBufferException>(() => input.ReadTag());
        }

        [Test]
        public void SkipGroup()
        {
            // Create an output stream with a group in:
            // Field 1: string "field 1"
            // Field 2: group containing:
            //   Field 1: fixed int32 value 100
            //   Field 2: string "ignore me"
            //   Field 3: nested group containing
            //      Field 1: fixed int64 value 1000
            // Field 3: string "field 3"
            var stream = new MemoryStream();
            var output = new CodedOutputStream(stream);
            output.WriteTag(1, WireFormat.WireType.LengthDelimited);
            output.WriteString("field 1");
            
            // The outer group...
            output.WriteTag(2, WireFormat.WireType.StartGroup);
            output.WriteTag(1, WireFormat.WireType.Fixed32);
            output.WriteFixed32(100);
            output.WriteTag(2, WireFormat.WireType.LengthDelimited);
            output.WriteString("ignore me");
            // The nested group...
            output.WriteTag(3, WireFormat.WireType.StartGroup);
            output.WriteTag(1, WireFormat.WireType.Fixed64);
            output.WriteFixed64(1000);
            // Note: Not sure the field number is relevant for end group...
            output.WriteTag(3, WireFormat.WireType.EndGroup);

            // End the outer group
            output.WriteTag(2, WireFormat.WireType.EndGroup);

            output.WriteTag(3, WireFormat.WireType.LengthDelimited);
            output.WriteString("field 3");
            output.Flush();
            stream.Position = 0;

            // Now act like a generated client
            var input = new CodedInputStream(stream);
            Assert.AreEqual(WireFormat.MakeTag(1, WireFormat.WireType.LengthDelimited), input.ReadTag());
            Assert.AreEqual("field 1", input.ReadString());
            Assert.AreEqual(WireFormat.MakeTag(2, WireFormat.WireType.StartGroup), input.ReadTag());
            input.SkipLastField(); // Should consume the whole group, including the nested one.
            Assert.AreEqual(WireFormat.MakeTag(3, WireFormat.WireType.LengthDelimited), input.ReadTag());
            Assert.AreEqual("field 3", input.ReadString());
        }

        [Test]
        public void SkipGroup_WrongEndGroupTag()
        {
            // Create an output stream with:
            // Field 1: string "field 1"
            // Start group 2
            //   Field 3: fixed int32
            // End group 4 (should give an error)
            var stream = new MemoryStream();
            var output = new CodedOutputStream(stream);
            output.WriteTag(1, WireFormat.WireType.LengthDelimited);
            output.WriteString("field 1");

            // The outer group...
            output.WriteTag(2, WireFormat.WireType.StartGroup);
            output.WriteTag(3, WireFormat.WireType.Fixed32);
            output.WriteFixed32(100);
            output.WriteTag(4, WireFormat.WireType.EndGroup);
            output.Flush();
            stream.Position = 0;

            // Now act like a generated client
            var input = new CodedInputStream(stream);
            Assert.AreEqual(WireFormat.MakeTag(1, WireFormat.WireType.LengthDelimited), input.ReadTag());
            Assert.AreEqual("field 1", input.ReadString());
            Assert.AreEqual(WireFormat.MakeTag(2, WireFormat.WireType.StartGroup), input.ReadTag());
            Assert.Throws<InvalidProtocolBufferException>(input.SkipLastField);
        }

        [Test]
        public void RogueEndGroupTag()
        {
            // If we have an end-group tag without a leading start-group tag, generated
            // code will just call SkipLastField... so that should fail.

            var stream = new MemoryStream();
            var output = new CodedOutputStream(stream);
            output.WriteTag(1, WireFormat.WireType.EndGroup);
            output.Flush();
            stream.Position = 0;

            var input = new CodedInputStream(stream);
            Assert.AreEqual(WireFormat.MakeTag(1, WireFormat.WireType.EndGroup), input.ReadTag());
            Assert.Throws<InvalidProtocolBufferException>(input.SkipLastField);
        }

        [Test]
        public void EndOfStreamReachedWhileSkippingGroup()
        {
            var stream = new MemoryStream();
            var output = new CodedOutputStream(stream);
            output.WriteTag(1, WireFormat.WireType.StartGroup);
            output.WriteTag(2, WireFormat.WireType.StartGroup);
            output.WriteTag(2, WireFormat.WireType.EndGroup);

            output.Flush();
            stream.Position = 0;

            // Now act like a generated client
            var input = new CodedInputStream(stream);
            input.ReadTag();
            Assert.Throws<InvalidProtocolBufferException>(input.SkipLastField);
        }

        [Test]
        public void RecursionLimitAppliedWhileSkippingGroup()
        {
            var stream = new MemoryStream();
            var output = new CodedOutputStream(stream);
            for (int i = 0; i < CodedInputStream.DefaultRecursionLimit + 1; i++)
            {
                output.WriteTag(1, WireFormat.WireType.StartGroup);
            }
            for (int i = 0; i < CodedInputStream.DefaultRecursionLimit + 1; i++)
            {
                output.WriteTag(1, WireFormat.WireType.EndGroup);
            }
            output.Flush();
            stream.Position = 0;

            // Now act like a generated client
            var input = new CodedInputStream(stream);
            Assert.AreEqual(WireFormat.MakeTag(1, WireFormat.WireType.StartGroup), input.ReadTag());
            Assert.Throws<InvalidProtocolBufferException>(input.SkipLastField);
        }

        [Test]
        public void Construction_Invalid()
        {
            Assert.Throws<ArgumentNullException>(() => new CodedInputStream((byte[]) null));
            Assert.Throws<ArgumentNullException>(() => new CodedInputStream(null, 0, 0));
            Assert.Throws<ArgumentNullException>(() => new CodedInputStream((Stream) null));
            Assert.Throws<ArgumentOutOfRangeException>(() => new CodedInputStream(new byte[10], 100, 0));
            Assert.Throws<ArgumentOutOfRangeException>(() => new CodedInputStream(new byte[10], 5, 10));
        }

        [Test]
        public void CreateWithLimits_InvalidLimits()
        {
            var stream = new MemoryStream();
            Assert.Throws<ArgumentOutOfRangeException>(() => CodedInputStream.CreateWithLimits(stream, 0, 1));
            Assert.Throws<ArgumentOutOfRangeException>(() => CodedInputStream.CreateWithLimits(stream, 1, 0));
        }

        [Test]
        public void Dispose_DisposesUnderlyingStream()
        {
            var memoryStream = new MemoryStream();
            Assert.IsTrue(memoryStream.CanRead);
            using (var cis = new CodedInputStream(memoryStream))
            {
            }
            Assert.IsFalse(memoryStream.CanRead); // Disposed
        }

        [Test]
        public void Dispose_WithLeaveOpen()
        {
            var memoryStream = new MemoryStream();
            Assert.IsTrue(memoryStream.CanRead);
            using (var cis = new CodedInputStream(memoryStream, true))
            {
            }
            Assert.IsTrue(memoryStream.CanRead); // We left the stream open
        }

        [Test]
        public void Dispose_FromByteArray()
        {
            var stream = new CodedInputStream(new byte[10]);
            stream.Dispose();
        }

        [Test]
        public void TestParseMessagesCloseTo2G()
        {
            byte[] serializedMessage = GenerateBigSerializedMessage();
            // How many of these big messages do we need to take us near our 2GB limit?
            int count = Int32.MaxValue / serializedMessage.Length;
            // Now make a MemoryStream that will fake a near-2GB stream of messages by returning
            // our big serialized message 'count' times.
            using (RepeatingMemoryStream stream = new RepeatingMemoryStream(serializedMessage, count))
            {
                Assert.DoesNotThrow(()=>TestAllTypes.Parser.ParseFrom(stream));
            }
        }

        [Test]
        public void TestParseMessagesOver2G()
        {
            byte[] serializedMessage = GenerateBigSerializedMessage();
            // How many of these big messages do we need to take us near our 2GB limit?
            int count = Int32.MaxValue / serializedMessage.Length;
            // Now add one to take us over the 2GB limit
            count++;
            // Now make a MemoryStream that will fake a near-2GB stream of messages by returning
            // our big serialized message 'count' times.
            using (RepeatingMemoryStream stream = new RepeatingMemoryStream(serializedMessage, count))
            {
                Assert.Throws<InvalidProtocolBufferException>(() => TestAllTypes.Parser.ParseFrom(stream),
                    "Protocol message was too large.  May be malicious.  " +
                    "Use CodedInputStream.SetSizeLimit() to increase the size limit.");
            }
        }

        /// <returns>A serialized big message</returns>
        private static byte[] GenerateBigSerializedMessage()
        {
            byte[] value = new byte[16 * 1024 * 1024];
            TestAllTypes message = SampleMessages.CreateFullTestAllTypes();
            message.SingleBytes = ByteString.CopyFrom(value);
            return message.ToByteArray();
        }

        /// <summary>
        /// A MemoryStream that repeats a byte arrays' content a number of times.
        /// Simulates really large input without consuming loads of memory. Used above
        /// to test the parsing behavior when the input size exceeds 2GB or close to it.
        /// </summary>
        private class RepeatingMemoryStream: MemoryStream
        {
            private readonly byte[] bytes;
            private readonly int maxIterations;
            private int index = 0;

            public RepeatingMemoryStream(byte[] bytes, int maxIterations)
            {
                this.bytes = bytes;
                this.maxIterations = maxIterations;
            }

            public override int Read(byte[] buffer, int offset, int count)
            {
                if (bytes.Length == 0)
                {
                    return 0;
                }
                int numBytesCopiedTotal = 0;
                while (numBytesCopiedTotal < count && index < maxIterations)
                {
                    int numBytesToCopy = Math.Min(bytes.Length - (int)Position, count);
                    Array.Copy(bytes, (int)Position, buffer, offset, numBytesToCopy);
                    numBytesCopiedTotal += numBytesToCopy;
                    offset += numBytesToCopy;
                    count -= numBytesCopiedTotal;
                    Position += numBytesToCopy;
                    if (Position >= bytes.Length)
                    {
                        Position = 0;
                        index++;
                    }
                }
                return numBytesCopiedTotal;
            }
        }
    }
}
=======
#region Copyright notice and license
// Protocol Buffers - Google's data interchange format
// Copyright 2008 Google Inc.  All rights reserved.
//
// Use of this source code is governed by a BSD-style
// license that can be found in the LICENSE file or at
// https://developers.google.com/open-source/licenses/bsd
#endregion

using Google.Protobuf.TestProtos;
using Proto2 = Google.Protobuf.TestProtos.Proto2;
using NUnit.Framework;
using System;
using System.Buffers;
using System.IO;

namespace Google.Protobuf
{
    public class CodedInputStreamTest
    {
        /// <summary>
        /// Helper to construct a byte array from a bunch of bytes.  The inputs are
        /// actually ints so that I can use hex notation and not get stupid errors
        /// about precision.
        /// </summary>
        private static byte[] Bytes(params int[] bytesAsInts)
        {
            byte[] bytes = new byte[bytesAsInts.Length];
            for (int i = 0; i < bytesAsInts.Length; i++)
            {
                bytes[i] = (byte) bytesAsInts[i];
            }
            return bytes;
        }

        /// <summary>
        /// Parses the given bytes using ReadRawVarint32() and ReadRawVarint64()
        /// </summary>
        private static void AssertReadVarint(byte[] data, ulong value)
        {
            CodedInputStream input = new CodedInputStream(data);
            Assert.AreEqual((uint) value, input.ReadRawVarint32());
            Assert.IsTrue(input.IsAtEnd);

            input = new CodedInputStream(data);
            Assert.AreEqual(value, input.ReadRawVarint64());
            Assert.IsTrue(input.IsAtEnd);

            AssertReadFromParseContext(new ReadOnlySequence<byte>(data), (ref ParseContext ctx) =>
            {
                Assert.AreEqual((uint) value, ctx.ReadUInt32());
            }, true);

            AssertReadFromParseContext(new ReadOnlySequence<byte>(data), (ref ParseContext ctx) =>
            {
                Assert.AreEqual(value, ctx.ReadUInt64());
            }, true);

            // Try different block sizes.
            for (int bufferSize = 1; bufferSize <= 16; bufferSize *= 2)
            {
                input = new CodedInputStream(new SmallBlockInputStream(data, bufferSize));
                Assert.AreEqual((uint) value, input.ReadRawVarint32());

                input = new CodedInputStream(new SmallBlockInputStream(data, bufferSize));
                Assert.AreEqual(value, input.ReadRawVarint64());
                Assert.IsTrue(input.IsAtEnd);

                AssertReadFromParseContext(ReadOnlySequenceFactory.CreateWithContent(data, bufferSize), (ref ParseContext ctx) =>
                {
                    Assert.AreEqual((uint) value, ctx.ReadUInt32());
                }, true);

                AssertReadFromParseContext(ReadOnlySequenceFactory.CreateWithContent(data, bufferSize), (ref ParseContext ctx) =>
                {
                    Assert.AreEqual(value, ctx.ReadUInt64());
                }, true);
            }

            // Try reading directly from a MemoryStream. We want to verify that it
            // doesn't read past the end of the input, so write an extra byte - this
            // lets us test the position at the end.
            MemoryStream memoryStream = new MemoryStream();
            memoryStream.Write(data, 0, data.Length);
            memoryStream.WriteByte(0);
            memoryStream.Position = 0;
            Assert.AreEqual((uint) value, CodedInputStream.ReadRawVarint32(memoryStream));
            Assert.AreEqual(data.Length, memoryStream.Position);
        }

        /// <summary>
        /// Parses the given bytes using ReadRawVarint32() and ReadRawVarint64() and
        /// expects them to fail with an InvalidProtocolBufferException whose
        /// description matches the given one.
        /// </summary>
        private static void AssertReadVarintFailure(InvalidProtocolBufferException expected, byte[] data)
        {
            CodedInputStream input = new CodedInputStream(data);
            var exception = Assert.Throws<InvalidProtocolBufferException>(() => input.ReadRawVarint32());
            Assert.AreEqual(expected.Message, exception.Message);

            input = new CodedInputStream(data);
            exception = Assert.Throws<InvalidProtocolBufferException>(() => input.ReadRawVarint64());
            Assert.AreEqual(expected.Message, exception.Message);

            AssertReadFromParseContext(new ReadOnlySequence<byte>(data), (ref ParseContext ctx) =>
            {
                try
                {
                    ctx.ReadUInt32();
                    Assert.Fail();
                }
                catch (InvalidProtocolBufferException ex)
                {
                    Assert.AreEqual(expected.Message, ex.Message);
                }
            }, false);

            AssertReadFromParseContext(new ReadOnlySequence<byte>(data), (ref ParseContext ctx) =>
            {
                try
                {
                    ctx.ReadUInt64();
                    Assert.Fail();
                }
                catch (InvalidProtocolBufferException ex)
                {
                    Assert.AreEqual(expected.Message, ex.Message);
                }
            }, false);

            // Make sure we get the same error when reading directly from a Stream.
            exception = Assert.Throws<InvalidProtocolBufferException>(() => CodedInputStream.ReadRawVarint32(new MemoryStream(data)));
            Assert.AreEqual(expected.Message, exception.Message);
        }

        private delegate void ParseContextAssertAction(ref ParseContext ctx);

        private static void AssertReadFromParseContext(ReadOnlySequence<byte> input, ParseContextAssertAction assertAction, bool assertIsAtEnd)
        {
            // Check as ReadOnlySequence<byte>
            ParseContext.Initialize(input, out ParseContext parseCtx);
            assertAction(ref parseCtx);
            if (assertIsAtEnd)
            {
                Assert.IsTrue(SegmentedBufferHelper.IsAtEnd(ref parseCtx.buffer, ref parseCtx.state));
            }

            // Check as ReadOnlySpan<byte>
            ParseContext.Initialize(input.ToArray().AsSpan(), out ParseContext spanParseContext);
            assertAction(ref spanParseContext);
            if (assertIsAtEnd)
            {
                Assert.IsTrue(SegmentedBufferHelper.IsAtEnd(ref spanParseContext.buffer, ref spanParseContext.state));
            }
        }

        [Test]
        public void ReadVarint()
        {
            AssertReadVarint(Bytes(0x00), 0);
            AssertReadVarint(Bytes(0x01), 1);
            AssertReadVarint(Bytes(0x7f), 127);
            // 14882
            AssertReadVarint(Bytes(0xa2, 0x74), (0x22 << 0) | (0x74 << 7));
            // 2961488830
            AssertReadVarint(Bytes(0xbe, 0xf7, 0x92, 0x84, 0x0b),
                             (0x3e << 0) | (0x77 << 7) | (0x12 << 14) | (0x04 << 21) |
                             (0x0bL << 28));

            // 64-bit
            // 7256456126
            AssertReadVarint(Bytes(0xbe, 0xf7, 0x92, 0x84, 0x1b),
                             (0x3e << 0) | (0x77 << 7) | (0x12 << 14) | (0x04 << 21) |
                             (0x1bL << 28));
            // 41256202580718336
            AssertReadVarint(Bytes(0x80, 0xe6, 0xeb, 0x9c, 0xc3, 0xc9, 0xa4, 0x49),
                             (0x00 << 0) | (0x66 << 7) | (0x6b << 14) | (0x1c << 21) |
                             (0x43L << 28) | (0x49L << 35) | (0x24L << 42) | (0x49L << 49));
            // 11964378330978735131
            AssertReadVarint(Bytes(0x9b, 0xa8, 0xf9, 0xc2, 0xbb, 0xd6, 0x80, 0x85, 0xa6, 0x01),
                             (0x1b << 0) | (0x28 << 7) | (0x79 << 14) | (0x42 << 21) |
                             (0x3bUL << 28) | (0x56UL << 35) | (0x00UL << 42) |
                             (0x05UL << 49) | (0x26UL << 56) | (0x01UL << 63));

            // Failures
            AssertReadVarintFailure(
                InvalidProtocolBufferException.MalformedVarint(),
                Bytes(0x80, 0x80, 0x80, 0x80, 0x80, 0x80, 0x80, 0x80, 0x80, 0x80,
                      0x00));
            AssertReadVarintFailure(
                InvalidProtocolBufferException.TruncatedMessage(),
                Bytes(0x80));
        }

        /// <summary>
        /// Parses the given bytes using ReadRawLittleEndian32() and checks
        /// that the result matches the given value.
        /// </summary>
        private static void AssertReadLittleEndian32(byte[] data, uint value)
        {
            CodedInputStream input = new CodedInputStream(data);
            Assert.AreEqual(value, input.ReadRawLittleEndian32());
            Assert.IsTrue(input.IsAtEnd);

            AssertReadFromParseContext(new ReadOnlySequence<byte>(data), (ref ParseContext ctx) =>
            {
                Assert.AreEqual(value, ctx.ReadFixed32());
            }, true);

            // Try different block sizes.
            for (int blockSize = 1; blockSize <= 16; blockSize *= 2)
            {
                input = new CodedInputStream(
                    new SmallBlockInputStream(data, blockSize));
                Assert.AreEqual(value, input.ReadRawLittleEndian32());
                Assert.IsTrue(input.IsAtEnd);

                AssertReadFromParseContext(ReadOnlySequenceFactory.CreateWithContent(data, blockSize), (ref ParseContext ctx) =>
                {
                    Assert.AreEqual(value, ctx.ReadFixed32());
                }, true);
            }
        }

        /// <summary>
        /// Parses the given bytes using ReadRawLittleEndian64() and checks
        /// that the result matches the given value.
        /// </summary>
        private static void AssertReadLittleEndian64(byte[] data, ulong value)
        {
            CodedInputStream input = new CodedInputStream(data);
            Assert.AreEqual(value, input.ReadRawLittleEndian64());
            Assert.IsTrue(input.IsAtEnd);

            AssertReadFromParseContext(new ReadOnlySequence<byte>(data), (ref ParseContext ctx) =>
            {
                Assert.AreEqual(value, ctx.ReadFixed64());
            }, true);

            // Try different block sizes.
            for (int blockSize = 1; blockSize <= 16; blockSize *= 2)
            {
                input = new CodedInputStream(
                    new SmallBlockInputStream(data, blockSize));
                Assert.AreEqual(value, input.ReadRawLittleEndian64());
                Assert.IsTrue(input.IsAtEnd);

                AssertReadFromParseContext(ReadOnlySequenceFactory.CreateWithContent(data, blockSize), (ref ParseContext ctx) =>
                {
                    Assert.AreEqual(value, ctx.ReadFixed64());
                }, true);
            }
        }

        [Test]
        public void ReadLittleEndian()
        {
            AssertReadLittleEndian32(Bytes(0x78, 0x56, 0x34, 0x12), 0x12345678);
            AssertReadLittleEndian32(Bytes(0xf0, 0xde, 0xbc, 0x9a), 0x9abcdef0);

            AssertReadLittleEndian64(Bytes(0xf0, 0xde, 0xbc, 0x9a, 0x78, 0x56, 0x34, 0x12),
                                     0x123456789abcdef0L);
            AssertReadLittleEndian64(
                Bytes(0x78, 0x56, 0x34, 0x12, 0xf0, 0xde, 0xbc, 0x9a), 0x9abcdef012345678UL);
        }

        [Test]
        public void DecodeZigZag32()
        {
            Assert.AreEqual(0, ParsingPrimitives.DecodeZigZag32(0));
            Assert.AreEqual(-1, ParsingPrimitives.DecodeZigZag32(1));
            Assert.AreEqual(1, ParsingPrimitives.DecodeZigZag32(2));
            Assert.AreEqual(-2, ParsingPrimitives.DecodeZigZag32(3));
            Assert.AreEqual(0x3FFFFFFF, ParsingPrimitives.DecodeZigZag32(0x7FFFFFFE));
            Assert.AreEqual(unchecked((int) 0xC0000000), ParsingPrimitives.DecodeZigZag32(0x7FFFFFFF));
            Assert.AreEqual(0x7FFFFFFF, ParsingPrimitives.DecodeZigZag32(0xFFFFFFFE));
            Assert.AreEqual(unchecked((int) 0x80000000), ParsingPrimitives.DecodeZigZag32(0xFFFFFFFF));
        }

        [Test]
        public void DecodeZigZag64()
        {
            Assert.AreEqual(0, ParsingPrimitives.DecodeZigZag64(0));
            Assert.AreEqual(-1, ParsingPrimitives.DecodeZigZag64(1));
            Assert.AreEqual(1, ParsingPrimitives.DecodeZigZag64(2));
            Assert.AreEqual(-2, ParsingPrimitives.DecodeZigZag64(3));
            Assert.AreEqual(0x000000003FFFFFFFL, ParsingPrimitives.DecodeZigZag64(0x000000007FFFFFFEL));
            Assert.AreEqual(unchecked((long) 0xFFFFFFFFC0000000L), ParsingPrimitives.DecodeZigZag64(0x000000007FFFFFFFL));
            Assert.AreEqual(0x000000007FFFFFFFL, ParsingPrimitives.DecodeZigZag64(0x00000000FFFFFFFEL));
            Assert.AreEqual(unchecked((long) 0xFFFFFFFF80000000L), ParsingPrimitives.DecodeZigZag64(0x00000000FFFFFFFFL));
            Assert.AreEqual(0x7FFFFFFFFFFFFFFFL, ParsingPrimitives.DecodeZigZag64(0xFFFFFFFFFFFFFFFEL));
            Assert.AreEqual(unchecked((long) 0x8000000000000000L), ParsingPrimitives.DecodeZigZag64(0xFFFFFFFFFFFFFFFFL));
        }
        
        [Test]
        public void ReadWholeMessage_VaryingBlockSizes()
        {
            TestAllTypes message = SampleMessages.CreateFullTestAllTypes();

            byte[] rawBytes = message.ToByteArray();
            Assert.AreEqual(rawBytes.Length, message.CalculateSize());
            TestAllTypes message2 = TestAllTypes.Parser.ParseFrom(rawBytes);
            Assert.AreEqual(message, message2);

            // Try different block sizes.
            for (int blockSize = 1; blockSize < 256; blockSize *= 2)
            {
                message2 = TestAllTypes.Parser.ParseFrom(new SmallBlockInputStream(rawBytes, blockSize));
                Assert.AreEqual(message, message2);
            }
        }

        [Test]
        public void ReadWholeMessage_VaryingBlockSizes_FromSequence()
        {
            TestAllTypes message = SampleMessages.CreateFullTestAllTypes();

            byte[] rawBytes = message.ToByteArray();
            Assert.AreEqual(rawBytes.Length, message.CalculateSize());
            TestAllTypes message2 = TestAllTypes.Parser.ParseFrom(rawBytes);
            Assert.AreEqual(message, message2);

            // Try different block sizes.
            for (int blockSize = 1; blockSize < 256; blockSize *= 2)
            {
                message2 = TestAllTypes.Parser.ParseFrom(ReadOnlySequenceFactory.CreateWithContent(rawBytes, blockSize));
                Assert.AreEqual(message, message2);
            }
        }

        [Test]
        public void ReadInt32Wrapper_VariableBlockSizes()
        {
            byte[] rawBytes = new byte[] { 202, 1, 11, 8, 254, 255, 255, 255, 255, 255, 255, 255, 255, 1 };

            for (int blockSize = 1; blockSize <= rawBytes.Length; blockSize++)
            {
                ReadOnlySequence<byte> data = ReadOnlySequenceFactory.CreateWithContent(rawBytes, blockSize);
                AssertReadFromParseContext(data, (ref ParseContext ctx) =>
                {
                    ctx.ReadTag();

                    var value = ParsingPrimitivesWrappers.ReadInt32Wrapper(ref ctx);

                    Assert.AreEqual(-2, value);
                }, true);
            }
        }

        [Test]
        public void ReadHugeBlob()
        {
            // Allocate and initialize a 1MB blob.
            byte[] blob = new byte[1 << 20];
            for (int i = 0; i < blob.Length; i++)
            {
                blob[i] = (byte) i;
            }

            // Make a message containing it.
            var message = new TestAllTypes { SingleBytes = ByteString.CopyFrom(blob) };

            // Serialize and parse it.  Make sure to parse from an InputStream, not
            // directly from a ByteString, so that CodedInputStream uses buffered
            // reading.
            TestAllTypes message2 = TestAllTypes.Parser.ParseFrom(message.ToByteString());

            Assert.AreEqual(message, message2);
        }

        [Test]
        public void ReadMaliciouslyLargeBlob()
        {
            MemoryStream ms = new MemoryStream();
            CodedOutputStream output = new CodedOutputStream(ms);

            uint tag = WireFormat.MakeTag(1, WireFormat.WireType.LengthDelimited);
            output.WriteRawVarint32(tag);
            output.WriteRawVarint32(0x7FFFFFFF);
            output.WriteRawBytes(new byte[32]); // Pad with a few random bytes.
            output.Flush();
            ms.Position = 0;

            CodedInputStream input = new CodedInputStream(ms);
            Assert.AreEqual(tag, input.ReadTag());

            Assert.Throws<InvalidProtocolBufferException>(() => input.ReadBytes());
        }

        [Test]
        public void ReadBlobGreaterThanCurrentLimit()
        {
            MemoryStream ms = new MemoryStream();
            CodedOutputStream output = new CodedOutputStream(ms);
            uint tag = WireFormat.MakeTag(1, WireFormat.WireType.LengthDelimited);
            output.WriteRawVarint32(tag);
            output.WriteRawVarint32(4);
            output.WriteRawBytes(new byte[4]); // Pad with a few random bytes.
            output.Flush();
            ms.Position = 0;

            CodedInputStream input = new CodedInputStream(ms);
            Assert.AreEqual(tag, input.ReadTag());

            // Specify limit smaller than data length
            input.PushLimit(3);
            Assert.Throws<InvalidProtocolBufferException>(() => input.ReadBytes());

            AssertReadFromParseContext(new ReadOnlySequence<byte>(ms.ToArray()), (ref ParseContext ctx) =>
            {
                Assert.AreEqual(tag, ctx.ReadTag());
                SegmentedBufferHelper.PushLimit(ref ctx.state, 3);
                try
                {
                    ctx.ReadBytes();
                    Assert.Fail();
                }
                catch (InvalidProtocolBufferException) {}
            }, true);
        }

        [Test]
        public void ReadStringGreaterThanCurrentLimit()
        {
            MemoryStream ms = new MemoryStream();
            CodedOutputStream output = new CodedOutputStream(ms);
            uint tag = WireFormat.MakeTag(1, WireFormat.WireType.LengthDelimited);
            output.WriteRawVarint32(tag);
            output.WriteRawVarint32(4);
            output.WriteRawBytes(new byte[4]); // Pad with a few random bytes.
            output.Flush();
            ms.Position = 0;

            CodedInputStream input = new CodedInputStream(ms.ToArray());
            Assert.AreEqual(tag, input.ReadTag());

            // Specify limit smaller than data length
            input.PushLimit(3);
            Assert.Throws<InvalidProtocolBufferException>(() => input.ReadString());

            AssertReadFromParseContext(new ReadOnlySequence<byte>(ms.ToArray()), (ref ParseContext ctx) =>
            {
                Assert.AreEqual(tag, ctx.ReadTag());
                SegmentedBufferHelper.PushLimit(ref ctx.state, 3);
                try
                {
                    ctx.ReadString();
                    Assert.Fail();
                }
                catch (InvalidProtocolBufferException) { }
            }, true);
        }

        // Representations of a tag for field 0 with various wire types
        [Test]
        [TestCase(0)]
        [TestCase(1)]
        [TestCase(2)]
        [TestCase(3)]
        [TestCase(4)]
        [TestCase(5)]
        public void ReadTag_ZeroFieldRejected(byte tag)
        {
            CodedInputStream cis = new CodedInputStream(new byte[] { tag });
            Assert.Throws<InvalidProtocolBufferException>(() => cis.ReadTag());
        }

        internal static TestRecursiveMessage MakeRecursiveMessage(int depth)
        {
            if (depth == 0)
            {
                return new TestRecursiveMessage { I = 5 };
            }
            else
            {
                return new TestRecursiveMessage { A = MakeRecursiveMessage(depth - 1) };
            }
        }

        internal static void AssertMessageDepth(TestRecursiveMessage message, int depth)
        {
            if (depth == 0)
            {
                Assert.IsNull(message.A);
                Assert.AreEqual(5, message.I);
            }
            else
            {
                Assert.IsNotNull(message.A);
                AssertMessageDepth(message.A, depth - 1);
            }
        }

        [Test]
        public void MaliciousRecursion()
        {
            ByteString atRecursiveLimit = MakeRecursiveMessage(CodedInputStream.DefaultRecursionLimit).ToByteString();
            ByteString beyondRecursiveLimit = MakeRecursiveMessage(CodedInputStream.DefaultRecursionLimit + 1).ToByteString();

            AssertMessageDepth(TestRecursiveMessage.Parser.ParseFrom(atRecursiveLimit), CodedInputStream.DefaultRecursionLimit);

            Assert.Throws<InvalidProtocolBufferException>(() => TestRecursiveMessage.Parser.ParseFrom(beyondRecursiveLimit));

            CodedInputStream input = CodedInputStream.CreateWithLimits(new MemoryStream(atRecursiveLimit.ToByteArray()), 1000000, CodedInputStream.DefaultRecursionLimit - 1);
            Assert.Throws<InvalidProtocolBufferException>(() => TestRecursiveMessage.Parser.ParseFrom(input));
        }
        
        private static byte[] MakeMaliciousRecursionUnknownFieldsPayload(int recursionDepth)
        {
            // generate recursively nested groups that will be parsed as unknown fields
            int unknownFieldNumber = 14;  // an unused field number
            MemoryStream ms = new MemoryStream();
            CodedOutputStream output = new CodedOutputStream(ms);
            for (int i = 0; i < recursionDepth; i++)
            {
                output.WriteTag(WireFormat.MakeTag(unknownFieldNumber, WireFormat.WireType.StartGroup));
            }
            for (int i = 0; i < recursionDepth; i++)
            {
                output.WriteTag(WireFormat.MakeTag(unknownFieldNumber, WireFormat.WireType.EndGroup));
            }
            output.Flush();
            return ms.ToArray();
        }

        [Test]
        public void MaliciousRecursion_UnknownFields()
        {
            byte[] payloadAtRecursiveLimit = MakeMaliciousRecursionUnknownFieldsPayload(CodedInputStream.DefaultRecursionLimit);
            byte[] payloadBeyondRecursiveLimit = MakeMaliciousRecursionUnknownFieldsPayload(CodedInputStream.DefaultRecursionLimit + 1);
            
            Assert.DoesNotThrow(() => TestRecursiveMessage.Parser.ParseFrom(payloadAtRecursiveLimit));
            Assert.Throws<InvalidProtocolBufferException>(() => TestRecursiveMessage.Parser.ParseFrom(payloadBeyondRecursiveLimit));
        }

        [Test]
        public void ReadGroup_WrongEndGroupTag()
        {
            int groupFieldNumber = Proto2.TestAllTypes.OptionalGroupFieldNumber;

            // write Proto2.TestAllTypes with "optional_group" set, but use wrong EndGroup closing tag
            var ms = new MemoryStream();
            var output = new CodedOutputStream(ms);
            output.WriteTag(WireFormat.MakeTag(groupFieldNumber, WireFormat.WireType.StartGroup));
            output.WriteGroup(new Proto2.TestAllTypes.Types.OptionalGroup { A = 12345 });
            // end group with different field number
            output.WriteTag(WireFormat.MakeTag(groupFieldNumber + 1, WireFormat.WireType.EndGroup));
            output.Flush();
            var payload = ms.ToArray();

            Assert.Throws<InvalidProtocolBufferException>(() => Proto2.TestAllTypes.Parser.ParseFrom(payload));
        }

        [Test]
        public void ReadGroup_UnknownFields_WrongEndGroupTag()
        {
            var ms = new MemoryStream();
            var output = new CodedOutputStream(ms);
            output.WriteTag(WireFormat.MakeTag(14, WireFormat.WireType.StartGroup));
            // end group with different field number
            output.WriteTag(WireFormat.MakeTag(15, WireFormat.WireType.EndGroup));
            output.Flush();
            var payload = ms.ToArray();

            Assert.Throws<InvalidProtocolBufferException>(() => TestRecursiveMessage.Parser.ParseFrom(payload));
        }

        [Test]
        public void SizeLimit()
        {
            // Have to use a Stream rather than ByteString.CreateCodedInput as SizeLimit doesn't
            // apply to the latter case.
            MemoryStream ms = new MemoryStream(SampleMessages.CreateFullTestAllTypes().ToByteArray());
            CodedInputStream input = CodedInputStream.CreateWithLimits(ms, 16, 100);
            Assert.Throws<InvalidProtocolBufferException>(() => TestAllTypes.Parser.ParseFrom(input));
        }

        /// <summary>
        /// Tests that if we read a string that contains invalid UTF-8, an exception
        /// is thrown.
        /// </summary>
        [Test]
        public void ReadInvalidUtf8ThrowsInvalidProtocolBufferException()
        {
            MemoryStream ms = new MemoryStream();
            CodedOutputStream output = new CodedOutputStream(ms);

            uint tag = WireFormat.MakeTag(1, WireFormat.WireType.LengthDelimited);
            output.WriteRawVarint32(tag);
            output.WriteRawVarint32(1);
            output.WriteRawBytes(new byte[] {0x80});
            output.Flush();
            ms.Position = 0;

            CodedInputStream input = new CodedInputStream(ms);

            Assert.AreEqual(tag, input.ReadTag());
            Assert.Throws<InvalidProtocolBufferException>(() => input.ReadString());
        }

        [Test]
        public void ReadNegativeSizedStringThrowsInvalidProtocolBufferException()
        {
            MemoryStream ms = new MemoryStream();
            CodedOutputStream output = new CodedOutputStream(ms);

            uint tag = WireFormat.MakeTag(1, WireFormat.WireType.LengthDelimited);
            output.WriteRawVarint32(tag);
            output.WriteLength(-1);
            output.Flush();
            ms.Position = 0;

            CodedInputStream input = new CodedInputStream(ms);

            Assert.AreEqual(tag, input.ReadTag());
            Assert.Throws<InvalidProtocolBufferException>(() => input.ReadString());
        }

        [Test]
        public void ReadNegativeSizedBytesThrowsInvalidProtocolBufferException()
        {
            MemoryStream ms = new MemoryStream();
            CodedOutputStream output = new CodedOutputStream(ms);

            uint tag = WireFormat.MakeTag(1, WireFormat.WireType.LengthDelimited);
            output.WriteRawVarint32(tag);
            output.WriteLength(-1);
            output.Flush();
            ms.Position = 0;

            var input = new CodedInputStream(ms);

            Assert.AreEqual(tag, input.ReadTag());
            Assert.Throws<InvalidProtocolBufferException>(() => input.ReadBytes());
        }

        /// <summary>
        /// A stream which limits the number of bytes it reads at a time.
        /// We use this to make sure that CodedInputStream doesn't screw up when
        /// reading in small blocks.
        /// </summary>
        private sealed class SmallBlockInputStream : MemoryStream
        {
            private readonly int blockSize;

            public SmallBlockInputStream(byte[] data, int blockSize)
                : base(data)
            {
                this.blockSize = blockSize;
            }

            public override int Read(byte[] buffer, int offset, int count)
            {
                return base.Read(buffer, offset, Math.Min(count, blockSize));
            }
        }

        [Test]
        public void TestNegativeEnum()
        {
            byte[] bytes = { 0xFE, 0xFF, 0xFF, 0xFF, 0xFF, 0xFF, 0xFF, 0xFF, 0xFF, 0x01 };
            CodedInputStream input = new CodedInputStream(bytes);
            Assert.AreEqual((int)SampleEnum.NegativeValue, input.ReadEnum());
            Assert.IsTrue(input.IsAtEnd);
        }

        //Issue 71:	CodedInputStream.ReadBytes go to slow path unnecessarily
        [Test]
        public void TestSlowPathAvoidance()
        {
            using var ms = new MemoryStream();
            var output = new CodedOutputStream(ms);
            output.WriteTag(1, WireFormat.WireType.LengthDelimited);
            output.WriteBytes(ByteString.CopyFrom(new byte[100]));
            output.WriteTag(2, WireFormat.WireType.LengthDelimited);
            output.WriteBytes(ByteString.CopyFrom(new byte[100]));
            output.Flush();

            ms.Position = 0;
            CodedInputStream input = new CodedInputStream(ms, new byte[ms.Length / 2], 0, 0, false);

            uint tag = input.ReadTag();
            Assert.AreEqual(1, WireFormat.GetTagFieldNumber(tag));
            Assert.AreEqual(100, input.ReadBytes().Length);

            tag = input.ReadTag();
            Assert.AreEqual(2, WireFormat.GetTagFieldNumber(tag));
            Assert.AreEqual(100, input.ReadBytes().Length);
        }

        [Test]
        public void MaximumFieldNumber()
        {
            MemoryStream ms = new MemoryStream();
            CodedOutputStream output = new CodedOutputStream(ms);

            int fieldNumber = 0x1FFFFFFF;
            uint tag = WireFormat.MakeTag(fieldNumber, WireFormat.WireType.LengthDelimited);
            output.WriteRawVarint32(tag);
            output.WriteString("field 1");
            output.Flush();
            ms.Position = 0;

            CodedInputStream input = new CodedInputStream(ms);

            Assert.AreEqual(tag, input.ReadTag());
            Assert.AreEqual(fieldNumber, WireFormat.GetTagFieldNumber(tag));
        }

        [Test]
        public void Tag0Throws()
        {
            var input = new CodedInputStream(new byte[] { 0 });
            Assert.Throws<InvalidProtocolBufferException>(() => input.ReadTag());
        }

        [Test]
        public void SkipGroup()
        {
            // Create an output stream with a group in:
            // Field 1: string "field 1"
            // Field 2: group containing:
            //   Field 1: fixed int32 value 100
            //   Field 2: string "ignore me"
            //   Field 3: nested group containing
            //      Field 1: fixed int64 value 1000
            // Field 3: string "field 3"
            var stream = new MemoryStream();
            var output = new CodedOutputStream(stream);
            output.WriteTag(1, WireFormat.WireType.LengthDelimited);
            output.WriteString("field 1");
            
            // The outer group...
            output.WriteTag(2, WireFormat.WireType.StartGroup);
            output.WriteTag(1, WireFormat.WireType.Fixed32);
            output.WriteFixed32(100);
            output.WriteTag(2, WireFormat.WireType.LengthDelimited);
            output.WriteString("ignore me");
            // The nested group...
            output.WriteTag(3, WireFormat.WireType.StartGroup);
            output.WriteTag(1, WireFormat.WireType.Fixed64);
            output.WriteFixed64(1000);
            // Note: Not sure the field number is relevant for end group...
            output.WriteTag(3, WireFormat.WireType.EndGroup);

            // End the outer group
            output.WriteTag(2, WireFormat.WireType.EndGroup);

            output.WriteTag(3, WireFormat.WireType.LengthDelimited);
            output.WriteString("field 3");
            output.Flush();
            stream.Position = 0;

            // Now act like a generated client
            var input = new CodedInputStream(stream);
            Assert.AreEqual(WireFormat.MakeTag(1, WireFormat.WireType.LengthDelimited), input.ReadTag());
            Assert.AreEqual("field 1", input.ReadString());
            Assert.AreEqual(WireFormat.MakeTag(2, WireFormat.WireType.StartGroup), input.ReadTag());
            input.SkipLastField(); // Should consume the whole group, including the nested one.
            Assert.AreEqual(WireFormat.MakeTag(3, WireFormat.WireType.LengthDelimited), input.ReadTag());
            Assert.AreEqual("field 3", input.ReadString());
        }

        [Test]
        public void SkipGroup_WrongEndGroupTag()
        {
            // Create an output stream with:
            // Field 1: string "field 1"
            // Start group 2
            //   Field 3: fixed int32
            // End group 4 (should give an error)
            var stream = new MemoryStream();
            var output = new CodedOutputStream(stream);
            output.WriteTag(1, WireFormat.WireType.LengthDelimited);
            output.WriteString("field 1");

            // The outer group...
            output.WriteTag(2, WireFormat.WireType.StartGroup);
            output.WriteTag(3, WireFormat.WireType.Fixed32);
            output.WriteFixed32(100);
            output.WriteTag(4, WireFormat.WireType.EndGroup);
            output.Flush();
            stream.Position = 0;

            // Now act like a generated client
            var input = new CodedInputStream(stream);
            Assert.AreEqual(WireFormat.MakeTag(1, WireFormat.WireType.LengthDelimited), input.ReadTag());
            Assert.AreEqual("field 1", input.ReadString());
            Assert.AreEqual(WireFormat.MakeTag(2, WireFormat.WireType.StartGroup), input.ReadTag());
            Assert.Throws<InvalidProtocolBufferException>(input.SkipLastField);
        }

        [Test]
        public void RogueEndGroupTag()
        {
            // If we have an end-group tag without a leading start-group tag, generated
            // code will just call SkipLastField... so that should fail.

            var stream = new MemoryStream();
            var output = new CodedOutputStream(stream);
            output.WriteTag(1, WireFormat.WireType.EndGroup);
            output.Flush();
            stream.Position = 0;

            var input = new CodedInputStream(stream);
            Assert.AreEqual(WireFormat.MakeTag(1, WireFormat.WireType.EndGroup), input.ReadTag());
            Assert.Throws<InvalidProtocolBufferException>(input.SkipLastField);
        }

        [Test]
        public void EndOfStreamReachedWhileSkippingGroup()
        {
            var stream = new MemoryStream();
            var output = new CodedOutputStream(stream);
            output.WriteTag(1, WireFormat.WireType.StartGroup);
            output.WriteTag(2, WireFormat.WireType.StartGroup);
            output.WriteTag(2, WireFormat.WireType.EndGroup);

            output.Flush();
            stream.Position = 0;

            // Now act like a generated client
            var input = new CodedInputStream(stream);
            input.ReadTag();
            Assert.Throws<InvalidProtocolBufferException>(input.SkipLastField);
        }

        [Test]
        public void RecursionLimitAppliedWhileSkippingGroup()
        {
            var stream = new MemoryStream();
            var output = new CodedOutputStream(stream);
            for (int i = 0; i < CodedInputStream.DefaultRecursionLimit + 1; i++)
            {
                output.WriteTag(1, WireFormat.WireType.StartGroup);
            }
            for (int i = 0; i < CodedInputStream.DefaultRecursionLimit + 1; i++)
            {
                output.WriteTag(1, WireFormat.WireType.EndGroup);
            }
            output.Flush();
            stream.Position = 0;

            // Now act like a generated client
            var input = new CodedInputStream(stream);
            Assert.AreEqual(WireFormat.MakeTag(1, WireFormat.WireType.StartGroup), input.ReadTag());
            Assert.Throws<InvalidProtocolBufferException>(input.SkipLastField);
        }

        [Test]
        public void Construction_Invalid()
        {
            Assert.Throws<ArgumentNullException>(() => new CodedInputStream((byte[]) null));
            Assert.Throws<ArgumentNullException>(() => new CodedInputStream(null, 0, 0));
            Assert.Throws<ArgumentNullException>(() => new CodedInputStream((Stream) null));
            Assert.Throws<ArgumentOutOfRangeException>(() => new CodedInputStream(new byte[10], 100, 0));
            Assert.Throws<ArgumentOutOfRangeException>(() => new CodedInputStream(new byte[10], 5, 10));
        }

        [Test]
        public void CreateWithLimits_InvalidLimits()
        {
            var stream = new MemoryStream();
            Assert.Throws<ArgumentOutOfRangeException>(() => CodedInputStream.CreateWithLimits(stream, 0, 1));
            Assert.Throws<ArgumentOutOfRangeException>(() => CodedInputStream.CreateWithLimits(stream, 1, 0));
        }

        [Test]
        public void Dispose_DisposesUnderlyingStream()
        {
            var memoryStream = new MemoryStream();
            Assert.IsTrue(memoryStream.CanRead);
            using (var cis = new CodedInputStream(memoryStream))
            {
            }
            Assert.IsFalse(memoryStream.CanRead); // Disposed
        }

        [Test]
        public void Dispose_WithLeaveOpen()
        {
            var memoryStream = new MemoryStream();
            Assert.IsTrue(memoryStream.CanRead);
            using (var cis = new CodedInputStream(memoryStream, true))
            {
            }
            Assert.IsTrue(memoryStream.CanRead); // We left the stream open
        }

        [Test]
        public void Dispose_FromByteArray()
        {
            var stream = new CodedInputStream(new byte[10]);
            stream.Dispose();
        }

        [Test]
        public void TestParseMessagesCloseTo2G()
        {
            byte[] serializedMessage = GenerateBigSerializedMessage();
            // How many of these big messages do we need to take us near our 2GB limit?
            int count = int.MaxValue / serializedMessage.Length;
            // Now make a MemoryStream that will fake a near-2GB stream of messages by returning
            // our big serialized message 'count' times.
            using var stream = new RepeatingMemoryStream(serializedMessage, count);
            Assert.DoesNotThrow(() => TestAllTypes.Parser.ParseFrom(stream));
        }

        [Test]
        public void TestParseMessagesOver2G()
        {
            byte[] serializedMessage = GenerateBigSerializedMessage();
            // How many of these big messages do we need to take us near our 2GB limit?
            int count = int.MaxValue / serializedMessage.Length;
            // Now add one to take us over the 2GB limit
            count++;
            // Now make a MemoryStream that will fake a near-2GB stream of messages by returning
            // our big serialized message 'count' times.
            using var stream = new RepeatingMemoryStream(serializedMessage, count);
            Assert.Throws<InvalidProtocolBufferException>(() => TestAllTypes.Parser.ParseFrom(stream),
                "Protocol message was too large.  May be malicious.  " +
                "Use CodedInputStream.SetSizeLimit() to increase the size limit.");
        }

        /// <returns>A serialized big message</returns>
        private static byte[] GenerateBigSerializedMessage()
        {
            byte[] value = new byte[16 * 1024 * 1024];
            TestAllTypes message = SampleMessages.CreateFullTestAllTypes();
            message.SingleBytes = ByteString.CopyFrom(value);
            return message.ToByteArray();
        }

        /// <summary>
        /// A MemoryStream that repeats a byte arrays' content a number of times.
        /// Simulates really large input without consuming loads of memory. Used above
        /// to test the parsing behavior when the input size exceeds 2GB or close to it.
        /// </summary>
        private class RepeatingMemoryStream: MemoryStream
        {
            private readonly byte[] bytes;
            private readonly int maxIterations;
            private int index = 0;

            public RepeatingMemoryStream(byte[] bytes, int maxIterations)
            {
                this.bytes = bytes;
                this.maxIterations = maxIterations;
            }

            public override int Read(byte[] buffer, int offset, int count)
            {
                if (bytes.Length == 0)
                {
                    return 0;
                }
                int numBytesCopiedTotal = 0;
                while (numBytesCopiedTotal < count && index < maxIterations)
                {
                    int numBytesToCopy = Math.Min(bytes.Length - (int)Position, count);
                    Array.Copy(bytes, (int)Position, buffer, offset, numBytesToCopy);
                    numBytesCopiedTotal += numBytesToCopy;
                    offset += numBytesToCopy;
                    count -= numBytesCopiedTotal;
                    Position += numBytesToCopy;
                    if (Position >= bytes.Length)
                    {
                        Position = 0;
                        index++;
                    }
                }
                return numBytesCopiedTotal;
            }
        }
    }
}
>>>>>>> 626889fb
<|MERGE_RESOLUTION|>--- conflicted
+++ resolved
@@ -1,42 +1,18 @@
-<<<<<<< HEAD
 #region Copyright notice and license
 // Protocol Buffers - Google's data interchange format
 // Copyright 2008 Google Inc.  All rights reserved.
-// https://developers.google.com/protocol-buffers/
 //
-// Redistribution and use in source and binary forms, with or without
-// modification, are permitted provided that the following conditions are
-// met:
-//
-//     * Redistributions of source code must retain the above copyright
-// notice, this list of conditions and the following disclaimer.
-//     * Redistributions in binary form must reproduce the above
-// copyright notice, this list of conditions and the following disclaimer
-// in the documentation and/or other materials provided with the
-// distribution.
-//     * Neither the name of Google Inc. nor the names of its
-// contributors may be used to endorse or promote products derived from
-// this software without specific prior written permission.
-//
-// THIS SOFTWARE IS PROVIDED BY THE COPYRIGHT HOLDERS AND CONTRIBUTORS
-// "AS IS" AND ANY EXPRESS OR IMPLIED WARRANTIES, INCLUDING, BUT NOT
-// LIMITED TO, THE IMPLIED WARRANTIES OF MERCHANTABILITY AND FITNESS FOR
-// A PARTICULAR PURPOSE ARE DISCLAIMED. IN NO EVENT SHALL THE COPYRIGHT
-// OWNER OR CONTRIBUTORS BE LIABLE FOR ANY DIRECT, INDIRECT, INCIDENTAL,
-// SPECIAL, EXEMPLARY, OR CONSEQUENTIAL DAMAGES (INCLUDING, BUT NOT
-// LIMITED TO, PROCUREMENT OF SUBSTITUTE GOODS OR SERVICES; LOSS OF USE,
-// DATA, OR PROFITS; OR BUSINESS INTERRUPTION) HOWEVER CAUSED AND ON ANY
-// THEORY OF LIABILITY, WHETHER IN CONTRACT, STRICT LIABILITY, OR TORT
-// (INCLUDING NEGLIGENCE OR OTHERWISE) ARISING IN ANY WAY OUT OF THE USE
-// OF THIS SOFTWARE, EVEN IF ADVISED OF THE POSSIBILITY OF SUCH DAMAGE.
+// Use of this source code is governed by a BSD-style
+// license that can be found in the LICENSE file or at
+// https://developers.google.com/open-source/licenses/bsd
 #endregion
 
+using Google.Protobuf.TestProtos;
+using Proto2 = Google.Protobuf.TestProtos.Proto2;
+using NUnit.Framework;
 using System;
 using System.Buffers;
 using System.IO;
-using Google.Protobuf.TestProtos;
-using Proto2 = Google.Protobuf.TestProtos.Proto2;
-using NUnit.Framework;
 
 namespace Google.Protobuf
 {
@@ -564,8 +540,8 @@
             int groupFieldNumber = Proto2.TestAllTypes.OptionalGroupFieldNumber;
 
             // write Proto2.TestAllTypes with "optional_group" set, but use wrong EndGroup closing tag
-            MemoryStream ms = new MemoryStream();
-            CodedOutputStream output = new CodedOutputStream(ms);
+            var ms = new MemoryStream();
+            var output = new CodedOutputStream(ms);
             output.WriteTag(WireFormat.MakeTag(groupFieldNumber, WireFormat.WireType.StartGroup));
             output.WriteGroup(new Proto2.TestAllTypes.Types.OptionalGroup { A = 12345 });
             // end group with different field number
@@ -579,8 +555,8 @@
         [Test]
         public void ReadGroup_UnknownFields_WrongEndGroupTag()
         {
-            MemoryStream ms = new MemoryStream();
-            CodedOutputStream output = new CodedOutputStream(ms);
+            var ms = new MemoryStream();
+            var output = new CodedOutputStream(ms);
             output.WriteTag(WireFormat.MakeTag(14, WireFormat.WireType.StartGroup));
             // end group with different field number
             output.WriteTag(WireFormat.MakeTag(15, WireFormat.WireType.EndGroup));
@@ -601,12 +577,11 @@
         }
 
         /// <summary>
-        /// Tests that if we read an string that contains invalid UTF-8, no exception
-        /// is thrown.  Instead, the invalid bytes are replaced with the Unicode
-        /// "replacement character" U+FFFD.
+        /// Tests that if we read a string that contains invalid UTF-8, an exception
+        /// is thrown.
         /// </summary>
         [Test]
-        public void ReadInvalidUtf8()
+        public void ReadInvalidUtf8ThrowsInvalidProtocolBufferException()
         {
             MemoryStream ms = new MemoryStream();
             CodedOutputStream output = new CodedOutputStream(ms);
@@ -621,8 +596,7 @@
             CodedInputStream input = new CodedInputStream(ms);
 
             Assert.AreEqual(tag, input.ReadTag());
-            string text = input.ReadString();
-            Assert.AreEqual('\ufffd', text[0]);
+            Assert.Throws<InvalidProtocolBufferException>(() => input.ReadString());
         }
 
         [Test]
@@ -655,7 +629,7 @@
             output.Flush();
             ms.Position = 0;
 
-            CodedInputStream input = new CodedInputStream(ms);
+            var input = new CodedInputStream(ms);
 
             Assert.AreEqual(tag, input.ReadTag());
             Assert.Throws<InvalidProtocolBufferException>(() => input.ReadBytes());
@@ -695,26 +669,24 @@
         [Test]
         public void TestSlowPathAvoidance()
         {
-            using (var ms = new MemoryStream())
-            {
-                CodedOutputStream output = new CodedOutputStream(ms);
-                output.WriteTag(1, WireFormat.WireType.LengthDelimited);
-                output.WriteBytes(ByteString.CopyFrom(new byte[100]));
-                output.WriteTag(2, WireFormat.WireType.LengthDelimited);
-                output.WriteBytes(ByteString.CopyFrom(new byte[100]));
-                output.Flush();
-
-                ms.Position = 0;
-                CodedInputStream input = new CodedInputStream(ms, new byte[ms.Length / 2], 0, 0, false);
-
-                uint tag = input.ReadTag();
-                Assert.AreEqual(1, WireFormat.GetTagFieldNumber(tag));
-                Assert.AreEqual(100, input.ReadBytes().Length);
-
-                tag = input.ReadTag();
-                Assert.AreEqual(2, WireFormat.GetTagFieldNumber(tag));
-                Assert.AreEqual(100, input.ReadBytes().Length);
-            }
+            using var ms = new MemoryStream();
+            var output = new CodedOutputStream(ms);
+            output.WriteTag(1, WireFormat.WireType.LengthDelimited);
+            output.WriteBytes(ByteString.CopyFrom(new byte[100]));
+            output.WriteTag(2, WireFormat.WireType.LengthDelimited);
+            output.WriteBytes(ByteString.CopyFrom(new byte[100]));
+            output.Flush();
+
+            ms.Position = 0;
+            CodedInputStream input = new CodedInputStream(ms, new byte[ms.Length / 2], 0, 0, false);
+
+            uint tag = input.ReadTag();
+            Assert.AreEqual(1, WireFormat.GetTagFieldNumber(tag));
+            Assert.AreEqual(100, input.ReadBytes().Length);
+
+            tag = input.ReadTag();
+            Assert.AreEqual(2, WireFormat.GetTagFieldNumber(tag));
+            Assert.AreEqual(100, input.ReadBytes().Length);
         }
 
         [Test]
@@ -928,13 +900,11 @@
         {
             byte[] serializedMessage = GenerateBigSerializedMessage();
             // How many of these big messages do we need to take us near our 2GB limit?
-            int count = Int32.MaxValue / serializedMessage.Length;
+            int count = int.MaxValue / serializedMessage.Length;
             // Now make a MemoryStream that will fake a near-2GB stream of messages by returning
             // our big serialized message 'count' times.
-            using (RepeatingMemoryStream stream = new RepeatingMemoryStream(serializedMessage, count))
-            {
-                Assert.DoesNotThrow(()=>TestAllTypes.Parser.ParseFrom(stream));
-            }
+            using var stream = new RepeatingMemoryStream(serializedMessage, count);
+            Assert.DoesNotThrow(() => TestAllTypes.Parser.ParseFrom(stream));
         }
 
         [Test]
@@ -942,17 +912,15 @@
         {
             byte[] serializedMessage = GenerateBigSerializedMessage();
             // How many of these big messages do we need to take us near our 2GB limit?
-            int count = Int32.MaxValue / serializedMessage.Length;
+            int count = int.MaxValue / serializedMessage.Length;
             // Now add one to take us over the 2GB limit
             count++;
             // Now make a MemoryStream that will fake a near-2GB stream of messages by returning
             // our big serialized message 'count' times.
-            using (RepeatingMemoryStream stream = new RepeatingMemoryStream(serializedMessage, count))
-            {
-                Assert.Throws<InvalidProtocolBufferException>(() => TestAllTypes.Parser.ParseFrom(stream),
-                    "Protocol message was too large.  May be malicious.  " +
-                    "Use CodedInputStream.SetSizeLimit() to increase the size limit.");
-            }
+            using var stream = new RepeatingMemoryStream(serializedMessage, count);
+            Assert.Throws<InvalidProtocolBufferException>(() => TestAllTypes.Parser.ParseFrom(stream),
+                "Protocol message was too large.  May be malicious.  " +
+                "Use CodedInputStream.SetSizeLimit() to increase the size limit.");
         }
 
         /// <returns>A serialized big message</returns>
@@ -1006,983 +974,4 @@
             }
         }
     }
-}
-=======
-#region Copyright notice and license
-// Protocol Buffers - Google's data interchange format
-// Copyright 2008 Google Inc.  All rights reserved.
-//
-// Use of this source code is governed by a BSD-style
-// license that can be found in the LICENSE file or at
-// https://developers.google.com/open-source/licenses/bsd
-#endregion
-
-using Google.Protobuf.TestProtos;
-using Proto2 = Google.Protobuf.TestProtos.Proto2;
-using NUnit.Framework;
-using System;
-using System.Buffers;
-using System.IO;
-
-namespace Google.Protobuf
-{
-    public class CodedInputStreamTest
-    {
-        /// <summary>
-        /// Helper to construct a byte array from a bunch of bytes.  The inputs are
-        /// actually ints so that I can use hex notation and not get stupid errors
-        /// about precision.
-        /// </summary>
-        private static byte[] Bytes(params int[] bytesAsInts)
-        {
-            byte[] bytes = new byte[bytesAsInts.Length];
-            for (int i = 0; i < bytesAsInts.Length; i++)
-            {
-                bytes[i] = (byte) bytesAsInts[i];
-            }
-            return bytes;
-        }
-
-        /// <summary>
-        /// Parses the given bytes using ReadRawVarint32() and ReadRawVarint64()
-        /// </summary>
-        private static void AssertReadVarint(byte[] data, ulong value)
-        {
-            CodedInputStream input = new CodedInputStream(data);
-            Assert.AreEqual((uint) value, input.ReadRawVarint32());
-            Assert.IsTrue(input.IsAtEnd);
-
-            input = new CodedInputStream(data);
-            Assert.AreEqual(value, input.ReadRawVarint64());
-            Assert.IsTrue(input.IsAtEnd);
-
-            AssertReadFromParseContext(new ReadOnlySequence<byte>(data), (ref ParseContext ctx) =>
-            {
-                Assert.AreEqual((uint) value, ctx.ReadUInt32());
-            }, true);
-
-            AssertReadFromParseContext(new ReadOnlySequence<byte>(data), (ref ParseContext ctx) =>
-            {
-                Assert.AreEqual(value, ctx.ReadUInt64());
-            }, true);
-
-            // Try different block sizes.
-            for (int bufferSize = 1; bufferSize <= 16; bufferSize *= 2)
-            {
-                input = new CodedInputStream(new SmallBlockInputStream(data, bufferSize));
-                Assert.AreEqual((uint) value, input.ReadRawVarint32());
-
-                input = new CodedInputStream(new SmallBlockInputStream(data, bufferSize));
-                Assert.AreEqual(value, input.ReadRawVarint64());
-                Assert.IsTrue(input.IsAtEnd);
-
-                AssertReadFromParseContext(ReadOnlySequenceFactory.CreateWithContent(data, bufferSize), (ref ParseContext ctx) =>
-                {
-                    Assert.AreEqual((uint) value, ctx.ReadUInt32());
-                }, true);
-
-                AssertReadFromParseContext(ReadOnlySequenceFactory.CreateWithContent(data, bufferSize), (ref ParseContext ctx) =>
-                {
-                    Assert.AreEqual(value, ctx.ReadUInt64());
-                }, true);
-            }
-
-            // Try reading directly from a MemoryStream. We want to verify that it
-            // doesn't read past the end of the input, so write an extra byte - this
-            // lets us test the position at the end.
-            MemoryStream memoryStream = new MemoryStream();
-            memoryStream.Write(data, 0, data.Length);
-            memoryStream.WriteByte(0);
-            memoryStream.Position = 0;
-            Assert.AreEqual((uint) value, CodedInputStream.ReadRawVarint32(memoryStream));
-            Assert.AreEqual(data.Length, memoryStream.Position);
-        }
-
-        /// <summary>
-        /// Parses the given bytes using ReadRawVarint32() and ReadRawVarint64() and
-        /// expects them to fail with an InvalidProtocolBufferException whose
-        /// description matches the given one.
-        /// </summary>
-        private static void AssertReadVarintFailure(InvalidProtocolBufferException expected, byte[] data)
-        {
-            CodedInputStream input = new CodedInputStream(data);
-            var exception = Assert.Throws<InvalidProtocolBufferException>(() => input.ReadRawVarint32());
-            Assert.AreEqual(expected.Message, exception.Message);
-
-            input = new CodedInputStream(data);
-            exception = Assert.Throws<InvalidProtocolBufferException>(() => input.ReadRawVarint64());
-            Assert.AreEqual(expected.Message, exception.Message);
-
-            AssertReadFromParseContext(new ReadOnlySequence<byte>(data), (ref ParseContext ctx) =>
-            {
-                try
-                {
-                    ctx.ReadUInt32();
-                    Assert.Fail();
-                }
-                catch (InvalidProtocolBufferException ex)
-                {
-                    Assert.AreEqual(expected.Message, ex.Message);
-                }
-            }, false);
-
-            AssertReadFromParseContext(new ReadOnlySequence<byte>(data), (ref ParseContext ctx) =>
-            {
-                try
-                {
-                    ctx.ReadUInt64();
-                    Assert.Fail();
-                }
-                catch (InvalidProtocolBufferException ex)
-                {
-                    Assert.AreEqual(expected.Message, ex.Message);
-                }
-            }, false);
-
-            // Make sure we get the same error when reading directly from a Stream.
-            exception = Assert.Throws<InvalidProtocolBufferException>(() => CodedInputStream.ReadRawVarint32(new MemoryStream(data)));
-            Assert.AreEqual(expected.Message, exception.Message);
-        }
-
-        private delegate void ParseContextAssertAction(ref ParseContext ctx);
-
-        private static void AssertReadFromParseContext(ReadOnlySequence<byte> input, ParseContextAssertAction assertAction, bool assertIsAtEnd)
-        {
-            // Check as ReadOnlySequence<byte>
-            ParseContext.Initialize(input, out ParseContext parseCtx);
-            assertAction(ref parseCtx);
-            if (assertIsAtEnd)
-            {
-                Assert.IsTrue(SegmentedBufferHelper.IsAtEnd(ref parseCtx.buffer, ref parseCtx.state));
-            }
-
-            // Check as ReadOnlySpan<byte>
-            ParseContext.Initialize(input.ToArray().AsSpan(), out ParseContext spanParseContext);
-            assertAction(ref spanParseContext);
-            if (assertIsAtEnd)
-            {
-                Assert.IsTrue(SegmentedBufferHelper.IsAtEnd(ref spanParseContext.buffer, ref spanParseContext.state));
-            }
-        }
-
-        [Test]
-        public void ReadVarint()
-        {
-            AssertReadVarint(Bytes(0x00), 0);
-            AssertReadVarint(Bytes(0x01), 1);
-            AssertReadVarint(Bytes(0x7f), 127);
-            // 14882
-            AssertReadVarint(Bytes(0xa2, 0x74), (0x22 << 0) | (0x74 << 7));
-            // 2961488830
-            AssertReadVarint(Bytes(0xbe, 0xf7, 0x92, 0x84, 0x0b),
-                             (0x3e << 0) | (0x77 << 7) | (0x12 << 14) | (0x04 << 21) |
-                             (0x0bL << 28));
-
-            // 64-bit
-            // 7256456126
-            AssertReadVarint(Bytes(0xbe, 0xf7, 0x92, 0x84, 0x1b),
-                             (0x3e << 0) | (0x77 << 7) | (0x12 << 14) | (0x04 << 21) |
-                             (0x1bL << 28));
-            // 41256202580718336
-            AssertReadVarint(Bytes(0x80, 0xe6, 0xeb, 0x9c, 0xc3, 0xc9, 0xa4, 0x49),
-                             (0x00 << 0) | (0x66 << 7) | (0x6b << 14) | (0x1c << 21) |
-                             (0x43L << 28) | (0x49L << 35) | (0x24L << 42) | (0x49L << 49));
-            // 11964378330978735131
-            AssertReadVarint(Bytes(0x9b, 0xa8, 0xf9, 0xc2, 0xbb, 0xd6, 0x80, 0x85, 0xa6, 0x01),
-                             (0x1b << 0) | (0x28 << 7) | (0x79 << 14) | (0x42 << 21) |
-                             (0x3bUL << 28) | (0x56UL << 35) | (0x00UL << 42) |
-                             (0x05UL << 49) | (0x26UL << 56) | (0x01UL << 63));
-
-            // Failures
-            AssertReadVarintFailure(
-                InvalidProtocolBufferException.MalformedVarint(),
-                Bytes(0x80, 0x80, 0x80, 0x80, 0x80, 0x80, 0x80, 0x80, 0x80, 0x80,
-                      0x00));
-            AssertReadVarintFailure(
-                InvalidProtocolBufferException.TruncatedMessage(),
-                Bytes(0x80));
-        }
-
-        /// <summary>
-        /// Parses the given bytes using ReadRawLittleEndian32() and checks
-        /// that the result matches the given value.
-        /// </summary>
-        private static void AssertReadLittleEndian32(byte[] data, uint value)
-        {
-            CodedInputStream input = new CodedInputStream(data);
-            Assert.AreEqual(value, input.ReadRawLittleEndian32());
-            Assert.IsTrue(input.IsAtEnd);
-
-            AssertReadFromParseContext(new ReadOnlySequence<byte>(data), (ref ParseContext ctx) =>
-            {
-                Assert.AreEqual(value, ctx.ReadFixed32());
-            }, true);
-
-            // Try different block sizes.
-            for (int blockSize = 1; blockSize <= 16; blockSize *= 2)
-            {
-                input = new CodedInputStream(
-                    new SmallBlockInputStream(data, blockSize));
-                Assert.AreEqual(value, input.ReadRawLittleEndian32());
-                Assert.IsTrue(input.IsAtEnd);
-
-                AssertReadFromParseContext(ReadOnlySequenceFactory.CreateWithContent(data, blockSize), (ref ParseContext ctx) =>
-                {
-                    Assert.AreEqual(value, ctx.ReadFixed32());
-                }, true);
-            }
-        }
-
-        /// <summary>
-        /// Parses the given bytes using ReadRawLittleEndian64() and checks
-        /// that the result matches the given value.
-        /// </summary>
-        private static void AssertReadLittleEndian64(byte[] data, ulong value)
-        {
-            CodedInputStream input = new CodedInputStream(data);
-            Assert.AreEqual(value, input.ReadRawLittleEndian64());
-            Assert.IsTrue(input.IsAtEnd);
-
-            AssertReadFromParseContext(new ReadOnlySequence<byte>(data), (ref ParseContext ctx) =>
-            {
-                Assert.AreEqual(value, ctx.ReadFixed64());
-            }, true);
-
-            // Try different block sizes.
-            for (int blockSize = 1; blockSize <= 16; blockSize *= 2)
-            {
-                input = new CodedInputStream(
-                    new SmallBlockInputStream(data, blockSize));
-                Assert.AreEqual(value, input.ReadRawLittleEndian64());
-                Assert.IsTrue(input.IsAtEnd);
-
-                AssertReadFromParseContext(ReadOnlySequenceFactory.CreateWithContent(data, blockSize), (ref ParseContext ctx) =>
-                {
-                    Assert.AreEqual(value, ctx.ReadFixed64());
-                }, true);
-            }
-        }
-
-        [Test]
-        public void ReadLittleEndian()
-        {
-            AssertReadLittleEndian32(Bytes(0x78, 0x56, 0x34, 0x12), 0x12345678);
-            AssertReadLittleEndian32(Bytes(0xf0, 0xde, 0xbc, 0x9a), 0x9abcdef0);
-
-            AssertReadLittleEndian64(Bytes(0xf0, 0xde, 0xbc, 0x9a, 0x78, 0x56, 0x34, 0x12),
-                                     0x123456789abcdef0L);
-            AssertReadLittleEndian64(
-                Bytes(0x78, 0x56, 0x34, 0x12, 0xf0, 0xde, 0xbc, 0x9a), 0x9abcdef012345678UL);
-        }
-
-        [Test]
-        public void DecodeZigZag32()
-        {
-            Assert.AreEqual(0, ParsingPrimitives.DecodeZigZag32(0));
-            Assert.AreEqual(-1, ParsingPrimitives.DecodeZigZag32(1));
-            Assert.AreEqual(1, ParsingPrimitives.DecodeZigZag32(2));
-            Assert.AreEqual(-2, ParsingPrimitives.DecodeZigZag32(3));
-            Assert.AreEqual(0x3FFFFFFF, ParsingPrimitives.DecodeZigZag32(0x7FFFFFFE));
-            Assert.AreEqual(unchecked((int) 0xC0000000), ParsingPrimitives.DecodeZigZag32(0x7FFFFFFF));
-            Assert.AreEqual(0x7FFFFFFF, ParsingPrimitives.DecodeZigZag32(0xFFFFFFFE));
-            Assert.AreEqual(unchecked((int) 0x80000000), ParsingPrimitives.DecodeZigZag32(0xFFFFFFFF));
-        }
-
-        [Test]
-        public void DecodeZigZag64()
-        {
-            Assert.AreEqual(0, ParsingPrimitives.DecodeZigZag64(0));
-            Assert.AreEqual(-1, ParsingPrimitives.DecodeZigZag64(1));
-            Assert.AreEqual(1, ParsingPrimitives.DecodeZigZag64(2));
-            Assert.AreEqual(-2, ParsingPrimitives.DecodeZigZag64(3));
-            Assert.AreEqual(0x000000003FFFFFFFL, ParsingPrimitives.DecodeZigZag64(0x000000007FFFFFFEL));
-            Assert.AreEqual(unchecked((long) 0xFFFFFFFFC0000000L), ParsingPrimitives.DecodeZigZag64(0x000000007FFFFFFFL));
-            Assert.AreEqual(0x000000007FFFFFFFL, ParsingPrimitives.DecodeZigZag64(0x00000000FFFFFFFEL));
-            Assert.AreEqual(unchecked((long) 0xFFFFFFFF80000000L), ParsingPrimitives.DecodeZigZag64(0x00000000FFFFFFFFL));
-            Assert.AreEqual(0x7FFFFFFFFFFFFFFFL, ParsingPrimitives.DecodeZigZag64(0xFFFFFFFFFFFFFFFEL));
-            Assert.AreEqual(unchecked((long) 0x8000000000000000L), ParsingPrimitives.DecodeZigZag64(0xFFFFFFFFFFFFFFFFL));
-        }
-        
-        [Test]
-        public void ReadWholeMessage_VaryingBlockSizes()
-        {
-            TestAllTypes message = SampleMessages.CreateFullTestAllTypes();
-
-            byte[] rawBytes = message.ToByteArray();
-            Assert.AreEqual(rawBytes.Length, message.CalculateSize());
-            TestAllTypes message2 = TestAllTypes.Parser.ParseFrom(rawBytes);
-            Assert.AreEqual(message, message2);
-
-            // Try different block sizes.
-            for (int blockSize = 1; blockSize < 256; blockSize *= 2)
-            {
-                message2 = TestAllTypes.Parser.ParseFrom(new SmallBlockInputStream(rawBytes, blockSize));
-                Assert.AreEqual(message, message2);
-            }
-        }
-
-        [Test]
-        public void ReadWholeMessage_VaryingBlockSizes_FromSequence()
-        {
-            TestAllTypes message = SampleMessages.CreateFullTestAllTypes();
-
-            byte[] rawBytes = message.ToByteArray();
-            Assert.AreEqual(rawBytes.Length, message.CalculateSize());
-            TestAllTypes message2 = TestAllTypes.Parser.ParseFrom(rawBytes);
-            Assert.AreEqual(message, message2);
-
-            // Try different block sizes.
-            for (int blockSize = 1; blockSize < 256; blockSize *= 2)
-            {
-                message2 = TestAllTypes.Parser.ParseFrom(ReadOnlySequenceFactory.CreateWithContent(rawBytes, blockSize));
-                Assert.AreEqual(message, message2);
-            }
-        }
-
-        [Test]
-        public void ReadInt32Wrapper_VariableBlockSizes()
-        {
-            byte[] rawBytes = new byte[] { 202, 1, 11, 8, 254, 255, 255, 255, 255, 255, 255, 255, 255, 1 };
-
-            for (int blockSize = 1; blockSize <= rawBytes.Length; blockSize++)
-            {
-                ReadOnlySequence<byte> data = ReadOnlySequenceFactory.CreateWithContent(rawBytes, blockSize);
-                AssertReadFromParseContext(data, (ref ParseContext ctx) =>
-                {
-                    ctx.ReadTag();
-
-                    var value = ParsingPrimitivesWrappers.ReadInt32Wrapper(ref ctx);
-
-                    Assert.AreEqual(-2, value);
-                }, true);
-            }
-        }
-
-        [Test]
-        public void ReadHugeBlob()
-        {
-            // Allocate and initialize a 1MB blob.
-            byte[] blob = new byte[1 << 20];
-            for (int i = 0; i < blob.Length; i++)
-            {
-                blob[i] = (byte) i;
-            }
-
-            // Make a message containing it.
-            var message = new TestAllTypes { SingleBytes = ByteString.CopyFrom(blob) };
-
-            // Serialize and parse it.  Make sure to parse from an InputStream, not
-            // directly from a ByteString, so that CodedInputStream uses buffered
-            // reading.
-            TestAllTypes message2 = TestAllTypes.Parser.ParseFrom(message.ToByteString());
-
-            Assert.AreEqual(message, message2);
-        }
-
-        [Test]
-        public void ReadMaliciouslyLargeBlob()
-        {
-            MemoryStream ms = new MemoryStream();
-            CodedOutputStream output = new CodedOutputStream(ms);
-
-            uint tag = WireFormat.MakeTag(1, WireFormat.WireType.LengthDelimited);
-            output.WriteRawVarint32(tag);
-            output.WriteRawVarint32(0x7FFFFFFF);
-            output.WriteRawBytes(new byte[32]); // Pad with a few random bytes.
-            output.Flush();
-            ms.Position = 0;
-
-            CodedInputStream input = new CodedInputStream(ms);
-            Assert.AreEqual(tag, input.ReadTag());
-
-            Assert.Throws<InvalidProtocolBufferException>(() => input.ReadBytes());
-        }
-
-        [Test]
-        public void ReadBlobGreaterThanCurrentLimit()
-        {
-            MemoryStream ms = new MemoryStream();
-            CodedOutputStream output = new CodedOutputStream(ms);
-            uint tag = WireFormat.MakeTag(1, WireFormat.WireType.LengthDelimited);
-            output.WriteRawVarint32(tag);
-            output.WriteRawVarint32(4);
-            output.WriteRawBytes(new byte[4]); // Pad with a few random bytes.
-            output.Flush();
-            ms.Position = 0;
-
-            CodedInputStream input = new CodedInputStream(ms);
-            Assert.AreEqual(tag, input.ReadTag());
-
-            // Specify limit smaller than data length
-            input.PushLimit(3);
-            Assert.Throws<InvalidProtocolBufferException>(() => input.ReadBytes());
-
-            AssertReadFromParseContext(new ReadOnlySequence<byte>(ms.ToArray()), (ref ParseContext ctx) =>
-            {
-                Assert.AreEqual(tag, ctx.ReadTag());
-                SegmentedBufferHelper.PushLimit(ref ctx.state, 3);
-                try
-                {
-                    ctx.ReadBytes();
-                    Assert.Fail();
-                }
-                catch (InvalidProtocolBufferException) {}
-            }, true);
-        }
-
-        [Test]
-        public void ReadStringGreaterThanCurrentLimit()
-        {
-            MemoryStream ms = new MemoryStream();
-            CodedOutputStream output = new CodedOutputStream(ms);
-            uint tag = WireFormat.MakeTag(1, WireFormat.WireType.LengthDelimited);
-            output.WriteRawVarint32(tag);
-            output.WriteRawVarint32(4);
-            output.WriteRawBytes(new byte[4]); // Pad with a few random bytes.
-            output.Flush();
-            ms.Position = 0;
-
-            CodedInputStream input = new CodedInputStream(ms.ToArray());
-            Assert.AreEqual(tag, input.ReadTag());
-
-            // Specify limit smaller than data length
-            input.PushLimit(3);
-            Assert.Throws<InvalidProtocolBufferException>(() => input.ReadString());
-
-            AssertReadFromParseContext(new ReadOnlySequence<byte>(ms.ToArray()), (ref ParseContext ctx) =>
-            {
-                Assert.AreEqual(tag, ctx.ReadTag());
-                SegmentedBufferHelper.PushLimit(ref ctx.state, 3);
-                try
-                {
-                    ctx.ReadString();
-                    Assert.Fail();
-                }
-                catch (InvalidProtocolBufferException) { }
-            }, true);
-        }
-
-        // Representations of a tag for field 0 with various wire types
-        [Test]
-        [TestCase(0)]
-        [TestCase(1)]
-        [TestCase(2)]
-        [TestCase(3)]
-        [TestCase(4)]
-        [TestCase(5)]
-        public void ReadTag_ZeroFieldRejected(byte tag)
-        {
-            CodedInputStream cis = new CodedInputStream(new byte[] { tag });
-            Assert.Throws<InvalidProtocolBufferException>(() => cis.ReadTag());
-        }
-
-        internal static TestRecursiveMessage MakeRecursiveMessage(int depth)
-        {
-            if (depth == 0)
-            {
-                return new TestRecursiveMessage { I = 5 };
-            }
-            else
-            {
-                return new TestRecursiveMessage { A = MakeRecursiveMessage(depth - 1) };
-            }
-        }
-
-        internal static void AssertMessageDepth(TestRecursiveMessage message, int depth)
-        {
-            if (depth == 0)
-            {
-                Assert.IsNull(message.A);
-                Assert.AreEqual(5, message.I);
-            }
-            else
-            {
-                Assert.IsNotNull(message.A);
-                AssertMessageDepth(message.A, depth - 1);
-            }
-        }
-
-        [Test]
-        public void MaliciousRecursion()
-        {
-            ByteString atRecursiveLimit = MakeRecursiveMessage(CodedInputStream.DefaultRecursionLimit).ToByteString();
-            ByteString beyondRecursiveLimit = MakeRecursiveMessage(CodedInputStream.DefaultRecursionLimit + 1).ToByteString();
-
-            AssertMessageDepth(TestRecursiveMessage.Parser.ParseFrom(atRecursiveLimit), CodedInputStream.DefaultRecursionLimit);
-
-            Assert.Throws<InvalidProtocolBufferException>(() => TestRecursiveMessage.Parser.ParseFrom(beyondRecursiveLimit));
-
-            CodedInputStream input = CodedInputStream.CreateWithLimits(new MemoryStream(atRecursiveLimit.ToByteArray()), 1000000, CodedInputStream.DefaultRecursionLimit - 1);
-            Assert.Throws<InvalidProtocolBufferException>(() => TestRecursiveMessage.Parser.ParseFrom(input));
-        }
-        
-        private static byte[] MakeMaliciousRecursionUnknownFieldsPayload(int recursionDepth)
-        {
-            // generate recursively nested groups that will be parsed as unknown fields
-            int unknownFieldNumber = 14;  // an unused field number
-            MemoryStream ms = new MemoryStream();
-            CodedOutputStream output = new CodedOutputStream(ms);
-            for (int i = 0; i < recursionDepth; i++)
-            {
-                output.WriteTag(WireFormat.MakeTag(unknownFieldNumber, WireFormat.WireType.StartGroup));
-            }
-            for (int i = 0; i < recursionDepth; i++)
-            {
-                output.WriteTag(WireFormat.MakeTag(unknownFieldNumber, WireFormat.WireType.EndGroup));
-            }
-            output.Flush();
-            return ms.ToArray();
-        }
-
-        [Test]
-        public void MaliciousRecursion_UnknownFields()
-        {
-            byte[] payloadAtRecursiveLimit = MakeMaliciousRecursionUnknownFieldsPayload(CodedInputStream.DefaultRecursionLimit);
-            byte[] payloadBeyondRecursiveLimit = MakeMaliciousRecursionUnknownFieldsPayload(CodedInputStream.DefaultRecursionLimit + 1);
-            
-            Assert.DoesNotThrow(() => TestRecursiveMessage.Parser.ParseFrom(payloadAtRecursiveLimit));
-            Assert.Throws<InvalidProtocolBufferException>(() => TestRecursiveMessage.Parser.ParseFrom(payloadBeyondRecursiveLimit));
-        }
-
-        [Test]
-        public void ReadGroup_WrongEndGroupTag()
-        {
-            int groupFieldNumber = Proto2.TestAllTypes.OptionalGroupFieldNumber;
-
-            // write Proto2.TestAllTypes with "optional_group" set, but use wrong EndGroup closing tag
-            var ms = new MemoryStream();
-            var output = new CodedOutputStream(ms);
-            output.WriteTag(WireFormat.MakeTag(groupFieldNumber, WireFormat.WireType.StartGroup));
-            output.WriteGroup(new Proto2.TestAllTypes.Types.OptionalGroup { A = 12345 });
-            // end group with different field number
-            output.WriteTag(WireFormat.MakeTag(groupFieldNumber + 1, WireFormat.WireType.EndGroup));
-            output.Flush();
-            var payload = ms.ToArray();
-
-            Assert.Throws<InvalidProtocolBufferException>(() => Proto2.TestAllTypes.Parser.ParseFrom(payload));
-        }
-
-        [Test]
-        public void ReadGroup_UnknownFields_WrongEndGroupTag()
-        {
-            var ms = new MemoryStream();
-            var output = new CodedOutputStream(ms);
-            output.WriteTag(WireFormat.MakeTag(14, WireFormat.WireType.StartGroup));
-            // end group with different field number
-            output.WriteTag(WireFormat.MakeTag(15, WireFormat.WireType.EndGroup));
-            output.Flush();
-            var payload = ms.ToArray();
-
-            Assert.Throws<InvalidProtocolBufferException>(() => TestRecursiveMessage.Parser.ParseFrom(payload));
-        }
-
-        [Test]
-        public void SizeLimit()
-        {
-            // Have to use a Stream rather than ByteString.CreateCodedInput as SizeLimit doesn't
-            // apply to the latter case.
-            MemoryStream ms = new MemoryStream(SampleMessages.CreateFullTestAllTypes().ToByteArray());
-            CodedInputStream input = CodedInputStream.CreateWithLimits(ms, 16, 100);
-            Assert.Throws<InvalidProtocolBufferException>(() => TestAllTypes.Parser.ParseFrom(input));
-        }
-
-        /// <summary>
-        /// Tests that if we read a string that contains invalid UTF-8, an exception
-        /// is thrown.
-        /// </summary>
-        [Test]
-        public void ReadInvalidUtf8ThrowsInvalidProtocolBufferException()
-        {
-            MemoryStream ms = new MemoryStream();
-            CodedOutputStream output = new CodedOutputStream(ms);
-
-            uint tag = WireFormat.MakeTag(1, WireFormat.WireType.LengthDelimited);
-            output.WriteRawVarint32(tag);
-            output.WriteRawVarint32(1);
-            output.WriteRawBytes(new byte[] {0x80});
-            output.Flush();
-            ms.Position = 0;
-
-            CodedInputStream input = new CodedInputStream(ms);
-
-            Assert.AreEqual(tag, input.ReadTag());
-            Assert.Throws<InvalidProtocolBufferException>(() => input.ReadString());
-        }
-
-        [Test]
-        public void ReadNegativeSizedStringThrowsInvalidProtocolBufferException()
-        {
-            MemoryStream ms = new MemoryStream();
-            CodedOutputStream output = new CodedOutputStream(ms);
-
-            uint tag = WireFormat.MakeTag(1, WireFormat.WireType.LengthDelimited);
-            output.WriteRawVarint32(tag);
-            output.WriteLength(-1);
-            output.Flush();
-            ms.Position = 0;
-
-            CodedInputStream input = new CodedInputStream(ms);
-
-            Assert.AreEqual(tag, input.ReadTag());
-            Assert.Throws<InvalidProtocolBufferException>(() => input.ReadString());
-        }
-
-        [Test]
-        public void ReadNegativeSizedBytesThrowsInvalidProtocolBufferException()
-        {
-            MemoryStream ms = new MemoryStream();
-            CodedOutputStream output = new CodedOutputStream(ms);
-
-            uint tag = WireFormat.MakeTag(1, WireFormat.WireType.LengthDelimited);
-            output.WriteRawVarint32(tag);
-            output.WriteLength(-1);
-            output.Flush();
-            ms.Position = 0;
-
-            var input = new CodedInputStream(ms);
-
-            Assert.AreEqual(tag, input.ReadTag());
-            Assert.Throws<InvalidProtocolBufferException>(() => input.ReadBytes());
-        }
-
-        /// <summary>
-        /// A stream which limits the number of bytes it reads at a time.
-        /// We use this to make sure that CodedInputStream doesn't screw up when
-        /// reading in small blocks.
-        /// </summary>
-        private sealed class SmallBlockInputStream : MemoryStream
-        {
-            private readonly int blockSize;
-
-            public SmallBlockInputStream(byte[] data, int blockSize)
-                : base(data)
-            {
-                this.blockSize = blockSize;
-            }
-
-            public override int Read(byte[] buffer, int offset, int count)
-            {
-                return base.Read(buffer, offset, Math.Min(count, blockSize));
-            }
-        }
-
-        [Test]
-        public void TestNegativeEnum()
-        {
-            byte[] bytes = { 0xFE, 0xFF, 0xFF, 0xFF, 0xFF, 0xFF, 0xFF, 0xFF, 0xFF, 0x01 };
-            CodedInputStream input = new CodedInputStream(bytes);
-            Assert.AreEqual((int)SampleEnum.NegativeValue, input.ReadEnum());
-            Assert.IsTrue(input.IsAtEnd);
-        }
-
-        //Issue 71:	CodedInputStream.ReadBytes go to slow path unnecessarily
-        [Test]
-        public void TestSlowPathAvoidance()
-        {
-            using var ms = new MemoryStream();
-            var output = new CodedOutputStream(ms);
-            output.WriteTag(1, WireFormat.WireType.LengthDelimited);
-            output.WriteBytes(ByteString.CopyFrom(new byte[100]));
-            output.WriteTag(2, WireFormat.WireType.LengthDelimited);
-            output.WriteBytes(ByteString.CopyFrom(new byte[100]));
-            output.Flush();
-
-            ms.Position = 0;
-            CodedInputStream input = new CodedInputStream(ms, new byte[ms.Length / 2], 0, 0, false);
-
-            uint tag = input.ReadTag();
-            Assert.AreEqual(1, WireFormat.GetTagFieldNumber(tag));
-            Assert.AreEqual(100, input.ReadBytes().Length);
-
-            tag = input.ReadTag();
-            Assert.AreEqual(2, WireFormat.GetTagFieldNumber(tag));
-            Assert.AreEqual(100, input.ReadBytes().Length);
-        }
-
-        [Test]
-        public void MaximumFieldNumber()
-        {
-            MemoryStream ms = new MemoryStream();
-            CodedOutputStream output = new CodedOutputStream(ms);
-
-            int fieldNumber = 0x1FFFFFFF;
-            uint tag = WireFormat.MakeTag(fieldNumber, WireFormat.WireType.LengthDelimited);
-            output.WriteRawVarint32(tag);
-            output.WriteString("field 1");
-            output.Flush();
-            ms.Position = 0;
-
-            CodedInputStream input = new CodedInputStream(ms);
-
-            Assert.AreEqual(tag, input.ReadTag());
-            Assert.AreEqual(fieldNumber, WireFormat.GetTagFieldNumber(tag));
-        }
-
-        [Test]
-        public void Tag0Throws()
-        {
-            var input = new CodedInputStream(new byte[] { 0 });
-            Assert.Throws<InvalidProtocolBufferException>(() => input.ReadTag());
-        }
-
-        [Test]
-        public void SkipGroup()
-        {
-            // Create an output stream with a group in:
-            // Field 1: string "field 1"
-            // Field 2: group containing:
-            //   Field 1: fixed int32 value 100
-            //   Field 2: string "ignore me"
-            //   Field 3: nested group containing
-            //      Field 1: fixed int64 value 1000
-            // Field 3: string "field 3"
-            var stream = new MemoryStream();
-            var output = new CodedOutputStream(stream);
-            output.WriteTag(1, WireFormat.WireType.LengthDelimited);
-            output.WriteString("field 1");
-            
-            // The outer group...
-            output.WriteTag(2, WireFormat.WireType.StartGroup);
-            output.WriteTag(1, WireFormat.WireType.Fixed32);
-            output.WriteFixed32(100);
-            output.WriteTag(2, WireFormat.WireType.LengthDelimited);
-            output.WriteString("ignore me");
-            // The nested group...
-            output.WriteTag(3, WireFormat.WireType.StartGroup);
-            output.WriteTag(1, WireFormat.WireType.Fixed64);
-            output.WriteFixed64(1000);
-            // Note: Not sure the field number is relevant for end group...
-            output.WriteTag(3, WireFormat.WireType.EndGroup);
-
-            // End the outer group
-            output.WriteTag(2, WireFormat.WireType.EndGroup);
-
-            output.WriteTag(3, WireFormat.WireType.LengthDelimited);
-            output.WriteString("field 3");
-            output.Flush();
-            stream.Position = 0;
-
-            // Now act like a generated client
-            var input = new CodedInputStream(stream);
-            Assert.AreEqual(WireFormat.MakeTag(1, WireFormat.WireType.LengthDelimited), input.ReadTag());
-            Assert.AreEqual("field 1", input.ReadString());
-            Assert.AreEqual(WireFormat.MakeTag(2, WireFormat.WireType.StartGroup), input.ReadTag());
-            input.SkipLastField(); // Should consume the whole group, including the nested one.
-            Assert.AreEqual(WireFormat.MakeTag(3, WireFormat.WireType.LengthDelimited), input.ReadTag());
-            Assert.AreEqual("field 3", input.ReadString());
-        }
-
-        [Test]
-        public void SkipGroup_WrongEndGroupTag()
-        {
-            // Create an output stream with:
-            // Field 1: string "field 1"
-            // Start group 2
-            //   Field 3: fixed int32
-            // End group 4 (should give an error)
-            var stream = new MemoryStream();
-            var output = new CodedOutputStream(stream);
-            output.WriteTag(1, WireFormat.WireType.LengthDelimited);
-            output.WriteString("field 1");
-
-            // The outer group...
-            output.WriteTag(2, WireFormat.WireType.StartGroup);
-            output.WriteTag(3, WireFormat.WireType.Fixed32);
-            output.WriteFixed32(100);
-            output.WriteTag(4, WireFormat.WireType.EndGroup);
-            output.Flush();
-            stream.Position = 0;
-
-            // Now act like a generated client
-            var input = new CodedInputStream(stream);
-            Assert.AreEqual(WireFormat.MakeTag(1, WireFormat.WireType.LengthDelimited), input.ReadTag());
-            Assert.AreEqual("field 1", input.ReadString());
-            Assert.AreEqual(WireFormat.MakeTag(2, WireFormat.WireType.StartGroup), input.ReadTag());
-            Assert.Throws<InvalidProtocolBufferException>(input.SkipLastField);
-        }
-
-        [Test]
-        public void RogueEndGroupTag()
-        {
-            // If we have an end-group tag without a leading start-group tag, generated
-            // code will just call SkipLastField... so that should fail.
-
-            var stream = new MemoryStream();
-            var output = new CodedOutputStream(stream);
-            output.WriteTag(1, WireFormat.WireType.EndGroup);
-            output.Flush();
-            stream.Position = 0;
-
-            var input = new CodedInputStream(stream);
-            Assert.AreEqual(WireFormat.MakeTag(1, WireFormat.WireType.EndGroup), input.ReadTag());
-            Assert.Throws<InvalidProtocolBufferException>(input.SkipLastField);
-        }
-
-        [Test]
-        public void EndOfStreamReachedWhileSkippingGroup()
-        {
-            var stream = new MemoryStream();
-            var output = new CodedOutputStream(stream);
-            output.WriteTag(1, WireFormat.WireType.StartGroup);
-            output.WriteTag(2, WireFormat.WireType.StartGroup);
-            output.WriteTag(2, WireFormat.WireType.EndGroup);
-
-            output.Flush();
-            stream.Position = 0;
-
-            // Now act like a generated client
-            var input = new CodedInputStream(stream);
-            input.ReadTag();
-            Assert.Throws<InvalidProtocolBufferException>(input.SkipLastField);
-        }
-
-        [Test]
-        public void RecursionLimitAppliedWhileSkippingGroup()
-        {
-            var stream = new MemoryStream();
-            var output = new CodedOutputStream(stream);
-            for (int i = 0; i < CodedInputStream.DefaultRecursionLimit + 1; i++)
-            {
-                output.WriteTag(1, WireFormat.WireType.StartGroup);
-            }
-            for (int i = 0; i < CodedInputStream.DefaultRecursionLimit + 1; i++)
-            {
-                output.WriteTag(1, WireFormat.WireType.EndGroup);
-            }
-            output.Flush();
-            stream.Position = 0;
-
-            // Now act like a generated client
-            var input = new CodedInputStream(stream);
-            Assert.AreEqual(WireFormat.MakeTag(1, WireFormat.WireType.StartGroup), input.ReadTag());
-            Assert.Throws<InvalidProtocolBufferException>(input.SkipLastField);
-        }
-
-        [Test]
-        public void Construction_Invalid()
-        {
-            Assert.Throws<ArgumentNullException>(() => new CodedInputStream((byte[]) null));
-            Assert.Throws<ArgumentNullException>(() => new CodedInputStream(null, 0, 0));
-            Assert.Throws<ArgumentNullException>(() => new CodedInputStream((Stream) null));
-            Assert.Throws<ArgumentOutOfRangeException>(() => new CodedInputStream(new byte[10], 100, 0));
-            Assert.Throws<ArgumentOutOfRangeException>(() => new CodedInputStream(new byte[10], 5, 10));
-        }
-
-        [Test]
-        public void CreateWithLimits_InvalidLimits()
-        {
-            var stream = new MemoryStream();
-            Assert.Throws<ArgumentOutOfRangeException>(() => CodedInputStream.CreateWithLimits(stream, 0, 1));
-            Assert.Throws<ArgumentOutOfRangeException>(() => CodedInputStream.CreateWithLimits(stream, 1, 0));
-        }
-
-        [Test]
-        public void Dispose_DisposesUnderlyingStream()
-        {
-            var memoryStream = new MemoryStream();
-            Assert.IsTrue(memoryStream.CanRead);
-            using (var cis = new CodedInputStream(memoryStream))
-            {
-            }
-            Assert.IsFalse(memoryStream.CanRead); // Disposed
-        }
-
-        [Test]
-        public void Dispose_WithLeaveOpen()
-        {
-            var memoryStream = new MemoryStream();
-            Assert.IsTrue(memoryStream.CanRead);
-            using (var cis = new CodedInputStream(memoryStream, true))
-            {
-            }
-            Assert.IsTrue(memoryStream.CanRead); // We left the stream open
-        }
-
-        [Test]
-        public void Dispose_FromByteArray()
-        {
-            var stream = new CodedInputStream(new byte[10]);
-            stream.Dispose();
-        }
-
-        [Test]
-        public void TestParseMessagesCloseTo2G()
-        {
-            byte[] serializedMessage = GenerateBigSerializedMessage();
-            // How many of these big messages do we need to take us near our 2GB limit?
-            int count = int.MaxValue / serializedMessage.Length;
-            // Now make a MemoryStream that will fake a near-2GB stream of messages by returning
-            // our big serialized message 'count' times.
-            using var stream = new RepeatingMemoryStream(serializedMessage, count);
-            Assert.DoesNotThrow(() => TestAllTypes.Parser.ParseFrom(stream));
-        }
-
-        [Test]
-        public void TestParseMessagesOver2G()
-        {
-            byte[] serializedMessage = GenerateBigSerializedMessage();
-            // How many of these big messages do we need to take us near our 2GB limit?
-            int count = int.MaxValue / serializedMessage.Length;
-            // Now add one to take us over the 2GB limit
-            count++;
-            // Now make a MemoryStream that will fake a near-2GB stream of messages by returning
-            // our big serialized message 'count' times.
-            using var stream = new RepeatingMemoryStream(serializedMessage, count);
-            Assert.Throws<InvalidProtocolBufferException>(() => TestAllTypes.Parser.ParseFrom(stream),
-                "Protocol message was too large.  May be malicious.  " +
-                "Use CodedInputStream.SetSizeLimit() to increase the size limit.");
-        }
-
-        /// <returns>A serialized big message</returns>
-        private static byte[] GenerateBigSerializedMessage()
-        {
-            byte[] value = new byte[16 * 1024 * 1024];
-            TestAllTypes message = SampleMessages.CreateFullTestAllTypes();
-            message.SingleBytes = ByteString.CopyFrom(value);
-            return message.ToByteArray();
-        }
-
-        /// <summary>
-        /// A MemoryStream that repeats a byte arrays' content a number of times.
-        /// Simulates really large input without consuming loads of memory. Used above
-        /// to test the parsing behavior when the input size exceeds 2GB or close to it.
-        /// </summary>
-        private class RepeatingMemoryStream: MemoryStream
-        {
-            private readonly byte[] bytes;
-            private readonly int maxIterations;
-            private int index = 0;
-
-            public RepeatingMemoryStream(byte[] bytes, int maxIterations)
-            {
-                this.bytes = bytes;
-                this.maxIterations = maxIterations;
-            }
-
-            public override int Read(byte[] buffer, int offset, int count)
-            {
-                if (bytes.Length == 0)
-                {
-                    return 0;
-                }
-                int numBytesCopiedTotal = 0;
-                while (numBytesCopiedTotal < count && index < maxIterations)
-                {
-                    int numBytesToCopy = Math.Min(bytes.Length - (int)Position, count);
-                    Array.Copy(bytes, (int)Position, buffer, offset, numBytesToCopy);
-                    numBytesCopiedTotal += numBytesToCopy;
-                    offset += numBytesToCopy;
-                    count -= numBytesCopiedTotal;
-                    Position += numBytesToCopy;
-                    if (Position >= bytes.Length)
-                    {
-                        Position = 0;
-                        index++;
-                    }
-                }
-                return numBytesCopiedTotal;
-            }
-        }
-    }
-}
->>>>>>> 626889fb
+}