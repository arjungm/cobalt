--- conflicted
+++ resolved
@@ -10,16 +10,8 @@
 dotnet build -c $CONFIG $SRC/Google.Protobuf.sln
 
 echo Running tests.
-<<<<<<< HEAD
-# Only test netcoreapp3.1, which uses the .NET Core runtime.
-# If we want to test the .NET 4.5 version separately, we could
-# run Mono explicitly. However, we don't have any differences between
-# the .NET 4.5 and netstandard2.1 assemblies.
-dotnet test -c $CONFIG -f netcoreapp3.1 $SRC/Google.Protobuf.Test/Google.Protobuf.Test.csproj
-=======
 # Only test net6.0, which uses the .NET runtime.
 # If we want to test the .NET 4.5 version separately, we could
 # run Mono explicitly. However, we don't have any differences between
 # the .NET 4.5 and netstandard2.1 assemblies.
-dotnet test -c $CONFIG -f net6.0 $SRC/Google.Protobuf.Test/Google.Protobuf.Test.csproj
->>>>>>> 626889fb
+dotnet test -c $CONFIG -f net6.0 $SRC/Google.Protobuf.Test/Google.Protobuf.Test.csproj