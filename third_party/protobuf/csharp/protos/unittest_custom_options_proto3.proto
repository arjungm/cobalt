--- conflicted
+++ resolved
@@ -259,15 +259,6 @@
 
 // Allow Aggregate to be used as an option at all possible locations
 // in the .proto grammar.
-<<<<<<< HEAD
-extend google.protobuf.FileOptions      { Aggregate fileopt    = 15478479; }
-extend google.protobuf.MessageOptions   { Aggregate msgopt     = 15480088; }
-extend google.protobuf.FieldOptions     { Aggregate fieldopt   = 15481374; }
-extend google.protobuf.EnumOptions      { Aggregate enumopt    = 15483218; }
-extend google.protobuf.EnumValueOptions { Aggregate enumvalopt = 15486921; }
-extend google.protobuf.ServiceOptions   { Aggregate serviceopt = 15497145; }
-extend google.protobuf.MethodOptions    { Aggregate methodopt  = 15512713; }
-=======
 extend google.protobuf.FileOptions {
   Aggregate fileopt = 15478479;
 }
@@ -289,7 +280,6 @@
 extend google.protobuf.MethodOptions {
   Aggregate methodopt = 15512713;
 }
->>>>>>> 626889fb
 
 // Try using AggregateOption at different points in the proto grammar
 option (fileopt) = {
