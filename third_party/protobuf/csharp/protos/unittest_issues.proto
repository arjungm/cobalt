--- conflicted
+++ resolved
@@ -16,11 +16,8 @@
 
 import "google/protobuf/struct.proto";
 
-<<<<<<< HEAD
-=======
 option csharp_namespace = "UnitTest.Issues.TestProtos";
 
->>>>>>> 626889fb
 // Issue 307: when generating doubly-nested types, any references
 // should be of the form A.Types.B.Types.C.
 message Issue307 {
@@ -167,8 +164,6 @@
 message MixedRegularAndOptional {
   string regular_field = 1;
   optional string optional_field = 2;
-<<<<<<< HEAD
-=======
 }
 
 message OneofWithNoneField {
@@ -205,5 +200,4 @@
   int32 a = 1 [json_name = 'b'];
   int32 b = 2 [json_name = 'a'];
   int32 c = 3 [json_name = 'd'];
->>>>>>> 626889fb
 }