--- conflicted
+++ resolved
@@ -206,10 +206,6 @@
   (c-initialize-cc-mode t)
   (c-init-language-vars protobuf-mode)
   (c-common-init 'protobuf-mode)
-<<<<<<< HEAD
-  (easy-menu-add protobuf-menu)
-=======
->>>>>>> 626889fb
   (setq imenu-generic-expression
 	    '(("Message" "^[[:space:]]*message[[:space:]]+\\([[:alnum:]]+\\)" 1)
           ("Enum" "^[[:space:]]*enum[[:space:]]+\\([[:alnum:]]+\\)" 1)
