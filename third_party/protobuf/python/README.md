--- conflicted
+++ resolved
@@ -1,15 +1,11 @@
 # Protocol Buffers Python
 
-<<<<<<< HEAD
-Copyright 2008 Google Inc.
-=======
 This directory contains the Protobuf library for Python.
 
 For user documentation about how to use Protobuf Python, see
 https://protobuf.dev/getting-started/pythontutorial/
 
 # Installation
->>>>>>> 626889fb
 
 In most cases you should install the library using `pip` or another package
 manager:
@@ -26,25 +22,16 @@
 If for some reason you wish to build the packages directly from this repo, you
 can use the following Bazel commands:
 
-<<<<<<< HEAD
-The pure python performance is slow. For better performance please
-use python c++ implementation.
-=======
 ```
 $ bazel build //python/dist:source_wheel
 $ bazel build //python/dist:binary_wheel
 ```
->>>>>>> 626889fb
 
 The binary wheel will build against whatever version of Python is installed on
 your system. The source package is always the same and does not depend on a
 local version of Python.
 
-<<<<<<< HEAD
-1) Make sure you have Python 3.7 or newer.  If in doubt, run:
-=======
 ## Building from `setup.py`
->>>>>>> 626889fb
 
 We support building from `setup.py`, but only from a Python source package.
 You cannot build from `setup.py` using the GitHub repo or the GitHub source
