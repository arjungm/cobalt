# Protocol Buffers - Google's data interchange format
# Copyright 2008 Google Inc.  All rights reserved.
#
# Use of this source code is governed by a BSD-style
# license that can be found in the LICENSE file or at
# https://developers.google.com/open-source/licenses/bsd

"""Descriptors essentially contain exactly the information found in a .proto
file, in types that make this information accessible in Python.
"""

__author__ = 'robinson@google.com (Will Robinson)'

import abc
import binascii
import os
import threading
import warnings

from google.protobuf.internal import api_implementation

_USE_C_DESCRIPTORS = False
<<<<<<< HEAD
if api_implementation.Type() == 'cpp':
  # Used by MakeDescriptor in cpp mode
  import binascii
  import os
  from google.protobuf.pyext import _message
=======
if api_implementation.Type() != 'python':
  # pylint: disable=protected-access
  _message = api_implementation._c_module
  # TODO: Remove this import after fix api_implementation
  if _message is None:
    from google.protobuf.pyext import _message
>>>>>>> 626889fb
  _USE_C_DESCRIPTORS = True


class Error(Exception):
  """Base error for this module."""


class TypeTransformationError(Error):
  """Error transforming between python proto type and corresponding C++ type."""


if _USE_C_DESCRIPTORS:
  # This metaclass allows to override the behavior of code like
  #     isinstance(my_descriptor, FieldDescriptor)
  # and make it return True when the descriptor is an instance of the extension
  # type written in C++.
  class DescriptorMetaclass(type):

    def __instancecheck__(cls, obj):
      if super(DescriptorMetaclass, cls).__instancecheck__(obj):
        return True
      if isinstance(obj, cls._C_DESCRIPTOR_CLASS):
        return True
      return False
else:
  # The standard metaclass; nothing changes.
  DescriptorMetaclass = abc.ABCMeta


class _Lock(object):
  """Wrapper class of threading.Lock(), which is allowed by 'with'."""

  def __new__(cls):
    self = object.__new__(cls)
    self._lock = threading.Lock()  # pylint: disable=protected-access
    return self

  def __enter__(self):
    self._lock.acquire()

  def __exit__(self, exc_type, exc_value, exc_tb):
    self._lock.release()


_lock = threading.Lock()


def _Deprecated(name):
  if _Deprecated.count > 0:
    _Deprecated.count -= 1
    warnings.warn(
        'Call to deprecated create function %s(). Note: Create unlinked '
        'descriptors is going to go away. Please use get/find descriptors from '
        'generated code or query the descriptor_pool.'
        % name,
        category=DeprecationWarning, stacklevel=3)

<<<<<<< HEAD
=======
# These must match the values in descriptor.proto, but we can't use them
# directly because we sometimes need to reference them in feature helpers
# below *during* the build of descriptor.proto.
_FEATURESET_MESSAGE_ENCODING_DELIMITED = 2
_FEATURESET_FIELD_PRESENCE_IMPLICIT = 2
_FEATURESET_FIELD_PRESENCE_LEGACY_REQUIRED = 3
_FEATURESET_REPEATED_FIELD_ENCODING_PACKED = 1
_FEATURESET_ENUM_TYPE_CLOSED = 2
>>>>>>> 626889fb

# Deprecated warnings will print 100 times at most which should be enough for
# users to notice and do not cause timeout.
_Deprecated.count = 100


_internal_create_key = object()


class DescriptorBase(metaclass=DescriptorMetaclass):

  """Descriptors base class.

  This class is the base of all descriptor classes. It provides common options
  related functionality.

  Attributes:
    has_options:  True if the descriptor has non-default options.  Usually it is
      not necessary to read this -- just call GetOptions() which will happily
      return the default instance.  However, it's sometimes useful for
      efficiency, and also useful inside the protobuf implementation to avoid
      some bootstrapping issues.
    file (FileDescriptor): Reference to file info.
  """

  if _USE_C_DESCRIPTORS:
    # The class, or tuple of classes, that are considered as "virtual
    # subclasses" of this descriptor class.
    _C_DESCRIPTOR_CLASS = ()

  def __init__(self, file, options, serialized_options, options_class_name):
    """Initialize the descriptor given its options message and the name of the
    class of the options message. The name of the class is required in case
    the options message is None and has to be created.
    """
    self._features = None
    self.file = file
    self._options = options
    self._loaded_options = None
    self._options_class_name = options_class_name
    self._serialized_options = serialized_options

    # Does this descriptor have non-default options?
    self.has_options = (self._options is not None) or (
        self._serialized_options is not None
    )

  @property
  @abc.abstractmethod
  def _parent(self):
    pass

  def _InferLegacyFeatures(self, edition, options, features):
    """Infers features from proto2/proto3 syntax so that editions logic can be used everywhere.

    Args:
      edition: The edition to infer features for.
      options: The options for this descriptor that are being processed.
      features: The feature set object to modify with inferred features.
    """
    pass

  def _GetFeatures(self):
    if not self._features:
      self._LazyLoadOptions()
    return self._features

  def _ResolveFeatures(self, edition, raw_options):
    """Resolves features from the raw options of this descriptor.

    Args:
      edition: The edition to use for feature defaults.
      raw_options: The options for this descriptor that are being processed.

    Returns:
      A fully resolved feature set for making runtime decisions.
    """
    # pylint: disable=g-import-not-at-top
    from google.protobuf import descriptor_pb2

    if self._parent:
      features = descriptor_pb2.FeatureSet()
      features.CopyFrom(self._parent._GetFeatures())
    else:
      features = self.file.pool._CreateDefaultFeatures(edition)
    unresolved = descriptor_pb2.FeatureSet()
    unresolved.CopyFrom(raw_options.features)
    self._InferLegacyFeatures(edition, raw_options, unresolved)
    features.MergeFrom(unresolved)

    # Use the feature cache to reduce memory bloat.
    return self.file.pool._InternFeatures(features)

  def _LazyLoadOptions(self):
    """Lazily initializes descriptor options towards the end of the build."""
    if self._loaded_options:
      return

    # pylint: disable=g-import-not-at-top
    from google.protobuf import descriptor_pb2

    if not hasattr(descriptor_pb2, self._options_class_name):
      raise RuntimeError(
          'Unknown options class name %s!' % self._options_class_name
      )
    options_class = getattr(descriptor_pb2, self._options_class_name)
    features = None
    edition = self.file._edition

    if not self.has_options:
      if not self._features:
        features = self._ResolveFeatures(
            descriptor_pb2.Edition.Value(edition), options_class()
        )
      with _lock:
        self._loaded_options = options_class()
        if not self._features:
          self._features = features
    else:
      if not self._serialized_options:
        options = self._options
      else:
        options = _ParseOptions(options_class(), self._serialized_options)

      if not self._features:
        features = self._ResolveFeatures(
            descriptor_pb2.Edition.Value(edition), options
        )
      with _lock:
        self._loaded_options = options
        if not self._features:
          self._features = features
        if options.HasField('features'):
          options.ClearField('features')
          if not options.SerializeToString():
            self._loaded_options = options_class()
            self.has_options = False

  def GetOptions(self):
    """Retrieves descriptor options.

    Returns:
      The options set on this descriptor.
    """
    if not self._loaded_options:
      self._LazyLoadOptions()
    return self._loaded_options


class _NestedDescriptorBase(DescriptorBase):
  """Common class for descriptors that can be nested."""

  def __init__(self, options, options_class_name, name, full_name,
               file, containing_type, serialized_start=None,
               serialized_end=None, serialized_options=None):
    """Constructor.

    Args:
<<<<<<< HEAD
      options: Protocol message options or None
        to use default message options.
      options_class_name (str): The class name of the above options.
      name (str): Name of this protocol message type.
      full_name (str): Fully-qualified name of this protocol message type,
        which will include protocol "package" name and the name of any
        enclosing types.
      file (FileDescriptor): Reference to file info.
=======
      options: Protocol message options or None to use default message options.
      options_class_name (str): The class name of the above options.
      name (str): Name of this protocol message type.
      full_name (str): Fully-qualified name of this protocol message type, which
        will include protocol "package" name and the name of any enclosing
        types.
>>>>>>> 626889fb
      containing_type: if provided, this is a nested descriptor, with this
        descriptor as parent, otherwise None.
      serialized_start: The start index (inclusive) in block in the
        file.serialized_pb that describes this descriptor.
      serialized_end: The end index (exclusive) in block in the
        file.serialized_pb that describes this descriptor.
      serialized_options: Protocol message serialized options or None.
    """
    super(_NestedDescriptorBase, self).__init__(
        file, options, serialized_options, options_class_name
    )

    self.name = name
    # TODO: Add function to calculate full_name instead of having it in
    #             memory?
    self.full_name = full_name
    self.containing_type = containing_type

    self._serialized_start = serialized_start
    self._serialized_end = serialized_end

  def CopyToProto(self, proto):
    """Copies this to the matching proto in descriptor_pb2.

    Args:
      proto: An empty proto instance from descriptor_pb2.

    Raises:
      Error: If self couldn't be serialized, due to to few constructor
        arguments.
    """
    if (self.file is not None and
        self._serialized_start is not None and
        self._serialized_end is not None):
      proto.ParseFromString(self.file.serialized_pb[
          self._serialized_start:self._serialized_end])
    else:
      raise Error('Descriptor does not contain serialization.')


class Descriptor(_NestedDescriptorBase):

  """Descriptor for a protocol message type.

  Attributes:
      name (str): Name of this protocol message type.
      full_name (str): Fully-qualified name of this protocol message type,
          which will include protocol "package" name and the name of any
          enclosing types.
      containing_type (Descriptor): Reference to the descriptor of the type
          containing us, or None if this is top-level.
      fields (list[FieldDescriptor]): Field descriptors for all fields in
          this type.
      fields_by_number (dict(int, FieldDescriptor)): Same
          :class:`FieldDescriptor` objects as in :attr:`fields`, but indexed
          by "number" attribute in each FieldDescriptor.
      fields_by_name (dict(str, FieldDescriptor)): Same
          :class:`FieldDescriptor` objects as in :attr:`fields`, but indexed by
          "name" attribute in each :class:`FieldDescriptor`.
      nested_types (list[Descriptor]): Descriptor references
          for all protocol message types nested within this one.
      nested_types_by_name (dict(str, Descriptor)): Same Descriptor
          objects as in :attr:`nested_types`, but indexed by "name" attribute
          in each Descriptor.
      enum_types (list[EnumDescriptor]): :class:`EnumDescriptor` references
          for all enums contained within this type.
      enum_types_by_name (dict(str, EnumDescriptor)): Same
          :class:`EnumDescriptor` objects as in :attr:`enum_types`, but
          indexed by "name" attribute in each EnumDescriptor.
      enum_values_by_name (dict(str, EnumValueDescriptor)): Dict mapping
          from enum value name to :class:`EnumValueDescriptor` for that value.
      extensions (list[FieldDescriptor]): All extensions defined directly
          within this message type (NOT within a nested type).
      extensions_by_name (dict(str, FieldDescriptor)): Same FieldDescriptor
          objects as :attr:`extensions`, but indexed by "name" attribute of each
          FieldDescriptor.
      is_extendable (bool):  Does this type define any extension ranges?
      oneofs (list[OneofDescriptor]): The list of descriptors for oneof fields
          in this message.
      oneofs_by_name (dict(str, OneofDescriptor)): Same objects as in
          :attr:`oneofs`, but indexed by "name" attribute.
      file (FileDescriptor): Reference to file descriptor.
<<<<<<< HEAD
=======
      is_map_entry: If the message type is a map entry.
>>>>>>> 626889fb

  """

  if _USE_C_DESCRIPTORS:
    _C_DESCRIPTOR_CLASS = _message.Descriptor

    def __new__(
        cls,
        name=None,
        full_name=None,
        filename=None,
        containing_type=None,
        fields=None,
        nested_types=None,
        enum_types=None,
        extensions=None,
        options=None,
        serialized_options=None,
        is_extendable=True,
        extension_ranges=None,
        oneofs=None,
        file=None,  # pylint: disable=redefined-builtin
        serialized_start=None,
        serialized_end=None,
        syntax=None,
<<<<<<< HEAD
=======
        is_map_entry=False,
>>>>>>> 626889fb
        create_key=None):
      _message.Message._CheckCalledFromGeneratedFile()
      return _message.default_pool.FindMessageTypeByName(full_name)

  # NOTE: The file argument redefining a builtin is nothing we can
  # fix right now since we don't know how many clients already rely on the
  # name of the argument.
  def __init__(self, name, full_name, filename, containing_type, fields,
               nested_types, enum_types, extensions, options=None,
               serialized_options=None,
               is_extendable=True, extension_ranges=None, oneofs=None,
               file=None, serialized_start=None, serialized_end=None,  # pylint: disable=redefined-builtin
<<<<<<< HEAD
               syntax=None, create_key=None):
=======
               syntax=None, is_map_entry=False, create_key=None):
>>>>>>> 626889fb
    """Arguments to __init__() are as described in the description
    of Descriptor fields above.

    Note that filename is an obsolete argument, that is not used anymore.
    Please use file.name to access this as an attribute.
    """
    if create_key is not _internal_create_key:
      _Deprecated('Descriptor')

    super(Descriptor, self).__init__(
        options, 'MessageOptions', name, full_name, file,
        containing_type, serialized_start=serialized_start,
        serialized_end=serialized_end, serialized_options=serialized_options)

    # We have fields in addition to fields_by_name and fields_by_number,
    # so that:
    #   1. Clients can index fields by "order in which they're listed."
    #   2. Clients can easily iterate over all fields with the terse
    #      syntax: for f in descriptor.fields: ...
    self.fields = fields
    for field in self.fields:
      field.containing_type = self
      field.file = file
    self.fields_by_number = dict((f.number, f) for f in fields)
    self.fields_by_name = dict((f.name, f) for f in fields)
    self._fields_by_camelcase_name = None

    self.nested_types = nested_types
    for nested_type in nested_types:
      nested_type.containing_type = self
    self.nested_types_by_name = dict((t.name, t) for t in nested_types)

    self.enum_types = enum_types
    for enum_type in self.enum_types:
      enum_type.containing_type = self
    self.enum_types_by_name = dict((t.name, t) for t in enum_types)
    self.enum_values_by_name = dict(
        (v.name, v) for t in enum_types for v in t.values)

    self.extensions = extensions
    for extension in self.extensions:
      extension.extension_scope = self
    self.extensions_by_name = dict((f.name, f) for f in extensions)
    self.is_extendable = is_extendable
    self.extension_ranges = extension_ranges
    self.oneofs = oneofs if oneofs is not None else []
    self.oneofs_by_name = dict((o.name, o) for o in self.oneofs)
    for oneof in self.oneofs:
      oneof.containing_type = self
      oneof.file = file
    self._is_map_entry = is_map_entry

  @property
  def _parent(self):
    return self.containing_type or self.file

  @property
  def fields_by_camelcase_name(self):
    """Same FieldDescriptor objects as in :attr:`fields`, but indexed by
    :attr:`FieldDescriptor.camelcase_name`.
    """
    if self._fields_by_camelcase_name is None:
      self._fields_by_camelcase_name = dict(
          (f.camelcase_name, f) for f in self.fields)
    return self._fields_by_camelcase_name

  def EnumValueName(self, enum, value):
    """Returns the string name of an enum value.

    This is just a small helper method to simplify a common operation.

    Args:
      enum: string name of the Enum.
      value: int, value of the enum.

    Returns:
      string name of the enum value.

    Raises:
      KeyError if either the Enum doesn't exist or the value is not a valid
        value for the enum.
    """
    return self.enum_types_by_name[enum].values_by_number[value].name

  def CopyToProto(self, proto):
    """Copies this to a descriptor_pb2.DescriptorProto.

    Args:
      proto: An empty descriptor_pb2.DescriptorProto.
    """
    # This function is overridden to give a better doc comment.
    super(Descriptor, self).CopyToProto(proto)


# TODO: We should have aggressive checking here,
# for example:
#   * If you specify a repeated field, you should not be allowed
#     to specify a default value.
#   * [Other examples here as needed].
#
# TODO: for this and other *Descriptor classes, we
# might also want to lock things down aggressively (e.g.,
# prevent clients from setting the attributes).  Having
# stronger invariants here in general will reduce the number
# of runtime checks we must do in reflection.py...
class FieldDescriptor(DescriptorBase):

  """Descriptor for a single field in a .proto file.

  Attributes:
    name (str): Name of this field, exactly as it appears in .proto.
    full_name (str): Name of this field, including containing scope.  This is
      particularly relevant for extensions.
    index (int): Dense, 0-indexed index giving the order that this
      field textually appears within its message in the .proto file.
    number (int): Tag number declared for this field in the .proto file.

    type (int): (One of the TYPE_* constants below) Declared type.
    cpp_type (int): (One of the CPPTYPE_* constants below) C++ type used to
      represent this field.

    label (int): (One of the LABEL_* constants below) Tells whether this
      field is optional, required, or repeated.
    has_default_value (bool): True if this field has a default value defined,
      otherwise false.
    default_value (Varies): Default value of this field.  Only
      meaningful for non-repeated scalar fields.  Repeated fields
      should always set this to [], and non-repeated composite
      fields should always set this to None.

    containing_type (Descriptor): Descriptor of the protocol message
      type that contains this field.  Set by the Descriptor constructor
      if we're passed into one.
      Somewhat confusingly, for extension fields, this is the
      descriptor of the EXTENDED message, not the descriptor
      of the message containing this field.  (See is_extension and
      extension_scope below).
    message_type (Descriptor): If a composite field, a descriptor
      of the message type contained in this field.  Otherwise, this is None.
    enum_type (EnumDescriptor): If this field contains an enum, a
      descriptor of that enum.  Otherwise, this is None.

    is_extension: True iff this describes an extension field.
    extension_scope (Descriptor): Only meaningful if is_extension is True.
      Gives the message that immediately contains this extension field.
      Will be None iff we're a top-level (file-level) extension field.

    options (descriptor_pb2.FieldOptions): Protocol message field options or
      None to use default field options.

    containing_oneof (OneofDescriptor): If the field is a member of a oneof
      union, contains its descriptor. Otherwise, None.

    file (FileDescriptor): Reference to file descriptor.
  """

  # Must be consistent with C++ FieldDescriptor::Type enum in
  # descriptor.h.
  #
  # TODO: Find a way to eliminate this repetition.
  TYPE_DOUBLE         = 1
  TYPE_FLOAT          = 2
  TYPE_INT64          = 3
  TYPE_UINT64         = 4
  TYPE_INT32          = 5
  TYPE_FIXED64        = 6
  TYPE_FIXED32        = 7
  TYPE_BOOL           = 8
  TYPE_STRING         = 9
  TYPE_GROUP          = 10
  TYPE_MESSAGE        = 11
  TYPE_BYTES          = 12
  TYPE_UINT32         = 13
  TYPE_ENUM           = 14
  TYPE_SFIXED32       = 15
  TYPE_SFIXED64       = 16
  TYPE_SINT32         = 17
  TYPE_SINT64         = 18
  MAX_TYPE            = 18

  # Must be consistent with C++ FieldDescriptor::CppType enum in
  # descriptor.h.
  #
  # TODO: Find a way to eliminate this repetition.
  CPPTYPE_INT32       = 1
  CPPTYPE_INT64       = 2
  CPPTYPE_UINT32      = 3
  CPPTYPE_UINT64      = 4
  CPPTYPE_DOUBLE      = 5
  CPPTYPE_FLOAT       = 6
  CPPTYPE_BOOL        = 7
  CPPTYPE_ENUM        = 8
  CPPTYPE_STRING      = 9
  CPPTYPE_MESSAGE     = 10
  MAX_CPPTYPE         = 10

  _PYTHON_TO_CPP_PROTO_TYPE_MAP = {
      TYPE_DOUBLE: CPPTYPE_DOUBLE,
      TYPE_FLOAT: CPPTYPE_FLOAT,
      TYPE_ENUM: CPPTYPE_ENUM,
      TYPE_INT64: CPPTYPE_INT64,
      TYPE_SINT64: CPPTYPE_INT64,
      TYPE_SFIXED64: CPPTYPE_INT64,
      TYPE_UINT64: CPPTYPE_UINT64,
      TYPE_FIXED64: CPPTYPE_UINT64,
      TYPE_INT32: CPPTYPE_INT32,
      TYPE_SFIXED32: CPPTYPE_INT32,
      TYPE_SINT32: CPPTYPE_INT32,
      TYPE_UINT32: CPPTYPE_UINT32,
      TYPE_FIXED32: CPPTYPE_UINT32,
      TYPE_BYTES: CPPTYPE_STRING,
      TYPE_STRING: CPPTYPE_STRING,
      TYPE_BOOL: CPPTYPE_BOOL,
      TYPE_MESSAGE: CPPTYPE_MESSAGE,
      TYPE_GROUP: CPPTYPE_MESSAGE
      }

  # Must be consistent with C++ FieldDescriptor::Label enum in
  # descriptor.h.
  #
  # TODO: Find a way to eliminate this repetition.
  LABEL_OPTIONAL      = 1
  LABEL_REQUIRED      = 2
  LABEL_REPEATED      = 3
  MAX_LABEL           = 3

  # Must be consistent with C++ constants kMaxNumber, kFirstReservedNumber,
  # and kLastReservedNumber in descriptor.h
  MAX_FIELD_NUMBER = (1 << 29) - 1
  FIRST_RESERVED_FIELD_NUMBER = 19000
  LAST_RESERVED_FIELD_NUMBER = 19999

  if _USE_C_DESCRIPTORS:
    _C_DESCRIPTOR_CLASS = _message.FieldDescriptor

    def __new__(cls, name, full_name, index, number, type, cpp_type, label,
                default_value, message_type, enum_type, containing_type,
                is_extension, extension_scope, options=None,
                serialized_options=None,
                has_default_value=True, containing_oneof=None, json_name=None,
                file=None, create_key=None):  # pylint: disable=redefined-builtin
      _message.Message._CheckCalledFromGeneratedFile()
      if is_extension:
        return _message.default_pool.FindExtensionByName(full_name)
      else:
        return _message.default_pool.FindFieldByName(full_name)

  def __init__(self, name, full_name, index, number, type, cpp_type, label,
               default_value, message_type, enum_type, containing_type,
               is_extension, extension_scope, options=None,
               serialized_options=None,
               has_default_value=True, containing_oneof=None, json_name=None,
               file=None, create_key=None):  # pylint: disable=redefined-builtin
    """The arguments are as described in the description of FieldDescriptor
    attributes above.

    Note that containing_type may be None, and may be set later if necessary
    (to deal with circular references between message types, for example).
    Likewise for extension_scope.
    """
    if create_key is not _internal_create_key:
      _Deprecated('FieldDescriptor')

    super(FieldDescriptor, self).__init__(
        file, options, serialized_options, 'FieldOptions'
    )
    self.name = name
    self.full_name = full_name
    self._camelcase_name = None
    if json_name is None:
      self.json_name = _ToJsonName(name)
    else:
      self.json_name = json_name
    self.index = index
    self.number = number
    self._type = type
    self.cpp_type = cpp_type
    self._label = label
    self.has_default_value = has_default_value
    self.default_value = default_value
    self.containing_type = containing_type
    self.message_type = message_type
    self.enum_type = enum_type
    self.is_extension = is_extension
    self.extension_scope = extension_scope
    self.containing_oneof = containing_oneof
    if api_implementation.Type() == 'python':
      self._cdescriptor = None
    else:
      if is_extension:
        self._cdescriptor = _message.default_pool.FindExtensionByName(full_name)
      else:
        self._cdescriptor = _message.default_pool.FindFieldByName(full_name)

  @property
  def _parent(self):
    if self.containing_oneof:
      return self.containing_oneof
    if self.is_extension:
      return self.extension_scope or self.file
    return self.containing_type

  def _InferLegacyFeatures(self, edition, options, features):
    # pylint: disable=g-import-not-at-top
    from google.protobuf import descriptor_pb2

    if edition >= descriptor_pb2.Edition.EDITION_2023:
      return

    if self._label == FieldDescriptor.LABEL_REQUIRED:
      features.field_presence = (
          descriptor_pb2.FeatureSet.FieldPresence.LEGACY_REQUIRED
      )

    if self._type == FieldDescriptor.TYPE_GROUP:
      features.message_encoding = (
          descriptor_pb2.FeatureSet.MessageEncoding.DELIMITED
      )

    if options.HasField('packed'):
      features.repeated_field_encoding = (
          descriptor_pb2.FeatureSet.RepeatedFieldEncoding.PACKED
          if options.packed
          else descriptor_pb2.FeatureSet.RepeatedFieldEncoding.EXPANDED
      )

  @property
  def type(self):
    if (
        self._GetFeatures().message_encoding
        == _FEATURESET_MESSAGE_ENCODING_DELIMITED
        and self.message_type
        and not self.message_type.GetOptions().map_entry
        and not self.containing_type.GetOptions().map_entry
    ):
      return FieldDescriptor.TYPE_GROUP
    return self._type

  @type.setter
  def type(self, val):
    self._type = val

  @property
  def label(self):
    if (
        self._GetFeatures().field_presence
        == _FEATURESET_FIELD_PRESENCE_LEGACY_REQUIRED
    ):
      return FieldDescriptor.LABEL_REQUIRED
    return self._label

  @property
  def is_required(self):
    """Returns if the field is required."""
    return (
        self._GetFeatures().field_presence
        == _FEATURESET_FIELD_PRESENCE_LEGACY_REQUIRED
    )

  @property
  def is_repeated(self):
    """Returns if the field is repeated."""
    return self._label == FieldDescriptor.LABEL_REPEATED

  @property
  def camelcase_name(self):
    """Camelcase name of this field.

    Returns:
      str: the name in CamelCase.
    """
    if self._camelcase_name is None:
      self._camelcase_name = _ToCamelCase(self.name)
    return self._camelcase_name

  @property
  def has_presence(self):
    """Whether the field distinguishes between unpopulated and default values.

    Raises:
      RuntimeError: singular field that is not linked with message nor file.
    """
<<<<<<< HEAD
    if self.label == FieldDescriptor.LABEL_REPEATED:
      return False
    if (self.cpp_type == FieldDescriptor.CPPTYPE_MESSAGE or
        self.containing_oneof):
      return True
    if hasattr(self.file, 'syntax'):
      return self.file.syntax == 'proto2'
    if hasattr(self.message_type, 'syntax'):
      return self.message_type.syntax == 'proto2'
    raise RuntimeError(
        'has_presence is not ready to use because field %s is not'
        ' linked with message type nor file' % self.full_name)
=======
    if self.is_repeated:
      return False
    if (
        self.cpp_type == FieldDescriptor.CPPTYPE_MESSAGE
        or self.is_extension
        or self.containing_oneof
    ):
      return True

    return (
        self._GetFeatures().field_presence
        != _FEATURESET_FIELD_PRESENCE_IMPLICIT
    )

  @property
  def is_packed(self):
    """Returns if the field is packed."""
    if not self.is_repeated:
      return False
    field_type = self.type
    if (field_type == FieldDescriptor.TYPE_STRING or
        field_type == FieldDescriptor.TYPE_GROUP or
        field_type == FieldDescriptor.TYPE_MESSAGE or
        field_type == FieldDescriptor.TYPE_BYTES):
      return False

    return (
        self._GetFeatures().repeated_field_encoding
        == _FEATURESET_REPEATED_FIELD_ENCODING_PACKED
    )
>>>>>>> 626889fb

  @staticmethod
  def ProtoTypeToCppProtoType(proto_type):
    """Converts from a Python proto type to a C++ Proto Type.

    The Python ProtocolBuffer classes specify both the 'Python' datatype and the
    'C++' datatype - and they're not the same. This helper method should
    translate from one to another.

    Args:
      proto_type: the Python proto type (descriptor.FieldDescriptor.TYPE_*)
    Returns:
      int: descriptor.FieldDescriptor.CPPTYPE_*, the C++ type.
    Raises:
      TypeTransformationError: when the Python proto type isn't known.
    """
    try:
      return FieldDescriptor._PYTHON_TO_CPP_PROTO_TYPE_MAP[proto_type]
    except KeyError:
      raise TypeTransformationError('Unknown proto_type: %s' % proto_type)


class EnumDescriptor(_NestedDescriptorBase):

  """Descriptor for an enum defined in a .proto file.

  Attributes:
    name (str): Name of the enum type.
    full_name (str): Full name of the type, including package name
      and any enclosing type(s).

    values (list[EnumValueDescriptor]): List of the values
      in this enum.
    values_by_name (dict(str, EnumValueDescriptor)): Same as :attr:`values`,
      but indexed by the "name" field of each EnumValueDescriptor.
    values_by_number (dict(int, EnumValueDescriptor)): Same as :attr:`values`,
      but indexed by the "number" field of each EnumValueDescriptor.
    containing_type (Descriptor): Descriptor of the immediate containing
      type of this enum, or None if this is an enum defined at the
      top level in a .proto file.  Set by Descriptor's constructor
      if we're passed into one.
    file (FileDescriptor): Reference to file descriptor.
    options (descriptor_pb2.EnumOptions): Enum options message or
      None to use default enum options.
  """

  if _USE_C_DESCRIPTORS:
    _C_DESCRIPTOR_CLASS = _message.EnumDescriptor

    def __new__(cls, name, full_name, filename, values,
                containing_type=None, options=None,
                serialized_options=None, file=None,  # pylint: disable=redefined-builtin
                serialized_start=None, serialized_end=None, create_key=None):
      _message.Message._CheckCalledFromGeneratedFile()
      return _message.default_pool.FindEnumTypeByName(full_name)

  def __init__(self, name, full_name, filename, values,
               containing_type=None, options=None,
               serialized_options=None, file=None,  # pylint: disable=redefined-builtin
               serialized_start=None, serialized_end=None, create_key=None):
    """Arguments are as described in the attribute description above.

    Note that filename is an obsolete argument, that is not used anymore.
    Please use file.name to access this as an attribute.
    """
    if create_key is not _internal_create_key:
      _Deprecated('EnumDescriptor')

    super(EnumDescriptor, self).__init__(
        options, 'EnumOptions', name, full_name, file,
        containing_type, serialized_start=serialized_start,
        serialized_end=serialized_end, serialized_options=serialized_options)

    self.values = values
    for value in self.values:
      value.file = file
      value.type = self
    self.values_by_name = dict((v.name, v) for v in values)
    # Values are reversed to ensure that the first alias is retained.
    self.values_by_number = dict((v.number, v) for v in reversed(values))

  @property
  def _parent(self):
    return self.containing_type or self.file

  @property
  def is_closed(self):
    """Returns true whether this is a "closed" enum.

    This means that it:
    - Has a fixed set of values, rather than being equivalent to an int32.
    - Encountering values not in this set causes them to be treated as unknown
      fields.
    - The first value (i.e., the default) may be nonzero.

    WARNING: Some runtimes currently have a quirk where non-closed enums are
    treated as closed when used as the type of fields defined in a
    `syntax = proto2;` file. This quirk is not present in all runtimes; as of
    writing, we know that:

    - C++, Java, and C++-based Python share this quirk.
    - UPB and UPB-based Python do not.
    - PHP and Ruby treat all enums as open regardless of declaration.

    Care should be taken when using this function to respect the target
    runtime's enum handling quirks.
    """
    return self._GetFeatures().enum_type == _FEATURESET_ENUM_TYPE_CLOSED

  def CopyToProto(self, proto):
    """Copies this to a descriptor_pb2.EnumDescriptorProto.

    Args:
      proto (descriptor_pb2.EnumDescriptorProto): An empty descriptor proto.
    """
    # This function is overridden to give a better doc comment.
    super(EnumDescriptor, self).CopyToProto(proto)


class EnumValueDescriptor(DescriptorBase):

  """Descriptor for a single value within an enum.

  Attributes:
    name (str): Name of this value.
    index (int): Dense, 0-indexed index giving the order that this
      value appears textually within its enum in the .proto file.
    number (int): Actual number assigned to this enum value.
    type (EnumDescriptor): :class:`EnumDescriptor` to which this value
      belongs.  Set by :class:`EnumDescriptor`'s constructor if we're
      passed into one.
    options (descriptor_pb2.EnumValueOptions): Enum value options message or
      None to use default enum value options options.
  """

  if _USE_C_DESCRIPTORS:
    _C_DESCRIPTOR_CLASS = _message.EnumValueDescriptor

    def __new__(cls, name, index, number,
                type=None,  # pylint: disable=redefined-builtin
                options=None, serialized_options=None, create_key=None):
      _message.Message._CheckCalledFromGeneratedFile()
      # There is no way we can build a complete EnumValueDescriptor with the
      # given parameters (the name of the Enum is not known, for example).
      # Fortunately generated files just pass it to the EnumDescriptor()
      # constructor, which will ignore it, so returning None is good enough.
      return None

  def __init__(self, name, index, number,
               type=None,  # pylint: disable=redefined-builtin
               options=None, serialized_options=None, create_key=None):
    """Arguments are as described in the attribute description above."""
    if create_key is not _internal_create_key:
      _Deprecated('EnumValueDescriptor')

    super(EnumValueDescriptor, self).__init__(
        type.file if type else None,
        options,
        serialized_options,
        'EnumValueOptions',
    )
    self.name = name
    self.index = index
    self.number = number
    self.type = type

  @property
  def _parent(self):
    return self.type


class OneofDescriptor(DescriptorBase):
  """Descriptor for a oneof field.

  Attributes:
    name (str): Name of the oneof field.
    full_name (str): Full name of the oneof field, including package name.
    index (int): 0-based index giving the order of the oneof field inside
      its containing type.
    containing_type (Descriptor): :class:`Descriptor` of the protocol message
      type that contains this field.  Set by the :class:`Descriptor` constructor
      if we're passed into one.
    fields (list[FieldDescriptor]): The list of field descriptors this
      oneof can contain.
  """

  if _USE_C_DESCRIPTORS:
    _C_DESCRIPTOR_CLASS = _message.OneofDescriptor

    def __new__(
        cls, name, full_name, index, containing_type, fields, options=None,
        serialized_options=None, create_key=None):
      _message.Message._CheckCalledFromGeneratedFile()
      return _message.default_pool.FindOneofByName(full_name)

  def __init__(
      self, name, full_name, index, containing_type, fields, options=None,
      serialized_options=None, create_key=None):
    """Arguments are as described in the attribute description above."""
    if create_key is not _internal_create_key:
      _Deprecated('OneofDescriptor')

    super(OneofDescriptor, self).__init__(
        containing_type.file if containing_type else None,
        options,
        serialized_options,
        'OneofOptions',
    )
    self.name = name
    self.full_name = full_name
    self.index = index
    self.containing_type = containing_type
    self.fields = fields

  @property
  def _parent(self):
    return self.containing_type


class ServiceDescriptor(_NestedDescriptorBase):

  """Descriptor for a service.

  Attributes:
    name (str): Name of the service.
    full_name (str): Full name of the service, including package name.
    index (int): 0-indexed index giving the order that this services
      definition appears within the .proto file.
    methods (list[MethodDescriptor]): List of methods provided by this
      service.
    methods_by_name (dict(str, MethodDescriptor)): Same
      :class:`MethodDescriptor` objects as in :attr:`methods_by_name`, but
      indexed by "name" attribute in each :class:`MethodDescriptor`.
    options (descriptor_pb2.ServiceOptions): Service options message or
      None to use default service options.
    file (FileDescriptor): Reference to file info.
  """

  if _USE_C_DESCRIPTORS:
    _C_DESCRIPTOR_CLASS = _message.ServiceDescriptor

    def __new__(
        cls,
        name=None,
        full_name=None,
        index=None,
        methods=None,
        options=None,
        serialized_options=None,
        file=None,  # pylint: disable=redefined-builtin
        serialized_start=None,
        serialized_end=None,
        create_key=None):
      _message.Message._CheckCalledFromGeneratedFile()  # pylint: disable=protected-access
      return _message.default_pool.FindServiceByName(full_name)

  def __init__(self, name, full_name, index, methods, options=None,
               serialized_options=None, file=None,  # pylint: disable=redefined-builtin
               serialized_start=None, serialized_end=None, create_key=None):
    if create_key is not _internal_create_key:
      _Deprecated('ServiceDescriptor')

    super(ServiceDescriptor, self).__init__(
        options, 'ServiceOptions', name, full_name, file,
        None, serialized_start=serialized_start,
        serialized_end=serialized_end, serialized_options=serialized_options)
    self.index = index
    self.methods = methods
    self.methods_by_name = dict((m.name, m) for m in methods)
    # Set the containing service for each method in this service.
    for method in self.methods:
      method.file = self.file
      method.containing_service = self

  @property
  def _parent(self):
    return self.file

  def FindMethodByName(self, name):
    """Searches for the specified method, and returns its descriptor.

    Args:
      name (str): Name of the method.
<<<<<<< HEAD
    Returns:
      MethodDescriptor or None: the descriptor for the requested method, if
      found.
    """
    return self.methods_by_name.get(name, None)
=======

    Returns:
      MethodDescriptor: The descriptor for the requested method.

    Raises:
      KeyError: if the method cannot be found in the service.
    """
    return self.methods_by_name[name]
>>>>>>> 626889fb

  def CopyToProto(self, proto):
    """Copies this to a descriptor_pb2.ServiceDescriptorProto.

    Args:
      proto (descriptor_pb2.ServiceDescriptorProto): An empty descriptor proto.
    """
    # This function is overridden to give a better doc comment.
    super(ServiceDescriptor, self).CopyToProto(proto)


class MethodDescriptor(DescriptorBase):

  """Descriptor for a method in a service.

  Attributes:
    name (str): Name of the method within the service.
    full_name (str): Full name of method.
    index (int): 0-indexed index of the method inside the service.
    containing_service (ServiceDescriptor): The service that contains this
      method.
    input_type (Descriptor): The descriptor of the message that this method
      accepts.
    output_type (Descriptor): The descriptor of the message that this method
      returns.
    client_streaming (bool): Whether this method uses client streaming.
    server_streaming (bool): Whether this method uses server streaming.
    options (descriptor_pb2.MethodOptions or None): Method options message, or
      None to use default method options.
  """

  if _USE_C_DESCRIPTORS:
    _C_DESCRIPTOR_CLASS = _message.MethodDescriptor

    def __new__(cls,
                name,
                full_name,
                index,
                containing_service,
                input_type,
                output_type,
                client_streaming=False,
                server_streaming=False,
                options=None,
                serialized_options=None,
                create_key=None):
      _message.Message._CheckCalledFromGeneratedFile()  # pylint: disable=protected-access
      return _message.default_pool.FindMethodByName(full_name)

  def __init__(self,
               name,
               full_name,
               index,
               containing_service,
               input_type,
               output_type,
               client_streaming=False,
               server_streaming=False,
               options=None,
               serialized_options=None,
               create_key=None):
    """The arguments are as described in the description of MethodDescriptor
    attributes above.

    Note that containing_service may be None, and may be set later if necessary.
    """
    if create_key is not _internal_create_key:
      _Deprecated('MethodDescriptor')

    super(MethodDescriptor, self).__init__(
        containing_service.file if containing_service else None,
        options,
        serialized_options,
        'MethodOptions',
    )
    self.name = name
    self.full_name = full_name
    self.index = index
    self.containing_service = containing_service
    self.input_type = input_type
    self.output_type = output_type
    self.client_streaming = client_streaming
    self.server_streaming = server_streaming

<<<<<<< HEAD
=======
  @property
  def _parent(self):
    return self.containing_service

>>>>>>> 626889fb
  def CopyToProto(self, proto):
    """Copies this to a descriptor_pb2.MethodDescriptorProto.

    Args:
      proto (descriptor_pb2.MethodDescriptorProto): An empty descriptor proto.

    Raises:
      Error: If self couldn't be serialized, due to too few constructor
        arguments.
    """
    if self.containing_service is not None:
      from google.protobuf import descriptor_pb2
      service_proto = descriptor_pb2.ServiceDescriptorProto()
      self.containing_service.CopyToProto(service_proto)
      proto.CopyFrom(service_proto.method[self.index])
    else:
      raise Error('Descriptor does not contain a service.')


class FileDescriptor(DescriptorBase):
  """Descriptor for a file. Mimics the descriptor_pb2.FileDescriptorProto.

  Note that :attr:`enum_types_by_name`, :attr:`extensions_by_name`, and
  :attr:`dependencies` fields are only set by the
  :py:mod:`google.protobuf.message_factory` module, and not by the generated
  proto code.

  Attributes:
    name (str): Name of file, relative to root of source tree.
    package (str): Name of the package
<<<<<<< HEAD
    syntax (str): string indicating syntax of the file (can be "proto2" or
      "proto3")
=======
    edition (Edition): Enum value indicating edition of the file
>>>>>>> 626889fb
    serialized_pb (bytes): Byte string of serialized
      :class:`descriptor_pb2.FileDescriptorProto`.
    dependencies (list[FileDescriptor]): List of other :class:`FileDescriptor`
      objects this :class:`FileDescriptor` depends on.
    public_dependencies (list[FileDescriptor]): A subset of
      :attr:`dependencies`, which were declared as "public".
<<<<<<< HEAD
    message_types_by_name (dict(str, Descriptor)): Mapping from message names
      to their :class:`Descriptor`.
=======
    message_types_by_name (dict(str, Descriptor)): Mapping from message names to
      their :class:`Descriptor`.
>>>>>>> 626889fb
    enum_types_by_name (dict(str, EnumDescriptor)): Mapping from enum names to
      their :class:`EnumDescriptor`.
    extensions_by_name (dict(str, FieldDescriptor)): Mapping from extension
      names declared at file scope to their :class:`FieldDescriptor`.
    services_by_name (dict(str, ServiceDescriptor)): Mapping from services'
      names to their :class:`ServiceDescriptor`.
<<<<<<< HEAD
    pool (DescriptorPool): The pool this descriptor belongs to.  When not
      passed to the constructor, the global default pool is used.
=======
    pool (DescriptorPool): The pool this descriptor belongs to.  When not passed
      to the constructor, the global default pool is used.
>>>>>>> 626889fb
  """

  if _USE_C_DESCRIPTORS:
    _C_DESCRIPTOR_CLASS = _message.FileDescriptor

<<<<<<< HEAD
    def __new__(cls, name, package, options=None,
                serialized_options=None, serialized_pb=None,
                dependencies=None, public_dependencies=None,
                syntax=None, pool=None, create_key=None):
      # FileDescriptor() is called from various places, not only from generated
      # files, to register dynamic proto files and messages.
      # pylint: disable=g-explicit-bool-comparison
      if serialized_pb == b'':
        # Cpp generated code must be linked in if serialized_pb is ''
        try:
          return _message.default_pool.FindFileByName(name)
        except KeyError:
          raise RuntimeError('Please link in cpp generated lib for %s' % (name))
      elif serialized_pb:
=======
    def __new__(
        cls,
        name,
        package,
        options=None,
        serialized_options=None,
        serialized_pb=None,
        dependencies=None,
        public_dependencies=None,
        syntax=None,
        edition=None,
        pool=None,
        create_key=None,
    ):
      # FileDescriptor() is called from various places, not only from generated
      # files, to register dynamic proto files and messages.
      # pylint: disable=g-explicit-bool-comparison
      if serialized_pb:
>>>>>>> 626889fb
        return _message.default_pool.AddSerializedFile(serialized_pb)
      else:
        return super(FileDescriptor, cls).__new__(cls)

<<<<<<< HEAD
  def __init__(self, name, package, options=None,
               serialized_options=None, serialized_pb=None,
               dependencies=None, public_dependencies=None,
               syntax=None, pool=None, create_key=None):
=======
  def __init__(
      self,
      name,
      package,
      options=None,
      serialized_options=None,
      serialized_pb=None,
      dependencies=None,
      public_dependencies=None,
      syntax=None,
      edition=None,
      pool=None,
      create_key=None,
  ):
>>>>>>> 626889fb
    """Constructor."""
    if create_key is not _internal_create_key:
      _Deprecated('FileDescriptor')

    super(FileDescriptor, self).__init__(
        self, options, serialized_options, 'FileOptions'
    )

    if edition and edition != 'EDITION_UNKNOWN':
      self._edition = edition
    elif syntax == 'proto3':
      self._edition = 'EDITION_PROTO3'
    else:
      self._edition = 'EDITION_PROTO2'

    if pool is None:
      from google.protobuf import descriptor_pool
      pool = descriptor_pool.Default()
    self.pool = pool
    self.message_types_by_name = {}
    self.name = name
    self.package = package
    self.serialized_pb = serialized_pb

    self.enum_types_by_name = {}
    self.extensions_by_name = {}
    self.services_by_name = {}
    self.dependencies = (dependencies or [])
    self.public_dependencies = (public_dependencies or [])

  def CopyToProto(self, proto):
    """Copies this to a descriptor_pb2.FileDescriptorProto.

    Args:
      proto: An empty descriptor_pb2.FileDescriptorProto.
    """
    proto.ParseFromString(self.serialized_pb)

  @property
  def _parent(self):
    return None


def _ParseOptions(message, string):
  """Parses serialized options.

  This helper function is used to parse serialized options in generated
  proto2 files. It must not be used outside proto2.
  """
  message.ParseFromString(string)
  return message


def _ToCamelCase(name):
  """Converts name to camel-case and returns it."""
  capitalize_next = False
  result = []

  for c in name:
    if c == '_':
      if result:
        capitalize_next = True
    elif capitalize_next:
      result.append(c.upper())
      capitalize_next = False
    else:
      result += c

  # Lower-case the first letter.
  if result and result[0].isupper():
    result[0] = result[0].lower()
  return ''.join(result)


def _OptionsOrNone(descriptor_proto):
  """Returns the value of the field `options`, or None if it is not set."""
  if descriptor_proto.HasField('options'):
    return descriptor_proto.options
  else:
    return None


def _ToJsonName(name):
  """Converts name to Json name and returns it."""
  capitalize_next = False
  result = []

  for c in name:
    if c == '_':
      capitalize_next = True
    elif capitalize_next:
      result.append(c.upper())
      capitalize_next = False
    else:
      result += c

  return ''.join(result)


def MakeDescriptor(
    desc_proto,
    package='',
    build_file_if_cpp=True,
    syntax=None,
    edition=None,
    file_desc=None,
):
  """Make a protobuf Descriptor given a DescriptorProto protobuf.

  Handles nested descriptors. Note that this is limited to the scope of defining
  a message inside of another message. Composite fields can currently only be
  resolved if the message is defined in the same scope as the field.

  Args:
    desc_proto: The descriptor_pb2.DescriptorProto protobuf message.
    package: Optional package name for the new message Descriptor (string).
    build_file_if_cpp: Update the C++ descriptor pool if api matches. Set to
      False on recursion, so no duplicates are created.
    syntax: The syntax/semantics that should be used.  Set to "proto3" to get
      proto3 field presence semantics.
    edition: The edition that should be used if syntax is "edition".
    file_desc: A FileDescriptor to place this descriptor into.

  Returns:
    A Descriptor for protobuf messages.
  """
  # pylint: disable=g-import-not-at-top
  from google.protobuf import descriptor_pb2

  # Generate a random name for this proto file to prevent conflicts with any
  # imported ones. We need to specify a file name so the descriptor pool
  # accepts our FileDescriptorProto, but it is not important what that file
  # name is actually set to.
  proto_name = binascii.hexlify(os.urandom(16)).decode('ascii')

  if package:
    file_name = os.path.join(package.replace('.', '/'), proto_name + '.proto')
  else:
    file_name = proto_name + '.proto'

  if api_implementation.Type() != 'python' and build_file_if_cpp:
    # The C++ implementation requires all descriptors to be backed by the same
    # definition in the C++ descriptor pool. To do this, we build a
    # FileDescriptorProto with the same definition as this descriptor and build
    # it into the pool.
    file_descriptor_proto = descriptor_pb2.FileDescriptorProto()
    file_descriptor_proto.message_type.add().MergeFrom(desc_proto)

    if package:
      file_descriptor_proto.package = package
    file_descriptor_proto.name = file_name

    _message.default_pool.Add(file_descriptor_proto)
    result = _message.default_pool.FindFileByName(file_descriptor_proto.name)

    if _USE_C_DESCRIPTORS:
      return result.message_types_by_name[desc_proto.name]

  if file_desc is None:
    file_desc = FileDescriptor(
        pool=None,
        name=file_name,
        package=package,
        syntax=syntax,
        edition=edition,
        options=None,
        serialized_pb='',
        dependencies=[],
        public_dependencies=[],
        create_key=_internal_create_key,
    )
  full_message_name = [desc_proto.name]
  if package: full_message_name.insert(0, package)

  # Create Descriptors for enum types
  enum_types = {}
  for enum_proto in desc_proto.enum_type:
    full_name = '.'.join(full_message_name + [enum_proto.name])
    enum_desc = EnumDescriptor(
<<<<<<< HEAD
        enum_proto.name, full_name, None, [
            EnumValueDescriptor(enum_val.name, ii, enum_val.number,
                                create_key=_internal_create_key)
            for ii, enum_val in enumerate(enum_proto.value)],
        create_key=_internal_create_key)
=======
        enum_proto.name,
        full_name,
        None,
        [
            EnumValueDescriptor(
                enum_val.name,
                ii,
                enum_val.number,
                create_key=_internal_create_key,
            )
            for ii, enum_val in enumerate(enum_proto.value)
        ],
        file=file_desc,
        create_key=_internal_create_key,
    )
>>>>>>> 626889fb
    enum_types[full_name] = enum_desc

  # Create Descriptors for nested types
  nested_types = {}
  for nested_proto in desc_proto.nested_type:
    full_name = '.'.join(full_message_name + [nested_proto.name])
    # Nested types are just those defined inside of the message, not all types
    # used by fields in the message, so no loops are possible here.
    nested_desc = MakeDescriptor(
        nested_proto,
        package='.'.join(full_message_name),
        build_file_if_cpp=False,
        syntax=syntax,
        edition=edition,
        file_desc=file_desc,
    )
    nested_types[full_name] = nested_desc

  fields = []
  for field_proto in desc_proto.field:
    full_name = '.'.join(full_message_name + [field_proto.name])
    enum_desc = None
    nested_desc = None
    if field_proto.json_name:
      json_name = field_proto.json_name
    else:
      json_name = None
    if field_proto.HasField('type_name'):
      type_name = field_proto.type_name
      full_type_name = '.'.join(full_message_name +
                                [type_name[type_name.rfind('.')+1:]])
      if full_type_name in nested_types:
        nested_desc = nested_types[full_type_name]
      elif full_type_name in enum_types:
        enum_desc = enum_types[full_type_name]
      # Else type_name references a non-local type, which isn't implemented
    field = FieldDescriptor(
        field_proto.name,
        full_name,
        field_proto.number - 1,
        field_proto.number,
        field_proto.type,
        FieldDescriptor.ProtoTypeToCppProtoType(field_proto.type),
<<<<<<< HEAD
        field_proto.label, None, nested_desc, enum_desc, None, False, None,
        options=_OptionsOrNone(field_proto), has_default_value=False,
        json_name=json_name, create_key=_internal_create_key)
    fields.append(field)

  desc_name = '.'.join(full_message_name)
  return Descriptor(desc_proto.name, desc_name, None, None, fields,
                    list(nested_types.values()), list(enum_types.values()), [],
                    options=_OptionsOrNone(desc_proto),
                    create_key=_internal_create_key)
=======
        field_proto.label,
        None,
        nested_desc,
        enum_desc,
        None,
        False,
        None,
        options=_OptionsOrNone(field_proto),
        has_default_value=False,
        json_name=json_name,
        file=file_desc,
        create_key=_internal_create_key,
    )
    fields.append(field)

  desc_name = '.'.join(full_message_name)
  return Descriptor(
      desc_proto.name,
      desc_name,
      None,
      None,
      fields,
      list(nested_types.values()),
      list(enum_types.values()),
      [],
      options=_OptionsOrNone(desc_proto),
      file=file_desc,
      create_key=_internal_create_key,
  )
>>>>>>> 626889fb
<|MERGE_RESOLUTION|>--- conflicted
+++ resolved
@@ -20,20 +20,12 @@
 from google.protobuf.internal import api_implementation
 
 _USE_C_DESCRIPTORS = False
-<<<<<<< HEAD
-if api_implementation.Type() == 'cpp':
-  # Used by MakeDescriptor in cpp mode
-  import binascii
-  import os
-  from google.protobuf.pyext import _message
-=======
 if api_implementation.Type() != 'python':
   # pylint: disable=protected-access
   _message = api_implementation._c_module
   # TODO: Remove this import after fix api_implementation
   if _message is None:
     from google.protobuf.pyext import _message
->>>>>>> 626889fb
   _USE_C_DESCRIPTORS = True
 
 
@@ -91,8 +83,6 @@
         % name,
         category=DeprecationWarning, stacklevel=3)
 
-<<<<<<< HEAD
-=======
 # These must match the values in descriptor.proto, but we can't use them
 # directly because we sometimes need to reference them in feature helpers
 # below *during* the build of descriptor.proto.
@@ -101,7 +91,6 @@
 _FEATURESET_FIELD_PRESENCE_LEGACY_REQUIRED = 3
 _FEATURESET_REPEATED_FIELD_ENCODING_PACKED = 1
 _FEATURESET_ENUM_TYPE_CLOSED = 2
->>>>>>> 626889fb
 
 # Deprecated warnings will print 100 times at most which should be enough for
 # users to notice and do not cause timeout.
@@ -260,23 +249,12 @@
     """Constructor.
 
     Args:
-<<<<<<< HEAD
-      options: Protocol message options or None
-        to use default message options.
-      options_class_name (str): The class name of the above options.
-      name (str): Name of this protocol message type.
-      full_name (str): Fully-qualified name of this protocol message type,
-        which will include protocol "package" name and the name of any
-        enclosing types.
-      file (FileDescriptor): Reference to file info.
-=======
       options: Protocol message options or None to use default message options.
       options_class_name (str): The class name of the above options.
       name (str): Name of this protocol message type.
       full_name (str): Fully-qualified name of this protocol message type, which
         will include protocol "package" name and the name of any enclosing
         types.
->>>>>>> 626889fb
       containing_type: if provided, this is a nested descriptor, with this
         descriptor as parent, otherwise None.
       serialized_start: The start index (inclusive) in block in the
@@ -359,10 +337,7 @@
       oneofs_by_name (dict(str, OneofDescriptor)): Same objects as in
           :attr:`oneofs`, but indexed by "name" attribute.
       file (FileDescriptor): Reference to file descriptor.
-<<<<<<< HEAD
-=======
       is_map_entry: If the message type is a map entry.
->>>>>>> 626889fb
 
   """
 
@@ -388,10 +363,7 @@
         serialized_start=None,
         serialized_end=None,
         syntax=None,
-<<<<<<< HEAD
-=======
         is_map_entry=False,
->>>>>>> 626889fb
         create_key=None):
       _message.Message._CheckCalledFromGeneratedFile()
       return _message.default_pool.FindMessageTypeByName(full_name)
@@ -404,11 +376,7 @@
                serialized_options=None,
                is_extendable=True, extension_ranges=None, oneofs=None,
                file=None, serialized_start=None, serialized_end=None,  # pylint: disable=redefined-builtin
-<<<<<<< HEAD
-               syntax=None, create_key=None):
-=======
                syntax=None, is_map_entry=False, create_key=None):
->>>>>>> 626889fb
     """Arguments to __init__() are as described in the description
     of Descriptor fields above.
 
@@ -791,20 +759,6 @@
     Raises:
       RuntimeError: singular field that is not linked with message nor file.
     """
-<<<<<<< HEAD
-    if self.label == FieldDescriptor.LABEL_REPEATED:
-      return False
-    if (self.cpp_type == FieldDescriptor.CPPTYPE_MESSAGE or
-        self.containing_oneof):
-      return True
-    if hasattr(self.file, 'syntax'):
-      return self.file.syntax == 'proto2'
-    if hasattr(self.message_type, 'syntax'):
-      return self.message_type.syntax == 'proto2'
-    raise RuntimeError(
-        'has_presence is not ready to use because field %s is not'
-        ' linked with message type nor file' % self.full_name)
-=======
     if self.is_repeated:
       return False
     if (
@@ -835,7 +789,6 @@
         self._GetFeatures().repeated_field_encoding
         == _FEATURESET_REPEATED_FIELD_ENCODING_PACKED
     )
->>>>>>> 626889fb
 
   @staticmethod
   def ProtoTypeToCppProtoType(proto_type):
@@ -1119,13 +1072,6 @@
 
     Args:
       name (str): Name of the method.
-<<<<<<< HEAD
-    Returns:
-      MethodDescriptor or None: the descriptor for the requested method, if
-      found.
-    """
-    return self.methods_by_name.get(name, None)
-=======
 
     Returns:
       MethodDescriptor: The descriptor for the requested method.
@@ -1134,7 +1080,6 @@
       KeyError: if the method cannot be found in the service.
     """
     return self.methods_by_name[name]
->>>>>>> 626889fb
 
   def CopyToProto(self, proto):
     """Copies this to a descriptor_pb2.ServiceDescriptorProto.
@@ -1219,13 +1164,10 @@
     self.client_streaming = client_streaming
     self.server_streaming = server_streaming
 
-<<<<<<< HEAD
-=======
   @property
   def _parent(self):
     return self.containing_service
 
->>>>>>> 626889fb
   def CopyToProto(self, proto):
     """Copies this to a descriptor_pb2.MethodDescriptorProto.
 
@@ -1256,59 +1198,28 @@
   Attributes:
     name (str): Name of file, relative to root of source tree.
     package (str): Name of the package
-<<<<<<< HEAD
-    syntax (str): string indicating syntax of the file (can be "proto2" or
-      "proto3")
-=======
     edition (Edition): Enum value indicating edition of the file
->>>>>>> 626889fb
     serialized_pb (bytes): Byte string of serialized
       :class:`descriptor_pb2.FileDescriptorProto`.
     dependencies (list[FileDescriptor]): List of other :class:`FileDescriptor`
       objects this :class:`FileDescriptor` depends on.
     public_dependencies (list[FileDescriptor]): A subset of
       :attr:`dependencies`, which were declared as "public".
-<<<<<<< HEAD
-    message_types_by_name (dict(str, Descriptor)): Mapping from message names
-      to their :class:`Descriptor`.
-=======
     message_types_by_name (dict(str, Descriptor)): Mapping from message names to
       their :class:`Descriptor`.
->>>>>>> 626889fb
     enum_types_by_name (dict(str, EnumDescriptor)): Mapping from enum names to
       their :class:`EnumDescriptor`.
     extensions_by_name (dict(str, FieldDescriptor)): Mapping from extension
       names declared at file scope to their :class:`FieldDescriptor`.
     services_by_name (dict(str, ServiceDescriptor)): Mapping from services'
       names to their :class:`ServiceDescriptor`.
-<<<<<<< HEAD
-    pool (DescriptorPool): The pool this descriptor belongs to.  When not
-      passed to the constructor, the global default pool is used.
-=======
     pool (DescriptorPool): The pool this descriptor belongs to.  When not passed
       to the constructor, the global default pool is used.
->>>>>>> 626889fb
   """
 
   if _USE_C_DESCRIPTORS:
     _C_DESCRIPTOR_CLASS = _message.FileDescriptor
 
-<<<<<<< HEAD
-    def __new__(cls, name, package, options=None,
-                serialized_options=None, serialized_pb=None,
-                dependencies=None, public_dependencies=None,
-                syntax=None, pool=None, create_key=None):
-      # FileDescriptor() is called from various places, not only from generated
-      # files, to register dynamic proto files and messages.
-      # pylint: disable=g-explicit-bool-comparison
-      if serialized_pb == b'':
-        # Cpp generated code must be linked in if serialized_pb is ''
-        try:
-          return _message.default_pool.FindFileByName(name)
-        except KeyError:
-          raise RuntimeError('Please link in cpp generated lib for %s' % (name))
-      elif serialized_pb:
-=======
     def __new__(
         cls,
         name,
@@ -1327,17 +1238,10 @@
       # files, to register dynamic proto files and messages.
       # pylint: disable=g-explicit-bool-comparison
       if serialized_pb:
->>>>>>> 626889fb
         return _message.default_pool.AddSerializedFile(serialized_pb)
       else:
         return super(FileDescriptor, cls).__new__(cls)
 
-<<<<<<< HEAD
-  def __init__(self, name, package, options=None,
-               serialized_options=None, serialized_pb=None,
-               dependencies=None, public_dependencies=None,
-               syntax=None, pool=None, create_key=None):
-=======
   def __init__(
       self,
       name,
@@ -1352,7 +1256,6 @@
       pool=None,
       create_key=None,
   ):
->>>>>>> 626889fb
     """Constructor."""
     if create_key is not _internal_create_key:
       _Deprecated('FileDescriptor')
@@ -1532,13 +1435,6 @@
   for enum_proto in desc_proto.enum_type:
     full_name = '.'.join(full_message_name + [enum_proto.name])
     enum_desc = EnumDescriptor(
-<<<<<<< HEAD
-        enum_proto.name, full_name, None, [
-            EnumValueDescriptor(enum_val.name, ii, enum_val.number,
-                                create_key=_internal_create_key)
-            for ii, enum_val in enumerate(enum_proto.value)],
-        create_key=_internal_create_key)
-=======
         enum_proto.name,
         full_name,
         None,
@@ -1554,7 +1450,6 @@
         file=file_desc,
         create_key=_internal_create_key,
     )
->>>>>>> 626889fb
     enum_types[full_name] = enum_desc
 
   # Create Descriptors for nested types
@@ -1598,18 +1493,6 @@
         field_proto.number,
         field_proto.type,
         FieldDescriptor.ProtoTypeToCppProtoType(field_proto.type),
-<<<<<<< HEAD
-        field_proto.label, None, nested_desc, enum_desc, None, False, None,
-        options=_OptionsOrNone(field_proto), has_default_value=False,
-        json_name=json_name, create_key=_internal_create_key)
-    fields.append(field)
-
-  desc_name = '.'.join(full_message_name)
-  return Descriptor(desc_proto.name, desc_name, None, None, fields,
-                    list(nested_types.values()), list(enum_types.values()), [],
-                    options=_OptionsOrNone(desc_proto),
-                    create_key=_internal_create_key)
-=======
         field_proto.label,
         None,
         nested_desc,
@@ -1638,5 +1521,4 @@
       options=_OptionsOrNone(desc_proto),
       file=file_desc,
       create_key=_internal_create_key,
-  )
->>>>>>> 626889fb
+  )