--- conflicted
+++ resolved
@@ -10,13 +10,8 @@
 import collections
 import unittest
 
-<<<<<<< HEAD
-from google.protobuf import descriptor_pb2  # pylint: disable=g-import-not-at-top
-from google.protobuf import descriptor
-=======
 from google.protobuf import descriptor
 from google.protobuf import descriptor_pb2
->>>>>>> 626889fb
 from google.protobuf import descriptor_pool
 from google.protobuf import proto_builder
 from google.protobuf import text_format
@@ -26,11 +21,8 @@
 class ProtoBuilderTest(unittest.TestCase):
 
   def setUp(self):
-<<<<<<< HEAD
-=======
     super().setUp()
 
->>>>>>> 626889fb
     self.ordered_fields = collections.OrderedDict([
         ('foo', descriptor_pb2.FieldDescriptorProto.TYPE_INT64),
         ('bar', descriptor_pb2.FieldDescriptorProto.TYPE_STRING),
@@ -79,15 +71,6 @@
         'foo%d' % i: descriptor_pb2.FieldDescriptorProto.TYPE_INT64
         for i in range(num_fields)
     }
-<<<<<<< HEAD
-    proto_cls = proto_builder.MakeSimpleProtoClass(
-        fields,
-        full_name='net.proto2.python.public.proto_builder_test.LargeProtoTest')
-
-    reserved_field_numbers = set(
-        range(descriptor.FieldDescriptor.FIRST_RESERVED_FIELD_NUMBER,
-              descriptor.FieldDescriptor.LAST_RESERVED_FIELD_NUMBER + 1))
-=======
     if api_implementation.Type() == 'upb':
       with self.assertRaisesRegex(
           TypeError, "Couldn't build proto file into descriptor pool"
@@ -111,7 +94,6 @@
             descriptor.FieldDescriptor.LAST_RESERVED_FIELD_NUMBER + 1,
         )
     )
->>>>>>> 626889fb
     proto_field_numbers = set(proto_cls.DESCRIPTOR.fields_by_number)
     self.assertFalse(reserved_field_numbers.intersection(proto_field_numbers))
 
