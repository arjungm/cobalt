--- conflicted
+++ resolved
@@ -20,14 +20,11 @@
 import calendar
 import collections.abc
 import datetime
-<<<<<<< HEAD
-=======
 from typing import Union
 import warnings
 from google.protobuf.internal import field_mask
 
 FieldMask = field_mask.FieldMask
->>>>>>> 626889fb
 
 _TIMESTAMPFORMAT = '%Y-%m-%dT%H:%M:%S'
 _NANOS_PER_SECOND = 1000000000
@@ -79,14 +76,6 @@
     return '/' in self.type_url and self.TypeName() == descriptor.full_name
 
 
-<<<<<<< HEAD
-_EPOCH_DATETIME_NAIVE = datetime.datetime.utcfromtimestamp(0)
-_EPOCH_DATETIME_AWARE = datetime.datetime.fromtimestamp(
-    0, tz=datetime.timezone.utc)
-
-
-=======
->>>>>>> 626889fb
 class Timestamp(object):
   """Class for Timestamp message type."""
 
@@ -100,17 +89,10 @@
       and uses 3, 6 or 9 fractional digits as required to represent the
       exact time. Example of the return format: '1972-01-01T10:00:20.021Z'
     """
-<<<<<<< HEAD
-    nanos = self.nanos % _NANOS_PER_SECOND
-    total_sec = self.seconds + (self.nanos - nanos) // _NANOS_PER_SECOND
-    seconds = total_sec % _SECONDS_PER_DAY
-    days = (total_sec - seconds) // _SECONDS_PER_DAY
-=======
     _CheckTimestampValid(self.seconds, self.nanos)
     nanos = self.nanos
     seconds = self.seconds % _SECONDS_PER_DAY
     days = (self.seconds - seconds) // _SECONDS_PER_DAY
->>>>>>> 626889fb
     dt = datetime.datetime(1970, 1, 1) + datetime.timedelta(days, seconds)
 
     result = dt.isoformat()
@@ -157,14 +139,6 @@
       nano_value = ''
     else:
       second_value = time_value[:point_position]
-<<<<<<< HEAD
-      nano_value = time_value[point_position + 1:]
-    if 't' in second_value:
-      raise ValueError(
-          'time data \'{0}\' does not match format \'%Y-%m-%dT%H:%M:%S\', '
-          'lowercase \'t\' is not accepted'.format(second_value))
-    date_object = datetime.datetime.strptime(second_value, _TIMESTAMPFOMAT)
-=======
       nano_value = time_value[point_position + 1 :]
     if 't' in second_value:
       raise ValueError(
@@ -172,7 +146,6 @@
           "lowercase 't' is not accepted".format(second_value)
       )
     date_object = datetime.datetime.strptime(second_value, _TIMESTAMPFORMAT)
->>>>>>> 626889fb
     td = date_object - datetime.datetime(1970, 1, 1)
     seconds = td.seconds + td.days * _SECONDS_PER_DAY
     if len(nano_value) > 9:
@@ -208,11 +181,7 @@
 
   def GetCurrentTime(self):
     """Get the current UTC into Timestamp."""
-<<<<<<< HEAD
-    self.FromDatetime(datetime.datetime.utcnow())
-=======
     self.FromDatetime(datetime.datetime.now(tz=datetime.timezone.utc))
->>>>>>> 626889fb
 
   def ToNanoseconds(self):
     """Converts Timestamp to nanoseconds since epoch."""
@@ -280,15 +249,6 @@
 
       Otherwise, returns a timezone-aware datetime in the input timezone.
     """
-<<<<<<< HEAD
-    delta = datetime.timedelta(
-        seconds=self.seconds,
-        microseconds=_RoundTowardZero(self.nanos, _NANOS_PER_MICROSECOND))
-    if tzinfo is None:
-      return _EPOCH_DATETIME_NAIVE + delta
-    else:
-      return _EPOCH_DATETIME_AWARE.astimezone(tzinfo) + delta
-=======
     # Using datetime.fromtimestamp for this would avoid constructing an extra
     # timedelta object and possibly an extra datetime. Unfortunately, that has
     # the disadvantage of not handling the full precision (on all platforms, see
@@ -305,7 +265,6 @@
     else:
       # Note the tz conversion has to come after the timedelta arithmetic.
       return (_EPOCH_DATETIME_AWARE + delta).astimezone(tzinfo)
->>>>>>> 626889fb
 
   def FromDatetime(self, dt):
     """Converts datetime to Timestamp.
@@ -480,14 +439,9 @@
   def ToTimedelta(self) -> datetime.timedelta:
     """Converts Duration to timedelta."""
     return datetime.timedelta(
-<<<<<<< HEAD
-        seconds=self.seconds, microseconds=_RoundTowardZero(
-            self.nanos, _NANOS_PER_MICROSECOND))
-=======
         seconds=self.seconds,
         microseconds=_RoundTowardZero(self.nanos, _NANOS_PER_MICROSECOND),
     )
->>>>>>> 626889fb
 
   def FromTimedelta(self, td):
     """Converts timedelta to Duration."""
@@ -558,309 +512,6 @@
     return result
 
 
-<<<<<<< HEAD
-class FieldMask(object):
-  """Class for FieldMask message type."""
-
-  __slots__ = ()
-
-  def ToJsonString(self):
-    """Converts FieldMask to string according to proto3 JSON spec."""
-    camelcase_paths = []
-    for path in self.paths:
-      camelcase_paths.append(_SnakeCaseToCamelCase(path))
-    return ','.join(camelcase_paths)
-
-  def FromJsonString(self, value):
-    """Converts string to FieldMask according to proto3 JSON spec."""
-    if not isinstance(value, str):
-      raise ValueError('FieldMask JSON value not a string: {!r}'.format(value))
-    self.Clear()
-    if value:
-      for path in value.split(','):
-        self.paths.append(_CamelCaseToSnakeCase(path))
-
-  def IsValidForDescriptor(self, message_descriptor):
-    """Checks whether the FieldMask is valid for Message Descriptor."""
-    for path in self.paths:
-      if not _IsValidPath(message_descriptor, path):
-        return False
-    return True
-
-  def AllFieldsFromDescriptor(self, message_descriptor):
-    """Gets all direct fields of Message Descriptor to FieldMask."""
-    self.Clear()
-    for field in message_descriptor.fields:
-      self.paths.append(field.name)
-
-  def CanonicalFormFromMask(self, mask):
-    """Converts a FieldMask to the canonical form.
-
-    Removes paths that are covered by another path. For example,
-    "foo.bar" is covered by "foo" and will be removed if "foo"
-    is also in the FieldMask. Then sorts all paths in alphabetical order.
-
-    Args:
-      mask: The original FieldMask to be converted.
-    """
-    tree = _FieldMaskTree(mask)
-    tree.ToFieldMask(self)
-
-  def Union(self, mask1, mask2):
-    """Merges mask1 and mask2 into this FieldMask."""
-    _CheckFieldMaskMessage(mask1)
-    _CheckFieldMaskMessage(mask2)
-    tree = _FieldMaskTree(mask1)
-    tree.MergeFromFieldMask(mask2)
-    tree.ToFieldMask(self)
-
-  def Intersect(self, mask1, mask2):
-    """Intersects mask1 and mask2 into this FieldMask."""
-    _CheckFieldMaskMessage(mask1)
-    _CheckFieldMaskMessage(mask2)
-    tree = _FieldMaskTree(mask1)
-    intersection = _FieldMaskTree()
-    for path in mask2.paths:
-      tree.IntersectPath(path, intersection)
-    intersection.ToFieldMask(self)
-
-  def MergeMessage(
-      self, source, destination,
-      replace_message_field=False, replace_repeated_field=False):
-    """Merges fields specified in FieldMask from source to destination.
-
-    Args:
-      source: Source message.
-      destination: The destination message to be merged into.
-      replace_message_field: Replace message field if True. Merge message
-          field if False.
-      replace_repeated_field: Replace repeated field if True. Append
-          elements of repeated field if False.
-    """
-    tree = _FieldMaskTree(self)
-    tree.MergeMessage(
-        source, destination, replace_message_field, replace_repeated_field)
-
-
-def _IsValidPath(message_descriptor, path):
-  """Checks whether the path is valid for Message Descriptor."""
-  parts = path.split('.')
-  last = parts.pop()
-  for name in parts:
-    field = message_descriptor.fields_by_name.get(name)
-    if (field is None or
-        field.label == FieldDescriptor.LABEL_REPEATED or
-        field.type != FieldDescriptor.TYPE_MESSAGE):
-      return False
-    message_descriptor = field.message_type
-  return last in message_descriptor.fields_by_name
-
-
-def _CheckFieldMaskMessage(message):
-  """Raises ValueError if message is not a FieldMask."""
-  message_descriptor = message.DESCRIPTOR
-  if (message_descriptor.name != 'FieldMask' or
-      message_descriptor.file.name != 'google/protobuf/field_mask.proto'):
-    raise ValueError('Message {0} is not a FieldMask.'.format(
-        message_descriptor.full_name))
-
-
-def _SnakeCaseToCamelCase(path_name):
-  """Converts a path name from snake_case to camelCase."""
-  result = []
-  after_underscore = False
-  for c in path_name:
-    if c.isupper():
-      raise ValueError(
-          'Fail to print FieldMask to Json string: Path name '
-          '{0} must not contain uppercase letters.'.format(path_name))
-    if after_underscore:
-      if c.islower():
-        result.append(c.upper())
-        after_underscore = False
-      else:
-        raise ValueError(
-            'Fail to print FieldMask to Json string: The '
-            'character after a "_" must be a lowercase letter '
-            'in path name {0}.'.format(path_name))
-    elif c == '_':
-      after_underscore = True
-    else:
-      result += c
-
-  if after_underscore:
-    raise ValueError('Fail to print FieldMask to Json string: Trailing "_" '
-                     'in path name {0}.'.format(path_name))
-  return ''.join(result)
-
-
-def _CamelCaseToSnakeCase(path_name):
-  """Converts a field name from camelCase to snake_case."""
-  result = []
-  for c in path_name:
-    if c == '_':
-      raise ValueError('Fail to parse FieldMask: Path name '
-                       '{0} must not contain "_"s.'.format(path_name))
-    if c.isupper():
-      result += '_'
-      result += c.lower()
-    else:
-      result += c
-  return ''.join(result)
-
-
-class _FieldMaskTree(object):
-  """Represents a FieldMask in a tree structure.
-
-  For example, given a FieldMask "foo.bar,foo.baz,bar.baz",
-  the FieldMaskTree will be:
-      [_root] -+- foo -+- bar
-            |       |
-            |       +- baz
-            |
-            +- bar --- baz
-  In the tree, each leaf node represents a field path.
-  """
-
-  __slots__ = ('_root',)
-
-  def __init__(self, field_mask=None):
-    """Initializes the tree by FieldMask."""
-    self._root = {}
-    if field_mask:
-      self.MergeFromFieldMask(field_mask)
-
-  def MergeFromFieldMask(self, field_mask):
-    """Merges a FieldMask to the tree."""
-    for path in field_mask.paths:
-      self.AddPath(path)
-
-  def AddPath(self, path):
-    """Adds a field path into the tree.
-
-    If the field path to add is a sub-path of an existing field path
-    in the tree (i.e., a leaf node), it means the tree already matches
-    the given path so nothing will be added to the tree. If the path
-    matches an existing non-leaf node in the tree, that non-leaf node
-    will be turned into a leaf node with all its children removed because
-    the path matches all the node's children. Otherwise, a new path will
-    be added.
-
-    Args:
-      path: The field path to add.
-    """
-    node = self._root
-    for name in path.split('.'):
-      if name not in node:
-        node[name] = {}
-      elif not node[name]:
-        # Pre-existing empty node implies we already have this entire tree.
-        return
-      node = node[name]
-    # Remove any sub-trees we might have had.
-    node.clear()
-
-  def ToFieldMask(self, field_mask):
-    """Converts the tree to a FieldMask."""
-    field_mask.Clear()
-    _AddFieldPaths(self._root, '', field_mask)
-
-  def IntersectPath(self, path, intersection):
-    """Calculates the intersection part of a field path with this tree.
-
-    Args:
-      path: The field path to calculates.
-      intersection: The out tree to record the intersection part.
-    """
-    node = self._root
-    for name in path.split('.'):
-      if name not in node:
-        return
-      elif not node[name]:
-        intersection.AddPath(path)
-        return
-      node = node[name]
-    intersection.AddLeafNodes(path, node)
-
-  def AddLeafNodes(self, prefix, node):
-    """Adds leaf nodes begin with prefix to this tree."""
-    if not node:
-      self.AddPath(prefix)
-    for name in node:
-      child_path = prefix + '.' + name
-      self.AddLeafNodes(child_path, node[name])
-
-  def MergeMessage(
-      self, source, destination,
-      replace_message, replace_repeated):
-    """Merge all fields specified by this tree from source to destination."""
-    _MergeMessage(
-        self._root, source, destination, replace_message, replace_repeated)
-
-
-def _StrConvert(value):
-  """Converts value to str if it is not."""
-  # This file is imported by c extension and some methods like ClearField
-  # requires string for the field name. py2/py3 has different text
-  # type and may use unicode.
-  if not isinstance(value, str):
-    return value.encode('utf-8')
-  return value
-
-
-def _MergeMessage(
-    node, source, destination, replace_message, replace_repeated):
-  """Merge all fields specified by a sub-tree from source to destination."""
-  source_descriptor = source.DESCRIPTOR
-  for name in node:
-    child = node[name]
-    field = source_descriptor.fields_by_name[name]
-    if field is None:
-      raise ValueError('Error: Can\'t find field {0} in message {1}.'.format(
-          name, source_descriptor.full_name))
-    if child:
-      # Sub-paths are only allowed for singular message fields.
-      if (field.label == FieldDescriptor.LABEL_REPEATED or
-          field.cpp_type != FieldDescriptor.CPPTYPE_MESSAGE):
-        raise ValueError('Error: Field {0} in message {1} is not a singular '
-                         'message field and cannot have sub-fields.'.format(
-                             name, source_descriptor.full_name))
-      if source.HasField(name):
-        _MergeMessage(
-            child, getattr(source, name), getattr(destination, name),
-            replace_message, replace_repeated)
-      continue
-    if field.label == FieldDescriptor.LABEL_REPEATED:
-      if replace_repeated:
-        destination.ClearField(_StrConvert(name))
-      repeated_source = getattr(source, name)
-      repeated_destination = getattr(destination, name)
-      repeated_destination.MergeFrom(repeated_source)
-    else:
-      if field.cpp_type == FieldDescriptor.CPPTYPE_MESSAGE:
-        if replace_message:
-          destination.ClearField(_StrConvert(name))
-        if source.HasField(name):
-          getattr(destination, name).MergeFrom(getattr(source, name))
-      else:
-        setattr(destination, name, getattr(source, name))
-
-
-def _AddFieldPaths(node, prefix, field_mask):
-  """Adds the field paths descended from node to field_mask."""
-  if not node and prefix:
-    field_mask.paths.append(prefix)
-    return
-  for name in sorted(node):
-    if prefix:
-      child_path = prefix + '.' + name
-    else:
-      child_path = name
-    _AddFieldPaths(node[name], child_path, field_mask)
-
-
-=======
->>>>>>> 626889fb
 def _SetStructValue(struct_value, value):
   if value is None:
     struct_value.null_value = 0
@@ -875,11 +526,7 @@
   elif isinstance(value, (dict, Struct)):
     struct_value.struct_value.Clear()
     struct_value.struct_value.update(value)
-<<<<<<< HEAD
-  elif isinstance(value, (list, ListValue)):
-=======
   elif isinstance(value, (list, tuple, ListValue)):
->>>>>>> 626889fb
     struct_value.list_value.Clear()
     struct_value.list_value.extend(value)
   else:
@@ -969,10 +616,7 @@
     for key, value in dictionary.items():
       _SetStructValue(self.fields[key], value)
 
-<<<<<<< HEAD
-=======
-
->>>>>>> 626889fb
+
 collections.abc.MutableMapping.register(Struct)
 
 
@@ -1035,10 +679,7 @@
     list_value.Clear()
     return list_value
 
-<<<<<<< HEAD
-=======
-
->>>>>>> 626889fb
+
 collections.abc.MutableSequence.register(ListValue)
 
 
