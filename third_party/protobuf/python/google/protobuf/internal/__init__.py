<<<<<<< HEAD
=======
# Protocol Buffers - Google's data interchange format
# Copyright 2008 Google Inc.  All rights reserved.
#
# Use of this source code is governed by a BSD-style
# license that can be found in the LICENSE file or at
# https://developers.google.com/open-source/licenses/bsd
>>>>>>> 626889fb
<|MERGE_RESOLUTION|>--- conflicted
+++ resolved
@@ -1,9 +1,6 @@
-<<<<<<< HEAD
-=======
 # Protocol Buffers - Google's data interchange format
 # Copyright 2008 Google Inc.  All rights reserved.
 #
 # Use of this source code is governed by a BSD-style
 # license that can be found in the LICENSE file or at
 # https://developers.google.com/open-source/licenses/bsd
->>>>>>> 626889fb
