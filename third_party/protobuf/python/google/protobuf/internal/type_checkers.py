# Protocol Buffers - Google's data interchange format
# Copyright 2008 Google Inc.  All rights reserved.
#
# Use of this source code is governed by a BSD-style
# license that can be found in the LICENSE file or at
# https://developers.google.com/open-source/licenses/bsd

"""Provides type checking routines.

This module defines type checking utilities in the forms of dictionaries:

VALUE_CHECKERS: A dictionary of field types and a value validation object.
TYPE_TO_BYTE_SIZE_FN: A dictionary with field types and a size computing
  function.
TYPE_TO_SERIALIZE_METHOD: A dictionary with field types and serialization
  function.
FIELD_TYPE_TO_WIRE_TYPE: A dictionary with field typed and their
  corresponding wire types.
TYPE_TO_DESERIALIZE_METHOD: A dictionary with field types and deserialization
  function.
"""

__author__ = 'robinson@google.com (Will Robinson)'

<<<<<<< HEAD
import ctypes
=======
import struct
>>>>>>> 626889fb
import numbers

from google.protobuf.internal import decoder
from google.protobuf.internal import encoder
from google.protobuf.internal import wire_format
from google.protobuf import descriptor

_FieldDescriptor = descriptor.FieldDescriptor


def TruncateToFourByteFloat(original):
<<<<<<< HEAD
  return ctypes.c_float(original).value
=======
  return struct.unpack('<f', struct.pack('<f', original))[0]
>>>>>>> 626889fb


def ToShortestFloat(original):
  """Returns the shortest float that has same value in wire."""
  # All 4 byte floats have between 6 and 9 significant digits, so we
  # start with 6 as the lower bound.
  # It has to be iterative because use '.9g' directly can not get rid
  # of the noises for most values. For example if set a float_field=0.9
  # use '.9g' will print 0.899999976.
  precision = 6
  rounded = float('{0:.{1}g}'.format(original, precision))
  while TruncateToFourByteFloat(rounded) != original:
    precision += 1
    rounded = float('{0:.{1}g}'.format(original, precision))
  return rounded

<<<<<<< HEAD

def SupportsOpenEnums(field_descriptor):
  return field_descriptor.containing_type.syntax == 'proto3'

=======
>>>>>>> 626889fb

def GetTypeChecker(field):
  """Returns a type checker for a message field of the specified types.

  Args:
    field: FieldDescriptor object for this field.

  Returns:
    An instance of TypeChecker which can be used to verify the types
    of values assigned to a field of the specified type.
  """
  if (field.cpp_type == _FieldDescriptor.CPPTYPE_STRING and
      field.type == _FieldDescriptor.TYPE_STRING):
    return UnicodeValueChecker()
  if field.cpp_type == _FieldDescriptor.CPPTYPE_ENUM:
    if field.enum_type.is_closed:
      return EnumValueChecker(field.enum_type)
    else:
      # When open enums are supported, any int32 can be assigned.
      return _VALUE_CHECKERS[_FieldDescriptor.CPPTYPE_INT32]
  return _VALUE_CHECKERS[field.cpp_type]


# None of the typecheckers below make any attempt to guard against people
# subclassing builtin types and doing weird things.  We're not trying to
# protect against malicious clients here, just people accidentally shooting
# themselves in the foot in obvious ways.
class TypeChecker(object):

  """Type checker used to catch type errors as early as possible
  when the client is setting scalar fields in protocol messages.
  """

  def __init__(self, *acceptable_types):
    self._acceptable_types = acceptable_types

  def CheckValue(self, proposed_value):
    """Type check the provided value and return it.

    The returned value might have been normalized to another type.
    """
    if not isinstance(proposed_value, self._acceptable_types):
      message = ('%.1024r has type %s, but expected one of: %s' %
                 (proposed_value, type(proposed_value), self._acceptable_types))
      raise TypeError(message)
    return proposed_value


class TypeCheckerWithDefault(TypeChecker):

  def __init__(self, default_value, *acceptable_types):
    TypeChecker.__init__(self, *acceptable_types)
    self._default_value = default_value

  def DefaultValue(self):
    return self._default_value


class BoolValueChecker(object):
  """Type checker used for bool fields."""

  def CheckValue(self, proposed_value):
    if not hasattr(proposed_value, '__index__') or (
        type(proposed_value).__module__ == 'numpy' and
        type(proposed_value).__name__ == 'ndarray'):
      message = ('%.1024r has type %s, but expected one of: %s' %
                 (proposed_value, type(proposed_value), (bool, int)))
      raise TypeError(message)
    return bool(proposed_value)

  def DefaultValue(self):
    return False


# IntValueChecker and its subclasses perform integer type-checks
# and bounds-checks.
class IntValueChecker(object):

  """Checker used for integer fields.  Performs type-check and range check."""

  def CheckValue(self, proposed_value):
    if not hasattr(proposed_value, '__index__') or (
        type(proposed_value).__module__ == 'numpy' and
        type(proposed_value).__name__ == 'ndarray'):
      message = ('%.1024r has type %s, but expected one of: %s' %
                 (proposed_value, type(proposed_value), (int,)))
      raise TypeError(message)

    if not self._MIN <= int(proposed_value) <= self._MAX:
      raise ValueError('Value out of range: %d' % proposed_value)
    # We force all values to int to make alternate implementations where the
    # distinction is more significant (e.g. the C++ implementation) simpler.
    proposed_value = int(proposed_value)
    return proposed_value

  def DefaultValue(self):
    return 0


class EnumValueChecker(object):

  """Checker used for enum fields.  Performs type-check and range check."""

  def __init__(self, enum_type):
    self._enum_type = enum_type

  def CheckValue(self, proposed_value):
    if not isinstance(proposed_value, numbers.Integral):
      message = ('%.1024r has type %s, but expected one of: %s' %
                 (proposed_value, type(proposed_value), (int,)))
      raise TypeError(message)
    if int(proposed_value) not in self._enum_type.values_by_number:
      raise ValueError('Unknown enum value: %d' % proposed_value)
    return proposed_value

  def DefaultValue(self):
    return self._enum_type.values[0].number


class UnicodeValueChecker(object):

  """Checker used for string fields.

  Always returns a unicode value, even if the input is of type str.
  """

  def CheckValue(self, proposed_value):
    if not isinstance(proposed_value, (bytes, str)):
      message = ('%.1024r has type %s, but expected one of: %s' %
                 (proposed_value, type(proposed_value), (bytes, str)))
      raise TypeError(message)

    # If the value is of type 'bytes' make sure that it is valid UTF-8 data.
    if isinstance(proposed_value, bytes):
      try:
        proposed_value = proposed_value.decode('utf-8')
      except UnicodeDecodeError:
        raise ValueError('%.1024r has type bytes, but isn\'t valid UTF-8 '
                         'encoding. Non-UTF-8 strings must be converted to '
                         'unicode objects before being added.' %
                         (proposed_value))
    else:
      try:
        proposed_value.encode('utf8')
      except UnicodeEncodeError:
        raise ValueError('%.1024r isn\'t a valid unicode string and '
                         'can\'t be encoded in UTF-8.'%
                         (proposed_value))

    return proposed_value

  def DefaultValue(self):
    return u""


class Int32ValueChecker(IntValueChecker):
  # We're sure to use ints instead of longs here since comparison may be more
  # efficient.
  _MIN = -2147483648
  _MAX = 2147483647


class Uint32ValueChecker(IntValueChecker):
  _MIN = 0
  _MAX = (1 << 32) - 1


class Int64ValueChecker(IntValueChecker):
  _MIN = -(1 << 63)
  _MAX = (1 << 63) - 1


class Uint64ValueChecker(IntValueChecker):
  _MIN = 0
  _MAX = (1 << 64) - 1


# The max 4 bytes float is about 3.4028234663852886e+38
_FLOAT_MAX = float.fromhex('0x1.fffffep+127')
_FLOAT_MIN = -_FLOAT_MAX
_MAX_FLOAT_AS_DOUBLE_ROUNDED = 3.4028235677973366e38
_INF = float('inf')
_NEG_INF = float('-inf')


class DoubleValueChecker(object):
  """Checker used for double fields.

  Performs type-check and range check.
  """

  def CheckValue(self, proposed_value):
    """Check and convert proposed_value to float."""
    if (not hasattr(proposed_value, '__float__') and
        not hasattr(proposed_value, '__index__')) or (
            type(proposed_value).__module__ == 'numpy' and
            type(proposed_value).__name__ == 'ndarray'):
      message = ('%.1024r has type %s, but expected one of: int, float' %
                 (proposed_value, type(proposed_value)))
      raise TypeError(message)
    return float(proposed_value)

  def DefaultValue(self):
    return 0.0


class FloatValueChecker(DoubleValueChecker):
  """Checker used for float fields.

  Performs type-check and range check.

  Values exceeding a 32-bit float will be converted to inf/-inf.
  """

  def CheckValue(self, proposed_value):
    """Check and convert proposed_value to float."""
    converted_value = super().CheckValue(proposed_value)
    # This inf rounding matches the C++ proto SafeDoubleToFloat logic.
    if converted_value > _FLOAT_MAX:
      if converted_value <= _MAX_FLOAT_AS_DOUBLE_ROUNDED:
        return _FLOAT_MAX
      return _INF
    if converted_value < _FLOAT_MIN:
      if converted_value >= -_MAX_FLOAT_AS_DOUBLE_ROUNDED:
        return _FLOAT_MIN
      return _NEG_INF

    return TruncateToFourByteFloat(converted_value)

# Type-checkers for all scalar CPPTYPEs.
_VALUE_CHECKERS = {
    _FieldDescriptor.CPPTYPE_INT32: Int32ValueChecker(),
    _FieldDescriptor.CPPTYPE_INT64: Int64ValueChecker(),
    _FieldDescriptor.CPPTYPE_UINT32: Uint32ValueChecker(),
    _FieldDescriptor.CPPTYPE_UINT64: Uint64ValueChecker(),
    _FieldDescriptor.CPPTYPE_DOUBLE: DoubleValueChecker(),
    _FieldDescriptor.CPPTYPE_FLOAT: FloatValueChecker(),
    _FieldDescriptor.CPPTYPE_BOOL: BoolValueChecker(),
    _FieldDescriptor.CPPTYPE_STRING: TypeCheckerWithDefault(b'', bytes),
}


# Map from field type to a function F, such that F(field_num, value)
# gives the total byte size for a value of the given type.  This
# byte size includes tag information and any other additional space
# associated with serializing "value".
TYPE_TO_BYTE_SIZE_FN = {
    _FieldDescriptor.TYPE_DOUBLE: wire_format.DoubleByteSize,
    _FieldDescriptor.TYPE_FLOAT: wire_format.FloatByteSize,
    _FieldDescriptor.TYPE_INT64: wire_format.Int64ByteSize,
    _FieldDescriptor.TYPE_UINT64: wire_format.UInt64ByteSize,
    _FieldDescriptor.TYPE_INT32: wire_format.Int32ByteSize,
    _FieldDescriptor.TYPE_FIXED64: wire_format.Fixed64ByteSize,
    _FieldDescriptor.TYPE_FIXED32: wire_format.Fixed32ByteSize,
    _FieldDescriptor.TYPE_BOOL: wire_format.BoolByteSize,
    _FieldDescriptor.TYPE_STRING: wire_format.StringByteSize,
    _FieldDescriptor.TYPE_GROUP: wire_format.GroupByteSize,
    _FieldDescriptor.TYPE_MESSAGE: wire_format.MessageByteSize,
    _FieldDescriptor.TYPE_BYTES: wire_format.BytesByteSize,
    _FieldDescriptor.TYPE_UINT32: wire_format.UInt32ByteSize,
    _FieldDescriptor.TYPE_ENUM: wire_format.EnumByteSize,
    _FieldDescriptor.TYPE_SFIXED32: wire_format.SFixed32ByteSize,
    _FieldDescriptor.TYPE_SFIXED64: wire_format.SFixed64ByteSize,
    _FieldDescriptor.TYPE_SINT32: wire_format.SInt32ByteSize,
    _FieldDescriptor.TYPE_SINT64: wire_format.SInt64ByteSize
    }


# Maps from field types to encoder constructors.
TYPE_TO_ENCODER = {
    _FieldDescriptor.TYPE_DOUBLE: encoder.DoubleEncoder,
    _FieldDescriptor.TYPE_FLOAT: encoder.FloatEncoder,
    _FieldDescriptor.TYPE_INT64: encoder.Int64Encoder,
    _FieldDescriptor.TYPE_UINT64: encoder.UInt64Encoder,
    _FieldDescriptor.TYPE_INT32: encoder.Int32Encoder,
    _FieldDescriptor.TYPE_FIXED64: encoder.Fixed64Encoder,
    _FieldDescriptor.TYPE_FIXED32: encoder.Fixed32Encoder,
    _FieldDescriptor.TYPE_BOOL: encoder.BoolEncoder,
    _FieldDescriptor.TYPE_STRING: encoder.StringEncoder,
    _FieldDescriptor.TYPE_GROUP: encoder.GroupEncoder,
    _FieldDescriptor.TYPE_MESSAGE: encoder.MessageEncoder,
    _FieldDescriptor.TYPE_BYTES: encoder.BytesEncoder,
    _FieldDescriptor.TYPE_UINT32: encoder.UInt32Encoder,
    _FieldDescriptor.TYPE_ENUM: encoder.EnumEncoder,
    _FieldDescriptor.TYPE_SFIXED32: encoder.SFixed32Encoder,
    _FieldDescriptor.TYPE_SFIXED64: encoder.SFixed64Encoder,
    _FieldDescriptor.TYPE_SINT32: encoder.SInt32Encoder,
    _FieldDescriptor.TYPE_SINT64: encoder.SInt64Encoder,
    }


# Maps from field types to sizer constructors.
TYPE_TO_SIZER = {
    _FieldDescriptor.TYPE_DOUBLE: encoder.DoubleSizer,
    _FieldDescriptor.TYPE_FLOAT: encoder.FloatSizer,
    _FieldDescriptor.TYPE_INT64: encoder.Int64Sizer,
    _FieldDescriptor.TYPE_UINT64: encoder.UInt64Sizer,
    _FieldDescriptor.TYPE_INT32: encoder.Int32Sizer,
    _FieldDescriptor.TYPE_FIXED64: encoder.Fixed64Sizer,
    _FieldDescriptor.TYPE_FIXED32: encoder.Fixed32Sizer,
    _FieldDescriptor.TYPE_BOOL: encoder.BoolSizer,
    _FieldDescriptor.TYPE_STRING: encoder.StringSizer,
    _FieldDescriptor.TYPE_GROUP: encoder.GroupSizer,
    _FieldDescriptor.TYPE_MESSAGE: encoder.MessageSizer,
    _FieldDescriptor.TYPE_BYTES: encoder.BytesSizer,
    _FieldDescriptor.TYPE_UINT32: encoder.UInt32Sizer,
    _FieldDescriptor.TYPE_ENUM: encoder.EnumSizer,
    _FieldDescriptor.TYPE_SFIXED32: encoder.SFixed32Sizer,
    _FieldDescriptor.TYPE_SFIXED64: encoder.SFixed64Sizer,
    _FieldDescriptor.TYPE_SINT32: encoder.SInt32Sizer,
    _FieldDescriptor.TYPE_SINT64: encoder.SInt64Sizer,
    }


# Maps from field type to a decoder constructor.
TYPE_TO_DECODER = {
    _FieldDescriptor.TYPE_DOUBLE: decoder.DoubleDecoder,
    _FieldDescriptor.TYPE_FLOAT: decoder.FloatDecoder,
    _FieldDescriptor.TYPE_INT64: decoder.Int64Decoder,
    _FieldDescriptor.TYPE_UINT64: decoder.UInt64Decoder,
    _FieldDescriptor.TYPE_INT32: decoder.Int32Decoder,
    _FieldDescriptor.TYPE_FIXED64: decoder.Fixed64Decoder,
    _FieldDescriptor.TYPE_FIXED32: decoder.Fixed32Decoder,
    _FieldDescriptor.TYPE_BOOL: decoder.BoolDecoder,
    _FieldDescriptor.TYPE_STRING: decoder.StringDecoder,
    _FieldDescriptor.TYPE_GROUP: decoder.GroupDecoder,
    _FieldDescriptor.TYPE_MESSAGE: decoder.MessageDecoder,
    _FieldDescriptor.TYPE_BYTES: decoder.BytesDecoder,
    _FieldDescriptor.TYPE_UINT32: decoder.UInt32Decoder,
    _FieldDescriptor.TYPE_ENUM: decoder.EnumDecoder,
    _FieldDescriptor.TYPE_SFIXED32: decoder.SFixed32Decoder,
    _FieldDescriptor.TYPE_SFIXED64: decoder.SFixed64Decoder,
    _FieldDescriptor.TYPE_SINT32: decoder.SInt32Decoder,
    _FieldDescriptor.TYPE_SINT64: decoder.SInt64Decoder,
    }

# Maps from field type to expected wiretype.
FIELD_TYPE_TO_WIRE_TYPE = {
    _FieldDescriptor.TYPE_DOUBLE: wire_format.WIRETYPE_FIXED64,
    _FieldDescriptor.TYPE_FLOAT: wire_format.WIRETYPE_FIXED32,
    _FieldDescriptor.TYPE_INT64: wire_format.WIRETYPE_VARINT,
    _FieldDescriptor.TYPE_UINT64: wire_format.WIRETYPE_VARINT,
    _FieldDescriptor.TYPE_INT32: wire_format.WIRETYPE_VARINT,
    _FieldDescriptor.TYPE_FIXED64: wire_format.WIRETYPE_FIXED64,
    _FieldDescriptor.TYPE_FIXED32: wire_format.WIRETYPE_FIXED32,
    _FieldDescriptor.TYPE_BOOL: wire_format.WIRETYPE_VARINT,
    _FieldDescriptor.TYPE_STRING:
      wire_format.WIRETYPE_LENGTH_DELIMITED,
    _FieldDescriptor.TYPE_GROUP: wire_format.WIRETYPE_START_GROUP,
    _FieldDescriptor.TYPE_MESSAGE:
      wire_format.WIRETYPE_LENGTH_DELIMITED,
    _FieldDescriptor.TYPE_BYTES:
      wire_format.WIRETYPE_LENGTH_DELIMITED,
    _FieldDescriptor.TYPE_UINT32: wire_format.WIRETYPE_VARINT,
    _FieldDescriptor.TYPE_ENUM: wire_format.WIRETYPE_VARINT,
    _FieldDescriptor.TYPE_SFIXED32: wire_format.WIRETYPE_FIXED32,
    _FieldDescriptor.TYPE_SFIXED64: wire_format.WIRETYPE_FIXED64,
    _FieldDescriptor.TYPE_SINT32: wire_format.WIRETYPE_VARINT,
    _FieldDescriptor.TYPE_SINT64: wire_format.WIRETYPE_VARINT,
    }<|MERGE_RESOLUTION|>--- conflicted
+++ resolved
@@ -22,11 +22,7 @@
 
 __author__ = 'robinson@google.com (Will Robinson)'
 
-<<<<<<< HEAD
-import ctypes
-=======
 import struct
->>>>>>> 626889fb
 import numbers
 
 from google.protobuf.internal import decoder
@@ -38,11 +34,7 @@
 
 
 def TruncateToFourByteFloat(original):
-<<<<<<< HEAD
-  return ctypes.c_float(original).value
-=======
   return struct.unpack('<f', struct.pack('<f', original))[0]
->>>>>>> 626889fb
 
 
 def ToShortestFloat(original):
@@ -59,13 +51,6 @@
     rounded = float('{0:.{1}g}'.format(original, precision))
   return rounded
 
-<<<<<<< HEAD
-
-def SupportsOpenEnums(field_descriptor):
-  return field_descriptor.containing_type.syntax == 'proto3'
-
-=======
->>>>>>> 626889fb
 
 def GetTypeChecker(field):
   """Returns a type checker for a message field of the specified types.
