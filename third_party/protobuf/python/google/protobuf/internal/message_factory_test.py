# Protocol Buffers - Google's data interchange format
# Copyright 2008 Google Inc.  All rights reserved.
#
# Use of this source code is governed by a BSD-style
# license that can be found in the LICENSE file or at
# https://developers.google.com/open-source/licenses/bsd

"""Tests for google.protobuf.message_factory."""

__author__ = 'matthewtoia@google.com (Matt Toia)'

import unittest
<<<<<<< HEAD
=======
import gc
>>>>>>> 626889fb

from google.protobuf import descriptor_pb2
from google.protobuf.internal import api_implementation
from google.protobuf.internal import factory_test1_pb2
from google.protobuf.internal import factory_test2_pb2
from google.protobuf.internal import testing_refleaks
from google.protobuf import descriptor_database
from google.protobuf import descriptor_pool
from google.protobuf import message_factory
from google.protobuf import descriptor

@testing_refleaks.TestCase
class MessageFactoryTest(unittest.TestCase):

  def setUp(self):
    self.factory_test1_fd = descriptor_pb2.FileDescriptorProto.FromString(
        factory_test1_pb2.DESCRIPTOR.serialized_pb)
    self.factory_test2_fd = descriptor_pb2.FileDescriptorProto.FromString(
        factory_test2_pb2.DESCRIPTOR.serialized_pb)

  def _ExerciseDynamicClass(self, cls):
    msg = cls()
    msg.mandatory = 42
    msg.nested_factory_2_enum = 0
    msg.nested_factory_2_message.value = 'nested message value'
    msg.factory_1_message.factory_1_enum = 1
    msg.factory_1_message.nested_factory_1_enum = 0
    msg.factory_1_message.nested_factory_1_message.value = (
        'nested message value')
    msg.factory_1_message.scalar_value = 22
    msg.factory_1_message.list_value.extend([u'one', u'two', u'three'])
    msg.factory_1_message.list_value.append(u'four')
    msg.factory_1_enum = 1
    msg.nested_factory_1_enum = 0
    msg.nested_factory_1_message.value = 'nested message value'
    msg.circular_message.mandatory = 1
    msg.circular_message.circular_message.mandatory = 2
    msg.circular_message.scalar_value = 'one deep'
    msg.scalar_value = 'zero deep'
    msg.list_value.extend([u'four', u'three', u'two'])
    msg.list_value.append(u'one')
    msg.grouped.add()
    msg.grouped[0].part_1 = 'hello'
    msg.grouped[0].part_2 = 'world'
    msg.grouped.add(part_1='testing', part_2='123')
    msg.loop.loop.mandatory = 2
    msg.loop.loop.loop.loop.mandatory = 4
    serialized = msg.SerializeToString()
    converted = factory_test2_pb2.Factory2Message.FromString(serialized)
    reserialized = converted.SerializeToString()
    self.assertEqual(serialized, reserialized)
    result = cls.FromString(reserialized)
    self.assertEqual(msg, result)

  def testGetMessageClass(self):
    db = descriptor_database.DescriptorDatabase()
    pool = descriptor_pool.DescriptorPool(db)
    db.Add(self.factory_test1_fd)
    db.Add(self.factory_test2_fd)
    cls = message_factory.GetMessageClass(pool.FindMessageTypeByName(
        'google.protobuf.python.internal.Factory2Message'))
    self.assertFalse(cls is factory_test2_pb2.Factory2Message)
    self._ExerciseDynamicClass(cls)
    cls2 = message_factory.GetMessageClass(pool.FindMessageTypeByName(
        'google.protobuf.python.internal.Factory2Message'))
    self.assertTrue(cls is cls2)

<<<<<<< HEAD
  def testCreatePrototypeOverride(self):
    class MyMessageFactory(message_factory.MessageFactory):

      def CreatePrototype(self, descriptor):
        cls = super(MyMessageFactory, self).CreatePrototype(descriptor)
        cls.additional_field = 'Some value'
        return cls

    db = descriptor_database.DescriptorDatabase()
    pool = descriptor_pool.DescriptorPool(db)
    db.Add(self.factory_test1_fd)
    db.Add(self.factory_test2_fd)
    factory = MyMessageFactory()
    cls = factory.GetPrototype(pool.FindMessageTypeByName(
        'google.protobuf.python.internal.Factory2Message'))
    self.assertTrue(hasattr(cls, 'additional_field'))
=======
  def testGetExistingPrototype(self):
    # Get Existing Prototype should not create a new class.
    cls = message_factory.GetMessageClass(
        descriptor=factory_test2_pb2.Factory2Message.DESCRIPTOR)
    msg = factory_test2_pb2.Factory2Message()
    self.assertIsInstance(msg, cls)
    self.assertIsInstance(msg.factory_1_message,
                          factory_test1_pb2.Factory1Message)
>>>>>>> 626889fb

  def testGetMessages(self):
    # performed twice because multiple calls with the same input must be allowed
    for _ in range(2):
      # GetMessage should work regardless of the order the FileDescriptorProto
      # are provided. In particular, the function should succeed when the files
      # are not in the topological order of dependencies.

      # Assuming factory_test2_fd depends on factory_test1_fd.
      self.assertIn(self.factory_test1_fd.name,
                    self.factory_test2_fd.dependency)
      # Get messages should work when a file comes before its dependencies:
      # factory_test2_fd comes before factory_test1_fd.
      messages = message_factory.GetMessages([self.factory_test2_fd,
                                              self.factory_test1_fd],
                                             descriptor_pool.Default())
      self.assertTrue(
          set(['google.protobuf.python.internal.Factory2Message',
               'google.protobuf.python.internal.Factory1Message'],
             ).issubset(set(messages.keys())))
      self._ExerciseDynamicClass(
          messages['google.protobuf.python.internal.Factory2Message'])
      factory_msg1 = messages['google.protobuf.python.internal.Factory1Message']
      self.assertTrue(set(
          ['google.protobuf.python.internal.Factory2Message.one_more_field',
           'google.protobuf.python.internal.another_field'],).issubset(set(
               ext.full_name
               for ext in factory_msg1.DESCRIPTOR.file.pool.FindAllExtensions(
                   factory_msg1.DESCRIPTOR))))
      msg1 = messages['google.protobuf.python.internal.Factory1Message']()
      ext1 = msg1.Extensions._FindExtensionByName(
          'google.protobuf.python.internal.Factory2Message.one_more_field')
      ext2 = msg1.Extensions._FindExtensionByName(
          'google.protobuf.python.internal.another_field')
      self.assertEqual(0, len(msg1.Extensions))
      msg1.Extensions[ext1] = 'test1'
      msg1.Extensions[ext2] = 'test2'
      self.assertEqual('test1', msg1.Extensions[ext1])
      self.assertEqual('test2', msg1.Extensions[ext2])
      self.assertEqual(None,
                       msg1.Extensions._FindExtensionByNumber(12321))
      self.assertEqual(2, len(msg1.Extensions))
      if api_implementation.Type() == 'python':
        self.assertEqual(None,
                         msg1.Extensions._FindExtensionByName(0))
        self.assertEqual(None,
                         msg1.Extensions._FindExtensionByNumber(''))
      else:
        self.assertRaises(TypeError, msg1.Extensions._FindExtensionByName, 0)
        self.assertRaises(TypeError, msg1.Extensions._FindExtensionByNumber, '')

  def testDuplicateExtensionNumber(self):
    pool = descriptor_pool.DescriptorPool()

    # Add Container message.
    f = descriptor_pb2.FileDescriptorProto(
        name='google/protobuf/internal/container.proto',
        package='google.protobuf.python.internal')
    f.message_type.add(name='Container').extension_range.add(start=1, end=10)
    pool.Add(f)
    msgs = message_factory.GetMessageClassesForFiles([f.name], pool)
    self.assertIn('google.protobuf.python.internal.Container', msgs)

    # Extend container.
    f = descriptor_pb2.FileDescriptorProto(
        name='google/protobuf/internal/extension.proto',
        package='google.protobuf.python.internal',
        dependency=['google/protobuf/internal/container.proto'])
    msg = f.message_type.add(name='Extension')
    msg.extension.add(
        name='extension_field',
        number=2,
        label=descriptor_pb2.FieldDescriptorProto.LABEL_OPTIONAL,
        type_name='Extension',
        extendee='Container',
    )
    pool.Add(f)
    msgs = message_factory.GetMessageClassesForFiles([f.name], pool)
    self.assertIn('google.protobuf.python.internal.Extension', msgs)

    # Add Duplicate extending the same field number.
    f = descriptor_pb2.FileDescriptorProto(
        name='google/protobuf/internal/duplicate.proto',
        package='google.protobuf.python.internal',
        dependency=['google/protobuf/internal/container.proto'])
    msg = f.message_type.add(name='Duplicate')
    msg.extension.add(
        name='extension_field',
        number=2,
        label=descriptor_pb2.FieldDescriptorProto.LABEL_OPTIONAL,
        type_name='Duplicate',
        extendee='Container',
    )

    if api_implementation.Type() == 'upb':
      with self.assertRaisesRegex(
          TypeError,
          "Couldn't build proto file into descriptor pool: "
          'duplicate extension entry',
      ):
        pool.Add(f)
    else:
      # TODO: b/381131694 - Ensure conformance between upb/c++/python.
      # C++ and pure Python implementations should raise an error when adding a
      # duplicate extension number. There doesn't seem to be a benefit to failing
      # only when GetMessageClassesForFiles is called.
      pool.Add(f)

      with self.assertRaises(Exception) as cm:
        message_factory.GetMessageClassesForFiles([f.name], pool)

      self.assertIn(
          str(cm.exception),
          [
              (
                  'Extensions'
                  ' "google.protobuf.python.internal.Duplicate.extension_field"'
                  ' and'
                  ' "google.protobuf.python.internal.Extension.extension_field"'
                  ' both try to extend message type'
                  ' "google.protobuf.python.internal.Container" with field'
                  ' number 2.'
              ),
              'Double registration of Extensions',
          ],
      )

  def testExtensionValueInDifferentFile(self):
    # Add Container message.
    f1 = descriptor_pb2.FileDescriptorProto(
        name='google/protobuf/internal/container.proto',
        package='google.protobuf.python.internal')
    f1.message_type.add(name='Container').extension_range.add(start=1, end=10)

    # Add ValueType message.
    f2 = descriptor_pb2.FileDescriptorProto(
        name='google/protobuf/internal/value_type.proto',
        package='google.protobuf.python.internal')
    f2.message_type.add(name='ValueType').field.add(
        name='setting',
        number=1,
        label=descriptor_pb2.FieldDescriptorProto.LABEL_OPTIONAL,
        type=descriptor_pb2.FieldDescriptorProto.TYPE_INT32,
        default_value='123')

    # Extend container with field of ValueType.
    f3 = descriptor_pb2.FileDescriptorProto(
        name='google/protobuf/internal/extension.proto',
        package='google.protobuf.python.internal',
        dependency=[f1.name, f2.name])
    f3.extension.add(
        name='top_level_extension_field',
        number=2,
        label=descriptor_pb2.FieldDescriptorProto.LABEL_OPTIONAL,
        type_name='ValueType',
        extendee='Container',
    )
    f3.message_type.add(name='Extension').extension.add(
        name='nested_extension_field',
        number=3,
        label=descriptor_pb2.FieldDescriptorProto.LABEL_OPTIONAL,
        type_name='ValueType',
        extendee='Container',
    )

    pool = descriptor_pool.Default()
    try:
      pool.Add(f1)
      pool.Add(f2)
      pool.Add(f3)
    except:
      pass
    msgs = message_factory.GetMessageClassesForFiles(
        [f1.name, f3.name], pool)  # Deliberately not f2.
    msg = msgs['google.protobuf.python.internal.Container']
    desc = msgs['google.protobuf.python.internal.Extension'].DESCRIPTOR
    ext1 = desc.file.extensions_by_name['top_level_extension_field']
    ext2 = desc.extensions_by_name['nested_extension_field']
    m = msg()
    m.Extensions[ext1].setting = 234
    m.Extensions[ext2].setting = 345
    serialized = m.SerializeToString()

    f1.name='google/protobuf/internal/another/container.proto'
    f1.package='google.protobuf.python.internal.another'
    f2.name='google/protobuf/internal/another/value_type.proto'
    f2.package='google.protobuf.python.internal.another'
    f3.name='google/protobuf/internal/another/extension.proto'
    f3.package='google.protobuf.python.internal.another'
    f3.ClearField('dependency')
    f3.dependency.extend([f1.name, f2.name])
    try:
      pool.Add(f1)
      pool.Add(f2)
      pool.Add(f3)
    except:
      pass
    msgs = message_factory.GetMessageClassesForFiles(
        [f1.name, f3.name], pool)  # Deliberately not f2.
    msg = msgs['google.protobuf.python.internal.another.Container']
    desc = msgs['google.protobuf.python.internal.another.Extension'].DESCRIPTOR
    ext1 = desc.file.extensions_by_name['top_level_extension_field']
    ext2 = desc.extensions_by_name['nested_extension_field']
    m = msg.FromString(serialized)
    self.assertEqual(2, len(m.ListFields()))
    self.assertEqual(234, m.Extensions[ext1].setting)
    self.assertEqual(345, m.Extensions[ext2].setting)

  def testDescriptorKeepConcreteClass(self):
    def loadFile():
      f= descriptor_pb2.FileDescriptorProto(
        name='google/protobuf/internal/meta_class.proto',
        package='google.protobuf.python.internal')
      msg_proto = f.message_type.add(name='Empty')
      msg_proto.nested_type.add(name='Nested')
      msg_proto.field.add(name='nested_field',
                          number=1,
                          label=descriptor.FieldDescriptor.LABEL_REPEATED,
                          type=descriptor.FieldDescriptor.TYPE_MESSAGE,
                          type_name='Nested')
      return message_factory.GetMessages([f])

    messages = loadFile()
    for des, meta_class in messages.items():
      message = meta_class()
      nested_des = message.DESCRIPTOR.nested_types_by_name['Nested']
      nested_msg = nested_des._concrete_class()

  def testOndemandCreateMetaClass(self):
    def loadFile():
      f = descriptor_pb2.FileDescriptorProto.FromString(
        factory_test1_pb2.DESCRIPTOR.serialized_pb)
      return message_factory.GetMessages([f])

    messages = loadFile()
    data = factory_test1_pb2.Factory1Message()
    data.map_field['hello'] = 'welcome'
    # Force GC to collect. UPB python will clean up the map entry class.
    # cpp extension and pure python will still keep the map entry class.
    gc.collect()
    message = messages['google.protobuf.python.internal.Factory1Message']()
    message.ParseFromString(data.SerializeToString())
    value = message.map_field
    values = [
        # The entry class will be created on demand in upb python.
        value.GetEntryClass()(key=k, value=value[k]) for k in sorted(value)
    ]
    gc.collect()
    self.assertEqual(1, len(values))
    self.assertEqual('hello', values[0].key)
    self.assertEqual('welcome', values[0].value)

if __name__ == '__main__':
  unittest.main()<|MERGE_RESOLUTION|>--- conflicted
+++ resolved
@@ -10,10 +10,7 @@
 __author__ = 'matthewtoia@google.com (Matt Toia)'
 
 import unittest
-<<<<<<< HEAD
-=======
 import gc
->>>>>>> 626889fb
 
 from google.protobuf import descriptor_pb2
 from google.protobuf.internal import api_implementation
@@ -81,24 +78,6 @@
         'google.protobuf.python.internal.Factory2Message'))
     self.assertTrue(cls is cls2)
 
-<<<<<<< HEAD
-  def testCreatePrototypeOverride(self):
-    class MyMessageFactory(message_factory.MessageFactory):
-
-      def CreatePrototype(self, descriptor):
-        cls = super(MyMessageFactory, self).CreatePrototype(descriptor)
-        cls.additional_field = 'Some value'
-        return cls
-
-    db = descriptor_database.DescriptorDatabase()
-    pool = descriptor_pool.DescriptorPool(db)
-    db.Add(self.factory_test1_fd)
-    db.Add(self.factory_test2_fd)
-    factory = MyMessageFactory()
-    cls = factory.GetPrototype(pool.FindMessageTypeByName(
-        'google.protobuf.python.internal.Factory2Message'))
-    self.assertTrue(hasattr(cls, 'additional_field'))
-=======
   def testGetExistingPrototype(self):
     # Get Existing Prototype should not create a new class.
     cls = message_factory.GetMessageClass(
@@ -107,7 +86,6 @@
     self.assertIsInstance(msg, cls)
     self.assertIsInstance(msg.factory_1_message,
                           factory_test1_pb2.Factory1Message)
->>>>>>> 626889fb
 
   def testGetMessages(self):
     # performed twice because multiple calls with the same input must be allowed
