--- conflicted
+++ resolved
@@ -66,21 +66,12 @@
     elif extension_handle.cpp_type == FieldDescriptor.CPPTYPE_MESSAGE:
       message_type = extension_handle.message_type
       if not hasattr(message_type, '_concrete_class'):
-<<<<<<< HEAD
-        # pylint: disable=protected-access
-        self._extended_message._FACTORY.GetPrototype(message_type)
-      assert getattr(extension_handle.message_type, '_concrete_class', None), (
-          'Uninitialized concrete class found for field %r (message type %r)'
-          % (extension_handle.full_name,
-             extension_handle.message_type.full_name))
-=======
         # pylint: disable=g-import-not-at-top
         from google.protobuf import message_factory
         message_factory.GetMessageClass(message_type)
       if not hasattr(extension_handle.message_type, '_concrete_class'):
         from google.protobuf import message_factory
         message_factory.GetMessageClass(extension_handle.message_type)
->>>>>>> 626889fb
       result = extension_handle.message_type._concrete_class()
       try:
         result._SetListener(self._extended_message._listener_for_children)
