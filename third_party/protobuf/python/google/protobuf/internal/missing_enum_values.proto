// Protocol Buffers - Google's data interchange format
// Copyright 2008 Google Inc.  All rights reserved.
//
// Use of this source code is governed by a BSD-style
// license that can be found in the LICENSE file or at
// https://developers.google.com/open-source/licenses/bsd

syntax = "proto2";

package google.protobuf.python.internal;

message TestEnumValues {
  enum NestedEnum {
    ZERO = 0;
    ONE = 1;
  }
  optional NestedEnum optional_nested_enum = 1;
  repeated NestedEnum repeated_nested_enum = 2;
  repeated NestedEnum packed_nested_enum = 3 [packed = true];
}

message TestMissingEnumValues {
  enum NestedEnum { TWO = 2; }
  optional NestedEnum optional_nested_enum = 1;
  repeated NestedEnum repeated_nested_enum = 2;
  repeated NestedEnum packed_nested_enum = 3 [packed = true];
}

message JustString {
<<<<<<< HEAD
  required string dummy = 1;
}
=======
  optional string dummy = 1;
}
>>>>>>> 626889fb
<|MERGE_RESOLUTION|>--- conflicted
+++ resolved
@@ -20,17 +20,14 @@
 }
 
 message TestMissingEnumValues {
-  enum NestedEnum { TWO = 2; }
+  enum NestedEnum {
+    TWO = 2;
+  }
   optional NestedEnum optional_nested_enum = 1;
   repeated NestedEnum repeated_nested_enum = 2;
   repeated NestedEnum packed_nested_enum = 3 [packed = true];
 }
 
 message JustString {
-<<<<<<< HEAD
-  required string dummy = 1;
-}
-=======
   optional string dummy = 1;
-}
->>>>>>> 626889fb
+}