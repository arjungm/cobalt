# Protocol Buffers - Google's data interchange format
# Copyright 2008 Google Inc.  All rights reserved.
#
# Use of this source code is governed by a BSD-style
# license that can be found in the LICENSE file or at
# https://developers.google.com/open-source/licenses/bsd

"""Test for google.protobuf.json_format."""

__author__ = 'jieluo@google.com (Jie Luo)'

import json
import math
import struct
<<<<<<< HEAD

import unittest
=======
import unittest

from google.protobuf import descriptor_pool
from google.protobuf import json_format
from google.protobuf.internal import more_messages_pb2
from google.protobuf.internal import test_proto2_pb2
from google.protobuf.internal import test_proto3_optional_pb2
>>>>>>> 626889fb

from google.protobuf import any_pb2
from google.protobuf import duration_pb2
from google.protobuf import field_mask_pb2
from google.protobuf import struct_pb2
from google.protobuf import timestamp_pb2
from google.protobuf import wrappers_pb2
from google.protobuf import any_test_pb2
from google.protobuf import unittest_mset_pb2
from google.protobuf import unittest_pb2
<<<<<<< HEAD
from google.protobuf.internal import test_proto3_optional_pb2
from google.protobuf import descriptor_pool
from google.protobuf import json_format
=======
>>>>>>> 626889fb
from google.protobuf.util import json_format_pb2
from google.protobuf.util import json_format_proto3_pb2


class JsonFormatBase(unittest.TestCase):

  def FillAllFields(self, message):
    message.int32_value = 20
    message.int64_value = -20
    message.uint32_value = 3120987654
    message.uint64_value = 12345678900
    message.float_value = float('-inf')
    message.double_value = 3.1415
    message.bool_value = True
    message.string_value = 'foo'
    message.bytes_value = b'bar'
    message.message_value.value = 10
    message.enum_value = json_format_proto3_pb2.BAR
    # Repeated
    message.repeated_int32_value.append(0x7FFFFFFF)
    message.repeated_int32_value.append(-2147483648)
    message.repeated_int64_value.append(9007199254740992)
    message.repeated_int64_value.append(-9007199254740992)
    message.repeated_uint32_value.append(0xFFFFFFF)
    message.repeated_uint32_value.append(0x7FFFFFF)
    message.repeated_uint64_value.append(9007199254740992)
    message.repeated_uint64_value.append(9007199254740991)
    message.repeated_float_value.append(0)

    message.repeated_double_value.append(1e-15)
    message.repeated_double_value.append(float('inf'))
    message.repeated_bool_value.append(True)
    message.repeated_bool_value.append(False)
    message.repeated_string_value.append('Few symbols!#$,;')
    message.repeated_string_value.append('bar')
    message.repeated_bytes_value.append(b'foo')
    message.repeated_bytes_value.append(b'bar')
    message.repeated_message_value.add().value = 10
    message.repeated_message_value.add().value = 11
    message.repeated_enum_value.append(json_format_proto3_pb2.FOO)
    message.repeated_enum_value.append(json_format_proto3_pb2.BAR)
    self.message = message

  def CheckParseBack(self, message, parsed_message):
    json_format.Parse(json_format.MessageToJson(message), parsed_message)
    self.assertEqual(message, parsed_message)

  def CheckError(self, text, error_message):
    message = json_format_proto3_pb2.TestMessage()
<<<<<<< HEAD
    self.assertRaisesRegex(json_format.ParseError, error_message,
                           json_format.Parse, text, message)
=======
    self.assertRaisesRegex(
        json_format.ParseError, error_message, json_format.Parse, text, message
    )
>>>>>>> 626889fb


class JsonFormatTest(JsonFormatBase):

  def testEmptyMessageToJson(self):
    message = json_format_proto3_pb2.TestMessage()
    self.assertEqual(json_format.MessageToJson(message), '{}')
    parsed_message = json_format_proto3_pb2.TestMessage()
    self.CheckParseBack(message, parsed_message)

  def testPartialMessageToJson(self):
    message = json_format_proto3_pb2.TestMessage(
        string_value='test', repeated_int32_value=[89, 4]
    )
    self.assertEqual(
        json.loads(json_format.MessageToJson(message)),
        json.loads('{"stringValue": "test", "repeatedInt32Value": [89, 4]}'),
    )
    parsed_message = json_format_proto3_pb2.TestMessage()
    self.CheckParseBack(message, parsed_message)

  def testAllFieldsToJson(self):
    message = json_format_proto3_pb2.TestMessage()
    text = (
        '{"int32Value": 20, '
        '"int64Value": "-20", '
        '"uint32Value": 3120987654,'
        '"uint64Value": "12345678900",'
        '"floatValue": "-Infinity",'
        '"doubleValue": 3.1415,'
        '"boolValue": true,'
        '"stringValue": "foo",'
        '"bytesValue": "YmFy",'
        '"messageValue": {"value": 10},'
        '"enumValue": "BAR",'
        '"repeatedInt32Value": [2147483647, -2147483648],'
        '"repeatedInt64Value": ["9007199254740992", "-9007199254740992"],'
        '"repeatedUint32Value": [268435455, 134217727],'
        '"repeatedUint64Value": ["9007199254740992", "9007199254740991"],'
        '"repeatedFloatValue": [0],'
        '"repeatedDoubleValue": [1e-15, "Infinity"],'
        '"repeatedBoolValue": [true, false],'
        '"repeatedStringValue": ["Few symbols!#$,;", "bar"],'
        '"repeatedBytesValue": ["Zm9v", "YmFy"],'
        '"repeatedMessageValue": [{"value": 10}, {"value": 11}],'
        '"repeatedEnumValue": ["FOO", "BAR"]'
        '}'
    )
    self.FillAllFields(message)
    self.assertEqual(
        json.loads(json_format.MessageToJson(message)), json.loads(text)
    )
    parsed_message = json_format_proto3_pb2.TestMessage()
    json_format.Parse(text, parsed_message)
    self.assertEqual(message, parsed_message)

  def testUnknownEnumToJsonAndBack(self):
    text = '{\n  "enumValue": 999\n}'
    message = json_format_proto3_pb2.TestMessage()
    message.enum_value = 999
    self.assertEqual(json_format.MessageToJson(message), text)
    parsed_message = json_format_proto3_pb2.TestMessage()
    json_format.Parse(text, parsed_message)
    self.assertEqual(message, parsed_message)

  def testExtensionToJsonAndBack(self):
    message = unittest_mset_pb2.TestMessageSetContainer()
    ext1 = unittest_mset_pb2.TestMessageSetExtension1.message_set_extension
    ext2 = unittest_mset_pb2.TestMessageSetExtension2.message_set_extension
    message.message_set.Extensions[ext1].i = 23
    message.message_set.Extensions[ext2].str = 'foo'
    message_text = json_format.MessageToJson(message)
    parsed_message = unittest_mset_pb2.TestMessageSetContainer()
    json_format.Parse(message_text, parsed_message)
    self.assertEqual(message, parsed_message)

  def testExtensionErrors(self):
    self.CheckError(
        '{"[extensionField]": {}}',
        'Message type proto3.TestMessage does not have extensions',
    )

  def testExtensionToDictAndBack(self):
    message = unittest_mset_pb2.TestMessageSetContainer()
    ext1 = unittest_mset_pb2.TestMessageSetExtension1.message_set_extension
    ext2 = unittest_mset_pb2.TestMessageSetExtension2.message_set_extension
    message.message_set.Extensions[ext1].i = 23
    message.message_set.Extensions[ext2].str = 'foo'
    message_dict = json_format.MessageToDict(message)
    parsed_message = unittest_mset_pb2.TestMessageSetContainer()
    json_format.ParseDict(message_dict, parsed_message)
    self.assertEqual(message, parsed_message)

  def testExtensionToDictAndBackWithScalar(self):
    message = unittest_pb2.TestAllExtensions()
    ext1 = unittest_pb2.TestNestedExtension.test
    message.Extensions[ext1] = 'data'
    message_dict = json_format.MessageToDict(message)
    parsed_message = unittest_pb2.TestAllExtensions()
    json_format.ParseDict(message_dict, parsed_message)
    self.assertEqual(message, parsed_message)

  def testJsonParseDictToAnyDoesNotAlterInput(self):
    orig_dict = {
        'int32Value': 20,
        '@type': 'type.googleapis.com/proto3.TestMessage',
    }
    copied_dict = json.loads(json.dumps(orig_dict))
    parsed_message = any_pb2.Any()
    json_format.ParseDict(copied_dict, parsed_message)
    self.assertEqual(copied_dict, orig_dict)

  def testExtensionSerializationDictMatchesProto3Spec(self):
    """See go/proto3-json-spec for spec."""
    message = unittest_mset_pb2.TestMessageSetContainer()
    ext1 = unittest_mset_pb2.TestMessageSetExtension1.message_set_extension
    ext2 = unittest_mset_pb2.TestMessageSetExtension2.message_set_extension
    message.message_set.Extensions[ext1].i = 23
    message.message_set.Extensions[ext2].str = 'foo'
    message_dict = json_format.MessageToDict(message)
    golden_dict = {
        'messageSet': {
<<<<<<< HEAD
            '[protobuf_unittest.'
            'TestMessageSetExtension1.message_set_extension]': {
                'i': 23,
            },
            '[protobuf_unittest.'
            'TestMessageSetExtension2.message_set_extension]': {
                'str': u'foo',
=======
            '[proto2_unittest.TestMessageSetExtension1.message_set_extension]': {
                'i': 23,
            },
            '[proto2_unittest.TestMessageSetExtension2.message_set_extension]': {
                'str': 'foo',
>>>>>>> 626889fb
            },
        },
    }
    self.assertEqual(golden_dict, message_dict)
    parsed_msg = unittest_mset_pb2.TestMessageSetContainer()
    json_format.ParseDict(golden_dict, parsed_msg)
    self.assertEqual(message, parsed_msg)

  def testExtensionSerializationDictMatchesProto3SpecMore(self):
    """See go/proto3-json-spec for spec."""
    message = json_format_pb2.TestMessageWithExtension()
    ext = json_format_pb2.TestExtension.ext
    message.Extensions[ext].value = 'stuff'
    message_dict = json_format.MessageToDict(message)
    expected_dict = {
        '[proto2_unittest.TestExtension.ext]': {
            'value': 'stuff',
        },
    }
    self.assertEqual(expected_dict, message_dict)

  def testExtensionSerializationJsonMatchesProto3Spec(self):
    """See go/proto3-json-spec for spec."""
    message = unittest_mset_pb2.TestMessageSetContainer()
    ext1 = unittest_mset_pb2.TestMessageSetExtension1.message_set_extension
    ext2 = unittest_mset_pb2.TestMessageSetExtension2.message_set_extension
    message.message_set.Extensions[ext1].i = 23
    message.message_set.Extensions[ext2].str = 'foo'
<<<<<<< HEAD
    message_text = json_format.MessageToJson(
        message
    )
    ext1_text = ('protobuf_unittest.TestMessageSetExtension1.'
                 'message_set_extension')
    ext2_text = ('protobuf_unittest.TestMessageSetExtension2.'
                 'message_set_extension')
    golden_text = ('{"messageSet": {'
                   '    "[%s]": {'
                   '        "i": 23'
                   '    },'
                   '    "[%s]": {'
                   '        "str": "foo"'
                   '    }'
                   '}}') % (ext1_text, ext2_text)
=======
    message_text = json_format.MessageToJson(message)
    ext1_text = 'proto2_unittest.TestMessageSetExtension1.message_set_extension'
    ext2_text = 'proto2_unittest.TestMessageSetExtension2.message_set_extension'
    golden_text = (
        '{"messageSet": {'
        '    "[%s]": {'
        '        "i": 23'
        '    },'
        '    "[%s]": {'
        '        "str": "foo"'
        '    }'
        '}}'
    ) % (ext1_text, ext2_text)
>>>>>>> 626889fb
    self.assertEqual(json.loads(golden_text), json.loads(message_text))

  def testJsonEscapeString(self):
    message = json_format_proto3_pb2.TestMessage()
<<<<<<< HEAD
    message.string_value = '&\n<\"\r>\b\t\f\\\001/'
=======
    message.string_value = '&\n<"\r>\b\t\f\\\001/'
>>>>>>> 626889fb
    message.string_value += (b'\xe2\x80\xa8\xe2\x80\xa9').decode('utf-8')
    self.assertEqual(
        json_format.MessageToJson(message),
        '{\n  "stringValue": '
        '"&\\n<\\"\\r>\\b\\t\\f\\\\\\u0001/\\u2028\\u2029"\n}',
    )
    parsed_message = json_format_proto3_pb2.TestMessage()
    self.CheckParseBack(message, parsed_message)
    text = '{"int32Value": "\u0031"}'
    json_format.Parse(text, message)
    self.assertEqual(message.int32_value, 1)

  def testProto3Optional_IncludingDefaultValueWithoutPresenceFields(self):
    message = test_proto3_optional_pb2.TestProto3Optional()
    self.assertEqual(
        json.loads(
            json_format.MessageToJson(
                message, always_print_fields_with_no_presence=True
            )
        ),
        json.loads('{"repeatedInt32": [], "repeatedNestedMessage": []}'),
    )
    message.optional_int32 = 0
    self.assertEqual(
        json.loads(
            json_format.MessageToJson(
                message, always_print_fields_with_no_presence=True
            )
        ),
        json.loads(
            '{"optionalInt32": 0,"repeatedInt32": [],'
            ' "repeatedNestedMessage": []}'
        ),
    )

  def testProto2_IncludingDefaultValueWithoutPresenceFields(self):
    message = test_proto2_pb2.TestProto2()
    self.assertEqual(
        json.loads(
            json_format.MessageToJson(
                message, always_print_fields_with_no_presence=True
            )
        ),
        json.loads('{"repeatedInt32": [], "repeatedNestedMessage": []}'),
    )
    message.optional_int32 = 0
    self.assertEqual(
        json.loads(
            json_format.MessageToJson(
                message, always_print_fields_with_no_presence=True
            )
        ),
        json.loads(
            '{"optionalInt32": 0,"repeatedInt32": [],'
            ' "repeatedNestedMessage": []}'
        ),
    )

  def testProto3Optional(self):
    message = test_proto3_optional_pb2.TestProto3Optional()
    self.assertEqual(
        json.loads(
            json_format.MessageToJson(
                message, including_default_value_fields=True)),
        json.loads('{}'))
    message.optional_int32 = 0
    self.assertEqual(
        json.loads(
            json_format.MessageToJson(
                message, including_default_value_fields=True)),
        json.loads('{"optionalInt32": 0}'))

  def testIntegersRepresentedAsFloat(self):
    message = json_format_proto3_pb2.TestMessage()
    json_format.Parse('{"int32Value": -2.147483648e9}', message)
    self.assertEqual(message.int32_value, -2147483648)
    json_format.Parse('{"int32Value": 1e5}', message)
    self.assertEqual(message.int32_value, 100000)
    json_format.Parse('{"int32Value": 1.0}', message)
    self.assertEqual(message.int32_value, 1)

  def testIntegersRepresentedAsFloatStrings(self):
    message = json_format_proto3_pb2.TestMessage()
    json_format.Parse('{"int32Value": "-2.147483648e9"}', message)
    self.assertEqual(message.int32_value, -2147483648)
    json_format.Parse('{"int32Value": "1e5"}', message)
    self.assertEqual(message.int32_value, 100000)
    json_format.Parse('{"int32Value": "1.0"}', message)
    self.assertEqual(message.int32_value, 1)

  def testMapFields(self):
    message = json_format_proto3_pb2.TestNestedMap()
    self.assertEqual(
        json.loads(
            json_format.MessageToJson(
                message, always_print_fields_with_no_presence=True
            )
        ),
        json.loads(
            '{'
            '"boolMap": {},'
            '"int32Map": {},'
            '"int64Map": {},'
            '"uint32Map": {},'
            '"uint64Map": {},'
            '"stringMap": {},'
            '"mapMap": {}'
            '}'
        ),
    )
    message.bool_map[True] = 1
    message.bool_map[False] = 2
    message.int32_map[1] = 2
    message.int32_map[2] = 3
    message.int64_map[1] = 2
    message.int64_map[2] = 3
    message.uint32_map[1] = 2
    message.uint32_map[2] = 3
    message.uint64_map[1] = 2
    message.uint64_map[2] = 3
    message.string_map['1'] = 2
    message.string_map['null'] = 3
    message.map_map['1'].bool_map[True] = 3
    self.assertEqual(
        json.loads(
            json_format.MessageToJson(
                message, always_print_fields_with_no_presence=False
            )
        ),
        json.loads(
            '{'
            '"boolMap": {"false": 2, "true": 1},'
            '"int32Map": {"1": 2, "2": 3},'
            '"int64Map": {"1": 2, "2": 3},'
            '"uint32Map": {"1": 2, "2": 3},'
            '"uint64Map": {"1": 2, "2": 3},'
            '"stringMap": {"1": 2, "null": 3},'
            '"mapMap": {"1": {"boolMap": {"true": 3}}}'
            '}'
        ),
    )
    parsed_message = json_format_proto3_pb2.TestNestedMap()
    self.CheckParseBack(message, parsed_message)

  def testOneofFields(self):
    message = json_format_proto3_pb2.TestOneof()
    # Always print does not affect oneof fields.
    self.assertEqual(
        json_format.MessageToJson(
            message, always_print_fields_with_no_presence=True
        ),
        '{}',
    )
    message.oneof_int32_value = 0
    self.assertEqual(
        json_format.MessageToJson(
            message, always_print_fields_with_no_presence=True
        ),
        '{\n  "oneofInt32Value": 0\n}',
    )
    parsed_message = json_format_proto3_pb2.TestOneof()
    self.CheckParseBack(message, parsed_message)

  def testSurrogates(self):
    # Test correct surrogate handling.
    message = json_format_proto3_pb2.TestMessage()
    json_format.Parse('{"stringValue": "\\uD83D\\uDE01"}', message)
    self.assertEqual(
        message.string_value, b'\xF0\x9F\x98\x81'.decode('utf-8', 'strict')
    )

    # Error case: unpaired high surrogate.
    self.CheckError(
        '{"stringValue": "\\uD83D"}',
        r'Invalid \\uXXXX escape|Unpaired.*surrogate',
    )

    # Unpaired low surrogate.
    self.CheckError(
        '{"stringValue": "\\uDE01"}',
        r'Invalid \\uXXXX escape|Unpaired.*surrogate',
    )

  def testTimestampMessage(self):
    message = json_format_proto3_pb2.TestTimestamp()
    message.value.seconds = 0
    message.value.nanos = 0
    message.repeated_value.add().seconds = 20
    message.repeated_value[0].nanos = 1
    message.repeated_value.add().seconds = 0
    message.repeated_value[1].nanos = 10000
    message.repeated_value.add().seconds = 100000000
    message.repeated_value[2].nanos = 0
    # Maximum time
    message.repeated_value.add().seconds = 253402300799
    message.repeated_value[3].nanos = 999999999
    # Minimum time
    message.repeated_value.add().seconds = -62135596800
    message.repeated_value[4].nanos = 0
    self.assertEqual(
        json.loads(
            json_format.MessageToJson(
                message, always_print_fields_with_no_presence=True
            )
        ),
        json.loads(
            '{'
            '"value": "1970-01-01T00:00:00Z",'
            '"repeatedValue": ['
            '  "1970-01-01T00:00:20.000000001Z",'
            '  "1970-01-01T00:00:00.000010Z",'
            '  "1973-03-03T09:46:40Z",'
            '  "9999-12-31T23:59:59.999999999Z",'
            '  "0001-01-01T00:00:00Z"'
            ']'
            '}'
        ),
    )
    parsed_message = json_format_proto3_pb2.TestTimestamp()
    self.CheckParseBack(message, parsed_message)
    text = (
        r'{"value": "1970-01-01T00:00:00.01+08:00",'
        r'"repeatedValue":['
        r'  "1970-01-01T00:00:00.01+08:30",'
        r'  "1970-01-01T00:00:00.01-01:23"]}'
    )
    json_format.Parse(text, parsed_message)
    self.assertEqual(parsed_message.value.seconds, -8 * 3600)
    self.assertEqual(parsed_message.value.nanos, 10000000)
    self.assertEqual(parsed_message.repeated_value[0].seconds, -8.5 * 3600)
    self.assertEqual(parsed_message.repeated_value[1].seconds, 3600 + 23 * 60)

  def testDurationMessage(self):
    message = json_format_proto3_pb2.TestDuration()
    message.value.seconds = 1
    message.repeated_value.add().seconds = 0
    message.repeated_value[0].nanos = 10
    message.repeated_value.add().seconds = -1
    message.repeated_value[1].nanos = -1000
    message.repeated_value.add().seconds = 10
    message.repeated_value[2].nanos = 11000000
    message.repeated_value.add().seconds = -315576000000
    message.repeated_value.add().seconds = 315576000000
    self.assertEqual(
        json.loads(
            json_format.MessageToJson(
                message, always_print_fields_with_no_presence=True
            )
        ),
        json.loads(
            '{'
            '"value": "1s",'
            '"repeatedValue": ['
            '  "0.000000010s",'
            '  "-1.000001s",'
            '  "10.011s",'
            '  "-315576000000s",'
            '  "315576000000s"'
            ']'
            '}'
        ),
    )
    parsed_message = json_format_proto3_pb2.TestDuration()
    self.CheckParseBack(message, parsed_message)

  def testFieldMaskMessage(self):
    message = json_format_proto3_pb2.TestFieldMask()
    message.value.paths.append('foo.bar')
    message.value.paths.append('bar')
    self.assertEqual(
        json_format.MessageToJson(
            message, always_print_fields_with_no_presence=True
        ),
        '{\n  "value": "foo.bar,bar"\n}',
    )
    parsed_message = json_format_proto3_pb2.TestFieldMask()
    self.CheckParseBack(message, parsed_message)

    message.value.Clear()
    self.assertEqual(
        json_format.MessageToJson(
            message, always_print_fields_with_no_presence=True
        ),
        '{\n  "value": ""\n}',
    )
    self.CheckParseBack(message, parsed_message)

  def testWrapperMessage(self):
    message = json_format_proto3_pb2.TestWrapper()
    message.bool_value.value = False
    message.int32_value.value = 0
    message.string_value.value = ''
    message.bytes_value.value = b''
    message.repeated_bool_value.add().value = True
    message.repeated_bool_value.add().value = False
    message.repeated_int32_value.add()
    self.assertEqual(
        json.loads(
            json_format.MessageToJson(
                message, always_print_fields_with_no_presence=True
            )
        ),
        json.loads(
            '{\n'
            '  "int32Value": 0,'
            '  "boolValue": false,'
            '  "stringValue": "",'
            '  "bytesValue": "",'
            '  "repeatedBoolValue": [true, false],'
            '  "repeatedInt32Value": [0],'
            '  "repeatedUint32Value": [],'
            '  "repeatedFloatValue": [],'
            '  "repeatedDoubleValue": [],'
            '  "repeatedBytesValue": [],'
            '  "repeatedInt64Value": [],'
            '  "repeatedUint64Value": [],'
            '  "repeatedStringValue": []'
            '}'
        ),
    )
    parsed_message = json_format_proto3_pb2.TestWrapper()
    self.CheckParseBack(message, parsed_message)

  def testStructMessage(self):
    message = json_format_proto3_pb2.TestStruct()
    message.value['name'] = 'Jim'
    message.value['age'] = 10
    message.value['attend'] = True
    message.value['email'] = None
    message.value.get_or_create_struct('address')['city'] = 'SFO'
    message.value['address']['house_number'] = 1024
    message.value.get_or_create_struct('empty_struct')
    message.value.get_or_create_list('empty_list')
    struct_list = message.value.get_or_create_list('list')
    struct_list.extend([6, 'seven', True, False, None])
    struct_list.add_struct()['subkey2'] = 9
    message.repeated_value.add()['age'] = 11
    message.repeated_value.add()
    self.assertEqual(
        json.loads(
            json_format.MessageToJson(
                message, always_print_fields_with_no_presence=False
            )
        ),
        json.loads(
            '{'
            '  "value": {'
            '    "address": {'
            '      "city": "SFO", '
            '      "house_number": 1024'
            '    }, '
            '    "empty_struct": {}, '
            '    "empty_list": [], '
            '    "age": 10, '
            '    "name": "Jim", '
            '    "attend": true, '
            '    "email": null, '
            '    "list": [6, "seven", true, false, null, {"subkey2": 9}]'
            '  },'
            '  "repeatedValue": [{"age": 11}, {}]'
            '}'
        ),
    )
    parsed_message = json_format_proto3_pb2.TestStruct()
    self.CheckParseBack(message, parsed_message)
    # check for regression; this used to raise
    _ = parsed_message.value['empty_struct']
    _ = parsed_message.value['empty_list']

  def testValueMessage(self):
    message = json_format_proto3_pb2.TestValue()
    message.value.string_value = 'hello'
    message.repeated_value.add().number_value = 11.1
    message.repeated_value.add().bool_value = False
    message.repeated_value.add().null_value = 0
    self.assertEqual(
        json.loads(
            json_format.MessageToJson(
                message, always_print_fields_with_no_presence=False
            )
        ),
        json.loads(
            '{  "value": "hello",  "repeatedValue": [11.1, false, null]}'
        ),
    )
    parsed_message = json_format_proto3_pb2.TestValue()
    self.CheckParseBack(message, parsed_message)
    # Can't parse back if the Value message is not set.
    message.repeated_value.add()
    self.assertEqual(
        json.loads(
            json_format.MessageToJson(
                message, always_print_fields_with_no_presence=False
            )
        ),
        json.loads(
            '{  "value": "hello",  "repeatedValue": [11.1, false, null, null]}'
        ),
    )
    message.Clear()
    json_format.Parse('{"value": null}', message)
    self.assertEqual(message.value.WhichOneof('kind'), 'null_value')

  def testValueMessageErrors(self):
    message = json_format_proto3_pb2.TestValue()
    message.value.number_value = math.inf
    with self.assertRaises(json_format.SerializeToJsonError) as cm:
      json_format.MessageToJson(message)
    self.assertEqual(
        'Failed to serialize value field: Fail to serialize Infinity for '
        'Value.number_value, which would parse as string_value.',
        str(cm.exception),
    )
    message.value.number_value = math.nan
    with self.assertRaises(json_format.SerializeToJsonError) as cm:
      json_format.MessageToJson(message)
    self.assertEqual(
        'Failed to serialize value field: Fail to serialize NaN for '
        'Value.number_value, which would parse as string_value.',
        str(cm.exception),
    )

  def testListValueMessage(self):
    message = json_format_proto3_pb2.TestListValue()
    message.value.values.add().number_value = 11.1
    message.value.values.add().null_value = 0
    message.value.values.add().bool_value = True
    message.value.values.add().string_value = 'hello'
    message.value.values.add().struct_value['name'] = 'Jim'
    message.repeated_value.add().values.add().number_value = 1
    message.repeated_value.add()
    self.assertEqual(
        json.loads(
            json_format.MessageToJson(
                message, always_print_fields_with_no_presence=False
            )
        ),
        json.loads(
            '{"value": [11.1, null, true, "hello", {"name": "Jim"}]\n,'
            '"repeatedValue": [[1], []]}'
        ),
    )
    parsed_message = json_format_proto3_pb2.TestListValue()
    self.CheckParseBack(message, parsed_message)

  def testNullValue(self):
    message = json_format_proto3_pb2.TestOneof()
    message.oneof_null_value = 0
<<<<<<< HEAD
    self.assertEqual(json_format.MessageToJson(message),
                     '{\n  "oneofNullValue": null\n}')
=======
    self.assertEqual(
        json_format.MessageToJson(message), '{\n  "oneofNullValue": null\n}'
    )
>>>>>>> 626889fb
    parsed_message = json_format_proto3_pb2.TestOneof()
    self.CheckParseBack(message, parsed_message)
    # Check old format is also accepted
    new_message = json_format_proto3_pb2.TestOneof()
<<<<<<< HEAD
    json_format.Parse('{\n  "oneofNullValue": "NULL_VALUE"\n}',
                      new_message)
    self.assertEqual(json_format.MessageToJson(new_message),
                     '{\n  "oneofNullValue": null\n}')
=======
    json_format.Parse('{\n  "oneofNullValue": "NULL_VALUE"\n}', new_message)
    self.assertEqual(
        json_format.MessageToJson(new_message), '{\n  "oneofNullValue": null\n}'
    )
>>>>>>> 626889fb

  def testAnyMessage(self):
    message = json_format_proto3_pb2.TestAny()
    value1 = json_format_proto3_pb2.MessageType()
    value2 = json_format_proto3_pb2.MessageType()
    value1.value = 1234
    value2.value = 5678
    message.value.Pack(value1)
    message.repeated_value.add().Pack(value1)
    message.repeated_value.add().Pack(value2)
    message.repeated_value.add()
    self.assertEqual(
        json.loads(
            json_format.MessageToJson(
                message, always_print_fields_with_no_presence=True
            )
        ),
        json.loads(
            '{\n'
            '  "repeatedValue": [ {\n'
            '    "@type": "type.googleapis.com/proto3.MessageType",\n'
            '    "value": 1234\n'
            '  }, {\n'
            '    "@type": "type.googleapis.com/proto3.MessageType",\n'
            '    "value": 5678\n'
            '  },\n'
            '  {}],\n'
            '  "value": {\n'
            '    "@type": "type.googleapis.com/proto3.MessageType",\n'
            '    "value": 1234\n'
            '  }\n'
            '}\n'
        ),
    )
    parsed_message = json_format_proto3_pb2.TestAny()
    self.CheckParseBack(message, parsed_message)
    # Must print @type first
    test_message = json_format_proto3_pb2.TestMessage(
        bool_value=True,
        int32_value=20,
        int64_value=-20,
        uint32_value=20,
        uint64_value=20,
        double_value=3.14,
        string_value='foo',
    )
    message.Clear()
    message.value.Pack(test_message)
    self.assertEqual(
        json_format.MessageToJson(
            message, always_print_fields_with_no_presence=False
        )[0:68],
        '{\n'
        '  "value": {\n'
        '    "@type": "type.googleapis.com/proto3.TestMessage"',
    )

  def testAnyMessageDescriptorPoolMissingType(self):
    packed_message = unittest_pb2.OneString()
    packed_message.data = 'string'
    message = any_test_pb2.TestAny()
    message.any_value.Pack(packed_message)
    empty_pool = descriptor_pool.DescriptorPool()
    with self.assertRaises(TypeError) as cm:
      json_format.MessageToJson(
          message,
          always_print_fields_with_no_presence=True,
          descriptor_pool=empty_pool,
      )
    self.assertEqual(
        'Can not find message descriptor by type_url:'
<<<<<<< HEAD
        ' type.googleapis.com/protobuf_unittest.OneString', str(cm.exception))
=======
        ' type.googleapis.com/proto2_unittest.OneString',
        str(cm.exception),
    )
>>>>>>> 626889fb

  def testWellKnownInAnyMessage(self):
    message = any_pb2.Any()
    int32_value = wrappers_pb2.Int32Value()
    int32_value.value = 1234
    message.Pack(int32_value)
    self.assertEqual(
        json.loads(
            json_format.MessageToJson(
                message, always_print_fields_with_no_presence=True
            )
        ),
        json.loads(
            '{\n'
            '  "@type": "type.googleapis.com/google.protobuf.Int32Value",\n'
            '  "value": 1234\n'
            '}\n'
        ),
    )
    parsed_message = any_pb2.Any()
    self.CheckParseBack(message, parsed_message)

    timestamp = timestamp_pb2.Timestamp()
    message.Pack(timestamp)
    self.assertEqual(
        json.loads(
            json_format.MessageToJson(
                message, always_print_fields_with_no_presence=True
            )
        ),
        json.loads(
            '{\n'
            '  "@type": "type.googleapis.com/google.protobuf.Timestamp",\n'
            '  "value": "1970-01-01T00:00:00Z"\n'
            '}\n'
        ),
    )
    self.CheckParseBack(message, parsed_message)

    duration = duration_pb2.Duration()
    duration.seconds = 1
    message.Pack(duration)
    self.assertEqual(
        json.loads(
            json_format.MessageToJson(
                message, always_print_fields_with_no_presence=True
            )
        ),
        json.loads(
            '{\n'
            '  "@type": "type.googleapis.com/google.protobuf.Duration",\n'
            '  "value": "1s"\n'
            '}\n'
        ),
    )
    self.CheckParseBack(message, parsed_message)

    field_mask = field_mask_pb2.FieldMask()
    field_mask.paths.append('foo.bar')
    field_mask.paths.append('bar')
    message.Pack(field_mask)
    self.assertEqual(
        json.loads(
            json_format.MessageToJson(
                message, always_print_fields_with_no_presence=True
            )
        ),
        json.loads(
            '{\n'
            '  "@type": "type.googleapis.com/google.protobuf.FieldMask",\n'
            '  "value": "foo.bar,bar"\n'
            '}\n'
        ),
    )
    self.CheckParseBack(message, parsed_message)

    struct_message = struct_pb2.Struct()
    struct_message['name'] = 'Jim'
    message.Pack(struct_message)
    self.assertEqual(
        json.loads(
            json_format.MessageToJson(
                message, always_print_fields_with_no_presence=True
            )
        ),
        json.loads(
            '{\n'
            '  "@type": "type.googleapis.com/google.protobuf.Struct",\n'
            '  "value": {"name": "Jim"}\n'
            '}\n'
        ),
    )
    self.CheckParseBack(message, parsed_message)

    nested_any = any_pb2.Any()
    int32_value.value = 5678
    nested_any.Pack(int32_value)
    message.Pack(nested_any)
    self.assertEqual(
        json.loads(
            json_format.MessageToJson(
                message, always_print_fields_with_no_presence=True
            )
        ),
        json.loads(
            '{\n'
            '  "@type": "type.googleapis.com/google.protobuf.Any",\n'
            '  "value": {\n'
            '    "@type": "type.googleapis.com/google.protobuf.Int32Value",\n'
            '    "value": 5678\n'
            '  }\n'
            '}\n'
        ),
    )
    self.CheckParseBack(message, parsed_message)

  def testParseNull(self):
    message = json_format_proto3_pb2.TestMessage()
    parsed_message = json_format_proto3_pb2.TestMessage()
    self.FillAllFields(parsed_message)
    json_format.Parse(
        '{"int32Value": null, '
        '"int64Value": null, '
        '"uint32Value": null,'
        '"uint64Value": null,'
        '"floatValue": null,'
        '"doubleValue": null,'
        '"boolValue": null,'
        '"stringValue": null,'
        '"bytesValue": null,'
        '"messageValue": null,'
        '"enumValue": null,'
        '"repeatedInt32Value": null,'
        '"repeatedInt64Value": null,'
        '"repeatedUint32Value": null,'
        '"repeatedUint64Value": null,'
        '"repeatedFloatValue": null,'
        '"repeatedDoubleValue": null,'
        '"repeatedBoolValue": null,'
        '"repeatedStringValue": null,'
        '"repeatedBytesValue": null,'
        '"repeatedMessageValue": null,'
        '"repeatedEnumValue": null'
        '}',
        parsed_message,
    )
    self.assertEqual(message, parsed_message)
    # Null and {} should have different behavior for sub message.
    self.assertFalse(parsed_message.HasField('message_value'))
    json_format.Parse('{"messageValue": {}}', parsed_message)
    self.assertTrue(parsed_message.HasField('message_value'))
    # Null is not allowed to be used as an element in repeated field.
    self.assertRaisesRegex(
<<<<<<< HEAD
        json_format.ParseError, r'Failed to parse repeatedInt32Value field: '
        r'null is not allowed to be used as an element in a repeated field '
        r'at TestMessage.repeatedInt32Value\[1\].', json_format.Parse,
        '{"repeatedInt32Value":[1, null]}', parsed_message)
=======
        json_format.ParseError,
        r'Failed to parse repeatedInt32Value field: '
        r'null is not allowed to be used as an element in a repeated field '
        r'at TestMessage.repeatedInt32Value\[1\].',
        json_format.Parse,
        '{"repeatedInt32Value":[1, null]}',
        parsed_message,
    )
>>>>>>> 626889fb
    self.CheckError(
        '{"repeatedMessageValue":[null]}',
        r'Failed to parse repeatedMessageValue field: null is not'
        r' allowed to be used as an element in a repeated field '
<<<<<<< HEAD
        r'at TestMessage.repeatedMessageValue\[0\].')
=======
        r'at TestMessage.repeatedMessageValue\[0\].',
    )
>>>>>>> 626889fb

  def testNanFloat(self):
    message = json_format_proto3_pb2.TestMessage()
    message.float_value = float('nan')
    text = '{\n  "floatValue": "NaN"\n}'
    self.assertEqual(json_format.MessageToJson(message), text)
    parsed_message = json_format_proto3_pb2.TestMessage()
    json_format.Parse(text, parsed_message)
    self.assertTrue(math.isnan(parsed_message.float_value))

  def testParseDoubleToFloat(self):
    message = json_format_proto3_pb2.TestMessage()
<<<<<<< HEAD
    text = ('{"repeatedDoubleValue": [3.4028235e+39, 1.4028235e-39]\n}')
    json_format.Parse(text, message)
    self.assertEqual(message.repeated_double_value[0], 3.4028235e+39)
    self.assertEqual(message.repeated_double_value[1], 1.4028235e-39)
    text = ('{"repeatedFloatValue": [3.4028235e+39, 1.4028235e-39]\n}')
    self.CheckError(
        text, r'Failed to parse repeatedFloatValue field: '
        r'Float value too large at TestMessage.repeatedFloatValue\[0\].')
=======
    text = '{"repeatedDoubleValue": [3.4028235e+39, 1.4028235e-39]\n}'
    json_format.Parse(text, message)
    self.assertEqual(message.repeated_double_value[0], 3.4028235e39)
    self.assertEqual(message.repeated_double_value[1], 1.4028235e-39)
    text = '{"repeatedFloatValue": [3.4028235e+39, 1.4028235e-39]\n}'
    self.CheckError(
        text,
        r'Failed to parse repeatedFloatValue field: '
        r'Float value too large at TestMessage.repeatedFloatValue\[0\].',
    )
>>>>>>> 626889fb

  def testFloatPrecision(self):
    message = json_format_proto3_pb2.TestMessage()
    message.float_value = 1.123456789
    # Set to 8 valid digits.
    text = '{\n  "floatValue": 1.1234568\n}'
    self.assertEqual(
<<<<<<< HEAD
        json_format.MessageToJson(message, float_precision=8), text)
    # Set to 7 valid digits.
    text = '{\n  "floatValue": 1.123457\n}'
    self.assertEqual(
        json_format.MessageToJson(message, float_precision=7), text)
=======
        json_format.MessageToJson(message, float_precision=8), text
    )
    # Set to 7 valid digits.
    text = '{\n  "floatValue": 1.123457\n}'
    self.assertEqual(
        json_format.MessageToJson(message, float_precision=7), text
    )
>>>>>>> 626889fb

    # Default float_precision will automatic print shortest float.
    message.float_value = 1.1000000011
    text = '{\n  "floatValue": 1.1\n}'
<<<<<<< HEAD
    self.assertEqual(
        json_format.MessageToJson(message), text)
    message.float_value = 1.00000075e-36
    text = '{\n  "floatValue": 1.00000075e-36\n}'
    self.assertEqual(
        json_format.MessageToJson(message), text)
    message.float_value = 12345678912345e+11
    text = '{\n  "floatValue": 1.234568e+24\n}'
    self.assertEqual(
        json_format.MessageToJson(message), text)
=======
    self.assertEqual(json_format.MessageToJson(message), text)
    message.float_value = 1.00000075e-36
    text = '{\n  "floatValue": 1.00000075e-36\n}'
    self.assertEqual(json_format.MessageToJson(message), text)
    message.float_value = 12345678912345e11
    text = '{\n  "floatValue": 1.234568e+24\n}'
    self.assertEqual(json_format.MessageToJson(message), text)
>>>>>>> 626889fb

    # Test a bunch of data and check json encode/decode do not
    # lose precision
    value_list = [0x00, 0xD8, 0x6E, 0x00]
    msg2 = json_format_proto3_pb2.TestMessage()
    for a in range(0, 256):
      value_list[3] = a
      for b in range(0, 256):
        value_list[0] = b
        byte_array = bytearray(value_list)
        message.float_value = struct.unpack('<f', byte_array)[0]
        self.CheckParseBack(message, msg2)

  def testParseEmptyText(self):
    self.CheckError('', r'Failed to load JSON: (Expecting value)|(No JSON).')

  def testParseEnumValue(self):
    message = json_format_proto3_pb2.TestMessage()
    text = '{"enumValue": 0}'
    json_format.Parse(text, message)
    text = '{"enumValue": 1}'
    json_format.Parse(text, message)
    self.CheckError(
        '{"enumValue": "baz"}',
        'Failed to parse enumValue field: Invalid enum value baz '
<<<<<<< HEAD
        'for enum type proto3.EnumType at TestMessage.enumValue.')
=======
        'for enum type proto3.EnumType at TestMessage.enumValue.',
    )
>>>>>>> 626889fb
    # Proto3 accepts numeric unknown enums.
    text = '{"enumValue": 12345}'
    json_format.Parse(text, message)
    # Proto2 does not accept numeric unknown enums.
    message = unittest_pb2.TestAllTypes()
    self.assertRaisesRegex(
        json_format.ParseError,
        'Failed to parse optionalNestedEnum field: Invalid enum value 12345 '
<<<<<<< HEAD
        'for enum type protobuf_unittest.TestAllTypes.NestedEnum at '
        'TestAllTypes.optionalNestedEnum.', json_format.Parse,
        '{"optionalNestedEnum": 12345}', message)
=======
        'for enum type proto2_unittest.TestAllTypes.NestedEnum at '
        'TestAllTypes.optionalNestedEnum.',
        json_format.Parse,
        '{"optionalNestedEnum": 12345}',
        message,
    )

  def testParseUnknownEnumStringValue_Scalar_Proto2(self):
    message = json_format_pb2.TestNumbers()
    text = '{"a": "UNKNOWN_STRING_VALUE"}'
    json_format.Parse(text, message, ignore_unknown_fields=True)

    self.assertFalse(message.HasField('a'))

  def testParseErrorForUnknownEnumValue_ScalarWithoutIgnore_Proto2(self):
    message = json_format_pb2.TestNumbers()
    self.assertRaisesRegex(
        json_format.ParseError,
        'Invalid enum value',
        json_format.Parse, '{"a": "UNKNOWN_STRING_VALUE"}', message)

  def testParseUnknownEnumStringValue_Repeated_Proto2(self):
    message = json_format_pb2.TestRepeatedEnum()
    text = '{"repeatedEnum": ["UNKNOWN_STRING_VALUE", "BUFFER"]}'
    json_format.Parse(text, message, ignore_unknown_fields=True)

    self.assertEqual(len(message.repeated_enum), 1)
    self.assertTrue(message.repeated_enum[0] == json_format_pb2.BUFFER)

  def testParseUnknownEnumStringValue_Map_Proto2(self):
    message = json_format_pb2.TestMapOfEnums()
    text = '{"enumMap": {"key1": "BUFFER", "key2": "UNKNOWN_STRING_VALUE"}}'
    json_format.Parse(text, message, ignore_unknown_fields=True)

    self.assertTrue(message.enum_map['key1'] == json_format_pb2.BUFFER)
    self.assertFalse('key2' in message.enum_map)

  def testParseUnknownEnumStringValue_ExtensionField_Proto2(self):
    message = json_format_pb2.TestMessageWithExtension()
    text = """
        {"[proto2_unittest.TestExtension.enum_ext]": "UNKNOWN_STRING_VALUE"}
    """
    json_format.Parse(text, message, ignore_unknown_fields=True)

    self.assertFalse(json_format_pb2.TestExtension.enum_ext in
                     message.Extensions)

  def testParseUnknownEnumStringValue_ExtensionFieldWithoutIgnore_Proto2(self):
    message = json_format_pb2.TestMessageWithExtension()
    text = """
        {"[proto2_unittest.TestExtension.enum_ext]": "UNKNOWN_STRING_VALUE"}
    """
    self.assertRaisesRegex(
        json_format.ParseError,
        'Invalid enum value',
        json_format.Parse, text, message)

  def testParseUnknownEnumStringValue_Scalar_Proto3(self):
    message = json_format_proto3_pb2.TestMessage()
    text = '{"enumValue": "UNKNOWN_STRING_VALUE"}'

    json_format.Parse(text, message, ignore_unknown_fields=True)
    self.assertEqual(message.enum_value, 0)

  def testParseUnknownEnumStringValue_Repeated_Proto3(self):
    message = json_format_proto3_pb2.TestMessage()
    text = '{"repeatedEnumValue": ["UNKNOWN_STRING_VALUE", "FOO"]}'
    json_format.Parse(text, message, ignore_unknown_fields=True)

    self.assertEqual(len(message.repeated_enum_value), 1)
    self.assertTrue(message.repeated_enum_value[0] ==
                    json_format_proto3_pb2.FOO)

  def testParseUnknownEnumStringValue_Map_Proto3(self):
    message = json_format_proto3_pb2.MapOfEnums()
    text = '{"map": {"key1": "FOO", "key2": "UNKNOWN_STRING_VALUE"}}'
    json_format.Parse(text, message, ignore_unknown_fields=True)

    self.assertTrue(message.map['key1'] == json_format_proto3_pb2.FOO)
    self.assertFalse('key2' in message.map)
>>>>>>> 626889fb

  def testBytes(self):
    message = json_format_proto3_pb2.TestMessage()
    # Test url base64
    text = '{"bytesValue": "-_"}'
    json_format.Parse(text, message)
    self.assertEqual(message.bytes_value, b'\xfb')
    # Test padding
    text = '{"bytesValue": "AQI="}'
    json_format.Parse(text, message)
    self.assertEqual(message.bytes_value, b'\x01\x02')
    text = '{"bytesValue": "AQI"}'
    json_format.Parse(text, message)
    self.assertEqual(message.bytes_value, b'\x01\x02')
    text = '{"bytesValue": "AQI*"}'
    json_format.Parse(text, message)
    self.assertEqual(message.bytes_value, b'\x01\x02')

<<<<<<< HEAD
  def testParseBadIdentifer(self):
    self.CheckError('{int32Value: 1}',
                    (r'Failed to load JSON: Expecting property name'
                     r'( enclosed in double quotes)?: line 1'))
    self.CheckError(
        '{"unknownName": 1}',
        'Message type "proto3.TestMessage" has no field named '
        '"unknownName" at "TestMessage".')
=======
  def testParseBadIdentifier(self):
    self.CheckError(
        '{int32Value: 1}',
        (
            r'Failed to load JSON: Expecting property name'
            r'( enclosed in double quotes)?: line 1'
        ),
    )
    self.CheckError(
        '{"unknownName": 1}',
        'Message type "proto3.TestMessage" has no field named '
        '"unknownName" at "TestMessage".',
    )
>>>>>>> 626889fb

  def testIgnoreUnknownField(self):
    text = '{"unknownName": 1}'
    parsed_message = json_format_proto3_pb2.TestMessage()
    json_format.Parse(text, parsed_message, ignore_unknown_fields=True)
    text = (
        '{\n'
        '  "repeatedValue": [ {\n'
        '    "@type": "type.googleapis.com/proto3.MessageType",\n'
        '    "unknownName": 1\n'
        '  }]\n'
        '}\n'
    )
    parsed_message = json_format_proto3_pb2.TestAny()
    json_format.Parse(text, parsed_message, ignore_unknown_fields=True)

  def testDuplicateField(self):
    self.CheckError(
        '{"int32Value": 1,\n"int32Value":2}',
        'Failed to load JSON: duplicate key int32Value.',
    )

  def testInvalidBoolValue(self):
    self.CheckError(
<<<<<<< HEAD
        '{"boolValue": 1}', 'Failed to parse boolValue field: '
        'Expected true or false without quotes at TestMessage.boolValue.')
    self.CheckError(
        '{"boolValue": "true"}', 'Failed to parse boolValue field: '
        'Expected true or false without quotes at TestMessage.boolValue.')
=======
        '{"boolValue": 1}',
        'Failed to parse boolValue field: '
        'Expected true or false without quotes at TestMessage.boolValue.',
    )
    self.CheckError(
        '{"boolValue": "true"}',
        'Failed to parse boolValue field: '
        'Expected true or false without quotes at TestMessage.boolValue.',
    )
>>>>>>> 626889fb

  def testInvalidIntegerValue(self):
    message = json_format_proto3_pb2.TestMessage()
    text = '{"int32Value": 0x12345}'
<<<<<<< HEAD
    self.assertRaises(json_format.ParseError,
                      json_format.Parse, text, message)
    self.CheckError(
        '{"int32Value": 1.5}', 'Failed to parse int32Value field: '
        'Couldn\'t parse integer: 1.5 at TestMessage.int32Value.')
    self.CheckError('{"int32Value": 012345}',
                    (r'Failed to load JSON: Expecting \'?,\'? delimiter: '
                     r'line 1.'))
    self.CheckError(
        '{"int32Value": " 1 "}', 'Failed to parse int32Value field: '
        'Couldn\'t parse integer: " 1 " at TestMessage.int32Value.')
    self.CheckError(
        '{"int32Value": "1 "}', 'Failed to parse int32Value field: '
        'Couldn\'t parse integer: "1 " at TestMessage.int32Value.')
    self.CheckError(
        '{"int32Value": false}',
        'Failed to parse int32Value field: Bool value False '
        'is not acceptable for integer field at TestMessage.int32Value.')
    self.CheckError('{"int32Value": 12345678901234567890}',
                    'Failed to parse int32Value field: Value out of range: '
                    '12345678901234567890.')
    self.CheckError('{"uint32Value": -1}',
                    'Failed to parse uint32Value field: '
                    'Value out of range: -1.')

  def testInvalidFloatValue(self):
    self.CheckError(
        '{"floatValue": "nan"}', 'Failed to parse floatValue field: Couldn\'t '
        'parse float "nan", use "NaN" instead at TestMessage.floatValue.')
    self.CheckError('{"floatValue": NaN}',
                    'Failed to parse floatValue field: Couldn\'t '
                    'parse NaN, use quoted "NaN" instead.')
    self.CheckError('{"floatValue": Infinity}',
                    'Failed to parse floatValue field: Couldn\'t parse Infinity'
                    ' or value too large, use quoted "Infinity" instead.')
    self.CheckError('{"floatValue": -Infinity}',
                    'Failed to parse floatValue field: Couldn\'t parse '
                    '-Infinity or value too small, '
                    'use quoted "-Infinity" instead.')
    self.CheckError('{"doubleValue": -1.89769e+308}',
                    'Failed to parse doubleValue field: Couldn\'t parse '
                    '-Infinity or value too small, '
                    'use quoted "-Infinity" instead.')
    self.CheckError('{"floatValue": 3.4028235e+39}',
                    'Failed to parse floatValue field: Float value too large.')
    self.CheckError('{"floatValue": -3.502823e+38}',
                    'Failed to parse floatValue field: Float value too small.')
=======
    self.assertRaises(json_format.ParseError, json_format.Parse, text, message)
    self.CheckError(
        '{"int32Value": 1.5}',
        'Failed to parse int32Value field: '
        "Couldn't parse integer: 1.5 at TestMessage.int32Value.",
    )
    self.CheckError(
        '{"int32Value": "1.5"}',
        'Failed to parse int32Value field: '
        'Couldn\'t parse non-integer string: "1.5" at TestMessage.int32Value.',
    )
    self.CheckError(
        '{"int32Value": "foo"}',
        'Failed to parse int32Value field: invalid literal for int\(\) with'
        " base 10: 'foo'.",
    )
    self.CheckError(
        '{"int32Value": 012345}',
        (r'Failed to load JSON: Expecting \'?,\'? delimiter: ' r'line 1.'),
    )
    self.CheckError(
        '{"int32Value": " 1 "}',
        'Failed to parse int32Value field: '
        'Couldn\'t parse integer: " 1 " at TestMessage.int32Value.',
    )
    self.CheckError(
        '{"int32Value": "1 "}',
        'Failed to parse int32Value field: '
        'Couldn\'t parse integer: "1 " at TestMessage.int32Value.',
    )
    self.CheckError(
        '{"int32Value": false}',
        'Failed to parse int32Value field: Bool value False '
        'is not acceptable for integer field at TestMessage.int32Value.',
    )
    self.CheckError(
        '{"int32Value": 12345678901234567890}',
        'Failed to parse int32Value field: Value out of range: '
        '12345678901234567890.',
    )
    self.CheckError(
        '{"uint32Value": -1}',
        'Failed to parse uint32Value field: Value out of range: -1.',
    )

  def testInvalidFloatValue(self):
    self.CheckError(
        '{"floatValue": "nan"}',
        "Failed to parse floatValue field: Couldn't "
        'parse float "nan", use "NaN" instead at TestMessage.floatValue.',
    )
    self.CheckError(
        '{"floatValue": NaN}',
        "Failed to parse floatValue field: Couldn't "
        'parse NaN, use quoted "NaN" instead.',
    )
    self.CheckError(
        '{"floatValue": Infinity}',
        "Failed to parse floatValue field: Couldn't parse Infinity"
        ' or value too large, use quoted "Infinity" instead.',
    )
    self.CheckError(
        '{"floatValue": -Infinity}',
        "Failed to parse floatValue field: Couldn't parse "
        '-Infinity or value too small, '
        'use quoted "-Infinity" instead.',
    )
    self.CheckError(
        '{"doubleValue": -1.89769e+308}',
        "Failed to parse doubleValue field: Couldn't parse "
        '-Infinity or value too small, '
        'use quoted "-Infinity" instead.',
    )
    self.CheckError(
        '{"floatValue": 3.4028235e+39}',
        'Failed to parse floatValue field: Float value too large.',
    )
    self.CheckError(
        '{"floatValue": -3.502823e+38}',
        'Failed to parse floatValue field: Float value too small.',
    )
>>>>>>> 626889fb

  def testInvalidRepeated(self):
    self.CheckError(
        '{"repeatedInt32Value": 12345}',
<<<<<<< HEAD
        (r'Failed to parse repeatedInt32Value field: repeated field'
         r' repeatedInt32Value must be in \[\] which is 12345 at TestMessage.'))
=======
        (
            r'Failed to parse repeatedInt32Value field: repeated field'
            r' repeatedInt32Value must be in \[\] which is 12345 at'
            r' TestMessage.'
        ),
    )
>>>>>>> 626889fb

  def testInvalidMap(self):
    message = json_format_proto3_pb2.TestMap()
    text = '{"int32Map": {"null": 2, "2": 3}}'
<<<<<<< HEAD
    self.assertRaisesRegex(json_format.ParseError,
                           'Failed to parse int32Map field: invalid literal',
                           json_format.Parse, text, message)
    text = '{"int32Map": {1: 2, "2": 3}}'
    self.assertRaisesRegex(json_format.ParseError,
                           (r'Failed to load JSON: Expecting property name'
                            r'( enclosed in double quotes)?: line 1'),
                           json_format.Parse, text, message)
    text = '{"boolMap": {"null": 1}}'
    self.assertRaisesRegex(
        json_format.ParseError,
        'Failed to parse boolMap field: Expected "true" or "false", not null at '
        'TestMap.boolMap.key', json_format.Parse, text, message)
    text = r'{"stringMap": {"a": 3, "\u0061": 2}}'
    self.assertRaisesRegex(json_format.ParseError,
                           'Failed to load JSON: duplicate key a',
                           json_format.Parse, text, message)
=======
    self.assertRaisesRegex(
        json_format.ParseError,
        'Failed to parse int32Map field: invalid literal',
        json_format.Parse,
        text,
        message,
    )
    text = '{"int32Map": {1: 2, "2": 3}}'
    self.assertRaisesRegex(
        json_format.ParseError,
        (
            r'Failed to load JSON: Expecting property name'
            r'( enclosed in double quotes)?: line 1'
        ),
        json_format.Parse,
        text,
        message,
    )
    text = '{"boolMap": {"null": 1}}'
    self.assertRaisesRegex(
        json_format.ParseError,
        'Failed to parse boolMap field: Expected "true" or "false", not null at'
        ' TestMap.boolMap.key',
        json_format.Parse,
        text,
        message,
    )
    text = r'{"stringMap": {"a": 3, "\u0061": 2}}'
    self.assertRaisesRegex(
        json_format.ParseError,
        'Failed to load JSON: duplicate key a',
        json_format.Parse,
        text,
        message,
    )
>>>>>>> 626889fb
    text = r'{"stringMap": 0}'
    self.assertRaisesRegex(
        json_format.ParseError,
        'Failed to parse stringMap field: Map field string_map must be '
<<<<<<< HEAD
        'in a dict which is 0 at TestMap.stringMap.', json_format.Parse, text,
        message)
=======
        'in a dict which is 0 at TestMap.stringMap.',
        json_format.Parse,
        text,
        message,
    )
>>>>>>> 626889fb

  def testInvalidTimestamp(self):
    message = json_format_proto3_pb2.TestTimestamp()
    text = '{"value": "10000-01-01T00:00:00.00Z"}'
<<<<<<< HEAD
    self.assertRaisesRegexp(
        json_format.ParseError, 'Failed to parse value field: '
        'time data \'10000-01-01T00:00:00\' does not match'
        ' format \'%Y-%m-%dT%H:%M:%S\' at TestTimestamp.value.',
        json_format.Parse, text, message)
    text = '{"value": "1970-01-01T00:00:00.0123456789012Z"}'
    self.assertRaisesRegex(
        json_format.ParseError,
        'nanos 0123456789012 more than 9 fractional digits.', json_format.Parse,
        text, message)
    text = '{"value": "1972-01-01T01:00:00.01+08"}'
    self.assertRaisesRegex(json_format.ParseError,
                           (r'Invalid timezone offset value: \+08.'),
                           json_format.Parse, text, message)
=======
    self.assertRaisesRegex(
        json_format.ParseError,
        'Failed to parse value field: '
        "time data '10000-01-01T00:00:00' does not match"
        " format '%Y-%m-%dT%H:%M:%S' at TestTimestamp.value.",
        json_format.Parse,
        text,
        message,
    )
    text = '{"value": "1970-01-01T00:00:00.0123456789012Z"}'
    self.assertRaisesRegex(
        json_format.ParseError,
        'nanos 0123456789012 more than 9 fractional digits.',
        json_format.Parse,
        text,
        message,
    )
    text = '{"value": "1972-01-01T01:00:00.01+08"}'
    self.assertRaisesRegex(
        json_format.ParseError,
        r'Invalid timezone offset value: \+08.',
        json_format.Parse,
        text,
        message,
    )
>>>>>>> 626889fb
    # Time smaller than minimum time.
    text = '{"value": "0000-01-01T00:00:00Z"}'
    self.assertRaisesRegex(
        json_format.ParseError,
        'Failed to parse value field: year (0 )?is out of range.',
<<<<<<< HEAD
        json_format.Parse, text, message)
    # Time bigger than maximum time.
    message.value.seconds = 253402300800
    self.assertRaisesRegex(OverflowError, 'date value out of range',
                           json_format.MessageToJson, message)
=======
        json_format.Parse,
        text,
        message,
    )
    # Time bigger than maximum time.
    message.value.seconds = 253402300800
    self.assertRaisesRegex(json_format.SerializeToJsonError,
                           'Timestamp is not valid',
                           json_format.MessageToJson, message)
    # Nanos smaller than 0
    message.value.seconds = 0
    message.value.nanos = -1
    self.assertRaisesRegex(
        json_format.SerializeToJsonError,
        'Timestamp is not valid',
        json_format.MessageToJson,
        message,
    )
>>>>>>> 626889fb
    # Lower case t does not accept.
    text = '{"value": "0001-01-01t00:00:00Z"}'
    with self.assertRaises(json_format.ParseError) as e:
      json_format.Parse(text, message)
    self.assertEqual(
        'Failed to parse value field: '
<<<<<<< HEAD
        'time data \'0001-01-01t00:00:00\' does not match format '
        '\'%Y-%m-%dT%H:%M:%S\', lowercase \'t\' is not accepted '
        'at TestTimestamp.value.', str(e.exception))
=======
        "time data '0001-01-01t00:00:00' does not match format "
        "'%Y-%m-%dT%H:%M:%S', lowercase 't' is not accepted "
        'at TestTimestamp.value.',
        str(e.exception),
    )
>>>>>>> 626889fb

  def testInvalidOneof(self):
    message = json_format_proto3_pb2.TestOneof()
    text = '{"oneofInt32Value": 1, "oneofStringValue": "2"}'
<<<<<<< HEAD
    self.assertRaisesRegexp(
        json_format.ParseError, 'Message type "proto3.TestOneof"'
        ' should not have multiple "oneof_value" oneof fields at "TestOneof".',
        json_format.Parse, text, message)
=======
    self.assertRaisesRegex(
        json_format.ParseError,
        'Message type "proto3.TestOneof"'
        ' should not have multiple "oneof_value" oneof fields at "TestOneof".',
        json_format.Parse,
        text,
        message,
    )
>>>>>>> 626889fb

  def testInvalidListValue(self):
    message = json_format_proto3_pb2.TestListValue()
    text = '{"value": 1234}'
    self.assertRaisesRegex(
        json_format.ParseError,
        r'Failed to parse value field: ListValue must be in \[\] which is '
<<<<<<< HEAD
        '1234 at TestListValue.value.', json_format.Parse, text, message)
=======
        '1234 at TestListValue.value.',
        json_format.Parse,
        text,
        message,
    )
>>>>>>> 626889fb

    class UnknownClass(object):

      def __str__(self):
        return 'v'
<<<<<<< HEAD
=======

>>>>>>> 626889fb
    self.assertRaisesRegex(
        json_format.ParseError,
        r' at TestListValue.value\[1\].fake.',
        json_format.ParseDict,
<<<<<<< HEAD
        {'value': ['hello', {'fake': UnknownClass()}]}, message)
=======
        {'value': ['hello', {'fake': UnknownClass()}]},
        message,
    )
>>>>>>> 626889fb

  def testInvalidStruct(self):
    message = json_format_proto3_pb2.TestStruct()
    text = '{"value": 1234}'
    self.assertRaisesRegex(
        json_format.ParseError,
        'Failed to parse value field: Struct must be in a dict which is '
<<<<<<< HEAD
        '1234 at TestStruct.value', json_format.Parse, text, message)
=======
        '1234 at TestStruct.value',
        json_format.Parse,
        text,
        message,
    )
>>>>>>> 626889fb

  def testTimestampInvalidStringValue(self):
    message = json_format_proto3_pb2.TestTimestamp()
    text = '{"value": {"foo": 123}}'
    self.assertRaisesRegex(
        json_format.ParseError,
<<<<<<< HEAD
        r"Timestamp JSON value not a string: {u?'foo': 123}", json_format.Parse,
        text, message)
=======
        r"Timestamp JSON value not a string: {u?'foo': 123}",
        json_format.Parse,
        text,
        message,
    )
>>>>>>> 626889fb

  def testDurationInvalidStringValue(self):
    message = json_format_proto3_pb2.TestDuration()
    text = '{"value": {"foo": 123}}'
<<<<<<< HEAD
    self.assertRaisesRegex(json_format.ParseError,
                           r"Duration JSON value not a string: {u?'foo': 123}",
                           json_format.Parse, text, message)
=======
    self.assertRaisesRegex(
        json_format.ParseError,
        r"Duration JSON value not a string: {u?'foo': 123}",
        json_format.Parse,
        text,
        message,
    )
>>>>>>> 626889fb

  def testFieldMaskInvalidStringValue(self):
    message = json_format_proto3_pb2.TestFieldMask()
    text = '{"value": {"foo": 123}}'
    self.assertRaisesRegex(
        json_format.ParseError,
<<<<<<< HEAD
        r"FieldMask JSON value not a string: {u?'foo': 123}", json_format.Parse,
        text, message)
=======
        r"FieldMask JSON value not a string: {u?'foo': 123}",
        json_format.Parse,
        text,
        message,
    )
>>>>>>> 626889fb

  def testInvalidAny(self):
    message = any_pb2.Any()
    text = '{"@type": "type.googleapis.com/google.protobuf.Int32Value"}'
<<<<<<< HEAD
    self.assertRaisesRegex(KeyError, 'value', json_format.Parse, text, message)
    text = '{"value": 1234}'
    self.assertRaisesRegex(json_format.ParseError,
                           '@type is missing when parsing any message at Any',
                           json_format.Parse, text, message)
    text = '{"@type": "type.googleapis.com/MessageNotExist", "value": 1234}'
    self.assertRaisesRegex(
        json_format.ParseError, 'Can not find message descriptor by type_url: '
        'type.googleapis.com/MessageNotExist at Any', json_format.Parse, text,
        message)
=======
    self.assertRaisesRegex(json_format.ParseError, 'KeyError: \'value\'', json_format.Parse, text, message)
    text = '{"value": 1234}'
    self.assertRaisesRegex(
        json_format.ParseError,
        '@type is missing when parsing any message at Any',
        json_format.Parse,
        text,
        message,
    )
    text = '{"@type": "type.googleapis.com/MessageNotExist", "value": 1234}'
    self.assertRaisesRegex(
        json_format.ParseError,
        'Can not find message descriptor by type_url: '
        'type.googleapis.com/MessageNotExist at Any',
        json_format.Parse,
        text,
        message,
    )
>>>>>>> 626889fb
    # Only last part is to be used: b/25630112
    text = (
        r'{"@type": "incorrect.googleapis.com/google.protobuf.Int32Value",'
        r'"value": 1234}'
    )
    json_format.Parse(text, message)

  def testPreservingProtoFieldNames(self):
    message = json_format_proto3_pb2.TestMessage()
    message.int32_value = 12345
    self.assertEqual(
        '{\n  "int32Value": 12345\n}', json_format.MessageToJson(message)
    )
    self.assertEqual(
        '{\n  "int32_value": 12345\n}',
        json_format.MessageToJson(
            message,
            always_print_fields_with_no_presence=False,
            preserving_proto_field_name=True,
        ),
    )
    # When always_print_fields_with_no_presence is True.
    message = json_format_proto3_pb2.TestTimestamp()
    self.assertEqual(
        '{\n  "repeatedValue": []\n}',
        json_format.MessageToJson(
            message,
            always_print_fields_with_no_presence=True,
        ),
    )
    self.assertEqual(
        '{\n  "repeated_value": []\n}',
        json_format.MessageToJson(
            message,
            always_print_fields_with_no_presence=True,
            preserving_proto_field_name=True,
        ),
    )

    # Parsers accept both original proto field names and lowerCamelCase names.
    message = json_format_proto3_pb2.TestMessage()
    json_format.Parse('{"int32Value": 54321}', message)
    self.assertEqual(54321, message.int32_value)
    json_format.Parse('{"int32_value": 12345}', message)
    self.assertEqual(12345, message.int32_value)

  def testIndent(self):
    message = json_format_proto3_pb2.TestMessage()
    message.int32_value = 12345
    self.assertEqual(
        '{\n"int32Value": 12345\n}',
        json_format.MessageToJson(message, indent=0),
    )

  def testFormatEnumsAsInts(self):
    message = json_format_proto3_pb2.TestMessage()
    message.enum_value = json_format_proto3_pb2.BAR
    message.repeated_enum_value.append(json_format_proto3_pb2.FOO)
    message.repeated_enum_value.append(json_format_proto3_pb2.BAR)
    self.assertEqual(
        json.loads('{\n  "enumValue": 1,\n  "repeatedEnumValue": [0, 1]\n}\n'),
        json.loads(
            json_format.MessageToJson(message, use_integers_for_enums=True)
        ),
    )

  def testParseDict(self):
    expected = 12345
    js_dict = {'int32Value': expected}
    message = json_format_proto3_pb2.TestMessage()
    json_format.ParseDict(js_dict, message)
    self.assertEqual(expected, message.int32_value)

  def testParseDictAcceptsPairValueTuples(self):
    expected = [1, 2, 3]
    js_dict = {'repeatedInt32Value': (1, 2, 3)}
    message = json_format_proto3_pb2.TestMessage()
    json_format.ParseDict(js_dict, message)
    self.assertEqual(expected, message.repeated_int32_value)

  def testParseDictAcceptsRepeatedValueTuples(self):
    expected = json_format_proto3_pb2.TestListValue(
        repeated_value=[
            struct_pb2.ListValue(
                values=[
                    struct_pb2.Value(number_value=4),
                    struct_pb2.Value(number_value=5),
                ]
            ),
            struct_pb2.ListValue(values=[struct_pb2.Value(number_value=6)]),
        ]
    )
    js_dict = {'repeated_value': ((4, 5), (6,))}
    message = json_format_proto3_pb2.TestListValue()
    json_format.ParseDict(js_dict, message)
    self.assertEqual(expected, message)

  def testParseDictAnyDescriptorPoolMissingType(self):
    # Confirm that ParseDict does not raise ParseError with default pool
    js_dict = {
        'any_value': {
            '@type': 'type.googleapis.com/proto3.MessageType',
            'value': 1234,
        }
    }
    json_format.ParseDict(js_dict, any_test_pb2.TestAny())
    # Check ParseDict raises ParseError with empty pool
    js_dict = {
        'any_value': {
            '@type': 'type.googleapis.com/proto3.MessageType',
            'value': 1234,
        }
    }
    with self.assertRaises(json_format.ParseError) as cm:
      empty_pool = descriptor_pool.DescriptorPool()
      json_format.ParseDict(
          js_dict, any_test_pb2.TestAny(), descriptor_pool=empty_pool
      )
    self.assertEqual(
        str(cm.exception),
        'Failed to parse any_value field: Can not find message descriptor by'
        ' type_url: type.googleapis.com/proto3.MessageType at '
<<<<<<< HEAD
        'TestAny.any_value.'
    )

=======
        'TestAny.any_value.',
    )

  def testParseDictNestedAnyDescriptorPoolMissingType(self):
    # Confirm that ParseDict nondestructive with empty pool
    js_dict = {
        '@type': 'type.googleapis.com/google.protobuf.Any',
        'value': {
            '@type': 'type.googleapis.com/proto2_unittest.TestAny',
            'any_value': {
                '@type': 'type.googleapis.com/UnknownMessageType',
            },
        },
    }
    js_dict_copy = json.loads(json.dumps(js_dict))
    with self.assertRaises(json_format.ParseError) as cm:
      json_format.ParseDict(js_dict_copy, any_pb2.Any())
    self.assertEqual(
        str(cm.exception),
        'Failed to parse any_value field: Can not find message descriptor by'
        ' type_url: type.googleapis.com/UnknownMessageType at'
        ' Any.value.any_value.',
    )
    self.assertEqual(js_dict, js_dict_copy)

>>>>>>> 626889fb
  def testParseDictUnknownValueType(self):
    class UnknownClass(object):

      def __repr__(self):
        return 'v'
<<<<<<< HEAD
=======

>>>>>>> 626889fb
    message = json_format_proto3_pb2.TestValue()
    self.assertRaisesRegex(
        json_format.ParseError,
        r"Value v has unexpected type <class '.*\.UnknownClass'>.",
<<<<<<< HEAD
        json_format.ParseDict, {'value': UnknownClass()}, message)
=======
        json_format.ParseDict,
        {'value': UnknownClass()},
        message,
    )
>>>>>>> 626889fb

  def testMessageToDict(self):
    message = json_format_proto3_pb2.TestMessage()
    message.int32_value = 12345
    expected = {'int32Value': 12345}
    self.assertEqual(expected, json_format.MessageToDict(message))

  def testJsonName(self):
    message = json_format_proto3_pb2.TestCustomJsonName()
    message.value = 12345
    self.assertEqual(
        '{\n  "@value": 12345\n}', json_format.MessageToJson(message)
    )
    parsed_message = json_format_proto3_pb2.TestCustomJsonName()
    self.CheckParseBack(message, parsed_message)

  def testSortKeys(self):
    # Testing sort_keys is not perfectly working, as by random luck we could
    # get the output sorted. We just use a selection of names.
    message = json_format_proto3_pb2.TestMessage(
        bool_value=True,
        int32_value=1,
        int64_value=3,
        uint32_value=4,
        string_value='bla',
    )
    self.assertEqual(
        json_format.MessageToJson(message, sort_keys=True),
        # We use json.dumps() instead of a hardcoded string due to differences
        # between Python 2 and Python 3.
        json.dumps(
            {
                'boolValue': True,
                'int32Value': 1,
                'int64Value': '3',
                'uint32Value': 4,
                'stringValue': 'bla',
            },
            indent=2,
            sort_keys=True,
        ),
    )

  def testNestedRecursiveLimit(self):
    message = unittest_pb2.NestedTestAllTypes()
    self.assertRaisesRegex(
        json_format.ParseError,
        'Message too deep. Max recursion depth is 3',
        json_format.Parse,
        '{"child": {"child": {"child" : {}}}}',
        message,
        max_recursion_depth=3,
    )
    # The following one can pass
    json_format.Parse(
        '{"payload": {}, "child": {"child":{}}}', message, max_recursion_depth=3
    )

  def testJsonNameConflictSerilize(self):
    message = more_messages_pb2.ConflictJsonName(value=2)
    self.assertEqual(
        json.loads('{"old_value": 2}'),
        json.loads(json_format.MessageToJson(message)),
    )

    new_message = more_messages_pb2.ConflictJsonName(new_value=2)
    self.assertEqual(
        json.loads('{"value": 2}'),
        json.loads(json_format.MessageToJson(new_message)),
    )

  def testJsonNameConflictParse(self):
    message = more_messages_pb2.ConflictJsonName()
    json_format.Parse('{"value": 2}', message)
    self.assertEqual(2, message.new_value)
    self.assertEqual(0, message.value)

  def testJsonNameConflictRoundTrip(self):
    message = more_messages_pb2.ConflictJsonName(value=2)
    parsed_message = more_messages_pb2.ConflictJsonName()
    json_string = json_format.MessageToJson(message)
    json_format.Parse(json_string, parsed_message)
    self.assertEqual(message, parsed_message)

    new_message = more_messages_pb2.ConflictJsonName(new_value=2)
    new_parsed_message = more_messages_pb2.ConflictJsonName()
    json_string = json_format.MessageToJson(new_message)
    json_format.Parse(json_string, new_parsed_message)
    self.assertEqual(new_message, new_parsed_message)

  def testOtherParseErrors(self):
    self.CheckError(
        '9',
        "Failed to parse JSON: TypeError: 'int' object is not iterable.",
    )

<<<<<<< HEAD
  def testNestedRecursiveLimit(self):
    message = unittest_pb2.NestedTestAllTypes()
    self.assertRaisesRegex(
        json_format.ParseError,
        'Message too deep. Max recursion depth is 3',
        json_format.Parse,
        '{"child": {"child": {"child" : {}}}}',
        message,
        max_recursion_depth=3)
    # The following one can pass
    json_format.Parse('{"payload": {}, "child": {"child":{}}}',
                      message, max_recursion_depth=3)
=======
  def testManyRecursionsRaisesParseError(self):
    num_recursions = 1050
    text = ('{"a":' * num_recursions) + '""' + ('}' * num_recursions)
    with self.assertRaises(json_format.ParseError):
      json_format.Parse(text, json_format_proto3_pb2.TestMessage())
>>>>>>> 626889fb

if __name__ == '__main__':
  unittest.main()<|MERGE_RESOLUTION|>--- conflicted
+++ resolved
@@ -12,10 +12,6 @@
 import json
 import math
 import struct
-<<<<<<< HEAD
-
-import unittest
-=======
 import unittest
 
 from google.protobuf import descriptor_pool
@@ -23,7 +19,6 @@
 from google.protobuf.internal import more_messages_pb2
 from google.protobuf.internal import test_proto2_pb2
 from google.protobuf.internal import test_proto3_optional_pb2
->>>>>>> 626889fb
 
 from google.protobuf import any_pb2
 from google.protobuf import duration_pb2
@@ -34,12 +29,6 @@
 from google.protobuf import any_test_pb2
 from google.protobuf import unittest_mset_pb2
 from google.protobuf import unittest_pb2
-<<<<<<< HEAD
-from google.protobuf.internal import test_proto3_optional_pb2
-from google.protobuf import descriptor_pool
-from google.protobuf import json_format
-=======
->>>>>>> 626889fb
 from google.protobuf.util import json_format_pb2
 from google.protobuf.util import json_format_proto3_pb2
 
@@ -89,14 +78,9 @@
 
   def CheckError(self, text, error_message):
     message = json_format_proto3_pb2.TestMessage()
-<<<<<<< HEAD
-    self.assertRaisesRegex(json_format.ParseError, error_message,
-                           json_format.Parse, text, message)
-=======
     self.assertRaisesRegex(
         json_format.ParseError, error_message, json_format.Parse, text, message
     )
->>>>>>> 626889fb
 
 
 class JsonFormatTest(JsonFormatBase):
@@ -219,21 +203,11 @@
     message_dict = json_format.MessageToDict(message)
     golden_dict = {
         'messageSet': {
-<<<<<<< HEAD
-            '[protobuf_unittest.'
-            'TestMessageSetExtension1.message_set_extension]': {
-                'i': 23,
-            },
-            '[protobuf_unittest.'
-            'TestMessageSetExtension2.message_set_extension]': {
-                'str': u'foo',
-=======
             '[proto2_unittest.TestMessageSetExtension1.message_set_extension]': {
                 'i': 23,
             },
             '[proto2_unittest.TestMessageSetExtension2.message_set_extension]': {
                 'str': 'foo',
->>>>>>> 626889fb
             },
         },
     }
@@ -262,23 +236,6 @@
     ext2 = unittest_mset_pb2.TestMessageSetExtension2.message_set_extension
     message.message_set.Extensions[ext1].i = 23
     message.message_set.Extensions[ext2].str = 'foo'
-<<<<<<< HEAD
-    message_text = json_format.MessageToJson(
-        message
-    )
-    ext1_text = ('protobuf_unittest.TestMessageSetExtension1.'
-                 'message_set_extension')
-    ext2_text = ('protobuf_unittest.TestMessageSetExtension2.'
-                 'message_set_extension')
-    golden_text = ('{"messageSet": {'
-                   '    "[%s]": {'
-                   '        "i": 23'
-                   '    },'
-                   '    "[%s]": {'
-                   '        "str": "foo"'
-                   '    }'
-                   '}}') % (ext1_text, ext2_text)
-=======
     message_text = json_format.MessageToJson(message)
     ext1_text = 'proto2_unittest.TestMessageSetExtension1.message_set_extension'
     ext2_text = 'proto2_unittest.TestMessageSetExtension2.message_set_extension'
@@ -292,16 +249,11 @@
         '    }'
         '}}'
     ) % (ext1_text, ext2_text)
->>>>>>> 626889fb
     self.assertEqual(json.loads(golden_text), json.loads(message_text))
 
   def testJsonEscapeString(self):
     message = json_format_proto3_pb2.TestMessage()
-<<<<<<< HEAD
-    message.string_value = '&\n<\"\r>\b\t\f\\\001/'
-=======
     message.string_value = '&\n<"\r>\b\t\f\\\001/'
->>>>>>> 626889fb
     message.string_value += (b'\xe2\x80\xa8\xe2\x80\xa9').decode('utf-8')
     self.assertEqual(
         json_format.MessageToJson(message),
@@ -359,20 +311,6 @@
             ' "repeatedNestedMessage": []}'
         ),
     )
-
-  def testProto3Optional(self):
-    message = test_proto3_optional_pb2.TestProto3Optional()
-    self.assertEqual(
-        json.loads(
-            json_format.MessageToJson(
-                message, including_default_value_fields=True)),
-        json.loads('{}'))
-    message.optional_int32 = 0
-    self.assertEqual(
-        json.loads(
-            json_format.MessageToJson(
-                message, including_default_value_fields=True)),
-        json.loads('{"optionalInt32": 0}'))
 
   def testIntegersRepresentedAsFloat(self):
     message = json_format_proto3_pb2.TestMessage()
@@ -750,29 +688,17 @@
   def testNullValue(self):
     message = json_format_proto3_pb2.TestOneof()
     message.oneof_null_value = 0
-<<<<<<< HEAD
-    self.assertEqual(json_format.MessageToJson(message),
-                     '{\n  "oneofNullValue": null\n}')
-=======
     self.assertEqual(
         json_format.MessageToJson(message), '{\n  "oneofNullValue": null\n}'
     )
->>>>>>> 626889fb
     parsed_message = json_format_proto3_pb2.TestOneof()
     self.CheckParseBack(message, parsed_message)
     # Check old format is also accepted
     new_message = json_format_proto3_pb2.TestOneof()
-<<<<<<< HEAD
-    json_format.Parse('{\n  "oneofNullValue": "NULL_VALUE"\n}',
-                      new_message)
-    self.assertEqual(json_format.MessageToJson(new_message),
-                     '{\n  "oneofNullValue": null\n}')
-=======
     json_format.Parse('{\n  "oneofNullValue": "NULL_VALUE"\n}', new_message)
     self.assertEqual(
         json_format.MessageToJson(new_message), '{\n  "oneofNullValue": null\n}'
     )
->>>>>>> 626889fb
 
   def testAnyMessage(self):
     message = json_format_proto3_pb2.TestAny()
@@ -844,13 +770,9 @@
       )
     self.assertEqual(
         'Can not find message descriptor by type_url:'
-<<<<<<< HEAD
-        ' type.googleapis.com/protobuf_unittest.OneString', str(cm.exception))
-=======
         ' type.googleapis.com/proto2_unittest.OneString',
         str(cm.exception),
     )
->>>>>>> 626889fb
 
   def testWellKnownInAnyMessage(self):
     message = any_pb2.Any()
@@ -1004,12 +926,6 @@
     self.assertTrue(parsed_message.HasField('message_value'))
     # Null is not allowed to be used as an element in repeated field.
     self.assertRaisesRegex(
-<<<<<<< HEAD
-        json_format.ParseError, r'Failed to parse repeatedInt32Value field: '
-        r'null is not allowed to be used as an element in a repeated field '
-        r'at TestMessage.repeatedInt32Value\[1\].', json_format.Parse,
-        '{"repeatedInt32Value":[1, null]}', parsed_message)
-=======
         json_format.ParseError,
         r'Failed to parse repeatedInt32Value field: '
         r'null is not allowed to be used as an element in a repeated field '
@@ -1018,17 +934,12 @@
         '{"repeatedInt32Value":[1, null]}',
         parsed_message,
     )
->>>>>>> 626889fb
     self.CheckError(
         '{"repeatedMessageValue":[null]}',
         r'Failed to parse repeatedMessageValue field: null is not'
         r' allowed to be used as an element in a repeated field '
-<<<<<<< HEAD
-        r'at TestMessage.repeatedMessageValue\[0\].')
-=======
         r'at TestMessage.repeatedMessageValue\[0\].',
     )
->>>>>>> 626889fb
 
   def testNanFloat(self):
     message = json_format_proto3_pb2.TestMessage()
@@ -1041,16 +952,6 @@
 
   def testParseDoubleToFloat(self):
     message = json_format_proto3_pb2.TestMessage()
-<<<<<<< HEAD
-    text = ('{"repeatedDoubleValue": [3.4028235e+39, 1.4028235e-39]\n}')
-    json_format.Parse(text, message)
-    self.assertEqual(message.repeated_double_value[0], 3.4028235e+39)
-    self.assertEqual(message.repeated_double_value[1], 1.4028235e-39)
-    text = ('{"repeatedFloatValue": [3.4028235e+39, 1.4028235e-39]\n}')
-    self.CheckError(
-        text, r'Failed to parse repeatedFloatValue field: '
-        r'Float value too large at TestMessage.repeatedFloatValue\[0\].')
-=======
     text = '{"repeatedDoubleValue": [3.4028235e+39, 1.4028235e-39]\n}'
     json_format.Parse(text, message)
     self.assertEqual(message.repeated_double_value[0], 3.4028235e39)
@@ -1061,7 +962,6 @@
         r'Failed to parse repeatedFloatValue field: '
         r'Float value too large at TestMessage.repeatedFloatValue\[0\].',
     )
->>>>>>> 626889fb
 
   def testFloatPrecision(self):
     message = json_format_proto3_pb2.TestMessage()
@@ -1069,37 +969,17 @@
     # Set to 8 valid digits.
     text = '{\n  "floatValue": 1.1234568\n}'
     self.assertEqual(
-<<<<<<< HEAD
-        json_format.MessageToJson(message, float_precision=8), text)
+        json_format.MessageToJson(message, float_precision=8), text
+    )
     # Set to 7 valid digits.
     text = '{\n  "floatValue": 1.123457\n}'
     self.assertEqual(
-        json_format.MessageToJson(message, float_precision=7), text)
-=======
-        json_format.MessageToJson(message, float_precision=8), text
-    )
-    # Set to 7 valid digits.
-    text = '{\n  "floatValue": 1.123457\n}'
-    self.assertEqual(
         json_format.MessageToJson(message, float_precision=7), text
     )
->>>>>>> 626889fb
 
     # Default float_precision will automatic print shortest float.
     message.float_value = 1.1000000011
     text = '{\n  "floatValue": 1.1\n}'
-<<<<<<< HEAD
-    self.assertEqual(
-        json_format.MessageToJson(message), text)
-    message.float_value = 1.00000075e-36
-    text = '{\n  "floatValue": 1.00000075e-36\n}'
-    self.assertEqual(
-        json_format.MessageToJson(message), text)
-    message.float_value = 12345678912345e+11
-    text = '{\n  "floatValue": 1.234568e+24\n}'
-    self.assertEqual(
-        json_format.MessageToJson(message), text)
-=======
     self.assertEqual(json_format.MessageToJson(message), text)
     message.float_value = 1.00000075e-36
     text = '{\n  "floatValue": 1.00000075e-36\n}'
@@ -1107,7 +987,6 @@
     message.float_value = 12345678912345e11
     text = '{\n  "floatValue": 1.234568e+24\n}'
     self.assertEqual(json_format.MessageToJson(message), text)
->>>>>>> 626889fb
 
     # Test a bunch of data and check json encode/decode do not
     # lose precision
@@ -1133,12 +1012,8 @@
     self.CheckError(
         '{"enumValue": "baz"}',
         'Failed to parse enumValue field: Invalid enum value baz '
-<<<<<<< HEAD
-        'for enum type proto3.EnumType at TestMessage.enumValue.')
-=======
         'for enum type proto3.EnumType at TestMessage.enumValue.',
     )
->>>>>>> 626889fb
     # Proto3 accepts numeric unknown enums.
     text = '{"enumValue": 12345}'
     json_format.Parse(text, message)
@@ -1147,11 +1022,6 @@
     self.assertRaisesRegex(
         json_format.ParseError,
         'Failed to parse optionalNestedEnum field: Invalid enum value 12345 '
-<<<<<<< HEAD
-        'for enum type protobuf_unittest.TestAllTypes.NestedEnum at '
-        'TestAllTypes.optionalNestedEnum.', json_format.Parse,
-        '{"optionalNestedEnum": 12345}', message)
-=======
         'for enum type proto2_unittest.TestAllTypes.NestedEnum at '
         'TestAllTypes.optionalNestedEnum.',
         json_format.Parse,
@@ -1232,7 +1102,6 @@
 
     self.assertTrue(message.map['key1'] == json_format_proto3_pb2.FOO)
     self.assertFalse('key2' in message.map)
->>>>>>> 626889fb
 
   def testBytes(self):
     message = json_format_proto3_pb2.TestMessage()
@@ -1251,16 +1120,6 @@
     json_format.Parse(text, message)
     self.assertEqual(message.bytes_value, b'\x01\x02')
 
-<<<<<<< HEAD
-  def testParseBadIdentifer(self):
-    self.CheckError('{int32Value: 1}',
-                    (r'Failed to load JSON: Expecting property name'
-                     r'( enclosed in double quotes)?: line 1'))
-    self.CheckError(
-        '{"unknownName": 1}',
-        'Message type "proto3.TestMessage" has no field named '
-        '"unknownName" at "TestMessage".')
-=======
   def testParseBadIdentifier(self):
     self.CheckError(
         '{int32Value: 1}',
@@ -1274,7 +1133,6 @@
         'Message type "proto3.TestMessage" has no field named '
         '"unknownName" at "TestMessage".',
     )
->>>>>>> 626889fb
 
   def testIgnoreUnknownField(self):
     text = '{"unknownName": 1}'
@@ -1299,13 +1157,6 @@
 
   def testInvalidBoolValue(self):
     self.CheckError(
-<<<<<<< HEAD
-        '{"boolValue": 1}', 'Failed to parse boolValue field: '
-        'Expected true or false without quotes at TestMessage.boolValue.')
-    self.CheckError(
-        '{"boolValue": "true"}', 'Failed to parse boolValue field: '
-        'Expected true or false without quotes at TestMessage.boolValue.')
-=======
         '{"boolValue": 1}',
         'Failed to parse boolValue field: '
         'Expected true or false without quotes at TestMessage.boolValue.',
@@ -1315,60 +1166,10 @@
         'Failed to parse boolValue field: '
         'Expected true or false without quotes at TestMessage.boolValue.',
     )
->>>>>>> 626889fb
 
   def testInvalidIntegerValue(self):
     message = json_format_proto3_pb2.TestMessage()
     text = '{"int32Value": 0x12345}'
-<<<<<<< HEAD
-    self.assertRaises(json_format.ParseError,
-                      json_format.Parse, text, message)
-    self.CheckError(
-        '{"int32Value": 1.5}', 'Failed to parse int32Value field: '
-        'Couldn\'t parse integer: 1.5 at TestMessage.int32Value.')
-    self.CheckError('{"int32Value": 012345}',
-                    (r'Failed to load JSON: Expecting \'?,\'? delimiter: '
-                     r'line 1.'))
-    self.CheckError(
-        '{"int32Value": " 1 "}', 'Failed to parse int32Value field: '
-        'Couldn\'t parse integer: " 1 " at TestMessage.int32Value.')
-    self.CheckError(
-        '{"int32Value": "1 "}', 'Failed to parse int32Value field: '
-        'Couldn\'t parse integer: "1 " at TestMessage.int32Value.')
-    self.CheckError(
-        '{"int32Value": false}',
-        'Failed to parse int32Value field: Bool value False '
-        'is not acceptable for integer field at TestMessage.int32Value.')
-    self.CheckError('{"int32Value": 12345678901234567890}',
-                    'Failed to parse int32Value field: Value out of range: '
-                    '12345678901234567890.')
-    self.CheckError('{"uint32Value": -1}',
-                    'Failed to parse uint32Value field: '
-                    'Value out of range: -1.')
-
-  def testInvalidFloatValue(self):
-    self.CheckError(
-        '{"floatValue": "nan"}', 'Failed to parse floatValue field: Couldn\'t '
-        'parse float "nan", use "NaN" instead at TestMessage.floatValue.')
-    self.CheckError('{"floatValue": NaN}',
-                    'Failed to parse floatValue field: Couldn\'t '
-                    'parse NaN, use quoted "NaN" instead.')
-    self.CheckError('{"floatValue": Infinity}',
-                    'Failed to parse floatValue field: Couldn\'t parse Infinity'
-                    ' or value too large, use quoted "Infinity" instead.')
-    self.CheckError('{"floatValue": -Infinity}',
-                    'Failed to parse floatValue field: Couldn\'t parse '
-                    '-Infinity or value too small, '
-                    'use quoted "-Infinity" instead.')
-    self.CheckError('{"doubleValue": -1.89769e+308}',
-                    'Failed to parse doubleValue field: Couldn\'t parse '
-                    '-Infinity or value too small, '
-                    'use quoted "-Infinity" instead.')
-    self.CheckError('{"floatValue": 3.4028235e+39}',
-                    'Failed to parse floatValue field: Float value too large.')
-    self.CheckError('{"floatValue": -3.502823e+38}',
-                    'Failed to parse floatValue field: Float value too small.')
-=======
     self.assertRaises(json_format.ParseError, json_format.Parse, text, message)
     self.CheckError(
         '{"int32Value": 1.5}',
@@ -1450,45 +1251,20 @@
         '{"floatValue": -3.502823e+38}',
         'Failed to parse floatValue field: Float value too small.',
     )
->>>>>>> 626889fb
 
   def testInvalidRepeated(self):
     self.CheckError(
         '{"repeatedInt32Value": 12345}',
-<<<<<<< HEAD
-        (r'Failed to parse repeatedInt32Value field: repeated field'
-         r' repeatedInt32Value must be in \[\] which is 12345 at TestMessage.'))
-=======
         (
             r'Failed to parse repeatedInt32Value field: repeated field'
             r' repeatedInt32Value must be in \[\] which is 12345 at'
             r' TestMessage.'
         ),
     )
->>>>>>> 626889fb
 
   def testInvalidMap(self):
     message = json_format_proto3_pb2.TestMap()
     text = '{"int32Map": {"null": 2, "2": 3}}'
-<<<<<<< HEAD
-    self.assertRaisesRegex(json_format.ParseError,
-                           'Failed to parse int32Map field: invalid literal',
-                           json_format.Parse, text, message)
-    text = '{"int32Map": {1: 2, "2": 3}}'
-    self.assertRaisesRegex(json_format.ParseError,
-                           (r'Failed to load JSON: Expecting property name'
-                            r'( enclosed in double quotes)?: line 1'),
-                           json_format.Parse, text, message)
-    text = '{"boolMap": {"null": 1}}'
-    self.assertRaisesRegex(
-        json_format.ParseError,
-        'Failed to parse boolMap field: Expected "true" or "false", not null at '
-        'TestMap.boolMap.key', json_format.Parse, text, message)
-    text = r'{"stringMap": {"a": 3, "\u0061": 2}}'
-    self.assertRaisesRegex(json_format.ParseError,
-                           'Failed to load JSON: duplicate key a',
-                           json_format.Parse, text, message)
-=======
     self.assertRaisesRegex(
         json_format.ParseError,
         'Failed to parse int32Map field: invalid literal',
@@ -1524,41 +1300,19 @@
         text,
         message,
     )
->>>>>>> 626889fb
     text = r'{"stringMap": 0}'
     self.assertRaisesRegex(
         json_format.ParseError,
         'Failed to parse stringMap field: Map field string_map must be '
-<<<<<<< HEAD
-        'in a dict which is 0 at TestMap.stringMap.', json_format.Parse, text,
-        message)
-=======
         'in a dict which is 0 at TestMap.stringMap.',
         json_format.Parse,
         text,
         message,
     )
->>>>>>> 626889fb
 
   def testInvalidTimestamp(self):
     message = json_format_proto3_pb2.TestTimestamp()
     text = '{"value": "10000-01-01T00:00:00.00Z"}'
-<<<<<<< HEAD
-    self.assertRaisesRegexp(
-        json_format.ParseError, 'Failed to parse value field: '
-        'time data \'10000-01-01T00:00:00\' does not match'
-        ' format \'%Y-%m-%dT%H:%M:%S\' at TestTimestamp.value.',
-        json_format.Parse, text, message)
-    text = '{"value": "1970-01-01T00:00:00.0123456789012Z"}'
-    self.assertRaisesRegex(
-        json_format.ParseError,
-        'nanos 0123456789012 more than 9 fractional digits.', json_format.Parse,
-        text, message)
-    text = '{"value": "1972-01-01T01:00:00.01+08"}'
-    self.assertRaisesRegex(json_format.ParseError,
-                           (r'Invalid timezone offset value: \+08.'),
-                           json_format.Parse, text, message)
-=======
     self.assertRaisesRegex(
         json_format.ParseError,
         'Failed to parse value field: '
@@ -1584,19 +1338,11 @@
         text,
         message,
     )
->>>>>>> 626889fb
     # Time smaller than minimum time.
     text = '{"value": "0000-01-01T00:00:00Z"}'
     self.assertRaisesRegex(
         json_format.ParseError,
         'Failed to parse value field: year (0 )?is out of range.',
-<<<<<<< HEAD
-        json_format.Parse, text, message)
-    # Time bigger than maximum time.
-    message.value.seconds = 253402300800
-    self.assertRaisesRegex(OverflowError, 'date value out of range',
-                           json_format.MessageToJson, message)
-=======
         json_format.Parse,
         text,
         message,
@@ -1615,34 +1361,21 @@
         json_format.MessageToJson,
         message,
     )
->>>>>>> 626889fb
     # Lower case t does not accept.
     text = '{"value": "0001-01-01t00:00:00Z"}'
     with self.assertRaises(json_format.ParseError) as e:
       json_format.Parse(text, message)
     self.assertEqual(
         'Failed to parse value field: '
-<<<<<<< HEAD
-        'time data \'0001-01-01t00:00:00\' does not match format '
-        '\'%Y-%m-%dT%H:%M:%S\', lowercase \'t\' is not accepted '
-        'at TestTimestamp.value.', str(e.exception))
-=======
         "time data '0001-01-01t00:00:00' does not match format "
         "'%Y-%m-%dT%H:%M:%S', lowercase 't' is not accepted "
         'at TestTimestamp.value.',
         str(e.exception),
     )
->>>>>>> 626889fb
 
   def testInvalidOneof(self):
     message = json_format_proto3_pb2.TestOneof()
     text = '{"oneofInt32Value": 1, "oneofStringValue": "2"}'
-<<<<<<< HEAD
-    self.assertRaisesRegexp(
-        json_format.ParseError, 'Message type "proto3.TestOneof"'
-        ' should not have multiple "oneof_value" oneof fields at "TestOneof".',
-        json_format.Parse, text, message)
-=======
     self.assertRaisesRegex(
         json_format.ParseError,
         'Message type "proto3.TestOneof"'
@@ -1651,7 +1384,6 @@
         text,
         message,
     )
->>>>>>> 626889fb
 
   def testInvalidListValue(self):
     message = json_format_proto3_pb2.TestListValue()
@@ -1659,35 +1391,24 @@
     self.assertRaisesRegex(
         json_format.ParseError,
         r'Failed to parse value field: ListValue must be in \[\] which is '
-<<<<<<< HEAD
-        '1234 at TestListValue.value.', json_format.Parse, text, message)
-=======
         '1234 at TestListValue.value.',
         json_format.Parse,
         text,
         message,
     )
->>>>>>> 626889fb
 
     class UnknownClass(object):
 
       def __str__(self):
         return 'v'
-<<<<<<< HEAD
-=======
-
->>>>>>> 626889fb
+
     self.assertRaisesRegex(
         json_format.ParseError,
         r' at TestListValue.value\[1\].fake.',
         json_format.ParseDict,
-<<<<<<< HEAD
-        {'value': ['hello', {'fake': UnknownClass()}]}, message)
-=======
         {'value': ['hello', {'fake': UnknownClass()}]},
         message,
     )
->>>>>>> 626889fb
 
   def testInvalidStruct(self):
     message = json_format_proto3_pb2.TestStruct()
@@ -1695,40 +1416,26 @@
     self.assertRaisesRegex(
         json_format.ParseError,
         'Failed to parse value field: Struct must be in a dict which is '
-<<<<<<< HEAD
-        '1234 at TestStruct.value', json_format.Parse, text, message)
-=======
         '1234 at TestStruct.value',
         json_format.Parse,
         text,
         message,
     )
->>>>>>> 626889fb
 
   def testTimestampInvalidStringValue(self):
     message = json_format_proto3_pb2.TestTimestamp()
     text = '{"value": {"foo": 123}}'
     self.assertRaisesRegex(
         json_format.ParseError,
-<<<<<<< HEAD
-        r"Timestamp JSON value not a string: {u?'foo': 123}", json_format.Parse,
-        text, message)
-=======
         r"Timestamp JSON value not a string: {u?'foo': 123}",
         json_format.Parse,
         text,
         message,
     )
->>>>>>> 626889fb
 
   def testDurationInvalidStringValue(self):
     message = json_format_proto3_pb2.TestDuration()
     text = '{"value": {"foo": 123}}'
-<<<<<<< HEAD
-    self.assertRaisesRegex(json_format.ParseError,
-                           r"Duration JSON value not a string: {u?'foo': 123}",
-                           json_format.Parse, text, message)
-=======
     self.assertRaisesRegex(
         json_format.ParseError,
         r"Duration JSON value not a string: {u?'foo': 123}",
@@ -1736,39 +1443,21 @@
         text,
         message,
     )
->>>>>>> 626889fb
 
   def testFieldMaskInvalidStringValue(self):
     message = json_format_proto3_pb2.TestFieldMask()
     text = '{"value": {"foo": 123}}'
     self.assertRaisesRegex(
         json_format.ParseError,
-<<<<<<< HEAD
-        r"FieldMask JSON value not a string: {u?'foo': 123}", json_format.Parse,
-        text, message)
-=======
         r"FieldMask JSON value not a string: {u?'foo': 123}",
         json_format.Parse,
         text,
         message,
     )
->>>>>>> 626889fb
 
   def testInvalidAny(self):
     message = any_pb2.Any()
     text = '{"@type": "type.googleapis.com/google.protobuf.Int32Value"}'
-<<<<<<< HEAD
-    self.assertRaisesRegex(KeyError, 'value', json_format.Parse, text, message)
-    text = '{"value": 1234}'
-    self.assertRaisesRegex(json_format.ParseError,
-                           '@type is missing when parsing any message at Any',
-                           json_format.Parse, text, message)
-    text = '{"@type": "type.googleapis.com/MessageNotExist", "value": 1234}'
-    self.assertRaisesRegex(
-        json_format.ParseError, 'Can not find message descriptor by type_url: '
-        'type.googleapis.com/MessageNotExist at Any', json_format.Parse, text,
-        message)
-=======
     self.assertRaisesRegex(json_format.ParseError, 'KeyError: \'value\'', json_format.Parse, text, message)
     text = '{"value": 1234}'
     self.assertRaisesRegex(
@@ -1787,7 +1476,6 @@
         text,
         message,
     )
->>>>>>> 626889fb
     # Only last part is to be used: b/25630112
     text = (
         r'{"@type": "incorrect.googleapis.com/google.protobuf.Int32Value",'
@@ -1910,11 +1598,6 @@
         str(cm.exception),
         'Failed to parse any_value field: Can not find message descriptor by'
         ' type_url: type.googleapis.com/proto3.MessageType at '
-<<<<<<< HEAD
-        'TestAny.any_value.'
-    )
-
-=======
         'TestAny.any_value.',
     )
 
@@ -1940,28 +1623,20 @@
     )
     self.assertEqual(js_dict, js_dict_copy)
 
->>>>>>> 626889fb
   def testParseDictUnknownValueType(self):
     class UnknownClass(object):
 
       def __repr__(self):
         return 'v'
-<<<<<<< HEAD
-=======
-
->>>>>>> 626889fb
+
     message = json_format_proto3_pb2.TestValue()
     self.assertRaisesRegex(
         json_format.ParseError,
         r"Value v has unexpected type <class '.*\.UnknownClass'>.",
-<<<<<<< HEAD
-        json_format.ParseDict, {'value': UnknownClass()}, message)
-=======
         json_format.ParseDict,
         {'value': UnknownClass()},
         message,
     )
->>>>>>> 626889fb
 
   def testMessageToDict(self):
     message = json_format_proto3_pb2.TestMessage()
@@ -2058,26 +1733,11 @@
         "Failed to parse JSON: TypeError: 'int' object is not iterable.",
     )
 
-<<<<<<< HEAD
-  def testNestedRecursiveLimit(self):
-    message = unittest_pb2.NestedTestAllTypes()
-    self.assertRaisesRegex(
-        json_format.ParseError,
-        'Message too deep. Max recursion depth is 3',
-        json_format.Parse,
-        '{"child": {"child": {"child" : {}}}}',
-        message,
-        max_recursion_depth=3)
-    # The following one can pass
-    json_format.Parse('{"payload": {}, "child": {"child":{}}}',
-                      message, max_recursion_depth=3)
-=======
   def testManyRecursionsRaisesParseError(self):
     num_recursions = 1050
     text = ('{"a":' * num_recursions) + '""' + ('}' * num_recursions)
     with self.assertRaises(json_format.ParseError):
       json_format.Parse(text, json_format_proto3_pb2.TestMessage())
->>>>>>> 626889fb
 
 if __name__ == '__main__':
   unittest.main()