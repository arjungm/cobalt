--- conflicted
+++ resolved
@@ -10,21 +10,11 @@
 __author__ = 'matthewtoia@google.com (Matt Toia)'
 
 import copy
-<<<<<<< HEAD
-import os
 import unittest
 import warnings
 
-from google.protobuf import unittest_import_pb2
-from google.protobuf import unittest_import_public_pb2
-from google.protobuf import unittest_pb2
-=======
-import unittest
-import warnings
-
 from google.protobuf import descriptor
 from google.protobuf import descriptor_database
->>>>>>> 626889fb
 from google.protobuf import descriptor_pb2
 from google.protobuf import descriptor_pool
 from google.protobuf import message_factory
@@ -49,9 +39,6 @@
 
 # pyformat: disable
 # pyformat: enable
-
-
-warnings.simplefilter('error', DeprecationWarning)
 
 
 warnings.simplefilter('error', DeprecationWarning)
@@ -451,12 +438,9 @@
     self.assertEqual(file2.name,
                      'google/protobuf/internal/factory_test2.proto')
     self.testFindMessageTypeByName()
-<<<<<<< HEAD
-=======
     self.pool.AddSerializedFile(timestamp_pb2.DESCRIPTOR.serialized_pb)
     self.pool.AddSerializedFile(duration_pb2.DESCRIPTOR.serialized_pb)
     self.pool.AddSerializedFile(struct_pb2.DESCRIPTOR.serialized_pb)
->>>>>>> 626889fb
     file_json = self.pool.AddSerializedFile(
         more_messages_pb2.DESCRIPTOR.serialized_pb)
     field = file_json.message_types_by_name['class'].fields_by_name['int_field']
@@ -836,13 +820,6 @@
     enum_value.number = 0
     self.db.Add(file_proto)
 
-<<<<<<< HEAD
-    self.assertRaisesRegex(KeyError, 'SubMessage',
-                           self.pool.FindMessageTypeByName,
-                           'collector.ErrorMessage')
-    self.assertRaisesRegex(KeyError, 'SubMessage', self.pool.FindFileByName,
-                           'error_file')
-=======
     # Nonconformance: UPB will raise a TypeError whereas other implementations
     # will raise KeyError when SubMessage cannot be indexed.
     # TODO: b/387527786 - Fix this nonconformance between (cpp+python)/upb.
@@ -857,7 +834,6 @@
         error_type, 'SubMessage', self.pool.FindFileByName, 'error_file'
     )
 
->>>>>>> 626889fb
     with self.assertRaises(KeyError) as exc:
       self.pool.FindFileByName('none_file')
     self.assertIn(str(exc.exception), ('\'none_file\'',
@@ -1089,16 +1065,9 @@
 
   def _TestEnum(self, prefix):
     pool = descriptor_pool.DescriptorPool()
-<<<<<<< HEAD
-    if api_implementation.Type() == 'cpp':
-      pool.AddEnumDescriptor(unittest_pb2.ForeignEnum.DESCRIPTOR)
-    else:
-      pool._AddEnumDescriptor(unittest_pb2.ForeignEnum.DESCRIPTOR)
-=======
     pool.AddSerializedFile(unittest_import_public_pb2.DESCRIPTOR.serialized_pb)
     pool.AddSerializedFile(unittest_import_pb2.DESCRIPTOR.serialized_pb)
     pool.AddSerializedFile(unittest_pb2.DESCRIPTOR.serialized_pb)
->>>>>>> 626889fb
     self.assertEqual(
         'proto2_unittest.ForeignEnum',
         pool.FindEnumTypeByName(
@@ -1109,13 +1078,6 @@
       pool.FindEnumTypeByName(
           prefix + 'proto2_unittest.ForeignEnum.NestedEnum')
 
-<<<<<<< HEAD
-    if api_implementation.Type() == 'cpp':
-      pool.AddEnumDescriptor(unittest_pb2.TestAllTypes.NestedEnum.DESCRIPTOR)
-    else:
-      pool._AddEnumDescriptor(unittest_pb2.TestAllTypes.NestedEnum.DESCRIPTOR)
-=======
->>>>>>> 626889fb
     self.assertEqual(
         'proto2_unittest.TestAllTypes.NestedEnum',
         pool.FindEnumTypeByName(
@@ -1143,11 +1105,7 @@
   def testService(self):
     pool = descriptor_pool.DescriptorPool()
     with self.assertRaises(KeyError):
-<<<<<<< HEAD
-      pool.FindServiceByName('protobuf_unittest.TestService')
-=======
       pool.FindServiceByName('proto2_unittest.TestService')
->>>>>>> 626889fb
     pool._AddServiceDescriptor(unittest_pb2._TESTSERVICE)
     self.assertEqual(
         'proto2_unittest.TestService',
@@ -1231,22 +1189,7 @@
 
   def testAddTypeError(self):
     pool = descriptor_pool.DescriptorPool()
-<<<<<<< HEAD
-    if api_implementation.Type() == 'cpp':
-      with self.assertRaises(TypeError):
-        pool.AddDescriptor(0)
-      with self.assertRaises(TypeError):
-        pool.AddEnumDescriptor(0)
-      with self.assertRaises(TypeError):
-        pool.AddServiceDescriptor(0)
-      with self.assertRaises(TypeError):
-        pool.AddExtensionDescriptor(0)
-      with self.assertRaises(TypeError):
-        pool.AddFileDescriptor(0)
-    else:
-=======
     if api_implementation.Type() == 'python':
->>>>>>> 626889fb
       with self.assertRaises(TypeError):
         pool._AddDescriptor(0)
       with self.assertRaises(TypeError):
@@ -1257,8 +1200,6 @@
         pool._AddExtensionDescriptor(0)
       with self.assertRaises(TypeError):
         pool._AddFileDescriptor(0)
-<<<<<<< HEAD
-=======
 
 
 @testing_refleaks.TestCase
@@ -1493,7 +1434,6 @@
     ):
       file = pool.AddSerializedFile(file_desc.SerializeToString())
       file._GetFeatures()
->>>>>>> 626889fb
 
 
 TEST1_FILE = ProtoFile(
