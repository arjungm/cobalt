--- conflicted
+++ resolved
@@ -35,12 +35,9 @@
 import warnings
 import weakref
 
-<<<<<<< HEAD
-=======
 from google.protobuf import descriptor as descriptor_mod
 from google.protobuf import message as message_mod
 from google.protobuf import text_format
->>>>>>> 626889fb
 # We use "as" to avoid name collisions with variables.
 from google.protobuf.internal import api_implementation
 from google.protobuf.internal import containers
@@ -276,23 +273,6 @@
       field_descriptor
   )
 
-<<<<<<< HEAD
-def _AttachFieldHelpers(cls, field_descriptor):
-  is_repeated = (field_descriptor.label == _FieldDescriptor.LABEL_REPEATED)
-  is_packable = (is_repeated and
-                 wire_format.IsTypePackable(field_descriptor.type))
-  is_proto3 = field_descriptor.containing_type.syntax == 'proto3'
-  if not is_packable:
-    is_packed = False
-  elif field_descriptor.containing_type.syntax == 'proto2':
-    is_packed = (field_descriptor.has_options and
-                field_descriptor.GetOptions().packed)
-  else:
-    has_packed_false = (field_descriptor.has_options and
-                        field_descriptor.GetOptions().HasField('packed') and
-                        field_descriptor.GetOptions().packed == False)
-    is_packed = not has_packed_false
-=======
   def AddFieldByTag(wiretype, is_packed):
     tag_bytes = encoder.TagBytes(field_descriptor.number, wiretype)
     cls._fields_by_tag[tag_bytes] = (field_descriptor, is_packed)
@@ -313,7 +293,6 @@
   if hasattr(field_descriptor, '_encoder'):
     return
   is_repeated = field_descriptor.is_repeated
->>>>>>> 626889fb
   is_map_entry = _IsMapField(field_descriptor)
   is_packed = field_descriptor.is_packed
 
@@ -349,12 +328,8 @@
       decode_type = _FieldDescriptor.TYPE_INT32
 
     oneof_descriptor = None
-    clear_if_default = False
     if field_descriptor.containing_oneof is not None:
       oneof_descriptor = field_descriptor
-    elif (is_proto3 and not is_repeated and
-          field_descriptor.cpp_type != _FieldDescriptor.CPPTYPE_MESSAGE):
-      clear_if_default = True
 
     if is_map_entry:
       is_message_map = _IsMessageMapField(field_descriptor)
@@ -366,11 +341,7 @@
       field_decoder = decoder.StringDecoder(
           field_descriptor.number, is_repeated, is_packed,
           field_descriptor, field_descriptor._default_constructor,
-<<<<<<< HEAD
-          clear_if_default)
-=======
           not field_descriptor.has_presence)
->>>>>>> 626889fb
     elif field_descriptor.cpp_type == _FieldDescriptor.CPPTYPE_MESSAGE:
       field_decoder = type_checkers.TYPE_TO_DECODER[decode_type](
           field_descriptor.number, is_repeated, is_packed,
@@ -380,11 +351,7 @@
           field_descriptor.number, is_repeated, is_packed,
           # pylint: disable=protected-access
           field_descriptor, field_descriptor._default_constructor,
-<<<<<<< HEAD
-          clear_if_default)
-=======
           not field_descriptor.has_presence)
->>>>>>> 626889fb
 
     helper_decoders[is_packed] = field_decoder
 
@@ -745,10 +712,6 @@
   property_name = _PropertyName(proto_field_name)
   type_checker = type_checkers.GetTypeChecker(field)
   default_value = field.default_value
-<<<<<<< HEAD
-  is_proto3 = field.containing_type.syntax == 'proto3'
-=======
->>>>>>> 626889fb
 
   def getter(self):
     # TODO: This may be broken since there may not be
@@ -865,18 +828,6 @@
     pool = descriptor.file.pool
 
 def _AddStaticMethods(cls):
-<<<<<<< HEAD
-  # TODO(robinson): This probably needs to be thread-safe(?)
-  def RegisterExtension(extension_handle):
-    extension_handle.containing_type = cls.DESCRIPTOR
-    # TODO(amauryfa): Use cls.MESSAGE_FACTORY.pool when available.
-    # pylint: disable=protected-access
-    cls.DESCRIPTOR.file.pool._AddExtensionDescriptor(extension_handle)
-    _AttachFieldHelpers(cls, extension_handle)
-  cls.RegisterExtension = staticmethod(RegisterExtension)
-
-=======
->>>>>>> 626889fb
   def FromString(s):
     message = cls()
     message.MergeFromString(s)
@@ -906,13 +857,6 @@
 
   cls.ListFields = ListFields
 
-<<<<<<< HEAD
-_PROTO3_ERROR_TEMPLATE = \
-  ('Protocol message %s has no non-repeated submessage field "%s" '
-   'nor marked as optional')
-_PROTO2_ERROR_TEMPLATE = 'Protocol message %s has no non-repeated field "%s"'
-=======
->>>>>>> 626889fb
 
 def _AddHasFieldMethod(message_descriptor, cls):
   """Helper for _AddMessageMethods()."""
@@ -1286,24 +1230,9 @@
       if field_des is None:
         if not self._unknown_fields:   # pylint: disable=protected-access
           self._unknown_fields = []    # pylint: disable=protected-access
-<<<<<<< HEAD
-        if unknown_field_set is None:
-          # pylint: disable=protected-access
-          self._unknown_field_set = containers.UnknownFieldSet()
-          # pylint: disable=protected-access
-          unknown_field_set = self._unknown_field_set
-        # pylint: disable=protected-access
-        (tag, _) = decoder._DecodeVarint(tag_bytes, 0)
-        field_number, wire_type = wire_format.UnpackTag(tag)
-        if field_number == 0:
-          raise message_mod.DecodeError('Field number 0 is illegal.')
-        # TODO(jieluo): remove old_pos.
-        old_pos = new_pos
-=======
         field_number, wire_type = decoder.DecodeTag(tag_bytes)
         if field_number == 0:
           raise message_mod.DecodeError('Field number 0 is illegal.')
->>>>>>> 626889fb
         (data, new_pos) = decoder._DecodeUnknownField(
             buffer, new_pos, end, field_number, wire_type
         )  # pylint: disable=protected-access
