--- conflicted
+++ resolved
@@ -95,10 +95,6 @@
     self.assertEqual(file_desc_proto2, db.FindFileContainingSymbol(
         'proto2_unittest.TestAllTypes.none_field'))
 
-<<<<<<< HEAD
-    with self.assertRaisesRegex(KeyError, r'\'protobuf_unittest\.NoneMessage\''):
-      db.FindFileContainingSymbol('protobuf_unittest.NoneMessage')
-=======
     with self.assertRaisesRegex(KeyError, r'\'proto2_unittest\.NoneMessage\''):
       db.FindFileContainingSymbol('proto2_unittest.NoneMessage')
 
@@ -106,7 +102,6 @@
       db.FindFileContainingSymbol(
           '.google.protobuf.python.internal.FACTORY_2_VALUE_0'
       )
->>>>>>> 626889fb
 
   def testConflictRegister(self):
     db = descriptor_database.DescriptorDatabase()
