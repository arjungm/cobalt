--- conflicted
+++ resolved
@@ -22,32 +22,15 @@
 import pickle
 import pydoc
 import sys
-<<<<<<< HEAD
-import unittest
-=======
 import types
 import unittest
 from unittest import mock
->>>>>>> 626889fb
 import warnings
 
 cmp = lambda x, y: (x > y) - (x < y)
 
-<<<<<<< HEAD
-from google.protobuf import map_proto2_unittest_pb2
-from google.protobuf import map_unittest_pb2
-from google.protobuf import unittest_pb2
-from google.protobuf import unittest_proto3_arena_pb2
-from google.protobuf import descriptor_pb2
-from google.protobuf import descriptor
-from google.protobuf import descriptor_pool
-from google.protobuf import message_factory
-from google.protobuf import text_format
-from google.protobuf.internal import api_implementation
-=======
 from google.protobuf.internal import api_implementation # pylint: disable=g-import-not-at-top
 from google.protobuf.internal import decoder
->>>>>>> 626889fb
 from google.protobuf.internal import encoder
 from google.protobuf.internal import enum_type_wrapper
 from google.protobuf.internal import more_extensions_pb2
@@ -55,7 +38,6 @@
 from google.protobuf.internal import packed_field_test_pb2
 from google.protobuf.internal import test_proto3_optional_pb2
 from google.protobuf.internal import test_util
-from google.protobuf.internal import test_proto3_optional_pb2
 from google.protobuf.internal import testing_refleaks
 from google.protobuf import descriptor
 from google.protobuf import message
@@ -69,12 +51,7 @@
 
 warnings.simplefilter('error', DeprecationWarning)
 
-<<<<<<< HEAD
-
-@_parameterized.named_parameters(('_proto2', unittest_pb2),
-=======
 @parameterized.named_parameters(('_proto2', unittest_pb2),
->>>>>>> 626889fb
                                 ('_proto3', unittest_proto3_arena_pb2))
 @testing_refleaks.TestCase
 class MessageTest(unittest.TestCase):
@@ -89,38 +66,6 @@
       message_module.TestAllTypes.FromString(bad_utf8_data)
     self.assertIn('TestAllTypes.optional_string', str(context.exception))
 
-<<<<<<< HEAD
-  def testGoldenMessage(self, message_module):
-    # Proto3 doesn't have the "default_foo" members or foreign enums,
-    # and doesn't preserve unknown fields, so for proto3 we use a golden
-    # message that doesn't have these fields set.
-    if message_module is unittest_pb2:
-      golden_data = test_util.GoldenFileData('golden_message_oneof_implemented')
-    else:
-      golden_data = test_util.GoldenFileData('golden_message_proto3')
-
-    golden_message = message_module.TestAllTypes()
-    golden_message.ParseFromString(golden_data)
-    if message_module is unittest_pb2:
-      test_util.ExpectAllFieldsSet(self, golden_message)
-    self.assertEqual(golden_data, golden_message.SerializeToString())
-    golden_copy = copy.deepcopy(golden_message)
-    self.assertEqual(golden_data, golden_copy.SerializeToString())
-
-  def testGoldenPackedMessage(self, message_module):
-    golden_data = test_util.GoldenFileData('golden_packed_fields_message')
-    golden_message = message_module.TestPackedTypes()
-    parsed_bytes = golden_message.ParseFromString(golden_data)
-    all_set = message_module.TestPackedTypes()
-    test_util.SetAllPackedFields(all_set)
-    self.assertEqual(parsed_bytes, len(golden_data))
-    self.assertEqual(all_set, golden_message)
-    self.assertEqual(golden_data, all_set.SerializeToString())
-    golden_copy = copy.deepcopy(golden_message)
-    self.assertEqual(golden_data, golden_copy.SerializeToString())
-
-=======
->>>>>>> 626889fb
   def testParseErrors(self, message_module):
     msg = message_module.TestAllTypes()
     self.assertRaises(TypeError, msg.FromString, 0)
@@ -142,9 +87,6 @@
     # Mismatched end group tag.
     with self.assertRaises(message.DecodeError):
       msg.FromString(start_tag + end_tag)
-
-    # Field number 0 is illegal.
-    self.assertRaises(message.DecodeError, msg.FromString, b'\3\4')
 
     # Field number 0 is illegal.
     self.assertRaises(message.DecodeError, msg.FromString, b'\3\4')
@@ -438,14 +380,11 @@
     msg.ParseFromString(msg.SerializeToString())
     self.assertEqual(old_float, msg.optional_float)
 
-<<<<<<< HEAD
-=======
   def testDoubleNanPrinting(self, message_module):
     message = message_module.TestAllTypes()
     message.optional_double = float('nan')
     self.assertEqual(str(message), 'optional_double: nan\n')
 
->>>>>>> 626889fb
   def testHighPrecisionDoublePrinting(self, message_module):
     msg = message_module.TestAllTypes()
     msg.optional_double = 0.12345678912345678
@@ -548,8 +487,6 @@
 
     msg.repeated_nested_message.MergeFrom(other_msg.repeated_nested_message)
     self.assertEqual([1, 2, 3, 4], [m.bb for m in msg.repeated_nested_message])
-<<<<<<< HEAD
-=======
 
   def testInternalMergeWithMissingRequiredField(self, message_module):
     req = more_messages_pb2.RequiredField()
@@ -594,7 +531,6 @@
     sub_msg = msg.repeated_nested_message[0]
     msg.repeated_nested_message.clear()
     self.assertEqual(123, sub_msg.bb)
->>>>>>> 626889fb
 
   def testAddWrongRepeatedNestedField(self, message_module):
     msg = message_module.TestAllTypes()
@@ -1525,12 +1461,9 @@
     self.assertTrue(message.HasField('optional_int32'))
     self.assertTrue(message.HasField('optional_bool'))
     self.assertTrue(message.HasField('optional_nested_message'))
-<<<<<<< HEAD
-=======
     self.assertIn('optional_int32', message)
     self.assertIn('optional_bool', message)
     self.assertIn('optional_nested_message', message)
->>>>>>> 626889fb
 
     # Set the fields to non-default values.
     message.optional_int32 = 5
@@ -1549,12 +1482,9 @@
     self.assertFalse(message.HasField('optional_int32'))
     self.assertFalse(message.HasField('optional_bool'))
     self.assertFalse(message.HasField('optional_nested_message'))
-<<<<<<< HEAD
-=======
     self.assertNotIn('optional_int32', message)
     self.assertNotIn('optional_bool', message)
     self.assertNotIn('optional_nested_message', message)
->>>>>>> 626889fb
     self.assertEqual(0, message.optional_int32)
     self.assertEqual(False, message.optional_bool)
     self.assertEqual(0, message.optional_nested_message.bb)
@@ -1670,11 +1600,7 @@
     # This is still an incomplete proto - so serializing should fail
     self.assertRaises(message.EncodeError, unpickled_message.SerializeToString)
 
-<<<<<<< HEAD
-  # TODO(haberman): this isn't really a proto2-specific test except that this
-=======
   # TODO: this isn't really a proto2-specific test except that this
->>>>>>> 626889fb
   # message has a required field in it.  Should probably be factored out so
   # that we can test the other parts with proto3.
   def testParsingMerge(self):
@@ -1898,21 +1824,14 @@
     message_proto2 = unittest_pb2.TestAllTypes()
     message_proto2.optional_int32 = 0
     message_proto2.optional_string = ''
-<<<<<<< HEAD
-    message_proto2.optional_bytes = b''
-    self.assertEqual(len(message_proto2.ListFields()), 3)
-=======
     message_proto2.optional_float = 0.0
     message_proto2.optional_bytes = b''
     self.assertEqual(len(message_proto2.ListFields()), 4)
->>>>>>> 626889fb
 
     message_proto3 = unittest_proto3_arena_pb2.TestAllTypes()
     message_proto3.ParseFromString(message_proto2.SerializeToString())
     self.assertEqual(len(message_proto3.ListFields()), 0)
 
-<<<<<<< HEAD
-=======
   def testProto3ParserKeepsNonDefaultScalar(self):
     message_proto2 = unittest_pb2.TestAllTypes()
     message_proto2.optional_int32 = 1
@@ -1928,7 +1847,6 @@
     self.assertEqual(len(message_proto3.ListFields()), 5)
     self.assertEqual(message_proto3.SerializeToString(), serialized)
 
->>>>>>> 626889fb
   def testProto3Optional(self):
     msg = test_proto3_optional_pb2.TestProto3Optional()
     self.assertFalse(msg.HasField('optional_int32'))
@@ -1984,12 +1902,8 @@
 
     # Test has presence:
     for field in test_proto3_optional_pb2.TestProto3Optional.DESCRIPTOR.fields:
-<<<<<<< HEAD
-      self.assertTrue(field.has_presence)
-=======
       if field.name.startswith('optional_'):
         self.assertTrue(field.has_presence)
->>>>>>> 626889fb
     for field in unittest_pb2.TestAllTypes.DESCRIPTOR.fields:
       if field.label == descriptor.FieldDescriptor.LABEL_REPEATED:
         self.assertFalse(field.has_presence)
@@ -2272,11 +2186,7 @@
     self.assertIn(-456, msg2.map_int32_foreign_message)
     self.assertEqual(2, len(msg2.map_int32_foreign_message))
     msg2.map_int32_foreign_message[123].c = 1
-<<<<<<< HEAD
-    # TODO(jieluo): Fix text format for message map.
-=======
     # TODO: Fix text format for message map.
->>>>>>> 626889fb
     self.assertIn(
         str(msg2.map_int32_foreign_message),
         ('{-456: , 123: c: 1\n}', '{123: c: 1\n, -456: }'))
@@ -2438,26 +2348,17 @@
     with self.assertRaisesRegex(
         TypeError,
         r'Parameter to MergeFrom\(\) must be instance of same class: expected '
-<<<<<<< HEAD
-        r'.+TestMap got int\.'):
-=======
         r'.+TestMap.+got.+int.+',
     ):
->>>>>>> 626889fb
       msg.MergeFrom(1)
 
   def testCopyFromBadType(self):
     msg = map_unittest_pb2.TestMap()
     with self.assertRaisesRegex(
         TypeError,
-<<<<<<< HEAD
-        r'Parameter to [A-Za-z]*From\(\) must be instance of same class: '
-        r'expected .+TestMap got int\.'):
-=======
         r'Parameter to (Copy|Merge)From\(\) must be instance of same class: '
         r'expected .+TestMap.+got.+int.+',
     ):
->>>>>>> 626889fb
       msg.CopyFrom(1)
 
   def testIntegerMapWithLongs(self):
@@ -2558,19 +2459,11 @@
     int32_foreign_keys = list(msg.map_int32_foreign_message.keys())
 
     keys = []
-<<<<<<< HEAD
-    for key in msg.map_string_string:
-      keys.append(key)
-      msg.map_string_string[key] = '000'
-    self.assertEqual(keys, string_string_keys)
-    self.assertEqual(keys, list(msg.map_string_string.keys()))
-=======
     for key in list(msg.map_string_string.keys()):
       keys.append(key)
       msg.map_string_string[key] = '000'
     self.assertCountEqual(keys, string_string_keys)
     self.assertCountEqual(keys, list(msg.map_string_string.keys()))
->>>>>>> 626889fb
 
     keys = []
     for key in msg.map_int32_foreign_message:
@@ -2616,11 +2509,7 @@
   def testMapItems(self):
     # Map items used to have strange behaviors when use c extension. Because
     # [] may reorder the map and invalidate any existing iterators.
-<<<<<<< HEAD
-    # TODO(jieluo): Check if [] reordering the map is a bug or intended
-=======
     # TODO: Check if [] reordering the map is a bug or intended
->>>>>>> 626889fb
     # behavior.
     msg = map_unittest_pb2.TestMap()
     msg.map_string_string['local_init_op'] = ''
@@ -2790,15 +2679,9 @@
     msg = map_unittest_pb2.TestMap()
     self.assertIsInstance(msg.map_int32_int32, collections.abc.Mapping)
     self.assertIsInstance(msg.map_int32_int32, collections.abc.MutableMapping)
-<<<<<<< HEAD
     self.assertIsInstance(msg.map_int32_foreign_message,
                           collections.abc.Mapping)
     self.assertIsInstance(msg.map_int32_foreign_message,
-=======
-    self.assertIsInstance(msg.map_int32_foreign_message,
-                          collections.abc.Mapping)
-    self.assertIsInstance(msg.map_int32_foreign_message,
->>>>>>> 626889fb
                           collections.abc.MutableMapping)
 
   def testMapsCompare(self):
@@ -2849,9 +2732,6 @@
     with self.assertRaises(ValueError):
       unittest_proto3_arena_pb2.TestAllTypes(optional_string=u'\ud801\ud801')
 
-<<<<<<< HEAD
-
-=======
   def testCrashNullAA(self):
     self.assertEqual(
         unittest_proto3_arena_pb2.TestAllTypes.NestedMessage(),
@@ -2871,7 +2751,6 @@
     self.assertEqual(
         unittest_proto3_arena_pb2.TestAllTypes().optional_nested_message,
         unittest_proto3_arena_pb2.TestAllTypes().optional_nested_message)
->>>>>>> 626889fb
 
 
 @testing_refleaks.TestCase
@@ -2898,8 +2777,6 @@
     self.assertImportFromName(pb.repeated_nested_message, 'Composite')
 
 
-<<<<<<< HEAD
-=======
 # We can only test this case under proto2, because proto3 will reject invalid
 # UTF-8 in the parser, so there should be no way of creating a string field
 # that contains invalid UTF-8.
@@ -2924,7 +2801,6 @@
     self.assertIn('data: "🙂"', str(unittest_pb2.OneString(data='🙂')))  # 4 byte
 
 
->>>>>>> 626889fb
 @testing_refleaks.TestCase
 class PackedFieldTest(unittest.TestCase):
 
@@ -2983,11 +2859,7 @@
     self.assertEqual(golden_data, message.SerializeToString())
 
 
-<<<<<<< HEAD
-@unittest.skipIf(api_implementation.Type() != 'cpp',
-=======
 @unittest.skipIf(api_implementation.Type() == 'python',
->>>>>>> 626889fb
                  'explicit tests of the C++ implementation')
 @testing_refleaks.TestCase
 class OversizeProtosTest(unittest.TestCase):
@@ -3017,6 +2889,5 @@
     msg.ParseFromString(self.GenerateNestedProto(101))
 
 
-
 if __name__ == '__main__':
   unittest.main()