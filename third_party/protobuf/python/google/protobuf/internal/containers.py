# Protocol Buffers - Google's data interchange format
# Copyright 2008 Google Inc.  All rights reserved.
#
# Use of this source code is governed by a BSD-style
# license that can be found in the LICENSE file or at
# https://developers.google.com/open-source/licenses/bsd

"""Contains container classes to represent different protocol buffer types.

This file defines container classes which represent categories of protocol
buffer field types which need extra maintenance. Currently these categories
are:

-   Repeated scalar fields - These are all repeated fields which aren't
    composite (e.g. they are of simple types like int32, string, etc).
-   Repeated composite fields - Repeated fields which are composite. This
    includes groups and nested messages.
"""

import collections.abc
import copy
import pickle
from typing import (
    Any,
    Iterable,
    Iterator,
    List,
    MutableMapping,
    MutableSequence,
    NoReturn,
    Optional,
    Sequence,
    TypeVar,
    Union,
    overload,
)


_T = TypeVar('_T')
_K = TypeVar('_K')
_V = TypeVar('_V')


class BaseContainer(Sequence[_T]):
  """Base container class."""

  # Minimizes memory usage and disallows assignment to other attributes.
  __slots__ = ['_message_listener', '_values']

  def __init__(self, message_listener: Any) -> None:
    """
    Args:
      message_listener: A MessageListener implementation.
        The RepeatedScalarFieldContainer will call this object's
        Modified() method when it is modified.
    """
    self._message_listener = message_listener
    self._values = []

  @overload
  def __getitem__(self, key: int) -> _T:
    ...

  @overload
  def __getitem__(self, key: slice) -> List[_T]:
    ...

  def __getitem__(self, key):
    """Retrieves item by the specified key."""
    return self._values[key]

  def __len__(self) -> int:
    """Returns the number of elements in the container."""
    return len(self._values)

  def __ne__(self, other: Any) -> bool:
    """Checks if another instance isn't equal to this one."""
    # The concrete classes should define __eq__.
    return not self == other

  __hash__ = None

  def __repr__(self) -> str:
    return repr(self._values)

  def sort(self, *args, **kwargs) -> None:
    # Continue to support the old sort_function keyword argument.
    # This is expected to be a rare occurrence, so use LBYL to avoid
    # the overhead of actually catching KeyError.
    if 'sort_function' in kwargs:
      kwargs['cmp'] = kwargs.pop('sort_function')
    self._values.sort(*args, **kwargs)

  def reverse(self) -> None:
    self._values.reverse()
<<<<<<< HEAD

=======
>>>>>>> 626889fb

# TODO(slebedev): Remove this. BaseContainer does *not* conform to
# MutableSequence, only its subclasses do.
collections.abc.MutableSequence.register(BaseContainer)

<<<<<<< HEAD

=======
# TODO: Remove this. BaseContainer does *not* conform to
# MutableSequence, only its subclasses do.
collections.abc.MutableSequence.register(BaseContainer)


>>>>>>> 626889fb
class RepeatedScalarFieldContainer(BaseContainer[_T], MutableSequence[_T]):
  """Simple, type-checked, list-like container for holding repeated scalars."""

  # Disallows assignment to other attributes.
  __slots__ = ['_type_checker']

  def __init__(
      self,
      message_listener: Any,
      type_checker: Any,
  ) -> None:
    """Args:

      message_listener: A MessageListener implementation. The
      RepeatedScalarFieldContainer will call this object's Modified() method
      when it is modified.
      type_checker: A type_checkers.ValueChecker instance to run on elements
      inserted into this container.
    """
    super().__init__(message_listener)
    self._type_checker = type_checker

  def append(self, value: _T) -> None:
    """Appends an item to the list. Similar to list.append()."""
    self._values.append(self._type_checker.CheckValue(value))
    if not self._message_listener.dirty:
      self._message_listener.Modified()

  def insert(self, key: int, value: _T) -> None:
    """Inserts the item at the specified position. Similar to list.insert()."""
    self._values.insert(key, self._type_checker.CheckValue(value))
    if not self._message_listener.dirty:
      self._message_listener.Modified()

  def extend(self, elem_seq: Iterable[_T]) -> None:
    """Extends by appending the given iterable. Similar to list.extend()."""
<<<<<<< HEAD
    if elem_seq is None:
      return
    try:
      elem_seq_iter = iter(elem_seq)
    except TypeError:
      if not elem_seq:
        # silently ignore falsy inputs :-/.
        # TODO(ptucker): Deprecate this behavior. b/18413862
        return
      raise

=======
    elem_seq_iter = iter(elem_seq)
>>>>>>> 626889fb
    new_values = [self._type_checker.CheckValue(elem) for elem in elem_seq_iter]
    if new_values:
      self._values.extend(new_values)
    self._message_listener.Modified()

  def MergeFrom(
      self,
      other: Union['RepeatedScalarFieldContainer[_T]', Iterable[_T]],
  ) -> None:
    """Appends the contents of another repeated field of the same type to this
    one. We do not check the types of the individual fields.
    """
    self._values.extend(other)
    self._message_listener.Modified()

  def remove(self, elem: _T):
    """Removes an item from the list. Similar to list.remove()."""
    self._values.remove(elem)
    self._message_listener.Modified()

  def pop(self, key: Optional[int] = -1) -> _T:
    """Removes and returns an item at a given index. Similar to list.pop()."""
    value = self._values[key]
    self.__delitem__(key)
    return value

  @overload
  def __setitem__(self, key: int, value: _T) -> None:
    ...

  @overload
  def __setitem__(self, key: slice, value: Iterable[_T]) -> None:
    ...

  def __setitem__(self, key, value) -> None:
    """Sets the item on the specified position."""
    if isinstance(key, slice):
      if key.step is not None:
        raise ValueError('Extended slices not supported')
      self._values[key] = map(self._type_checker.CheckValue, value)
      self._message_listener.Modified()
    else:
      self._values[key] = self._type_checker.CheckValue(value)
      self._message_listener.Modified()

  def __delitem__(self, key: Union[int, slice]) -> None:
    """Deletes the item at the specified position."""
    del self._values[key]
    self._message_listener.Modified()

  def __eq__(self, other: Any) -> bool:
    """Compares the current instance with another one."""
    if self is other:
      return True
    # Special case for the same type which should be common and fast.
    if isinstance(other, self.__class__):
      return other._values == self._values
    # We are presumably comparing against some other sequence type.
    return other == self._values

  def __deepcopy__(
      self,
      unused_memo: Any = None,
  ) -> 'RepeatedScalarFieldContainer[_T]':
    clone = RepeatedScalarFieldContainer(
        copy.deepcopy(self._message_listener), self._type_checker)
    clone.MergeFrom(self)
    return clone

  def __reduce__(self, **kwargs) -> NoReturn:
    raise pickle.PickleError(
        "Can't pickle repeated scalar fields, convert to list first")


<<<<<<< HEAD
# TODO(slebedev): Constrain T to be a subtype of Message.
=======
# TODO: Constrain T to be a subtype of Message.
>>>>>>> 626889fb
class RepeatedCompositeFieldContainer(BaseContainer[_T], MutableSequence[_T]):
  """Simple, list-like container for holding repeated composite fields."""

  # Disallows assignment to other attributes.
  __slots__ = ['_message_descriptor']

  def __init__(self, message_listener: Any, message_descriptor: Any) -> None:
    """
    Note that we pass in a descriptor instead of the generated directly,
    since at the time we construct a _RepeatedCompositeFieldContainer we
    haven't yet necessarily initialized the type that will be contained in the
    container.

    Args:
      message_listener: A MessageListener implementation.
        The RepeatedCompositeFieldContainer will call this object's
        Modified() method when it is modified.
      message_descriptor: A Descriptor instance describing the protocol type
        that should be present in this container.  We'll use the
        _concrete_class field of this descriptor when the client calls add().
    """
    super().__init__(message_listener)
    self._message_descriptor = message_descriptor

  def add(self, **kwargs: Any) -> _T:
    """Adds a new element at the end of the list and returns it. Keyword
    arguments may be used to initialize the element.
    """
    new_element = self._message_descriptor._concrete_class(**kwargs)
    new_element._SetListener(self._message_listener)
    self._values.append(new_element)
    if not self._message_listener.dirty:
      self._message_listener.Modified()
    return new_element

  def append(self, value: _T) -> None:
    """Appends one element by copying the message."""
    new_element = self._message_descriptor._concrete_class()
    new_element._SetListener(self._message_listener)
    new_element.CopyFrom(value)
    self._values.append(new_element)
    if not self._message_listener.dirty:
      self._message_listener.Modified()

  def insert(self, key: int, value: _T) -> None:
    """Inserts the item at the specified position by copying."""
    new_element = self._message_descriptor._concrete_class()
    new_element._SetListener(self._message_listener)
    new_element.CopyFrom(value)
    self._values.insert(key, new_element)
    if not self._message_listener.dirty:
      self._message_listener.Modified()

  def extend(self, elem_seq: Iterable[_T]) -> None:
    """Extends by appending the given sequence of elements of the same type

    as this one, copying each individual message.
    """
    message_class = self._message_descriptor._concrete_class
    listener = self._message_listener
    values = self._values
    for message in elem_seq:
      new_element = message_class()
      new_element._SetListener(listener)
      new_element.MergeFrom(message)
      values.append(new_element)
    listener.Modified()

  def MergeFrom(
      self,
      other: Union['RepeatedCompositeFieldContainer[_T]', Iterable[_T]],
  ) -> None:
    """Appends the contents of another repeated field of the same type to this
    one, copying each individual message.
    """
    self.extend(other)

  def remove(self, elem: _T) -> None:
    """Removes an item from the list. Similar to list.remove()."""
    self._values.remove(elem)
    self._message_listener.Modified()

  def pop(self, key: Optional[int] = -1) -> _T:
    """Removes and returns an item at a given index. Similar to list.pop()."""
    value = self._values[key]
    self.__delitem__(key)
    return value

  @overload
  def __setitem__(self, key: int, value: _T) -> None:
    ...

  @overload
  def __setitem__(self, key: slice, value: Iterable[_T]) -> None:
    ...

  def __setitem__(self, key, value):
    # This method is implemented to make RepeatedCompositeFieldContainer
    # structurally compatible with typing.MutableSequence. It is
    # otherwise unsupported and will always raise an error.
    raise TypeError(
        f'{self.__class__.__name__} object does not support item assignment')

  def __delitem__(self, key: Union[int, slice]) -> None:
    """Deletes the item at the specified position."""
    del self._values[key]
    self._message_listener.Modified()

  def __eq__(self, other: Any) -> bool:
    """Compares the current instance with another one."""
    if self is other:
      return True
    if not isinstance(other, self.__class__):
      raise TypeError('Can only compare repeated composite fields against '
                      'other repeated composite fields.')
    return self._values == other._values


class ScalarMap(MutableMapping[_K, _V]):
  """Simple, type-checked, dict-like container for holding repeated scalars."""

  # Disallows assignment to other attributes.
  __slots__ = ['_key_checker', '_value_checker', '_values', '_message_listener',
               '_entry_descriptor']

  def __init__(
      self,
      message_listener: Any,
      key_checker: Any,
      value_checker: Any,
      entry_descriptor: Any,
  ) -> None:
    """
    Args:
      message_listener: A MessageListener implementation.
        The ScalarMap will call this object's Modified() method when it
        is modified.
      key_checker: A type_checkers.ValueChecker instance to run on keys
        inserted into this container.
      value_checker: A type_checkers.ValueChecker instance to run on values
        inserted into this container.
      entry_descriptor: The MessageDescriptor of a map entry: key and value.
    """
    self._message_listener = message_listener
    self._key_checker = key_checker
    self._value_checker = value_checker
    self._entry_descriptor = entry_descriptor
    self._values = {}

  def __getitem__(self, key: _K) -> _V:
    try:
      return self._values[key]
    except KeyError:
      key = self._key_checker.CheckValue(key)
      val = self._value_checker.DefaultValue()
      self._values[key] = val
      return val

  def __contains__(self, item: _K) -> bool:
    # We check the key's type to match the strong-typing flavor of the API.
    # Also this makes it easier to match the behavior of the C++ implementation.
    self._key_checker.CheckValue(item)
    return item in self._values

  @overload
  def get(self, key: _K) -> Optional[_V]:
    ...

  @overload
  def get(self, key: _K, default: _T) -> Union[_V, _T]:
    ...

  # We need to override this explicitly, because our defaultdict-like behavior
  # will make the default implementation (from our base class) always insert
  # the key.
  def get(self, key, default=None):
    if key in self:
      return self[key]
    else:
      return default

  def __setitem__(self, key: _K, value: _V) -> _T:
    checked_key = self._key_checker.CheckValue(key)
    checked_value = self._value_checker.CheckValue(value)
    self._values[checked_key] = checked_value
    self._message_listener.Modified()

  def __delitem__(self, key: _K) -> None:
    del self._values[key]
    self._message_listener.Modified()

  def __len__(self) -> int:
    return len(self._values)

  def __iter__(self) -> Iterator[_K]:
    return iter(self._values)

  def __repr__(self) -> str:
    return repr(self._values)

<<<<<<< HEAD
=======
  def setdefault(self, key: _K, value: Optional[_V] = None) -> _V:
    if value == None:
      raise ValueError('The value for scalar map setdefault must be set.')
    if key not in self._values:
      self.__setitem__(key, value)
    return self[key]

>>>>>>> 626889fb
  def MergeFrom(self, other: 'ScalarMap[_K, _V]') -> None:
    self._values.update(other._values)
    self._message_listener.Modified()

  def InvalidateIterators(self) -> None:
    # It appears that the only way to reliably invalidate iterators to
    # self._values is to ensure that its size changes.
    original = self._values
    self._values = original.copy()
    original[None] = None

  # This is defined in the abstract base, but we can do it much more cheaply.
  def clear(self) -> None:
    self._values.clear()
    self._message_listener.Modified()

  def GetEntryClass(self) -> Any:
    return self._entry_descriptor._concrete_class


class MessageMap(MutableMapping[_K, _V]):
  """Simple, type-checked, dict-like container for with submessage values."""

  # Disallows assignment to other attributes.
  __slots__ = ['_key_checker', '_values', '_message_listener',
               '_message_descriptor', '_entry_descriptor']

  def __init__(
      self,
      message_listener: Any,
      message_descriptor: Any,
      key_checker: Any,
      entry_descriptor: Any,
  ) -> None:
    """
    Args:
      message_listener: A MessageListener implementation.
        The ScalarMap will call this object's Modified() method when it
        is modified.
      key_checker: A type_checkers.ValueChecker instance to run on keys
        inserted into this container.
      value_checker: A type_checkers.ValueChecker instance to run on values
        inserted into this container.
      entry_descriptor: The MessageDescriptor of a map entry: key and value.
    """
    self._message_listener = message_listener
    self._message_descriptor = message_descriptor
    self._key_checker = key_checker
    self._entry_descriptor = entry_descriptor
    self._values = {}

  def __getitem__(self, key: _K) -> _V:
    key = self._key_checker.CheckValue(key)
    try:
      return self._values[key]
    except KeyError:
      new_element = self._message_descriptor._concrete_class()
      new_element._SetListener(self._message_listener)
      self._values[key] = new_element
      self._message_listener.Modified()
      return new_element

  def get_or_create(self, key: _K) -> _V:
    """get_or_create() is an alias for getitem (ie. map[key]).

    Args:
      key: The key to get or create in the map.

    This is useful in cases where you want to be explicit that the call is
    mutating the map.  This can avoid lint errors for statements like this
    that otherwise would appear to be pointless statements:

      msg.my_map[key]
    """
    return self[key]

  @overload
  def get(self, key: _K) -> Optional[_V]:
    ...

  @overload
  def get(self, key: _K, default: _T) -> Union[_V, _T]:
    ...

  # We need to override this explicitly, because our defaultdict-like behavior
  # will make the default implementation (from our base class) always insert
  # the key.
  def get(self, key, default=None):
    if key in self:
      return self[key]
    else:
      return default

  def __contains__(self, item: _K) -> bool:
    item = self._key_checker.CheckValue(item)
    return item in self._values

  def __setitem__(self, key: _K, value: _V) -> NoReturn:
    raise ValueError('May not set values directly, call my_map[key].foo = 5')

  def __delitem__(self, key: _K) -> None:
    key = self._key_checker.CheckValue(key)
    del self._values[key]
    self._message_listener.Modified()

  def __len__(self) -> int:
    return len(self._values)

  def __iter__(self) -> Iterator[_K]:
    return iter(self._values)

  def __repr__(self) -> str:
    return repr(self._values)

<<<<<<< HEAD
=======
  def setdefault(self, key: _K, value: Optional[_V] = None) -> _V:
    raise NotImplementedError(
        'Set message map value directly is not supported, call'
        ' my_map[key].foo = 5'
    )

>>>>>>> 626889fb
  def MergeFrom(self, other: 'MessageMap[_K, _V]') -> None:
    # pylint: disable=protected-access
    for key in other._values:
      # According to documentation: "When parsing from the wire or when merging,
      # if there are duplicate map keys the last key seen is used".
      if key in self:
        del self[key]
      self[key].CopyFrom(other[key])
    # self._message_listener.Modified() not required here, because
    # mutations to submessages already propagate.

  def InvalidateIterators(self) -> None:
    # It appears that the only way to reliably invalidate iterators to
    # self._values is to ensure that its size changes.
    original = self._values
    self._values = original.copy()
    original[None] = None

  # This is defined in the abstract base, but we can do it much more cheaply.
  def clear(self) -> None:
    self._values.clear()
    self._message_listener.Modified()

  def GetEntryClass(self) -> Any:
    return self._entry_descriptor._concrete_class


class _UnknownField:
  """A parsed unknown field."""

  # Disallows assignment to other attributes.
  __slots__ = ['_field_number', '_wire_type', '_data']

  def __init__(self, field_number, wire_type, data):
    self._field_number = field_number
    self._wire_type = wire_type
    self._data = data
    return

  def __lt__(self, other):
    # pylint: disable=protected-access
    return self._field_number < other._field_number

  def __eq__(self, other):
    if self is other:
      return True
    # pylint: disable=protected-access
    return (self._field_number == other._field_number and
            self._wire_type == other._wire_type and
            self._data == other._data)


class UnknownFieldRef:  # pylint: disable=missing-class-docstring

  def __init__(self, parent, index):
    self._parent = parent
    self._index = index

  def _check_valid(self):
    if not self._parent:
      raise ValueError('UnknownField does not exist. '
                       'The parent message might be cleared.')
    if self._index >= len(self._parent):
      raise ValueError('UnknownField does not exist. '
                       'The parent message might be cleared.')

  @property
  def field_number(self):
    self._check_valid()
    # pylint: disable=protected-access
    return self._parent._internal_get(self._index)._field_number

  @property
  def wire_type(self):
    self._check_valid()
    # pylint: disable=protected-access
    return self._parent._internal_get(self._index)._wire_type

  @property
  def data(self):
    self._check_valid()
    # pylint: disable=protected-access
    return self._parent._internal_get(self._index)._data


class UnknownFieldSet:
  """UnknownField container"""

  # Disallows assignment to other attributes.
  __slots__ = ['_values']

  def __init__(self):
    self._values = []

  def __getitem__(self, index):
    if self._values is None:
      raise ValueError('UnknownFields does not exist. '
                       'The parent message might be cleared.')
    size = len(self._values)
    if index < 0:
      index += size
    if index < 0 or index >= size:
      raise IndexError('index %d out of range'.index)

    return UnknownFieldRef(self, index)

  def _internal_get(self, index):
    return self._values[index]

  def __len__(self):
    if self._values is None:
      raise ValueError('UnknownFields does not exist. '
                       'The parent message might be cleared.')
    return len(self._values)

  def _add(self, field_number, wire_type, data):
    unknown_field = _UnknownField(field_number, wire_type, data)
    self._values.append(unknown_field)
    return unknown_field

  def __iter__(self):
    for i in range(len(self)):
      yield UnknownFieldRef(self, i)

  def _extend(self, other):
    if other is None:
      return
    # pylint: disable=protected-access
    self._values.extend(other._values)

  def __eq__(self, other):
    if self is other:
      return True
    # Sort unknown fields because their order shouldn't
    # affect equality test.
    values = list(self._values)
    if other is None:
      return not values
    values.sort()
    # pylint: disable=protected-access
    other_values = sorted(other._values)
    return values == other_values

  def _clear(self):
    for value in self._values:
      # pylint: disable=protected-access
      if isinstance(value._data, UnknownFieldSet):
        value._data._clear()  # pylint: disable=protected-access
    self._values = None<|MERGE_RESOLUTION|>--- conflicted
+++ resolved
@@ -93,24 +93,13 @@
 
   def reverse(self) -> None:
     self._values.reverse()
-<<<<<<< HEAD
-
-=======
->>>>>>> 626889fb
-
-# TODO(slebedev): Remove this. BaseContainer does *not* conform to
-# MutableSequence, only its subclasses do.
-collections.abc.MutableSequence.register(BaseContainer)
-
-<<<<<<< HEAD
-
-=======
+
+
 # TODO: Remove this. BaseContainer does *not* conform to
 # MutableSequence, only its subclasses do.
 collections.abc.MutableSequence.register(BaseContainer)
 
 
->>>>>>> 626889fb
 class RepeatedScalarFieldContainer(BaseContainer[_T], MutableSequence[_T]):
   """Simple, type-checked, list-like container for holding repeated scalars."""
 
@@ -147,21 +136,7 @@
 
   def extend(self, elem_seq: Iterable[_T]) -> None:
     """Extends by appending the given iterable. Similar to list.extend()."""
-<<<<<<< HEAD
-    if elem_seq is None:
-      return
-    try:
-      elem_seq_iter = iter(elem_seq)
-    except TypeError:
-      if not elem_seq:
-        # silently ignore falsy inputs :-/.
-        # TODO(ptucker): Deprecate this behavior. b/18413862
-        return
-      raise
-
-=======
     elem_seq_iter = iter(elem_seq)
->>>>>>> 626889fb
     new_values = [self._type_checker.CheckValue(elem) for elem in elem_seq_iter]
     if new_values:
       self._values.extend(new_values)
@@ -236,11 +211,7 @@
         "Can't pickle repeated scalar fields, convert to list first")
 
 
-<<<<<<< HEAD
-# TODO(slebedev): Constrain T to be a subtype of Message.
-=======
 # TODO: Constrain T to be a subtype of Message.
->>>>>>> 626889fb
 class RepeatedCompositeFieldContainer(BaseContainer[_T], MutableSequence[_T]):
   """Simple, list-like container for holding repeated composite fields."""
 
@@ -441,8 +412,6 @@
   def __repr__(self) -> str:
     return repr(self._values)
 
-<<<<<<< HEAD
-=======
   def setdefault(self, key: _K, value: Optional[_V] = None) -> _V:
     if value == None:
       raise ValueError('The value for scalar map setdefault must be set.')
@@ -450,7 +419,6 @@
       self.__setitem__(key, value)
     return self[key]
 
->>>>>>> 626889fb
   def MergeFrom(self, other: 'ScalarMap[_K, _V]') -> None:
     self._values.update(other._values)
     self._message_listener.Modified()
@@ -565,15 +533,12 @@
   def __repr__(self) -> str:
     return repr(self._values)
 
-<<<<<<< HEAD
-=======
   def setdefault(self, key: _K, value: Optional[_V] = None) -> _V:
     raise NotImplementedError(
         'Set message map value directly is not supported, call'
         ' my_map[key].foo = 5'
     )
 
->>>>>>> 626889fb
   def MergeFrom(self, other: 'MessageMap[_K, _V]') -> None:
     # pylint: disable=protected-access
     for key in other._values:
