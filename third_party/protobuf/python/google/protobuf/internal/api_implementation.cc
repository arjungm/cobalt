--- conflicted
+++ resolved
@@ -5,7 +5,6 @@
 // license that can be found in the LICENSE file or at
 // https://developers.google.com/open-source/licenses/bsd
 
-#define PY_SSIZE_T_CLEAN
 #include <Python.h>
 
 namespace google {
@@ -54,34 +53,6 @@
 "constants defined in C, such that one can set defaults at compilation\n"
 "(e.g. with bazel flag --copt=-DPYTHON_PROTO2_CPP_IMPL_V2).";
 
-<<<<<<< HEAD
-static struct PyModuleDef _module = {PyModuleDef_HEAD_INIT,
-                                     kModuleName,
-                                     kModuleDocstring,
-                                     -1,
-                                     nullptr,
-                                     nullptr,
-                                     nullptr,
-                                     nullptr,
-                                     nullptr};
-
-extern "C" {
-PyMODINIT_FUNC PyInit__api_implementation() {
-  PyObject* module = PyModule_Create(&_module);
-  if (module == nullptr) {
-    return nullptr;
-  }
-
-  // Adds the module variable "api_version".
-  if (PyModule_AddIntConstant(module, const_cast<char*>(kImplVersionName),
-                              kImplVersion)) {
-    Py_DECREF(module);
-    return nullptr;
-  }
-
-  return module;
-}
-=======
 #if PY_MAJOR_VERSION >= 3
 static struct PyModuleDef _module = {
   PyModuleDef_HEAD_INIT,
@@ -128,7 +99,6 @@
     return module;
 #endif
   }
->>>>>>> 626889fb
 }
 
 }  // namespace python
