# Protocol Buffers - Google's data interchange format
# Copyright 2008 Google Inc.  All rights reserved.
#
# Use of this source code is governed by a BSD-style
# license that can be found in the LICENSE file or at
# https://developers.google.com/open-source/licenses/bsd

# Copyright 2007 Google Inc. All Rights Reserved.

<<<<<<< HEAD
__version__ = '3.20.3'
=======
__version__ = '6.31.0'
>>>>>>> 626889fb
<|MERGE_RESOLUTION|>--- conflicted
+++ resolved
@@ -7,8 +7,4 @@
 
 # Copyright 2007 Google Inc. All Rights Reserved.
 
-<<<<<<< HEAD
-__version__ = '3.20.3'
-=======
-__version__ = '6.31.0'
->>>>>>> 626889fb
+__version__ = '6.31.0'