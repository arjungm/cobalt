// Protocol Buffers - Google's data interchange format
// Copyright 2008 Google Inc.  All rights reserved.
//
// Use of this source code is governed by a BSD-style
// license that can be found in the LICENSE file or at
// https://developers.google.com/open-source/licenses/bsd

// Author: anuraag@google.com (Anuraag Agrawal)
// Author: tibell@google.com (Johan Tibell)

#include "google/protobuf/pyext/repeated_scalar_container.h"

#include <cstdint>
#include <memory>
#include <string>

<<<<<<< HEAD
#include <google/protobuf/stubs/common.h>
#include <google/protobuf/stubs/logging.h>
#include <google/protobuf/descriptor.h>
#include <google/protobuf/dynamic_message.h>
#include <google/protobuf/message.h>
#include <google/protobuf/pyext/descriptor.h>
#include <google/protobuf/pyext/descriptor_pool.h>
#include <google/protobuf/pyext/message.h>
#include <google/protobuf/pyext/scoped_pyobject_ptr.h>
=======
#include "google/protobuf/stubs/common.h"
#include "google/protobuf/descriptor.h"
#include "google/protobuf/dynamic_message.h"
#include "google/protobuf/message.h"
#include "google/protobuf/pyext/descriptor.h"
#include "google/protobuf/pyext/descriptor_pool.h"
#include "google/protobuf/pyext/message.h"
#include "google/protobuf/pyext/scoped_pyobject_ptr.h"
>>>>>>> 626889fb

#define PyString_AsString(ob) \
  (PyUnicode_Check(ob) ? PyUnicode_AsUTF8(ob) : PyBytes_AsString(ob))

namespace google {
namespace protobuf {
namespace python {

namespace repeated_scalar_container {

static int InternalAssignRepeatedField(RepeatedScalarContainer* self,
                                       PyObject* list) {
<<<<<<< HEAD
=======
  cmessage::AssureWritable(self->parent);
>>>>>>> 626889fb
  Message* message = self->parent->message;
  message->GetReflection()->ClearField(message, self->parent_field_descriptor);
  for (Py_ssize_t i = 0; i < PyList_GET_SIZE(list); ++i) {
    PyObject* value = PyList_GET_ITEM(list, i);
    if (ScopedPyObjectPtr(Append(self, value)) == nullptr) {
      return -1;
    }
  }
  return 0;
}

static Py_ssize_t Len(PyObject* pself) {
  RepeatedScalarContainer* self =
      reinterpret_cast<RepeatedScalarContainer*>(pself);
  Message* message = self->parent->message;
  return message->GetReflection()->FieldSize(*message,
                                             self->parent_field_descriptor);
}

static int AssignItem(PyObject* pself, Py_ssize_t index, PyObject* arg) {
  RepeatedScalarContainer* self =
      reinterpret_cast<RepeatedScalarContainer*>(pself);

  cmessage::AssureWritable(self->parent);
  Message* message = self->parent->message;
  const FieldDescriptor* field_descriptor = self->parent_field_descriptor;

  const Reflection* reflection = message->GetReflection();
  int field_size = reflection->FieldSize(*message, field_descriptor);
  if (index < 0) {
    index = field_size + index;
  }
  if (index < 0 || index >= field_size) {
    PyErr_Format(PyExc_IndexError, "list assignment index (%d) out of range",
                 static_cast<int>(index));
    return -1;
  }

  if (arg == nullptr) {
    ScopedPyObjectPtr py_index(PyLong_FromLong(index));
    return cmessage::DeleteRepeatedField(self->parent, field_descriptor,
                                         py_index.get());
  }

  if (PySequence_Check(arg) && !(PyBytes_Check(arg) || PyUnicode_Check(arg))) {
    PyErr_SetString(PyExc_TypeError, "Value must be scalar");
    return -1;
  }

  switch (field_descriptor->cpp_type()) {
    case FieldDescriptor::CPPTYPE_INT32: {
      PROTOBUF_CHECK_GET_INT32(arg, value, -1);
      reflection->SetRepeatedInt32(message, field_descriptor, index, value);
      break;
    }
    case FieldDescriptor::CPPTYPE_INT64: {
      PROTOBUF_CHECK_GET_INT64(arg, value, -1);
      reflection->SetRepeatedInt64(message, field_descriptor, index, value);
      break;
    }
    case FieldDescriptor::CPPTYPE_UINT32: {
      PROTOBUF_CHECK_GET_UINT32(arg, value, -1);
      reflection->SetRepeatedUInt32(message, field_descriptor, index, value);
      break;
    }
    case FieldDescriptor::CPPTYPE_UINT64: {
      PROTOBUF_CHECK_GET_UINT64(arg, value, -1);
      reflection->SetRepeatedUInt64(message, field_descriptor, index, value);
      break;
    }
    case FieldDescriptor::CPPTYPE_FLOAT: {
      PROTOBUF_CHECK_GET_FLOAT(arg, value, -1);
      reflection->SetRepeatedFloat(message, field_descriptor, index, value);
      break;
    }
    case FieldDescriptor::CPPTYPE_DOUBLE: {
      PROTOBUF_CHECK_GET_DOUBLE(arg, value, -1);
      reflection->SetRepeatedDouble(message, field_descriptor, index, value);
      break;
    }
    case FieldDescriptor::CPPTYPE_BOOL: {
      PROTOBUF_CHECK_GET_BOOL(arg, value, -1);
      reflection->SetRepeatedBool(message, field_descriptor, index, value);
      break;
    }
    case FieldDescriptor::CPPTYPE_STRING: {
      if (!CheckAndSetString(arg, message, field_descriptor, reflection, false,
                             index)) {
        return -1;
      }
      break;
    }
    case FieldDescriptor::CPPTYPE_ENUM: {
      PROTOBUF_CHECK_GET_INT32(arg, value, -1);
      if (!field_descriptor->legacy_enum_field_treated_as_closed()) {
        reflection->SetRepeatedEnumValue(message, field_descriptor, index,
                                         value);
      } else {
        const EnumDescriptor* enum_descriptor = field_descriptor->enum_type();
        const EnumValueDescriptor* enum_value =
            enum_descriptor->FindValueByNumber(value);
        if (enum_value != nullptr) {
          reflection->SetRepeatedEnum(message, field_descriptor, index,
                                      enum_value);
        } else {
          ScopedPyObjectPtr s(PyObject_Str(arg));
          if (s != nullptr) {
            PyErr_Format(PyExc_ValueError, "Unknown enum value: %s",
                         PyString_AsString(s.get()));
          }
          return -1;
        }
      }
      break;
    }
    default:
      PyErr_Format(PyExc_SystemError,
                   "Adding value to a field of unknown type %d",
                   field_descriptor->cpp_type());
      return -1;
  }
  return 0;
}

static PyObject* Item(PyObject* pself, Py_ssize_t index) {
  RepeatedScalarContainer* self =
      reinterpret_cast<RepeatedScalarContainer*>(pself);

  Message* message = self->parent->message;
  const FieldDescriptor* field_descriptor = self->parent_field_descriptor;
  const Reflection* reflection = message->GetReflection();

  int field_size = reflection->FieldSize(*message, field_descriptor);
  if (index < 0) {
    index = field_size + index;
  }
  if (index < 0 || index >= field_size) {
    PyErr_Format(PyExc_IndexError, "list index (%zd) out of range", index);
    return nullptr;
  }

  PyObject* result = nullptr;
  switch (field_descriptor->cpp_type()) {
    case FieldDescriptor::CPPTYPE_INT32: {
      int32_t value =
          reflection->GetRepeatedInt32(*message, field_descriptor, index);
      result = PyLong_FromLong(value);
      break;
    }
    case FieldDescriptor::CPPTYPE_INT64: {
      int64_t value =
          reflection->GetRepeatedInt64(*message, field_descriptor, index);
      result = PyLong_FromLongLong(value);
      break;
    }
    case FieldDescriptor::CPPTYPE_UINT32: {
      uint32_t value =
          reflection->GetRepeatedUInt32(*message, field_descriptor, index);
      result = PyLong_FromLongLong(value);
      break;
    }
    case FieldDescriptor::CPPTYPE_UINT64: {
      uint64_t value =
          reflection->GetRepeatedUInt64(*message, field_descriptor, index);
      result = PyLong_FromUnsignedLongLong(value);
      break;
    }
    case FieldDescriptor::CPPTYPE_FLOAT: {
      float value =
          reflection->GetRepeatedFloat(*message, field_descriptor, index);
      result = PyFloat_FromDouble(value);
      break;
    }
    case FieldDescriptor::CPPTYPE_DOUBLE: {
      double value =
          reflection->GetRepeatedDouble(*message, field_descriptor, index);
      result = PyFloat_FromDouble(value);
      break;
    }
    case FieldDescriptor::CPPTYPE_BOOL: {
      bool value =
          reflection->GetRepeatedBool(*message, field_descriptor, index);
      result = PyBool_FromLong(value ? 1 : 0);
      break;
    }
    case FieldDescriptor::CPPTYPE_ENUM: {
      const EnumValueDescriptor* enum_value =
          message->GetReflection()->GetRepeatedEnum(*message, field_descriptor,
                                                    index);
      result = PyLong_FromLong(enum_value->number());
      break;
    }
    case FieldDescriptor::CPPTYPE_STRING: {
      std::string scratch;
      const std::string& value = reflection->GetRepeatedStringReference(
          *message, field_descriptor, index, &scratch);
      result = ToStringObject(field_descriptor, value);
      break;
    }
    default:
      PyErr_Format(PyExc_SystemError,
                   "Getting value from a repeated field of unknown type %d",
                   field_descriptor->cpp_type());
  }

  return result;
}

static PyObject* Subscript(PyObject* pself, PyObject* slice) {
  Py_ssize_t from;
  Py_ssize_t to;
  Py_ssize_t step;
  Py_ssize_t length;
  Py_ssize_t slicelength;
  bool return_list = false;
  if (PyLong_Check(slice)) {
    from = to = PyLong_AsLong(slice);
  } else if (PyIndex_Check(slice)) {
    from = to = PyNumber_AsSsize_t(slice, PyExc_ValueError);
    if (from == -1 && PyErr_Occurred()) {
      return nullptr;
    }
  } else if (PySlice_Check(slice)) {
    length = Len(pself);
    if (PySlice_GetIndicesEx(slice, length, &from, &to, &step, &slicelength) ==
        -1) {
      return nullptr;
    }
    return_list = true;
  } else {
    PyErr_SetString(PyExc_TypeError, "list indices must be integers");
    return nullptr;
  }

  if (!return_list) {
    return Item(pself, from);
  }

  PyObject* list = PyList_New(0);
  if (list == nullptr) {
    return nullptr;
  }
  if (from <= to) {
    if (step < 0) {
      return list;
    }
    for (Py_ssize_t index = from; index < to; index += step) {
      if (index < 0 || index >= length) {
        break;
      }
      ScopedPyObjectPtr s(Item(pself, index));
      PyList_Append(list, s.get());
    }
  } else {
    if (step > 0) {
      return list;
    }
    for (Py_ssize_t index = from; index > to; index += step) {
      if (index < 0 || index >= length) {
        break;
      }
      ScopedPyObjectPtr s(Item(pself, index));
      PyList_Append(list, s.get());
    }
  }
  return list;
}

PyObject* Append(RepeatedScalarContainer* self, PyObject* item) {
  cmessage::AssureWritable(self->parent);
  Message* message = self->parent->message;
  const FieldDescriptor* field_descriptor = self->parent_field_descriptor;

  const Reflection* reflection = message->GetReflection();
  switch (field_descriptor->cpp_type()) {
    case FieldDescriptor::CPPTYPE_INT32: {
<<<<<<< HEAD
      GOOGLE_CHECK_GET_INT32(item, value, nullptr);
=======
      PROTOBUF_CHECK_GET_INT32(item, value, nullptr);
>>>>>>> 626889fb
      reflection->AddInt32(message, field_descriptor, value);
      break;
    }
    case FieldDescriptor::CPPTYPE_INT64: {
<<<<<<< HEAD
      GOOGLE_CHECK_GET_INT64(item, value, nullptr);
=======
      PROTOBUF_CHECK_GET_INT64(item, value, nullptr);
>>>>>>> 626889fb
      reflection->AddInt64(message, field_descriptor, value);
      break;
    }
    case FieldDescriptor::CPPTYPE_UINT32: {
<<<<<<< HEAD
      GOOGLE_CHECK_GET_UINT32(item, value, nullptr);
=======
      PROTOBUF_CHECK_GET_UINT32(item, value, nullptr);
>>>>>>> 626889fb
      reflection->AddUInt32(message, field_descriptor, value);
      break;
    }
    case FieldDescriptor::CPPTYPE_UINT64: {
<<<<<<< HEAD
      GOOGLE_CHECK_GET_UINT64(item, value, nullptr);
=======
      PROTOBUF_CHECK_GET_UINT64(item, value, nullptr);
>>>>>>> 626889fb
      reflection->AddUInt64(message, field_descriptor, value);
      break;
    }
    case FieldDescriptor::CPPTYPE_FLOAT: {
<<<<<<< HEAD
      GOOGLE_CHECK_GET_FLOAT(item, value, nullptr);
=======
      PROTOBUF_CHECK_GET_FLOAT(item, value, nullptr);
>>>>>>> 626889fb
      reflection->AddFloat(message, field_descriptor, value);
      break;
    }
    case FieldDescriptor::CPPTYPE_DOUBLE: {
<<<<<<< HEAD
      GOOGLE_CHECK_GET_DOUBLE(item, value, nullptr);
=======
      PROTOBUF_CHECK_GET_DOUBLE(item, value, nullptr);
>>>>>>> 626889fb
      reflection->AddDouble(message, field_descriptor, value);
      break;
    }
    case FieldDescriptor::CPPTYPE_BOOL: {
<<<<<<< HEAD
      GOOGLE_CHECK_GET_BOOL(item, value, nullptr);
=======
      PROTOBUF_CHECK_GET_BOOL(item, value, nullptr);
>>>>>>> 626889fb
      reflection->AddBool(message, field_descriptor, value);
      break;
    }
    case FieldDescriptor::CPPTYPE_STRING: {
      if (!CheckAndSetString(item, message, field_descriptor, reflection, true,
                             -1)) {
        return nullptr;
      }
      break;
    }
    case FieldDescriptor::CPPTYPE_ENUM: {
<<<<<<< HEAD
      GOOGLE_CHECK_GET_INT32(item, value, nullptr);
      if (reflection->SupportsUnknownEnumValues()) {
=======
      PROTOBUF_CHECK_GET_INT32(item, value, nullptr);
      if (!field_descriptor->legacy_enum_field_treated_as_closed()) {
>>>>>>> 626889fb
        reflection->AddEnumValue(message, field_descriptor, value);
      } else {
        const EnumDescriptor* enum_descriptor = field_descriptor->enum_type();
        const EnumValueDescriptor* enum_value =
            enum_descriptor->FindValueByNumber(value);
        if (enum_value != nullptr) {
          reflection->AddEnum(message, field_descriptor, enum_value);
        } else {
          ScopedPyObjectPtr s(PyObject_Str(item));
          if (s != nullptr) {
            PyErr_Format(PyExc_ValueError, "Unknown enum value: %s",
                         PyString_AsString(s.get()));
          }
          return nullptr;
        }
      }
      break;
    }
    default:
      PyErr_Format(PyExc_SystemError,
                   "Adding value to a field of unknown type %d",
                   field_descriptor->cpp_type());
      return nullptr;
  }

  Py_RETURN_NONE;
}

static PyObject* AppendMethod(PyObject* self, PyObject* item) {
  return Append(reinterpret_cast<RepeatedScalarContainer*>(self), item);
}

static int AssSubscript(PyObject* pself, PyObject* slice, PyObject* value) {
  RepeatedScalarContainer* self =
      reinterpret_cast<RepeatedScalarContainer*>(pself);

  Py_ssize_t from;
  Py_ssize_t to;
  Py_ssize_t step;
  Py_ssize_t length;
  Py_ssize_t slicelength;
  bool create_list = false;

  cmessage::AssureWritable(self->parent);
  Message* message = self->parent->message;
  const FieldDescriptor* field_descriptor = self->parent_field_descriptor;

  if (PyLong_Check(slice)) {
    from = to = PyLong_AsLong(slice);
  } else if (PySlice_Check(slice)) {
    const Reflection* reflection = message->GetReflection();
    length = reflection->FieldSize(*message, field_descriptor);
    if (PySlice_GetIndicesEx(slice, length, &from, &to, &step, &slicelength) ==
        -1) {
      return -1;
    }
    create_list = true;
  } else {
    PyErr_SetString(PyExc_TypeError, "list indices must be integers");
    return -1;
  }

  if (value == nullptr) {
    return cmessage::DeleteRepeatedField(self->parent, field_descriptor, slice);
  }

  if (!create_list) {
    return AssignItem(pself, from, value);
  }

  ScopedPyObjectPtr full_slice(PySlice_New(nullptr, nullptr, nullptr));
  if (full_slice == nullptr) {
    return -1;
  }
  ScopedPyObjectPtr new_list(Subscript(pself, full_slice.get()));
  if (new_list == nullptr) {
    return -1;
  }
  if (PySequence_SetSlice(new_list.get(), from, to, value) < 0) {
    return -1;
  }

  return InternalAssignRepeatedField(self, new_list.get());
}

PyObject* Extend(RepeatedScalarContainer* self, PyObject* value) {
  cmessage::AssureWritable(self->parent);

<<<<<<< HEAD
  // TODO(ptucker): Deprecate this behavior. b/18413862
  if (value == Py_None) {
    Py_RETURN_NONE;
  }
  if ((Py_TYPE(value)->tp_as_sequence == nullptr) && PyObject_Not(value)) {
    Py_RETURN_NONE;
  }

=======
>>>>>>> 626889fb
  ScopedPyObjectPtr iter(PyObject_GetIter(value));
  if (iter == nullptr) {
    PyErr_SetString(PyExc_TypeError, "Value must be iterable");
    return nullptr;
  }
  ScopedPyObjectPtr next;
  while ((next.reset(PyIter_Next(iter.get()))) != nullptr) {
    if (ScopedPyObjectPtr(Append(self, next.get())) == nullptr) {
      return nullptr;
    }
  }
  if (PyErr_Occurred()) {
    return nullptr;
  }
  Py_RETURN_NONE;
}

static PyObject* Insert(PyObject* pself, PyObject* args) {
  RepeatedScalarContainer* self =
      reinterpret_cast<RepeatedScalarContainer*>(pself);

  Py_ssize_t index;
  PyObject* value;
  if (!PyArg_ParseTuple(args, "lO", &index, &value)) {
    return nullptr;
  }
  ScopedPyObjectPtr full_slice(PySlice_New(nullptr, nullptr, nullptr));
  ScopedPyObjectPtr new_list(Subscript(pself, full_slice.get()));
  if (PyList_Insert(new_list.get(), index, value) < 0) {
    return nullptr;
  }
  int ret = InternalAssignRepeatedField(self, new_list.get());
  if (ret < 0) {
    return nullptr;
  }
  Py_RETURN_NONE;
}

static PyObject* Remove(PyObject* pself, PyObject* value) {
  Py_ssize_t match_index = -1;
  for (Py_ssize_t i = 0; i < Len(pself); ++i) {
    ScopedPyObjectPtr elem(Item(pself, i));
    if (PyObject_RichCompareBool(elem.get(), value, Py_EQ)) {
      match_index = i;
      break;
    }
  }
  if (match_index == -1) {
    PyErr_SetString(PyExc_ValueError, "remove(x): x not in container");
    return nullptr;
  }
  if (AssignItem(pself, match_index, nullptr) < 0) {
    return nullptr;
  }
  Py_RETURN_NONE;
}

static PyObject* ExtendMethod(PyObject* self, PyObject* value) {
  return Extend(reinterpret_cast<RepeatedScalarContainer*>(self), value);
}

static PyObject* RichCompare(PyObject* pself, PyObject* other, int opid) {
  if (opid != Py_EQ && opid != Py_NE) {
    Py_INCREF(Py_NotImplemented);
    return Py_NotImplemented;
  }

  // Copy the contents of this repeated scalar container, and other if it is
  // also a repeated scalar container, into Python lists so we can delegate
  // to the list's compare method.

  ScopedPyObjectPtr full_slice(PySlice_New(nullptr, nullptr, nullptr));
  if (full_slice == nullptr) {
    return nullptr;
  }

  ScopedPyObjectPtr other_list_deleter;
  if (PyObject_TypeCheck(other, &RepeatedScalarContainer_Type)) {
    other_list_deleter.reset(Subscript(other, full_slice.get()));
    other = other_list_deleter.get();
  }

  ScopedPyObjectPtr list(Subscript(pself, full_slice.get()));
  if (list == nullptr) {
    return nullptr;
  }
  return PyObject_RichCompare(list.get(), other, opid);
}

PyObject* Reduce(PyObject* unused_self, PyObject* unused_other) {
  PyErr_Format(PickleError_class,
               "can't pickle repeated message fields, convert to list first");
  return nullptr;
}

static PyObject* Sort(PyObject* pself, PyObject* args, PyObject* kwds) {
  // Support the old sort_function argument for backwards
  // compatibility.
  if (kwds != nullptr) {
    PyObject* sort_func = PyDict_GetItemString(kwds, "sort_function");
    if (sort_func != nullptr) {
      // Must set before deleting as sort_func is a borrowed reference
      // and kwds might be the only thing keeping it alive.
      if (PyDict_SetItemString(kwds, "cmp", sort_func) == -1) return nullptr;
      if (PyDict_DelItemString(kwds, "sort_function") == -1) return nullptr;
    }
  }

  ScopedPyObjectPtr full_slice(PySlice_New(nullptr, nullptr, nullptr));
  if (full_slice == nullptr) {
    return nullptr;
  }
  ScopedPyObjectPtr list(Subscript(pself, full_slice.get()));
  if (list == nullptr) {
    return nullptr;
<<<<<<< HEAD
=======
  }
  if (PyList_GET_SIZE(list.get()) == 0) {
    Py_RETURN_NONE;
>>>>>>> 626889fb
  }
  ScopedPyObjectPtr m(PyObject_GetAttrString(list.get(), "sort"));
  if (m == nullptr) {
    return nullptr;
  }
  ScopedPyObjectPtr res(PyObject_Call(m.get(), args, kwds));
  if (res == nullptr) {
    return nullptr;
<<<<<<< HEAD
  }
  int ret = InternalAssignRepeatedField(
      reinterpret_cast<RepeatedScalarContainer*>(pself), list.get());
  if (ret < 0) {
    return nullptr;
  }
  Py_RETURN_NONE;
}

static PyObject* Reverse(PyObject* pself) {
  ScopedPyObjectPtr full_slice(PySlice_New(nullptr, nullptr, nullptr));
  if (full_slice == nullptr) {
    return nullptr;
  }
  ScopedPyObjectPtr list(Subscript(pself, full_slice.get()));
  if (list == nullptr) {
    return nullptr;
  }
  ScopedPyObjectPtr res(PyObject_CallMethod(list.get(), "reverse", nullptr));
  if (res == nullptr) {
    return nullptr;
=======
>>>>>>> 626889fb
  }
  int ret = InternalAssignRepeatedField(
      reinterpret_cast<RepeatedScalarContainer*>(pself), list.get());
  if (ret < 0) {
    return nullptr;
  }
  Py_RETURN_NONE;
}

static PyObject* Reverse(PyObject* pself) {
  ScopedPyObjectPtr full_slice(PySlice_New(nullptr, nullptr, nullptr));
  if (full_slice == nullptr) {
    return nullptr;
  }
  ScopedPyObjectPtr list(Subscript(pself, full_slice.get()));
  if (list == nullptr) {
    return nullptr;
  }
  ScopedPyObjectPtr res(PyObject_CallMethod(list.get(), "reverse", nullptr));
  if (res == nullptr) {
    return nullptr;
  }
  int ret = InternalAssignRepeatedField(
      reinterpret_cast<RepeatedScalarContainer*>(pself), list.get());
  if (ret < 0) {
    return nullptr;
  }
  Py_RETURN_NONE;
}

static PyObject* Clear(PyObject* pself) {
  RepeatedScalarContainer* self =
      reinterpret_cast<RepeatedScalarContainer*>(pself);
  CMessage* cmessage = self->parent;
  cmessage::AssureWritable(cmessage);
  Message* message = cmessage->message;
  const FieldDescriptor* field_descriptor = self->parent_field_descriptor;
  message->GetReflection()->ClearField(message, field_descriptor);
  Py_RETURN_NONE;
}

static PyObject* Pop(PyObject* pself, PyObject* args) {
  Py_ssize_t index = -1;
  if (!PyArg_ParseTuple(args, "|n", &index)) {
    return nullptr;
  }
  PyObject* item = Item(pself, index);
  if (item == nullptr) {
    PyErr_Format(PyExc_IndexError, "list index (%zd) out of range", index);
    return nullptr;
  }
  if (AssignItem(pself, index, nullptr) < 0) {
    return nullptr;
  }
  return item;
}

static PyObject* ToStr(PyObject* pself) {
  ScopedPyObjectPtr full_slice(PySlice_New(nullptr, nullptr, nullptr));
  if (full_slice == nullptr) {
    return nullptr;
  }
  ScopedPyObjectPtr list(Subscript(pself, full_slice.get()));
  if (list == nullptr) {
    return nullptr;
  }
  return PyObject_Repr(list.get());
}

static PyObject* MergeFrom(PyObject* pself, PyObject* arg) {
  return Extend(reinterpret_cast<RepeatedScalarContainer*>(pself), arg);
}

// The private constructor of RepeatedScalarContainer objects.
RepeatedScalarContainer* NewContainer(
    CMessage* parent, const FieldDescriptor* parent_field_descriptor) {
  if (!CheckFieldBelongsToMessage(parent_field_descriptor, parent->message)) {
    return nullptr;
  }

  RepeatedScalarContainer* self = reinterpret_cast<RepeatedScalarContainer*>(
      PyType_GenericAlloc(&RepeatedScalarContainer_Type, 0));
  if (self == nullptr) {
    return nullptr;
  }

  Py_INCREF(parent);
  self->parent = parent;
  self->parent_field_descriptor = parent_field_descriptor;

  return self;
}

PyObject* DeepCopy(PyObject* pself, PyObject* arg) {
  return reinterpret_cast<RepeatedScalarContainer*>(pself)->DeepCopy();
}

static void Dealloc(PyObject* pself) {
  reinterpret_cast<RepeatedScalarContainer*>(pself)->RemoveFromParentCache();
  Py_TYPE(pself)->tp_free(pself);
}

static PySequenceMethods SqMethods = {
    Len,       /* sq_length */
    nullptr,   /* sq_concat */
    nullptr,   /* sq_repeat */
    Item,      /* sq_item */
    nullptr,   /* sq_slice */
    AssignItem /* sq_ass_item */
};

static PyMappingMethods MpMethods = {
    Len,          /* mp_length */
    Subscript,    /* mp_subscript */
    AssSubscript, /* mp_ass_subscript */
};

static PyMethodDef Methods[] = {
    {"__deepcopy__", DeepCopy, METH_VARARGS, "Makes a deep copy of the class."},
    {"__reduce__", Reduce, METH_NOARGS,
     "Outputs picklable representation of the repeated field."},
    {"append", AppendMethod, METH_O,
     "Appends an object to the repeated container."},
    {"extend", ExtendMethod, METH_O,
     "Appends objects to the repeated container."},
    {"insert", Insert, METH_VARARGS,
     "Inserts an object at the specified position in the container."},
    {"pop", Pop, METH_VARARGS,
     "Removes an object from the repeated container and returns it."},
    {"remove", Remove, METH_O,
     "Removes an object from the repeated container."},
    {"sort", reinterpret_cast<PyCFunction>(Sort), METH_VARARGS | METH_KEYWORDS,
     "Sorts the repeated container."},
    {"reverse", reinterpret_cast<PyCFunction>(Reverse), METH_NOARGS,
     "Reverses elements order of the repeated container."},
<<<<<<< HEAD
=======
    {"clear", reinterpret_cast<PyCFunction>(Clear), METH_NOARGS,
     "Clears the repeated container."},
>>>>>>> 626889fb
    {"MergeFrom", static_cast<PyCFunction>(MergeFrom), METH_O,
     "Merges a repeated container into the current container."},
    {nullptr, nullptr}};

}  // namespace repeated_scalar_container

PyTypeObject RepeatedScalarContainer_Type = {
    PyVarObject_HEAD_INIT(&PyType_Type, 0) FULL_MODULE_NAME
<<<<<<< HEAD
    ".RepeatedScalarContainer",              // tp_name
    sizeof(RepeatedScalarContainer),         // tp_basicsize
    0,                                       //  tp_itemsize
    repeated_scalar_container::Dealloc,      //  tp_dealloc
#if PY_VERSION_HEX >= 0x03080000
    0,                                       //  tp_vectorcall_offset
#else
    nullptr,                                 //  tp_print
#endif
    nullptr,                                 //  tp_getattr
    nullptr,                                 //  tp_setattr
    nullptr,                                 //  tp_compare
    repeated_scalar_container::ToStr,        //  tp_repr
    nullptr,                                 //  tp_as_number
    &repeated_scalar_container::SqMethods,   //  tp_as_sequence
    &repeated_scalar_container::MpMethods,   //  tp_as_mapping
    PyObject_HashNotImplemented,             //  tp_hash
    nullptr,                                 //  tp_call
    nullptr,                                 //  tp_str
    nullptr,                                 //  tp_getattro
    nullptr,                                 //  tp_setattro
    nullptr,                                 //  tp_as_buffer
    Py_TPFLAGS_DEFAULT,                      //  tp_flags
=======
    ".RepeatedScalarContainer",          // tp_name
    sizeof(RepeatedScalarContainer),     // tp_basicsize
    0,                                   //  tp_itemsize
    repeated_scalar_container::Dealloc,  //  tp_dealloc
#if PY_VERSION_HEX >= 0x03080000
    0,  //  tp_vectorcall_offset
#else
    nullptr,             //  tp_print
#endif
    nullptr,                                //  tp_getattr
    nullptr,                                //  tp_setattr
    nullptr,                                //  tp_compare
    repeated_scalar_container::ToStr,       //  tp_repr
    nullptr,                                //  tp_as_number
    &repeated_scalar_container::SqMethods,  //  tp_as_sequence
    &repeated_scalar_container::MpMethods,  //  tp_as_mapping
    PyObject_HashNotImplemented,            //  tp_hash
    nullptr,                                //  tp_call
    nullptr,                                //  tp_str
    nullptr,                                //  tp_getattro
    nullptr,                                //  tp_setattro
    nullptr,                                //  tp_as_buffer
#if PY_VERSION_HEX >= 0x030A0000
    Py_TPFLAGS_DEFAULT | Py_TPFLAGS_SEQUENCE,  //  tp_flags
#else
    Py_TPFLAGS_DEFAULT,  //  tp_flags
#endif
>>>>>>> 626889fb
    "A Repeated scalar container",           //  tp_doc
    nullptr,                                 //  tp_traverse
    nullptr,                                 //  tp_clear
    repeated_scalar_container::RichCompare,  //  tp_richcompare
    0,                                       //  tp_weaklistoffset
    nullptr,                                 //  tp_iter
    nullptr,                                 //  tp_iternext
    repeated_scalar_container::Methods,      //  tp_methods
    nullptr,                                 //  tp_members
    nullptr,                                 //  tp_getset
    nullptr,                                 //  tp_base
    nullptr,                                 //  tp_dict
    nullptr,                                 //  tp_descr_get
    nullptr,                                 //  tp_descr_set
    0,                                       //  tp_dictoffset
    nullptr,                                 //  tp_init
};

}  // namespace python
}  // namespace protobuf
}  // namespace google<|MERGE_RESOLUTION|>--- conflicted
+++ resolved
@@ -14,17 +14,6 @@
 #include <memory>
 #include <string>
 
-<<<<<<< HEAD
-#include <google/protobuf/stubs/common.h>
-#include <google/protobuf/stubs/logging.h>
-#include <google/protobuf/descriptor.h>
-#include <google/protobuf/dynamic_message.h>
-#include <google/protobuf/message.h>
-#include <google/protobuf/pyext/descriptor.h>
-#include <google/protobuf/pyext/descriptor_pool.h>
-#include <google/protobuf/pyext/message.h>
-#include <google/protobuf/pyext/scoped_pyobject_ptr.h>
-=======
 #include "google/protobuf/stubs/common.h"
 #include "google/protobuf/descriptor.h"
 #include "google/protobuf/dynamic_message.h"
@@ -33,7 +22,6 @@
 #include "google/protobuf/pyext/descriptor_pool.h"
 #include "google/protobuf/pyext/message.h"
 #include "google/protobuf/pyext/scoped_pyobject_ptr.h"
->>>>>>> 626889fb
 
 #define PyString_AsString(ob) \
   (PyUnicode_Check(ob) ? PyUnicode_AsUTF8(ob) : PyBytes_AsString(ob))
@@ -46,10 +34,7 @@
 
 static int InternalAssignRepeatedField(RepeatedScalarContainer* self,
                                        PyObject* list) {
-<<<<<<< HEAD
-=======
   cmessage::AssureWritable(self->parent);
->>>>>>> 626889fb
   Message* message = self->parent->message;
   message->GetReflection()->ClearField(message, self->parent_field_descriptor);
   for (Py_ssize_t i = 0; i < PyList_GET_SIZE(list); ++i) {
@@ -326,65 +311,37 @@
   const Reflection* reflection = message->GetReflection();
   switch (field_descriptor->cpp_type()) {
     case FieldDescriptor::CPPTYPE_INT32: {
-<<<<<<< HEAD
-      GOOGLE_CHECK_GET_INT32(item, value, nullptr);
-=======
       PROTOBUF_CHECK_GET_INT32(item, value, nullptr);
->>>>>>> 626889fb
       reflection->AddInt32(message, field_descriptor, value);
       break;
     }
     case FieldDescriptor::CPPTYPE_INT64: {
-<<<<<<< HEAD
-      GOOGLE_CHECK_GET_INT64(item, value, nullptr);
-=======
       PROTOBUF_CHECK_GET_INT64(item, value, nullptr);
->>>>>>> 626889fb
       reflection->AddInt64(message, field_descriptor, value);
       break;
     }
     case FieldDescriptor::CPPTYPE_UINT32: {
-<<<<<<< HEAD
-      GOOGLE_CHECK_GET_UINT32(item, value, nullptr);
-=======
       PROTOBUF_CHECK_GET_UINT32(item, value, nullptr);
->>>>>>> 626889fb
       reflection->AddUInt32(message, field_descriptor, value);
       break;
     }
     case FieldDescriptor::CPPTYPE_UINT64: {
-<<<<<<< HEAD
-      GOOGLE_CHECK_GET_UINT64(item, value, nullptr);
-=======
       PROTOBUF_CHECK_GET_UINT64(item, value, nullptr);
->>>>>>> 626889fb
       reflection->AddUInt64(message, field_descriptor, value);
       break;
     }
     case FieldDescriptor::CPPTYPE_FLOAT: {
-<<<<<<< HEAD
-      GOOGLE_CHECK_GET_FLOAT(item, value, nullptr);
-=======
       PROTOBUF_CHECK_GET_FLOAT(item, value, nullptr);
->>>>>>> 626889fb
       reflection->AddFloat(message, field_descriptor, value);
       break;
     }
     case FieldDescriptor::CPPTYPE_DOUBLE: {
-<<<<<<< HEAD
-      GOOGLE_CHECK_GET_DOUBLE(item, value, nullptr);
-=======
       PROTOBUF_CHECK_GET_DOUBLE(item, value, nullptr);
->>>>>>> 626889fb
       reflection->AddDouble(message, field_descriptor, value);
       break;
     }
     case FieldDescriptor::CPPTYPE_BOOL: {
-<<<<<<< HEAD
-      GOOGLE_CHECK_GET_BOOL(item, value, nullptr);
-=======
       PROTOBUF_CHECK_GET_BOOL(item, value, nullptr);
->>>>>>> 626889fb
       reflection->AddBool(message, field_descriptor, value);
       break;
     }
@@ -396,13 +353,8 @@
       break;
     }
     case FieldDescriptor::CPPTYPE_ENUM: {
-<<<<<<< HEAD
-      GOOGLE_CHECK_GET_INT32(item, value, nullptr);
-      if (reflection->SupportsUnknownEnumValues()) {
-=======
       PROTOBUF_CHECK_GET_INT32(item, value, nullptr);
       if (!field_descriptor->legacy_enum_field_treated_as_closed()) {
->>>>>>> 626889fb
         reflection->AddEnumValue(message, field_descriptor, value);
       } else {
         const EnumDescriptor* enum_descriptor = field_descriptor->enum_type();
@@ -491,17 +443,6 @@
 PyObject* Extend(RepeatedScalarContainer* self, PyObject* value) {
   cmessage::AssureWritable(self->parent);
 
-<<<<<<< HEAD
-  // TODO(ptucker): Deprecate this behavior. b/18413862
-  if (value == Py_None) {
-    Py_RETURN_NONE;
-  }
-  if ((Py_TYPE(value)->tp_as_sequence == nullptr) && PyObject_Not(value)) {
-    Py_RETURN_NONE;
-  }
-
-=======
->>>>>>> 626889fb
   ScopedPyObjectPtr iter(PyObject_GetIter(value));
   if (iter == nullptr) {
     PyErr_SetString(PyExc_TypeError, "Value must be iterable");
@@ -617,12 +558,9 @@
   ScopedPyObjectPtr list(Subscript(pself, full_slice.get()));
   if (list == nullptr) {
     return nullptr;
-<<<<<<< HEAD
-=======
   }
   if (PyList_GET_SIZE(list.get()) == 0) {
     Py_RETURN_NONE;
->>>>>>> 626889fb
   }
   ScopedPyObjectPtr m(PyObject_GetAttrString(list.get(), "sort"));
   if (m == nullptr) {
@@ -631,30 +569,6 @@
   ScopedPyObjectPtr res(PyObject_Call(m.get(), args, kwds));
   if (res == nullptr) {
     return nullptr;
-<<<<<<< HEAD
-  }
-  int ret = InternalAssignRepeatedField(
-      reinterpret_cast<RepeatedScalarContainer*>(pself), list.get());
-  if (ret < 0) {
-    return nullptr;
-  }
-  Py_RETURN_NONE;
-}
-
-static PyObject* Reverse(PyObject* pself) {
-  ScopedPyObjectPtr full_slice(PySlice_New(nullptr, nullptr, nullptr));
-  if (full_slice == nullptr) {
-    return nullptr;
-  }
-  ScopedPyObjectPtr list(Subscript(pself, full_slice.get()));
-  if (list == nullptr) {
-    return nullptr;
-  }
-  ScopedPyObjectPtr res(PyObject_CallMethod(list.get(), "reverse", nullptr));
-  if (res == nullptr) {
-    return nullptr;
-=======
->>>>>>> 626889fb
   }
   int ret = InternalAssignRepeatedField(
       reinterpret_cast<RepeatedScalarContainer*>(pself), list.get());
@@ -790,11 +704,8 @@
      "Sorts the repeated container."},
     {"reverse", reinterpret_cast<PyCFunction>(Reverse), METH_NOARGS,
      "Reverses elements order of the repeated container."},
-<<<<<<< HEAD
-=======
     {"clear", reinterpret_cast<PyCFunction>(Clear), METH_NOARGS,
      "Clears the repeated container."},
->>>>>>> 626889fb
     {"MergeFrom", static_cast<PyCFunction>(MergeFrom), METH_O,
      "Merges a repeated container into the current container."},
     {nullptr, nullptr}};
@@ -803,31 +714,6 @@
 
 PyTypeObject RepeatedScalarContainer_Type = {
     PyVarObject_HEAD_INIT(&PyType_Type, 0) FULL_MODULE_NAME
-<<<<<<< HEAD
-    ".RepeatedScalarContainer",              // tp_name
-    sizeof(RepeatedScalarContainer),         // tp_basicsize
-    0,                                       //  tp_itemsize
-    repeated_scalar_container::Dealloc,      //  tp_dealloc
-#if PY_VERSION_HEX >= 0x03080000
-    0,                                       //  tp_vectorcall_offset
-#else
-    nullptr,                                 //  tp_print
-#endif
-    nullptr,                                 //  tp_getattr
-    nullptr,                                 //  tp_setattr
-    nullptr,                                 //  tp_compare
-    repeated_scalar_container::ToStr,        //  tp_repr
-    nullptr,                                 //  tp_as_number
-    &repeated_scalar_container::SqMethods,   //  tp_as_sequence
-    &repeated_scalar_container::MpMethods,   //  tp_as_mapping
-    PyObject_HashNotImplemented,             //  tp_hash
-    nullptr,                                 //  tp_call
-    nullptr,                                 //  tp_str
-    nullptr,                                 //  tp_getattro
-    nullptr,                                 //  tp_setattro
-    nullptr,                                 //  tp_as_buffer
-    Py_TPFLAGS_DEFAULT,                      //  tp_flags
-=======
     ".RepeatedScalarContainer",          // tp_name
     sizeof(RepeatedScalarContainer),     // tp_basicsize
     0,                                   //  tp_itemsize
@@ -855,7 +741,6 @@
 #else
     Py_TPFLAGS_DEFAULT,  //  tp_flags
 #endif
->>>>>>> 626889fb
     "A Repeated scalar container",           //  tp_doc
     nullptr,                                 //  tp_traverse
     nullptr,                                 //  tp_clear
