// Protocol Buffers - Google's data interchange format
// Copyright 2008 Google Inc.  All rights reserved.
//
// Use of this source code is governed by a BSD-style
// license that can be found in the LICENSE file or at
// https://developers.google.com/open-source/licenses/bsd

// Mappings and Sequences of descriptors.
// Used by Descriptor.fields_by_name, EnumDescriptor.values...
//
// They avoid the allocation of a full dictionary or a full list: they simply
// store a pointer to the parent descriptor, use the C++ Descriptor methods (see
// net/proto2/public/descriptor.h) to retrieve other descriptors, and create
// Python objects on the fly.
//
// The containers fully conform to abc.Mapping and abc.Sequence, and behave just
// like read-only dictionaries and lists.
//
// Because the interface of C++ Descriptors is quite regular, this file actually
// defines only three types, the exact behavior of a container is controlled by
// a DescriptorContainerDef structure, which contains functions that uses the
// public Descriptor API.
//
// Note: This DescriptorContainerDef is similar to the "virtual methods table"
// that a C++ compiler generates for a class. We have to make it explicit
// because the Python API is based on C, and does not play well with C++
// inheritance.

<<<<<<< HEAD
#define PY_SSIZE_T_CLEAN
#include <Python.h>

#include <google/protobuf/descriptor.h>
#include <google/protobuf/pyext/descriptor_containers.h>
#include <google/protobuf/pyext/descriptor_pool.h>
#include <google/protobuf/pyext/descriptor.h>
#include <google/protobuf/pyext/scoped_pyobject_ptr.h>
=======
// clang-format off
#define PY_SSIZE_T_CLEAN
// This inclusion must appear before all the others.
#include <Python.h>

#include <string>

#include "google/protobuf/pyext/descriptor_containers.h"
// clang-format on

#include "google/protobuf/descriptor.h"
#include "google/protobuf/pyext/descriptor.h"
#include "google/protobuf/pyext/descriptor_pool.h"
#include "google/protobuf/pyext/scoped_pyobject_ptr.h"
#include "absl/strings/string_view.h"
>>>>>>> 626889fb

#define PyString_AsStringAndSize(ob, charpp, sizep)              \
  (PyUnicode_Check(ob)                                           \
       ? ((*(charpp) = const_cast<char*>(                        \
               PyUnicode_AsUTF8AndSize(ob, (sizep)))) == nullptr \
              ? -1                                               \
              : 0)                                               \
       : PyBytes_AsStringAndSize(ob, (charpp), (sizep)))

namespace google {
namespace protobuf {
namespace python {

struct PyContainer;

typedef int (*CountMethod)(PyContainer* self);
typedef const void* (*GetByIndexMethod)(PyContainer* self, int index);
typedef const void* (*GetByNameMethod)(PyContainer* self,
<<<<<<< HEAD
                                       ConstStringParam name);
typedef const void* (*GetByCamelcaseNameMethod)(PyContainer* self,
                                                ConstStringParam name);
typedef const void* (*GetByNumberMethod)(PyContainer* self, int index);
typedef PyObject* (*NewObjectFromItemMethod)(const void* descriptor);
typedef const std::string& (*GetItemNameMethod)(const void* descriptor);
typedef const std::string& (*GetItemCamelcaseNameMethod)(
    const void* descriptor);
=======
                                       absl::string_view name);
typedef const void* (*GetByCamelcaseNameMethod)(PyContainer* self,
                                                absl::string_view name);
typedef const void* (*GetByNumberMethod)(PyContainer* self, int index);
typedef PyObject* (*NewObjectFromItemMethod)(const void* descriptor);
typedef absl::string_view (*GetItemNameMethod)(const void* descriptor);
typedef absl::string_view (*GetItemCamelcaseNameMethod)(const void* descriptor);
>>>>>>> 626889fb
typedef int (*GetItemNumberMethod)(const void* descriptor);
typedef int (*GetItemIndexMethod)(const void* descriptor);

struct DescriptorContainerDef {
  const char* mapping_name;
  // Returns the number of items in the container.
  CountMethod count_fn;
  // Retrieve item by index (usually the order of declaration in the proto file)
  // Used by sequences, but also iterators. 0 <= index < Count().
  GetByIndexMethod get_by_index_fn;
  // Retrieve item by name (usually a call to some 'FindByName' method).
  // Used by "by_name" mappings.
  GetByNameMethod get_by_name_fn;
  // Retrieve item by camelcase name (usually a call to some
  // 'FindByCamelcaseName' method). Used by "by_camelcase_name" mappings.
  GetByCamelcaseNameMethod get_by_camelcase_name_fn;
  // Retrieve item by declared number (field tag, or enum value).
  // Used by "by_number" mappings.
  GetByNumberMethod get_by_number_fn;
  // Converts a item C++ descriptor to a Python object. Returns a new reference.
  NewObjectFromItemMethod new_object_from_item_fn;
  // Retrieve the name of an item. Used by iterators on "by_name" mappings.
  GetItemNameMethod get_item_name_fn;
  // Retrieve the camelcase name of an item. Used by iterators on
  // "by_camelcase_name" mappings.
  GetItemCamelcaseNameMethod get_item_camelcase_name_fn;
  // Retrieve the number of an item. Used by iterators on "by_number" mappings.
  GetItemNumberMethod get_item_number_fn;
  // Retrieve the index of an item for the container type.
  // Used by "__contains__".
  // If not set, "x in sequence" will do a linear search.
  GetItemIndexMethod get_item_index_fn;
};

struct PyContainer {
  PyObject_HEAD

  // The proto2 descriptor this container belongs to the global DescriptorPool.
  const void* descriptor;

  // A pointer to a static structure with function pointers that control the
  // behavior of the container. Very similar to the table of virtual functions
  // of a C++ class.
  const DescriptorContainerDef* container_def;

  // The kind of container: list, or dict by name or value.
  enum ContainerKind {
    KIND_SEQUENCE,
    KIND_BYNAME,
    KIND_BYCAMELCASENAME,
    KIND_BYNUMBER,
  } kind;
};

struct PyContainerIterator {
  PyObject_HEAD

  // The container we are iterating over. Own a reference.
  PyContainer* container;

  // The current index in the iterator.
  int index;

  // The kind of container: list, or dict by name or value.
  enum IterKind {
    KIND_ITERKEY,
    KIND_ITERVALUE,
    KIND_ITERITEM,
    KIND_ITERVALUE_REVERSED,  // For sequences
  } kind;
};

namespace descriptor {

// Returns the C++ item descriptor for a given Python key.
// When the descriptor is found, return true and set *item.
// When the descriptor is not found, return true, but set *item to null.
// On error, returns false with an exception set.
static bool _GetItemByKey(PyContainer* self, PyObject* key, const void** item) {
  switch (self->kind) {
    case PyContainer::KIND_BYNAME: {
      char* name;
      Py_ssize_t name_size;
      if (PyString_AsStringAndSize(key, &name, &name_size) < 0) {
        if (PyErr_ExceptionMatches(PyExc_TypeError)) {
          // Not a string, cannot be in the container.
          PyErr_Clear();
          *item = nullptr;
          return true;
        }
        return false;
      }
<<<<<<< HEAD
      *item = self->container_def->get_by_name_fn(self,
                                                  StringParam(name, name_size));
=======
      *item = self->container_def->get_by_name_fn(
          self, absl::string_view(name, name_size));
>>>>>>> 626889fb
      return true;
    }
    case PyContainer::KIND_BYCAMELCASENAME: {
      char* camelcase_name;
      Py_ssize_t name_size;
      if (PyString_AsStringAndSize(key, &camelcase_name, &name_size) < 0) {
        if (PyErr_ExceptionMatches(PyExc_TypeError)) {
          // Not a string, cannot be in the container.
          PyErr_Clear();
          *item = nullptr;
          return true;
        }
        return false;
      }
      *item = self->container_def->get_by_camelcase_name_fn(
<<<<<<< HEAD
          self, StringParam(camelcase_name, name_size));
=======
          self, absl::string_view(camelcase_name, name_size));
>>>>>>> 626889fb
      return true;
    }
    case PyContainer::KIND_BYNUMBER: {
      Py_ssize_t number = PyNumber_AsSsize_t(key, nullptr);
      if (number == -1 && PyErr_Occurred()) {
        if (PyErr_ExceptionMatches(PyExc_TypeError)) {
          // Not a number, cannot be in the container.
          PyErr_Clear();
          *item = nullptr;
          return true;
        }
        return false;
      }
      *item = self->container_def->get_by_number_fn(self, number);
      return true;
    }
    default:
      PyErr_SetNone(PyExc_NotImplementedError);
      return false;
  }
}

// Returns the key of the object at the given index.
// Used when iterating over mappings.
static PyObject* _NewKey_ByIndex(PyContainer* self, Py_ssize_t index) {
  const void* item = self->container_def->get_by_index_fn(self, index);
  switch (self->kind) {
    case PyContainer::KIND_BYNAME: {
<<<<<<< HEAD
      const std::string& name(self->container_def->get_item_name_fn(item));
      return PyUnicode_FromStringAndSize(name.c_str(), name.size());
    }
    case PyContainer::KIND_BYCAMELCASENAME: {
      const std::string& name(
          self->container_def->get_item_camelcase_name_fn(item));
      return PyUnicode_FromStringAndSize(name.c_str(), name.size());
=======
      absl::string_view name = self->container_def->get_item_name_fn(item);
      return PyUnicode_FromStringAndSize(name.data(), name.size());
    }
    case PyContainer::KIND_BYCAMELCASENAME: {
      absl::string_view name =
          self->container_def->get_item_camelcase_name_fn(item);
      return PyUnicode_FromStringAndSize(name.data(), name.size());
>>>>>>> 626889fb
    }
    case PyContainer::KIND_BYNUMBER: {
      int value = self->container_def->get_item_number_fn(item);
      return PyLong_FromLong(value);
    }
    default:
      PyErr_SetNone(PyExc_NotImplementedError);
      return nullptr;
  }
}

// Returns the object at the given index.
// Also used when iterating over mappings.
static PyObject* _NewObj_ByIndex(PyContainer* self, Py_ssize_t index) {
  return self->container_def->new_object_from_item_fn(
      self->container_def->get_by_index_fn(self, index));
}

static Py_ssize_t Length(PyContainer* self) {
  return self->container_def->count_fn(self);
}

// The DescriptorMapping type.

static PyObject* Subscript(PyContainer* self, PyObject* key) {
  const void* item = nullptr;
  if (!_GetItemByKey(self, key, &item)) {
    return nullptr;
  }
  if (!item) {
    PyErr_SetObject(PyExc_KeyError, key);
    return nullptr;
  }
  return self->container_def->new_object_from_item_fn(item);
}

static int AssSubscript(PyContainer* self, PyObject* key, PyObject* value) {
  if (_CalledFromGeneratedFile(0)) {
    return 0;
  }
  PyErr_Format(PyExc_TypeError,
               "'%.200s' object does not support item assignment",
               Py_TYPE(self)->tp_name);
  return -1;
}

static PyMappingMethods MappingMappingMethods = {
  (lenfunc)Length,               // mp_length
  (binaryfunc)Subscript,         // mp_subscript
  (objobjargproc)AssSubscript,   // mp_ass_subscript
};

static int Contains(PyContainer* self, PyObject* key) {
  const void* item = nullptr;
  if (!_GetItemByKey(self, key, &item)) {
    return -1;
  }
  if (item) {
    return 1;
  } else {
    return 0;
  }
}

static PyObject* ContainerRepr(PyContainer* self) {
  const char* kind = "";
  switch (self->kind) {
    case PyContainer::KIND_SEQUENCE:
      kind = "sequence";
      break;
    case PyContainer::KIND_BYNAME:
      kind = "mapping by name";
      break;
    case PyContainer::KIND_BYCAMELCASENAME:
      kind = "mapping by camelCase name";
      break;
    case PyContainer::KIND_BYNUMBER:
      kind = "mapping by number";
      break;
  }
  return PyUnicode_FromFormat("<%s %s>", self->container_def->mapping_name,
                              kind);
}

extern PyTypeObject DescriptorMapping_Type;
extern PyTypeObject DescriptorSequence_Type;

// A sequence container can only be equal to another sequence container, or (for
// backward compatibility) to a list containing the same items.
// Returns 1 if equal, 0 if unequal, -1 on error.
static int DescriptorSequence_Equal(PyContainer* self, PyObject* other) {
  // Check the identity of C++ pointers.
  if (PyObject_TypeCheck(other, &DescriptorSequence_Type)) {
    PyContainer* other_container = reinterpret_cast<PyContainer*>(other);
    if (self->descriptor == other_container->descriptor &&
        self->container_def == other_container->container_def &&
        self->kind == other_container->kind) {
      return 1;
    } else {
      return 0;
    }
  }

  // If other is a list
  if (PyList_Check(other)) {
    // return list(self) == other
    int size = Length(self);
    if (size != PyList_Size(other)) {
      return false;
    }
    for (int index = 0; index < size; index++) {
      ScopedPyObjectPtr value1(_NewObj_ByIndex(self, index));
      if (value1 == nullptr) {
        return -1;
      }
      PyObject* value2 = PyList_GetItem(other, index);
      if (value2 == nullptr) {
        return -1;
      }
      int cmp = PyObject_RichCompareBool(value1.get(), value2, Py_EQ);
      if (cmp != 1)  // error or not equal
          return cmp;
    }
    // All items were found and equal
    return 1;
  }

  // Any other object is different.
  return 0;
}

// A mapping container can only be equal to another mapping container, or (for
// backward compatibility) to a dict containing the same items.
// Returns 1 if equal, 0 if unequal, -1 on error.
static int DescriptorMapping_Equal(PyContainer* self, PyObject* other) {
  // Check the identity of C++ pointers.
  if (PyObject_TypeCheck(other, &DescriptorMapping_Type)) {
    PyContainer* other_container = reinterpret_cast<PyContainer*>(other);
    if (self->descriptor == other_container->descriptor &&
        self->container_def == other_container->container_def &&
        self->kind == other_container->kind) {
      return 1;
    } else {
      return 0;
    }
  }

  // If other is a dict
  if (PyDict_Check(other)) {
    // equivalent to dict(self.items()) == other
    int size = Length(self);
    if (size != PyDict_Size(other)) {
      return false;
    }
    for (int index = 0; index < size; index++) {
      ScopedPyObjectPtr key(_NewKey_ByIndex(self, index));
      if (key == nullptr) {
        return -1;
      }
      ScopedPyObjectPtr value1(_NewObj_ByIndex(self, index));
      if (value1 == nullptr) {
        return -1;
      }
      PyObject* value2 = PyDict_GetItem(other, key.get());
      if (value2 == nullptr) {
        // Not found in the other dictionary
        return 0;
      }
      int cmp = PyObject_RichCompareBool(value1.get(), value2, Py_EQ);
      if (cmp != 1)  // error or not equal
          return cmp;
    }
    // All items were found and equal
    return 1;
  }

  // Any other object is different.
  return 0;
}

static PyObject* RichCompare(PyContainer* self, PyObject* other, int opid) {
  if (opid != Py_EQ && opid != Py_NE) {
    Py_INCREF(Py_NotImplemented);
    return Py_NotImplemented;
  }

  int result;

  if (self->kind == PyContainer::KIND_SEQUENCE) {
    result = DescriptorSequence_Equal(self, other);
  } else {
    result = DescriptorMapping_Equal(self, other);
  }
  if (result < 0) {
    return nullptr;
  }
  if (result ^ (opid == Py_NE)) {
    Py_RETURN_TRUE;
  } else {
    Py_RETURN_FALSE;
  }
}

static PySequenceMethods MappingSequenceMethods = {
    nullptr,               // sq_length
    nullptr,               // sq_concat
    nullptr,               // sq_repeat
    nullptr,               // sq_item
    nullptr,               // sq_slice
    nullptr,               // sq_ass_item
    nullptr,               // sq_ass_slice
    (objobjproc)Contains,  // sq_contains
};

static PyObject* Get(PyContainer* self, PyObject* args) {
  PyObject* key;
  PyObject* default_value = Py_None;
  if (!PyArg_UnpackTuple(args, "get", 1, 2, &key, &default_value)) {
    return nullptr;
  }

  const void* item;
  if (!_GetItemByKey(self, key, &item)) {
    return nullptr;
  }
  if (item == nullptr) {
    Py_INCREF(default_value);
    return default_value;
  }
  return self->container_def->new_object_from_item_fn(item);
}

static PyObject* Keys(PyContainer* self, PyObject* args) {
  Py_ssize_t count = Length(self);
  ScopedPyObjectPtr list(PyList_New(count));
  if (list == nullptr) {
    return nullptr;
  }
  for (Py_ssize_t index = 0; index < count; ++index) {
    PyObject* key = _NewKey_ByIndex(self, index);
    if (key == nullptr) {
      return nullptr;
    }
    PyList_SET_ITEM(list.get(), index, key);
  }
  return list.release();
}

static PyObject* Values(PyContainer* self, PyObject* args) {
  Py_ssize_t count = Length(self);
  ScopedPyObjectPtr list(PyList_New(count));
  if (list == nullptr) {
    return nullptr;
  }
  for (Py_ssize_t index = 0; index < count; ++index) {
    PyObject* value = _NewObj_ByIndex(self, index);
    if (value == nullptr) {
      return nullptr;
    }
    PyList_SET_ITEM(list.get(), index, value);
  }
  return list.release();
}

static PyObject* Items(PyContainer* self, PyObject* args) {
  Py_ssize_t count = Length(self);
  ScopedPyObjectPtr list(PyList_New(count));
  if (list == nullptr) {
    return nullptr;
  }
  for (Py_ssize_t index = 0; index < count; ++index) {
    ScopedPyObjectPtr obj(PyTuple_New(2));
    if (obj == nullptr) {
      return nullptr;
    }
    PyObject* key = _NewKey_ByIndex(self, index);
    if (key == nullptr) {
      return nullptr;
    }
    PyTuple_SET_ITEM(obj.get(), 0, key);
    PyObject* value = _NewObj_ByIndex(self, index);
    if (value == nullptr) {
      return nullptr;
    }
    PyTuple_SET_ITEM(obj.get(), 1, value);
    PyList_SET_ITEM(list.get(), index, obj.release());
  }
  return list.release();
}

static PyObject* NewContainerIterator(PyContainer* mapping,
                                      PyContainerIterator::IterKind kind);

static PyObject* Iter(PyContainer* self) {
  return NewContainerIterator(self, PyContainerIterator::KIND_ITERKEY);
}
static PyObject* IterKeys(PyContainer* self, PyObject* args) {
  return NewContainerIterator(self, PyContainerIterator::KIND_ITERKEY);
}
static PyObject* IterValues(PyContainer* self, PyObject* args) {
  return NewContainerIterator(self, PyContainerIterator::KIND_ITERVALUE);
}
static PyObject* IterItems(PyContainer* self, PyObject* args) {
  return NewContainerIterator(self, PyContainerIterator::KIND_ITERITEM);
}

static PyMethodDef MappingMethods[] = {
    {"get", (PyCFunction)Get, METH_VARARGS},
    {"keys", (PyCFunction)Keys, METH_NOARGS},
    {"values", (PyCFunction)Values, METH_NOARGS},
    {"items", (PyCFunction)Items, METH_NOARGS},
    {"iterkeys", (PyCFunction)IterKeys, METH_NOARGS},
    {"itervalues", (PyCFunction)IterValues, METH_NOARGS},
    {"iteritems", (PyCFunction)IterItems, METH_NOARGS},
    {nullptr},
};

PyTypeObject DescriptorMapping_Type = {
    PyVarObject_HEAD_INIT(&PyType_Type, 0) "DescriptorMapping",  // tp_name
    sizeof(PyContainer),                                         // tp_basicsize
    0,                                                           // tp_itemsize
    nullptr,                                                     // tp_dealloc
#if PY_VERSION_HEX < 0x03080000
    nullptr,  // tp_print
#else
    0,  // tp_vectorcall_offset
#endif
    nullptr,                   // tp_getattr
    nullptr,                   // tp_setattr
    nullptr,                   // tp_compare
    (reprfunc)ContainerRepr,   // tp_repr
    nullptr,                   // tp_as_number
    &MappingSequenceMethods,   // tp_as_sequence
    &MappingMappingMethods,    // tp_as_mapping
    nullptr,                   // tp_hash
    nullptr,                   // tp_call
    nullptr,                   // tp_str
    nullptr,                   // tp_getattro
    nullptr,                   // tp_setattro
    nullptr,                   // tp_as_buffer
    Py_TPFLAGS_DEFAULT,        // tp_flags
    nullptr,                   // tp_doc
    nullptr,                   // tp_traverse
    nullptr,                   // tp_clear
    (richcmpfunc)RichCompare,  // tp_richcompare
    0,                         // tp_weaklistoffset
    (getiterfunc)Iter,         // tp_iter
    nullptr,                   // tp_iternext
    MappingMethods,            // tp_methods
    nullptr,                   // tp_members
    nullptr,                   // tp_getset
    nullptr,                   // tp_base
    nullptr,                   // tp_dict
    nullptr,                   // tp_descr_get
    nullptr,                   // tp_descr_set
    0,                         // tp_dictoffset
    nullptr,                   // tp_init
    nullptr,                   // tp_alloc
    nullptr,                   // tp_new
    nullptr,                   // tp_free
};

// The DescriptorSequence type.

static PyObject* GetItem(PyContainer* self, Py_ssize_t index) {
  if (index < 0) {
    index += Length(self);
  }
  if (index < 0 || index >= Length(self)) {
    PyErr_SetString(PyExc_IndexError, "index out of range");
    return nullptr;
  }
  return _NewObj_ByIndex(self, index);
}

static PyObject *
SeqSubscript(PyContainer* self, PyObject* item) {
  if (PyIndex_Check(item)) {
      Py_ssize_t index;
      index = PyNumber_AsSsize_t(item, PyExc_IndexError);
      if (index == -1 && PyErr_Occurred()) return nullptr;
      return GetItem(self, index);
  }
  // Materialize the list and delegate the operation to it.
  ScopedPyObjectPtr list(PyObject_CallFunctionObjArgs(
      reinterpret_cast<PyObject*>(&PyList_Type), self, nullptr));
  if (list == nullptr) {
    return nullptr;
  }
  return Py_TYPE(list.get())->tp_as_mapping->mp_subscript(list.get(), item);
}

// Returns the position of the item in the sequence, of -1 if not found.
// This function never fails.
int Find(PyContainer* self, PyObject* item) {
  // The item can only be in one position: item.index.
  // Check that self[item.index] == item, it's faster than a linear search.
  //
  // This assumes that sequences are only defined by syntax of the .proto file:
  // a specific item belongs to only one sequence, depending on its position in
  // the .proto file definition.
  const void* descriptor_ptr = PyDescriptor_AsVoidPtr(item);
  if (descriptor_ptr == nullptr) {
    PyErr_Clear();
    // Not a descriptor, it cannot be in the list.
    return -1;
  }
  if (self->container_def->get_item_index_fn) {
    int index = self->container_def->get_item_index_fn(descriptor_ptr);
    if (index < 0 || index >= Length(self)) {
      // This index is not from this collection.
      return -1;
    }
    if (self->container_def->get_by_index_fn(self, index) != descriptor_ptr) {
      // The descriptor at this index is not the same.
      return -1;
    }
    // self[item.index] == item, so return the index.
    return index;
  } else {
    // Fall back to linear search.
    int length = Length(self);
    for (int index=0; index < length; index++) {
      if (self->container_def->get_by_index_fn(self, index) == descriptor_ptr) {
        return index;
      }
    }
    // Not found
    return -1;
  }
}

// Implements list.index(): the position of the item is in the sequence.
static PyObject* Index(PyContainer* self, PyObject* item) {
  int position = Find(self, item);
  if (position < 0) {
    // Not found
    PyErr_SetNone(PyExc_ValueError);
    return nullptr;
  } else {
    return PyLong_FromLong(position);
  }
}
// Implements "list.__contains__()": is the object in the sequence.
static int SeqContains(PyContainer* self, PyObject* item) {
  int position = Find(self, item);
  if (position < 0) {
    return 0;
  } else {
    return 1;
  }
}

// Implements list.count(): number of occurrences of the item in the sequence.
// An item can only appear once in a sequence. If it exists, return 1.
static PyObject* Count(PyContainer* self, PyObject* item) {
  int position = Find(self, item);
  if (position < 0) {
    return PyLong_FromLong(0);
  } else {
    return PyLong_FromLong(1);
  }
}

static PyObject* Append(PyContainer* self, PyObject* args) {
  if (_CalledFromGeneratedFile(0)) {
    Py_RETURN_NONE;
  }
  PyErr_Format(PyExc_TypeError,
               "'%.200s' object is not a mutable sequence",
               Py_TYPE(self)->tp_name);
  return nullptr;
}

static PyObject* Reversed(PyContainer* self, PyObject* args) {
  return NewContainerIterator(self,
                              PyContainerIterator::KIND_ITERVALUE_REVERSED);
}

static PyMethodDef SeqMethods[] = {
    {"index", (PyCFunction)Index, METH_O},
    {"count", (PyCFunction)Count, METH_O},
    {"append", (PyCFunction)Append, METH_O},
    {"__reversed__", (PyCFunction)Reversed, METH_NOARGS},
    {nullptr},
};

static PySequenceMethods SeqSequenceMethods = {
    (lenfunc)Length,          // sq_length
    nullptr,                  // sq_concat
    nullptr,                  // sq_repeat
    (ssizeargfunc)GetItem,    // sq_item
    nullptr,                  // sq_slice
    nullptr,                  // sq_ass_item
    nullptr,                  // sq_ass_slice
    (objobjproc)SeqContains,  // sq_contains
};

static PyMappingMethods SeqMappingMethods = {
    (lenfunc)Length,           // mp_length
    (binaryfunc)SeqSubscript,  // mp_subscript
    nullptr,                   // mp_ass_subscript
};

PyTypeObject DescriptorSequence_Type = {
    PyVarObject_HEAD_INIT(&PyType_Type, 0) "DescriptorSequence",  // tp_name
    sizeof(PyContainer),  // tp_basicsize
    0,                    // tp_itemsize
    nullptr,              // tp_dealloc
#if PY_VERSION_HEX < 0x03080000
    nullptr,  // tp_print
#else
    0,  // tp_vectorcall_offset
#endif
    nullptr,                   // tp_getattr
    nullptr,                   // tp_setattr
    nullptr,                   // tp_compare
    (reprfunc)ContainerRepr,   // tp_repr
    nullptr,                   // tp_as_number
    &SeqSequenceMethods,       // tp_as_sequence
    &SeqMappingMethods,        // tp_as_mapping
    nullptr,                   // tp_hash
    nullptr,                   // tp_call
    nullptr,                   // tp_str
    nullptr,                   // tp_getattro
    nullptr,                   // tp_setattro
    nullptr,                   // tp_as_buffer
    Py_TPFLAGS_DEFAULT,        // tp_flags
    nullptr,                   // tp_doc
    nullptr,                   // tp_traverse
    nullptr,                   // tp_clear
    (richcmpfunc)RichCompare,  // tp_richcompare
    0,                         // tp_weaklistoffset
    nullptr,                   // tp_iter
    nullptr,                   // tp_iternext
    SeqMethods,                // tp_methods
    nullptr,                   // tp_members
    nullptr,                   // tp_getset
    nullptr,                   // tp_base
    nullptr,                   // tp_dict
    nullptr,                   // tp_descr_get
    nullptr,                   // tp_descr_set
    0,                         // tp_dictoffset
    nullptr,                   // tp_init
    nullptr,                   // tp_alloc
    nullptr,                   // tp_new
    nullptr,                   // tp_free
};

static PyObject* NewMappingByName(
    DescriptorContainerDef* container_def, const void* descriptor) {
  PyContainer* self = PyObject_New(PyContainer, &DescriptorMapping_Type);
  if (self == nullptr) {
    return nullptr;
  }
  self->descriptor = descriptor;
  self->container_def = container_def;
  self->kind = PyContainer::KIND_BYNAME;
  return reinterpret_cast<PyObject*>(self);
}

static PyObject* NewMappingByCamelcaseName(
    DescriptorContainerDef* container_def, const void* descriptor) {
  PyContainer* self = PyObject_New(PyContainer, &DescriptorMapping_Type);
  if (self == nullptr) {
    return nullptr;
  }
  self->descriptor = descriptor;
  self->container_def = container_def;
  self->kind = PyContainer::KIND_BYCAMELCASENAME;
  return reinterpret_cast<PyObject*>(self);
}

static PyObject* NewMappingByNumber(
    DescriptorContainerDef* container_def, const void* descriptor) {
  if (container_def->get_by_number_fn == nullptr ||
      container_def->get_item_number_fn == nullptr) {
    PyErr_SetNone(PyExc_NotImplementedError);
    return nullptr;
  }
  PyContainer* self = PyObject_New(PyContainer, &DescriptorMapping_Type);
  if (self == nullptr) {
    return nullptr;
  }
  self->descriptor = descriptor;
  self->container_def = container_def;
  self->kind = PyContainer::KIND_BYNUMBER;
  return reinterpret_cast<PyObject*>(self);
}

static PyObject* NewSequence(
    DescriptorContainerDef* container_def, const void* descriptor) {
  PyContainer* self = PyObject_New(PyContainer, &DescriptorSequence_Type);
  if (self == nullptr) {
    return nullptr;
  }
  self->descriptor = descriptor;
  self->container_def = container_def;
  self->kind = PyContainer::KIND_SEQUENCE;
  return reinterpret_cast<PyObject*>(self);
}

// Implement iterators over PyContainers.

static void Iterator_Dealloc(PyContainerIterator* self) {
  Py_CLEAR(self->container);
  Py_TYPE(self)->tp_free(reinterpret_cast<PyObject*>(self));
}

static PyObject* Iterator_Next(PyContainerIterator* self) {
  int count = self->container->container_def->count_fn(self->container);
  if (self->index >= count) {
    // Return null with no exception to indicate the end.
    return nullptr;
  }
  int index = self->index;
  self->index += 1;
  switch (self->kind) {
    case PyContainerIterator::KIND_ITERKEY:
      return _NewKey_ByIndex(self->container, index);
    case PyContainerIterator::KIND_ITERVALUE:
      return _NewObj_ByIndex(self->container, index);
    case PyContainerIterator::KIND_ITERVALUE_REVERSED:
      return _NewObj_ByIndex(self->container, count - index - 1);
    case PyContainerIterator::KIND_ITERITEM: {
      PyObject* obj = PyTuple_New(2);
      if (obj == nullptr) {
        return nullptr;
      }
      PyObject* key = _NewKey_ByIndex(self->container, index);
      if (key == nullptr) {
        Py_DECREF(obj);
        return nullptr;
      }
      PyTuple_SET_ITEM(obj, 0, key);
      PyObject* value = _NewObj_ByIndex(self->container, index);
      if (value == nullptr) {
        Py_DECREF(obj);
        return nullptr;
      }
      PyTuple_SET_ITEM(obj, 1, value);
      return obj;
    }
    default:
      PyErr_SetNone(PyExc_NotImplementedError);
      return nullptr;
  }
}

static PyTypeObject ContainerIterator_Type = {
    PyVarObject_HEAD_INIT(&PyType_Type,
                          0) "DescriptorContainerIterator",  // tp_name
    sizeof(PyContainerIterator),                             // tp_basicsize
    0,                                                       // tp_itemsize
    (destructor)Iterator_Dealloc,                            // tp_dealloc
#if PY_VERSION_HEX < 0x03080000
    nullptr,  // tp_print
#else
    0,  // tp_vectorcall_offset
#endif
    nullptr,                      // tp_getattr
    nullptr,                      // tp_setattr
    nullptr,                      // tp_compare
    nullptr,                      // tp_repr
    nullptr,                      // tp_as_number
    nullptr,                      // tp_as_sequence
    nullptr,                      // tp_as_mapping
    nullptr,                      // tp_hash
    nullptr,                      // tp_call
    nullptr,                      // tp_str
    nullptr,                      // tp_getattro
    nullptr,                      // tp_setattro
    nullptr,                      // tp_as_buffer
    Py_TPFLAGS_DEFAULT,           // tp_flags
    nullptr,                      // tp_doc
    nullptr,                      // tp_traverse
    nullptr,                      // tp_clear
    nullptr,                      // tp_richcompare
    0,                            // tp_weaklistoffset
    PyObject_SelfIter,            // tp_iter
    (iternextfunc)Iterator_Next,  // tp_iternext
    nullptr,                      // tp_methods
    nullptr,                      // tp_members
    nullptr,                      // tp_getset
    nullptr,                      // tp_base
    nullptr,                      // tp_dict
    nullptr,                      // tp_descr_get
    nullptr,                      // tp_descr_set
    0,                            // tp_dictoffset
    nullptr,                      // tp_init
    nullptr,                      // tp_alloc
    nullptr,                      // tp_new
    nullptr,                      // tp_free
};

static PyObject* NewContainerIterator(PyContainer* container,
                                      PyContainerIterator::IterKind kind) {
  PyContainerIterator* self = PyObject_New(PyContainerIterator,
                                           &ContainerIterator_Type);
  if (self == nullptr) {
    return nullptr;
  }
  Py_INCREF(container);
  self->container = container;
  self->kind = kind;
  self->index = 0;

  return reinterpret_cast<PyObject*>(self);
}

}  // namespace descriptor

// Now define the real collections!

namespace message_descriptor {

typedef const Descriptor* ParentDescriptor;

static ParentDescriptor GetDescriptor(PyContainer* self) {
  return reinterpret_cast<ParentDescriptor>(self->descriptor);
}

namespace fields {

typedef const FieldDescriptor* ItemDescriptor;

static int Count(PyContainer* self) {
  return GetDescriptor(self)->field_count();
}

<<<<<<< HEAD
static const void* GetByName(PyContainer* self, ConstStringParam name) {
=======
static const void* GetByName(PyContainer* self, absl::string_view name) {
>>>>>>> 626889fb
  return GetDescriptor(self)->FindFieldByName(name);
}

static const void* GetByCamelcaseName(PyContainer* self,
<<<<<<< HEAD
                                      ConstStringParam name) {
=======
                                      absl::string_view name) {
>>>>>>> 626889fb
  return GetDescriptor(self)->FindFieldByCamelcaseName(name);
}

static const void* GetByNumber(PyContainer* self, int number) {
  return GetDescriptor(self)->FindFieldByNumber(number);
}

static const void* GetByIndex(PyContainer* self, int index) {
  return GetDescriptor(self)->field(index);
}

static PyObject* NewObjectFromItem(const void* item) {
  return PyFieldDescriptor_FromDescriptor(static_cast<ItemDescriptor>(item));
}

<<<<<<< HEAD
static const std::string& GetItemName(const void* item) {
  return static_cast<ItemDescriptor>(item)->name();
}

static const std::string& GetItemCamelcaseName(const void* item) {
=======
static absl::string_view GetItemName(const void* item) {
  return static_cast<ItemDescriptor>(item)->name();
}

static absl::string_view GetItemCamelcaseName(const void* item) {
>>>>>>> 626889fb
  return static_cast<ItemDescriptor>(item)->camelcase_name();
}

static int GetItemNumber(const void* item) {
  return static_cast<ItemDescriptor>(item)->number();
}

static int GetItemIndex(const void* item) {
  return static_cast<ItemDescriptor>(item)->index();
}

static DescriptorContainerDef ContainerDef = {
    "MessageFields",      Count,         GetByIndex,        GetByName,
    GetByCamelcaseName,   GetByNumber,   NewObjectFromItem, GetItemName,
    GetItemCamelcaseName, GetItemNumber, GetItemIndex,
};

}  // namespace fields

PyObject* NewMessageFieldsByName(ParentDescriptor descriptor) {
  return descriptor::NewMappingByName(&fields::ContainerDef, descriptor);
}

PyObject* NewMessageFieldsByCamelcaseName(ParentDescriptor descriptor) {
  return descriptor::NewMappingByCamelcaseName(&fields::ContainerDef,
                                               descriptor);
}

PyObject* NewMessageFieldsByNumber(ParentDescriptor descriptor) {
  return descriptor::NewMappingByNumber(&fields::ContainerDef, descriptor);
}

PyObject* NewMessageFieldsSeq(ParentDescriptor descriptor) {
  return descriptor::NewSequence(&fields::ContainerDef, descriptor);
}

namespace nested_types {

typedef const Descriptor* ItemDescriptor;

static int Count(PyContainer* self) {
  return GetDescriptor(self)->nested_type_count();
}

<<<<<<< HEAD
static const void* GetByName(PyContainer* self, ConstStringParam name) {
=======
static const void* GetByName(PyContainer* self, absl::string_view name) {
>>>>>>> 626889fb
  return GetDescriptor(self)->FindNestedTypeByName(name);
}

static const void* GetByIndex(PyContainer* self, int index) {
  return GetDescriptor(self)->nested_type(index);
}

static PyObject* NewObjectFromItem(const void* item) {
  return PyMessageDescriptor_FromDescriptor(static_cast<ItemDescriptor>(item));
}

<<<<<<< HEAD
static const std::string& GetItemName(const void* item) {
=======
static absl::string_view GetItemName(const void* item) {
>>>>>>> 626889fb
  return static_cast<ItemDescriptor>(item)->name();
}

static int GetItemIndex(const void* item) {
  return static_cast<ItemDescriptor>(item)->index();
}

static DescriptorContainerDef ContainerDef = {
    "MessageNestedTypes",
    Count,
    GetByIndex,
    GetByName,
    nullptr,
    nullptr,
    NewObjectFromItem,
    GetItemName,
    nullptr,
    nullptr,
    GetItemIndex,
};

}  // namespace nested_types

PyObject* NewMessageNestedTypesSeq(ParentDescriptor descriptor) {
  return descriptor::NewSequence(&nested_types::ContainerDef, descriptor);
}

PyObject* NewMessageNestedTypesByName(ParentDescriptor descriptor) {
  return descriptor::NewMappingByName(&nested_types::ContainerDef, descriptor);
}

namespace enums {

typedef const EnumDescriptor* ItemDescriptor;

static int Count(PyContainer* self) {
  return GetDescriptor(self)->enum_type_count();
}

<<<<<<< HEAD
static const void* GetByName(PyContainer* self, ConstStringParam name) {
=======
static const void* GetByName(PyContainer* self, absl::string_view name) {
>>>>>>> 626889fb
  return GetDescriptor(self)->FindEnumTypeByName(name);
}

static const void* GetByIndex(PyContainer* self, int index) {
  return GetDescriptor(self)->enum_type(index);
}

static PyObject* NewObjectFromItem(const void* item) {
  return PyEnumDescriptor_FromDescriptor(static_cast<ItemDescriptor>(item));
}

<<<<<<< HEAD
static const std::string& GetItemName(const void* item) {
=======
static absl::string_view GetItemName(const void* item) {
>>>>>>> 626889fb
  return static_cast<ItemDescriptor>(item)->name();
}

static int GetItemIndex(const void* item) {
  return static_cast<ItemDescriptor>(item)->index();
}

static DescriptorContainerDef ContainerDef = {
    "MessageNestedEnums",
    Count,
    GetByIndex,
    GetByName,
    nullptr,
    nullptr,
    NewObjectFromItem,
    GetItemName,
    nullptr,
    nullptr,
    GetItemIndex,
};

}  // namespace enums

PyObject* NewMessageEnumsByName(ParentDescriptor descriptor) {
  return descriptor::NewMappingByName(&enums::ContainerDef, descriptor);
}

PyObject* NewMessageEnumsSeq(ParentDescriptor descriptor) {
  return descriptor::NewSequence(&enums::ContainerDef, descriptor);
}

namespace enumvalues {

// This is the "enum_values_by_name" mapping, which collects values from all
// enum types in a message.
//
// Note that the behavior of the C++ descriptor is different: it will search and
// return the first value that matches the name, whereas the Python
// implementation retrieves the last one.

typedef const EnumValueDescriptor* ItemDescriptor;

static int Count(PyContainer* self) {
  int count = 0;
  for (int i = 0; i < GetDescriptor(self)->enum_type_count(); ++i) {
    count += GetDescriptor(self)->enum_type(i)->value_count();
  }
  return count;
}

<<<<<<< HEAD
static const void* GetByName(PyContainer* self, ConstStringParam name) {
=======
static const void* GetByName(PyContainer* self, absl::string_view name) {
>>>>>>> 626889fb
  return GetDescriptor(self)->FindEnumValueByName(name);
}

static const void* GetByIndex(PyContainer* self, int index) {
  // This is not optimal, but the number of enums *types* in a given message
  // is small.  This function is only used when iterating over the mapping.
  const EnumDescriptor* enum_type = nullptr;
  int enum_type_count = GetDescriptor(self)->enum_type_count();
  for (int i = 0; i < enum_type_count; ++i) {
    enum_type = GetDescriptor(self)->enum_type(i);
    int enum_value_count = enum_type->value_count();
    if (index < enum_value_count) {
      // Found it!
      break;
    }
    index -= enum_value_count;
  }
  // The next statement cannot overflow, because this function is only called by
  // internal iterators which ensure that 0 <= index < Count().
  return enum_type->value(index);
}

static PyObject* NewObjectFromItem(const void* item) {
  return PyEnumValueDescriptor_FromDescriptor(
      static_cast<ItemDescriptor>(item));
}

<<<<<<< HEAD
static const std::string& GetItemName(const void* item) {
=======
static absl::string_view GetItemName(const void* item) {
>>>>>>> 626889fb
  return static_cast<ItemDescriptor>(item)->name();
}

static DescriptorContainerDef ContainerDef = {
    "MessageEnumValues", Count,       GetByIndex, GetByName, nullptr, nullptr,
    NewObjectFromItem,   GetItemName, nullptr,    nullptr,   nullptr,
};

}  // namespace enumvalues

PyObject* NewMessageEnumValuesByName(ParentDescriptor descriptor) {
  return descriptor::NewMappingByName(&enumvalues::ContainerDef, descriptor);
}

namespace extensions {

typedef const FieldDescriptor* ItemDescriptor;

static int Count(PyContainer* self) {
  return GetDescriptor(self)->extension_count();
}

<<<<<<< HEAD
static const void* GetByName(PyContainer* self, ConstStringParam name) {
=======
static const void* GetByName(PyContainer* self, absl::string_view name) {
>>>>>>> 626889fb
  return GetDescriptor(self)->FindExtensionByName(name);
}

static const void* GetByIndex(PyContainer* self, int index) {
  return GetDescriptor(self)->extension(index);
}

static PyObject* NewObjectFromItem(const void* item) {
  return PyFieldDescriptor_FromDescriptor(static_cast<ItemDescriptor>(item));
}

<<<<<<< HEAD
static const std::string& GetItemName(const void* item) {
=======
static absl::string_view GetItemName(const void* item) {
>>>>>>> 626889fb
  return static_cast<ItemDescriptor>(item)->name();
}

static int GetItemIndex(const void* item) {
  return static_cast<ItemDescriptor>(item)->index();
}

static DescriptorContainerDef ContainerDef = {
    "MessageExtensions",
    Count,
    GetByIndex,
    GetByName,
    nullptr,
    nullptr,
    NewObjectFromItem,
    GetItemName,
    nullptr,
    nullptr,
    GetItemIndex,
};

}  // namespace extensions

PyObject* NewMessageExtensionsByName(ParentDescriptor descriptor) {
  return descriptor::NewMappingByName(&extensions::ContainerDef, descriptor);
}

PyObject* NewMessageExtensionsSeq(ParentDescriptor descriptor) {
  return descriptor::NewSequence(&extensions::ContainerDef, descriptor);
}

namespace oneofs {

typedef const OneofDescriptor* ItemDescriptor;

static int Count(PyContainer* self) {
  return GetDescriptor(self)->oneof_decl_count();
}

<<<<<<< HEAD
static const void* GetByName(PyContainer* self, ConstStringParam name) {
=======
static const void* GetByName(PyContainer* self, absl::string_view name) {
>>>>>>> 626889fb
  return GetDescriptor(self)->FindOneofByName(name);
}

static const void* GetByIndex(PyContainer* self, int index) {
  return GetDescriptor(self)->oneof_decl(index);
}

static PyObject* NewObjectFromItem(const void* item) {
  return PyOneofDescriptor_FromDescriptor(static_cast<ItemDescriptor>(item));
}

<<<<<<< HEAD
static const std::string& GetItemName(const void* item) {
=======
static absl::string_view GetItemName(const void* item) {
>>>>>>> 626889fb
  return static_cast<ItemDescriptor>(item)->name();
}

static int GetItemIndex(const void* item) {
  return static_cast<ItemDescriptor>(item)->index();
}

static DescriptorContainerDef ContainerDef = {
    "MessageOneofs", Count,   GetByIndex,        GetByName,
    nullptr,         nullptr, NewObjectFromItem, GetItemName,
    nullptr,         nullptr, GetItemIndex,
};

}  // namespace oneofs

PyObject* NewMessageOneofsByName(ParentDescriptor descriptor) {
  return descriptor::NewMappingByName(&oneofs::ContainerDef, descriptor);
}

PyObject* NewMessageOneofsSeq(ParentDescriptor descriptor) {
  return descriptor::NewSequence(&oneofs::ContainerDef, descriptor);
}

}  // namespace message_descriptor

namespace enum_descriptor {

typedef const EnumDescriptor* ParentDescriptor;

static ParentDescriptor GetDescriptor(PyContainer* self) {
  return reinterpret_cast<ParentDescriptor>(self->descriptor);
}

namespace enumvalues {

typedef const EnumValueDescriptor* ItemDescriptor;

static int Count(PyContainer* self) {
  return GetDescriptor(self)->value_count();
}

static const void* GetByIndex(PyContainer* self, int index) {
  return GetDescriptor(self)->value(index);
}

<<<<<<< HEAD
static const void* GetByName(PyContainer* self, ConstStringParam name) {
=======
static const void* GetByName(PyContainer* self, absl::string_view name) {
>>>>>>> 626889fb
  return GetDescriptor(self)->FindValueByName(name);
}

static const void* GetByNumber(PyContainer* self, int number) {
  return GetDescriptor(self)->FindValueByNumber(number);
}

static PyObject* NewObjectFromItem(const void* item) {
  return PyEnumValueDescriptor_FromDescriptor(
      static_cast<ItemDescriptor>(item));
}

<<<<<<< HEAD
static const std::string& GetItemName(const void* item) {
=======
static absl::string_view GetItemName(const void* item) {
>>>>>>> 626889fb
  return static_cast<ItemDescriptor>(item)->name();
}

static int GetItemNumber(const void* item) {
  return static_cast<ItemDescriptor>(item)->number();
}

static int GetItemIndex(const void* item) {
  return static_cast<ItemDescriptor>(item)->index();
}

static DescriptorContainerDef ContainerDef = {
    "EnumValues", Count,         GetByIndex,        GetByName,
    nullptr,      GetByNumber,   NewObjectFromItem, GetItemName,
    nullptr,      GetItemNumber, GetItemIndex,
};

}  // namespace enumvalues

PyObject* NewEnumValuesByName(ParentDescriptor descriptor) {
  return descriptor::NewMappingByName(&enumvalues::ContainerDef, descriptor);
}

PyObject* NewEnumValuesByNumber(ParentDescriptor descriptor) {
  return descriptor::NewMappingByNumber(&enumvalues::ContainerDef, descriptor);
}

PyObject* NewEnumValuesSeq(ParentDescriptor descriptor) {
  return descriptor::NewSequence(&enumvalues::ContainerDef, descriptor);
}

}  // namespace enum_descriptor

namespace oneof_descriptor {

typedef const OneofDescriptor* ParentDescriptor;

static ParentDescriptor GetDescriptor(PyContainer* self) {
  return reinterpret_cast<ParentDescriptor>(self->descriptor);
}

namespace fields {

typedef const FieldDescriptor* ItemDescriptor;

static int Count(PyContainer* self) {
  return GetDescriptor(self)->field_count();
}

static const void* GetByIndex(PyContainer* self, int index) {
  return GetDescriptor(self)->field(index);
}

static PyObject* NewObjectFromItem(const void* item) {
  return PyFieldDescriptor_FromDescriptor(static_cast<ItemDescriptor>(item));
}

static int GetItemIndex(const void* item) {
  return static_cast<ItemDescriptor>(item)->index_in_oneof();
}

static DescriptorContainerDef ContainerDef = {
    "OneofFields",     Count,   GetByIndex, nullptr, nullptr,      nullptr,
    NewObjectFromItem, nullptr, nullptr,    nullptr, GetItemIndex,
};

}  // namespace fields

PyObject* NewOneofFieldsSeq(ParentDescriptor descriptor) {
  return descriptor::NewSequence(&fields::ContainerDef, descriptor);
}

}  // namespace oneof_descriptor

namespace service_descriptor {

typedef const ServiceDescriptor* ParentDescriptor;

static ParentDescriptor GetDescriptor(PyContainer* self) {
  return reinterpret_cast<ParentDescriptor>(self->descriptor);
}

namespace methods {

typedef const MethodDescriptor* ItemDescriptor;

static int Count(PyContainer* self) {
  return GetDescriptor(self)->method_count();
}

<<<<<<< HEAD
static const void* GetByName(PyContainer* self, ConstStringParam name) {
=======
static const void* GetByName(PyContainer* self, absl::string_view name) {
>>>>>>> 626889fb
  return GetDescriptor(self)->FindMethodByName(name);
}

static const void* GetByIndex(PyContainer* self, int index) {
  return GetDescriptor(self)->method(index);
}

static PyObject* NewObjectFromItem(const void* item) {
  return PyMethodDescriptor_FromDescriptor(static_cast<ItemDescriptor>(item));
}

<<<<<<< HEAD
static const std::string& GetItemName(const void* item) {
=======
static absl::string_view GetItemName(const void* item) {
>>>>>>> 626889fb
  return static_cast<ItemDescriptor>(item)->name();
}

static int GetItemIndex(const void* item) {
  return static_cast<ItemDescriptor>(item)->index();
}

static DescriptorContainerDef ContainerDef = {
    "ServiceMethods", Count,   GetByIndex,        GetByName,
    nullptr,          nullptr, NewObjectFromItem, GetItemName,
    nullptr,          nullptr, GetItemIndex,
};

}  // namespace methods

PyObject* NewServiceMethodsSeq(ParentDescriptor descriptor) {
  return descriptor::NewSequence(&methods::ContainerDef, descriptor);
}

PyObject* NewServiceMethodsByName(ParentDescriptor descriptor) {
  return descriptor::NewMappingByName(&methods::ContainerDef, descriptor);
}

}  // namespace service_descriptor

namespace file_descriptor {

typedef const FileDescriptor* ParentDescriptor;

static ParentDescriptor GetDescriptor(PyContainer* self) {
  return reinterpret_cast<ParentDescriptor>(self->descriptor);
}

namespace messages {

typedef const Descriptor* ItemDescriptor;

static int Count(PyContainer* self) {
  return GetDescriptor(self)->message_type_count();
}

<<<<<<< HEAD
static const void* GetByName(PyContainer* self, ConstStringParam name) {
=======
static const void* GetByName(PyContainer* self, absl::string_view name) {
>>>>>>> 626889fb
  return GetDescriptor(self)->FindMessageTypeByName(name);
}

static const void* GetByIndex(PyContainer* self, int index) {
  return GetDescriptor(self)->message_type(index);
}

static PyObject* NewObjectFromItem(const void* item) {
  return PyMessageDescriptor_FromDescriptor(static_cast<ItemDescriptor>(item));
}

<<<<<<< HEAD
static const std::string& GetItemName(const void* item) {
=======
static absl::string_view GetItemName(const void* item) {
>>>>>>> 626889fb
  return static_cast<ItemDescriptor>(item)->name();
}

static int GetItemIndex(const void* item) {
  return static_cast<ItemDescriptor>(item)->index();
}

static DescriptorContainerDef ContainerDef = {
    "FileMessages", Count,   GetByIndex,        GetByName,
    nullptr,        nullptr, NewObjectFromItem, GetItemName,
    nullptr,        nullptr, GetItemIndex,
};

}  // namespace messages

PyObject* NewFileMessageTypesByName(ParentDescriptor descriptor) {
  return descriptor::NewMappingByName(&messages::ContainerDef, descriptor);
}

namespace enums {

typedef const EnumDescriptor* ItemDescriptor;

static int Count(PyContainer* self) {
  return GetDescriptor(self)->enum_type_count();
}

<<<<<<< HEAD
static const void* GetByName(PyContainer* self, ConstStringParam name) {
=======
static const void* GetByName(PyContainer* self, absl::string_view name) {
>>>>>>> 626889fb
  return GetDescriptor(self)->FindEnumTypeByName(name);
}

static const void* GetByIndex(PyContainer* self, int index) {
  return GetDescriptor(self)->enum_type(index);
}

static PyObject* NewObjectFromItem(const void* item) {
  return PyEnumDescriptor_FromDescriptor(static_cast<ItemDescriptor>(item));
}

<<<<<<< HEAD
static const std::string& GetItemName(const void* item) {
=======
static absl::string_view GetItemName(const void* item) {
>>>>>>> 626889fb
  return static_cast<ItemDescriptor>(item)->name();
}

static int GetItemIndex(const void* item) {
  return static_cast<ItemDescriptor>(item)->index();
}

static DescriptorContainerDef ContainerDef = {
    "FileEnums", Count,   GetByIndex,        GetByName,
    nullptr,     nullptr, NewObjectFromItem, GetItemName,
    nullptr,     nullptr, GetItemIndex,
};

}  // namespace enums

PyObject* NewFileEnumTypesByName(ParentDescriptor descriptor) {
  return descriptor::NewMappingByName(&enums::ContainerDef, descriptor);
}

namespace extensions {

typedef const FieldDescriptor* ItemDescriptor;

static int Count(PyContainer* self) {
  return GetDescriptor(self)->extension_count();
}

<<<<<<< HEAD
static const void* GetByName(PyContainer* self, ConstStringParam name) {
=======
static const void* GetByName(PyContainer* self, absl::string_view name) {
>>>>>>> 626889fb
  return GetDescriptor(self)->FindExtensionByName(name);
}

static const void* GetByIndex(PyContainer* self, int index) {
  return GetDescriptor(self)->extension(index);
}

static PyObject* NewObjectFromItem(const void* item) {
  return PyFieldDescriptor_FromDescriptor(static_cast<ItemDescriptor>(item));
}

<<<<<<< HEAD
static const std::string& GetItemName(const void* item) {
=======
static absl::string_view GetItemName(const void* item) {
>>>>>>> 626889fb
  return static_cast<ItemDescriptor>(item)->name();
}

static int GetItemIndex(const void* item) {
  return static_cast<ItemDescriptor>(item)->index();
}

static DescriptorContainerDef ContainerDef = {
    "FileExtensions", Count,   GetByIndex,        GetByName,
    nullptr,          nullptr, NewObjectFromItem, GetItemName,
    nullptr,          nullptr, GetItemIndex,
};

}  // namespace extensions

PyObject* NewFileExtensionsByName(ParentDescriptor descriptor) {
  return descriptor::NewMappingByName(&extensions::ContainerDef, descriptor);
}

namespace services {

typedef const ServiceDescriptor* ItemDescriptor;

static int Count(PyContainer* self) {
  return GetDescriptor(self)->service_count();
}

<<<<<<< HEAD
static const void* GetByName(PyContainer* self, ConstStringParam name) {
=======
static const void* GetByName(PyContainer* self, absl::string_view name) {
>>>>>>> 626889fb
  return GetDescriptor(self)->FindServiceByName(name);
}

static const void* GetByIndex(PyContainer* self, int index) {
  return GetDescriptor(self)->service(index);
}

static PyObject* NewObjectFromItem(const void* item) {
  return PyServiceDescriptor_FromDescriptor(static_cast<ItemDescriptor>(item));
}

<<<<<<< HEAD
static const std::string& GetItemName(const void* item) {
=======
static absl::string_view GetItemName(const void* item) {
>>>>>>> 626889fb
  return static_cast<ItemDescriptor>(item)->name();
}

static int GetItemIndex(const void* item) {
  return static_cast<ItemDescriptor>(item)->index();
}

static DescriptorContainerDef ContainerDef = {
    "FileServices", Count,   GetByIndex,        GetByName,
    nullptr,        nullptr, NewObjectFromItem, GetItemName,
    nullptr,        nullptr, GetItemIndex,
};

}  // namespace services

PyObject* NewFileServicesByName(const FileDescriptor* descriptor) {
  return descriptor::NewMappingByName(&services::ContainerDef, descriptor);
}

namespace dependencies {

typedef const FileDescriptor* ItemDescriptor;

static int Count(PyContainer* self) {
  return GetDescriptor(self)->dependency_count();
}

static const void* GetByIndex(PyContainer* self, int index) {
  return GetDescriptor(self)->dependency(index);
}

static PyObject* NewObjectFromItem(const void* item) {
  return PyFileDescriptor_FromDescriptor(static_cast<ItemDescriptor>(item));
}

static DescriptorContainerDef ContainerDef = {
    "FileDependencies", Count,   GetByIndex, nullptr, nullptr, nullptr,
    NewObjectFromItem,  nullptr, nullptr,    nullptr, nullptr,
};

}  // namespace dependencies

PyObject* NewFileDependencies(const FileDescriptor* descriptor) {
  return descriptor::NewSequence(&dependencies::ContainerDef, descriptor);
}

namespace public_dependencies {

typedef const FileDescriptor* ItemDescriptor;

static int Count(PyContainer* self) {
  return GetDescriptor(self)->public_dependency_count();
}

static const void* GetByIndex(PyContainer* self, int index) {
  return GetDescriptor(self)->public_dependency(index);
}

static PyObject* NewObjectFromItem(const void* item) {
  return PyFileDescriptor_FromDescriptor(static_cast<ItemDescriptor>(item));
}

static DescriptorContainerDef ContainerDef = {
    "FilePublicDependencies", Count,   GetByIndex, nullptr, nullptr, nullptr,
    NewObjectFromItem,        nullptr, nullptr,    nullptr, nullptr,
};

}  // namespace public_dependencies

PyObject* NewFilePublicDependencies(const FileDescriptor* descriptor) {
  return descriptor::NewSequence(&public_dependencies::ContainerDef,
                                 descriptor);
}

}  // namespace file_descriptor


// Register all implementations

bool InitDescriptorMappingTypes() {
  if (PyType_Ready(&descriptor::DescriptorMapping_Type) < 0)
    return false;
  if (PyType_Ready(&descriptor::DescriptorSequence_Type) < 0)
    return false;
  if (PyType_Ready(&descriptor::ContainerIterator_Type) < 0)
    return false;
  return true;
}

}  // namespace python
}  // namespace protobuf
}  // namespace google<|MERGE_RESOLUTION|>--- conflicted
+++ resolved
@@ -26,16 +26,6 @@
 // because the Python API is based on C, and does not play well with C++
 // inheritance.
 
-<<<<<<< HEAD
-#define PY_SSIZE_T_CLEAN
-#include <Python.h>
-
-#include <google/protobuf/descriptor.h>
-#include <google/protobuf/pyext/descriptor_containers.h>
-#include <google/protobuf/pyext/descriptor_pool.h>
-#include <google/protobuf/pyext/descriptor.h>
-#include <google/protobuf/pyext/scoped_pyobject_ptr.h>
-=======
 // clang-format off
 #define PY_SSIZE_T_CLEAN
 // This inclusion must appear before all the others.
@@ -51,7 +41,6 @@
 #include "google/protobuf/pyext/descriptor_pool.h"
 #include "google/protobuf/pyext/scoped_pyobject_ptr.h"
 #include "absl/strings/string_view.h"
->>>>>>> 626889fb
 
 #define PyString_AsStringAndSize(ob, charpp, sizep)              \
   (PyUnicode_Check(ob)                                           \
@@ -70,16 +59,6 @@
 typedef int (*CountMethod)(PyContainer* self);
 typedef const void* (*GetByIndexMethod)(PyContainer* self, int index);
 typedef const void* (*GetByNameMethod)(PyContainer* self,
-<<<<<<< HEAD
-                                       ConstStringParam name);
-typedef const void* (*GetByCamelcaseNameMethod)(PyContainer* self,
-                                                ConstStringParam name);
-typedef const void* (*GetByNumberMethod)(PyContainer* self, int index);
-typedef PyObject* (*NewObjectFromItemMethod)(const void* descriptor);
-typedef const std::string& (*GetItemNameMethod)(const void* descriptor);
-typedef const std::string& (*GetItemCamelcaseNameMethod)(
-    const void* descriptor);
-=======
                                        absl::string_view name);
 typedef const void* (*GetByCamelcaseNameMethod)(PyContainer* self,
                                                 absl::string_view name);
@@ -87,7 +66,6 @@
 typedef PyObject* (*NewObjectFromItemMethod)(const void* descriptor);
 typedef absl::string_view (*GetItemNameMethod)(const void* descriptor);
 typedef absl::string_view (*GetItemCamelcaseNameMethod)(const void* descriptor);
->>>>>>> 626889fb
 typedef int (*GetItemNumberMethod)(const void* descriptor);
 typedef int (*GetItemIndexMethod)(const void* descriptor);
 
@@ -180,13 +158,8 @@
         }
         return false;
       }
-<<<<<<< HEAD
-      *item = self->container_def->get_by_name_fn(self,
-                                                  StringParam(name, name_size));
-=======
       *item = self->container_def->get_by_name_fn(
           self, absl::string_view(name, name_size));
->>>>>>> 626889fb
       return true;
     }
     case PyContainer::KIND_BYCAMELCASENAME: {
@@ -202,11 +175,7 @@
         return false;
       }
       *item = self->container_def->get_by_camelcase_name_fn(
-<<<<<<< HEAD
-          self, StringParam(camelcase_name, name_size));
-=======
           self, absl::string_view(camelcase_name, name_size));
->>>>>>> 626889fb
       return true;
     }
     case PyContainer::KIND_BYNUMBER: {
@@ -235,15 +204,6 @@
   const void* item = self->container_def->get_by_index_fn(self, index);
   switch (self->kind) {
     case PyContainer::KIND_BYNAME: {
-<<<<<<< HEAD
-      const std::string& name(self->container_def->get_item_name_fn(item));
-      return PyUnicode_FromStringAndSize(name.c_str(), name.size());
-    }
-    case PyContainer::KIND_BYCAMELCASENAME: {
-      const std::string& name(
-          self->container_def->get_item_camelcase_name_fn(item));
-      return PyUnicode_FromStringAndSize(name.c_str(), name.size());
-=======
       absl::string_view name = self->container_def->get_item_name_fn(item);
       return PyUnicode_FromStringAndSize(name.data(), name.size());
     }
@@ -251,7 +211,6 @@
       absl::string_view name =
           self->container_def->get_item_camelcase_name_fn(item);
       return PyUnicode_FromStringAndSize(name.data(), name.size());
->>>>>>> 626889fb
     }
     case PyContainer::KIND_BYNUMBER: {
       int value = self->container_def->get_item_number_fn(item);
@@ -982,20 +941,12 @@
   return GetDescriptor(self)->field_count();
 }
 
-<<<<<<< HEAD
-static const void* GetByName(PyContainer* self, ConstStringParam name) {
-=======
 static const void* GetByName(PyContainer* self, absl::string_view name) {
->>>>>>> 626889fb
   return GetDescriptor(self)->FindFieldByName(name);
 }
 
 static const void* GetByCamelcaseName(PyContainer* self,
-<<<<<<< HEAD
-                                      ConstStringParam name) {
-=======
                                       absl::string_view name) {
->>>>>>> 626889fb
   return GetDescriptor(self)->FindFieldByCamelcaseName(name);
 }
 
@@ -1011,19 +962,11 @@
   return PyFieldDescriptor_FromDescriptor(static_cast<ItemDescriptor>(item));
 }
 
-<<<<<<< HEAD
-static const std::string& GetItemName(const void* item) {
-  return static_cast<ItemDescriptor>(item)->name();
-}
-
-static const std::string& GetItemCamelcaseName(const void* item) {
-=======
 static absl::string_view GetItemName(const void* item) {
   return static_cast<ItemDescriptor>(item)->name();
 }
 
 static absl::string_view GetItemCamelcaseName(const void* item) {
->>>>>>> 626889fb
   return static_cast<ItemDescriptor>(item)->camelcase_name();
 }
 
@@ -1068,11 +1011,7 @@
   return GetDescriptor(self)->nested_type_count();
 }
 
-<<<<<<< HEAD
-static const void* GetByName(PyContainer* self, ConstStringParam name) {
-=======
 static const void* GetByName(PyContainer* self, absl::string_view name) {
->>>>>>> 626889fb
   return GetDescriptor(self)->FindNestedTypeByName(name);
 }
 
@@ -1084,11 +1023,7 @@
   return PyMessageDescriptor_FromDescriptor(static_cast<ItemDescriptor>(item));
 }
 
-<<<<<<< HEAD
-static const std::string& GetItemName(const void* item) {
-=======
 static absl::string_view GetItemName(const void* item) {
->>>>>>> 626889fb
   return static_cast<ItemDescriptor>(item)->name();
 }
 
@@ -1128,11 +1063,7 @@
   return GetDescriptor(self)->enum_type_count();
 }
 
-<<<<<<< HEAD
-static const void* GetByName(PyContainer* self, ConstStringParam name) {
-=======
 static const void* GetByName(PyContainer* self, absl::string_view name) {
->>>>>>> 626889fb
   return GetDescriptor(self)->FindEnumTypeByName(name);
 }
 
@@ -1144,11 +1075,7 @@
   return PyEnumDescriptor_FromDescriptor(static_cast<ItemDescriptor>(item));
 }
 
-<<<<<<< HEAD
-static const std::string& GetItemName(const void* item) {
-=======
 static absl::string_view GetItemName(const void* item) {
->>>>>>> 626889fb
   return static_cast<ItemDescriptor>(item)->name();
 }
 
@@ -1199,11 +1126,7 @@
   return count;
 }
 
-<<<<<<< HEAD
-static const void* GetByName(PyContainer* self, ConstStringParam name) {
-=======
 static const void* GetByName(PyContainer* self, absl::string_view name) {
->>>>>>> 626889fb
   return GetDescriptor(self)->FindEnumValueByName(name);
 }
 
@@ -1231,11 +1154,7 @@
       static_cast<ItemDescriptor>(item));
 }
 
-<<<<<<< HEAD
-static const std::string& GetItemName(const void* item) {
-=======
 static absl::string_view GetItemName(const void* item) {
->>>>>>> 626889fb
   return static_cast<ItemDescriptor>(item)->name();
 }
 
@@ -1258,11 +1177,7 @@
   return GetDescriptor(self)->extension_count();
 }
 
-<<<<<<< HEAD
-static const void* GetByName(PyContainer* self, ConstStringParam name) {
-=======
 static const void* GetByName(PyContainer* self, absl::string_view name) {
->>>>>>> 626889fb
   return GetDescriptor(self)->FindExtensionByName(name);
 }
 
@@ -1274,11 +1189,7 @@
   return PyFieldDescriptor_FromDescriptor(static_cast<ItemDescriptor>(item));
 }
 
-<<<<<<< HEAD
-static const std::string& GetItemName(const void* item) {
-=======
 static absl::string_view GetItemName(const void* item) {
->>>>>>> 626889fb
   return static_cast<ItemDescriptor>(item)->name();
 }
 
@@ -1318,11 +1229,7 @@
   return GetDescriptor(self)->oneof_decl_count();
 }
 
-<<<<<<< HEAD
-static const void* GetByName(PyContainer* self, ConstStringParam name) {
-=======
 static const void* GetByName(PyContainer* self, absl::string_view name) {
->>>>>>> 626889fb
   return GetDescriptor(self)->FindOneofByName(name);
 }
 
@@ -1334,11 +1241,7 @@
   return PyOneofDescriptor_FromDescriptor(static_cast<ItemDescriptor>(item));
 }
 
-<<<<<<< HEAD
-static const std::string& GetItemName(const void* item) {
-=======
 static absl::string_view GetItemName(const void* item) {
->>>>>>> 626889fb
   return static_cast<ItemDescriptor>(item)->name();
 }
 
@@ -1384,11 +1287,7 @@
   return GetDescriptor(self)->value(index);
 }
 
-<<<<<<< HEAD
-static const void* GetByName(PyContainer* self, ConstStringParam name) {
-=======
 static const void* GetByName(PyContainer* self, absl::string_view name) {
->>>>>>> 626889fb
   return GetDescriptor(self)->FindValueByName(name);
 }
 
@@ -1401,11 +1300,7 @@
       static_cast<ItemDescriptor>(item));
 }
 
-<<<<<<< HEAD
-static const std::string& GetItemName(const void* item) {
-=======
 static absl::string_view GetItemName(const void* item) {
->>>>>>> 626889fb
   return static_cast<ItemDescriptor>(item)->name();
 }
 
@@ -1496,11 +1391,7 @@
   return GetDescriptor(self)->method_count();
 }
 
-<<<<<<< HEAD
-static const void* GetByName(PyContainer* self, ConstStringParam name) {
-=======
 static const void* GetByName(PyContainer* self, absl::string_view name) {
->>>>>>> 626889fb
   return GetDescriptor(self)->FindMethodByName(name);
 }
 
@@ -1512,11 +1403,7 @@
   return PyMethodDescriptor_FromDescriptor(static_cast<ItemDescriptor>(item));
 }
 
-<<<<<<< HEAD
-static const std::string& GetItemName(const void* item) {
-=======
 static absl::string_view GetItemName(const void* item) {
->>>>>>> 626889fb
   return static_cast<ItemDescriptor>(item)->name();
 }
 
@@ -1558,11 +1445,7 @@
   return GetDescriptor(self)->message_type_count();
 }
 
-<<<<<<< HEAD
-static const void* GetByName(PyContainer* self, ConstStringParam name) {
-=======
 static const void* GetByName(PyContainer* self, absl::string_view name) {
->>>>>>> 626889fb
   return GetDescriptor(self)->FindMessageTypeByName(name);
 }
 
@@ -1574,11 +1457,7 @@
   return PyMessageDescriptor_FromDescriptor(static_cast<ItemDescriptor>(item));
 }
 
-<<<<<<< HEAD
-static const std::string& GetItemName(const void* item) {
-=======
 static absl::string_view GetItemName(const void* item) {
->>>>>>> 626889fb
   return static_cast<ItemDescriptor>(item)->name();
 }
 
@@ -1606,11 +1485,7 @@
   return GetDescriptor(self)->enum_type_count();
 }
 
-<<<<<<< HEAD
-static const void* GetByName(PyContainer* self, ConstStringParam name) {
-=======
 static const void* GetByName(PyContainer* self, absl::string_view name) {
->>>>>>> 626889fb
   return GetDescriptor(self)->FindEnumTypeByName(name);
 }
 
@@ -1622,11 +1497,7 @@
   return PyEnumDescriptor_FromDescriptor(static_cast<ItemDescriptor>(item));
 }
 
-<<<<<<< HEAD
-static const std::string& GetItemName(const void* item) {
-=======
 static absl::string_view GetItemName(const void* item) {
->>>>>>> 626889fb
   return static_cast<ItemDescriptor>(item)->name();
 }
 
@@ -1654,11 +1525,7 @@
   return GetDescriptor(self)->extension_count();
 }
 
-<<<<<<< HEAD
-static const void* GetByName(PyContainer* self, ConstStringParam name) {
-=======
 static const void* GetByName(PyContainer* self, absl::string_view name) {
->>>>>>> 626889fb
   return GetDescriptor(self)->FindExtensionByName(name);
 }
 
@@ -1670,11 +1537,7 @@
   return PyFieldDescriptor_FromDescriptor(static_cast<ItemDescriptor>(item));
 }
 
-<<<<<<< HEAD
-static const std::string& GetItemName(const void* item) {
-=======
 static absl::string_view GetItemName(const void* item) {
->>>>>>> 626889fb
   return static_cast<ItemDescriptor>(item)->name();
 }
 
@@ -1702,11 +1565,7 @@
   return GetDescriptor(self)->service_count();
 }
 
-<<<<<<< HEAD
-static const void* GetByName(PyContainer* self, ConstStringParam name) {
-=======
 static const void* GetByName(PyContainer* self, absl::string_view name) {
->>>>>>> 626889fb
   return GetDescriptor(self)->FindServiceByName(name);
 }
 
@@ -1718,11 +1577,7 @@
   return PyServiceDescriptor_FromDescriptor(static_cast<ItemDescriptor>(item));
 }
 
-<<<<<<< HEAD
-static const std::string& GetItemName(const void* item) {
-=======
 static absl::string_view GetItemName(const void* item) {
->>>>>>> 626889fb
   return static_cast<ItemDescriptor>(item)->name();
 }
 
