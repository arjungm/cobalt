// Protocol Buffers - Google's data interchange format
// Copyright 2008 Google Inc.  All rights reserved.
//
// Use of this source code is governed by a BSD-style
// license that can be found in the LICENSE file or at
// https://developers.google.com/open-source/licenses/bsd

#include <unordered_map>
#include <utility>

#define PY_SSIZE_T_CLEAN
#include <Python.h>

#include "google/protobuf/dynamic_message.h"
#include "google/protobuf/pyext/descriptor.h"
#include "google/protobuf/pyext/message.h"
#include "google/protobuf/pyext/message_factory.h"
#include "google/protobuf/pyext/scoped_pyobject_ptr.h"

#define PyString_AsStringAndSize(ob, charpp, sizep)              \
  (PyUnicode_Check(ob)                                           \
       ? ((*(charpp) = const_cast<char*>(                        \
               PyUnicode_AsUTF8AndSize(ob, (sizep)))) == nullptr \
              ? -1                                               \
              : 0)                                               \
       : PyBytes_AsStringAndSize(ob, (charpp), (sizep)))

namespace google {
namespace protobuf {
namespace python {

namespace message_factory {

PyMessageFactory* NewMessageFactory(PyTypeObject* type, PyDescriptorPool* pool) {
  PyMessageFactory* factory = reinterpret_cast<PyMessageFactory*>(
      PyType_GenericAlloc(type, 0));
  if (factory == nullptr) {
    return nullptr;
  }

  DynamicMessageFactory* message_factory = new DynamicMessageFactory();
  // This option might be the default some day.
  message_factory->SetDelegateToGeneratedFactory(true);
  factory->message_factory = message_factory;

  factory->pool = pool;
  Py_INCREF(pool);

  factory->classes_by_descriptor = new PyMessageFactory::ClassesByMessageMap();

  return factory;
}

PyObject* New(PyTypeObject* type, PyObject* args, PyObject* kwargs) {
  static const char* kwlist[] = {"pool", nullptr};
  PyObject* pool = nullptr;
  if (!PyArg_ParseTupleAndKeywords(args, kwargs, "|O",
                                   const_cast<char**>(kwlist), &pool)) {
    return nullptr;
  }
  ScopedPyObjectPtr owned_pool;
  if (pool == nullptr || pool == Py_None) {
    owned_pool.reset(PyObject_CallFunction(
        reinterpret_cast<PyObject*>(&PyDescriptorPool_Type), nullptr));
    if (owned_pool == nullptr) {
      return nullptr;
    }
    pool = owned_pool.get();
  } else {
    if (!PyObject_TypeCheck(pool, &PyDescriptorPool_Type)) {
      PyErr_Format(PyExc_TypeError, "Expected a DescriptorPool, got %s",
                   pool->ob_type->tp_name);
      return nullptr;
    }
  }

  return reinterpret_cast<PyObject*>(
      NewMessageFactory(type, reinterpret_cast<PyDescriptorPool*>(pool)));
}

static void Dealloc(PyObject* pself) {
  PyMessageFactory* self = reinterpret_cast<PyMessageFactory*>(pself);

  typedef PyMessageFactory::ClassesByMessageMap::iterator iterator;
  for (iterator it = self->classes_by_descriptor->begin();
       it != self->classes_by_descriptor->end(); ++it) {
    Py_CLEAR(it->second);
  }
  delete self->classes_by_descriptor;
  delete self->message_factory;
  Py_CLEAR(self->pool);
  Py_TYPE(self)->tp_free(pself);
}

static int GcTraverse(PyObject* pself, visitproc visit, void* arg) {
  PyMessageFactory* self = reinterpret_cast<PyMessageFactory*>(pself);
  Py_VISIT(self->pool);
  for (const auto& desc_and_class : *self->classes_by_descriptor) {
    Py_VISIT(desc_and_class.second);
  }
  return 0;
}

static int GcClear(PyObject* pself) {
  PyMessageFactory* self = reinterpret_cast<PyMessageFactory*>(pself);
  // Here it's important to not clear self->pool, so that the C++ DescriptorPool
  // is still alive when self->message_factory is destructed.
  for (auto& desc_and_class : *self->classes_by_descriptor) {
    Py_CLEAR(desc_and_class.second);
  }

  return 0;
}

// Add a message class to our database.
int RegisterMessageClass(PyMessageFactory* self,
                         const Descriptor* message_descriptor,
                         CMessageClass* message_class) {
  Py_INCREF(message_class);
  typedef PyMessageFactory::ClassesByMessageMap::iterator iterator;
  std::pair<iterator, bool> ret = self->classes_by_descriptor->insert(
      std::make_pair(message_descriptor, message_class));
  if (!ret.second) {
    // Update case: DECREF the previous value.
    Py_DECREF(ret.first->second);
    ret.first->second = message_class;
  }
  return 0;
}

CMessageClass* GetOrCreateMessageClass(PyMessageFactory* self,
                                       const Descriptor* descriptor) {
  // This is the same implementation as MessageFactory.GetPrototype().

  // Do not create a MessageClass that already exists.
  std::unordered_map<const Descriptor*, CMessageClass*>::iterator it =
      self->classes_by_descriptor->find(descriptor);
  if (it != self->classes_by_descriptor->end()) {
    Py_INCREF(it->second);
    return it->second;
  }
  ScopedPyObjectPtr py_descriptor(
      PyMessageDescriptor_FromDescriptor(descriptor));
  if (py_descriptor == nullptr) {
    return nullptr;
  }
  // Create a new message class.
  ScopedPyObjectPtr args(Py_BuildValue(
<<<<<<< HEAD
      "s(){sOsOsO}", descriptor->name().c_str(),
      "DESCRIPTOR", py_descriptor.get(),
      "__module__", Py_None,
      "message_factory", self));
=======
      "s(){sOsOsO}", std::string(descriptor->name()).c_str(), "DESCRIPTOR",
      py_descriptor.get(), "__module__", Py_None, "message_factory", self));
>>>>>>> 626889fb
  if (args == nullptr) {
    return nullptr;
  }
  ScopedPyObjectPtr message_class(PyObject_CallObject(
      reinterpret_cast<PyObject*>(CMessageClass_Type), args.get()));
  if (message_class == nullptr) {
    return nullptr;
  }
  // Create messages class for the messages used by the fields, and registers
  // all extensions for these messages during the recursion.
  for (int field_idx = 0; field_idx < descriptor->field_count(); field_idx++) {
    const Descriptor* sub_descriptor =
        descriptor->field(field_idx)->message_type();
    // It is null if the field type is not a message.
    if (sub_descriptor != nullptr) {
      CMessageClass* result = GetOrCreateMessageClass(self, sub_descriptor);
      if (result == nullptr) {
        return nullptr;
      }
      Py_DECREF(result);
    }
  }

  // Register extensions defined in this message.
  for (int ext_idx = 0 ; ext_idx < descriptor->extension_count() ; ext_idx++) {
    const FieldDescriptor* extension = descriptor->extension(ext_idx);
    ScopedPyObjectPtr py_extended_class(
        GetOrCreateMessageClass(self, extension->containing_type())
            ->AsPyObject());
    if (py_extended_class == nullptr) {
      return nullptr;
    }
    ScopedPyObjectPtr py_extension(PyFieldDescriptor_FromDescriptor(extension));
    if (py_extension == nullptr) {
      return nullptr;
<<<<<<< HEAD
    }
    ScopedPyObjectPtr result(cmessage::RegisterExtension(
        py_extended_class.get(), py_extension.get()));
    if (result == nullptr) {
      return nullptr;
=======
>>>>>>> 626889fb
    }
  }
  return reinterpret_cast<CMessageClass*>(message_class.release());
}

// Retrieve the message class added to our database.
CMessageClass* GetMessageClass(PyMessageFactory* self,
                               const Descriptor* message_descriptor) {
  typedef PyMessageFactory::ClassesByMessageMap::iterator iterator;
  iterator ret = self->classes_by_descriptor->find(message_descriptor);
  if (ret == self->classes_by_descriptor->end()) {
    PyErr_Format(PyExc_TypeError, "No message class registered for '%s'",
<<<<<<< HEAD
                 message_descriptor->full_name().c_str());
=======
                 std::string(message_descriptor->full_name()).c_str());
>>>>>>> 626889fb
    return nullptr;
  } else {
    return ret->second;
  }
}

static PyMethodDef Methods[] = {
    {nullptr},
};

static PyObject* GetPool(PyMessageFactory* self, void* closure) {
  Py_INCREF(self->pool);
  return reinterpret_cast<PyObject*>(self->pool);
}

static PyGetSetDef Getters[] = {
    {"pool", (getter)GetPool, nullptr, "DescriptorPool"},
    {nullptr},
};

}  // namespace message_factory

PyTypeObject PyMessageFactory_Type = {
    PyVarObject_HEAD_INIT(&PyType_Type, 0) FULL_MODULE_NAME
    ".MessageFactory",         // tp_name
    sizeof(PyMessageFactory),  // tp_basicsize
    0,                         // tp_itemsize
    message_factory::Dealloc,  // tp_dealloc
#if PY_VERSION_HEX < 0x03080000
    nullptr,  // tp_print
#else
    0,  // tp_vectorcall_offset
#endif
    nullptr,  // tp_getattr
    nullptr,  // tp_setattr
    nullptr,  // tp_compare
    nullptr,  // tp_repr
    nullptr,  // tp_as_number
    nullptr,  // tp_as_sequence
    nullptr,  // tp_as_mapping
    nullptr,  // tp_hash
    nullptr,  // tp_call
    nullptr,  // tp_str
    nullptr,  // tp_getattro
    nullptr,  // tp_setattro
    nullptr,  // tp_as_buffer
    Py_TPFLAGS_DEFAULT | Py_TPFLAGS_BASETYPE | Py_TPFLAGS_HAVE_GC,  // tp_flags
    "A static Message Factory",                                     // tp_doc
    message_factory::GcTraverse,  // tp_traverse
    message_factory::GcClear,     // tp_clear
    nullptr,                      // tp_richcompare
    0,                            // tp_weaklistoffset
    nullptr,                      // tp_iter
    nullptr,                      // tp_iternext
    message_factory::Methods,     // tp_methods
    nullptr,                      // tp_members
    message_factory::Getters,     // tp_getset
    nullptr,                      // tp_base
    nullptr,                      // tp_dict
    nullptr,                      // tp_descr_get
    nullptr,                      // tp_descr_set
    0,                            // tp_dictoffset
    nullptr,                      // tp_init
    nullptr,                      // tp_alloc
    message_factory::New,         // tp_new
    PyObject_GC_Del,              // tp_free
};

bool InitMessageFactory() {
  if (PyType_Ready(&PyMessageFactory_Type) < 0) {
    return false;
  }

  return true;
}

}  // namespace python
}  // namespace protobuf
}  // namespace google<|MERGE_RESOLUTION|>--- conflicted
+++ resolved
@@ -146,15 +146,8 @@
   }
   // Create a new message class.
   ScopedPyObjectPtr args(Py_BuildValue(
-<<<<<<< HEAD
-      "s(){sOsOsO}", descriptor->name().c_str(),
-      "DESCRIPTOR", py_descriptor.get(),
-      "__module__", Py_None,
-      "message_factory", self));
-=======
       "s(){sOsOsO}", std::string(descriptor->name()).c_str(), "DESCRIPTOR",
       py_descriptor.get(), "__module__", Py_None, "message_factory", self));
->>>>>>> 626889fb
   if (args == nullptr) {
     return nullptr;
   }
@@ -190,14 +183,6 @@
     ScopedPyObjectPtr py_extension(PyFieldDescriptor_FromDescriptor(extension));
     if (py_extension == nullptr) {
       return nullptr;
-<<<<<<< HEAD
-    }
-    ScopedPyObjectPtr result(cmessage::RegisterExtension(
-        py_extended_class.get(), py_extension.get()));
-    if (result == nullptr) {
-      return nullptr;
-=======
->>>>>>> 626889fb
     }
   }
   return reinterpret_cast<CMessageClass*>(message_class.release());
@@ -210,11 +195,7 @@
   iterator ret = self->classes_by_descriptor->find(message_descriptor);
   if (ret == self->classes_by_descriptor->end()) {
     PyErr_Format(PyExc_TypeError, "No message class registered for '%s'",
-<<<<<<< HEAD
-                 message_descriptor->full_name().c_str());
-=======
                  std::string(message_descriptor->full_name()).c_str());
->>>>>>> 626889fb
     return nullptr;
   } else {
     return ret->second;
