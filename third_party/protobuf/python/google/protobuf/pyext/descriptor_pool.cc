--- conflicted
+++ resolved
@@ -15,16 +15,6 @@
 #define PY_SSIZE_T_CLEAN
 #include <Python.h>
 
-<<<<<<< HEAD
-#include <google/protobuf/descriptor.pb.h>
-#include <google/protobuf/pyext/descriptor.h>
-#include <google/protobuf/pyext/descriptor_database.h>
-#include <google/protobuf/pyext/descriptor_pool.h>
-#include <google/protobuf/pyext/message.h>
-#include <google/protobuf/pyext/message_factory.h>
-#include <google/protobuf/pyext/scoped_pyobject_ptr.h>
-#include <google/protobuf/stubs/hash.h>
-=======
 #include "google/protobuf/descriptor.pb.h"
 #include "absl/container/flat_hash_map.h"
 #include "absl/status/status.h"
@@ -40,7 +30,6 @@
 
 // Must be included last.
 #include "google/protobuf/port_def.inc"
->>>>>>> 626889fb
 
 #define PyString_AsStringAndSize(ob, charpp, sizep)              \
   (PyUnicode_Check(ob)                                           \
@@ -67,15 +56,9 @@
  public:
   BuildFileErrorCollector() : error_message(""), had_errors_(false) {}
 
-<<<<<<< HEAD
-  void AddError(const std::string& filename, const std::string& element_name,
-                const Message* descriptor, ErrorLocation location,
-                const std::string& message) override {
-=======
   void RecordError(absl::string_view filename, absl::string_view element_name,
                    const Message* descriptor, ErrorLocation location,
                    absl::string_view message) override {
->>>>>>> 626889fb
     // Replicates the logging behavior that happens in the C++ implementation
     // when an error collector is not passed in.
     if (!had_errors_) {
@@ -163,17 +146,6 @@
   if (cpool == nullptr) {
     return nullptr;
   }
-<<<<<<< HEAD
-  if (database != nullptr) {
-    cpool->error_collector = new BuildFileErrorCollector();
-    cpool->pool = new DescriptorPool(database, cpool->error_collector);
-    cpool->is_mutable = false;
-    cpool->database = database;
-  } else {
-    cpool->pool = new DescriptorPool();
-    cpool->is_mutable = true;
-  }
-=======
   DescriptorPool* pool;
   if (database != nullptr) {
     cpool->error_collector = new BuildFileErrorCollector();
@@ -190,7 +162,6 @@
     PROTOBUF_IGNORE_DEPRECATION_STOP
   }
   cpool->pool = pool;
->>>>>>> 626889fb
   cpool->is_owned = true;
 
   if (!descriptor_pool_map->insert(std::make_pair(cpool->pool, cpool)).second) {
@@ -205,10 +176,7 @@
 // The public DescriptorPool constructor.
 static PyObject* New(PyTypeObject* type,
                      PyObject* args, PyObject* kwargs) {
-<<<<<<< HEAD
-=======
   int use_deprecated_legacy_json_field_conflicts = 0;
->>>>>>> 626889fb
   static const char* kwlist[] = {"descriptor_db", nullptr};
   PyObject* py_database = nullptr;
   if (!PyArg_ParseTupleAndKeywords(args, kwargs, "|O",
@@ -280,11 +248,7 @@
 
   const Descriptor* message_descriptor =
       reinterpret_cast<PyDescriptorPool*>(self)->pool->FindMessageTypeByName(
-<<<<<<< HEAD
-          StringParam(name, name_size));
-=======
           absl::string_view(name, name_size));
->>>>>>> 626889fb
 
   if (message_descriptor == nullptr) {
     return SetErrorFromCollector(
@@ -308,11 +272,7 @@
 
   PyDescriptorPool* py_pool = reinterpret_cast<PyDescriptorPool*>(self);
   const FileDescriptor* file_descriptor =
-<<<<<<< HEAD
-      py_pool->pool->FindFileByName(StringParam(name, name_size));
-=======
       py_pool->pool->FindFileByName(absl::string_view(name, name_size));
->>>>>>> 626889fb
 
   if (file_descriptor == nullptr) {
     return SetErrorFromCollector(py_pool->error_collector, name, "file");
@@ -328,11 +288,7 @@
   }
 
   const FieldDescriptor* field_descriptor =
-<<<<<<< HEAD
-      self->pool->FindFieldByName(StringParam(name, name_size));
-=======
       self->pool->FindFieldByName(absl::string_view(name, name_size));
->>>>>>> 626889fb
   if (field_descriptor == nullptr) {
     return SetErrorFromCollector(self->error_collector, name, "field");
   }
@@ -353,11 +309,7 @@
   }
 
   const FieldDescriptor* field_descriptor =
-<<<<<<< HEAD
-      self->pool->FindExtensionByName(StringParam(name, name_size));
-=======
       self->pool->FindExtensionByName(absl::string_view(name, name_size));
->>>>>>> 626889fb
   if (field_descriptor == nullptr) {
     return SetErrorFromCollector(self->error_collector, name,
                                  "extension field");
@@ -379,11 +331,7 @@
   }
 
   const EnumDescriptor* enum_descriptor =
-<<<<<<< HEAD
-      self->pool->FindEnumTypeByName(StringParam(name, name_size));
-=======
       self->pool->FindEnumTypeByName(absl::string_view(name, name_size));
->>>>>>> 626889fb
   if (enum_descriptor == nullptr) {
     return SetErrorFromCollector(self->error_collector, name, "enum");
   }
@@ -404,11 +352,7 @@
   }
 
   const OneofDescriptor* oneof_descriptor =
-<<<<<<< HEAD
-      self->pool->FindOneofByName(StringParam(name, name_size));
-=======
       self->pool->FindOneofByName(absl::string_view(name, name_size));
->>>>>>> 626889fb
   if (oneof_descriptor == nullptr) {
     return SetErrorFromCollector(self->error_collector, name, "oneof");
   }
@@ -430,11 +374,7 @@
 
   const ServiceDescriptor* service_descriptor =
       reinterpret_cast<PyDescriptorPool*>(self)->pool->FindServiceByName(
-<<<<<<< HEAD
-          StringParam(name, name_size));
-=======
           absl::string_view(name, name_size));
->>>>>>> 626889fb
   if (service_descriptor == nullptr) {
     return SetErrorFromCollector(
         reinterpret_cast<PyDescriptorPool*>(self)->error_collector, name,
@@ -454,11 +394,7 @@
 
   const MethodDescriptor* method_descriptor =
       reinterpret_cast<PyDescriptorPool*>(self)->pool->FindMethodByName(
-<<<<<<< HEAD
-          StringParam(name, name_size));
-=======
           absl::string_view(name, name_size));
->>>>>>> 626889fb
   if (method_descriptor == nullptr) {
     return SetErrorFromCollector(
         reinterpret_cast<PyDescriptorPool*>(self)->error_collector, name,
@@ -478,11 +414,7 @@
 
   const FileDescriptor* file_descriptor =
       reinterpret_cast<PyDescriptorPool*>(self)->pool->FindFileContainingSymbol(
-<<<<<<< HEAD
-          StringParam(name, name_size));
-=======
           absl::string_view(name, name_size));
->>>>>>> 626889fb
   if (file_descriptor == nullptr) {
     return SetErrorFromCollector(
         reinterpret_cast<PyDescriptorPool*>(self)->error_collector, name,
@@ -550,103 +482,6 @@
   return result.release();
 }
 
-<<<<<<< HEAD
-// These functions should not exist -- the only valid way to create
-// descriptors is to call Add() or AddSerializedFile().
-// But these AddDescriptor() functions were created in Python and some people
-// call them, so we support them for now for compatibility.
-// However we do check that the existing descriptor already exists in the pool,
-// which appears to always be true for existing calls -- but then why do people
-// call a function that will just be a no-op?
-// TODO(amauryfa): Need to investigate further.
-
-static PyObject* AddFileDescriptor(PyObject* self, PyObject* descriptor) {
-  const FileDescriptor* file_descriptor =
-      PyFileDescriptor_AsDescriptor(descriptor);
-  if (!file_descriptor) {
-    return nullptr;
-  }
-  if (file_descriptor !=
-      reinterpret_cast<PyDescriptorPool*>(self)->pool->FindFileByName(
-          file_descriptor->name())) {
-    PyErr_Format(PyExc_ValueError,
-                 "The file descriptor %s does not belong to this pool",
-                 file_descriptor->name().c_str());
-    return nullptr;
-  }
-  Py_RETURN_NONE;
-}
-
-static PyObject* AddDescriptor(PyObject* self, PyObject* descriptor) {
-  const Descriptor* message_descriptor =
-      PyMessageDescriptor_AsDescriptor(descriptor);
-  if (!message_descriptor) {
-    return nullptr;
-  }
-  if (message_descriptor !=
-      reinterpret_cast<PyDescriptorPool*>(self)->pool->FindMessageTypeByName(
-          message_descriptor->full_name())) {
-    PyErr_Format(PyExc_ValueError,
-                 "The message descriptor %s does not belong to this pool",
-                 message_descriptor->full_name().c_str());
-    return nullptr;
-  }
-  Py_RETURN_NONE;
-}
-
-static PyObject* AddEnumDescriptor(PyObject* self, PyObject* descriptor) {
-  const EnumDescriptor* enum_descriptor =
-      PyEnumDescriptor_AsDescriptor(descriptor);
-  if (!enum_descriptor) {
-    return nullptr;
-  }
-  if (enum_descriptor !=
-      reinterpret_cast<PyDescriptorPool*>(self)->pool->FindEnumTypeByName(
-          enum_descriptor->full_name())) {
-    PyErr_Format(PyExc_ValueError,
-                 "The enum descriptor %s does not belong to this pool",
-                 enum_descriptor->full_name().c_str());
-    return nullptr;
-  }
-  Py_RETURN_NONE;
-}
-
-static PyObject* AddExtensionDescriptor(PyObject* self, PyObject* descriptor) {
-  const FieldDescriptor* extension_descriptor =
-      PyFieldDescriptor_AsDescriptor(descriptor);
-  if (!extension_descriptor) {
-    return nullptr;
-  }
-  if (extension_descriptor !=
-      reinterpret_cast<PyDescriptorPool*>(self)->pool->FindExtensionByName(
-          extension_descriptor->full_name())) {
-    PyErr_Format(PyExc_ValueError,
-                 "The extension descriptor %s does not belong to this pool",
-                 extension_descriptor->full_name().c_str());
-    return nullptr;
-  }
-  Py_RETURN_NONE;
-}
-
-static PyObject* AddServiceDescriptor(PyObject* self, PyObject* descriptor) {
-  const ServiceDescriptor* service_descriptor =
-      PyServiceDescriptor_AsDescriptor(descriptor);
-  if (!service_descriptor) {
-    return nullptr;
-  }
-  if (service_descriptor !=
-      reinterpret_cast<PyDescriptorPool*>(self)->pool->FindServiceByName(
-          service_descriptor->full_name())) {
-    PyErr_Format(PyExc_ValueError,
-                 "The service descriptor %s does not belong to this pool",
-                 service_descriptor->full_name().c_str());
-    return nullptr;
-  }
-  Py_RETURN_NONE;
-}
-
-=======
->>>>>>> 626889fb
 // The code below loads new Descriptors from a serialized FileDescriptorProto.
 static PyObject* AddSerializedFile(PyObject* pself, PyObject* serialized_pb) {
   PyDescriptorPool* self = reinterpret_cast<PyDescriptorPool*>(pself);
@@ -758,24 +593,8 @@
      "Adds the FileDescriptorProto and its types to this pool."},
     {"AddSerializedFile", AddSerializedFile, METH_O,
      "Adds a serialized FileDescriptorProto to this pool."},
-<<<<<<< HEAD
-
-    // TODO(amauryfa): Understand why the Python implementation differs from
-    // this one, ask users to use another API and deprecate these functions.
-    {"AddFileDescriptor", AddFileDescriptor, METH_O,
-     "No-op. Add() must have been called before."},
-    {"AddDescriptor", AddDescriptor, METH_O,
-     "No-op. Add() must have been called before."},
-    {"AddEnumDescriptor", AddEnumDescriptor, METH_O,
-     "No-op. Add() must have been called before."},
-    {"AddExtensionDescriptor", AddExtensionDescriptor, METH_O,
-     "No-op. Add() must have been called before."},
-    {"AddServiceDescriptor", AddServiceDescriptor, METH_O,
-     "No-op. Add() must have been called before."},
-=======
     {"SetFeatureSetDefaults", SetFeatureSetDefaults, METH_O,
      "Sets the default feature mappings used during the build."},
->>>>>>> 626889fb
 
     {"FindFileByName", FindFileByName, METH_O,
      "Searches for a file descriptor by its .proto name."},
