// Protocol Buffers - Google's data interchange format
// Copyright 2008 Google Inc.  All rights reserved.
//
// Use of this source code is governed by a BSD-style
// license that can be found in the LICENSE file or at
// https://developers.google.com/open-source/licenses/bsd

// Author: anuraag@google.com (Anuraag Agrawal)
// Author: tibell@google.com (Johan Tibell)

#include "google/protobuf/pyext/repeated_composite_container.h"

#include <memory>

<<<<<<< HEAD
#include <google/protobuf/stubs/logging.h>
#include <google/protobuf/stubs/common.h>
#include <google/protobuf/descriptor.h>
#include <google/protobuf/dynamic_message.h>
#include <google/protobuf/message.h>
#include <google/protobuf/reflection.h>
#include <google/protobuf/pyext/descriptor.h>
#include <google/protobuf/pyext/descriptor_pool.h>
#include <google/protobuf/pyext/message.h>
#include <google/protobuf/pyext/message_factory.h>
#include <google/protobuf/pyext/scoped_pyobject_ptr.h>
#include <google/protobuf/stubs/map_util.h>
=======
#include "google/protobuf/descriptor.h"
#include "google/protobuf/dynamic_message.h"
#include "google/protobuf/message.h"
#include "google/protobuf/reflection.h"
#include "google/protobuf/pyext/descriptor.h"
#include "google/protobuf/pyext/descriptor_pool.h"
#include "google/protobuf/pyext/message.h"
#include "google/protobuf/pyext/message_factory.h"
#include "google/protobuf/pyext/scoped_pyobject_ptr.h"
>>>>>>> 626889fb

namespace google {
namespace protobuf {
namespace python {

namespace repeated_composite_container {

// ---------------------------------------------------------------------
// len()

static Py_ssize_t Length(PyObject* pself) {
  RepeatedCompositeContainer* self =
      reinterpret_cast<RepeatedCompositeContainer*>(pself);

  Message* message = self->parent->message;
  return message->GetReflection()->FieldSize(*message,
                                             self->parent_field_descriptor);
}

// ---------------------------------------------------------------------
// add()

PyObject* Add(RepeatedCompositeContainer* self, PyObject* args,
              PyObject* kwargs) {
  if (cmessage::AssureWritable(self->parent) == -1) return nullptr;
  Message* message = self->parent->message;

  Message* sub_message = message->GetReflection()->AddMessage(
      message, self->parent_field_descriptor,
      self->child_message_class->py_message_factory->message_factory);
  CMessage* cmsg = self->parent->BuildSubMessageFromPointer(
      self->parent_field_descriptor, sub_message, self->child_message_class);

  if (cmessage::InitAttributes(cmsg, args, kwargs) < 0) {
    message->GetReflection()->RemoveLast(message,
                                         self->parent_field_descriptor);
    Py_DECREF(cmsg);
    return nullptr;
  }

  return cmsg->AsPyObject();
}

static PyObject* AddMethod(PyObject* self, PyObject* args, PyObject* kwargs) {
  return Add(reinterpret_cast<RepeatedCompositeContainer*>(self), args, kwargs);
}

// ---------------------------------------------------------------------
// append()

static PyObject* AddMessage(RepeatedCompositeContainer* self, PyObject* value) {
  cmessage::AssureWritable(self->parent);
  PyObject* py_cmsg;
  Message* message = self->parent->message;
  const Reflection* reflection = message->GetReflection();
  py_cmsg = Add(self, nullptr, nullptr);
  if (py_cmsg == nullptr) return nullptr;
  CMessage* cmsg = reinterpret_cast<CMessage*>(py_cmsg);
  if (ScopedPyObjectPtr(cmessage::MergeFrom(cmsg, value)) == nullptr) {
    reflection->RemoveLast(message, self->parent_field_descriptor);
    Py_DECREF(cmsg);
    return nullptr;
  }
  return py_cmsg;
}

static PyObject* AppendMethod(PyObject* pself, PyObject* value) {
  RepeatedCompositeContainer* self =
      reinterpret_cast<RepeatedCompositeContainer*>(pself);
  ScopedPyObjectPtr py_cmsg(AddMessage(self, value));
  if (py_cmsg == nullptr) {
    return nullptr;
  }

  Py_RETURN_NONE;
}

// ---------------------------------------------------------------------
// insert()
static PyObject* Insert(PyObject* pself, PyObject* args) {
  RepeatedCompositeContainer* self =
      reinterpret_cast<RepeatedCompositeContainer*>(pself);

  Py_ssize_t index;
  PyObject* value;
  if (!PyArg_ParseTuple(args, "nO", &index, &value)) {
    return nullptr;
  }

  ScopedPyObjectPtr py_cmsg(AddMessage(self, value));
  if (py_cmsg == nullptr) {
    return nullptr;
  }

  // Swap the element to right position.
  Message* message = self->parent->message;
  const Reflection* reflection = message->GetReflection();
  const FieldDescriptor* field_descriptor = self->parent_field_descriptor;
  Py_ssize_t length = reflection->FieldSize(*message, field_descriptor) - 1;
  Py_ssize_t end_index = index;
  if (end_index < 0) end_index += length;
  if (end_index < 0) end_index = 0;
  for (Py_ssize_t i = length; i > end_index; i--) {
    reflection->SwapElements(message, field_descriptor, i, i - 1);
  }

  Py_RETURN_NONE;
}

// ---------------------------------------------------------------------
// extend()

PyObject* Extend(RepeatedCompositeContainer* self, PyObject* value) {
  cmessage::AssureWritable(self->parent);
  ScopedPyObjectPtr iter(PyObject_GetIter(value));
  if (iter == nullptr) {
    PyErr_SetString(PyExc_TypeError, "Value must be iterable");
    return nullptr;
  }
  ScopedPyObjectPtr next;
  while ((next.reset(PyIter_Next(iter.get()))) != nullptr) {
    if (!PyObject_TypeCheck(next.get(), CMessage_Type)) {
      PyErr_SetString(PyExc_TypeError, "Not a cmessage");
      return nullptr;
    }
    ScopedPyObjectPtr new_message(Add(self, nullptr, nullptr));
    if (new_message == nullptr) {
      return nullptr;
    }
    CMessage* new_cmessage = reinterpret_cast<CMessage*>(new_message.get());
    if (ScopedPyObjectPtr(cmessage::MergeFrom(new_cmessage, next.get())) ==
        nullptr) {
      return nullptr;
    }
  }
  if (PyErr_Occurred()) {
    return nullptr;
  }
  Py_RETURN_NONE;
}

static PyObject* ExtendMethod(PyObject* self, PyObject* value) {
  return Extend(reinterpret_cast<RepeatedCompositeContainer*>(self), value);
}

PyObject* MergeFrom(RepeatedCompositeContainer* self, PyObject* other) {
  return Extend(self, other);
}

static PyObject* MergeFromMethod(PyObject* self, PyObject* other) {
  return MergeFrom(reinterpret_cast<RepeatedCompositeContainer*>(self), other);
}

// This function does not check the bounds.
static PyObject* GetItem(RepeatedCompositeContainer* self, Py_ssize_t index,
                         Py_ssize_t length = -1) {
  if (length == -1) {
    Message* message = self->parent->message;
    const Reflection* reflection = message->GetReflection();
    length = reflection->FieldSize(*message, self->parent_field_descriptor);
  }
  if (index < 0 || index >= length) {
    PyErr_Format(PyExc_IndexError, "list index (%zd) out of range", index);
    return nullptr;
  }
  Message* message = self->parent->message;
  Message* sub_message = message->GetReflection()->MutableRepeatedMessage(
      message, self->parent_field_descriptor, index);
  return self->parent
      ->BuildSubMessageFromPointer(self->parent_field_descriptor, sub_message,
                                   self->child_message_class)
      ->AsPyObject();
}

PyObject* Subscript(RepeatedCompositeContainer* self, PyObject* item) {
  Message* message = self->parent->message;
  const Reflection* reflection = message->GetReflection();
  Py_ssize_t length =
      reflection->FieldSize(*message, self->parent_field_descriptor);

  if (PyIndex_Check(item)) {
    Py_ssize_t index;
    index = PyNumber_AsSsize_t(item, PyExc_IndexError);
    if (index == -1 && PyErr_Occurred()) return nullptr;
    if (index < 0) index += length;
    return GetItem(self, index, length);
  } else if (PySlice_Check(item)) {
    Py_ssize_t from, to, step, slicelength, cur, i;
    PyObject* result;

    if (PySlice_GetIndicesEx(item, length, &from, &to, &step, &slicelength) ==
        -1) {
      return nullptr;
    }

    if (slicelength <= 0) {
      return PyList_New(0);
    } else {
      result = PyList_New(slicelength);
      if (!result) return nullptr;

      for (cur = from, i = 0; i < slicelength; cur += step, i++) {
        PyList_SET_ITEM(result, i, GetItem(self, cur, length));
      }

      return result;
    }
  } else {
    PyErr_Format(PyExc_TypeError, "indices must be integers, not %.200s",
                 item->ob_type->tp_name);
    return nullptr;
  }
}

static PyObject* SubscriptMethod(PyObject* self, PyObject* slice) {
  return Subscript(reinterpret_cast<RepeatedCompositeContainer*>(self), slice);
}

int AssignSubscript(RepeatedCompositeContainer* self, PyObject* slice,
                    PyObject* value) {
  if (value != nullptr) {
    PyErr_SetString(PyExc_TypeError, "does not support assignment");
    return -1;
  }

  return cmessage::DeleteRepeatedField(self->parent,
                                       self->parent_field_descriptor, slice);
}

static int AssignSubscriptMethod(PyObject* self, PyObject* slice,
                                 PyObject* value) {
  return AssignSubscript(reinterpret_cast<RepeatedCompositeContainer*>(self),
                         slice, value);
}

static PyObject* Remove(PyObject* pself, PyObject* value) {
  RepeatedCompositeContainer* self =
      reinterpret_cast<RepeatedCompositeContainer*>(pself);
  Py_ssize_t len = Length(reinterpret_cast<PyObject*>(self));

  for (Py_ssize_t i = 0; i < len; i++) {
    ScopedPyObjectPtr item(GetItem(self, i, len));
    if (item == nullptr) {
      return nullptr;
    }
    int result = PyObject_RichCompareBool(item.get(), value, Py_EQ);
    if (result < 0) {
      return nullptr;
    }
    if (result) {
      ScopedPyObjectPtr py_index(PyLong_FromSsize_t(i));
      if (AssignSubscript(self, py_index.get(), nullptr) < 0) {
        return nullptr;
      }
      Py_RETURN_NONE;
    }
  }
  PyErr_SetString(PyExc_ValueError, "Item to delete not in list");
  return nullptr;
}

static PyObject* RichCompare(PyObject* pself, PyObject* other, int opid) {
  RepeatedCompositeContainer* self =
      reinterpret_cast<RepeatedCompositeContainer*>(pself);

  if (!PyObject_TypeCheck(other, &RepeatedCompositeContainer_Type)) {
    PyErr_SetString(PyExc_TypeError,
                    "Can only compare repeated composite fields "
                    "against other repeated composite fields.");
    return nullptr;
  }
  if (opid == Py_EQ || opid == Py_NE) {
<<<<<<< HEAD
    // TODO(anuraag): Don't make new lists just for this...
=======
    // TODO: Don't make new lists just for this...
>>>>>>> 626889fb
    ScopedPyObjectPtr full_slice(PySlice_New(nullptr, nullptr, nullptr));
    if (full_slice == nullptr) {
      return nullptr;
    }
    ScopedPyObjectPtr list(Subscript(self, full_slice.get()));
    if (list == nullptr) {
      return nullptr;
    }
    ScopedPyObjectPtr other_list(
        Subscript(reinterpret_cast<RepeatedCompositeContainer*>(other),
                  full_slice.get()));
    if (other_list == nullptr) {
      return nullptr;
    }
    return PyObject_RichCompare(list.get(), other_list.get(), opid);
  } else {
    Py_INCREF(Py_NotImplemented);
    return Py_NotImplemented;
  }
}

static PyObject* ToStr(PyObject* pself) {
  ScopedPyObjectPtr full_slice(PySlice_New(nullptr, nullptr, nullptr));
  if (full_slice == nullptr) {
    return nullptr;
  }
  ScopedPyObjectPtr list(Subscript(
      reinterpret_cast<RepeatedCompositeContainer*>(pself), full_slice.get()));
  if (list == nullptr) {
    return nullptr;
  }
  return PyObject_Repr(list.get());
}

// ---------------------------------------------------------------------
// sort()

static void ReorderAttached(RepeatedCompositeContainer* self,
                            PyObject* child_list) {
  Message* message = self->parent->message;
  const Reflection* reflection = message->GetReflection();
  const FieldDescriptor* descriptor = self->parent_field_descriptor;
  const Py_ssize_t length = Length(reinterpret_cast<PyObject*>(self));

  // We need to rearrange things to match python's sort order.
  for (Py_ssize_t i = 0; i < length; ++i) {
    reflection->UnsafeArenaReleaseLast(message, descriptor);
  }
  for (Py_ssize_t i = 0; i < length; ++i) {
    Message* child_message =
        reinterpret_cast<CMessage*>(PyList_GET_ITEM(child_list, i))->message;
    reflection->UnsafeArenaAddAllocatedMessage(message, descriptor,
                                               child_message);
  }
}

// Returns 0 if successful; returns -1 and sets an exception if
// unsuccessful.
static int SortPythonMessages(RepeatedCompositeContainer* self, PyObject* args,
                              PyObject* kwds) {
  ScopedPyObjectPtr child_list(
      PySequence_List(reinterpret_cast<PyObject*>(self)));
  if (child_list == nullptr) {
    return -1;
  }
  ScopedPyObjectPtr m(PyObject_GetAttrString(child_list.get(), "sort"));
  if (m == nullptr) return -1;
  if (ScopedPyObjectPtr(PyObject_Call(m.get(), args, kwds)) == nullptr)
    return -1;
  ReorderAttached(self, child_list.get());
  return 0;
}

static PyObject* Sort(PyObject* pself, PyObject* args, PyObject* kwds) {
  RepeatedCompositeContainer* self =
      reinterpret_cast<RepeatedCompositeContainer*>(pself);

  // Support the old sort_function argument for backwards
  // compatibility.
  if (kwds != nullptr) {
    PyObject* sort_func = PyDict_GetItemString(kwds, "sort_function");
    if (sort_func != nullptr) {
      // Must set before deleting as sort_func is a borrowed reference
      // and kwds might be the only thing keeping it alive.
      PyDict_SetItemString(kwds, "cmp", sort_func);
      PyDict_DelItemString(kwds, "sort_function");
    }
  }

  if (SortPythonMessages(self, args, kwds) < 0) {
    return nullptr;
<<<<<<< HEAD
  }
  Py_RETURN_NONE;
}

// ---------------------------------------------------------------------
// reverse()

// Returns 0 if successful; returns -1 and sets an exception if
// unsuccessful.
static int ReversePythonMessages(RepeatedCompositeContainer* self) {
  ScopedPyObjectPtr child_list(
      PySequence_List(reinterpret_cast<PyObject*>(self)));
  if (child_list == nullptr) {
    return -1;
  }
  if (ScopedPyObjectPtr(
          PyObject_CallMethod(child_list.get(), "reverse", nullptr)) == nullptr)
    return -1;
  ReorderAttached(self, child_list.get());
  return 0;
}

static PyObject* Reverse(PyObject* pself) {
  RepeatedCompositeContainer* self =
      reinterpret_cast<RepeatedCompositeContainer*>(pself);

  if (ReversePythonMessages(self) < 0) {
    return nullptr;
=======
>>>>>>> 626889fb
  }
  Py_RETURN_NONE;
}

// ---------------------------------------------------------------------
// reverse()

// Returns 0 if successful; returns -1 and sets an exception if
// unsuccessful.
static int ReversePythonMessages(RepeatedCompositeContainer* self) {
  ScopedPyObjectPtr child_list(
      PySequence_List(reinterpret_cast<PyObject*>(self)));
  if (child_list == nullptr) {
    return -1;
  }
  if (ScopedPyObjectPtr(
          PyObject_CallMethod(child_list.get(), "reverse", nullptr)) == nullptr)
    return -1;
  ReorderAttached(self, child_list.get());
  return 0;
}

static PyObject* Reverse(PyObject* pself) {
  RepeatedCompositeContainer* self =
      reinterpret_cast<RepeatedCompositeContainer*>(pself);

  if (ReversePythonMessages(self) < 0) {
    return nullptr;
  }
  Py_RETURN_NONE;
}

// ---------------------------------------------------------------------
static PyObject* Clear(PyObject* pself) {
  RepeatedCompositeContainer* self =
      reinterpret_cast<RepeatedCompositeContainer*>(pself);
  CMessage* cmessage = self->parent;
  Message* message = cmessage->message;
  const FieldDescriptor* field_descriptor = self->parent_field_descriptor;
  const Reflection* reflection = message->GetReflection();
  Py_ssize_t length = reflection->FieldSize(*message, field_descriptor);
  cmessage::DeleteLastRepeatedWithSize(cmessage, field_descriptor, length);
  Py_RETURN_NONE;
}

static PyObject* Item(PyObject* pself, Py_ssize_t index) {
  RepeatedCompositeContainer* self =
      reinterpret_cast<RepeatedCompositeContainer*>(pself);
  return GetItem(self, index);
}

static PyObject* Pop(PyObject* pself, PyObject* args) {
  RepeatedCompositeContainer* self =
      reinterpret_cast<RepeatedCompositeContainer*>(pself);

  Py_ssize_t index = -1;
  if (!PyArg_ParseTuple(args, "|n", &index)) {
    return nullptr;
  }
  Py_ssize_t length = Length(pself);
  if (index < 0) index += length;
  PyObject* item = GetItem(self, index, length);
  if (item == nullptr) {
    return nullptr;
  }
  ScopedPyObjectPtr py_index(PyLong_FromSsize_t(index));
  if (AssignSubscript(self, py_index.get(), nullptr) < 0) {
    return nullptr;
  }
  return item;
}

PyObject* DeepCopy(PyObject* pself, PyObject* arg) {
  return reinterpret_cast<RepeatedCompositeContainer*>(pself)->DeepCopy();
}

// The private constructor of RepeatedCompositeContainer objects.
RepeatedCompositeContainer* NewContainer(
    CMessage* parent, const FieldDescriptor* parent_field_descriptor,
    CMessageClass* child_message_class) {
  if (!CheckFieldBelongsToMessage(parent_field_descriptor, parent->message)) {
    return nullptr;
  }

  RepeatedCompositeContainer* self =
      reinterpret_cast<RepeatedCompositeContainer*>(
          PyType_GenericAlloc(&RepeatedCompositeContainer_Type, 0));
  if (self == nullptr) {
    return nullptr;
  }

  Py_INCREF(parent);
  self->parent = parent;
  self->parent_field_descriptor = parent_field_descriptor;
  Py_INCREF(child_message_class);
  self->child_message_class = child_message_class;
  return self;
}

static void Dealloc(PyObject* pself) {
  RepeatedCompositeContainer* self =
      reinterpret_cast<RepeatedCompositeContainer*>(pself);
  self->RemoveFromParentCache();
  Py_CLEAR(self->child_message_class);
  Py_TYPE(self)->tp_free(pself);
}

static PySequenceMethods SqMethods = {
    Length,  /* sq_length */
    nullptr, /* sq_concat */
    nullptr, /* sq_repeat */
    Item     /* sq_item */
};

static PyMappingMethods MpMethods = {
    Length,                /* mp_length */
    SubscriptMethod,       /* mp_subscript */
    AssignSubscriptMethod, /* mp_ass_subscript */
};

static PyMethodDef Methods[] = {
    {"__deepcopy__", DeepCopy, METH_VARARGS, "Makes a deep copy of the class."},
    {"add", reinterpret_cast<PyCFunction>(AddMethod),
     METH_VARARGS | METH_KEYWORDS, "Adds an object to the repeated container."},
    {"append", AppendMethod, METH_O,
     "Appends a message to the end of the repeated container."},
    {"insert", Insert, METH_VARARGS,
     "Inserts a message before the specified index."},
    {"extend", ExtendMethod, METH_O, "Adds objects to the repeated container."},
    {"pop", Pop, METH_VARARGS,
     "Removes an object from the repeated container and returns it."},
    {"remove", Remove, METH_O,
     "Removes an object from the repeated container."},
    {"sort", reinterpret_cast<PyCFunction>(Sort), METH_VARARGS | METH_KEYWORDS,
     "Sorts the repeated container."},
    {"reverse", reinterpret_cast<PyCFunction>(Reverse), METH_NOARGS,
     "Reverses elements order of the repeated container."},
<<<<<<< HEAD
=======
    {"clear", reinterpret_cast<PyCFunction>(Clear), METH_NOARGS,
     "Clears the repeated container."},
>>>>>>> 626889fb
    {"MergeFrom", MergeFromMethod, METH_O,
     "Adds objects to the repeated container."},
    {nullptr, nullptr}};

}  // namespace repeated_composite_container

PyTypeObject RepeatedCompositeContainer_Type = {
    PyVarObject_HEAD_INIT(&PyType_Type, 0) FULL_MODULE_NAME
    ".RepeatedCompositeContainer",          // tp_name
    sizeof(RepeatedCompositeContainer),     // tp_basicsize
    0,                                      //  tp_itemsize
    repeated_composite_container::Dealloc,  //  tp_dealloc
#if PY_VERSION_HEX >= 0x03080000
    0,  //  tp_vectorcall_offset
#else
<<<<<<< HEAD
    nullptr,  //  tp_print
#endif
    nullptr,                                    //  tp_getattr
    nullptr,                                    //  tp_setattr
    nullptr,                                    //  tp_compare
    repeated_composite_container::ToStr,        //  tp_repr
    nullptr,                                    //  tp_as_number
    &repeated_composite_container::SqMethods,   //  tp_as_sequence
    &repeated_composite_container::MpMethods,   //  tp_as_mapping
    PyObject_HashNotImplemented,                //  tp_hash
    nullptr,                                    //  tp_call
    nullptr,                                    //  tp_str
    nullptr,                                    //  tp_getattro
    nullptr,                                    //  tp_setattro
    nullptr,                                    //  tp_as_buffer
    Py_TPFLAGS_DEFAULT,                         //  tp_flags
=======
    nullptr,             //  tp_print
#endif
    nullptr,                                   //  tp_getattr
    nullptr,                                   //  tp_setattr
    nullptr,                                   //  tp_compare
    repeated_composite_container::ToStr,       //  tp_repr
    nullptr,                                   //  tp_as_number
    &repeated_composite_container::SqMethods,  //  tp_as_sequence
    &repeated_composite_container::MpMethods,  //  tp_as_mapping
    PyObject_HashNotImplemented,               //  tp_hash
    nullptr,                                   //  tp_call
    nullptr,                                   //  tp_str
    nullptr,                                   //  tp_getattro
    nullptr,                                   //  tp_setattro
    nullptr,                                   //  tp_as_buffer
#if PY_VERSION_HEX >= 0x030A0000
    Py_TPFLAGS_DEFAULT | Py_TPFLAGS_SEQUENCE,  //  tp_flags
#else
    Py_TPFLAGS_DEFAULT,  //  tp_flags
#endif
>>>>>>> 626889fb
    "A Repeated scalar container",              //  tp_doc
    nullptr,                                    //  tp_traverse
    nullptr,                                    //  tp_clear
    repeated_composite_container::RichCompare,  //  tp_richcompare
    0,                                          //  tp_weaklistoffset
    nullptr,                                    //  tp_iter
    nullptr,                                    //  tp_iternext
    repeated_composite_container::Methods,      //  tp_methods
    nullptr,                                    //  tp_members
    nullptr,                                    //  tp_getset
    nullptr,                                    //  tp_base
    nullptr,                                    //  tp_dict
    nullptr,                                    //  tp_descr_get
    nullptr,                                    //  tp_descr_set
    0,                                          //  tp_dictoffset
    nullptr,                                    //  tp_init
};

}  // namespace python
}  // namespace protobuf
}  // namespace google<|MERGE_RESOLUTION|>--- conflicted
+++ resolved
@@ -12,20 +12,6 @@
 
 #include <memory>
 
-<<<<<<< HEAD
-#include <google/protobuf/stubs/logging.h>
-#include <google/protobuf/stubs/common.h>
-#include <google/protobuf/descriptor.h>
-#include <google/protobuf/dynamic_message.h>
-#include <google/protobuf/message.h>
-#include <google/protobuf/reflection.h>
-#include <google/protobuf/pyext/descriptor.h>
-#include <google/protobuf/pyext/descriptor_pool.h>
-#include <google/protobuf/pyext/message.h>
-#include <google/protobuf/pyext/message_factory.h>
-#include <google/protobuf/pyext/scoped_pyobject_ptr.h>
-#include <google/protobuf/stubs/map_util.h>
-=======
 #include "google/protobuf/descriptor.h"
 #include "google/protobuf/dynamic_message.h"
 #include "google/protobuf/message.h"
@@ -35,7 +21,6 @@
 #include "google/protobuf/pyext/message.h"
 #include "google/protobuf/pyext/message_factory.h"
 #include "google/protobuf/pyext/scoped_pyobject_ptr.h"
->>>>>>> 626889fb
 
 namespace google {
 namespace protobuf {
@@ -308,11 +293,7 @@
     return nullptr;
   }
   if (opid == Py_EQ || opid == Py_NE) {
-<<<<<<< HEAD
-    // TODO(anuraag): Don't make new lists just for this...
-=======
     // TODO: Don't make new lists just for this...
->>>>>>> 626889fb
     ScopedPyObjectPtr full_slice(PySlice_New(nullptr, nullptr, nullptr));
     if (full_slice == nullptr) {
       return nullptr;
@@ -404,37 +385,6 @@
 
   if (SortPythonMessages(self, args, kwds) < 0) {
     return nullptr;
-<<<<<<< HEAD
-  }
-  Py_RETURN_NONE;
-}
-
-// ---------------------------------------------------------------------
-// reverse()
-
-// Returns 0 if successful; returns -1 and sets an exception if
-// unsuccessful.
-static int ReversePythonMessages(RepeatedCompositeContainer* self) {
-  ScopedPyObjectPtr child_list(
-      PySequence_List(reinterpret_cast<PyObject*>(self)));
-  if (child_list == nullptr) {
-    return -1;
-  }
-  if (ScopedPyObjectPtr(
-          PyObject_CallMethod(child_list.get(), "reverse", nullptr)) == nullptr)
-    return -1;
-  ReorderAttached(self, child_list.get());
-  return 0;
-}
-
-static PyObject* Reverse(PyObject* pself) {
-  RepeatedCompositeContainer* self =
-      reinterpret_cast<RepeatedCompositeContainer*>(pself);
-
-  if (ReversePythonMessages(self) < 0) {
-    return nullptr;
-=======
->>>>>>> 626889fb
   }
   Py_RETURN_NONE;
 }
@@ -572,11 +522,8 @@
      "Sorts the repeated container."},
     {"reverse", reinterpret_cast<PyCFunction>(Reverse), METH_NOARGS,
      "Reverses elements order of the repeated container."},
-<<<<<<< HEAD
-=======
     {"clear", reinterpret_cast<PyCFunction>(Clear), METH_NOARGS,
      "Clears the repeated container."},
->>>>>>> 626889fb
     {"MergeFrom", MergeFromMethod, METH_O,
      "Adds objects to the repeated container."},
     {nullptr, nullptr}};
@@ -592,24 +539,6 @@
 #if PY_VERSION_HEX >= 0x03080000
     0,  //  tp_vectorcall_offset
 #else
-<<<<<<< HEAD
-    nullptr,  //  tp_print
-#endif
-    nullptr,                                    //  tp_getattr
-    nullptr,                                    //  tp_setattr
-    nullptr,                                    //  tp_compare
-    repeated_composite_container::ToStr,        //  tp_repr
-    nullptr,                                    //  tp_as_number
-    &repeated_composite_container::SqMethods,   //  tp_as_sequence
-    &repeated_composite_container::MpMethods,   //  tp_as_mapping
-    PyObject_HashNotImplemented,                //  tp_hash
-    nullptr,                                    //  tp_call
-    nullptr,                                    //  tp_str
-    nullptr,                                    //  tp_getattro
-    nullptr,                                    //  tp_setattro
-    nullptr,                                    //  tp_as_buffer
-    Py_TPFLAGS_DEFAULT,                         //  tp_flags
-=======
     nullptr,             //  tp_print
 #endif
     nullptr,                                   //  tp_getattr
@@ -630,7 +559,6 @@
 #else
     Py_TPFLAGS_DEFAULT,  //  tp_flags
 #endif
->>>>>>> 626889fb
     "A Repeated scalar container",              //  tp_doc
     nullptr,                                    //  tp_traverse
     nullptr,                                    //  tp_clear
