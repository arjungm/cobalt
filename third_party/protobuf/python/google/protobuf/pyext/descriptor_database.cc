// Protocol Buffers - Google's data interchange format
// Copyright 2008 Google Inc.  All rights reserved.
//
// Use of this source code is governed by a BSD-style
// license that can be found in the LICENSE file or at
// https://developers.google.com/open-source/licenses/bsd

// This file defines a C++ DescriptorDatabase, which wraps a Python Database
// and delegate all its operations to Python methods.

#include "google/protobuf/pyext/descriptor_database.h"

#include <cstdint>
#include <string>
#include <vector>

<<<<<<< HEAD
#include <cstdint>

#include <google/protobuf/stubs/logging.h>
#include <google/protobuf/stubs/common.h>
#include <google/protobuf/descriptor.pb.h>
#include <google/protobuf/pyext/message.h>
#include <google/protobuf/pyext/scoped_pyobject_ptr.h>
=======
#include "google/protobuf/descriptor.pb.h"
#include "absl/log/absl_log.h"
#include "google/protobuf/message.h"
#include "google/protobuf/message_lite.h"
#include "google/protobuf/pyext/message.h"
#include "google/protobuf/pyext/scoped_pyobject_ptr.h"
>>>>>>> 626889fb

namespace google {
namespace protobuf {
namespace python {

PyDescriptorDatabase::PyDescriptorDatabase(PyObject* py_database)
    : py_database_(py_database) {
  Py_INCREF(py_database_);
}

PyDescriptorDatabase::~PyDescriptorDatabase() { Py_DECREF(py_database_); }

// Convert a Python object to a FileDescriptorProto pointer.
// Handles all kinds of Python errors, which are simply logged.
static bool GetFileDescriptorProto(PyObject* py_descriptor,
                                   FileDescriptorProto* output) {
  if (py_descriptor == nullptr) {
    if (PyErr_ExceptionMatches(PyExc_KeyError)) {
      // Expected error: item was simply not found.
      PyErr_Clear();
    } else {
      ABSL_LOG(ERROR) << "DescriptorDatabase method raised an error";
      PyErr_Print();
    }
    return false;
  }
  if (py_descriptor == Py_None) {
    return false;
  }
  const Descriptor* filedescriptor_descriptor =
      FileDescriptorProto::default_instance().GetDescriptor();
  CMessage* message = reinterpret_cast<CMessage*>(py_descriptor);
  if (PyObject_TypeCheck(py_descriptor, CMessage_Type) &&
      message->message->GetDescriptor() == filedescriptor_descriptor) {
    // Fast path: Just use the pointer.
    FileDescriptorProto* file_proto =
        google::protobuf::DownCastMessage<FileDescriptorProto>(message->message);
    *output = *file_proto;
    return true;
  } else {
    // Slow path: serialize the message. This allows to use databases which
    // use a different implementation of FileDescriptorProto.
    ScopedPyObjectPtr serialized_pb(
        PyObject_CallMethod(py_descriptor, "SerializeToString", nullptr));
    if (serialized_pb == nullptr) {
<<<<<<< HEAD
      GOOGLE_LOG(ERROR)
=======
      ABSL_LOG(ERROR)
>>>>>>> 626889fb
          << "DescriptorDatabase method did not return a FileDescriptorProto";
      PyErr_Print();
      return false;
    }
    char* str;
    Py_ssize_t len;
    if (PyBytes_AsStringAndSize(serialized_pb.get(), &str, &len) < 0) {
      ABSL_LOG(ERROR)
          << "DescriptorDatabase method did not return a FileDescriptorProto";
      PyErr_Print();
      return false;
    }
    FileDescriptorProto file_proto;
    if (!file_proto.ParseFromArray(str, len)) {
      ABSL_LOG(ERROR)
          << "DescriptorDatabase method did not return a FileDescriptorProto";
      return false;
    }
    *output = file_proto;
    return true;
  }
}

// Find a file by file name.
bool PyDescriptorDatabase::FindFileByName(const std::string& filename,
                                          FileDescriptorProto* output) {
  ScopedPyObjectPtr py_descriptor(PyObject_CallMethod(
      py_database_, "FindFileByName", "s#", filename.c_str(), filename.size()));
  return GetFileDescriptorProto(py_descriptor.get(), output);
}

// Find the file that declares the given fully-qualified symbol name.
bool PyDescriptorDatabase::FindFileContainingSymbol(
    const std::string& symbol_name, FileDescriptorProto* output) {
  ScopedPyObjectPtr py_descriptor(
      PyObject_CallMethod(py_database_, "FindFileContainingSymbol", "s#",
                          symbol_name.c_str(), symbol_name.size()));
  return GetFileDescriptorProto(py_descriptor.get(), output);
}

// Find the file which defines an extension extending the given message type
// with the given field number.
// Python DescriptorDatabases are not required to implement this method.
bool PyDescriptorDatabase::FindFileContainingExtension(
    const std::string& containing_type, int field_number,
    FileDescriptorProto* output) {
  ScopedPyObjectPtr py_method(
      PyObject_GetAttrString(py_database_, "FindFileContainingExtension"));
  if (py_method == nullptr) {
    // This method is not implemented, returns without error.
    PyErr_Clear();
    return false;
  }
  ScopedPyObjectPtr py_descriptor(
      PyObject_CallFunction(py_method.get(), "s#i", containing_type.c_str(),
                            containing_type.size(), field_number));
  return GetFileDescriptorProto(py_descriptor.get(), output);
}

// Finds the tag numbers used by all known extensions of
// containing_type, and appends them to output in an undefined
// order.
// Python DescriptorDatabases are not required to implement this method.
bool PyDescriptorDatabase::FindAllExtensionNumbers(
    const std::string& containing_type, std::vector<int>* output) {
  ScopedPyObjectPtr py_method(
      PyObject_GetAttrString(py_database_, "FindAllExtensionNumbers"));
  if (py_method == nullptr) {
    // This method is not implemented, returns without error.
    PyErr_Clear();
    return false;
  }
  ScopedPyObjectPtr py_list(
      PyObject_CallFunction(py_method.get(), "s#", containing_type.c_str(),
                            containing_type.size()));
  if (py_list == nullptr) {
    PyErr_Print();
    return false;
  }
  Py_ssize_t size = PyList_Size(py_list.get());
<<<<<<< HEAD
=======
  if (size == -1) {
    PyErr_Format(
        PyExc_RuntimeError,
        "FindAllExtensionNumbers() on fall back DB must return a list, not %S",
        py_list.get());
    PyErr_Print();
    return false;
  }
>>>>>>> 626889fb
  int64_t item_value;
  for (Py_ssize_t i = 0 ; i < size; ++i) {
    ScopedPyObjectPtr item(PySequence_GetItem(py_list.get(), i));
    item_value = PyLong_AsLong(item.get());
    if (item_value < 0) {
      ABSL_LOG(ERROR) << "FindAllExtensionNumbers method did not return "
                      << "valid extension numbers.";
      PyErr_Print();
      return false;
    }
    output->push_back(item_value);
  }
  return true;
}

}  // namespace python
}  // namespace protobuf
}  // namespace google<|MERGE_RESOLUTION|>--- conflicted
+++ resolved
@@ -14,22 +14,12 @@
 #include <string>
 #include <vector>
 
-<<<<<<< HEAD
-#include <cstdint>
-
-#include <google/protobuf/stubs/logging.h>
-#include <google/protobuf/stubs/common.h>
-#include <google/protobuf/descriptor.pb.h>
-#include <google/protobuf/pyext/message.h>
-#include <google/protobuf/pyext/scoped_pyobject_ptr.h>
-=======
 #include "google/protobuf/descriptor.pb.h"
 #include "absl/log/absl_log.h"
 #include "google/protobuf/message.h"
 #include "google/protobuf/message_lite.h"
 #include "google/protobuf/pyext/message.h"
 #include "google/protobuf/pyext/scoped_pyobject_ptr.h"
->>>>>>> 626889fb
 
 namespace google {
 namespace protobuf {
@@ -75,11 +65,7 @@
     ScopedPyObjectPtr serialized_pb(
         PyObject_CallMethod(py_descriptor, "SerializeToString", nullptr));
     if (serialized_pb == nullptr) {
-<<<<<<< HEAD
-      GOOGLE_LOG(ERROR)
-=======
       ABSL_LOG(ERROR)
->>>>>>> 626889fb
           << "DescriptorDatabase method did not return a FileDescriptorProto";
       PyErr_Print();
       return false;
@@ -160,8 +146,6 @@
     return false;
   }
   Py_ssize_t size = PyList_Size(py_list.get());
-<<<<<<< HEAD
-=======
   if (size == -1) {
     PyErr_Format(
         PyExc_RuntimeError,
@@ -170,7 +154,6 @@
     PyErr_Print();
     return false;
   }
->>>>>>> 626889fb
   int64_t item_value;
   for (Py_ssize_t i = 0 ; i < size; ++i) {
     ScopedPyObjectPtr item(PySequence_GetItem(py_list.get(), i));
