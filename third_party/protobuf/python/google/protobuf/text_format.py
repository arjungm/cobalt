--- conflicted
+++ resolved
@@ -19,11 +19,7 @@
 
 __author__ = 'kenton@google.com (Kenton Varda)'
 
-<<<<<<< HEAD
-# TODO(b/129989314) Import thread contention leads to test failures.
-=======
 # TODO Import thread contention leads to test failures.
->>>>>>> 626889fb
 import encodings.raw_unicode_escape  # pylint: disable=unused-import
 import encodings.unicode_escape  # pylint: disable=unused-import
 import io
@@ -98,11 +94,7 @@
 
 def MessageToString(
     message,
-<<<<<<< HEAD
-    as_utf8=False,
-=======
     as_utf8=_as_utf8_default,
->>>>>>> 626889fb
     as_one_line=False,
     use_short_repeated_primitives=False,
     pointy_brackets=False,
@@ -114,12 +106,7 @@
     indent=0,
     message_formatter=None,
     print_unknown_fields=False,
-<<<<<<< HEAD
-    force_colon=False):
-  # type: (...) -> str
-=======
     force_colon=False) -> str:
->>>>>>> 626889fb
   """Convert protobuf message to text format.
 
   Double values can be formatted compactly with 15 digits of
@@ -244,8 +231,6 @@
                  message_formatter=None,
                  print_unknown_fields=False,
                  force_colon=False):
-<<<<<<< HEAD
-=======
   """Convert the message to text format and write it to the out stream.
 
   Args:
@@ -276,7 +261,6 @@
     force_colon: If set, a colon will be added after the field name even if
       the field is a proto message.
   """
->>>>>>> 626889fb
   printer = _Printer(
       out=out, indent=indent, as_utf8=as_utf8,
       as_one_line=as_one_line,
@@ -377,11 +361,7 @@
       self,
       out,
       indent=0,
-<<<<<<< HEAD
-      as_utf8=False,
-=======
       as_utf8=_as_utf8_default,
->>>>>>> 626889fb
       as_one_line=False,
       use_short_repeated_primitives=False,
       pointy_brackets=False,
@@ -586,7 +566,7 @@
         # For groups, use the capitalized name.
         out.write(field.message_type.name)
       else:
-          out.write(field.name)
+        out.write(field.name)
 
     if (self.force_colon or
         field.cpp_type != descriptor.FieldDescriptor.CPPTYPE_MESSAGE):
@@ -884,12 +864,6 @@
       ParseError: On text parsing problems.
     """
     # Tokenize expects native str lines.
-<<<<<<< HEAD
-    str_lines = (
-        line if isinstance(line, str) else line.decode('utf-8')
-        for line in lines)
-    tokenizer = Tokenizer(str_lines)
-=======
     try:
       str_lines = (
           line if isinstance(line, str) else line.decode('utf-8')
@@ -899,7 +873,6 @@
       raise ParseError from e
     if message:
       self.root_type = message.DESCRIPTOR.full_name
->>>>>>> 626889fb
     while not tokenizer.AtEnd():
       self._MergeField(tokenizer, message)
 
@@ -959,8 +932,6 @@
       # pylint: disable=protected-access
       field = message.Extensions._FindExtensionByName(name)
       # pylint: enable=protected-access
-
-
       if not field:
         if self.allow_unknown_extension:
           field = None
@@ -1049,15 +1020,12 @@
     if not tokenizer.TryConsume(','):
       tokenizer.TryConsume(';')
 
-<<<<<<< HEAD
-=======
   def _LogSilentMarker(self, immediate_message_type, field_name):
     pass
 
   def _DetectSilentMarker(self, tokenizer, immediate_message_type, field_name):
     if tokenizer.contains_silent_marker_before_current_token:
       self._LogSilentMarker(immediate_message_type, field_name)
->>>>>>> 626889fb
 
   def _ConsumeAnyTypeUrl(self, tokenizer):
     """Consumes a google.protobuf.Any type URL and returns the type name."""
