# Protocol Buffers - Google's data interchange format
# Copyright 2008 Google Inc.  All rights reserved.
#
# Use of this source code is governed by a BSD-style
# license that can be found in the LICENSE file or at
# https://developers.google.com/open-source/licenses/bsd

"""Provides a factory class for generating dynamic messages.

The easiest way to use this class is if you have access to the FileDescriptor
protos containing the messages you want to create you can just do the following:

message_classes = message_factory.GetMessages(iterable_of_file_descriptors)
my_proto_instance = message_classes['some.proto.package.MessageName']()
"""

__author__ = 'matthewtoia@google.com (Matt Toia)'

import warnings

from google.protobuf import descriptor_pool
from google.protobuf import message
from google.protobuf.internal import api_implementation

if api_implementation.Type() == 'python':
  from google.protobuf.internal import python_message as message_impl
else:
  from google.protobuf.pyext import cpp_message as message_impl  # pylint: disable=g-import-not-at-top


# The type of all Message classes.
_GENERATED_PROTOCOL_MESSAGE_TYPE = message_impl.GeneratedProtocolMessageType


def GetMessageClass(descriptor):
  """Obtains a proto2 message class based on the passed in descriptor.

  Passing a descriptor with a fully qualified name matching a previous
  invocation will cause the same class to be returned.

  Args:
    descriptor: The descriptor to build from.

  Returns:
    A class describing the passed in descriptor.
  """
  concrete_class = getattr(descriptor, '_concrete_class', None)
  if concrete_class:
    return concrete_class
  return _InternalCreateMessageClass(descriptor)


def GetMessageClassesForFiles(files, pool):
  """Gets all the messages from specified files.

  This will find and resolve dependencies, failing if the descriptor
  pool cannot satisfy them.

  This will not return the classes for nested types within those classes, for
  those, use GetMessageClass() on the nested types within their containing
  messages.

  For example, for the message:

  message NestedTypeMessage {
    message NestedType {
      string data = 1;
    }
    NestedType nested = 1;
  }

  NestedTypeMessage will be in the result, but not
  NestedTypeMessage.NestedType.

  Args:
    files: The file names to extract messages from.
    pool: The descriptor pool to find the files including the dependent files.

  Returns:
    A dictionary mapping proto names to the message classes.
  """
  result = {}
  for file_name in files:
    file_desc = pool.FindFileByName(file_name)
    for desc in file_desc.message_types_by_name.values():
      result[desc.full_name] = GetMessageClass(desc)

    # While the extension FieldDescriptors are created by the descriptor pool,
    # the python classes created in the factory need them to be registered
    # explicitly, which is done below.
    #
    # The call to RegisterExtension will specifically check if the
    # extension was already registered on the object and either
    # ignore the registration if the original was the same, or raise
    # an error if they were different.

    for extension in file_desc.extensions_by_name.values():
      _ = GetMessageClass(extension.containing_type)
      if api_implementation.Type() != 'python':
        # TODO: Remove this check here. Duplicate extension
        # register check should be in descriptor_pool.
        if extension is not pool.FindExtensionByNumber(
            extension.containing_type, extension.number
        ):
          raise ValueError('Double registration of Extensions')
      # Recursively load protos for extension field, in order to be able to
      # fully represent the extension. This matches the behavior for regular
      # fields too.
      if extension.message_type:
        GetMessageClass(extension.message_type)
  return result


def _InternalCreateMessageClass(descriptor):
  """Builds a proto2 message class based on the passed in descriptor.

  Args:
    descriptor: The descriptor to build from.

  Returns:
    A class describing the passed in descriptor.
  """
  descriptor_name = descriptor.name
  result_class = _GENERATED_PROTOCOL_MESSAGE_TYPE(
      descriptor_name,
      (message.Message,),
      {
          'DESCRIPTOR': descriptor,
          # If module not set, it wrongly points to message_factory module.
          '__module__': None,
      },
  )
  for field in descriptor.fields:
    if field.message_type:
      GetMessageClass(field.message_type)

  for extension in result_class.DESCRIPTOR.extensions:
    extended_class = GetMessageClass(extension.containing_type)
    if api_implementation.Type() != 'python':
      # TODO: Remove this check here. Duplicate extension
      # register check should be in descriptor_pool.
      pool = extension.containing_type.file.pool
      if extension is not pool.FindExtensionByNumber(
          extension.containing_type, extension.number
      ):
        raise ValueError('Double registration of Extensions')
    if extension.message_type:
      GetMessageClass(extension.message_type)
  return result_class


# Deprecated. Please use GetMessageClass() or GetMessageClassesForFiles()
# method above instead.
class MessageFactory(object):
  """Factory for creating Proto2 messages from descriptors in a pool."""

  def __init__(self, pool=None):
    """Initializes a new factory."""
    self.pool = pool or descriptor_pool.DescriptorPool()

<<<<<<< HEAD
    # local cache of all classes built from protobuf descriptors
    self._classes = {}

  def GetPrototype(self, descriptor):
    """Obtains a proto2 message class based on the passed in descriptor.

    Passing a descriptor with a fully qualified name matching a previous
    invocation will cause the same class to be returned.

    Args:
      descriptor: The descriptor to build from.

    Returns:
      A class describing the passed in descriptor.
    """
    if descriptor not in self._classes:
      result_class = self.CreatePrototype(descriptor)
      # The assignment to _classes is redundant for the base implementation, but
      # might avoid confusion in cases where CreatePrototype gets overridden and
      # does not call the base implementation.
      self._classes[descriptor] = result_class
      return result_class
    return self._classes[descriptor]

  def CreatePrototype(self, descriptor):
    """Builds a proto2 message class based on the passed in descriptor.

    Don't call this function directly, it always creates a new class. Call
    GetPrototype() instead. This method is meant to be overridden in subblasses
    to perform additional operations on the newly constructed class.

    Args:
      descriptor: The descriptor to build from.

    Returns:
      A class describing the passed in descriptor.
    """
    descriptor_name = descriptor.name
    result_class = _GENERATED_PROTOCOL_MESSAGE_TYPE(
        descriptor_name,
        (message.Message,),
        {
            'DESCRIPTOR': descriptor,
            # If module not set, it wrongly points to message_factory module.
            '__module__': None,
        })
    result_class._FACTORY = self  # pylint: disable=protected-access
    # Assign in _classes before doing recursive calls to avoid infinite
    # recursion.
    self._classes[descriptor] = result_class
    for field in descriptor.fields:
      if field.message_type:
        self.GetPrototype(field.message_type)
    for extension in result_class.DESCRIPTOR.extensions:
      if extension.containing_type not in self._classes:
        self.GetPrototype(extension.containing_type)
      extended_class = self._classes[extension.containing_type]
      extended_class.RegisterExtension(extension)
    return result_class

  def GetMessages(self, files):
    """Gets all the messages from a specified file.

    This will find and resolve dependencies, failing if the descriptor
    pool cannot satisfy them.

    Args:
      files: The file names to extract messages from.

    Returns:
      A dictionary mapping proto names to the message classes. This will include
      any dependent messages as well as any messages defined in the same file as
      a specified message.
    """
    result = {}
    for file_name in files:
      file_desc = self.pool.FindFileByName(file_name)
      for desc in file_desc.message_types_by_name.values():
        result[desc.full_name] = self.GetPrototype(desc)

      # While the extension FieldDescriptors are created by the descriptor pool,
      # the python classes created in the factory need them to be registered
      # explicitly, which is done below.
      #
      # The call to RegisterExtension will specifically check if the
      # extension was already registered on the object and either
      # ignore the registration if the original was the same, or raise
      # an error if they were different.

      for extension in file_desc.extensions_by_name.values():
        if extension.containing_type not in self._classes:
          self.GetPrototype(extension.containing_type)
        extended_class = self._classes[extension.containing_type]
        extended_class.RegisterExtension(extension)
    return result


_FACTORY = MessageFactory()


def GetMessages(file_protos):
=======

def GetMessages(file_protos, pool=None):
>>>>>>> 626889fb
  """Builds a dictionary of all the messages available in a set of files.

  Args:
    file_protos: Iterable of FileDescriptorProto to build messages out of.
    pool: The descriptor pool to add the file protos.

  Returns:
    A dictionary mapping proto names to the message classes. This will include
    any dependent messages as well as any messages defined in the same file as
    a specified message.
  """
  # The cpp implementation of the protocol buffer library requires to add the
  # message in topological order of the dependency graph.
  des_pool = pool or descriptor_pool.DescriptorPool()
  file_by_name = {file_proto.name: file_proto for file_proto in file_protos}

  def _AddFile(file_proto):
    for dependency in file_proto.dependency:
      if dependency in file_by_name:
        # Remove from elements to be visited, in order to cut cycles.
        _AddFile(file_by_name.pop(dependency))
    des_pool.Add(file_proto)

  while file_by_name:
    _AddFile(file_by_name.popitem()[1])
  return GetMessageClassesForFiles(
      [file_proto.name for file_proto in file_protos], des_pool
  )<|MERGE_RESOLUTION|>--- conflicted
+++ resolved
@@ -158,112 +158,8 @@
     """Initializes a new factory."""
     self.pool = pool or descriptor_pool.DescriptorPool()
 
-<<<<<<< HEAD
-    # local cache of all classes built from protobuf descriptors
-    self._classes = {}
-
-  def GetPrototype(self, descriptor):
-    """Obtains a proto2 message class based on the passed in descriptor.
-
-    Passing a descriptor with a fully qualified name matching a previous
-    invocation will cause the same class to be returned.
-
-    Args:
-      descriptor: The descriptor to build from.
-
-    Returns:
-      A class describing the passed in descriptor.
-    """
-    if descriptor not in self._classes:
-      result_class = self.CreatePrototype(descriptor)
-      # The assignment to _classes is redundant for the base implementation, but
-      # might avoid confusion in cases where CreatePrototype gets overridden and
-      # does not call the base implementation.
-      self._classes[descriptor] = result_class
-      return result_class
-    return self._classes[descriptor]
-
-  def CreatePrototype(self, descriptor):
-    """Builds a proto2 message class based on the passed in descriptor.
-
-    Don't call this function directly, it always creates a new class. Call
-    GetPrototype() instead. This method is meant to be overridden in subblasses
-    to perform additional operations on the newly constructed class.
-
-    Args:
-      descriptor: The descriptor to build from.
-
-    Returns:
-      A class describing the passed in descriptor.
-    """
-    descriptor_name = descriptor.name
-    result_class = _GENERATED_PROTOCOL_MESSAGE_TYPE(
-        descriptor_name,
-        (message.Message,),
-        {
-            'DESCRIPTOR': descriptor,
-            # If module not set, it wrongly points to message_factory module.
-            '__module__': None,
-        })
-    result_class._FACTORY = self  # pylint: disable=protected-access
-    # Assign in _classes before doing recursive calls to avoid infinite
-    # recursion.
-    self._classes[descriptor] = result_class
-    for field in descriptor.fields:
-      if field.message_type:
-        self.GetPrototype(field.message_type)
-    for extension in result_class.DESCRIPTOR.extensions:
-      if extension.containing_type not in self._classes:
-        self.GetPrototype(extension.containing_type)
-      extended_class = self._classes[extension.containing_type]
-      extended_class.RegisterExtension(extension)
-    return result_class
-
-  def GetMessages(self, files):
-    """Gets all the messages from a specified file.
-
-    This will find and resolve dependencies, failing if the descriptor
-    pool cannot satisfy them.
-
-    Args:
-      files: The file names to extract messages from.
-
-    Returns:
-      A dictionary mapping proto names to the message classes. This will include
-      any dependent messages as well as any messages defined in the same file as
-      a specified message.
-    """
-    result = {}
-    for file_name in files:
-      file_desc = self.pool.FindFileByName(file_name)
-      for desc in file_desc.message_types_by_name.values():
-        result[desc.full_name] = self.GetPrototype(desc)
-
-      # While the extension FieldDescriptors are created by the descriptor pool,
-      # the python classes created in the factory need them to be registered
-      # explicitly, which is done below.
-      #
-      # The call to RegisterExtension will specifically check if the
-      # extension was already registered on the object and either
-      # ignore the registration if the original was the same, or raise
-      # an error if they were different.
-
-      for extension in file_desc.extensions_by_name.values():
-        if extension.containing_type not in self._classes:
-          self.GetPrototype(extension.containing_type)
-        extended_class = self._classes[extension.containing_type]
-        extended_class.RegisterExtension(extension)
-    return result
-
-
-_FACTORY = MessageFactory()
-
-
-def GetMessages(file_protos):
-=======
 
 def GetMessages(file_protos, pool=None):
->>>>>>> 626889fb
   """Builds a dictionary of all the messages available in a set of files.
 
   Args:
