--- conflicted
+++ resolved
@@ -13,10 +13,7 @@
 
 from google.protobuf import descriptor_pb2
 from google.protobuf import descriptor
-<<<<<<< HEAD
-=======
 from google.protobuf import descriptor_pool
->>>>>>> 626889fb
 from google.protobuf import message_factory
 
 
