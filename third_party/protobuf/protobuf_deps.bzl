"""Load dependencies needed to compile the protobuf library as a 3rd-party consumer.

The consumers should use the following WORKSPACE snippet, which loads dependencies
and sets up the repositories protobuf needs:

```
http_archive(
    name = "com_google_protobuf",
    strip_prefix = "protobuf-VERSION",
    sha256 = ...,
    url = ...,
)

load("@com_google_protobuf//:protobuf_deps.bzl", "protobuf_deps")

protobuf_deps()

load("@rules_java//java:rules_java_deps.bzl", "rules_java_dependencies")

rules_java_dependencies()

load("@rules_java//java:repositories.bzl", "rules_java_toolchains")

rules_java_toolchains()

load("@rules_python//python:repositories.bzl", "py_repositories")

py_repositories()
```
"""

load("@bazel_tools//tools/build_defs/repo:http.bzl", "http_archive")
load("//bazel/private:proto_bazel_features.bzl", "proto_bazel_features")  # buildifier: disable=bzl-visibility
load("//python/dist:python_downloads.bzl", "python_nuget_package", "python_source_archive")
load("//python/dist:system_python.bzl", "system_python")

PROTOBUF_MAVEN_ARTIFACTS = [
    "com.google.code.findbugs:jsr305:3.0.2",
    "com.google.code.gson:gson:2.8.9",
    "com.google.errorprone:error_prone_annotations:2.5.1",
    "com.google.j2objc:j2objc-annotations:2.8",
    "com.google.guava:guava:32.0.1-jre",
]

def _github_archive(repo, commit, **kwargs):
    repo_name = repo.split("/")[-1]
    http_archive(
        urls = [repo + "/archive/" + commit + ".zip"],
        strip_prefix = repo_name + "-" + commit,
        **kwargs
    )

PROTOBUF_MAVEN_ARTIFACTS = [
    "com.google.code.findbugs:jsr305:3.0.2",
    "com.google.code.gson:gson:2.8.9",
    "com.google.errorprone:error_prone_annotations:2.3.2",
    "com.google.j2objc:j2objc-annotations:1.3",
    "com.google.guava:guava:30.1.1-jre",
    "com.google.guava:guava-testlib:30.1.1-jre",
    "com.google.truth:truth:1.1.2",
    "junit:junit:4.12",
    "org.mockito:mockito-core:4.3.1",
]

def protobuf_deps():
    """Loads common dependencies needed to compile the protobuf library."""

<<<<<<< HEAD
    if not native.existing_rule("bazel_skylib"):
        http_archive(
            name = "bazel_skylib",
            sha256 = "97e70364e9249702246c0e9444bccdc4b847bed1eb03c5a3ece4f83dfe6abc44",
            urls = [
                "https://mirror.bazel.build/github.com/bazelbuild/bazel-skylib/releases/download/1.0.2/bazel-skylib-1.0.2.tar.gz",
                "https://github.com/bazelbuild/bazel-skylib/releases/download/1.0.2/bazel-skylib-1.0.2.tar.gz",
            ],
        )

    if not native.existing_rule("zlib"):
        http_archive(
            name = "zlib",
            build_file = "@com_google_protobuf//:third_party/zlib.BUILD",
            sha256 = "629380c90a77b964d896ed37163f5c3a34f6e6d897311f1df2a7016355c45eff",
            strip_prefix = "zlib-1.2.11",
            urls = ["https://github.com/madler/zlib/archive/v1.2.11.tar.gz"],
=======
    if not native.existing_rule("bazel_features"):
        http_archive(
            name = "bazel_features",
            sha256 = "95fb3cfd11466b4cad6565e3647a76f89886d875556a4b827c021525cb2482bb",
            strip_prefix = "bazel_features-1.10.0",
            url = "https://github.com/bazel-contrib/bazel_features/releases/download/v1.10.0/bazel_features-v1.10.0.tar.gz",
        )

    if not native.existing_rule("bazel_skylib"):
        http_archive(
            name = "bazel_skylib",
            sha256 = "d00f1389ee20b60018e92644e0948e16e350a7707219e7a390fb0a99b6ec9262",
            urls = [
                "https://mirror.bazel.build/github.com/bazelbuild/bazel-skylib/releases/download/1.7.0/bazel-skylib-1.7.0.tar.gz",
                "https://github.com/bazelbuild/bazel-skylib/releases/download/1.7.0/bazel-skylib-1.7.0.tar.gz",
            ],
        )

    if not native.existing_rule("abseil-cpp"):
        _github_archive(
            name = "abseil-cpp",
            repo = "https://github.com/abseil/abseil-cpp",
            commit = "9ac7062b1860d895fb5a8cbf58c3e9ef8f674b5f",  # Abseil LTS 20250127
            sha256 = "d8ae9aa794a571ee39c77085ee69f1d4ac276212a7d99734974d95df7baa8d13",
        )

    if not native.existing_rule("zlib"):
        http_archive(
            name = "zlib",
            build_file = Label("//third_party:zlib.BUILD"),
            sha256 = "38ef96b8dfe510d42707d9c781877914792541133e1870841463bfa73f883e32",
            strip_prefix = "zlib-1.3.1",
            urls = [
                "https://github.com/madler/zlib/releases/download/v1.3.1/zlib-1.3.1.tar.xz",
                "https://zlib.net/zlib-1.3.1.tar.xz",
            ],
        )

    if not native.existing_rule("jsoncpp"):
        _github_archive(
            name = "jsoncpp",
            repo = "https://github.com/open-source-parsers/jsoncpp",
            commit = "89e2973c754a9c02a49974d839779b151e95afd6",  # 1.9.6
            sha256 = "02f0804596c1e18c064d890ac9497fa17d585e822fcacf07ff8a8aa0b344a7bd",
            build_file = Label("//third_party:jsoncpp.BUILD"),
>>>>>>> 626889fb
        )

    if not native.existing_rule("rules_cc"):
        http_archive(
            name = "rules_cc",
<<<<<<< HEAD
            sha256 = "9d48151ea71b3e225adfb6867e6d2c7d0dce46cbdc8710d9a9a628574dfd40a0",
            strip_prefix = "rules_cc-818289e5613731ae410efb54218a4077fb9dbb03",
            urls = ["https://github.com/bazelbuild/rules_cc/archive/818289e5613731ae410efb54218a4077fb9dbb03.tar.gz"],
=======
            urls = ["https://github.com/bazelbuild/rules_cc/releases/download/0.0.16/rules_cc-0.0.16.tar.gz"],
            sha256 = "bbf1ae2f83305b7053b11e4467d317a7ba3517a12cef608543c1b1c5bf48a4df",
            strip_prefix = "rules_cc-0.0.16",
>>>>>>> 626889fb
        )

    if not native.existing_rule("rules_java"):
        http_archive(
            name = "rules_java",
<<<<<<< HEAD
            sha256 = "f5a3e477e579231fca27bf202bb0e8fbe4fc6339d63b38ccb87c2760b533d1c3",
            strip_prefix = "rules_java-981f06c3d2bd10225e85209904090eb7b5fb26bd",
            urls = ["https://github.com/bazelbuild/rules_java/archive/981f06c3d2bd10225e85209904090eb7b5fb26bd.tar.gz"],
        )

    if not native.existing_rule("rules_proto"):
        http_archive(
            name = "rules_proto",
            sha256 = "a4382f78723af788f0bc19fd4c8411f44ffe0a72723670a34692ffad56ada3ac",
            strip_prefix = "rules_proto-f7a30f6f80006b591fa7c437fe5a951eb10bcbcf",
            urls = ["https://github.com/bazelbuild/rules_proto/archive/f7a30f6f80006b591fa7c437fe5a951eb10bcbcf.zip"],
        )

    if not native.existing_rule("rules_python"):
        http_archive(
            name = "rules_python",
            sha256 = "b6d46438523a3ec0f3cead544190ee13223a52f6a6765a29eae7b7cc24cc83a0",
            urls = ["https://github.com/bazelbuild/rules_python/releases/download/0.1.0/rules_python-0.1.0.tar.gz"],
=======
            urls = [
                "https://github.com/bazelbuild/rules_java/releases/download/8.6.1/rules_java-8.6.1.tar.gz",
            ],
            sha256 = "c5bc17e17bb62290b1fd8fdd847a2396d3459f337a7e07da7769b869b488ec26",
        )

    if not native.existing_rule("rules_shell"):
        http_archive(
            name = "rules_shell",
            sha256 = "410e8ff32e018b9efd2743507e7595c26e2628567c42224411ff533b57d27c28",
            strip_prefix = "rules_shell-0.2.0",
            url = "https://github.com/bazelbuild/rules_shell/releases/download/v0.2.0/rules_shell-v0.2.0.tar.gz",
        )

    if not native.existing_rule("proto_bazel_features"):
        proto_bazel_features(name = "proto_bazel_features")

    if not native.existing_rule("rules_python"):
        http_archive(
            name = "rules_python",
            sha256 = "4f7e2aa1eb9aa722d96498f5ef514f426c1f55161c3c9ae628c857a7128ceb07",
            strip_prefix = "rules_python-1.0.0",
            url = "https://github.com/bazelbuild/rules_python/releases/download/1.0.0/rules_python-1.0.0.tar.gz",
        )

    if not native.existing_rule("system_python"):
        system_python(
            name = "system_python",
            minimum_python_version = "3.9",
>>>>>>> 626889fb
        )

    if not native.existing_rule("rules_jvm_external"):
        http_archive(
            name = "rules_jvm_external",
<<<<<<< HEAD
            sha256 = "744bd7436f63af7e9872948773b8b106016dc164acb3960b4963f86754532ee7",
            strip_prefix = "rules_jvm_external-906875b0d5eaaf61a8ca2c9c3835bde6f435d011",
            urls = ["https://github.com/bazelbuild/rules_jvm_external/archive/906875b0d5eaaf61a8ca2c9c3835bde6f435d011.zip"],
=======
            strip_prefix = "rules_jvm_external-6.3",
            sha256 = "c18a69d784bcd851be95897ca0eca0b57dc86bb02e62402f15736df44160eb02",
            url = "https://github.com/bazelbuild/rules_jvm_external/releases/download/6.3/rules_jvm_external-6.3.tar.gz",
>>>>>>> 626889fb
        )

    if not native.existing_rule("rules_pkg"):
        http_archive(
            name = "rules_pkg",
            urls = [
<<<<<<< HEAD
                "https://mirror.bazel.build/github.com/bazelbuild/rules_pkg/releases/download/0.5.1/rules_pkg-0.5.1.tar.gz",
                "https://github.com/bazelbuild/rules_pkg/releases/download/0.5.1/rules_pkg-0.5.1.tar.gz",
            ],
            sha256 = "a89e203d3cf264e564fcb96b6e06dd70bc0557356eb48400ce4b5d97c2c3720d",
        )

    if not native.existing_rule("io_bazel_rules_kotlin"):
        http_archive(
            name = "io_bazel_rules_kotlin",
            urls = ["https://github.com/bazelbuild/rules_kotlin/releases/download/v1.5.0-beta-4/rules_kotlin_release.tgz"],
            sha256 = "6cbd4e5768bdfae1598662e40272729ec9ece8b7bded8f0d2c81c8ff96dc139d",
        )
=======
                "https://mirror.bazel.build/github.com/bazelbuild/rules_pkg/releases/download/1.0.1/rules_pkg-1.0.1.tar.gz",
                "https://github.com/bazelbuild/rules_pkg/releases/download/1.0.1/rules_pkg-1.0.1.tar.gz",
            ],
            sha256 = "d20c951960ed77cb7b341c2a59488534e494d5ad1d30c4818c736d57772a9fef",
        )

    if not native.existing_rule("build_bazel_rules_apple"):
        http_archive(
            name = "build_bazel_rules_apple",
            sha256 = "86ff9c3a2c7bc308fef339bcd5b3819aa735215033886cc281eb63f10cd17976",
            url = "https://github.com/bazelbuild/rules_apple/releases/download/3.16.0/rules_apple.3.16.0.tar.gz",
        )

    if not native.existing_rule("build_bazel_apple_support"):
        http_archive(
            name = "build_bazel_apple_support",
            sha256 = "c4bb2b7367c484382300aee75be598b92f847896fb31bbd22f3a2346adf66a80",
            url = "https://github.com/bazelbuild/apple_support/releases/download/1.15.1/apple_support.1.15.1.tar.gz",
        )

    if not native.existing_rule("rules_kotlin"):
        http_archive(
            name = "rules_kotlin",
            sha256 = "3b772976fec7bdcda1d84b9d39b176589424c047eb2175bed09aac630e50af43",
            url = "https://github.com/bazelbuild/rules_kotlin/releases/download/v1.9.6/rules_kotlin-v1.9.6.tar.gz",
        )

    if not native.existing_rule("rules_license"):
        http_archive(
            name = "rules_license",
            urls = [
                "https://mirror.bazel.build/github.com/bazelbuild/rules_license/releases/download/1.0.0/rules_license-1.0.0.tar.gz",
                "https://github.com/bazelbuild/rules_license/releases/download/1.0.0/rules_license-1.0.0.tar.gz",
            ],
            sha256 = "26d4021f6898e23b82ef953078389dd49ac2b5618ac564ade4ef87cced147b38",
        )

    # Python Downloads
    python_source_archive(
        name = "python-3.9.0",
        sha256 = "df796b2dc8ef085edae2597a41c1c0a63625ebd92487adaef2fed22b567873e8",
    )
    python_nuget_package(
        name = "nuget_python_i686_3.9.0",
        sha256 = "229abecbe49dc08fe5709e0b31e70edfb3b88f23335ebfc2904c44f940fd59b6",
    )
    python_nuget_package(
        name = "nuget_python_x86-64_3.9.0",
        sha256 = "6af58a733e7dfbfcdd50d55788134393d6ffe7ab8270effbf724bdb786558832",
    )
    python_nuget_package(
        name = "nuget_python_i686_3.10.0",
        sha256 = "e115e102eb90ce160ab0ef7506b750a8d7ecc385bde0a496f02a54337a8bc333",
    )
    python_nuget_package(
        name = "nuget_python_x86-64_3.10.0",
        sha256 = "4474c83c25625d93e772e926f95f4cd398a0abbb52793625fa30f39af3d2cc00",
    )
    native.register_toolchains("//bazel/private/toolchains:all")
>>>>>>> 626889fb
<|MERGE_RESOLUTION|>--- conflicted
+++ resolved
@@ -50,40 +50,9 @@
         **kwargs
     )
 
-PROTOBUF_MAVEN_ARTIFACTS = [
-    "com.google.code.findbugs:jsr305:3.0.2",
-    "com.google.code.gson:gson:2.8.9",
-    "com.google.errorprone:error_prone_annotations:2.3.2",
-    "com.google.j2objc:j2objc-annotations:1.3",
-    "com.google.guava:guava:30.1.1-jre",
-    "com.google.guava:guava-testlib:30.1.1-jre",
-    "com.google.truth:truth:1.1.2",
-    "junit:junit:4.12",
-    "org.mockito:mockito-core:4.3.1",
-]
-
 def protobuf_deps():
     """Loads common dependencies needed to compile the protobuf library."""
 
-<<<<<<< HEAD
-    if not native.existing_rule("bazel_skylib"):
-        http_archive(
-            name = "bazel_skylib",
-            sha256 = "97e70364e9249702246c0e9444bccdc4b847bed1eb03c5a3ece4f83dfe6abc44",
-            urls = [
-                "https://mirror.bazel.build/github.com/bazelbuild/bazel-skylib/releases/download/1.0.2/bazel-skylib-1.0.2.tar.gz",
-                "https://github.com/bazelbuild/bazel-skylib/releases/download/1.0.2/bazel-skylib-1.0.2.tar.gz",
-            ],
-        )
-
-    if not native.existing_rule("zlib"):
-        http_archive(
-            name = "zlib",
-            build_file = "@com_google_protobuf//:third_party/zlib.BUILD",
-            sha256 = "629380c90a77b964d896ed37163f5c3a34f6e6d897311f1df2a7016355c45eff",
-            strip_prefix = "zlib-1.2.11",
-            urls = ["https://github.com/madler/zlib/archive/v1.2.11.tar.gz"],
-=======
     if not native.existing_rule("bazel_features"):
         http_archive(
             name = "bazel_features",
@@ -129,46 +98,19 @@
             commit = "89e2973c754a9c02a49974d839779b151e95afd6",  # 1.9.6
             sha256 = "02f0804596c1e18c064d890ac9497fa17d585e822fcacf07ff8a8aa0b344a7bd",
             build_file = Label("//third_party:jsoncpp.BUILD"),
->>>>>>> 626889fb
         )
 
     if not native.existing_rule("rules_cc"):
         http_archive(
             name = "rules_cc",
-<<<<<<< HEAD
-            sha256 = "9d48151ea71b3e225adfb6867e6d2c7d0dce46cbdc8710d9a9a628574dfd40a0",
-            strip_prefix = "rules_cc-818289e5613731ae410efb54218a4077fb9dbb03",
-            urls = ["https://github.com/bazelbuild/rules_cc/archive/818289e5613731ae410efb54218a4077fb9dbb03.tar.gz"],
-=======
             urls = ["https://github.com/bazelbuild/rules_cc/releases/download/0.0.16/rules_cc-0.0.16.tar.gz"],
             sha256 = "bbf1ae2f83305b7053b11e4467d317a7ba3517a12cef608543c1b1c5bf48a4df",
             strip_prefix = "rules_cc-0.0.16",
->>>>>>> 626889fb
         )
 
     if not native.existing_rule("rules_java"):
         http_archive(
             name = "rules_java",
-<<<<<<< HEAD
-            sha256 = "f5a3e477e579231fca27bf202bb0e8fbe4fc6339d63b38ccb87c2760b533d1c3",
-            strip_prefix = "rules_java-981f06c3d2bd10225e85209904090eb7b5fb26bd",
-            urls = ["https://github.com/bazelbuild/rules_java/archive/981f06c3d2bd10225e85209904090eb7b5fb26bd.tar.gz"],
-        )
-
-    if not native.existing_rule("rules_proto"):
-        http_archive(
-            name = "rules_proto",
-            sha256 = "a4382f78723af788f0bc19fd4c8411f44ffe0a72723670a34692ffad56ada3ac",
-            strip_prefix = "rules_proto-f7a30f6f80006b591fa7c437fe5a951eb10bcbcf",
-            urls = ["https://github.com/bazelbuild/rules_proto/archive/f7a30f6f80006b591fa7c437fe5a951eb10bcbcf.zip"],
-        )
-
-    if not native.existing_rule("rules_python"):
-        http_archive(
-            name = "rules_python",
-            sha256 = "b6d46438523a3ec0f3cead544190ee13223a52f6a6765a29eae7b7cc24cc83a0",
-            urls = ["https://github.com/bazelbuild/rules_python/releases/download/0.1.0/rules_python-0.1.0.tar.gz"],
-=======
             urls = [
                 "https://github.com/bazelbuild/rules_java/releases/download/8.6.1/rules_java-8.6.1.tar.gz",
             ],
@@ -198,41 +140,20 @@
         system_python(
             name = "system_python",
             minimum_python_version = "3.9",
->>>>>>> 626889fb
         )
 
     if not native.existing_rule("rules_jvm_external"):
         http_archive(
             name = "rules_jvm_external",
-<<<<<<< HEAD
-            sha256 = "744bd7436f63af7e9872948773b8b106016dc164acb3960b4963f86754532ee7",
-            strip_prefix = "rules_jvm_external-906875b0d5eaaf61a8ca2c9c3835bde6f435d011",
-            urls = ["https://github.com/bazelbuild/rules_jvm_external/archive/906875b0d5eaaf61a8ca2c9c3835bde6f435d011.zip"],
-=======
             strip_prefix = "rules_jvm_external-6.3",
             sha256 = "c18a69d784bcd851be95897ca0eca0b57dc86bb02e62402f15736df44160eb02",
             url = "https://github.com/bazelbuild/rules_jvm_external/releases/download/6.3/rules_jvm_external-6.3.tar.gz",
->>>>>>> 626889fb
         )
 
     if not native.existing_rule("rules_pkg"):
         http_archive(
             name = "rules_pkg",
             urls = [
-<<<<<<< HEAD
-                "https://mirror.bazel.build/github.com/bazelbuild/rules_pkg/releases/download/0.5.1/rules_pkg-0.5.1.tar.gz",
-                "https://github.com/bazelbuild/rules_pkg/releases/download/0.5.1/rules_pkg-0.5.1.tar.gz",
-            ],
-            sha256 = "a89e203d3cf264e564fcb96b6e06dd70bc0557356eb48400ce4b5d97c2c3720d",
-        )
-
-    if not native.existing_rule("io_bazel_rules_kotlin"):
-        http_archive(
-            name = "io_bazel_rules_kotlin",
-            urls = ["https://github.com/bazelbuild/rules_kotlin/releases/download/v1.5.0-beta-4/rules_kotlin_release.tgz"],
-            sha256 = "6cbd4e5768bdfae1598662e40272729ec9ece8b7bded8f0d2c81c8ff96dc139d",
-        )
-=======
                 "https://mirror.bazel.build/github.com/bazelbuild/rules_pkg/releases/download/1.0.1/rules_pkg-1.0.1.tar.gz",
                 "https://github.com/bazelbuild/rules_pkg/releases/download/1.0.1/rules_pkg-1.0.1.tar.gz",
             ],
@@ -291,5 +212,4 @@
         name = "nuget_python_x86-64_3.10.0",
         sha256 = "4474c83c25625d93e772e926f95f4cd398a0abbb52793625fa30f39af3d2cc00",
     )
-    native.register_toolchains("//bazel/private/toolchains:all")
->>>>>>> 626889fb
+    native.register_toolchains("//bazel/private/toolchains:all")