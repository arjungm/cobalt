--- conflicted
+++ resolved
@@ -10,20 +10,6 @@
 
 load("@bazel_tools//tools/build_defs/repo:http.bzl", "http_archive")
 
-<<<<<<< HEAD
-local_repository(
-    name = "com_google_protobuf_examples",
-    path = "examples",
-)
-
-http_archive(
-    name = "com_google_googletest",
-    sha256 = "9dc9157a9a1551ec7a7e43daea9a694a0bb5fb8bec81235d8a1e6ef64c716dcb",
-    strip_prefix = "googletest-release-1.10.0",
-    urls = [
-        "https://mirror.bazel.build/github.com/google/googletest/archive/release-1.10.0.tar.gz",
-        "https://github.com/google/googletest/archive/release-1.10.0.tar.gz",
-=======
 # Load common dependencies first to ensure we use the correct version
 load("//:protobuf_deps.bzl", "PROTOBUF_MAVEN_ARTIFACTS", "protobuf_deps")
 
@@ -61,7 +47,6 @@
     strip_prefix = "googletest-1.15.0",
     urls = [
         "https://github.com/google/googletest/releases/download/v1.15.0/googletest-1.15.0.tar.gz",  # 2024-07-15
->>>>>>> 626889fb
     ],
 )
 
@@ -156,56 +141,6 @@
 # Patch rules_ruby to disable automatic attempt to install bundler. When fixed,
 # delete Disable_bundle_install.patch and remove the patch related attributes
 http_archive(
-<<<<<<< HEAD
-    name = "com_github_google_benchmark",
-    sha256 = "2a778d821997df7d8646c9c59b8edb9a573a6e04c534c01892a40aa524a7b68c",
-    strip_prefix = "benchmark-bf585a2789e30585b4e3ce6baf11ef2750b54677",
-    urls = [
-        "https://github.com/google/benchmark/archive/bf585a2789e30585b4e3ce6baf11ef2750b54677.zip",
-    ],
-)
-
-# Load common dependencies.
-load("//:protobuf_deps.bzl", "PROTOBUF_MAVEN_ARTIFACTS", "protobuf_deps")
-protobuf_deps()
-
-bind(
-    name = "python_headers",
-    actual = "//util/python:python_headers",
-)
-
-load("@rules_jvm_external//:defs.bzl", "maven_install")
-
-maven_install(
-    artifacts = PROTOBUF_MAVEN_ARTIFACTS,
-    # For updating instructions, see:
-    # https://github.com/bazelbuild/rules_jvm_external#updating-maven_installjson
-    maven_install_json = "//:maven_install.json",
-    repositories = [
-        "https://repo1.maven.org/maven2",
-        "https://repo.maven.apache.org/maven2",
-    ],
-)
-
-load("@maven//:defs.bzl", "pinned_maven_install")
-
-pinned_maven_install()
-
-# For `cc_proto_blacklist_test` and `build_test`.
-load("@bazel_skylib//:workspace.bzl", "bazel_skylib_workspace")
-
-bazel_skylib_workspace()
-
-load("@rules_pkg//:deps.bzl", "rules_pkg_dependencies")
-rules_pkg_dependencies()
-
-# For `kt_jvm_library`
-load("@io_bazel_rules_kotlin//kotlin:repositories.bzl", "kotlin_repositories")
-kotlin_repositories()
-
-load("@io_bazel_rules_kotlin//kotlin:core.bzl", "kt_register_toolchains")
-kt_register_toolchains()
-=======
     name = "rules_ruby",
     patch_args = ["-p1"],
     patches = [
@@ -400,5 +335,4 @@
 
 rules_buf_dependencies()
 
-rules_buf_toolchains(version = "v1.32.1")
->>>>>>> 626889fb
+rules_buf_toolchains(version = "v1.32.1")