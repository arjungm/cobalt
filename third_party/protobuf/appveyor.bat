setlocal

IF %platform%==MinGW GOTO build_mingw
IF %language%==cpp GOTO build_cpp
IF %language%==csharp GOTO build_csharp

echo Unsupported language %language% and platform %platform%. Exiting.
goto :error

:build_mingw
echo Building MinGW
set PATH=C:\mingw-w64\x86_64-7.2.0-posix-seh-rt_v5-rev1\mingw64\bin;%PATH:C:\Program Files\Git\usr\bin;=%
mkdir build_mingw
cd build_mingw
cmake -G "%generator%" -Dprotobuf_BUILD_SHARED_LIBS=%BUILD_DLL% -Dprotobuf_UNICODE=%UNICODE% -Dprotobuf_BUILD_TESTS=0 ../cmake
mingw32-make -j8 all || goto error
rem cd %configuration%
rem tests.exe || goto error
goto :EOF

:build_cpp
echo Building C++
mkdir build_msvc
cd build_msvc
cmake -G "%generator%" -Dprotobuf_BUILD_SHARED_LIBS=%BUILD_DLL% -Dprotobuf_UNICODE=%UNICODE% ../cmake
msbuild protobuf.sln /p:Platform=%vcplatform% /logger:"C:\Program Files\AppVeyor\BuildAgent\Appveyor.MSBuildLogger.dll" || goto error
cd %configuration%
tests.exe || goto error
goto :EOF

:build_csharp
echo Building C#
cd csharp\src
REM The platform environment variable is implicitly used by msbuild;
REM we don't want it.
set platform=
dotnet restore
dotnet build -c %configuration% || goto error

echo Testing C#
<<<<<<< HEAD
dotnet test -c %configuration% -f netcoreapp3.1 Google.Protobuf.Test\Google.Protobuf.Test.csproj || goto error
dotnet test -c %configuration% -f net451 Google.Protobuf.Test\Google.Protobuf.Test.csproj || goto error
=======
dotnet test -c %configuration% -f net6.0 Google.Protobuf.Test\Google.Protobuf.Test.csproj || goto error
dotnet test -c %configuration% -f net462 Google.Protobuf.Test\Google.Protobuf.Test.csproj || goto error
>>>>>>> 626889fb

goto :EOF

:error
echo Failed!
EXIT /b %ERRORLEVEL%<|MERGE_RESOLUTION|>--- conflicted
+++ resolved
@@ -38,13 +38,8 @@
 dotnet build -c %configuration% || goto error
 
 echo Testing C#
-<<<<<<< HEAD
-dotnet test -c %configuration% -f netcoreapp3.1 Google.Protobuf.Test\Google.Protobuf.Test.csproj || goto error
-dotnet test -c %configuration% -f net451 Google.Protobuf.Test\Google.Protobuf.Test.csproj || goto error
-=======
 dotnet test -c %configuration% -f net6.0 Google.Protobuf.Test\Google.Protobuf.Test.csproj || goto error
 dotnet test -c %configuration% -f net462 Google.Protobuf.Test\Google.Protobuf.Test.csproj || goto error
->>>>>>> 626889fb
 
 goto :EOF
 
