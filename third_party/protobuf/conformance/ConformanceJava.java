--- conflicted
+++ resolved
@@ -1,39 +1,9 @@
 // Protocol Buffers - Google's data interchange format
 // Copyright 2008 Google Inc.  All rights reserved.
-<<<<<<< HEAD
-// https://developers.google.com/protocol-buffers/
-//
-// Redistribution and use in source and binary forms, with or without
-// modification, are permitted provided that the following conditions are
-// met:
-//
-//     * Redistributions of source code must retain the above copyright
-// notice, this list of conditions and the following disclaimer.
-//     * Redistributions in binary form must reproduce the above
-// copyright notice, this list of conditions and the following disclaimer
-// in the documentation and/or other materials provided with the
-// distribution.
-//     * Neither the name of Google Inc. nor the names of its
-// contributors may be used to endorse or promote products derived from
-// this software without specific prior written permission.
-//
-// THIS SOFTWARE IS PROVIDED BY THE COPYRIGHT HOLDERS AND CONTRIBUTORS
-// "AS IS" AND ANY EXPRESS OR IMPLIED WARRANTIES, INCLUDING, BUT NOT
-// LIMITED TO, THE IMPLIED WARRANTIES OF MERCHANTABILITY AND FITNESS FOR
-// A PARTICULAR PURPOSE ARE DISCLAIMED. IN NO EVENT SHALL THE COPYRIGHT
-// OWNER OR CONTRIBUTORS BE LIABLE FOR ANY DIRECT, INDIRECT, INCIDENTAL,
-// SPECIAL, EXEMPLARY, OR CONSEQUENTIAL DAMAGES (INCLUDING, BUT NOT
-// LIMITED TO, PROCUREMENT OF SUBSTITUTE GOODS OR SERVICES; LOSS OF USE,
-// DATA, OR PROFITS; OR BUSINESS INTERRUPTION) HOWEVER CAUSED AND ON ANY
-// THEORY OF LIABILITY, WHETHER IN CONTRACT, STRICT LIABILITY, OR TORT
-// (INCLUDING NEGLIGENCE OR OTHERWISE) ARISING IN ANY WAY OUT OF THE USE
-// OF THIS SOFTWARE, EVEN IF ADVISED OF THE POSSIBILITY OF SUCH DAMAGE.
-=======
 //
 // Use of this source code is governed by a BSD-style
 // license that can be found in the LICENSE file or at
 // https://developers.google.com/open-source/licenses/bsd
->>>>>>> 626889fb
 
 import com.google.protobuf.AbstractMessage;
 import com.google.protobuf.ByteString;
@@ -114,11 +84,7 @@
         ByteString bytes, BinaryDecoderType type, Parser<T> parser, ExtensionRegistry extensions)
         throws InvalidProtocolBufferException {
       switch (type) {
-<<<<<<< HEAD
-        case BTYE_STRING_DECODER:
-=======
         case BYTE_STRING_DECODER:
->>>>>>> 626889fb
         case BYTE_ARRAY_DECODER:
           return parser.parseFrom(bytes, extensions);
         case ARRAY_BYTE_BUFFER_DECODER:
@@ -281,13 +247,6 @@
 
   @SuppressWarnings("unchecked")
   private Conformance.ConformanceResponse doTest(Conformance.ConformanceRequest request) {
-<<<<<<< HEAD
-    com.google.protobuf.AbstractMessage testMessage;
-    boolean isProto3 =
-        request.getMessageType().equals("protobuf_test_messages.proto3.TestAllTypesProto3");
-    boolean isProto2 =
-        request.getMessageType().equals("protobuf_test_messages.proto2.TestAllTypesProto2");
-=======
     AbstractMessage testMessage;
     String messageType = request.getMessageType();
 
@@ -299,39 +258,10 @@
     } catch (Exception e) {
       throw new RuntimeException(e);
     }
->>>>>>> 626889fb
 
     switch (request.getPayloadCase()) {
       case PROTOBUF_PAYLOAD:
         {
-<<<<<<< HEAD
-          if (isProto3) {
-            try {
-              ExtensionRegistry extensions = ExtensionRegistry.newInstance();
-              TestMessagesProto3.registerAllExtensions(extensions);
-              testMessage =
-                  parseBinary(
-                      request.getProtobufPayload(), TestAllTypesProto3.parser(), extensions);
-            } catch (InvalidProtocolBufferException e) {
-              return Conformance.ConformanceResponse.newBuilder()
-                  .setParseError(e.getMessage())
-                  .build();
-            }
-          } else if (isProto2) {
-            try {
-              ExtensionRegistry extensions = ExtensionRegistry.newInstance();
-              TestMessagesProto2.registerAllExtensions(extensions);
-              testMessage =
-                  parseBinary(
-                      request.getProtobufPayload(), TestAllTypesProto2.parser(), extensions);
-            } catch (InvalidProtocolBufferException e) {
-              return Conformance.ConformanceResponse.newBuilder()
-                  .setParseError(e.getMessage())
-                  .build();
-            }
-          } else {
-            throw new RuntimeException("Protobuf request doesn't have specific payload type.");
-=======
           try {
             testMessage =
                 parseBinary(
@@ -345,7 +275,6 @@
                 .build();
           } catch (Exception e) {
             throw new RuntimeException(e);
->>>>>>> 626889fb
           }
           break;
         }
@@ -357,108 +286,51 @@
                 == Conformance.TestCategory.JSON_IGNORE_UNKNOWN_PARSING_TEST) {
               parser = parser.ignoringUnknownFields();
             }
-<<<<<<< HEAD
-            if (isProto3) {
-              TestMessagesProto3.TestAllTypesProto3.Builder builder =
-                  TestMessagesProto3.TestAllTypesProto3.newBuilder();
-              parser.merge(request.getJsonPayload(), builder);
-              testMessage = builder.build();
-            } else if (isProto2) {
-              TestMessagesProto2.TestAllTypesProto2.Builder builder =
-                  TestMessagesProto2.TestAllTypesProto2.newBuilder();
-              parser.merge(request.getJsonPayload(), builder);
-              testMessage = builder.build();
-            } else {
-              throw new RuntimeException("Protobuf request doesn't have specific payload type.");
-            }
-=======
             AbstractMessage.Builder<?> builder =
                 (AbstractMessage.Builder<?>)
                     createTestMessage(messageType).getMethod("newBuilder").invoke(null);
             parser.merge(request.getJsonPayload(), builder);
             testMessage = (AbstractMessage) builder.build();
->>>>>>> 626889fb
           } catch (InvalidProtocolBufferException e) {
             return Conformance.ConformanceResponse.newBuilder()
                 .setParseError(e.getMessage())
                 .build();
-<<<<<<< HEAD
-=======
           } catch (Exception e) {
             throw new RuntimeException(e);
->>>>>>> 626889fb
           }
           break;
         }
       case TEXT_PAYLOAD:
         {
-<<<<<<< HEAD
-          if (isProto3) {
-            try {
-              TestMessagesProto3.TestAllTypesProto3.Builder builder =
-                  TestMessagesProto3.TestAllTypesProto3.newBuilder();
-              TextFormat.merge(request.getTextPayload(), builder);
-              testMessage = builder.build();
-            } catch (TextFormat.ParseException e) {
-              return Conformance.ConformanceResponse.newBuilder()
-                  .setParseError(e.getMessage())
-                  .build();
-            }
-          } else if (isProto2) {
-            try {
-              TestMessagesProto2.TestAllTypesProto2.Builder builder =
-                  TestMessagesProto2.TestAllTypesProto2.newBuilder();
-              TextFormat.merge(request.getTextPayload(), builder);
-              testMessage = builder.build();
-=======
           try {
             AbstractMessage.Builder<?> builder =
                 (AbstractMessage.Builder<?>)
                     createTestMessage(messageType).getMethod("newBuilder").invoke(null);
             TextFormat.merge(request.getTextPayload(), extensions, builder);
             testMessage = (AbstractMessage) builder.build();
->>>>>>> 626889fb
             } catch (TextFormat.ParseException e) {
               return Conformance.ConformanceResponse.newBuilder()
                   .setParseError(e.getMessage())
                   .build();
-<<<<<<< HEAD
-            }
-          } else {
-            throw new RuntimeException("Protobuf request doesn't have specific payload type.");
-=======
           } catch (Exception e) {
             throw new RuntimeException(e);
->>>>>>> 626889fb
           }
           break;
         }
       case PAYLOAD_NOT_SET:
         {
-<<<<<<< HEAD
-          throw new RuntimeException("Request didn't have payload.");
-=======
           throw new IllegalArgumentException("Request didn't have payload.");
->>>>>>> 626889fb
         }
 
       default:
         {
-<<<<<<< HEAD
-          throw new RuntimeException("Unexpected payload case.");
-=======
           throw new IllegalArgumentException("Unexpected payload case.");
->>>>>>> 626889fb
         }
     }
 
     switch (request.getRequestedOutputFormat()) {
       case UNSPECIFIED:
-<<<<<<< HEAD
-        throw new RuntimeException("Unspecified output format.");
-=======
         throw new IllegalArgumentException("Unspecified output format.");
->>>>>>> 626889fb
 
       case PROTOBUF:
         {
@@ -487,11 +359,7 @@
 
       default:
         {
-<<<<<<< HEAD
-          throw new RuntimeException("Unexpected request output.");
-=======
           throw new IllegalArgumentException("Unexpected request output.");
->>>>>>> 626889fb
         }
     }
   }
@@ -524,12 +392,9 @@
     typeRegistry =
         TypeRegistry.newBuilder()
             .add(TestMessagesProto3.TestAllTypesProto3.getDescriptor())
-<<<<<<< HEAD
-=======
             .add(
                 com.google.protobuf_test_messages.editions.proto3.TestMessagesProto3Editions
                     .TestAllTypesProto3.getDescriptor())
->>>>>>> 626889fb
             .build();
     while (doTestIo()) {
       this.testCount++;
