// Protocol Buffers - Google's data interchange format
// Copyright 2008 Google Inc.  All rights reserved.
//
// Use of this source code is governed by a BSD-style
// license that can be found in the LICENSE file or at
// https://developers.google.com/open-source/licenses/bsd

#include "text_format_conformance_suite.h"

<<<<<<< HEAD
#include <google/protobuf/any.pb.h>
#include <google/protobuf/text_format.h>
#include "conformance_test.h"
#include <google/protobuf/test_messages_proto2.pb.h>
#include <google/protobuf/test_messages_proto3.pb.h>

namespace proto2_messages = protobuf_test_messages::proto2;
=======
#include <cstddef>
#include <string>
#include <utility>
#include <vector>

#include "absl/log/absl_log.h"
#include "absl/log/die_if_null.h"
#include "absl/strings/str_cat.h"
#include "absl/strings/str_format.h"
#include "conformance_test.h"
#include "conformance/test_protos/test_messages_edition2023.pb.h"
#include "editions/golden/test_messages_proto2_editions.pb.h"
#include "editions/golden/test_messages_proto3_editions.pb.h"
#include "google/protobuf/test_messages_proto2.pb.h"
#include "google/protobuf/test_messages_proto3.pb.h"
#include "google/protobuf/text_format.h"
>>>>>>> 626889fb

using conformance::ConformanceRequest;
using conformance::ConformanceResponse;
using conformance::TestStatus;
using conformance::WireFormat;
<<<<<<< HEAD
using google::protobuf::Message;
using google::protobuf::TextFormat;
using proto2_messages::TestAllTypesProto2;
using proto2_messages::UnknownToTestAllTypes;
=======
using protobuf_test_messages::editions::TestAllTypesEdition2023;
using protobuf_test_messages::proto2::TestAllTypesProto2;
using protobuf_test_messages::proto2::UnknownToTestAllTypes;
>>>>>>> 626889fb
using protobuf_test_messages::proto3::TestAllTypesProto3;
using TestAllTypesProto2Editions =
    protobuf_test_messages::editions::proto2::TestAllTypesProto2;
using TestAllTypesProto3Editions =
    protobuf_test_messages::editions::proto3::TestAllTypesProto3;

namespace google {
namespace protobuf {

// The number of repetitions to use for performance tests.
// Corresponds approx to 500KB wireformat bytes.
static const size_t kPerformanceRepeatCount = 50000;

TextFormatConformanceTestSuite::TextFormatConformanceTestSuite() {
  SetFailureListFlagName("--text_format_failure_list");
}

bool TextFormatConformanceTestSuite::ParseTextFormatResponse(
    const ConformanceResponse& response,
    const ConformanceRequestSetting& setting, Message* test_message) {
  TextFormat::Parser parser;
  const ConformanceRequest& request = setting.GetRequest();
  if (request.print_unknown_fields()) {
    parser.AllowFieldNumber(true);
  }
  if (!parser.ParseFromString(response.text_payload(), test_message)) {
<<<<<<< HEAD
    GOOGLE_LOG(ERROR) << "INTERNAL ERROR: internal text->protobuf transcode "
               << "yielded unparseable proto. Text payload: "
               << response.text_payload();
=======
    ABSL_LOG(ERROR) << "INTERNAL ERROR: internal text->protobuf transcode "
                    << "yielded unparseable proto. Text payload: "
                    << response.text_payload();
>>>>>>> 626889fb
    return false;
  }

  return true;
}

bool TextFormatConformanceTestSuite::ParseResponse(
    const ConformanceResponse& response,
    const ConformanceRequestSetting& setting, Message* test_message) {
  const ConformanceRequest& request = setting.GetRequest();
  WireFormat requested_output = request.requested_output_format();
  const std::string& test_name = setting.GetTestName();
  ConformanceLevel level = setting.GetLevel();

  TestStatus test;
  test.set_name(test_name);
  switch (response.result_case()) {
    case ConformanceResponse::kProtobufPayload: {
      if (requested_output != conformance::PROTOBUF) {
<<<<<<< HEAD
        ReportFailure(test_name, level, request, response,
                      StrCat("Test was asked for ",
                                   WireFormatToString(requested_output),
                                   " output but provided PROTOBUF instead.")
                          .c_str());
=======
        test.set_failure_message(absl::StrCat(
            "Test was asked for ", WireFormatToString(requested_output),
            " output but provided PROTOBUF instead."));
        ReportFailure(test, level, request, response);
>>>>>>> 626889fb
        return false;
      }

      if (!test_message->ParseFromString(response.protobuf_payload())) {
        test.set_failure_message(
            "Protobuf output we received from test was unparseable.");
        ReportFailure(test, level, request, response);
        return false;
      }

      break;
    }

    case ConformanceResponse::kTextPayload: {
      if (requested_output != conformance::TEXT_FORMAT) {
<<<<<<< HEAD
        ReportFailure(test_name, level, request, response,
                      StrCat("Test was asked for ",
                                   WireFormatToString(requested_output),
                                   " output but provided TEXT_FORMAT instead.")
                          .c_str());
=======
        test.set_failure_message(absl::StrCat(
            "Test was asked for ", WireFormatToString(requested_output),
            " output but provided TEXT_FORMAT instead."));
        ReportFailure(test, level, request, response);
>>>>>>> 626889fb
        return false;
      }

      if (!ParseTextFormatResponse(response, setting, test_message)) {
        test.set_failure_message(
            "TEXT_FORMAT output we received from test was unparseable.");
        ReportFailure(test, level, request, response);
        return false;
      }

      break;
    }

    default:
<<<<<<< HEAD
      GOOGLE_LOG(FATAL) << test_name
                 << ": unknown payload type: " << response.result_case();
=======
      ABSL_LOG(FATAL) << test_name
                      << ": unknown payload type: " << response.result_case();
>>>>>>> 626889fb
  }

  return true;
}

void TextFormatConformanceTestSuite::RunSuiteImpl() {
  TextFormatConformanceTestSuiteImpl<TestAllTypesProto2>(this);
  TextFormatConformanceTestSuiteImpl<TestAllTypesProto3>(this);
  if (maximum_edition_ >= Edition::EDITION_2023) {
    TextFormatConformanceTestSuiteImpl<TestAllTypesProto2Editions>(this);
    TextFormatConformanceTestSuiteImpl<TestAllTypesProto3Editions>(this);
    TextFormatConformanceTestSuiteImpl<TestAllTypesEdition2023>(this);
  }
}

template <typename MessageType>
TextFormatConformanceTestSuiteImpl<MessageType>::
    TextFormatConformanceTestSuiteImpl(TextFormatConformanceTestSuite* suite)
    : suite_(*ABSL_DIE_IF_NULL(suite)) {
  // Flag control performance tests to keep them internal and opt-in only
  if (suite_.performance_) {
    if (MessageType::GetDescriptor()->name() == "TestAllTypesEdition2023") {
      // There are no editions-sensitive performance tests.
      return;
    }
    RunTextFormatPerformanceTests();
  } else {
    if (MessageType::GetDescriptor()->name() == "TestAllTypesProto2") {
      RunGroupTests();
      RunClosedEnumTests();
    }
    if (MessageType::GetDescriptor()->name() == "TestAllTypesEdition2023") {
      RunDelimitedTests();
    }
    if (MessageType::GetDescriptor()->name() == "TestAllTypesProto3") {
      RunAnyTests();
      RunOpenEnumTests();
      // TODO Run these over proto2 also.
      RunAllTests();
    }
  }
}

template <typename MessageType>
void TextFormatConformanceTestSuiteImpl<MessageType>::ExpectParseFailure(
    const std::string& test_name, ConformanceLevel level,
    const std::string& input) {
  MessageType prototype;
  // We don't expect output, but if the program erroneously accepts the protobuf
  // we let it send its response as this.  We must not leave it unspecified.
  ConformanceRequestSetting setting(
      level, conformance::TEXT_FORMAT, conformance::TEXT_FORMAT,
      conformance::TEXT_FORMAT_TEST, prototype, test_name, input);
  const ConformanceRequest& request = setting.GetRequest();
  ConformanceResponse response;
<<<<<<< HEAD
  string effective_test_name =
      StrCat(setting.ConformanceLevelToString(level),
                   ".Proto3.TextFormatInput.", test_name);
=======
  std::string effective_test_name = absl::StrCat(
      setting.ConformanceLevelToString(level), ".",
      setting.GetSyntaxIdentifier(), ".TextFormatInput.", test_name);

  if (!suite_.RunTest(effective_test_name, request, &response)) {
    return;
  }
>>>>>>> 626889fb

  TestStatus test;
  test.set_name(effective_test_name);
  if (response.result_case() == ConformanceResponse::kParseError) {
    suite_.ReportSuccess(test);
  } else if (response.result_case() == ConformanceResponse::kSkipped) {
    suite_.ReportSkip(test, request, response);
  } else {
    test.set_failure_message("Should have failed to parse, but didn't.");
    suite_.ReportFailure(test, level, request, response);
  }
}

template <typename MessageType>
void TextFormatConformanceTestSuiteImpl<MessageType>::RunValidTextFormatTest(
    const std::string& test_name, ConformanceLevel level,
    const std::string& input_text) {
  MessageType prototype;
  RunValidTextFormatTestWithMessage(test_name, level, input_text, prototype);
}

template <typename MessageType>
void TextFormatConformanceTestSuiteImpl<MessageType>::
    RunValidTextFormatTestWithMessage(const std::string& test_name,
                                      ConformanceLevel level,
                                      const std::string& input_text,
                                      const Message& message) {
  ConformanceRequestSetting setting1(
      level, conformance::TEXT_FORMAT, conformance::PROTOBUF,
      conformance::TEXT_FORMAT_TEST, message, test_name, input_text);
  suite_.RunValidInputTest(setting1, input_text);
  ConformanceRequestSetting setting2(
      level, conformance::TEXT_FORMAT, conformance::TEXT_FORMAT,
      conformance::TEXT_FORMAT_TEST, message, test_name, input_text);
  suite_.RunValidInputTest(setting2, input_text);
}

template <typename MessageType>
void TextFormatConformanceTestSuiteImpl<MessageType>::
    RunValidTextFormatTestWithExpected(const std::string& test_name,
                                       ConformanceLevel level,
                                       const std::string& input_text,
                                       const std::string& expected_text) {
  MessageType prototype;
  ConformanceRequestSetting setting1(
      level, conformance::TEXT_FORMAT, conformance::PROTOBUF,
      conformance::TEXT_FORMAT_TEST, prototype, test_name, input_text);
  suite_.RunValidInputTest(setting1, expected_text);
  ConformanceRequestSetting setting2(
      level, conformance::TEXT_FORMAT, conformance::TEXT_FORMAT,
      conformance::TEXT_FORMAT_TEST, prototype, test_name, input_text);
  suite_.RunValidInputTest(setting2, expected_text);
}

template <typename MessageType>
void TextFormatConformanceTestSuiteImpl<
    MessageType>::RunValidUnknownTextFormatTest(const std::string& test_name,
                                                const Message& message) {
  std::string serialized_input;
  message.SerializeToString(&serialized_input);
  MessageType prototype;
  ConformanceRequestSetting setting1(
      RECOMMENDED, conformance::PROTOBUF, conformance::TEXT_FORMAT,
      conformance::TEXT_FORMAT_TEST, prototype,
      absl::StrCat(test_name, "_Drop"), serialized_input);
  setting1.SetPrototypeMessageForCompare(message);
  suite_.RunValidBinaryInputTest(setting1, "");

  ConformanceRequestSetting setting2(
      RECOMMENDED, conformance::PROTOBUF, conformance::TEXT_FORMAT,
      conformance::TEXT_FORMAT_TEST, prototype,
      absl::StrCat(test_name, "_Print"), serialized_input);
  setting2.SetPrototypeMessageForCompare(message);
  setting2.SetPrintUnknownFields(true);
  suite_.RunValidBinaryInputTest(setting2, serialized_input);
}

template <typename MessageType>
void TextFormatConformanceTestSuiteImpl<MessageType>::RunDelimitedTests() {
  RunValidTextFormatTest("GroupFieldNoColon", REQUIRED,
                         "GroupLikeType { group_int32: 1 }");
  RunValidTextFormatTest("GroupFieldWithColon", REQUIRED,
                         "GroupLikeType: { group_int32: 1 }");
  RunValidTextFormatTest("GroupFieldEmpty", REQUIRED, "GroupLikeType {}");
  RunValidTextFormatTest(
      "GroupFieldExtension", REQUIRED,
      "[protobuf_test_messages.editions.groupliketype] { c: 1 }");
  RunValidTextFormatTest(
      "DelimitedFieldExtension", REQUIRED,
      "[protobuf_test_messages.editions.delimited_ext] { c: 1 }");


  // Test that lower-cased group name (i.e. implicit field name) are accepted.
  RunValidTextFormatTest("DelimitedFieldLowercased", REQUIRED,
                         "groupliketype { group_int32: 1 }");
  RunValidTextFormatTest("DelimitedFieldLowercasedDifferent", REQUIRED,
                         "delimited_field { group_int32: 1 }");

  // Extensions always used the field name, and should never accept the message
  // name.
  ExpectParseFailure(
      "DelimitedFieldExtensionMessageName", REQUIRED,
      "[protobuf_test_messages.editions.GroupLikeType] { group_int32: 1 }");
}

template <typename MessageType>
void TextFormatConformanceTestSuiteImpl<MessageType>::RunGroupTests() {
  RunValidTextFormatTest("GroupFieldNoColon", REQUIRED,
                         "Data { group_int32: 1 }");
  RunValidTextFormatTest("GroupFieldWithColon", REQUIRED,
                         "Data: { group_int32: 1 }");
  RunValidTextFormatTest("GroupFieldEmpty", REQUIRED, "Data {}");
  RunValidTextFormatTest("GroupFieldMultiWord", REQUIRED,
                         "MultiWordGroupField { group_int32: 1 }");

  // Test that lower-cased group name (i.e. implicit field name) is accepted
  RunValidTextFormatTest("GroupFieldLowercased", REQUIRED,
                         "data { group_int32: 1 }");
  RunValidTextFormatTest("GroupFieldLowercasedMultiWord", REQUIRED,
                         "multiwordgroupfield { group_int32: 1 }");

  // Test extensions of group type
  RunValidTextFormatTest("GroupFieldExtension", REQUIRED,
                         absl::StrFormat("[%s] { group_int32: 1 }",
                                         MessageType::GetDescriptor()
                                             ->file()
                                             ->FindExtensionByName("groupfield")
                                             ->PrintableNameForExtension()));
  ExpectParseFailure("GroupFieldExtensionGroupName", REQUIRED,
                     absl::StrFormat("[%s] { group_int32: 1 }",
                                     MessageType::GetDescriptor()
                                         ->file()
                                         ->FindMessageTypeByName("GroupField")
                                         ->full_name()));
}

template <typename MessageType>
void TextFormatConformanceTestSuiteImpl<MessageType>::RunAllTests() {
  RunValidTextFormatTest("HelloWorld", REQUIRED,
                         "optional_string: 'Hello, World!'");
  // Integer fields.
  RunValidTextFormatTest("Int32FieldMaxValue", REQUIRED,
                         "optional_int32: 2147483647");
  RunValidTextFormatTest("Int32FieldMinValue", REQUIRED,
                         "optional_int32: -2147483648");
  RunValidTextFormatTest("Uint32FieldMaxValue", REQUIRED,
                         "optional_uint32: 4294967295");
  RunValidTextFormatTest("Int64FieldMaxValue", REQUIRED,
                         "optional_int64: 9223372036854775807");
  RunValidTextFormatTest("Int64FieldMinValue", REQUIRED,
                         "optional_int64: -9223372036854775808");
  RunValidTextFormatTest("Uint64FieldMaxValue", REQUIRED,
                         "optional_uint64: 18446744073709551615");
  // Integer fields - Hex
  RunValidTextFormatTestWithExpected("Int32FieldMaxValueHex", REQUIRED,
                                     "optional_int32: 0x7FFFFFFF",
                                     "optional_int32: 2147483647");
  RunValidTextFormatTestWithExpected("Int32FieldMinValueHex", REQUIRED,
                                     "optional_int32: -0x80000000",
                                     "optional_int32: -2147483648");
  RunValidTextFormatTestWithExpected("Uint32FieldMaxValueHex", REQUIRED,
                                     "optional_uint32: 0xFFFFFFFF",
                                     "optional_uint32: 4294967295");
  RunValidTextFormatTestWithExpected("Int64FieldMaxValueHex", REQUIRED,
                                     "optional_int64: 0x7FFFFFFFFFFFFFFF",
                                     "optional_int64: 9223372036854775807");
  RunValidTextFormatTestWithExpected("Int64FieldMinValueHex", REQUIRED,
                                     "optional_int64: -0x8000000000000000",
                                     "optional_int64: -9223372036854775808");
  RunValidTextFormatTestWithExpected("Uint64FieldMaxValueHex", REQUIRED,
                                     "optional_uint64: 0xFFFFFFFFFFFFFFFF",
                                     "optional_uint64: 18446744073709551615");
  // Integer fields - Octal
  RunValidTextFormatTestWithExpected("Int32FieldMaxValueOctal", REQUIRED,
                                     "optional_int32: 017777777777",
                                     "optional_int32: 2147483647");
  RunValidTextFormatTestWithExpected("Int32FieldMinValueOctal", REQUIRED,
                                     "optional_int32: -020000000000",
                                     "optional_int32: -2147483648");
  RunValidTextFormatTestWithExpected("Uint32FieldMaxValueOctal", REQUIRED,
                                     "optional_uint32: 037777777777",
                                     "optional_uint32: 4294967295");
  RunValidTextFormatTestWithExpected("Int64FieldMaxValueOctal", REQUIRED,
                                     "optional_int64: 0777777777777777777777",
                                     "optional_int64: 9223372036854775807");
  RunValidTextFormatTestWithExpected("Int64FieldMinValueOctal", REQUIRED,
                                     "optional_int64: -01000000000000000000000",
                                     "optional_int64: -9223372036854775808");
  RunValidTextFormatTestWithExpected("Uint64FieldMaxValueOctal", REQUIRED,
                                     "optional_uint64: 01777777777777777777777",
                                     "optional_uint64: 18446744073709551615");

  // Parsers reject out-of-bound integer values.
  ExpectParseFailure("Int32FieldTooLarge", REQUIRED,
                     "optional_int32: 2147483648");
  ExpectParseFailure("Int32FieldTooSmall", REQUIRED,
                     "optional_int32: -2147483649");
  ExpectParseFailure("Uint32FieldTooLarge", REQUIRED,
                     "optional_uint32: 4294967296");
  ExpectParseFailure("Int64FieldTooLarge", REQUIRED,
                     "optional_int64: 9223372036854775808");
  ExpectParseFailure("Int64FieldTooSmall", REQUIRED,
                     "optional_int64: -9223372036854775809");
  ExpectParseFailure("Uint64FieldTooLarge", REQUIRED,
                     "optional_uint64: 18446744073709551616");
  // Parsers reject out-of-bound integer values - Hex
  ExpectParseFailure("Int32FieldTooLargeHex", REQUIRED,
                     "optional_int32: 0x80000000");
  ExpectParseFailure("Int32FieldTooSmallHex", REQUIRED,
                     "optional_int32: -0x80000001");
  ExpectParseFailure("Uint32FieldTooLargeHex", REQUIRED,
                     "optional_uint32: 0x100000000");
  ExpectParseFailure("Int64FieldTooLargeHex", REQUIRED,
                     "optional_int64: 0x8000000000000000");
  ExpectParseFailure("Int64FieldTooSmallHex", REQUIRED,
                     "optional_int64: -0x8000000000000001");
  ExpectParseFailure("Uint64FieldTooLargeHex", REQUIRED,
                     "optional_uint64: 0x10000000000000000");
  // Parsers reject out-of-bound integer values - Octal
  ExpectParseFailure("Int32FieldTooLargeOctal", REQUIRED,
                     "optional_int32: 020000000000");
  ExpectParseFailure("Int32FieldTooSmallOctal", REQUIRED,
                     "optional_int32: -020000000001");
  ExpectParseFailure("Uint32FieldTooLargeOctal", REQUIRED,
                     "optional_uint32: 040000000000");
  ExpectParseFailure("Int64FieldTooLargeOctal", REQUIRED,
                     "optional_int64: 01000000000000000000000");
  ExpectParseFailure("Int64FieldTooSmallOctal", REQUIRED,
                     "optional_int64: -01000000000000000000001");
  ExpectParseFailure("Uint64FieldTooLargeOctal", REQUIRED,
                     "optional_uint64: 02000000000000000000000");

  // Floating point fields
<<<<<<< HEAD
  RunValidTextFormatTest("FloatField", REQUIRED,
                         "optional_float: 3.192837");
  RunValidTextFormatTest("FloatFieldWithVeryPreciseNumber", REQUIRED,
                         "optional_float: 3.123456789123456789");
  RunValidTextFormatTest("FloatFieldMaxValue", REQUIRED,
                         "optional_float: 3.4028235e+38");
  RunValidTextFormatTest("FloatFieldMinValue", REQUIRED,
                         "optional_float: 1.17549e-38");
  RunValidTextFormatTest("FloatFieldNaNValue", REQUIRED,
                         "optional_float: NaN");
  RunValidTextFormatTest("FloatFieldPosInfValue", REQUIRED,
                         "optional_float: inf");
  RunValidTextFormatTest("FloatFieldNegInfValue", REQUIRED,
                         "optional_float: -inf");
  RunValidTextFormatTest("FloatFieldWithInt32Max", REQUIRED,
                         "optional_float: 4294967296");
  RunValidTextFormatTest("FloatFieldLargerThanInt64", REQUIRED,
                         "optional_float: 9223372036854775808");
  RunValidTextFormatTest("FloatFieldTooLarge", REQUIRED,
                         "optional_float: 3.4028235e+39");
  RunValidTextFormatTest("FloatFieldTooSmall", REQUIRED,
                         "optional_float: 1.17549e-39");
  RunValidTextFormatTest("FloatFieldLargerThanUint64", REQUIRED,
                         "optional_float: 18446744073709551616");
=======
  for (const auto& suffix : std::vector<std::string>{"", "f", "F"}) {
    const std::string name_suffix =
        suffix.empty() ? "" : absl::StrCat("_", suffix);

    RunValidTextFormatTest(absl::StrCat("FloatField", name_suffix), REQUIRED,
                           absl::StrCat("optional_float: 3.192837", suffix));
    RunValidTextFormatTestWithExpected(
        absl::StrCat("FloatFieldZero", name_suffix), REQUIRED,
        absl::StrCat("optional_float: 0", suffix),
        "" /* implicit presence, so zero means unset*/);
    RunValidTextFormatTest(absl::StrCat("FloatFieldNegative", name_suffix),
                           REQUIRED,
                           absl::StrCat("optional_float: -3.192837", suffix));
    RunValidTextFormatTest(
        absl::StrCat("FloatFieldWithVeryPreciseNumber", name_suffix), REQUIRED,
        absl::StrCat("optional_float: 3.123456789123456789", suffix));
    RunValidTextFormatTest(
        absl::StrCat("FloatFieldMaxValue", name_suffix), REQUIRED,
        absl::StrCat("optional_float: 3.4028235e+38", suffix));
    RunValidTextFormatTest(absl::StrCat("FloatFieldMinValue", name_suffix),
                           REQUIRED,
                           absl::StrCat("optional_float: 1.17549e-38", suffix));
    RunValidTextFormatTest(absl::StrCat("FloatFieldWithInt32Max", name_suffix),
                           REQUIRED,
                           absl::StrCat("optional_float: 4294967296", suffix));
    RunValidTextFormatTest(
        absl::StrCat("FloatFieldLargerThanInt64", name_suffix), REQUIRED,
        absl::StrCat("optional_float: 9223372036854775808", suffix));
    RunValidTextFormatTest(
        absl::StrCat("FloatFieldTooLarge", name_suffix), REQUIRED,
        absl::StrCat("optional_float: 3.4028235e+39", suffix));
    RunValidTextFormatTest(absl::StrCat("FloatFieldTooSmall", name_suffix),
                           REQUIRED,
                           absl::StrCat("optional_float: 1.17549e-39", suffix));
    RunValidTextFormatTest(
        absl::StrCat("FloatFieldLargerThanUint64", name_suffix), REQUIRED,
        absl::StrCat("optional_float: 18446744073709551616", suffix));
    // https://protobuf.dev/reference/protobuf/textformat-spec/#literals says
    // "-0" is a valid float literal. -0 should be considered not the same as 0
    // when considering implicit presence, and so should round trip.
    RunValidTextFormatTest(absl::StrCat("FloatFieldNegativeZero", name_suffix),
                           REQUIRED,
                           absl::StrCat("optional_float: -0", suffix));
    // https://protobuf.dev/reference/protobuf/textformat-spec/#literals says
    // ".123", "-.123", ".123e2" are a valid float literal.
    RunValidTextFormatTest(absl::StrCat("FloatFieldNoLeadingZero", name_suffix),
                           REQUIRED,
                           absl::StrCat("optional_float: .123", suffix));
    RunValidTextFormatTest(
        absl::StrCat("FloatFieldNegativeNoLeadingZero", name_suffix), REQUIRED,
        absl::StrCat("optional_float: -.123", suffix));
    RunValidTextFormatTest(
        absl::StrCat("FloatFieldNoLeadingZeroWithExponent", name_suffix),
        REQUIRED, absl::StrCat("optional_float: .123e2", suffix));
  }
  // https://protobuf.dev/reference/protobuf/textformat-spec/#value say case
  // doesn't matter for special values, test a few
  for (const auto& value : std::vector<std::string>{"nan", "NaN", "nAn"}) {
    RunValidTextFormatTest(absl::StrCat("FloatFieldValue_", value), REQUIRED,
                           absl::StrCat("optional_float: ", value));
  }
  for (const auto& value : std::vector<std::string>{
           "inf", "infinity", "INF", "INFINITY", "iNF", "inFINITY"}) {
    RunValidTextFormatTest(absl::StrCat("FloatFieldValue_Pos", value), REQUIRED,
                           absl::StrCat("optional_float: ", value));
    RunValidTextFormatTest(absl::StrCat("FloatFieldValue_Neg", value), REQUIRED,
                           absl::StrCat("optional_float: -", value));
  }
  // https://protobuf.dev/reference/protobuf/textformat-spec/#numeric and
  // https://protobuf.dev/reference/protobuf/textformat-spec/#value says
  // hex or octal float literals are invalid.
  ExpectParseFailure("FloatFieldNoHex", REQUIRED, "optional_float: 0x1");
  ExpectParseFailure("FloatFieldNoNegativeHex", REQUIRED,
                     "optional_float: -0x1");
  ExpectParseFailure("FloatFieldNoOctal", REQUIRED, "optional_float: 012");
  ExpectParseFailure("FloatFieldNoNegativeOctal", REQUIRED,
                     "optional_float: -012");
  // https://protobuf.dev/reference/protobuf/textformat-spec/#value says
  // overflows are mapped to infinity/-infinity.
  RunValidTextFormatTestWithExpected("FloatFieldOverflowInfinity", REQUIRED,
                                     "optional_float: 1e50",
                                     "optional_float: inf");
  RunValidTextFormatTestWithExpected("FloatFieldOverflowNegativeInfinity",
                                     REQUIRED, "optional_float: -1e50",
                                     "optional_float: -inf");
  RunValidTextFormatTestWithExpected("DoubleFieldOverflowInfinity", REQUIRED,
                                     "optional_double: 1e9999",
                                     "optional_double: inf");
  RunValidTextFormatTestWithExpected("DoubleFieldOverflowNegativeInfinity",
                                     REQUIRED, "optional_double: -1e9999",
                                     "optional_double: -inf");
  // Exponent is one more than uint64 max.
  RunValidTextFormatTestWithExpected(
      "FloatFieldOverflowInfinityHugeExponent", REQUIRED,
      "optional_float: 1e18446744073709551616", "optional_float: inf");
  RunValidTextFormatTestWithExpected(
      "DoubleFieldOverflowInfinityHugeExponent", REQUIRED,
      "optional_double: 1e18446744073709551616", "optional_double: inf");
  RunValidTextFormatTestWithExpected(
      "DoubleFieldLargeNegativeExponentParsesAsZero", REQUIRED,
      "optional_double: 1e-18446744073709551616", "");
  RunValidTextFormatTestWithExpected(
      "NegDoubleFieldLargeNegativeExponentParsesAsNegZero", REQUIRED,
      "optional_double: -1e-18446744073709551616", "optional_double: -0");

  RunValidTextFormatTestWithExpected(
      "FloatFieldLargeNegativeExponentParsesAsZero", REQUIRED,
      "optional_float: 1e-50", "");
  RunValidTextFormatTestWithExpected(
      "NegFloatFieldLargeNegativeExponentParsesAsNegZero", REQUIRED,
      "optional_float: -1e-50", "optional_float: -0");
>>>>>>> 626889fb

  // String literals x {Strings, Bytes}
  for (const auto& field_type : std::vector<std::string>{"String", "Bytes"}) {
    const std::string field_name =
        field_type == "String" ? "optional_string" : "optional_bytes";
    RunValidTextFormatTest(
<<<<<<< HEAD
        StrCat("StringLiteralConcat", field_type), REQUIRED,
        StrCat(field_name, ": 'first' \"second\"\n'third'"));
    RunValidTextFormatTest(
        StrCat("StringLiteralBasicEscapes", field_type), REQUIRED,
        StrCat(field_name, ": '\\a\\b\\f\\n\\r\\t\\v\\?\\\\\\'\\\"'"));
    RunValidTextFormatTest(
        StrCat("StringLiteralOctalEscapes", field_type), REQUIRED,
        StrCat(field_name, ": '\\341\\210\\264'"));
    RunValidTextFormatTest(StrCat("StringLiteralHexEscapes", field_type),
                           REQUIRED,
                           StrCat(field_name, ": '\\xe1\\x88\\xb4'"));
    RunValidTextFormatTest(
        StrCat("StringLiteralShortUnicodeEscape", field_type),
        RECOMMENDED, StrCat(field_name, ": '\\u1234'"));
    RunValidTextFormatTest(
        StrCat("StringLiteralLongUnicodeEscapes", field_type),
        RECOMMENDED, StrCat(field_name, ": '\\U00001234\\U00010437'"));
    // String literals don't include line feeds.
    ExpectParseFailure(StrCat("StringLiteralIncludesLF", field_type),
                       REQUIRED,
                       StrCat(field_name, ": 'first line\nsecond line'"));
    // Unicode escapes don't include code points that lie beyond the planes
    // (> 0x10ffff).
    ExpectParseFailure(
        StrCat("StringLiteralLongUnicodeEscapeTooLarge", field_type),
        REQUIRED, StrCat(field_name, ": '\\U00110000'"));
    // Unicode escapes don't include surrogates.
    ExpectParseFailure(
        StrCat("StringLiteralShortUnicodeEscapeSurrogatePair",
                     field_type),
        RECOMMENDED, StrCat(field_name, ": '\\ud801\\udc37'"));
    ExpectParseFailure(
        StrCat("StringLiteralShortUnicodeEscapeSurrogateFirstOnly",
                     field_type),
        RECOMMENDED, StrCat(field_name, ": '\\ud800'"));
    ExpectParseFailure(
        StrCat("StringLiteralShortUnicodeEscapeSurrogateSecondOnly",
                     field_type),
        RECOMMENDED, StrCat(field_name, ": '\\udc00'"));
    ExpectParseFailure(
        StrCat("StringLiteralLongUnicodeEscapeSurrogateFirstOnly",
                     field_type),
        RECOMMENDED, StrCat(field_name, ": '\\U0000d800'"));
    ExpectParseFailure(
        StrCat("StringLiteralLongUnicodeEscapeSurrogateSecondOnly",
                     field_type),
        RECOMMENDED, StrCat(field_name, ": '\\U0000dc00'"));
    ExpectParseFailure(
        StrCat("StringLiteralLongUnicodeEscapeSurrogatePair", field_type),
        RECOMMENDED, StrCat(field_name, ": '\\U0000d801\\U00000dc37'"));
    ExpectParseFailure(
        StrCat("StringLiteralUnicodeEscapeSurrogatePairLongShort",
                     field_type),
        RECOMMENDED, StrCat(field_name, ": '\\U0000d801\\udc37'"));
    ExpectParseFailure(
        StrCat("StringLiteralUnicodeEscapeSurrogatePairShortLong",
                     field_type),
        RECOMMENDED, StrCat(field_name, ": '\\ud801\\U0000dc37'"));
=======
        absl::StrCat("StringLiteralConcat", field_type), REQUIRED,
        absl::StrCat(field_name, ": 'first' \"second\"\n'third'"));
    RunValidTextFormatTest(
        absl::StrCat("StringLiteralBasicEscapes", field_type), REQUIRED,
        absl::StrCat(field_name, ": '\\a\\b\\f\\n\\r\\t\\v\\?\\\\\\'\\\"'"));
    RunValidTextFormatTest(
        absl::StrCat("StringLiteralOctalEscapes", field_type), REQUIRED,
        absl::StrCat(field_name, ": '\\341\\210\\264'"));
    RunValidTextFormatTest(absl::StrCat("StringLiteralHexEscapes", field_type),
                           REQUIRED,
                           absl::StrCat(field_name, ": '\\xe1\\x88\\xb4'"));
    RunValidTextFormatTest(
        absl::StrCat("StringLiteralShortUnicodeEscape", field_type),
        RECOMMENDED, absl::StrCat(field_name, ": '\\u1234'"));
    RunValidTextFormatTest(
        absl::StrCat("StringLiteralLongUnicodeEscapes", field_type),
        RECOMMENDED, absl::StrCat(field_name, ": '\\U00001234\\U00010437'"));
    // String literals don't include line feeds.
    ExpectParseFailure(absl::StrCat("StringLiteralIncludesLF", field_type),
                       REQUIRED,
                       absl::StrCat(field_name, ": 'first line\nsecond line'"));
    // Unicode escapes don't include code points that lie beyond the planes
    // (> 0x10ffff).
    ExpectParseFailure(
        absl::StrCat("StringLiteralLongUnicodeEscapeTooLarge", field_type),
        REQUIRED, absl::StrCat(field_name, ": '\\U00110000'"));
    // Unicode escapes don't include surrogates.
    ExpectParseFailure(
        absl::StrCat("StringLiteralShortUnicodeEscapeSurrogatePair",
                     field_type),
        RECOMMENDED, absl::StrCat(field_name, ": '\\ud801\\udc37'"));
    ExpectParseFailure(
        absl::StrCat("StringLiteralShortUnicodeEscapeSurrogateFirstOnly",
                     field_type),
        RECOMMENDED, absl::StrCat(field_name, ": '\\ud800'"));
    ExpectParseFailure(
        absl::StrCat("StringLiteralShortUnicodeEscapeSurrogateSecondOnly",
                     field_type),
        RECOMMENDED, absl::StrCat(field_name, ": '\\udc00'"));
    ExpectParseFailure(
        absl::StrCat("StringLiteralLongUnicodeEscapeSurrogateFirstOnly",
                     field_type),
        RECOMMENDED, absl::StrCat(field_name, ": '\\U0000d800'"));
    ExpectParseFailure(
        absl::StrCat("StringLiteralLongUnicodeEscapeSurrogateSecondOnly",
                     field_type),
        RECOMMENDED, absl::StrCat(field_name, ": '\\U0000dc00'"));
    ExpectParseFailure(
        absl::StrCat("StringLiteralLongUnicodeEscapeSurrogatePair", field_type),
        RECOMMENDED, absl::StrCat(field_name, ": '\\U0000d801\\U00000dc37'"));
    ExpectParseFailure(
        absl::StrCat("StringLiteralUnicodeEscapeSurrogatePairLongShort",
                     field_type),
        RECOMMENDED, absl::StrCat(field_name, ": '\\U0000d801\\udc37'"));
    ExpectParseFailure(
        absl::StrCat("StringLiteralUnicodeEscapeSurrogatePairShortLong",
                     field_type),
        RECOMMENDED, absl::StrCat(field_name, ": '\\ud801\\U0000dc37'"));
>>>>>>> 626889fb

    // The following method depend on the type of field, as strings have extra
    // validation.
    const auto test_method =
        field_type == "String"
<<<<<<< HEAD
            ? &TextFormatConformanceTestSuite::ExpectParseFailure
            : &TextFormatConformanceTestSuite::RunValidTextFormatTest;

    // String fields reject invalid UTF-8 byte sequences; bytes fields don't.
    (this->*test_method)(StrCat(field_type, "FieldBadUTF8Octal"),
                         REQUIRED, StrCat(field_name, ": '\\300'"));
    (this->*test_method)(StrCat(field_type, "FieldBadUTF8Hex"), REQUIRED,
                         StrCat(field_name, ": '\\xc0'"));
  }

  // Group fields
  RunValidTextFormatTestProto2("GroupFieldNoColon", REQUIRED,
                               "Data { group_int32: 1 }");
  RunValidTextFormatTestProto2("GroupFieldWithColon", REQUIRED,
                               "Data: { group_int32: 1 }");
  RunValidTextFormatTestProto2("GroupFieldEmpty", REQUIRED,
                               "Data {}");
=======
            ? &TextFormatConformanceTestSuiteImpl::ExpectParseFailure
            : &TextFormatConformanceTestSuiteImpl::RunValidTextFormatTest;

    // String fields reject invalid UTF-8 byte sequences; bytes fields don't.
    (this->*test_method)(absl::StrCat(field_type, "FieldBadUTF8Octal"),
                         REQUIRED, absl::StrCat(field_name, ": '\\300'"));
    (this->*test_method)(absl::StrCat(field_type, "FieldBadUTF8Hex"), REQUIRED,
                         absl::StrCat(field_name, ": '\\xc0'"));
  }

  // Separators
  for (const auto& test_case : std::vector<std::pair<std::string, std::string>>{
           {"string", "\"abc\""},
           {"bytes", "\"abc\""},
           {"int32", "123"},
           {"bool", "true"},
           {"double", "1.23"},
           {"fixed32", "0x123"},
       }) {
    // Optional Field Separators
    for (const auto& field_type :
         std::vector<std::string>{"Single", "Repeated"}) {
      std::string field_name, field_value;
      if (field_type == "Single") {
        field_name = absl::StrCat("optional_", test_case.first);
        field_value = test_case.second;
      } else {
        field_name = absl::StrCat("repeated_", test_case.first);
        field_value = absl::StrCat("[", test_case.second, "]");
      }

      RunValidTextFormatTest(absl::StrCat("FieldSeparatorCommaTopLevel",
                                          field_type, "_", test_case.first),
                             REQUIRED,
                             absl::StrCat(field_name, ": ", field_value, ","));
      RunValidTextFormatTest(absl::StrCat("FieldSeparatorSemiTopLevelSingle",
                                          field_type, "_", test_case.first),
                             REQUIRED,
                             absl::StrCat(field_name, ": ", field_value, ";"));

      ExpectParseFailure(
          absl::StrCat("FieldSeparatorCommaTopLevelDuplicatesFails", field_type,
                       "_", test_case.first),
          REQUIRED, absl::StrCat(field_name, ": ", field_value, ",,"));
      ExpectParseFailure(
          absl::StrCat("FieldSeparatorSemiTopLevelDuplicateFails", field_type,
                       "_", test_case.first),
          REQUIRED, absl::StrCat(field_name, ": ", field_value, ";;"));
    }
>>>>>>> 626889fb

    // Required List Separators
    RunValidTextFormatTest(
        absl::StrCat("ListSeparator_", test_case.first), REQUIRED,
        absl::StrCat("repeated_", test_case.first, ": [", test_case.second, ",",
                     test_case.second, "]"));
    ExpectParseFailure(
        absl::StrCat("ListSeparatorSemiFails_", test_case.first), REQUIRED,
        absl::StrCat("repeated_", test_case.first, ": [", test_case.second, ";",
                     test_case.second, "]"));
    // For string and bytes, if we skip the separator, the parser will treat
    // the two values as a single value.
    if (test_case.first == "string" || test_case.first == "bytes") {
      RunValidTextFormatTest(
          absl::StrCat("ListSeparatorMissingIsOneValue_", test_case.first),
          REQUIRED,
          absl::StrCat("repeated_", test_case.first, ": [", test_case.second,
                       " ", test_case.second, "]"));
    } else {
      ExpectParseFailure(
          absl::StrCat("ListSeparatorMissingFails_", test_case.first), REQUIRED,
          absl::StrCat("repeated_", test_case.first, ": [", test_case.second,
                       " ", test_case.second, "]"));
    }
    ExpectParseFailure(
        absl::StrCat("ListSeparatorDuplicateFails_", test_case.first), REQUIRED,
        absl::StrCat("repeated_", test_case.first, ": [", test_case.second,
                     ",,", test_case.second, "]"));
    ExpectParseFailure(
        absl::StrCat("ListSeparatorSingleTrailingFails_", test_case.first),
        REQUIRED,
        absl::StrCat("repeated_", test_case.first, ": [", test_case.second,
                     ",]"));
    ExpectParseFailure(
        absl::StrCat("ListSeparatorTwoValuesTrailingFails_", test_case.first),
        REQUIRED,
        absl::StrCat("repeated_", test_case.first, ": [", test_case.second, ",",
                     test_case.second, ",]"));
  }
  // The test message don't really have all types nested, so just check one
  // data type for the nested field separator support
  RunValidTextFormatTest("FieldSeparatorCommaNested", REQUIRED,
                         "optional_nested_message: { a: 123, }");
  RunValidTextFormatTest("FieldSeparatorSemiNested", REQUIRED,
                         "optional_nested_message: { a: 123; }");
  ExpectParseFailure("FieldSeparatorCommaNestedDuplicates", REQUIRED,
                     "optional_nested_message: { a: 123,, }");
  ExpectParseFailure("FieldSeparatorSemiNestedDuplicates", REQUIRED,
                     "optional_nested_message: { a: 123;; }");

  // Unknown Fields
  UnknownToTestAllTypes message;
  // Unable to print unknown Fixed32/Fixed64 fields as if they are known.
  // Fixed32/Fixed64 fields are not added in the tests.
  message.set_optional_int32(123);
  message.set_optional_string("hello");
  message.set_optional_bool(true);
  RunValidUnknownTextFormatTest("ScalarUnknownFields", message);

  message.Clear();
  message.mutable_nested_message()->set_c(111);
  RunValidUnknownTextFormatTest("MessageUnknownFields", message);

  message.Clear();
  message.mutable_optionalgroup()->set_a(321);
  RunValidUnknownTextFormatTest("GroupUnknownFields", message);

  message.add_repeated_int32(1);
  message.add_repeated_int32(2);
  message.add_repeated_int32(3);
  RunValidUnknownTextFormatTest("RepeatedUnknownFields", message);

  // Map fields
  MessageType prototype;
  (*prototype.mutable_map_string_string())["c"] = "value";
  (*prototype.mutable_map_string_string())["b"] = "value";
  (*prototype.mutable_map_string_string())["a"] = "value";
  RunValidTextFormatTestWithMessage("AlphabeticallySortedMapStringKeys",
                                    REQUIRED,
                                    R"(
        map_string_string {
          key: "a"
          value: "value"
        }
        map_string_string {
          key: "b"
          value: "value"
        }
        map_string_string {
          key: "c"
          value: "value"
        }
        )",
                                    prototype);

  prototype.Clear();
  (*prototype.mutable_map_int32_int32())[3] = 0;
  (*prototype.mutable_map_int32_int32())[2] = 0;
  (*prototype.mutable_map_int32_int32())[1] = 0;
  RunValidTextFormatTestWithMessage("AlphabeticallySortedMapIntKeys", REQUIRED,
                                    R"(
        map_int32_int32 {
          key: 1
          value: 0
        }
        map_int32_int32 {
          key: 2
          value: 0
        }
        map_int32_int32 {
          key: 3
          value: 0
        }
        )",
                                    prototype);

  prototype.Clear();
  (*prototype.mutable_map_bool_bool())[true] = false;
  (*prototype.mutable_map_bool_bool())[false] = false;
  RunValidTextFormatTestWithMessage("AlphabeticallySortedMapBoolKeys", REQUIRED,
                                    R"(
        map_bool_bool {
          key: false
          value: false
        }
        map_bool_bool {
          key: true
          value: false
        }
        )",
                                    prototype);

  prototype.Clear();
  ConformanceRequestSetting setting_map(
      REQUIRED, conformance::TEXT_FORMAT, conformance::PROTOBUF,
      conformance::TEXT_FORMAT_TEST, prototype, "DuplicateMapKey", R"(
        map_string_nested_message {
          key: "duplicate"
          value: { a: 123 }
        }
        map_string_nested_message {
          key: "duplicate"
          value: { corecursive: {} }
        }
        )");
  // The last-specified value will be retained in a parsed map
  suite_.RunValidInputTest(setting_map, R"(
        map_string_nested_message {
          key: "duplicate"
          value: { corecursive: {} }
        }
        )");
}

template <typename MessageType>
void TextFormatConformanceTestSuiteImpl<MessageType>::RunAnyTests() {
  // Any fields
  RunValidTextFormatTest("AnyField", REQUIRED,
                         R"(
        optional_any: {
          [type.googleapis.com/protobuf_test_messages.proto3.TestAllTypesProto3]
  { optional_int32: 12345
          }
        }
        )");
  RunValidTextFormatTest("AnyFieldWithRawBytes", REQUIRED,
                         R"(
        optional_any: {
          type_url:
  "type.googleapis.com/protobuf_test_messages.proto3.TestAllTypesProto3" value:
  "\b\271`"
        }
        )");
  ExpectParseFailure("AnyFieldWithInvalidType", REQUIRED,
                     R"(
        optional_any: {
          [type.googleapis.com/unknown] {
            optional_int32: 12345
          }
        }
<<<<<<< HEAD
      }
      )");

  // Map fields
  TestAllTypesProto3 prototype;
  (*prototype.mutable_map_string_string())["c"] = "value";
  (*prototype.mutable_map_string_string())["b"] = "value";
  (*prototype.mutable_map_string_string())["a"] = "value";
  RunValidTextFormatTestWithMessage("AlphabeticallySortedMapStringKeys",
                                    REQUIRED,
                                    R"(
      map_string_string {
        key: "a"
        value: "value"
      }
      map_string_string {
        key: "b"
        value: "value"
      }
      map_string_string {
        key: "c"
        value: "value"
      }
      )",
                                    prototype);

  prototype.Clear();
  (*prototype.mutable_map_int32_int32())[3] = 0;
  (*prototype.mutable_map_int32_int32())[2] = 0;
  (*prototype.mutable_map_int32_int32())[1] = 0;
  RunValidTextFormatTestWithMessage("AlphabeticallySortedMapIntKeys", REQUIRED,
                                    R"(
      map_int32_int32 {
        key: 1
        value: 0
      }
      map_int32_int32 {
        key: 2
        value: 0
      }
      map_int32_int32 {
        key: 3
        value: 0
      }
      )",
                                    prototype);

  prototype.Clear();
  (*prototype.mutable_map_bool_bool())[true] = false;
  (*prototype.mutable_map_bool_bool())[false] = false;
  RunValidTextFormatTestWithMessage("AlphabeticallySortedMapBoolKeys", REQUIRED,
                                    R"(
      map_bool_bool {
        key: false
        value: false
      }
      map_bool_bool {
        key: true
        value: false
      }
      )",
                                    prototype);

  prototype.Clear();
  ConformanceRequestSetting setting_map(
      REQUIRED, conformance::TEXT_FORMAT, conformance::PROTOBUF,
      conformance::TEXT_FORMAT_TEST, prototype, "DuplicateMapKey", R"(
      map_string_nested_message {
        key: "duplicate"
        value: { a: 123 }
      }
      map_string_nested_message {
        key: "duplicate"
        value: { corecursive: {} }
      }
      )");
  // The last-specified value will be retained in a parsed map
  RunValidInputTest(setting_map, R"(
      map_string_nested_message {
        key: "duplicate"
        value: { corecursive: {} }
      }
      )");
=======
        )");
}

template <typename MessageType>
void TextFormatConformanceTestSuiteImpl<
    MessageType>::RunTextFormatPerformanceTests() {
  TestTextFormatPerformanceMergeMessageWithRepeatedField("Bool",
                                                         "repeated_bool: true");
  TestTextFormatPerformanceMergeMessageWithRepeatedField(
      "Double", "repeated_double: 123");
  TestTextFormatPerformanceMergeMessageWithRepeatedField(
      "Int32", "repeated_uint32: 123");
  TestTextFormatPerformanceMergeMessageWithRepeatedField(
      "Int64", "repeated_uint64: 123");
  TestTextFormatPerformanceMergeMessageWithRepeatedField(
      "String", R"(repeated_string: "foo")");
  TestTextFormatPerformanceMergeMessageWithRepeatedField(
      "Bytes", R"(repeated_bytes: "foo")");
}

// This is currently considered valid input by some languages but not others
template <typename MessageType>
void TextFormatConformanceTestSuiteImpl<MessageType>::
    TestTextFormatPerformanceMergeMessageWithRepeatedField(
        const std::string& test_type_name, const std::string& message_field) {
  std::string recursive_message =
      absl::StrCat("recursive_message { ", message_field, " }");

  std::string input;
  for (size_t i = 0; i < kPerformanceRepeatCount; i++) {
    absl::StrAppend(&input, recursive_message);
  }

  std::string expected = "recursive_message { ";
  for (size_t i = 0; i < kPerformanceRepeatCount; i++) {
    absl::StrAppend(&expected, message_field, " ");
  }
  absl::StrAppend(&expected, "}");

  RunValidTextFormatTestWithExpected(
      absl::StrCat("TestTextFormatPerformanceMergeMessageWithRepeatedField",
                   test_type_name),
      RECOMMENDED, input, expected);
}

template <typename MessageType>
void TextFormatConformanceTestSuiteImpl<MessageType>::RunOpenEnumTests() {
  RunValidTextFormatTest("ClosedEnumFieldByNumber", REQUIRED,
                         R"(
        optional_nested_enum: 1
        )");
  RunValidTextFormatTest("ClosedEnumFieldWithUnknownNumber", REQUIRED,
                         R"(
        optional_nested_enum: 42
        )");
}

template <typename MessageType>
void TextFormatConformanceTestSuiteImpl<MessageType>::RunClosedEnumTests() {
  RunValidTextFormatTest("ClosedEnumFieldByNumber", REQUIRED,
                         R"(
        optional_nested_enum: 1
        )");
  ExpectParseFailure("ClosedEnumFieldWithUnknownNumber", REQUIRED,
                     R"(
        optional_nested_enum: 42
        )");
>>>>>>> 626889fb
}

}  // namespace protobuf
}  // namespace google<|MERGE_RESOLUTION|>--- conflicted
+++ resolved
@@ -7,15 +7,6 @@
 
 #include "text_format_conformance_suite.h"
 
-<<<<<<< HEAD
-#include <google/protobuf/any.pb.h>
-#include <google/protobuf/text_format.h>
-#include "conformance_test.h"
-#include <google/protobuf/test_messages_proto2.pb.h>
-#include <google/protobuf/test_messages_proto3.pb.h>
-
-namespace proto2_messages = protobuf_test_messages::proto2;
-=======
 #include <cstddef>
 #include <string>
 #include <utility>
@@ -32,22 +23,14 @@
 #include "google/protobuf/test_messages_proto2.pb.h"
 #include "google/protobuf/test_messages_proto3.pb.h"
 #include "google/protobuf/text_format.h"
->>>>>>> 626889fb
 
 using conformance::ConformanceRequest;
 using conformance::ConformanceResponse;
 using conformance::TestStatus;
 using conformance::WireFormat;
-<<<<<<< HEAD
-using google::protobuf::Message;
-using google::protobuf::TextFormat;
-using proto2_messages::TestAllTypesProto2;
-using proto2_messages::UnknownToTestAllTypes;
-=======
 using protobuf_test_messages::editions::TestAllTypesEdition2023;
 using protobuf_test_messages::proto2::TestAllTypesProto2;
 using protobuf_test_messages::proto2::UnknownToTestAllTypes;
->>>>>>> 626889fb
 using protobuf_test_messages::proto3::TestAllTypesProto3;
 using TestAllTypesProto2Editions =
     protobuf_test_messages::editions::proto2::TestAllTypesProto2;
@@ -74,15 +57,9 @@
     parser.AllowFieldNumber(true);
   }
   if (!parser.ParseFromString(response.text_payload(), test_message)) {
-<<<<<<< HEAD
-    GOOGLE_LOG(ERROR) << "INTERNAL ERROR: internal text->protobuf transcode "
-               << "yielded unparseable proto. Text payload: "
-               << response.text_payload();
-=======
     ABSL_LOG(ERROR) << "INTERNAL ERROR: internal text->protobuf transcode "
                     << "yielded unparseable proto. Text payload: "
                     << response.text_payload();
->>>>>>> 626889fb
     return false;
   }
 
@@ -102,18 +79,10 @@
   switch (response.result_case()) {
     case ConformanceResponse::kProtobufPayload: {
       if (requested_output != conformance::PROTOBUF) {
-<<<<<<< HEAD
-        ReportFailure(test_name, level, request, response,
-                      StrCat("Test was asked for ",
-                                   WireFormatToString(requested_output),
-                                   " output but provided PROTOBUF instead.")
-                          .c_str());
-=======
         test.set_failure_message(absl::StrCat(
             "Test was asked for ", WireFormatToString(requested_output),
             " output but provided PROTOBUF instead."));
         ReportFailure(test, level, request, response);
->>>>>>> 626889fb
         return false;
       }
 
@@ -129,18 +98,10 @@
 
     case ConformanceResponse::kTextPayload: {
       if (requested_output != conformance::TEXT_FORMAT) {
-<<<<<<< HEAD
-        ReportFailure(test_name, level, request, response,
-                      StrCat("Test was asked for ",
-                                   WireFormatToString(requested_output),
-                                   " output but provided TEXT_FORMAT instead.")
-                          .c_str());
-=======
         test.set_failure_message(absl::StrCat(
             "Test was asked for ", WireFormatToString(requested_output),
             " output but provided TEXT_FORMAT instead."));
         ReportFailure(test, level, request, response);
->>>>>>> 626889fb
         return false;
       }
 
@@ -155,13 +116,8 @@
     }
 
     default:
-<<<<<<< HEAD
-      GOOGLE_LOG(FATAL) << test_name
-                 << ": unknown payload type: " << response.result_case();
-=======
       ABSL_LOG(FATAL) << test_name
                       << ": unknown payload type: " << response.result_case();
->>>>>>> 626889fb
   }
 
   return true;
@@ -217,11 +173,6 @@
       conformance::TEXT_FORMAT_TEST, prototype, test_name, input);
   const ConformanceRequest& request = setting.GetRequest();
   ConformanceResponse response;
-<<<<<<< HEAD
-  string effective_test_name =
-      StrCat(setting.ConformanceLevelToString(level),
-                   ".Proto3.TextFormatInput.", test_name);
-=======
   std::string effective_test_name = absl::StrCat(
       setting.ConformanceLevelToString(level), ".",
       setting.GetSyntaxIdentifier(), ".TextFormatInput.", test_name);
@@ -229,7 +180,6 @@
   if (!suite_.RunTest(effective_test_name, request, &response)) {
     return;
   }
->>>>>>> 626889fb
 
   TestStatus test;
   test.set_name(effective_test_name);
@@ -463,32 +413,6 @@
                      "optional_uint64: 02000000000000000000000");
 
   // Floating point fields
-<<<<<<< HEAD
-  RunValidTextFormatTest("FloatField", REQUIRED,
-                         "optional_float: 3.192837");
-  RunValidTextFormatTest("FloatFieldWithVeryPreciseNumber", REQUIRED,
-                         "optional_float: 3.123456789123456789");
-  RunValidTextFormatTest("FloatFieldMaxValue", REQUIRED,
-                         "optional_float: 3.4028235e+38");
-  RunValidTextFormatTest("FloatFieldMinValue", REQUIRED,
-                         "optional_float: 1.17549e-38");
-  RunValidTextFormatTest("FloatFieldNaNValue", REQUIRED,
-                         "optional_float: NaN");
-  RunValidTextFormatTest("FloatFieldPosInfValue", REQUIRED,
-                         "optional_float: inf");
-  RunValidTextFormatTest("FloatFieldNegInfValue", REQUIRED,
-                         "optional_float: -inf");
-  RunValidTextFormatTest("FloatFieldWithInt32Max", REQUIRED,
-                         "optional_float: 4294967296");
-  RunValidTextFormatTest("FloatFieldLargerThanInt64", REQUIRED,
-                         "optional_float: 9223372036854775808");
-  RunValidTextFormatTest("FloatFieldTooLarge", REQUIRED,
-                         "optional_float: 3.4028235e+39");
-  RunValidTextFormatTest("FloatFieldTooSmall", REQUIRED,
-                         "optional_float: 1.17549e-39");
-  RunValidTextFormatTest("FloatFieldLargerThanUint64", REQUIRED,
-                         "optional_float: 18446744073709551616");
-=======
   for (const auto& suffix : std::vector<std::string>{"", "f", "F"}) {
     const std::string name_suffix =
         suffix.empty() ? "" : absl::StrCat("_", suffix);
@@ -600,73 +524,12 @@
   RunValidTextFormatTestWithExpected(
       "NegFloatFieldLargeNegativeExponentParsesAsNegZero", REQUIRED,
       "optional_float: -1e-50", "optional_float: -0");
->>>>>>> 626889fb
 
   // String literals x {Strings, Bytes}
   for (const auto& field_type : std::vector<std::string>{"String", "Bytes"}) {
     const std::string field_name =
         field_type == "String" ? "optional_string" : "optional_bytes";
     RunValidTextFormatTest(
-<<<<<<< HEAD
-        StrCat("StringLiteralConcat", field_type), REQUIRED,
-        StrCat(field_name, ": 'first' \"second\"\n'third'"));
-    RunValidTextFormatTest(
-        StrCat("StringLiteralBasicEscapes", field_type), REQUIRED,
-        StrCat(field_name, ": '\\a\\b\\f\\n\\r\\t\\v\\?\\\\\\'\\\"'"));
-    RunValidTextFormatTest(
-        StrCat("StringLiteralOctalEscapes", field_type), REQUIRED,
-        StrCat(field_name, ": '\\341\\210\\264'"));
-    RunValidTextFormatTest(StrCat("StringLiteralHexEscapes", field_type),
-                           REQUIRED,
-                           StrCat(field_name, ": '\\xe1\\x88\\xb4'"));
-    RunValidTextFormatTest(
-        StrCat("StringLiteralShortUnicodeEscape", field_type),
-        RECOMMENDED, StrCat(field_name, ": '\\u1234'"));
-    RunValidTextFormatTest(
-        StrCat("StringLiteralLongUnicodeEscapes", field_type),
-        RECOMMENDED, StrCat(field_name, ": '\\U00001234\\U00010437'"));
-    // String literals don't include line feeds.
-    ExpectParseFailure(StrCat("StringLiteralIncludesLF", field_type),
-                       REQUIRED,
-                       StrCat(field_name, ": 'first line\nsecond line'"));
-    // Unicode escapes don't include code points that lie beyond the planes
-    // (> 0x10ffff).
-    ExpectParseFailure(
-        StrCat("StringLiteralLongUnicodeEscapeTooLarge", field_type),
-        REQUIRED, StrCat(field_name, ": '\\U00110000'"));
-    // Unicode escapes don't include surrogates.
-    ExpectParseFailure(
-        StrCat("StringLiteralShortUnicodeEscapeSurrogatePair",
-                     field_type),
-        RECOMMENDED, StrCat(field_name, ": '\\ud801\\udc37'"));
-    ExpectParseFailure(
-        StrCat("StringLiteralShortUnicodeEscapeSurrogateFirstOnly",
-                     field_type),
-        RECOMMENDED, StrCat(field_name, ": '\\ud800'"));
-    ExpectParseFailure(
-        StrCat("StringLiteralShortUnicodeEscapeSurrogateSecondOnly",
-                     field_type),
-        RECOMMENDED, StrCat(field_name, ": '\\udc00'"));
-    ExpectParseFailure(
-        StrCat("StringLiteralLongUnicodeEscapeSurrogateFirstOnly",
-                     field_type),
-        RECOMMENDED, StrCat(field_name, ": '\\U0000d800'"));
-    ExpectParseFailure(
-        StrCat("StringLiteralLongUnicodeEscapeSurrogateSecondOnly",
-                     field_type),
-        RECOMMENDED, StrCat(field_name, ": '\\U0000dc00'"));
-    ExpectParseFailure(
-        StrCat("StringLiteralLongUnicodeEscapeSurrogatePair", field_type),
-        RECOMMENDED, StrCat(field_name, ": '\\U0000d801\\U00000dc37'"));
-    ExpectParseFailure(
-        StrCat("StringLiteralUnicodeEscapeSurrogatePairLongShort",
-                     field_type),
-        RECOMMENDED, StrCat(field_name, ": '\\U0000d801\\udc37'"));
-    ExpectParseFailure(
-        StrCat("StringLiteralUnicodeEscapeSurrogatePairShortLong",
-                     field_type),
-        RECOMMENDED, StrCat(field_name, ": '\\ud801\\U0000dc37'"));
-=======
         absl::StrCat("StringLiteralConcat", field_type), REQUIRED,
         absl::StrCat(field_name, ": 'first' \"second\"\n'third'"));
     RunValidTextFormatTest(
@@ -725,31 +588,11 @@
         absl::StrCat("StringLiteralUnicodeEscapeSurrogatePairShortLong",
                      field_type),
         RECOMMENDED, absl::StrCat(field_name, ": '\\ud801\\U0000dc37'"));
->>>>>>> 626889fb
 
     // The following method depend on the type of field, as strings have extra
     // validation.
     const auto test_method =
         field_type == "String"
-<<<<<<< HEAD
-            ? &TextFormatConformanceTestSuite::ExpectParseFailure
-            : &TextFormatConformanceTestSuite::RunValidTextFormatTest;
-
-    // String fields reject invalid UTF-8 byte sequences; bytes fields don't.
-    (this->*test_method)(StrCat(field_type, "FieldBadUTF8Octal"),
-                         REQUIRED, StrCat(field_name, ": '\\300'"));
-    (this->*test_method)(StrCat(field_type, "FieldBadUTF8Hex"), REQUIRED,
-                         StrCat(field_name, ": '\\xc0'"));
-  }
-
-  // Group fields
-  RunValidTextFormatTestProto2("GroupFieldNoColon", REQUIRED,
-                               "Data { group_int32: 1 }");
-  RunValidTextFormatTestProto2("GroupFieldWithColon", REQUIRED,
-                               "Data: { group_int32: 1 }");
-  RunValidTextFormatTestProto2("GroupFieldEmpty", REQUIRED,
-                               "Data {}");
-=======
             ? &TextFormatConformanceTestSuiteImpl::ExpectParseFailure
             : &TextFormatConformanceTestSuiteImpl::RunValidTextFormatTest;
 
@@ -799,7 +642,6 @@
                        "_", test_case.first),
           REQUIRED, absl::StrCat(field_name, ": ", field_value, ";;"));
     }
->>>>>>> 626889fb
 
     // Required List Separators
     RunValidTextFormatTest(
@@ -980,91 +822,6 @@
             optional_int32: 12345
           }
         }
-<<<<<<< HEAD
-      }
-      )");
-
-  // Map fields
-  TestAllTypesProto3 prototype;
-  (*prototype.mutable_map_string_string())["c"] = "value";
-  (*prototype.mutable_map_string_string())["b"] = "value";
-  (*prototype.mutable_map_string_string())["a"] = "value";
-  RunValidTextFormatTestWithMessage("AlphabeticallySortedMapStringKeys",
-                                    REQUIRED,
-                                    R"(
-      map_string_string {
-        key: "a"
-        value: "value"
-      }
-      map_string_string {
-        key: "b"
-        value: "value"
-      }
-      map_string_string {
-        key: "c"
-        value: "value"
-      }
-      )",
-                                    prototype);
-
-  prototype.Clear();
-  (*prototype.mutable_map_int32_int32())[3] = 0;
-  (*prototype.mutable_map_int32_int32())[2] = 0;
-  (*prototype.mutable_map_int32_int32())[1] = 0;
-  RunValidTextFormatTestWithMessage("AlphabeticallySortedMapIntKeys", REQUIRED,
-                                    R"(
-      map_int32_int32 {
-        key: 1
-        value: 0
-      }
-      map_int32_int32 {
-        key: 2
-        value: 0
-      }
-      map_int32_int32 {
-        key: 3
-        value: 0
-      }
-      )",
-                                    prototype);
-
-  prototype.Clear();
-  (*prototype.mutable_map_bool_bool())[true] = false;
-  (*prototype.mutable_map_bool_bool())[false] = false;
-  RunValidTextFormatTestWithMessage("AlphabeticallySortedMapBoolKeys", REQUIRED,
-                                    R"(
-      map_bool_bool {
-        key: false
-        value: false
-      }
-      map_bool_bool {
-        key: true
-        value: false
-      }
-      )",
-                                    prototype);
-
-  prototype.Clear();
-  ConformanceRequestSetting setting_map(
-      REQUIRED, conformance::TEXT_FORMAT, conformance::PROTOBUF,
-      conformance::TEXT_FORMAT_TEST, prototype, "DuplicateMapKey", R"(
-      map_string_nested_message {
-        key: "duplicate"
-        value: { a: 123 }
-      }
-      map_string_nested_message {
-        key: "duplicate"
-        value: { corecursive: {} }
-      }
-      )");
-  // The last-specified value will be retained in a parsed map
-  RunValidInputTest(setting_map, R"(
-      map_string_nested_message {
-        key: "duplicate"
-        value: { corecursive: {} }
-      }
-      )");
-=======
         )");
 }
 
@@ -1132,7 +889,6 @@
                      R"(
         optional_nested_enum: 42
         )");
->>>>>>> 626889fb
 }
 
 }  // namespace protobuf
