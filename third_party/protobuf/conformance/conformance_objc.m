// Protocol Buffers - Google's data interchange format
// Copyright 2015 Google Inc.  All rights reserved.
//
// Use of this source code is governed by a BSD-style
// license that can be found in the LICENSE file or at
// https://developers.google.com/open-source/licenses/bsd

#import <Foundation/Foundation.h>

#import "Conformance.pbobjc.h"
#import "editions/golden/TestMessagesProto2Editions.pbobjc.h"
#import "editions/golden/TestMessagesProto3Editions.pbobjc.h"
#import "google/protobuf/TestMessagesProto2.pbobjc.h"
#import "google/protobuf/TestMessagesProto3.pbobjc.h"
#import "test_protos/TestMessagesEdition2023.pbobjc.h"

static void Die(NSString *format, ...) __dead2;

static BOOL gVerbose = NO;
static int32_t gTestCount = 0;

static void Die(NSString *format, ...) {
  va_list args;
  va_start(args, format);
  NSString *msg = [[NSString alloc] initWithFormat:format arguments:args];
  NSLog(@"%@", msg);
  va_end(args);
  [msg release];
  exit(66);
}

static NSData *CheckedReadDataOfLength(NSFileHandle *handle, NSUInteger numBytes) {
  NSData *data = [handle readDataOfLength:numBytes];
  NSUInteger dataLen = data.length;
  if (dataLen == 0) {
    return nil;  // EOF.
  }
  if (dataLen != numBytes) {
    Die(@"Failed to read the request length (%d), only got: %@", numBytes, data);
  }
  return data;
}

static ConformanceResponse *DoTest(ConformanceRequest *request) {
  ConformanceResponse *response = [ConformanceResponse message];
  GPBMessage *testMessage = nil;

  switch (request.payloadOneOfCase) {
    case ConformanceRequest_Payload_OneOfCase_GPBUnsetOneOfCase:
      response.runtimeError =
          [NSString stringWithFormat:@"Request didn't have a payload: %@", request];
      break;

    case ConformanceRequest_Payload_OneOfCase_ProtobufPayload: {
      Class msgClass;
      GPBExtensionRegistry *registry;
      if ([request.messageType isEqual:@"protobuf_test_messages.proto2.TestAllTypesProto2"]) {
        msgClass = [Proto2TestAllTypesProto2 class];
        registry = [Proto2TestMessagesProto2Root extensionRegistry];
      } else if ([request.messageType
                     isEqual:@"protobuf_test_messages.proto3.TestAllTypesProto3"]) {
        msgClass = [Proto3TestAllTypesProto3 class];
        registry = [Proto3TestMessagesProto3Root extensionRegistry];
      } else if ([request.messageType
                     isEqual:@"protobuf_test_messages.editions.TestAllTypesEdition2023"]) {
        msgClass = [EditionsTestAllTypesEdition2023 class];
        registry = [EditionsTestMessagesEdition2023Root extensionRegistry];
      } else if ([request.messageType
                     isEqual:@"protobuf_test_messages.editions.proto2.TestAllTypesProto2"]) {
        msgClass = [EditionsProto2TestAllTypesProto2 class];
        registry = [EditionsProto2TestMessagesProto2EditionsRoot extensionRegistry];
      } else if ([request.messageType
                     isEqual:@"protobuf_test_messages.editions.proto3.TestAllTypesProto3"]) {
        msgClass = [EditionsProto3TestAllTypesProto3 class];
        registry = [EditionsProto3TestMessagesProto3EditionsRoot extensionRegistry];
      } else {
<<<<<<< HEAD
        response.runtimeError =
            [NSString stringWithFormat:@"Protobuf request had an unknown message_type: %@",
                                       request.messageType];
        break;
=======
        msgClass = nil;
        registry = nil;
        response.runtimeError =
            [NSString stringWithFormat:@"Protobuf request had an unknown message_type: %@",
                                       request.messageType];
>>>>>>> 626889fb
      }
      if (msgClass) {
        NSError *error = nil;
        testMessage = [msgClass parseFromData:request.protobufPayload
                            extensionRegistry:registry
                                        error:&error];
        if (!testMessage) {
          response.parseError = [NSString stringWithFormat:@"Parse error: %@", error];
        }
      }
      break;
    }

    case ConformanceRequest_Payload_OneOfCase_JsonPayload:
      response.skipped = @"ObjC doesn't support parsing JSON";
      break;

    case ConformanceRequest_Payload_OneOfCase_JspbPayload:
      response.skipped = @"ConformanceRequest had a jspb_payload ConformanceRequest.payload;"
                          " those aren't supposed to happen with opensource.";
      break;

    case ConformanceRequest_Payload_OneOfCase_TextPayload:
      response.skipped = @"ObjC doesn't support parsing TextFormat";
      break;
  }

  if (testMessage) {
    switch (request.requestedOutputFormat) {
<<<<<<< HEAD
      case WireFormat_GPBUnrecognizedEnumeratorValue:
      case WireFormat_Unspecified:
=======
      case ConformanceWireFormat_GPBUnrecognizedEnumeratorValue:
      case ConformanceWireFormat_Unspecified:
>>>>>>> 626889fb
        response.runtimeError =
            [NSString stringWithFormat:@"Unrecognized/unspecified output format: %@", request];
        break;

      case ConformanceWireFormat_Protobuf:
        response.protobufPayload = testMessage.data;
        if (!response.protobufPayload) {
          response.serializeError =
              [NSString stringWithFormat:@"Failed to make data from: %@", testMessage];
        }
        break;

      case ConformanceWireFormat_Json:
        response.skipped = @"ObjC doesn't support generating JSON";
        break;

      case ConformanceWireFormat_Jspb:
        response.skipped =
            @"ConformanceRequest had a requested_output_format of JSPB WireFormat; that"
             " isn't supposed to happen with opensource.";
        break;

      case ConformanceWireFormat_TextFormat:
        // ObjC only has partial objc generation, so don't attempt any tests that need
        // support.
        response.skipped = @"ObjC doesn't support generating TextFormat";
        break;
    }
  }

  return response;
}

static uint32_t UInt32FromLittleEndianData(NSData *data) {
  if (data.length != sizeof(uint32_t)) {
    Die(@"Data not the right size for uint32_t: %@", data);
  }
  uint32_t value;
  memcpy(&value, data.bytes, sizeof(uint32_t));
  return CFSwapInt32LittleToHost(value);
}

static NSData *UInt32ToLittleEndianData(uint32_t num) {
  uint32_t value = CFSwapInt32HostToLittle(num);
  return [NSData dataWithBytes:&value length:sizeof(uint32_t)];
}

static BOOL DoTestIo(NSFileHandle *input, NSFileHandle *output) {
  // See conformance_test_runner.cc for the wire format.
  NSData *data = CheckedReadDataOfLength(input, sizeof(uint32_t));
  if (!data) {
    // EOF.
    return NO;
  }
  uint32_t numBytes = UInt32FromLittleEndianData(data);
  data = CheckedReadDataOfLength(input, numBytes);
  if (!data) {
    Die(@"Failed to read request");
  }

  NSError *error = nil;
  ConformanceRequest *request = [ConformanceRequest parseFromData:data error:&error];
  if (!request) {
    Die(@"Failed to parse the message data: %@", error);
  }

  ConformanceResponse *response = DoTest(request);
  if (!response) {
    Die(@"Failed to make a reply from %@", request);
  }

  data = response.data;
  [output writeData:UInt32ToLittleEndianData((uint32_t)data.length)];
  [output writeData:data];

  if (gVerbose) {
    NSLog(@"Request: %@", request);
    NSLog(@"Response: %@", response);
  }

  ++gTestCount;
  return YES;
}

int main(int argc, const char *argv[]) {
  @autoreleasepool {
    NSFileHandle *input = [[NSFileHandle fileHandleWithStandardInput] retain];
    NSFileHandle *output = [[NSFileHandle fileHandleWithStandardOutput] retain];

    BOOL notDone = YES;
    while (notDone) {
      @autoreleasepool {
        notDone = DoTestIo(input, output);
      }
    }

    NSLog(@"Received EOF from test runner after %d tests, exiting.", gTestCount);
  }
  return 0;
}<|MERGE_RESOLUTION|>--- conflicted
+++ resolved
@@ -74,18 +74,11 @@
         msgClass = [EditionsProto3TestAllTypesProto3 class];
         registry = [EditionsProto3TestMessagesProto3EditionsRoot extensionRegistry];
       } else {
-<<<<<<< HEAD
-        response.runtimeError =
-            [NSString stringWithFormat:@"Protobuf request had an unknown message_type: %@",
-                                       request.messageType];
-        break;
-=======
         msgClass = nil;
         registry = nil;
         response.runtimeError =
             [NSString stringWithFormat:@"Protobuf request had an unknown message_type: %@",
                                        request.messageType];
->>>>>>> 626889fb
       }
       if (msgClass) {
         NSError *error = nil;
@@ -115,13 +108,8 @@
 
   if (testMessage) {
     switch (request.requestedOutputFormat) {
-<<<<<<< HEAD
-      case WireFormat_GPBUnrecognizedEnumeratorValue:
-      case WireFormat_Unspecified:
-=======
       case ConformanceWireFormat_GPBUnrecognizedEnumeratorValue:
       case ConformanceWireFormat_Unspecified:
->>>>>>> 626889fb
         response.runtimeError =
             [NSString stringWithFormat:@"Unrecognized/unspecified output format: %@", request];
         break;
