// Protocol Buffers - Google's data interchange format
// Copyright 2008 Google Inc.  All rights reserved.
//
// Use of this source code is governed by a BSD-style
// license that can be found in the LICENSE file or at
// https://developers.google.com/open-source/licenses/bsd

// This file defines a protocol for running the conformance test suite
// in-process.  In other words, the suite itself will run in the same process as
// the code under test.
//
// For pros and cons of this approach, please see conformance.proto.

#ifndef GOOGLE_PROTOBUF_CONFORMANCE_CONFORMANCE_TEST_H__
#define GOOGLE_PROTOBUF_CONFORMANCE_CONFORMANCE_TEST_H__

#include <cstddef>
#include <cstdint>
#include <memory>
#include <string>
<<<<<<< HEAD
#include <vector>

#include <google/protobuf/descriptor.h>
#include <google/protobuf/wire_format_lite.h>
#include <google/protobuf/util/type_resolver.h>
#include "conformance.pb.h"
=======
#include <utility>
#include <vector>

#include "google/protobuf/descriptor.pb.h"
#include "absl/container/btree_map.h"
#include "absl/container/flat_hash_set.h"
#include "conformance/conformance.pb.h"
#include "failure_list_trie_node.h"
#include "google/protobuf/descriptor.h"
>>>>>>> 626889fb

namespace conformance {
class ConformanceRequest;
class ConformanceResponse;
}  // namespace conformance

namespace protobuf_test_messages {
namespace proto3 {
class TestAllTypesProto3;
}  // namespace proto3
}  // namespace protobuf_test_messages

namespace google {
namespace protobuf {

class ConformanceTestSuite;

class ConformanceTestRunner {
 public:
  virtual ~ConformanceTestRunner() = default;

  // Call to run a single conformance test.
  //
  // "len" is the byte length of a serialized conformance.ConformanceRequest.
  // "input" is a serialized conformance.ConformanceRequest.
  // "output" should be set to a serialized conformance.ConformanceResponse.
  //
  // If there is any error in running the test itself, set "runtime_error" in
  // the response.
  virtual void RunTest(const std::string& test_name, uint32_t len,
                       const std::string& input, std::string* output) = 0;
};

// Test runner that spawns the process being tested and communicates with it
// over a pipe.
class ForkPipeRunner : public ConformanceTestRunner {
 public:
  // Note: Run() doesn't take ownership of the pointers inside suites.
  static int Run(int argc, char* argv[],
                 const std::vector<ConformanceTestSuite*>& suites);

  ForkPipeRunner(const std::string& executable,
<<<<<<< HEAD
                 const std::vector<std::string>& executable_args)
      : child_pid_(-1),
        executable_(executable),
        executable_args_(executable_args) {}
=======
                 const std::vector<std::string>& executable_args,
                 bool performance)
      : child_pid_(-1),
        executable_(executable),
        executable_args_(executable_args),
        performance_(performance) {}
>>>>>>> 626889fb

  explicit ForkPipeRunner(const std::string& executable)
      : child_pid_(-1), executable_(executable) {}

  ~ForkPipeRunner() override = default;

  void RunTest(const std::string& test_name, uint32_t len,
               const std::string& request, std::string* response) override;

 private:
  void SpawnTestProgram();

  void CheckedWrite(int fd, const void* buf, size_t len);
  bool TryRead(int fd, void* buf, size_t len);
  void CheckedRead(int fd, void* buf, size_t len);

  int write_fd_;
  int read_fd_;
  pid_t child_pid_;
  std::string executable_;
  const std::vector<std::string> executable_args_;
<<<<<<< HEAD
=======
  bool performance_;
>>>>>>> 626889fb
  std::string current_test_name_;
};

// Class representing the test suite itself.  To run it, implement your own
// class derived from ConformanceTestRunner, class derived from
// ConformanceTestSuite and then write code like:
//
//    class MyConformanceTestSuite : public ConformanceTestSuite {
//     public:
//      void RunSuiteImpl() {
//        // INSERT ACTUAL TESTS.
//      }
//    };
//
//    class MyConformanceTestRunner : public ConformanceTestRunner {
//     public:
//      static int Run(int argc, char *argv[],
//                 ConformanceTestSuite* suite);
//
//     private:
//      virtual void RunTest(...) {
//        // INSERT YOUR FRAMEWORK-SPECIFIC CODE HERE.
//      }
//    };
//
//    int main() {
//      MyConformanceTestSuite suite;
//      MyConformanceTestRunner::Run(argc, argv, &suite);
//    }
//
class ConformanceTestSuite {
 public:
  ConformanceTestSuite() = default;
  virtual ~ConformanceTestSuite() = default;

  void SetPerformance(bool performance) { performance_ = performance; }
  void SetVerbose(bool verbose) { verbose_ = verbose; }

  // Whether to require the testee to pass RECOMMENDED tests. By default failing
  // a RECOMMENDED test case will not fail the entire suite but will only
  // generated a warning. If this flag is set to true, RECOMMENDED tests will
  // be treated the same way as REQUIRED tests and failing a RECOMMENDED test
  // case will cause the entire test suite to fail as well. An implementation
  // can enable this if it wants to be strictly conforming to protobuf spec.
  // See the comments about ConformanceLevel below to learn more about the
  // difference between REQUIRED and RECOMMENDED test cases.
  void SetEnforceRecommended(bool value) { enforce_recommended_ = value; }

  // Sets the maximum edition (inclusive) that should be tests for conformance.
  void SetMaximumEdition(Edition edition) { maximum_edition_ = edition; }

  // Gets the flag name to the failure list file.
  // By default, this would return --failure_list
  std::string GetFailureListFlagName() { return failure_list_flag_name_; }

  void SetFailureListFlagName(const std::string& failure_list_flag_name) {
    failure_list_flag_name_ = failure_list_flag_name;
  }

  // Sets the path of the output directory.
<<<<<<< HEAD
  void SetOutputDir(const char* output_dir) {
    output_dir_ = output_dir;
=======
  void SetOutputDir(const std::string& output_dir) { output_dir_ = output_dir; }

  // Sets if we are running the test in debug mode.
  void SetDebug(bool debug) { debug_ = debug; }

  // Sets if we are running ONLY the tests provided in the 'names_to_test_' set.
  void SetIsolated(bool isolated) { isolated_ = isolated; }

  // Sets the file path of the testee.
  void SetTestee(const std::string& testee) { testee_ = testee; }

  // Sets the names of tests to ONLY be run isolated from all the others.
  void SetNamesToTest(absl::flat_hash_set<std::string> names_to_test) {
    names_to_test_ = std::move(names_to_test);
  }

  absl::flat_hash_set<std::string> GetExpectedTestsNotRun() {
    return names_to_test_;
>>>>>>> 626889fb
  }

  // Run all the conformance tests against the given test runner.
  // Test output will be stored in "output".
  //
  // Returns true if the set of failing tests was exactly the same as the
  // failure list.
  // The filename here is *only* used to create/format useful error messages for
  // how to update the failure list.  We do NOT read this file at all.

  bool RunSuite(ConformanceTestRunner* runner, std::string* output,
                const std::string& filename,
                conformance::FailureSet* failure_list);

 protected:
  // Test cases are classified into a few categories:
  //   REQUIRED: the test case must be passed for an implementation to be
  //             interoperable with other implementations. For example, a
  //             parser implementation must accept both packed and unpacked
  //             form of repeated primitive fields.
  //   RECOMMENDED: the test case is not required for the implementation to
  //                be interoperable with other implementations, but is
  //                recommended for best performance and compatibility. For
  //                example, a proto3 serializer should serialize repeated
  //                primitive fields in packed form, but an implementation
  //                failing to do so will still be able to communicate with
  //                other implementations.
  enum ConformanceLevel {
    REQUIRED = 0,
    RECOMMENDED = 1,
  };

  class ConformanceRequestSetting {
   public:
    ConformanceRequestSetting(ConformanceLevel level,
                              conformance::WireFormat input_format,
                              conformance::WireFormat output_format,
                              conformance::TestCategory test_category,
                              const Message& prototype_message,
                              const std::string& test_name,
                              const std::string& input);
<<<<<<< HEAD
    virtual ~ConformanceRequestSetting() {}

    std::unique_ptr<Message> NewTestMessage() const;
=======
    virtual ~ConformanceRequestSetting() = default;

    std::unique_ptr<Message> NewTestMessage() const;

    std::string GetSyntaxIdentifier() const;
>>>>>>> 626889fb

    std::string GetTestName() const;

    const conformance::ConformanceRequest& GetRequest() const {
      return request_;
    }

    ConformanceLevel GetLevel() const { return level_; }

    std::string ConformanceLevelToString(ConformanceLevel level) const;

    void SetPrintUnknownFields(bool print_unknown_fields) {
      request_.set_print_unknown_fields(true);
    }

    void SetPrototypeMessageForCompare(const Message& message) {
      prototype_message_for_compare_.reset(message.New());
    }

   protected:
    virtual std::string InputFormatString(conformance::WireFormat format) const;
    virtual std::string OutputFormatString(
        conformance::WireFormat format) const;
    conformance::ConformanceRequest request_;

   private:
    ConformanceLevel level_;
    ::conformance::WireFormat input_format_;
    ::conformance::WireFormat output_format_;
    const Message& prototype_message_;
    std::unique_ptr<Message> prototype_message_for_compare_;
    std::string test_name_;
  };

<<<<<<< HEAD
  bool CheckSetEmpty(const std::set<std::string>& set_to_check,
                     const std::string& write_to_file, const std::string& msg);
=======
>>>>>>> 626889fb
  std::string WireFormatToString(conformance::WireFormat wire_format);

  // Parse payload in the response to the given message. Returns true on
  // success.
<<<<<<< HEAD
  virtual bool ParseResponse(
      const conformance::ConformanceResponse& response,
      const ConformanceRequestSetting& setting,
      Message* test_message) = 0;
=======
  virtual bool ParseResponse(const conformance::ConformanceResponse& response,
                             const ConformanceRequestSetting& setting,
                             Message* test_message) = 0;
>>>>>>> 626889fb

  void VerifyResponse(const ConformanceRequestSetting& setting,
                      const std::string& equivalent_wire_format,
                      const conformance::ConformanceResponse& response,
                      bool need_report_success, bool require_same_wire_format);

<<<<<<< HEAD
  void ReportSuccess(const std::string& test_name);
  void ReportFailure(const std::string& test_name, ConformanceLevel level,
                     const conformance::ConformanceRequest& request,
                     const conformance::ConformanceResponse& response,
                     const char* fmt, ...);
  void ReportSkip(const std::string& test_name,
=======
  void TruncateDebugPayload(std::string* payload);
  conformance::ConformanceRequest TruncateRequest(
      const conformance::ConformanceRequest& request);
  conformance::ConformanceResponse TruncateResponse(
      const conformance::ConformanceResponse& response);

  void ReportSuccess(const conformance::TestStatus& test);
  void ReportFailure(conformance::TestStatus& test, ConformanceLevel level,
                     const conformance::ConformanceRequest& request,
                     const conformance::ConformanceResponse& response);
  void ReportSkip(const conformance::TestStatus& test,
>>>>>>> 626889fb
                  const conformance::ConformanceRequest& request,
                  const conformance::ConformanceResponse& response);

  void RunValidInputTest(const ConformanceRequestSetting& setting,
                         const std::string& equivalent_text_format);
  void RunValidBinaryInputTest(const ConformanceRequestSetting& setting,
                               const std::string& equivalent_wire_format,
                               bool require_same_wire_format = false);

  // Returns true if our runner_ ran the test and false if it did not.
  bool RunTest(const std::string& test_name,
               const conformance::ConformanceRequest& request,
               conformance::ConformanceResponse* response);

  // Will return false if an entry from the failure list was either a
  // duplicate of an already added one to the trie or it contained invalid
  // wildcards; otherwise, returns true.
  bool AddExpectedFailedTest(const conformance::TestStatus& failure);

  virtual void RunSuiteImpl() = 0;

  ConformanceTestRunner* runner_;
  FailureListTrieNode failure_list_root_;
  std::string testee_;
  int successes_;
  int expected_failures_;
  bool verbose_ = false;
  bool performance_ = false;
  bool enforce_recommended_ = false;
  Edition maximum_edition_ = Edition::EDITION_PROTO3;
  std::string output_;
  std::string output_dir_;
<<<<<<< HEAD
  std::string failure_list_flag_name_;
=======
  std::string failure_list_flag_name_ = "--failure_list";
>>>>>>> 626889fb
  std::string failure_list_filename_;
  absl::flat_hash_set<std::string> names_to_test_;
  bool debug_ = false;
  // If names were given for names_to_test_, only those tests
  // will be run and this bool will be set to true.
  bool isolated_ = false;

  // The set of test names (expanded from wildcard(s) and non-expanded) that are
  // expected to fail in this run, but haven't failed yet.
  absl::btree_map<std::string, conformance::TestStatus> expected_to_fail_;

  // The set of tests that failed because their failure message did not match
  // the actual failure message. These are failure messages that may need to be
  // removed from our failure lists.
  absl::btree_map<std::string, conformance::TestStatus>
      expected_failure_messages_;

  // The set of test names that have been run.  Used to ensure that there are no
  // duplicate names in the suite.
  absl::flat_hash_set<std::string> test_names_ran_;

  // The set of tests that failed, but weren't expected to: They weren't
  // present in our failure lists.
  absl::btree_map<std::string, conformance::TestStatus>
      unexpected_failing_tests_;

  // The set of tests that succeeded, but weren't expected to: They were present
  // in our failure lists, but managed to succeed.
  absl::btree_map<std::string, conformance::TestStatus>
      unexpected_succeeding_tests_;

  // The set of tests that failed because their failure message did not match
  // the actual failure message. These are failure messages that may need to be
  // added to our failure lists.
  absl::btree_map<std::string, conformance::TestStatus>
      unexpected_failure_messages_;

  // The set of test names (wildcarded or not) from the failure list that did
  // not match any actual test name.
  absl::btree_map<std::string, conformance::TestStatus> unmatched_;

  // The set of tests that the testee opted out of;
  absl::btree_map<std::string, conformance::TestStatus> skipped_;

  // Allows us to remove from unmatched_.
  absl::btree_map<std::string, std::string> saved_failure_messages_;

  // If a failure list entry served as a match for more than 'max_matches_',
  // those will be added here for removal.
  absl::btree_map<std::string, conformance::TestStatus> exceeded_max_matches_;

  // Keeps track of how many tests matched to each failure list entry.
  absl::btree_map<std::string, int> number_of_matches_;
};

}  // namespace protobuf
}  // namespace google

#endif  // GOOGLE_PROTOBUF_CONFORMANCE_CONFORMANCE_TEST_H__<|MERGE_RESOLUTION|>--- conflicted
+++ resolved
@@ -18,14 +18,6 @@
 #include <cstdint>
 #include <memory>
 #include <string>
-<<<<<<< HEAD
-#include <vector>
-
-#include <google/protobuf/descriptor.h>
-#include <google/protobuf/wire_format_lite.h>
-#include <google/protobuf/util/type_resolver.h>
-#include "conformance.pb.h"
-=======
 #include <utility>
 #include <vector>
 
@@ -35,7 +27,6 @@
 #include "conformance/conformance.pb.h"
 #include "failure_list_trie_node.h"
 #include "google/protobuf/descriptor.h"
->>>>>>> 626889fb
 
 namespace conformance {
 class ConformanceRequest;
@@ -78,19 +69,12 @@
                  const std::vector<ConformanceTestSuite*>& suites);
 
   ForkPipeRunner(const std::string& executable,
-<<<<<<< HEAD
-                 const std::vector<std::string>& executable_args)
-      : child_pid_(-1),
-        executable_(executable),
-        executable_args_(executable_args) {}
-=======
                  const std::vector<std::string>& executable_args,
                  bool performance)
       : child_pid_(-1),
         executable_(executable),
         executable_args_(executable_args),
         performance_(performance) {}
->>>>>>> 626889fb
 
   explicit ForkPipeRunner(const std::string& executable)
       : child_pid_(-1), executable_(executable) {}
@@ -112,10 +96,7 @@
   pid_t child_pid_;
   std::string executable_;
   const std::vector<std::string> executable_args_;
-<<<<<<< HEAD
-=======
   bool performance_;
->>>>>>> 626889fb
   std::string current_test_name_;
 };
 
@@ -176,10 +157,6 @@
   }
 
   // Sets the path of the output directory.
-<<<<<<< HEAD
-  void SetOutputDir(const char* output_dir) {
-    output_dir_ = output_dir;
-=======
   void SetOutputDir(const std::string& output_dir) { output_dir_ = output_dir; }
 
   // Sets if we are running the test in debug mode.
@@ -198,7 +175,6 @@
 
   absl::flat_hash_set<std::string> GetExpectedTestsNotRun() {
     return names_to_test_;
->>>>>>> 626889fb
   }
 
   // Run all the conformance tests against the given test runner.
@@ -240,17 +216,11 @@
                               const Message& prototype_message,
                               const std::string& test_name,
                               const std::string& input);
-<<<<<<< HEAD
-    virtual ~ConformanceRequestSetting() {}
+    virtual ~ConformanceRequestSetting() = default;
 
     std::unique_ptr<Message> NewTestMessage() const;
-=======
-    virtual ~ConformanceRequestSetting() = default;
-
-    std::unique_ptr<Message> NewTestMessage() const;
 
     std::string GetSyntaxIdentifier() const;
->>>>>>> 626889fb
 
     std::string GetTestName() const;
 
@@ -285,39 +255,19 @@
     std::string test_name_;
   };
 
-<<<<<<< HEAD
-  bool CheckSetEmpty(const std::set<std::string>& set_to_check,
-                     const std::string& write_to_file, const std::string& msg);
-=======
->>>>>>> 626889fb
   std::string WireFormatToString(conformance::WireFormat wire_format);
 
   // Parse payload in the response to the given message. Returns true on
   // success.
-<<<<<<< HEAD
-  virtual bool ParseResponse(
-      const conformance::ConformanceResponse& response,
-      const ConformanceRequestSetting& setting,
-      Message* test_message) = 0;
-=======
   virtual bool ParseResponse(const conformance::ConformanceResponse& response,
                              const ConformanceRequestSetting& setting,
                              Message* test_message) = 0;
->>>>>>> 626889fb
 
   void VerifyResponse(const ConformanceRequestSetting& setting,
                       const std::string& equivalent_wire_format,
                       const conformance::ConformanceResponse& response,
                       bool need_report_success, bool require_same_wire_format);
 
-<<<<<<< HEAD
-  void ReportSuccess(const std::string& test_name);
-  void ReportFailure(const std::string& test_name, ConformanceLevel level,
-                     const conformance::ConformanceRequest& request,
-                     const conformance::ConformanceResponse& response,
-                     const char* fmt, ...);
-  void ReportSkip(const std::string& test_name,
-=======
   void TruncateDebugPayload(std::string* payload);
   conformance::ConformanceRequest TruncateRequest(
       const conformance::ConformanceRequest& request);
@@ -329,7 +279,6 @@
                      const conformance::ConformanceRequest& request,
                      const conformance::ConformanceResponse& response);
   void ReportSkip(const conformance::TestStatus& test,
->>>>>>> 626889fb
                   const conformance::ConformanceRequest& request,
                   const conformance::ConformanceResponse& response);
 
@@ -362,11 +311,7 @@
   Edition maximum_edition_ = Edition::EDITION_PROTO3;
   std::string output_;
   std::string output_dir_;
-<<<<<<< HEAD
-  std::string failure_list_flag_name_;
-=======
   std::string failure_list_flag_name_ = "--failure_list";
->>>>>>> 626889fb
   std::string failure_list_filename_;
   absl::flat_hash_set<std::string> names_to_test_;
   bool debug_ = false;
