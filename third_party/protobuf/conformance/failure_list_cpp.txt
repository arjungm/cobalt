--- conflicted
+++ resolved
@@ -7,36 +7,6 @@
 # TODO: insert links to corresponding bugs tracking the issue.
 # Should we use GitHub issues or the Google-internal bug tracker?
 
-<<<<<<< HEAD
-Recommended.FieldMaskNumbersDontRoundTrip.JsonOutput
-Recommended.FieldMaskPathsDontRoundTrip.JsonOutput
-Recommended.FieldMaskTooManyUnderscore.JsonOutput
-Recommended.Proto3.JsonInput.BoolFieldDoubleQuotedFalse
-Recommended.Proto3.JsonInput.BoolFieldDoubleQuotedTrue
-Recommended.Proto3.JsonInput.BytesFieldBase64Url.JsonOutput
-Recommended.Proto3.JsonInput.BytesFieldBase64Url.ProtobufOutput
-Recommended.Proto3.JsonInput.FieldMaskInvalidCharacter
-Recommended.Proto3.JsonInput.FieldNameDuplicate
-Recommended.Proto3.JsonInput.FieldNameDuplicateDifferentCasing1
-Recommended.Proto3.JsonInput.FieldNameDuplicateDifferentCasing2
-Recommended.Proto3.JsonInput.FieldNameNotQuoted
-Recommended.Proto3.JsonInput.MapFieldValueIsNull
-Recommended.Proto3.JsonInput.RepeatedFieldMessageElementIsNull
-Recommended.Proto3.JsonInput.RepeatedFieldPrimitiveElementIsNull
-Recommended.Proto3.JsonInput.RepeatedFieldTrailingComma
-Recommended.Proto3.JsonInput.RepeatedFieldTrailingCommaWithNewlines
-Recommended.Proto3.JsonInput.RepeatedFieldTrailingCommaWithSpace
-Recommended.Proto3.JsonInput.RepeatedFieldTrailingCommaWithSpaceCommaSpace
-Recommended.Proto3.JsonInput.StringFieldSingleQuoteBoth
-Recommended.Proto3.JsonInput.StringFieldSingleQuoteKey
-Recommended.Proto3.JsonInput.StringFieldSingleQuoteValue
-Recommended.Proto3.JsonInput.StringFieldUppercaseEscapeLetter
-Recommended.Proto3.JsonInput.TrailingCommaInAnObject
-Recommended.Proto3.JsonInput.TrailingCommaInAnObjectWithNewlines
-Recommended.Proto3.JsonInput.TrailingCommaInAnObjectWithSpace
-Recommended.Proto3.JsonInput.TrailingCommaInAnObjectWithSpaceCommaSpace
-Recommended.Proto2.JsonInput.FieldNameExtension.Validator
-=======
 Recommended.*.JsonInput.BoolFieldDoubleQuotedFalse                                                                 # Should have failed to parse, but didn't.
 Recommended.*.JsonInput.BoolFieldDoubleQuotedTrue                                                                  # Should have failed to parse, but didn't.
 Recommended.*.JsonInput.FieldNameDuplicate                                                                         # Should have failed to parse, but didn't.
@@ -62,5 +32,4 @@
 Recommended.*.FieldMaskNumbersDontRoundTrip.JsonOutput                                                             # Should have failed to serialize, but didn't.
 Recommended.*.FieldMaskPathsDontRoundTrip.JsonOutput                                                               # Should have failed to serialize, but didn't.
 Recommended.*.FieldMaskTooManyUnderscore.JsonOutput                                                                # Should have failed to serialize, but didn't.
-Recommended.*.JsonInput.FieldMaskInvalidCharacter                                                                  # Should have failed to parse, but didn't.
->>>>>>> 626889fb
+Recommended.*.JsonInput.FieldMaskInvalidCharacter                                                                  # Should have failed to parse, but didn't.