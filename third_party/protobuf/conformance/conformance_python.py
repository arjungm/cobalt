--- conflicted
+++ resolved
@@ -1,8 +1,4 @@
-<<<<<<< HEAD
-#!/usr/bin/env python
-=======
 #!/usr/bin/env python3
->>>>>>> 626889fb
 # Protocol Buffers - Google's data interchange format
 # Copyright 2008 Google Inc.  All rights reserved.
 #
@@ -17,10 +13,6 @@
 
 import struct
 import sys
-<<<<<<< HEAD
-import os
-=======
->>>>>>> 626889fb
 from google.protobuf import json_format
 from google.protobuf import message
 from google.protobuf import text_format
