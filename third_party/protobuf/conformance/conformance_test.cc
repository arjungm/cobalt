--- conflicted
+++ resolved
@@ -1,49 +1,6 @@
 // Protocol Buffers - Google's data interchange format
 // Copyright 2008 Google Inc.  All rights reserved.
 //
-<<<<<<< HEAD
-// Redistribution and use in source and binary forms, with or without
-// modification, are permitted provided that the following conditions are
-// met:
-//
-//     * Redistributions of source code must retain the above copyright
-// notice, this list of conditions and the following disclaimer.
-//     * Redistributions in binary form must reproduce the above
-// copyright notice, this list of conditions and the following disclaimer
-// in the documentation and/or other materials provided with the
-// distribution.
-//     * Neither the name of Google Inc. nor the names of its
-// contributors may be used to endorse or promote products derived from
-// this software without specific prior written permission.
-//
-// THIS SOFTWARE IS PROVIDED BY THE COPYRIGHT HOLDERS AND CONTRIBUTORS
-// "AS IS" AND ANY EXPRESS OR IMPLIED WARRANTIES, INCLUDING, BUT NOT
-// LIMITED TO, THE IMPLIED WARRANTIES OF MERCHANTABILITY AND FITNESS FOR
-// A PARTICULAR PURPOSE ARE DISCLAIMED. IN NO EVENT SHALL THE COPYRIGHT
-// OWNER OR CONTRIBUTORS BE LIABLE FOR ANY DIRECT, INDIRECT, INCIDENTAL,
-// SPECIAL, EXEMPLARY, OR CONSEQUENTIAL DAMAGES (INCLUDING, BUT NOT
-// LIMITED TO, PROCUREMENT OF SUBSTITUTE GOODS OR SERVICES; LOSS OF USE,
-// DATA, OR PROFITS; OR BUSINESS INTERRUPTION) HOWEVER CAUSED AND ON ANY
-// THEORY OF LIABILITY, WHETHER IN CONTRACT, STRICT LIABILITY, OR TORT
-// (INCLUDING NEGLIGENCE OR OTHERWISE) ARISING IN ANY WAY OUT OF THE USE
-// OF THIS SOFTWARE, EVEN IF ADVISED OF THE POSSIBILITY OF SUCH DAMAGE.
-
-#include "conformance_test.h"
-
-#include <stdarg.h>
-
-#include <fstream>
-#include <set>
-#include <string>
-
-#include <google/protobuf/stubs/stringprintf.h>
-#include <google/protobuf/message.h>
-#include <google/protobuf/text_format.h>
-#include <google/protobuf/util/field_comparator.h>
-#include <google/protobuf/util/json_util.h>
-#include <google/protobuf/util/message_differencer.h>
-#include "conformance.pb.h"
-=======
 // Use of this source code is governed by a BSD-style
 // license that can be found in the LICENSE file or at
 // https://developers.google.com/open-source/licenses/bsd
@@ -77,7 +34,6 @@
 #include "google/protobuf/endian.h"
 #include "google/protobuf/message.h"
 #include "google/protobuf/text_format.h"
->>>>>>> 626889fb
 
 using conformance::ConformanceRequest;
 using conformance::ConformanceResponse;
@@ -89,10 +45,6 @@
 
 namespace {
 
-<<<<<<< HEAD
-static string ToOctString(const string& binary_string) {
-  string oct_string;
-=======
 static void ReplaceAll(std::string& input, std::string replace_word,
                        std::string replace_by) {
   size_t pos = input.find(replace_word);
@@ -104,7 +56,6 @@
 
 static std::string ToOctString(const std::string& binary_string) {
   std::string oct_string;
->>>>>>> 626889fb
   for (size_t i = 0; i < binary_string.size(); i++) {
     uint8_t c = binary_string.at(i);
     uint8_t high = c / 64;
@@ -118,8 +69,6 @@
   return oct_string;
 }
 
-<<<<<<< HEAD
-=======
 // Returns full filename path of written .txt file if successful
 static std::string ProduceOctalSerialized(const std::string& request,
                                           uint32_t len) {
@@ -228,7 +177,6 @@
   return false;
 }
 
->>>>>>> 626889fb
 }  // namespace
 
 namespace google {
@@ -281,17 +229,6 @@
 std::unique_ptr<Message>
 ConformanceTestSuite::ConformanceRequestSetting::NewTestMessage() const {
   return std::unique_ptr<Message>(prototype_message_for_compare_->New());
-<<<<<<< HEAD
-}
-
-string ConformanceTestSuite::ConformanceRequestSetting::
-    GetTestName() const {
-  string rname =
-      prototype_message_.GetDescriptor()->file()->syntax() ==
-        FileDescriptor::SYNTAX_PROTO3 ? "Proto3" : "Proto2";
-
-  return StrCat(ConformanceLevelToString(level_), ".", rname, ".",
-=======
 }
 
 std::string
@@ -318,7 +255,6 @@
 string ConformanceTestSuite::ConformanceRequestSetting::GetTestName() const {
   return absl::StrCat(ConformanceLevelToString(level_), ".",
                       GetSyntaxIdentifier(), ".",
->>>>>>> 626889fb
                       InputFormatString(input_format_), ".", test_name_, ".",
                       OutputFormatString(output_format_));
 }
@@ -492,15 +428,6 @@
 
 void ConformanceTestSuite::RunValidInputTest(
     const ConformanceRequestSetting& setting,
-<<<<<<< HEAD
-    const string& equivalent_text_format) {
-  std::unique_ptr<Message> reference_message(setting.NewTestMessage());
-  GOOGLE_CHECK(TextFormat::ParseFromString(equivalent_text_format,
-                                    reference_message.get()))
-      << "Failed to parse data for test case: " << setting.GetTestName()
-      << ", data: " << equivalent_text_format;
-  const string equivalent_wire_format = reference_message->SerializeAsString();
-=======
     const std::string& equivalent_text_format) {
   std::unique_ptr<Message> reference_message(setting.NewTestMessage());
   ABSL_CHECK(TextFormat::ParseFromString(equivalent_text_format,
@@ -509,18 +436,11 @@
       << ", data: " << equivalent_text_format;
   const std::string equivalent_wire_format =
       reference_message->SerializeAsString();
->>>>>>> 626889fb
   RunValidBinaryInputTest(setting, equivalent_wire_format);
 }
 
 void ConformanceTestSuite::RunValidBinaryInputTest(
     const ConformanceRequestSetting& setting,
-<<<<<<< HEAD
-    const string& equivalent_wire_format, bool require_same_wire_format) {
-  const ConformanceRequest& request = setting.GetRequest();
-  ConformanceResponse response;
-  RunTest(setting.GetTestName(), request, &response);
-=======
     const std::string& equivalent_wire_format, bool require_same_wire_format) {
   const ConformanceRequest& request = setting.GetRequest();
   ConformanceResponse response;
@@ -528,37 +448,26 @@
     return;
   }
 
->>>>>>> 626889fb
   VerifyResponse(setting, equivalent_wire_format, response, true,
                  require_same_wire_format);
 }
 
 void ConformanceTestSuite::VerifyResponse(
     const ConformanceRequestSetting& setting,
-<<<<<<< HEAD
-    const string& equivalent_wire_format, const ConformanceResponse& response,
-    bool need_report_success, bool require_same_wire_format) {
-=======
     const std::string& equivalent_wire_format,
     const ConformanceResponse& response, bool need_report_success,
     bool require_same_wire_format) {
->>>>>>> 626889fb
   std::unique_ptr<Message> test_message(setting.NewTestMessage());
   const ConformanceRequest& request = setting.GetRequest();
   const std::string& test_name = setting.GetTestName();
   ConformanceLevel level = setting.GetLevel();
   std::unique_ptr<Message> reference_message = setting.NewTestMessage();
 
-<<<<<<< HEAD
-  GOOGLE_CHECK(reference_message->ParseFromString(equivalent_wire_format))
-      << "Failed to parse wire data for test case: " << test_name;
-=======
   ABSL_CHECK(reference_message->ParseFromString(equivalent_wire_format))
       << "Failed to parse wire data for test case: " << test_name;
 
   TestStatus test;
   test.set_name(test_name);
->>>>>>> 626889fb
 
   switch (response.result_case()) {
     case ConformanceResponse::RESULT_NOT_SET:
@@ -593,26 +502,15 @@
   bool check = false;
 
   if (require_same_wire_format) {
-<<<<<<< HEAD
-    GOOGLE_DCHECK_EQ(response.result_case(), ConformanceResponse::kProtobufPayload);
-    const string& protobuf_payload = response.protobuf_payload();
-    check = equivalent_wire_format == protobuf_payload;
-    differences = StrCat("Expect: ", ToOctString(equivalent_wire_format),
-=======
     ABSL_DCHECK_EQ(response.result_case(),
                    ConformanceResponse::kProtobufPayload);
     const std::string& protobuf_payload = response.protobuf_payload();
     check = equivalent_wire_format == protobuf_payload;
     differences = absl::StrCat("Expect: ", ToOctString(equivalent_wire_format),
->>>>>>> 626889fb
                                ", but got: ", ToOctString(protobuf_payload));
   } else {
     check = differencer.Compare(*reference_message, *test_message);
   }
-<<<<<<< HEAD
-
-=======
->>>>>>> 626889fb
   if (check) {
     if (need_report_success) {
       ReportSuccess(test);
@@ -715,54 +613,7 @@
   return true;
 }
 
-<<<<<<< HEAD
-bool ConformanceTestSuite::CheckSetEmpty(
-    const std::set<string>& set_to_check,
-    const std::string& write_to_file,
-    const std::string& msg) {
-  if (set_to_check.empty()) {
-    return true;
-  } else {
-    StringAppendF(&output_, "\n");
-    StringAppendF(&output_, "%s\n\n", msg.c_str());
-    for (std::set<string>::const_iterator iter = set_to_check.begin();
-         iter != set_to_check.end(); ++iter) {
-      StringAppendF(&output_, "  %s\n", iter->c_str());
-    }
-    StringAppendF(&output_, "\n");
-
-    if (!write_to_file.empty()) {
-      std::string full_filename;
-      const std::string* filename = &write_to_file;
-      if (!output_dir_.empty()) {
-        full_filename = output_dir_;
-        if (*output_dir_.rbegin() != '/') {
-          full_filename.push_back('/');
-        }
-        full_filename += write_to_file;
-        filename = &full_filename;
-      }
-      std::ofstream os(*filename);
-      if (os) {
-        for (std::set<string>::const_iterator iter = set_to_check.begin();
-             iter != set_to_check.end(); ++iter) {
-          os << *iter << "\n";
-        }
-      } else {
-        StringAppendF(&output_, "Failed to open file: %s\n",
-                      filename->c_str());
-      }
-    }
-
-    return false;
-  }
-}
-
-string ConformanceTestSuite::WireFormatToString(
-    WireFormat wire_format) {
-=======
 std::string ConformanceTestSuite::WireFormatToString(WireFormat wire_format) {
->>>>>>> 626889fb
   switch (wire_format) {
     case conformance::PROTOBUF:
       return "PROTOBUF";
@@ -775,11 +626,7 @@
     case conformance::UNSPECIFIED:
       return "UNSPECIFIED";
     default:
-<<<<<<< HEAD
-      GOOGLE_LOG(FATAL) << "unknown wire type: " << wire_format;
-=======
       ABSL_LOG(FATAL) << "unknown wire type: " << wire_format;
->>>>>>> 626889fb
   }
   return "";
 }
@@ -929,21 +776,12 @@
                   output_dir_, &output_);
   }
 
-<<<<<<< HEAD
-  StringAppendF(&output_,
-                "CONFORMANCE SUITE %s: %d successes, %zu skipped, "
-                "%d expected failures, %zu unexpected failures.\n",
-                ok ? "PASSED" : "FAILED", successes_, skipped_.size(),
-                expected_failures_, unexpected_failing_tests_.size());
-  StringAppendF(&output_, "\n");
-=======
   absl::StrAppendFormat(&output_,
                         "CONFORMANCE SUITE %s: %d successes, %zu skipped, "
                         "%d expected failures, %zu unexpected failures.\n",
                         ok ? "PASSED" : "FAILED", successes_, skipped_.size(),
                         expected_failures_, unexpected_failing_tests_.size());
   absl::StrAppendFormat(&output_, "\n");
->>>>>>> 626889fb
 
   output->assign(output_);
 
