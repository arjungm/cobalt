--- conflicted
+++ resolved
@@ -31,18 +31,6 @@
 //   4. testee sends M bytes representing a ConformanceResponse proto
 
 #include <errno.h>
-<<<<<<< HEAD
-#include <sys/types.h>
-#include <sys/wait.h>
-#include <unistd.h>
-
-#include <algorithm>
-#include <fstream>
-#include <vector>
-
-#include <google/protobuf/stubs/stringprintf.h>
-#include "conformance.pb.h"
-=======
 #include <signal.h>
 #include <stdio.h>
 #include <sys/types.h>
@@ -67,27 +55,17 @@
 #include "absl/strings/str_cat.h"
 #include "absl/strings/str_format.h"
 #include "conformance/conformance.pb.h"
->>>>>>> 626889fb
 #include "conformance_test.h"
 #include "google/protobuf/endian.h"
 
-<<<<<<< HEAD
-using conformance::ConformanceResponse;
-=======
->>>>>>> 626889fb
 using google::protobuf::ConformanceTestSuite;
 using std::string;
 using std::vector;
 
 #define STRINGIFY(x) #x
 #define TOSTRING(x) STRINGIFY(x)
-<<<<<<< HEAD
-#define GOOGLE_CHECK_SYSCALL(call) \
-  if (call < 0) { \
-=======
 #define CHECK_SYSCALL(call)                            \
   if (call < 0) {                                      \
->>>>>>> 626889fb
     perror(#call " " __FILE__ ":" TOSTRING(__LINE__)); \
     exit(1);                                           \
   }
@@ -179,12 +157,6 @@
           "                              output files.\n\n");
   fprintf(stderr, "  --test <test_name>          Only run\n");
   fprintf(stderr,
-<<<<<<< HEAD
-          "                              spec.\n");
-  fprintf(stderr,
-          "  --output_dir                <dirname> Directory to write\n"
-          "                              output files.\n");
-=======
           "                              the specified test. Multiple tests\n"
           "                              can be specified by repeating the \n"
           "                              flag.\n\n");
@@ -196,7 +168,6 @@
   fprintf(stderr, "  --performance               Boolean option\n");
   fprintf(stderr, "                              for enabling run of\n");
   fprintf(stderr, "                              performance tests.\n");
->>>>>>> 626889fb
   exit(1);
 }
 
@@ -321,13 +292,7 @@
   }
 
   bool all_ok = true;
-<<<<<<< HEAD
-  for (ConformanceTestSuite* suite : suites) {
-    string program;
-    std::vector<string> program_args;
-=======
   for (ConformanceTestSuite *suite : suites) {
->>>>>>> 626889fb
     string failure_list_filename;
     conformance::FailureSet failure_list;
     for (int arg = 1; arg < argc; ++arg) {
@@ -335,37 +300,6 @@
         if (++arg == argc) UsageError();
         failure_list_filename = argv[arg];
         ParseFailureList(argv[arg], &failure_list);
-<<<<<<< HEAD
-      } else if (strcmp(argv[arg], "--verbose") == 0) {
-        suite->SetVerbose(true);
-      } else if (strcmp(argv[arg], "--enforce_recommended") == 0) {
-        suite->SetEnforceRecommended(true);
-      } else if (strcmp(argv[arg], "--output_dir") == 0) {
-        if (++arg == argc) UsageError();
-        suite->SetOutputDir(argv[arg]);
-      } else if (argv[arg][0] == '-') {
-        bool recognized_flag = false;
-        for (ConformanceTestSuite* suite : suites) {
-          if (strcmp(argv[arg], suite->GetFailureListFlagName().c_str()) == 0) {
-            if (++arg == argc) UsageError();
-            recognized_flag = true;
-          }
-        }
-        if (!recognized_flag) {
-          fprintf(stderr, "Unknown option: %s\n", argv[arg]);
-          UsageError();
-        }
-      } else {
-        program += argv[arg];
-        while (arg < argc) {
-          program_args.push_back(argv[arg]);
-          arg++;
-        }
-      }
-    }
-
-    ForkPipeRunner runner(program, program_args);
-=======
       }
     }
     suite->SetPerformance(performance);
@@ -379,7 +313,6 @@
     suite->SetIsolated(isolated);
 
     ForkPipeRunner runner(program, program_args, performance);
->>>>>>> 626889fb
 
     std::string output;
     all_ok = all_ok && suite->RunSuite(&runner, &output, failure_list_filename,
@@ -435,22 +368,22 @@
 
   if (pid) {
     // Parent.
-    GOOGLE_CHECK_SYSCALL(close(toproc_pipe_fd[0]));
-    GOOGLE_CHECK_SYSCALL(close(fromproc_pipe_fd[1]));
+    CHECK_SYSCALL(close(toproc_pipe_fd[0]));
+    CHECK_SYSCALL(close(fromproc_pipe_fd[1]));
     write_fd_ = toproc_pipe_fd[1];
     read_fd_ = fromproc_pipe_fd[0];
     child_pid_ = pid;
   } else {
     // Child.
-    GOOGLE_CHECK_SYSCALL(close(STDIN_FILENO));
-    GOOGLE_CHECK_SYSCALL(close(STDOUT_FILENO));
-    GOOGLE_CHECK_SYSCALL(dup2(toproc_pipe_fd[0], STDIN_FILENO));
-    GOOGLE_CHECK_SYSCALL(dup2(fromproc_pipe_fd[1], STDOUT_FILENO));
-
-    GOOGLE_CHECK_SYSCALL(close(toproc_pipe_fd[0]));
-    GOOGLE_CHECK_SYSCALL(close(fromproc_pipe_fd[1]));
-    GOOGLE_CHECK_SYSCALL(close(toproc_pipe_fd[1]));
-    GOOGLE_CHECK_SYSCALL(close(fromproc_pipe_fd[0]));
+    CHECK_SYSCALL(close(STDIN_FILENO));
+    CHECK_SYSCALL(close(STDOUT_FILENO));
+    CHECK_SYSCALL(dup2(toproc_pipe_fd[0], STDIN_FILENO));
+    CHECK_SYSCALL(dup2(fromproc_pipe_fd[1], STDOUT_FILENO));
+
+    CHECK_SYSCALL(close(toproc_pipe_fd[0]));
+    CHECK_SYSCALL(close(fromproc_pipe_fd[1]));
+    CHECK_SYSCALL(close(toproc_pipe_fd[1]));
+    CHECK_SYSCALL(close(fromproc_pipe_fd[0]));
 
     std::unique_ptr<char[]> executable(new char[executable_.size() + 1]);
     memcpy(executable.get(), executable_.c_str(), executable_.size());
@@ -458,14 +391,6 @@
 
     std::vector<const char *> argv;
     argv.push_back(executable.get());
-<<<<<<< HEAD
-    for (size_t i = 0; i < executable_args_.size(); ++i) {
-      argv.push_back(executable_args_[i].c_str());
-    }
-    argv.push_back(nullptr);
-    // Never returns.
-    GOOGLE_CHECK_SYSCALL(execv(executable.get(), const_cast<char **>(argv.data())));
-=======
     ABSL_LOG(INFO) << argv[0];
     for (size_t i = 0; i < executable_args_.size(); ++i) {
       argv.push_back(executable_args_[i].c_str());
@@ -474,19 +399,13 @@
     argv.push_back(nullptr);
     // Never returns.
     CHECK_SYSCALL(execv(executable.get(), const_cast<char **>(argv.data())));
->>>>>>> 626889fb
   }
 }
 
 void ForkPipeRunner::CheckedWrite(int fd, const void *buf, size_t len) {
   if (static_cast<size_t>(write(fd, buf, len)) != len) {
-<<<<<<< HEAD
-    GOOGLE_LOG(FATAL) << current_test_name_
-               << ": error writing to test program: " << strerror(errno);
-=======
     ABSL_LOG(FATAL) << current_test_name_
                     << ": error writing to test program: " << strerror(errno);
->>>>>>> 626889fb
   }
 }
 
@@ -525,13 +444,6 @@
     }
     ssize_t bytes_read = future.get();
     if (bytes_read == 0) {
-<<<<<<< HEAD
-      GOOGLE_LOG(ERROR) << current_test_name_ << ": unexpected EOF from test program";
-      return false;
-    } else if (bytes_read < 0) {
-      GOOGLE_LOG(ERROR) << current_test_name_
-                 << ": error reading from test program: " << strerror(errno);
-=======
       ABSL_LOG(ERROR) << current_test_name_
                       << ": unexpected EOF from test program";
       return false;
@@ -539,7 +451,6 @@
       ABSL_LOG(ERROR) << current_test_name_
                       << ": error reading from test program: "
                       << strerror(errno);
->>>>>>> 626889fb
       return false;
     }
 
@@ -552,13 +463,8 @@
 
 void ForkPipeRunner::CheckedRead(int fd, void *buf, size_t len) {
   if (!TryRead(fd, buf, len)) {
-<<<<<<< HEAD
-    GOOGLE_LOG(FATAL) << current_test_name_
-               << ": error reading from test program: " << strerror(errno);
-=======
     ABSL_LOG(FATAL) << current_test_name_
                     << ": error reading from test program: " << strerror(errno);
->>>>>>> 626889fb
   }
 }
 
