--- conflicted
+++ resolved
@@ -17,11 +17,8 @@
 require 'google/protobuf'
 require 'google/protobuf/test_messages_proto3_pb'
 require 'google/protobuf/test_messages_proto2_pb'
-<<<<<<< HEAD
-=======
 require 'test_messages_proto2_editions_pb'
 require 'test_messages_proto3_editions_pb'
->>>>>>> 626889fb
 
 $test_count = 0
 $verbose = false
@@ -32,9 +29,6 @@
   descriptor = Google::Protobuf::DescriptorPool.generated_pool.lookup(request.message_type)
 
   unless descriptor
-<<<<<<< HEAD
-    response.skipped = "Unknown message type: " + request.message_type
-=======
     response.runtime_error = "Unknown message type: " + request.message_type
     return response
   end
@@ -42,7 +36,6 @@
   if request.test_category == :TEXT_FORMAT_TEST
     response.skipped = "Ruby doesn't support text format"
     return response
->>>>>>> 626889fb
   end
 
   begin
@@ -66,15 +59,6 @@
         response.parse_error = err.message.encode('utf-8')
         return response
       end
-<<<<<<< HEAD
-
-    when :text_payload
-      begin
-        response.skipped = "Ruby doesn't support text format"
-        return response
-      end
-=======
->>>>>>> 626889fb
 
     when nil
       fail "Request didn't have payload"
