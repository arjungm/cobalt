# This is the list of conformance tests that are known to fail for the
# Python/C++ implementation right now.  These should be fixed.
#
# By listing them here we can keep tabs on which ones are failing and be sure
# that we don't introduce regressions in other tests.
#
<<<<<<< HEAD
# TODO(haberman): insert links to corresponding bugs tracking the issue.
=======
# TODO: insert links to corresponding bugs tracking the issue.
>>>>>>> 626889fb
# Should we use GitHub issues or the Google-internal bug tracker?<|MERGE_RESOLUTION|>--- conflicted
+++ resolved
@@ -4,9 +4,5 @@
 # By listing them here we can keep tabs on which ones are failing and be sure
 # that we don't introduce regressions in other tests.
 #
-<<<<<<< HEAD
-# TODO(haberman): insert links to corresponding bugs tracking the issue.
-=======
 # TODO: insert links to corresponding bugs tracking the issue.
->>>>>>> 626889fb
 # Should we use GitHub issues or the Google-internal bug tracker?