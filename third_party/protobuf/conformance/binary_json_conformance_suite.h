// Protocol Buffers - Google's data interchange format
// Copyright 2008 Google Inc.  All rights reserved.
//
// Use of this source code is governed by a BSD-style
// license that can be found in the LICENSE file or at
// https://developers.google.com/open-source/licenses/bsd

#ifndef GOOGLE_PROTOBUF_CONFORMANCE_BINARY_JSON_CONFORMANCE_SUITE_H__
#define GOOGLE_PROTOBUF_CONFORMANCE_BINARY_JSON_CONFORMANCE_SUITE_H__

#include <functional>
#include <memory>
#include <string>
#include <utility>
#include <vector>

<<<<<<< HEAD
#include "third_party/jsoncpp/json.h"
#include "conformance_test.h"
=======
#include "absl/strings/string_view.h"
#include "json/json.h"
#include "conformance_test.h"
#include "google/protobuf/descriptor.h"
#include "google/protobuf/util/type_resolver.h"
>>>>>>> 626889fb

namespace google {
namespace protobuf {

class BinaryAndJsonConformanceSuite : public ConformanceTestSuite {
 public:
  BinaryAndJsonConformanceSuite() = default;

 private:
  void RunSuiteImpl() override;
  bool ParseJsonResponse(const conformance::ConformanceResponse& response,
                         Message* test_message);
  bool ParseResponse(const conformance::ConformanceResponse& response,
                     const ConformanceRequestSetting& setting,
                     Message* test_message) override;
  void SetTypeUrl(absl::string_view type_url) {
    type_url_ = std::string(type_url);
  }

  template <typename MessageType>
  void RunValidBinaryProtobufTest(const std::string& test_name,
                                  ConformanceLevel level,
                                  const std::string& input_protobuf,
                                  const std::string& equivalent_text_format);

  template <typename MessageType>
  void RunValidRoundtripProtobufTest(const std::string& test_name,
                                     ConformanceLevel level,
                                     const std::string& input_protobuf);

  template <typename MessageType>
  void RunValidProtobufTest(const std::string& test_name,
                            ConformanceLevel level,
                            const std::string& input_protobuf,
                            const std::string& equivalent_text_format);

  void RunDelimitedFieldTests();

  void RunMessageSetTests();

  template <typename MessageType>
  friend class BinaryAndJsonConformanceSuiteImpl;

  std::unique_ptr<google::protobuf::util::TypeResolver> type_resolver_;
  std::string type_url_;
};

template <typename MessageType>
class BinaryAndJsonConformanceSuiteImpl {
 public:
  explicit BinaryAndJsonConformanceSuiteImpl(
      BinaryAndJsonConformanceSuite* suite, bool run_proto3_tests);

 private:
<<<<<<< HEAD
  void RunSuiteImpl() override;
  void RunJsonTests();
=======
  using ConformanceRequestSetting =
      BinaryAndJsonConformanceSuite::ConformanceRequestSetting;
  using ConformanceLevel = BinaryAndJsonConformanceSuite::ConformanceLevel;
  constexpr static ConformanceLevel RECOMMENDED = ConformanceLevel::RECOMMENDED;
  constexpr static ConformanceLevel REQUIRED = ConformanceLevel::REQUIRED;

  void RunAllTests();

  void RunBinaryPerformanceTests();
  void RunJsonPerformanceTests();
  void RunJsonTests();
  void RunJsonTestsForStoresDefaultPrimitive();
>>>>>>> 626889fb
  void RunJsonTestsForFieldNameConvention();
  void RunJsonTestsForNonRepeatedTypes();
  void RunJsonTestsForRepeatedTypes();
  void RunJsonTestsForNullTypes();
  void RunJsonTestsForWrapperTypes();
  void RunJsonTestsForFieldMask();
  void RunJsonTestsForStruct();
  void RunJsonTestsForValue();
  void RunJsonTestsForAny();
<<<<<<< HEAD
  void RunValidJsonTest(const std::string& test_name, ConformanceLevel level,
                        const std::string& input_json,
                        const std::string& equivalent_text_format);
  void RunValidJsonTestWithProtobufInput(
      const std::string& test_name, ConformanceLevel level,
      const protobuf_test_messages::proto3::TestAllTypesProto3& input,
      const std::string& equivalent_text_format);
=======
  void RunJsonTestsForUnknownEnumStringValues();
  void RunValidJsonTest(const std::string& test_name, ConformanceLevel level,
                        const std::string& input_json,
                        const std::string& equivalent_text_format);
  void RunValidJsonTestWithMessage(const std::string& test_name,
                                   ConformanceLevel level,
                                   const std::string& input_json,
                                   const std::string& equivalent_text_forma,
                                   const Message& prototype);
  void RunValidJsonTestWithProtobufInput(
      const std::string& test_name, ConformanceLevel level,
      const MessageType& input, const std::string& equivalent_text_format);
>>>>>>> 626889fb
  void RunValidJsonIgnoreUnknownTest(const std::string& test_name,
                                     ConformanceLevel level,
                                     const std::string& input_json,
                                     const std::string& equivalent_text_format);
  void RunValidProtobufTest(const std::string& test_name,
                            ConformanceLevel level,
                            const std::string& input_protobuf,
<<<<<<< HEAD
                            const std::string& equivalent_text_format,
                            bool is_proto3);
  void RunValidBinaryProtobufTest(const std::string& test_name,
                                  ConformanceLevel level,
                                  const std::string& input_protobuf,
                                  bool is_proto3);
  void RunValidBinaryProtobufTest(const std::string& test_name,
                                  ConformanceLevel level,
                                  const std::string& input_protobuf,
                                  const std::string& expected_protobuf,
                                  bool is_proto3);
  void RunValidProtobufTestWithMessage(
      const std::string& test_name, ConformanceLevel level,
      const Message* input, const std::string& equivalent_text_format,
      bool is_proto3);

  bool ParseJsonResponse(
      const conformance::ConformanceResponse& response,
      Message* test_message);
  bool ParseResponse(
      const conformance::ConformanceResponse& response,
      const ConformanceRequestSetting& setting,
      Message* test_message) override;
=======
                            const std::string& equivalent_text_format);
  void RunValidBinaryProtobufTest(const std::string& test_name,
                                  ConformanceLevel level,
                                  const std::string& input_protobuf);
  void RunValidBinaryProtobufTest(const std::string& test_name,
                                  ConformanceLevel level,
                                  const std::string& input_protobuf,
                                  const std::string& expected_protobuf);
  void RunBinaryPerformanceMergeMessageWithField(
      const std::string& test_name, const std::string& field_proto);

  void RunValidProtobufTestWithMessage(
      const std::string& test_name, ConformanceLevel level,
      const Message* input, const std::string& equivalent_text_format);
>>>>>>> 626889fb

  typedef std::function<bool(const Json::Value&)> Validator;
  void RunValidJsonTestWithValidator(const std::string& test_name,
                                     ConformanceLevel level,
                                     const std::string& input_json,
<<<<<<< HEAD
                                     const Validator& validator,
                                     bool is_proto3);
=======
                                     const Validator& validator);
>>>>>>> 626889fb
  void ExpectParseFailureForJson(const std::string& test_name,
                                 ConformanceLevel level,
                                 const std::string& input_json);
  void ExpectSerializeFailureForJson(const std::string& test_name,
                                     ConformanceLevel level,
                                     const std::string& text_format);
  void ExpectParseFailureForProtoWithProtoVersion(const std::string& proto,
                                                  const std::string& test_name,
<<<<<<< HEAD
                                                  ConformanceLevel level,
                                                  bool is_proto3);
=======
                                                  ConformanceLevel level);
>>>>>>> 626889fb
  void ExpectParseFailureForProto(const std::string& proto,
                                  const std::string& test_name,
                                  ConformanceLevel level);
  void ExpectHardParseFailureForProto(const std::string& proto,
                                      const std::string& test_name,
                                      ConformanceLevel level);
  void TestPrematureEOFForType(google::protobuf::FieldDescriptor::Type type);
  void TestIllegalTags();
  void TestUnmatchedGroup();
  void TestUnknownWireType();
  void TestOneofMessage();
  void TestUnknownMessage();
  void TestUnknownOrdering();
  void TestValidDataForType(
      google::protobuf::FieldDescriptor::Type,
      std::vector<std::pair<std::string, std::string>> values);
  void TestValidDataForRepeatedScalarMessage();
  void TestValidDataForMapType(google::protobuf::FieldDescriptor::Type,
                               google::protobuf::FieldDescriptor::Type);
  void TestValidDataForOneofType(google::protobuf::FieldDescriptor::Type);
  void TestMergeOneofMessage();
  void TestOverwriteMessageValueMap();
<<<<<<< HEAD

  std::unique_ptr<google::protobuf::util::TypeResolver> type_resolver_;
  std::string type_url_;
=======
  void TestBinaryPerformanceForAlternatingUnknownFields();
  void TestBinaryPerformanceMergeMessageWithRepeatedFieldForType(
      google::protobuf::FieldDescriptor::Type);
  void TestBinaryPerformanceMergeMessageWithUnknownFieldForType(
      google::protobuf::FieldDescriptor::Type);
  void TestJsonPerformanceMergeMessageWithRepeatedFieldForType(
      google::protobuf::FieldDescriptor::Type, std::string field_value);

  enum class Packed {
    kUnspecified = 0,
    kTrue = 1,
    kFalse = 2,
  };
  const FieldDescriptor* GetFieldForType(
      FieldDescriptor::Type type, bool repeated,
      Packed packed = Packed::kUnspecified) const;
  const FieldDescriptor* GetFieldForMapType(
      FieldDescriptor::Type key_type, FieldDescriptor::Type value_type) const;
  const FieldDescriptor* GetFieldForOneofType(FieldDescriptor::Type type,
                                              bool exclusive = false) const;
  std::string SyntaxIdentifier() const;

  BinaryAndJsonConformanceSuite& suite_;
  bool run_proto3_tests_;
>>>>>>> 626889fb
};

}  // namespace protobuf
}  // namespace google

#endif  // GOOGLE_PROTOBUF_CONFORMANCE_BINARY_JSON_CONFORMANCE_SUITE_H__<|MERGE_RESOLUTION|>--- conflicted
+++ resolved
@@ -14,16 +14,11 @@
 #include <utility>
 #include <vector>
 
-<<<<<<< HEAD
-#include "third_party/jsoncpp/json.h"
-#include "conformance_test.h"
-=======
 #include "absl/strings/string_view.h"
 #include "json/json.h"
 #include "conformance_test.h"
 #include "google/protobuf/descriptor.h"
 #include "google/protobuf/util/type_resolver.h"
->>>>>>> 626889fb
 
 namespace google {
 namespace protobuf {
@@ -78,10 +73,6 @@
       BinaryAndJsonConformanceSuite* suite, bool run_proto3_tests);
 
  private:
-<<<<<<< HEAD
-  void RunSuiteImpl() override;
-  void RunJsonTests();
-=======
   using ConformanceRequestSetting =
       BinaryAndJsonConformanceSuite::ConformanceRequestSetting;
   using ConformanceLevel = BinaryAndJsonConformanceSuite::ConformanceLevel;
@@ -94,7 +85,6 @@
   void RunJsonPerformanceTests();
   void RunJsonTests();
   void RunJsonTestsForStoresDefaultPrimitive();
->>>>>>> 626889fb
   void RunJsonTestsForFieldNameConvention();
   void RunJsonTestsForNonRepeatedTypes();
   void RunJsonTestsForRepeatedTypes();
@@ -104,15 +94,6 @@
   void RunJsonTestsForStruct();
   void RunJsonTestsForValue();
   void RunJsonTestsForAny();
-<<<<<<< HEAD
-  void RunValidJsonTest(const std::string& test_name, ConformanceLevel level,
-                        const std::string& input_json,
-                        const std::string& equivalent_text_format);
-  void RunValidJsonTestWithProtobufInput(
-      const std::string& test_name, ConformanceLevel level,
-      const protobuf_test_messages::proto3::TestAllTypesProto3& input,
-      const std::string& equivalent_text_format);
-=======
   void RunJsonTestsForUnknownEnumStringValues();
   void RunValidJsonTest(const std::string& test_name, ConformanceLevel level,
                         const std::string& input_json,
@@ -125,7 +106,6 @@
   void RunValidJsonTestWithProtobufInput(
       const std::string& test_name, ConformanceLevel level,
       const MessageType& input, const std::string& equivalent_text_format);
->>>>>>> 626889fb
   void RunValidJsonIgnoreUnknownTest(const std::string& test_name,
                                      ConformanceLevel level,
                                      const std::string& input_json,
@@ -133,31 +113,6 @@
   void RunValidProtobufTest(const std::string& test_name,
                             ConformanceLevel level,
                             const std::string& input_protobuf,
-<<<<<<< HEAD
-                            const std::string& equivalent_text_format,
-                            bool is_proto3);
-  void RunValidBinaryProtobufTest(const std::string& test_name,
-                                  ConformanceLevel level,
-                                  const std::string& input_protobuf,
-                                  bool is_proto3);
-  void RunValidBinaryProtobufTest(const std::string& test_name,
-                                  ConformanceLevel level,
-                                  const std::string& input_protobuf,
-                                  const std::string& expected_protobuf,
-                                  bool is_proto3);
-  void RunValidProtobufTestWithMessage(
-      const std::string& test_name, ConformanceLevel level,
-      const Message* input, const std::string& equivalent_text_format,
-      bool is_proto3);
-
-  bool ParseJsonResponse(
-      const conformance::ConformanceResponse& response,
-      Message* test_message);
-  bool ParseResponse(
-      const conformance::ConformanceResponse& response,
-      const ConformanceRequestSetting& setting,
-      Message* test_message) override;
-=======
                             const std::string& equivalent_text_format);
   void RunValidBinaryProtobufTest(const std::string& test_name,
                                   ConformanceLevel level,
@@ -172,18 +127,12 @@
   void RunValidProtobufTestWithMessage(
       const std::string& test_name, ConformanceLevel level,
       const Message* input, const std::string& equivalent_text_format);
->>>>>>> 626889fb
 
   typedef std::function<bool(const Json::Value&)> Validator;
   void RunValidJsonTestWithValidator(const std::string& test_name,
                                      ConformanceLevel level,
                                      const std::string& input_json,
-<<<<<<< HEAD
-                                     const Validator& validator,
-                                     bool is_proto3);
-=======
                                      const Validator& validator);
->>>>>>> 626889fb
   void ExpectParseFailureForJson(const std::string& test_name,
                                  ConformanceLevel level,
                                  const std::string& input_json);
@@ -192,12 +141,7 @@
                                      const std::string& text_format);
   void ExpectParseFailureForProtoWithProtoVersion(const std::string& proto,
                                                   const std::string& test_name,
-<<<<<<< HEAD
-                                                  ConformanceLevel level,
-                                                  bool is_proto3);
-=======
                                                   ConformanceLevel level);
->>>>>>> 626889fb
   void ExpectParseFailureForProto(const std::string& proto,
                                   const std::string& test_name,
                                   ConformanceLevel level);
@@ -220,11 +164,6 @@
   void TestValidDataForOneofType(google::protobuf::FieldDescriptor::Type);
   void TestMergeOneofMessage();
   void TestOverwriteMessageValueMap();
-<<<<<<< HEAD
-
-  std::unique_ptr<google::protobuf::util::TypeResolver> type_resolver_;
-  std::string type_url_;
-=======
   void TestBinaryPerformanceForAlternatingUnknownFields();
   void TestBinaryPerformanceMergeMessageWithRepeatedFieldForType(
       google::protobuf::FieldDescriptor::Type);
@@ -249,7 +188,6 @@
 
   BinaryAndJsonConformanceSuite& suite_;
   bool run_proto3_tests_;
->>>>>>> 626889fb
 };
 
 }  // namespace protobuf
