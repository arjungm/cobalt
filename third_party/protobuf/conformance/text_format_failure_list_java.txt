--- conflicted
+++ resolved
@@ -1,14 +1,3 @@
-<<<<<<< HEAD
-Recommended.Proto3.ProtobufInput.GroupUnknownFields_Drop.TextFormatOutput
-Recommended.Proto3.ProtobufInput.MessageUnknownFields_Drop.TextFormatOutput
-Recommended.Proto3.ProtobufInput.RepeatedUnknownFields_Drop.TextFormatOutput
-Recommended.Proto3.ProtobufInput.ScalarUnknownFields_Drop.TextFormatOutput
-Required.Proto3.TextFormatInput.AnyField.ProtobufOutput
-Required.Proto3.TextFormatInput.AnyField.TextFormatOutput
-
-Required.Proto3.TextFormatInput.StringFieldBadUTF8Hex
-Required.Proto3.TextFormatInput.StringFieldBadUTF8Octal
-=======
 Recommended.*.ProtobufInput.GroupUnknownFields_Drop.TextFormatOutput                                               # TEXT_FORMAT output we received from test was unparseable.
 Recommended.*.ProtobufInput.MessageUnknownFields_Drop.TextFormatOutput                                             # TEXT_FORMAT output we received from test was unparseable.
 Recommended.*.ProtobufInput.RepeatedUnknownFields_Drop.TextFormatOutput                                            # TEXT_FORMAT output we received from test was unparseable.
@@ -18,5 +7,4 @@
 Required.*.TextFormatInput.FloatFieldNoNegativeOctal                                                               # Should have failed to parse, but didn't.
 Required.*.TextFormatInput.FloatFieldNoOctal                                                                       # Should have failed to parse, but didn't.
 Required.*.TextFormatInput.StringFieldBadUTF8Hex                                                                   # Should have failed to parse, but didn't.
-Required.*.TextFormatInput.StringFieldBadUTF8Octal                                                                 # Should have failed to parse, but didn't.
->>>>>>> 626889fb
+Required.*.TextFormatInput.StringFieldBadUTF8Octal                                                                 # Should have failed to parse, but didn't.