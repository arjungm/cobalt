--- conflicted
+++ resolved
@@ -85,13 +85,6 @@
   // The payload (whether protobuf of JSON) is always for a
   // protobuf_test_messages.proto3.TestAllTypes proto (as defined in
   // src/google/protobuf/proto3_test_messages.proto).
-<<<<<<< HEAD
-  //
-  // TODO(haberman): if/when we expand the conformance tests to support proto2,
-  // we will want to include a field that lets the payload/response be a
-  // protobuf_test_messages.google.protobuf.TestAllTypes message instead.
-=======
->>>>>>> 626889fb
   oneof payload {
     bytes protobuf_payload = 1;
     string json_payload = 2;
@@ -105,14 +98,6 @@
 
   // The full name for the test message to use; for the moment, either:
   // protobuf_test_messages.proto3.TestAllTypesProto3 or
-<<<<<<< HEAD
-  // protobuf_test_messages.google.protobuf.TestAllTypesProto2.
-  string message_type = 4;
-
-  // Each test is given a specific test category. Some category may need
-  // specific support in testee programs. Refer to the definition of TestCategory
-  // for more information.
-=======
   // protobuf_test_messages.proto2.TestAllTypesProto2 or
   // protobuf_test_messages.editions.proto2.TestAllTypesProto2 or
   // protobuf_test_messages.editions.proto3.TestAllTypesProto3 or
@@ -122,7 +107,6 @@
   // Each test is given a specific test category. Some category may need
   // specific support in testee programs. Refer to the definition of
   // TestCategory for more information.
->>>>>>> 626889fb
   TestCategory test_category = 5;
 
   // Specify details for how to encode jspb.
