<?php

namespace Google\Protobuf\Internal;

<<<<<<< HEAD
use Google\Protobuf\Internal\GPBType;
use Google\Protobuf\Internal\GPBUtil;
use Traversable;

/**
 * RepeatedField is used by generated protocol message classes to manipulate
 * repeated fields. It can be used like native PHP array.
 */
class RepeatedField implements \ArrayAccess, \IteratorAggregate, \Countable
{

    /**
     * @ignore
     */
    private $container;
    /**
     * @ignore
     */
    private $type;
    /**
     * @ignore
     */
    private $klass;
    /**
     * @ignore
     */
    private $legacy_klass;

    /**
     * Constructs an instance of RepeatedField.
     *
     * @param integer $type Type of the stored element.
     * @param string $klass Message/Enum class name (message/enum fields only).
     * @ignore
     */
    public function __construct($type, $klass = null)
    {
        $this->container = [];
        $this->type = $type;
        if ($this->type == GPBType::MESSAGE) {
            $pool = DescriptorPool::getGeneratedPool();
            $desc = $pool->getDescriptorByClassName($klass);
            if ($desc == NULL) {
                new $klass;  // No msg class instance has been created before.
                $desc = $pool->getDescriptorByClassName($klass);
            }
            $this->klass = $desc->getClass();
            $this->legacy_klass = $desc->getLegacyClass();
        }
    }

    /**
     * @ignore
     */
    public function getType()
    {
        return $this->type;
    }

    /**
     * @ignore
     */
    public function getClass()
    {
        return $this->klass;
    }

    /**
     * @ignore
     */
    public function getLegacyClass()
    {
        return $this->legacy_klass;
    }

    /**
     * Return the element at the given index.
     *
     * This will also be called for: $ele = $arr[0]
     *
     * @param integer $offset The index of the element to be fetched.
     * @return object The stored element at given index.
     * @throws \ErrorException Invalid type for index.
     * @throws \ErrorException Non-existing index.
     * @todo need to add return type mixed (require update php version to 8.0)
     */
    #[\ReturnTypeWillChange]
    public function offsetGet($offset)
    {
        return $this->container[$offset];
    }

    /**
     * Assign the element at the given index.
     *
     * This will also be called for: $arr []= $ele and $arr[0] = ele
     *
     * @param integer $offset The index of the element to be assigned.
     * @param object $value The element to be assigned.
     * @return void
     * @throws \ErrorException Invalid type for index.
     * @throws \ErrorException Non-existing index.
     * @throws \ErrorException Incorrect type of the element.
     * @todo need to add return type void (require update php version to 7.1)
     */
    #[\ReturnTypeWillChange]
    public function offsetSet($offset, $value)
    {
        switch ($this->type) {
            case GPBType::SFIXED32:
            case GPBType::SINT32:
            case GPBType::INT32:
            case GPBType::ENUM:
                GPBUtil::checkInt32($value);
                break;
            case GPBType::FIXED32:
            case GPBType::UINT32:
                GPBUtil::checkUint32($value);
                break;
            case GPBType::SFIXED64:
            case GPBType::SINT64:
            case GPBType::INT64:
                GPBUtil::checkInt64($value);
                break;
            case GPBType::FIXED64:
            case GPBType::UINT64:
                GPBUtil::checkUint64($value);
                break;
            case GPBType::FLOAT:
                GPBUtil::checkFloat($value);
                break;
            case GPBType::DOUBLE:
                GPBUtil::checkDouble($value);
                break;
            case GPBType::BOOL:
                GPBUtil::checkBool($value);
                break;
            case GPBType::BYTES:
                GPBUtil::checkString($value, false);
                break;
            case GPBType::STRING:
                GPBUtil::checkString($value, true);
                break;
            case GPBType::MESSAGE:
                if (is_null($value)) {
                    throw new \TypeError("RepeatedField element cannot be null.");
                }
                GPBUtil::checkMessage($value, $this->klass);
                break;
            default:
                break;
        }
        if (is_null($offset)) {
            $this->container[] = $value;
        } else {
            $count = count($this->container);
            if (!is_numeric($offset) || $offset < 0 || $offset >= $count) {
                trigger_error(
                    "Cannot modify element at the given index",
                    E_USER_ERROR);
                return;
            }
            $this->container[$offset] = $value;
        }
    }

    /**
     * Remove the element at the given index.
     *
     * This will also be called for: unset($arr)
     *
     * @param integer $offset The index of the element to be removed.
     * @return void
     * @throws \ErrorException Invalid type for index.
     * @throws \ErrorException The element to be removed is not at the end of the
     * RepeatedField.
     * @todo need to add return type void (require update php version to 7.1)
     */
    #[\ReturnTypeWillChange]
    public function offsetUnset($offset)
    {
        $count = count($this->container);
        if (!is_numeric($offset) || $count === 0 || $offset !== $count - 1) {
            trigger_error(
                "Cannot remove element at the given index",
                E_USER_ERROR);
            return;
        }
        array_pop($this->container);
    }

    /**
     * Check the existence of the element at the given index.
     *
     * This will also be called for: isset($arr)
     *
     * @param integer $offset The index of the element to be removed.
     * @return bool True if the element at the given offset exists.
     * @throws \ErrorException Invalid type for index.
     */
    public function offsetExists($offset): bool
    {
        return isset($this->container[$offset]);
    }

    /**
     * @ignore
     */
    public function getIterator(): Traversable
    {
        return new RepeatedFieldIter($this->container);
    }

=======
if (false) {
>>>>>>> 626889fb
    /**
     * This class is deprecated. Use Google\Protobuf\RepeatedField instead.
     * @deprecated
     */
<<<<<<< HEAD
    public function count(): int
    {
        return count($this->container);
    }
}
=======
    class RepeatedField {}
}
class_exists(\Google\Protobuf\RepeatedField::class);
@trigger_error('Google\Protobuf\Internal\RepeatedField is deprecated and will be removed in the next major release. Use Google\Protobuf\RepeatedField instead', E_USER_DEPRECATED);
>>>>>>> 626889fb
<|MERGE_RESOLUTION|>--- conflicted
+++ resolved
@@ -2,236 +2,12 @@
 
 namespace Google\Protobuf\Internal;
 
-<<<<<<< HEAD
-use Google\Protobuf\Internal\GPBType;
-use Google\Protobuf\Internal\GPBUtil;
-use Traversable;
-
-/**
- * RepeatedField is used by generated protocol message classes to manipulate
- * repeated fields. It can be used like native PHP array.
- */
-class RepeatedField implements \ArrayAccess, \IteratorAggregate, \Countable
-{
-
-    /**
-     * @ignore
-     */
-    private $container;
-    /**
-     * @ignore
-     */
-    private $type;
-    /**
-     * @ignore
-     */
-    private $klass;
-    /**
-     * @ignore
-     */
-    private $legacy_klass;
-
-    /**
-     * Constructs an instance of RepeatedField.
-     *
-     * @param integer $type Type of the stored element.
-     * @param string $klass Message/Enum class name (message/enum fields only).
-     * @ignore
-     */
-    public function __construct($type, $klass = null)
-    {
-        $this->container = [];
-        $this->type = $type;
-        if ($this->type == GPBType::MESSAGE) {
-            $pool = DescriptorPool::getGeneratedPool();
-            $desc = $pool->getDescriptorByClassName($klass);
-            if ($desc == NULL) {
-                new $klass;  // No msg class instance has been created before.
-                $desc = $pool->getDescriptorByClassName($klass);
-            }
-            $this->klass = $desc->getClass();
-            $this->legacy_klass = $desc->getLegacyClass();
-        }
-    }
-
-    /**
-     * @ignore
-     */
-    public function getType()
-    {
-        return $this->type;
-    }
-
-    /**
-     * @ignore
-     */
-    public function getClass()
-    {
-        return $this->klass;
-    }
-
-    /**
-     * @ignore
-     */
-    public function getLegacyClass()
-    {
-        return $this->legacy_klass;
-    }
-
-    /**
-     * Return the element at the given index.
-     *
-     * This will also be called for: $ele = $arr[0]
-     *
-     * @param integer $offset The index of the element to be fetched.
-     * @return object The stored element at given index.
-     * @throws \ErrorException Invalid type for index.
-     * @throws \ErrorException Non-existing index.
-     * @todo need to add return type mixed (require update php version to 8.0)
-     */
-    #[\ReturnTypeWillChange]
-    public function offsetGet($offset)
-    {
-        return $this->container[$offset];
-    }
-
-    /**
-     * Assign the element at the given index.
-     *
-     * This will also be called for: $arr []= $ele and $arr[0] = ele
-     *
-     * @param integer $offset The index of the element to be assigned.
-     * @param object $value The element to be assigned.
-     * @return void
-     * @throws \ErrorException Invalid type for index.
-     * @throws \ErrorException Non-existing index.
-     * @throws \ErrorException Incorrect type of the element.
-     * @todo need to add return type void (require update php version to 7.1)
-     */
-    #[\ReturnTypeWillChange]
-    public function offsetSet($offset, $value)
-    {
-        switch ($this->type) {
-            case GPBType::SFIXED32:
-            case GPBType::SINT32:
-            case GPBType::INT32:
-            case GPBType::ENUM:
-                GPBUtil::checkInt32($value);
-                break;
-            case GPBType::FIXED32:
-            case GPBType::UINT32:
-                GPBUtil::checkUint32($value);
-                break;
-            case GPBType::SFIXED64:
-            case GPBType::SINT64:
-            case GPBType::INT64:
-                GPBUtil::checkInt64($value);
-                break;
-            case GPBType::FIXED64:
-            case GPBType::UINT64:
-                GPBUtil::checkUint64($value);
-                break;
-            case GPBType::FLOAT:
-                GPBUtil::checkFloat($value);
-                break;
-            case GPBType::DOUBLE:
-                GPBUtil::checkDouble($value);
-                break;
-            case GPBType::BOOL:
-                GPBUtil::checkBool($value);
-                break;
-            case GPBType::BYTES:
-                GPBUtil::checkString($value, false);
-                break;
-            case GPBType::STRING:
-                GPBUtil::checkString($value, true);
-                break;
-            case GPBType::MESSAGE:
-                if (is_null($value)) {
-                    throw new \TypeError("RepeatedField element cannot be null.");
-                }
-                GPBUtil::checkMessage($value, $this->klass);
-                break;
-            default:
-                break;
-        }
-        if (is_null($offset)) {
-            $this->container[] = $value;
-        } else {
-            $count = count($this->container);
-            if (!is_numeric($offset) || $offset < 0 || $offset >= $count) {
-                trigger_error(
-                    "Cannot modify element at the given index",
-                    E_USER_ERROR);
-                return;
-            }
-            $this->container[$offset] = $value;
-        }
-    }
-
-    /**
-     * Remove the element at the given index.
-     *
-     * This will also be called for: unset($arr)
-     *
-     * @param integer $offset The index of the element to be removed.
-     * @return void
-     * @throws \ErrorException Invalid type for index.
-     * @throws \ErrorException The element to be removed is not at the end of the
-     * RepeatedField.
-     * @todo need to add return type void (require update php version to 7.1)
-     */
-    #[\ReturnTypeWillChange]
-    public function offsetUnset($offset)
-    {
-        $count = count($this->container);
-        if (!is_numeric($offset) || $count === 0 || $offset !== $count - 1) {
-            trigger_error(
-                "Cannot remove element at the given index",
-                E_USER_ERROR);
-            return;
-        }
-        array_pop($this->container);
-    }
-
-    /**
-     * Check the existence of the element at the given index.
-     *
-     * This will also be called for: isset($arr)
-     *
-     * @param integer $offset The index of the element to be removed.
-     * @return bool True if the element at the given offset exists.
-     * @throws \ErrorException Invalid type for index.
-     */
-    public function offsetExists($offset): bool
-    {
-        return isset($this->container[$offset]);
-    }
-
-    /**
-     * @ignore
-     */
-    public function getIterator(): Traversable
-    {
-        return new RepeatedFieldIter($this->container);
-    }
-
-=======
 if (false) {
->>>>>>> 626889fb
     /**
      * This class is deprecated. Use Google\Protobuf\RepeatedField instead.
      * @deprecated
      */
-<<<<<<< HEAD
-    public function count(): int
-    {
-        return count($this->container);
-    }
-}
-=======
     class RepeatedField {}
 }
 class_exists(\Google\Protobuf\RepeatedField::class);
-@trigger_error('Google\Protobuf\Internal\RepeatedField is deprecated and will be removed in the next major release. Use Google\Protobuf\RepeatedField instead', E_USER_DEPRECATED);
->>>>>>> 626889fb
+@trigger_error('Google\Protobuf\Internal\RepeatedField is deprecated and will be removed in the next major release. Use Google\Protobuf\RepeatedField instead', E_USER_DEPRECATED);