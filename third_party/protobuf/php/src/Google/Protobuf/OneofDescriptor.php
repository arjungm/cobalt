<?php

// Protocol Buffers - Google's data interchange format
// Copyright 2017 Google Inc.  All rights reserved.
//
// Use of this source code is governed by a BSD-style
// license that can be found in the LICENSE file or at
// https://developers.google.com/open-source/licenses/bsd

namespace Google\Protobuf;

use Google\Protobuf\Internal\GetPublicDescriptorTrait;

class OneofDescriptor
{
    use GetPublicDescriptorTrait;

    /** @var  \Google\Protobuf\Internal\OneofDescriptor $internal_desc */
    private $internal_desc;

    /**
     * @internal
     */
    public function __construct($internal_desc)
    {
        $this->internal_desc = $internal_desc;
    }

    /**
     * @return string The name of the oneof
     */
    public function getName()
    {
        return $this->internal_desc->getName();
    }

    /**
     * @param int $index Must be >= 0 and < getFieldCount()
     * @return FieldDescriptor
     */
    public function getField($index)
    {
        if (
            is_null($this->internal_desc->getFields())
            || !isset($this->internal_desc->getFields()[$index])
        ) {
            return null;
        }
        return $this->getPublicDescriptor($this->internal_desc->getFields()[$index]);
    }

    /**
     * @return int Number of fields in the oneof
     */
    public function getFieldCount()
    {
        return count($this->internal_desc->getFields());
    }

    public function isSynthetic()
    {
<<<<<<< HEAD
      return $this->internal_desc->isSynthetic();
=======
        return $this->internal_desc->isSynthetic();
>>>>>>> 626889fb
    }
}<|MERGE_RESOLUTION|>--- conflicted
+++ resolved
@@ -59,10 +59,6 @@
 
     public function isSynthetic()
     {
-<<<<<<< HEAD
-      return $this->internal_desc->isSynthetic();
-=======
         return $this->internal_desc->isSynthetic();
->>>>>>> 626889fb
     }
 }