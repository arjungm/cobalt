--- conflicted
+++ resolved
@@ -1,10 +1,6 @@
 # Copyright 2014 The Chromium Authors
 # Use of this source code is governed by a BSD-style license that can be
 # found in the LICENSE file.
-<<<<<<< HEAD
-import("//build/config/linux/gtk/gtk.gni")
-import("//build/config/sanitizers/sanitizers.gni")
-=======
 
 # Includes default args like 'enable_js_protobuf'.
 import("proto_library.gni")
@@ -12,26 +8,10 @@
 if (enable_js_protobuf) {
   import("//third_party/closure_compiler/compile_js.gni")
 }
->>>>>>> 626889fb
-
-# Includes default args like 'enable_js_protobuf'.
-import("proto_library.gni")
-import("proto_sources.gni")
-if (enable_js_protobuf) {
-  import("//third_party/closure_compiler/compile_js.gni")
-}
 
 config("protobuf_config") {
   include_dirs = [ "src" ]
-<<<<<<< HEAD
-  defines = [
-    "GOOGLE_PROTOBUF_NO_RTTI",
-    "GOOGLE_PROTOBUF_NO_STATIC_INITIALIZER",
-    "GOOGLE_PROTOBUF_INTERNAL_DONATE_STEAL_INLINE=0",
-  ]
-=======
   defines = [ "GOOGLE_PROTOBUF_NO_RTTI" ]
->>>>>>> 626889fb
   if (!is_win) {
     defines += [ "HAVE_PTHREAD" ]
   }
@@ -48,14 +28,6 @@
   }
 }
 
-config("protoc_warnings") {
-  cflags = []
-  if (is_clang) {
-    # Some generates contain a few fields that are not used.
-    cflags += [ "-Wno-unused-private-field" ]
-  }
-}
-
 if (is_component_build) {
   config("protobuf_use_dlls") {
     defines = [ "PROTOBUF_USE_DLLS" ]
@@ -65,62 +37,12 @@
 # This config should be applied to targets using generated code from the proto
 # compiler. It sets up the include directories properly.
 config("using_proto") {
-<<<<<<< HEAD
-  include_dirs = [
-    "src",
-    "$root_gen_dir/protoc_out",
-  ]
-}
-
-config("allow_deprecated_proto_fields") {
-  if (is_clang) {
-    cflags = [ "-DPROTOBUF_ALLOW_DEPRECATED=1" ]
-  }
-}
-
-protobuf_lite_cflags = []
-if (is_win) {
-  protobuf_lite_cflags = [
-    "/wd4018",  # signed/unsigned mismatch in comparison
-    "/wd4065",  # switch statement contains 'default' but no 'case' labels
-    "/wd4146",  # unary minus operator applied to unsigned type
-    "/wd4244",  # implicit conversion, possible loss of data
-    "/wd4267",  # size_t to int truncation
-    "/wd4291",  # no matching operator delete for a placement new.
-    "/wd4305",  # double to float truncation
-    "/wd4355",  # 'this' used in base member initializer list
-    "/wd4506",  # no definition for inline function (protobuf issue #240)
-    "/wd4715",  # not all control paths return a value (fixed in trunk)
-  ]
-}
-
-# Do not allow libprotobuf_lite to be dynamically linked on Linux.  Later
-# versions of Ubuntu like Xenial and Yakkety link in the system
-# libprotobuf_lite by the following dependency chain: chrome -> gtk ->
-# libmirclient -> libmirprotobuf -> libprotobuf-lite.  Trying to load
-# the system libprotobuf-lite after already having loaded the libprotobuf_lite
-# component will result in an immediate crash. (crbug.com/700120)
-if (is_component_build && use_gtk) {
-  shared_library("mirclient") {
-    inputs = [ "mirclient.map" ]
-    sources = [ "mirclient.cc" ]
-    ldflags =
-        [ "-Wl,--version-script=" +
-          rebase_path("//third_party/protobuf/mirclient.map", root_build_dir) ]
-    output_extension = "so.9"
-  }
-}
-
-component("protobuf_lite") {
-  sources = protobuf_lite_sources + protobuf_headers
-=======
   include_dirs = [ "src" ]
 }
 
 component("protobuf_lite") {
   sources = protobuf_lite_sources
   public = protobuf_headers
->>>>>>> 626889fb
 
   configs -= [ "//build/config/compiler:chromium_code" ]
   configs += [ "//build/config/compiler:no_chromium_code" ]
@@ -134,24 +56,10 @@
     configs += [ "//build/config/compiler:optimize_max" ]
   }
 
-<<<<<<< HEAD
-  # Build protobuf_lite with full optimizations so Clang can optimize the
-  # initializer out. See 0029-make-initializers-optimizable.patch.
-  if (!is_debug && is_android) {
-    configs -= [ "//build/config/compiler:default_optimization" ]
-    configs += [ "//build/config/compiler:optimize_max" ]
-  }
-
-  # Remove Sanitizers and coverage for a performance boost when fuzzing. This is
-  # OK because the only fuzzers that use protobuf are libprotobuf-mutator based
-  # fuzzers, and they don't actually target the protobuf code, they just use it.
-  configs -= not_fuzzed_remove_configs
-=======
   # Remove coverage and Sanitizers other than ASan for a performance boost when
   # fuzzing. ASan can't be removed here because of a bug preventing unsanitized
   # code from using libc++, which protobuf_full uses.
   configs -= not_fuzzed_remove_nonasan_configs
->>>>>>> 626889fb
   configs += [ "//build/config/sanitizers:not_fuzzed" ]
 
   if (is_win) {
@@ -160,21 +68,9 @@
 
   public_configs = [ ":protobuf_config" ]
 
-<<<<<<< HEAD
-  if (is_android) {
-    libs = [ "log" ]  # Used by src/google/protobuf/stubs/common.cc
-  }
-
-  cflags = protobuf_lite_cflags
-
-  if (is_component_build && use_gtk) {
-    deps = [ ":mirclient" ]
-  }
-=======
   deps = [ ":utf8_range" ]
 
   public_deps = [ "${protobuf_abseil_dir}:absl" ]
->>>>>>> 626889fb
 
   # Required for component builds. See http://crbug.com/172800.
   if (is_component_build) {
@@ -187,23 +83,6 @@
 # specify the LITE_RUNTIME option. The protocol compiler itself (protoc) falls
 # into that category. Do not use in Chrome code.
 static_library("protobuf_full") {
-<<<<<<< HEAD
-  # Prevent people from depending on this outside our file.
-  visibility = [
-    ":*",
-
-    # requires descriptors & reflection; testonly.
-    "//third_party/libprotobuf-mutator:*",
-
-    # Chromecast requires descriptors and reflection.
-    "//chromecast/*",
-
-    # libassistant requires descriptors and reflection for testing.
-    "//libassistant/*",
-
-    # Perfetto uses the full library for testing.
-    "//third_party/perfetto/gn:protobuf_full",
-=======
   if (defined(build_with_chromium) && build_with_chromium) {
     # Prevent people from depending on this outside our file.
     visibility = [
@@ -262,67 +141,9 @@
       "//third_party/cast_core/public/src/build/chromium:cast_core_grpc_generator",
     ]
   }
->>>>>>> 626889fb
 
   deps = [ ":utf8_range" ]
 
-<<<<<<< HEAD
-    # The protobuf-based SQLite and GPU fuzzers need protobuf_full and are not
-    # included in Chrome.
-    "//gpu:gl_lpm_fuzzer_proto",
-    "//gpu:gl_lpm_fuzzer_proto_gen",
-    "//gpu:gl_lpm_shader_to_string_unittest",
-    "//testing/libfuzzer/fuzzers:command_buffer_lpm_fuzzer_proto",
-    "//testing/libfuzzer/fuzzers:command_buffer_lpm_fuzzer_proto_gen",
-    "//third_party/sqlite:sqlite3_lpm_corpus_gen",
-
-    # The protobuf-based Mojo LPM fuzzer needs protobuf_full and is not included
-    # in Chrome.
-    "//mojo/public/tools/fuzzers:mojolpm",
-
-    # The root store tool is not part of Chrome itself, and needs to parse
-    # human-readable protobufs. Protobuf is stored in //net/cert however as
-    # browser needs to be able to parse serialized protobuf (which is exposed
-    # as a separate lite BUILD rule).
-    "//net/cert:root_store_proto_full",
-
-    # The spirv-fuzz fuzzer tool needs protobuf_full and is not included in
-    # Chrome.
-    "//third_party/vulkan-deps/spirv-tools/src:spirv-fuzz",
-    "//third_party/vulkan-deps/spirv-tools/src:spvtools_fuzz",
-    "//third_party/vulkan-deps/spirv-tools/src:spvtools_fuzz_proto",
-
-    # Some fuzzers for tint need protobuf_full and are not included in Chrome.
-    # TODO(dawn:1339): Remove the *third_party/tint* entries once Tint
-    #                  is merged into Dawn
-    "//third_party/dawn/src/tint/fuzzers/tint_ast_fuzzer:tint_ast_fuzzer",
-    "//third_party/dawn/src/tint/fuzzers/tint_ast_fuzzer:tint_ast_fuzzer_proto",
-    "//third_party/dawn/src/tint/fuzzers/tint_spirv_tools_fuzzer:tint_spirv_tools_fuzzer",
-    "//third_party/dawn/third_party/tint/src/tint/fuzzers/tint_ast_fuzzer:tint_ast_fuzzer",
-    "//third_party/dawn/third_party/tint/src/tint/fuzzers/tint_ast_fuzzer:tint_ast_fuzzer_proto",
-    "//third_party/dawn/third_party/tint/src/tint/fuzzers/tint_spirv_tools_fuzzer:tint_spirv_tools_fuzzer",
-
-    # Dawn LPM Fuzzers
-    "//third_party/dawn/src/dawn/fuzzers:dawn_lpm_proto",
-    "//third_party/dawn/src/dawn/fuzzers:dawn_lpm_proto_gen",
-
-    # The Cast Core gRPC generator tool.
-    "//third_party/cast_core/public/src/build/chromium:cast_core_grpc_generator",
-
-    # Used for testing protobuf generation.
-    "//components/services/screen_ai:test_support",
-  ]
-
-  # TODO(crbug.com/1338164): This ends up linking two copies of
-  # protobuf_lite_sources in some targets, which is an ODR violation.
-  sources = protobuf_lite_sources + protobuf_sources + protobuf_headers
-
-  deps = [ "//third_party/zlib" ]
-
-  if (is_android) {
-    libs = [ "log" ]  # Used by src/google/protobuf/stubs/common.cc
-  }
-=======
   # In component build, protobuf_full can't depend on protobuf_lite because
   # it uses non-PROTOBUF_EXPORT symbols; in non-component build, protobuf_full
   # must have protobuf_lite as a dependency instead of building
@@ -338,7 +159,6 @@
   public = protobuf_headers
 
   public_deps = [ "${protobuf_abseil_dir}:absl" ]
->>>>>>> 626889fb
 
   configs -= [ "//build/config/compiler:chromium_code" ]
   configs += [ "//build/config/compiler:no_chromium_code" ]
@@ -355,24 +175,10 @@
     configs -= [ "//build/config/win:lean_and_mean" ]
   }
   public_configs = [ ":protobuf_config" ]
-<<<<<<< HEAD
-
-  cflags = protobuf_lite_cflags
-
-  defines = [ "HAVE_ZLIB" ]
-=======
->>>>>>> 626889fb
 }
 
 # Only compile the compiler for the host architecture.
 if (current_toolchain == host_toolchain) {
-<<<<<<< HEAD
-  # protoc compiler is separated into protoc library and executable targets to
-  # support protoc plugins that need to link libprotoc, but not the main()
-  # itself. See src/google/protobuf/compiler/plugin.h
-  static_library("protoc_lib") {
-    sources = protoc_sources + protoc_headers
-=======
   # Code for compiling bindings for individual languages are pulled into
   # separate build targets for two reasons:
   # 1. To avoid naming collisions between files in the same source set.
@@ -388,7 +194,6 @@
     sources = protoc_java_all_headers
     configs -= [ "//build/config/compiler:chromium_code" ]
     configs += [ "//build/config/compiler:no_chromium_code" ]
->>>>>>> 626889fb
 
     configs += [ ":protobuf_config_internal" ]
 
@@ -399,19 +204,7 @@
     configs -= [ "//build/config/compiler:chromium_code" ]
     configs += [ "//build/config/compiler:no_chromium_code" ]
 
-<<<<<<< HEAD
-      # Must be after no_chromium_code for warning flags to be ordered
-      # correctly.
-      ":protobuf_warnings",
-      ":protoc_warnings",
-    ]
-    if (is_win) {
-      # This is defined internally, don't warn on duplicate.
-      configs -= [ "//build/config/win:lean_and_mean" ]
-    }
-=======
-    configs += [ ":protobuf_config_internal" ]
->>>>>>> 626889fb
+    configs += [ ":protobuf_config_internal" ]
 
     public_deps = [
       ":protobuf_full",
@@ -425,24 +218,16 @@
 
     configs += [ ":protobuf_config_internal" ]
 
-<<<<<<< HEAD
-    public_deps = [ ":protobuf_full" ]
-=======
     public_deps = [
       ":protobuf_full",
       ":protoc_java_all_headers",
     ]
->>>>>>> 626889fb
   }
   source_set("protoc_java_lite") {
     sources = protoc_java_lite_sources
     configs -= [ "//build/config/compiler:chromium_code" ]
     configs += [ "//build/config/compiler:no_chromium_code" ]
 
-<<<<<<< HEAD
-  executable("protoc") {
-    sources = [ "src/google/protobuf/compiler/main.cc" ]
-=======
     configs += [ ":protobuf_config_internal" ]
 
     public_deps = [
@@ -450,7 +235,6 @@
       ":protoc_java_all_headers",
     ]
   }
->>>>>>> 626889fb
 
   source_set("protoc_cpp") {
     sources = protoc_cpp_sources + protoc_cpp_headers
@@ -504,21 +288,6 @@
   executable("protoc") {
     sources = [ "src/google/protobuf/compiler/main.cc" ]
 
-<<<<<<< HEAD
-copy("copy_google_protobuf") {
-  # TODO(ncarter): protoc's python generator treats descriptor.proto
-  # specially, but only when the input path is exactly
-  # "google/protobuf/descriptor.proto".  I'm not sure how to execute a rule
-  # from a different directory.  For now, use a manually-generated copy of
-  # descriptor_pb2.py.
-  sources = pyproto_sources + [ "python/google/protobuf/descriptor_pb2.py" ]
-  outputs = [ "$google_python_dir/protobuf/{{source_file_part}}" ]
-}
-
-copy("copy_google_protobuf_internal") {
-  sources = pyproto_internal_sources
-  outputs = [ "$google_python_dir/protobuf/internal/{{source_file_part}}" ]
-=======
     configs -= [ "//build/config/compiler:chromium_code" ]
     configs += [ "//build/config/compiler:no_chromium_code" ]
     configs += [ ":protobuf_config_internal" ]
@@ -563,7 +332,6 @@
             [ "python/google/protobuf/internal/python_edition_defaults.py" ]
   outputs =
       [ "$proto_python_root/google/protobuf/internal/{{source_file_part}}" ]
->>>>>>> 626889fb
 }
 
 # Build time dependency for action rules.
@@ -589,11 +357,8 @@
     sources = [
       "//third_party/google-closure-library/closure/goog/array/array.js",
       "//third_party/google-closure-library/closure/goog/asserts/asserts.js",
-<<<<<<< HEAD
-=======
       "//third_party/google-closure-library/closure/goog/asserts/dom.js",
       "//third_party/google-closure-library/closure/goog/async/throwexception.js",
->>>>>>> 626889fb
       "//third_party/google-closure-library/closure/goog/base.js",
       "//third_party/google-closure-library/closure/goog/crypt/base64.js",
       "//third_party/google-closure-library/closure/goog/crypt/crypt.js",
@@ -601,19 +366,13 @@
       "//third_party/google-closure-library/closure/goog/dom/asserts.js",
       "//third_party/google-closure-library/closure/goog/dom/browserfeature.js",
       "//third_party/google-closure-library/closure/goog/dom/dom.js",
-<<<<<<< HEAD
-=======
       "//third_party/google-closure-library/closure/goog/dom/element.js",
->>>>>>> 626889fb
       "//third_party/google-closure-library/closure/goog/dom/htmlelement.js",
       "//third_party/google-closure-library/closure/goog/dom/nodetype.js",
       "//third_party/google-closure-library/closure/goog/dom/safe.js",
       "//third_party/google-closure-library/closure/goog/dom/tagname.js",
       "//third_party/google-closure-library/closure/goog/dom/tags.js",
-<<<<<<< HEAD
-=======
       "//third_party/google-closure-library/closure/goog/flags/flags.js",
->>>>>>> 626889fb
       "//third_party/google-closure-library/closure/goog/fs/blob.js",
       "//third_party/google-closure-library/closure/goog/fs/url.js",
       "//third_party/google-closure-library/closure/goog/functions/functions.js",
@@ -629,11 +388,8 @@
       "//third_party/google-closure-library/closure/goog/i18n/bidi.js",
       "//third_party/google-closure-library/closure/goog/labs/useragent/browser.js",
       "//third_party/google-closure-library/closure/goog/labs/useragent/engine.js",
-<<<<<<< HEAD
-=======
       "//third_party/google-closure-library/closure/goog/labs/useragent/highentropy/highentropydata.js",
       "//third_party/google-closure-library/closure/goog/labs/useragent/highentropy/highentropyvalue.js",
->>>>>>> 626889fb
       "//third_party/google-closure-library/closure/goog/labs/useragent/platform.js",
       "//third_party/google-closure-library/closure/goog/labs/useragent/useragent.js",
       "//third_party/google-closure-library/closure/goog/labs/useragent/util.js",
@@ -649,17 +405,6 @@
       "//third_party/google-closure-library/closure/goog/string/typedstring.js",
       "//third_party/google-closure-library/closure/goog/useragent/product.js",
       "//third_party/google-closure-library/closure/goog/useragent/useragent.js",
-<<<<<<< HEAD
-      "js/binary/arith.js",
-      "js/binary/constants.js",
-      "js/binary/decoder.js",
-      "js/binary/encoder.js",
-      "js/binary/reader.js",
-      "js/binary/utils.js",
-      "js/binary/writer.js",
-      "js/map.js",
-      "js/message.js",
-=======
       "//third_party/protobuf-javascript/src/asserts.js",
       "//third_party/protobuf-javascript/src/binary/arith.js",
       "//third_party/protobuf-javascript/src/binary/constants.js",
@@ -671,7 +416,6 @@
       "//third_party/protobuf-javascript/src/binary/writer.js",
       "//third_party/protobuf-javascript/src/map.js",
       "//third_party/protobuf-javascript/src/message.js",
->>>>>>> 626889fb
     ]
   }
 }