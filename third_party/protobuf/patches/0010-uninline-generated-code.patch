<<<<<<< HEAD
--- a/src/google/protobuf/compiler/cpp/cpp_message.cc
+++ b/src/google/protobuf/compiler/cpp/cpp_message.cc
@@ -1300,7 +1300,7 @@ void MessageGenerator::GenerateClassDefinition(io::Printer* printer) {
       "friend void swap($classname$& a, $classname$& b) {\n"
       "  a.Swap(&b);\n"
       "}\n"
-      "inline void Swap($classname$* other) {\n"
+      "PROTOBUF_NOINLINE void Swap($classname$* other) {\n"
       "  if (other == this) return;\n"
       "  if (GetArena() == other->GetArena()) {\n"
       "    InternalSwap(other);\n"
=======
diff --git a/src/google/protobuf/compiler/cpp/message.cc b/src/google/protobuf/compiler/cpp/message.cc
index 6d0104ddda0a3..5325fb671fd8d 100644
--- a/src/google/protobuf/compiler/cpp/message.cc
+++ b/src/google/protobuf/compiler/cpp/message.cc
@@ -2218,7 +2218,7 @@ void MessageGenerator::GenerateClassDefinition(io::Printer* p) {
           static constexpr int kIndexInFileMessages = $index_in_file_messages$;
           $decl_any_methods$;
           friend void swap($classname$& a, $classname$& b) { a.Swap(&b); }
-          inline void Swap($classname$* $nonnull$ other) {
+          PROTOBUF_NOINLINE void Swap($classname$* $nonnull$ other) {
             if (other == this) return;
             if ($pbi$::CanUseInternalSwap(GetArena(), other->GetArena())) {
               InternalSwap(other);
>>>>>>> 626889fb
<|MERGE_RESOLUTION|>--- conflicted
+++ resolved
@@ -1,16 +1,3 @@
-<<<<<<< HEAD
---- a/src/google/protobuf/compiler/cpp/cpp_message.cc
-+++ b/src/google/protobuf/compiler/cpp/cpp_message.cc
-@@ -1300,7 +1300,7 @@ void MessageGenerator::GenerateClassDefinition(io::Printer* printer) {
-       "friend void swap($classname$& a, $classname$& b) {\n"
-       "  a.Swap(&b);\n"
-       "}\n"
--      "inline void Swap($classname$* other) {\n"
-+      "PROTOBUF_NOINLINE void Swap($classname$* other) {\n"
-       "  if (other == this) return;\n"
-       "  if (GetArena() == other->GetArena()) {\n"
-       "    InternalSwap(other);\n"
-=======
 diff --git a/src/google/protobuf/compiler/cpp/message.cc b/src/google/protobuf/compiler/cpp/message.cc
 index 6d0104ddda0a3..5325fb671fd8d 100644
 --- a/src/google/protobuf/compiler/cpp/message.cc
@@ -23,5 +10,4 @@
 +          PROTOBUF_NOINLINE void Swap($classname$* $nonnull$ other) {
              if (other == this) return;
              if ($pbi$::CanUseInternalSwap(GetArena(), other->GetArena())) {
-               InternalSwap(other);
->>>>>>> 626889fb
+               InternalSwap(other);