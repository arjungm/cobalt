--- conflicted
+++ resolved
@@ -10,7 +10,6 @@
 #ifndef GOOGLE_PROTOBUF_REFLECTION_H__
 #define GOOGLE_PROTOBUF_REFLECTION_H__
 
-
 #include <memory>
 #include <type_traits>
 
@@ -23,11 +22,7 @@
 #endif
 
 // Must be included last.
-<<<<<<< HEAD
-#include <google/protobuf/port_def.inc>
-=======
 #include "google/protobuf/port_def.inc"
->>>>>>> 626889fb
 
 namespace google {
 namespace protobuf {
@@ -74,19 +69,11 @@
 
  private:
   friend class Reflection;
-<<<<<<< HEAD
-  RepeatedFieldRef(const Message& message, const FieldDescriptor* field) {
-    const Reflection* reflection = message.GetReflection();
-    data_ = reflection->RepeatedFieldData(const_cast<Message*>(&message), field,
-                                          internal::RefTypeTraits<T>::cpp_type,
-                                          nullptr);
-=======
   RepeatedFieldRef(const MakeDependent<T, Message>& message,
                    const FieldDescriptor* PROTOBUF_NONNULL field) {
     const auto* reflection = message.GetReflection();
     data_ = reflection->RepeatedFieldData(
         message, field, internal::RefTypeTraits<T>::cpp_type, nullptr);
->>>>>>> 626889fb
     accessor_ = reflection->RepeatedFieldAccessor(field);
   }
 
@@ -515,13 +502,9 @@
   typedef T* IteratorPointerType;
   static constexpr FieldDescriptor::CppType cpp_type =
       PrimitiveTraits<T>::cpp_type;
-<<<<<<< HEAD
-  static const Descriptor* GetMessageFieldDescriptor() { return nullptr; }
-=======
   static const Descriptor* PROTOBUF_NULLABLE GetMessageFieldDescriptor() {
     return nullptr;
   }
->>>>>>> 626889fb
 };
 
 template <typename T>
@@ -535,13 +518,9 @@
   typedef int32_t* IteratorPointerType;
   static constexpr FieldDescriptor::CppType cpp_type =
       FieldDescriptor::CPPTYPE_ENUM;
-<<<<<<< HEAD
-  static const Descriptor* GetMessageFieldDescriptor() { return nullptr; }
-=======
   static const Descriptor* PROTOBUF_NULLABLE GetMessageFieldDescriptor() {
     return nullptr;
   }
->>>>>>> 626889fb
 };
 
 template <typename T>
@@ -554,13 +533,9 @@
   typedef const std::string* IteratorPointerType;
   static constexpr FieldDescriptor::CppType cpp_type =
       FieldDescriptor::CPPTYPE_STRING;
-<<<<<<< HEAD
-  static const Descriptor* GetMessageFieldDescriptor() { return nullptr; }
-=======
   static const Descriptor* PROTOBUF_NULLABLE GetMessageFieldDescriptor() {
     return nullptr;
   }
->>>>>>> 626889fb
 };
 
 template <typename T>
@@ -571,11 +546,7 @@
 };
 template <>
 struct MessageDescriptorGetter<Message> {
-<<<<<<< HEAD
-  static const Descriptor* get() { return nullptr; }
-=======
   static const Descriptor* PROTOBUF_NULLABLE get() { return nullptr; }
->>>>>>> 626889fb
 };
 
 template <typename T>
