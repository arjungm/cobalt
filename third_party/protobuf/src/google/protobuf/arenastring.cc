// Protocol Buffers - Google's data interchange format
// Copyright 2008 Google Inc.  All rights reserved.
//
// Use of this source code is governed by a BSD-style
// license that can be found in the LICENSE file or at
// https://developers.google.com/open-source/licenses/bsd

#include "google/protobuf/arenastring.h"

#include <atomic>
#include <cassert>
#include <cstddef>
#include <cstdint>
#include <cstring>
#include <string>
#include <utility>

#include "absl/base/const_init.h"
#include "absl/base/optimization.h"
#include "absl/log/absl_check.h"
#include "absl/strings/string_view.h"
#include "absl/synchronization/mutex.h"
#include "google/protobuf/io/coded_stream.h"
#include "google/protobuf/message_lite.h"
#include "google/protobuf/parse_context.h"
#include "google/protobuf/port.h"

// clang-format off
#include "google/protobuf/port_def.inc"
// clang-format on

#include <cstddef>
#include <google/protobuf/stubs/logging.h>
#include <google/protobuf/stubs/common.h>
#include <google/protobuf/io/coded_stream.h>
#include <google/protobuf/stubs/mutex.h>
#include <google/protobuf/stubs/strutil.h>
#include <google/protobuf/message_lite.h>
#include <google/protobuf/parse_context.h>
#include <google/protobuf/stubs/stl_util.h>

// clang-format off
#include <google/protobuf/port_def.inc>
// clang-format on

namespace google {
namespace protobuf {
namespace internal {

namespace  {

<<<<<<< HEAD
// Enforce that allocated data aligns to at least 8 bytes, and that
=======
// TaggedStringPtr::Flags uses the lower 2 bits as tags.
// Enforce that allocated data aligns to at least 4 bytes, and that
>>>>>>> 626889fb
// the alignment of the global const string value does as well.
// The alignment guaranteed by `new std::string` depends on both:
// - new align = __STDCPP_DEFAULT_NEW_ALIGNMENT__ / max_align_t
// - alignof(std::string)
#ifdef __STDCPP_DEFAULT_NEW_ALIGNMENT__
constexpr size_t kNewAlign = __STDCPP_DEFAULT_NEW_ALIGNMENT__;
#elif (__GNUC__ * 10000 + __GNUC_MINOR__ * 100 + __GNUC_PATCHLEVEL__) < 40900
constexpr size_t kNewAlign = alignof(::max_align_t);
#else
constexpr size_t kNewAlign = alignof(std::max_align_t);
#endif
constexpr size_t kStringAlign = alignof(std::string);

<<<<<<< HEAD
static_assert((kStringAlign > kNewAlign ? kStringAlign : kNewAlign) >= 8, "");
static_assert(alignof(ExplicitlyConstructedArenaString) >= 8, "");
=======
static_assert((kStringAlign > kNewAlign ? kStringAlign : kNewAlign) >= 4, "");
static_assert(alignof(GlobalEmptyString) >= 4, "");
>>>>>>> 626889fb

}  // namespace

const std::string& LazyString::Init() const {
<<<<<<< HEAD
  static WrappedMutex mu{GOOGLE_PROTOBUF_LINKER_INITIALIZED};
=======
  static absl::Mutex mu{absl::kConstInit};
>>>>>>> 626889fb
  mu.Lock();
  const std::string* res = inited_.load(std::memory_order_acquire);
  if (res == nullptr) {
    auto init_value = init_value_;
    res = ::new (static_cast<void*>(string_buf_))
        std::string(init_value.ptr, init_value.size);
    inited_.store(res, std::memory_order_release);
  }
  mu.Unlock();
  return *res;
}

namespace {


<<<<<<< HEAD
#if defined(NDEBUG) || !GOOGLE_PROTOBUF_INTERNAL_DONATE_STEAL
=======
#if defined(NDEBUG) || !defined(GOOGLE_PROTOBUF_INTERNAL_DONATE_STEAL)
>>>>>>> 626889fb

class ScopedCheckPtrInvariants {
 public:
  explicit ScopedCheckPtrInvariants(const TaggedStringPtr*) {}
};

#endif  // NDEBUG || !GOOGLE_PROTOBUF_INTERNAL_DONATE_STEAL

// Creates a heap allocated std::string value.
<<<<<<< HEAD
inline TaggedStringPtr CreateString(ConstStringParam value) {
=======
inline TaggedStringPtr CreateString(absl::string_view value) {
>>>>>>> 626889fb
  TaggedStringPtr res;
  res.SetAllocated(new std::string(value.data(), value.length()));
  return res;
}

<<<<<<< HEAD
#if !GOOGLE_PROTOBUF_INTERNAL_DONATE_STEAL

// Creates an arena allocated std::string value.
TaggedStringPtr CreateArenaString(Arena& arena, ConstStringParam s) {
=======
#ifndef GOOGLE_PROTOBUF_INTERNAL_DONATE_STEAL

// Creates an arena allocated std::string value.
TaggedStringPtr CreateArenaString(Arena& arena, absl::string_view s) {
>>>>>>> 626889fb
  TaggedStringPtr res;
  res.SetMutableArena(Arena::Create<std::string>(&arena, s.data(), s.length()));
  return res;
}

#endif  // !GOOGLE_PROTOBUF_INTERNAL_DONATE_STEAL

}  // namespace

<<<<<<< HEAD
void ArenaStringPtr::Set(ConstStringParam value, Arena* arena) {
=======
TaggedStringPtr TaggedStringPtr::ForceCopy(Arena* arena) const {
  return arena != nullptr ? CreateArenaString(*arena, *Get())
                          : CreateString(*Get());
}

void ArenaStringPtr::Set(absl::string_view value, Arena* arena) {
  ScopedCheckPtrInvariants check(&tagged_ptr_);
  if (IsDefault()) {
    // If we're not on an arena, skip straight to a true string to avoid
    // possible copy cost later.
    tagged_ptr_ = arena != nullptr ? CreateArenaString(*arena, value)
                                   : CreateString(value);
  } else {
    if (internal::DebugHardenForceCopyDefaultString()) {
      if (arena == nullptr) {
        auto* old = tagged_ptr_.GetIfAllocated();
        tagged_ptr_ = CreateString(value);
        delete old;
      } else {
        auto* old = UnsafeMutablePointer();
        tagged_ptr_ = CreateArenaString(*arena, value);
        old->assign("garbagedata");
      }
    } else {
      UnsafeMutablePointer()->assign(value.data(), value.length());
    }
  }
}

template <>
void ArenaStringPtr::Set(const std::string& value, Arena* arena) {
>>>>>>> 626889fb
  ScopedCheckPtrInvariants check(&tagged_ptr_);
  if (IsDefault()) {
    // If we're not on an arena, skip straight to a true string to avoid
    // possible copy cost later.
    tagged_ptr_ = arena != nullptr ? CreateArenaString(*arena, value)
                                   : CreateString(value);
  } else {
<<<<<<< HEAD
    UnsafeMutablePointer()->assign(value.data(), value.length());
=======
    if (internal::DebugHardenForceCopyDefaultString()) {
      if (arena == nullptr) {
        auto* old = tagged_ptr_.GetIfAllocated();
        tagged_ptr_ = CreateString(value);
        delete old;
      } else {
        auto* old = UnsafeMutablePointer();
        tagged_ptr_ = CreateArenaString(*arena, value);
        old->assign("garbagedata");
      }
    } else {
      UnsafeMutablePointer()->assign(value);
    }
>>>>>>> 626889fb
  }
}

void ArenaStringPtr::Set(std::string&& value, Arena* arena) {
  ScopedCheckPtrInvariants check(&tagged_ptr_);
  if (IsDefault()) {
    NewString(arena, std::move(value));
  } else if (IsFixedSizeArena()) {
    std::string* current = tagged_ptr_.Get();
    auto* s = new (current) std::string(std::move(value));
    arena->OwnDestructor(s);
    tagged_ptr_.SetMutableArena(s);
  } else /* !IsFixedSizeArena() */ {
    *UnsafeMutablePointer() = std::move(value);
  }
}

std::string* ArenaStringPtr::Mutable(Arena* arena) {
  ScopedCheckPtrInvariants check(&tagged_ptr_);
  if (tagged_ptr_.IsMutable()) {
    return tagged_ptr_.Get();
  } else {
    return MutableSlow(arena);
  }
}

std::string* ArenaStringPtr::Mutable(const LazyString& default_value,
                                     Arena* arena) {
  ScopedCheckPtrInvariants check(&tagged_ptr_);
  if (tagged_ptr_.IsMutable()) {
    return tagged_ptr_.Get();
  } else {
    return MutableSlow(arena, default_value);
  }
}

std::string* ArenaStringPtr::MutableNoCopy(Arena* arena) {
  ScopedCheckPtrInvariants check(&tagged_ptr_);
  if (tagged_ptr_.IsMutable()) {
    return tagged_ptr_.Get();
  } else {
<<<<<<< HEAD
    GOOGLE_DCHECK(IsDefault());
=======
    ABSL_DCHECK(IsDefault());
>>>>>>> 626889fb
    // Allocate empty. The contents are not relevant.
    return NewString(arena);
  }
}

template <typename... Lazy>
std::string* ArenaStringPtr::MutableSlow(::google::protobuf::Arena* arena,
                                         const Lazy&... lazy_default) {
<<<<<<< HEAD
  GOOGLE_DCHECK(IsDefault());
=======
  ABSL_DCHECK(IsDefault());
>>>>>>> 626889fb

  // For empty defaults, this ends up calling the default constructor which is
  // more efficient than a copy construction from
  // GetEmptyStringAlreadyInited().
  return NewString(arena, lazy_default.get()...);
}

std::string* ArenaStringPtr::Release() {
  ScopedCheckPtrInvariants check(&tagged_ptr_);
  if (IsDefault()) return nullptr;

  std::string* released = tagged_ptr_.Get();
<<<<<<< HEAD
  if (!tagged_ptr_.IsAllocated()) {
=======
  if (tagged_ptr_.IsArena()) {
>>>>>>> 626889fb
    released = tagged_ptr_.IsMutable() ? new std::string(std::move(*released))
                                       : new std::string(*released);
  }
  InitDefault();
  return released;
}

void ArenaStringPtr::SetAllocated(std::string* value, Arena* arena) {
  ScopedCheckPtrInvariants check(&tagged_ptr_);
  // Release what we have first.
  Destroy();

  if (value == nullptr) {
    InitDefault();
  } else {
#ifndef NDEBUG
    // On debug builds, copy the string so the address differs.  delete will
    // fail if value was a stack-allocated temporary/etc., which would have
    // failed when arena ran its cleanup list.
    std::string* new_value = new std::string(std::move(*value));
    delete value;
    value = new_value;
#endif  // !NDEBUG
    InitAllocated(value, arena);
  }
}

void ArenaStringPtr::Destroy() {
<<<<<<< HEAD
  if (tagged_ptr_.IsAllocated()) {
    delete tagged_ptr_.Get();
  }
=======
  delete tagged_ptr_.GetIfAllocated();
>>>>>>> 626889fb
}

void ArenaStringPtr::ClearToEmpty() {
  ScopedCheckPtrInvariants check(&tagged_ptr_);
  if (IsDefault()) {
    // Already set to default -- do nothing.
  } else {
    // Unconditionally mask away the tag.
    //
    // UpdateArenaString uses assign when capacity is larger than the new
    // value, which is trivially true in the donated string case.
    // const_cast<std::string*>(PtrValue<std::string>())->clear();
    tagged_ptr_.Get()->clear();
  }
}

void ArenaStringPtr::ClearToDefault(const LazyString& default_value,
                                    ::google::protobuf::Arena* arena) {
  ScopedCheckPtrInvariants check(&tagged_ptr_);
  (void)arena;
  if (IsDefault()) {
    // Already set to default -- do nothing.
  } else {
    UnsafeMutablePointer()->assign(default_value.get());
  }
}

const char* EpsCopyInputStream::ReadArenaString(const char* ptr,
                                                ArenaStringPtr* s,
                                                Arena* arena) {
  ScopedCheckPtrInvariants check(&s->tagged_ptr_);
<<<<<<< HEAD
  GOOGLE_DCHECK(arena != nullptr);
=======
  ABSL_DCHECK(arena != nullptr);
>>>>>>> 626889fb

  int size = ReadSize(&ptr);
  if (!ptr) return nullptr;

  auto* str = s->NewString(arena);
  ptr = ReadString(ptr, size, str);
  GOOGLE_PROTOBUF_PARSER_ASSERT(ptr);
  return ptr;
}

}  // namespace internal
}  // namespace protobuf
}  // namespace google

<<<<<<< HEAD
#include <google/protobuf/port_undef.inc>
=======
#include "google/protobuf/port_undef.inc"
>>>>>>> 626889fb
<|MERGE_RESOLUTION|>--- conflicted
+++ resolved
@@ -29,32 +29,14 @@
 #include "google/protobuf/port_def.inc"
 // clang-format on
 
-#include <cstddef>
-#include <google/protobuf/stubs/logging.h>
-#include <google/protobuf/stubs/common.h>
-#include <google/protobuf/io/coded_stream.h>
-#include <google/protobuf/stubs/mutex.h>
-#include <google/protobuf/stubs/strutil.h>
-#include <google/protobuf/message_lite.h>
-#include <google/protobuf/parse_context.h>
-#include <google/protobuf/stubs/stl_util.h>
-
-// clang-format off
-#include <google/protobuf/port_def.inc>
-// clang-format on
-
 namespace google {
 namespace protobuf {
 namespace internal {
 
 namespace  {
 
-<<<<<<< HEAD
-// Enforce that allocated data aligns to at least 8 bytes, and that
-=======
 // TaggedStringPtr::Flags uses the lower 2 bits as tags.
 // Enforce that allocated data aligns to at least 4 bytes, and that
->>>>>>> 626889fb
 // the alignment of the global const string value does as well.
 // The alignment guaranteed by `new std::string` depends on both:
 // - new align = __STDCPP_DEFAULT_NEW_ALIGNMENT__ / max_align_t
@@ -68,22 +50,13 @@
 #endif
 constexpr size_t kStringAlign = alignof(std::string);
 
-<<<<<<< HEAD
-static_assert((kStringAlign > kNewAlign ? kStringAlign : kNewAlign) >= 8, "");
-static_assert(alignof(ExplicitlyConstructedArenaString) >= 8, "");
-=======
 static_assert((kStringAlign > kNewAlign ? kStringAlign : kNewAlign) >= 4, "");
 static_assert(alignof(GlobalEmptyString) >= 4, "");
->>>>>>> 626889fb
 
 }  // namespace
 
 const std::string& LazyString::Init() const {
-<<<<<<< HEAD
-  static WrappedMutex mu{GOOGLE_PROTOBUF_LINKER_INITIALIZED};
-=======
   static absl::Mutex mu{absl::kConstInit};
->>>>>>> 626889fb
   mu.Lock();
   const std::string* res = inited_.load(std::memory_order_acquire);
   if (res == nullptr) {
@@ -99,11 +72,7 @@
 namespace {
 
 
-<<<<<<< HEAD
-#if defined(NDEBUG) || !GOOGLE_PROTOBUF_INTERNAL_DONATE_STEAL
-=======
 #if defined(NDEBUG) || !defined(GOOGLE_PROTOBUF_INTERNAL_DONATE_STEAL)
->>>>>>> 626889fb
 
 class ScopedCheckPtrInvariants {
  public:
@@ -113,27 +82,16 @@
 #endif  // NDEBUG || !GOOGLE_PROTOBUF_INTERNAL_DONATE_STEAL
 
 // Creates a heap allocated std::string value.
-<<<<<<< HEAD
-inline TaggedStringPtr CreateString(ConstStringParam value) {
-=======
 inline TaggedStringPtr CreateString(absl::string_view value) {
->>>>>>> 626889fb
   TaggedStringPtr res;
   res.SetAllocated(new std::string(value.data(), value.length()));
   return res;
 }
 
-<<<<<<< HEAD
-#if !GOOGLE_PROTOBUF_INTERNAL_DONATE_STEAL
-
-// Creates an arena allocated std::string value.
-TaggedStringPtr CreateArenaString(Arena& arena, ConstStringParam s) {
-=======
 #ifndef GOOGLE_PROTOBUF_INTERNAL_DONATE_STEAL
 
 // Creates an arena allocated std::string value.
 TaggedStringPtr CreateArenaString(Arena& arena, absl::string_view s) {
->>>>>>> 626889fb
   TaggedStringPtr res;
   res.SetMutableArena(Arena::Create<std::string>(&arena, s.data(), s.length()));
   return res;
@@ -143,9 +101,6 @@
 
 }  // namespace
 
-<<<<<<< HEAD
-void ArenaStringPtr::Set(ConstStringParam value, Arena* arena) {
-=======
 TaggedStringPtr TaggedStringPtr::ForceCopy(Arena* arena) const {
   return arena != nullptr ? CreateArenaString(*arena, *Get())
                           : CreateString(*Get());
@@ -177,7 +132,6 @@
 
 template <>
 void ArenaStringPtr::Set(const std::string& value, Arena* arena) {
->>>>>>> 626889fb
   ScopedCheckPtrInvariants check(&tagged_ptr_);
   if (IsDefault()) {
     // If we're not on an arena, skip straight to a true string to avoid
@@ -185,9 +139,6 @@
     tagged_ptr_ = arena != nullptr ? CreateArenaString(*arena, value)
                                    : CreateString(value);
   } else {
-<<<<<<< HEAD
-    UnsafeMutablePointer()->assign(value.data(), value.length());
-=======
     if (internal::DebugHardenForceCopyDefaultString()) {
       if (arena == nullptr) {
         auto* old = tagged_ptr_.GetIfAllocated();
@@ -201,7 +152,6 @@
     } else {
       UnsafeMutablePointer()->assign(value);
     }
->>>>>>> 626889fb
   }
 }
 
@@ -243,11 +193,7 @@
   if (tagged_ptr_.IsMutable()) {
     return tagged_ptr_.Get();
   } else {
-<<<<<<< HEAD
-    GOOGLE_DCHECK(IsDefault());
-=======
     ABSL_DCHECK(IsDefault());
->>>>>>> 626889fb
     // Allocate empty. The contents are not relevant.
     return NewString(arena);
   }
@@ -256,11 +202,7 @@
 template <typename... Lazy>
 std::string* ArenaStringPtr::MutableSlow(::google::protobuf::Arena* arena,
                                          const Lazy&... lazy_default) {
-<<<<<<< HEAD
-  GOOGLE_DCHECK(IsDefault());
-=======
   ABSL_DCHECK(IsDefault());
->>>>>>> 626889fb
 
   // For empty defaults, this ends up calling the default constructor which is
   // more efficient than a copy construction from
@@ -273,11 +215,7 @@
   if (IsDefault()) return nullptr;
 
   std::string* released = tagged_ptr_.Get();
-<<<<<<< HEAD
-  if (!tagged_ptr_.IsAllocated()) {
-=======
   if (tagged_ptr_.IsArena()) {
->>>>>>> 626889fb
     released = tagged_ptr_.IsMutable() ? new std::string(std::move(*released))
                                        : new std::string(*released);
   }
@@ -306,13 +244,7 @@
 }
 
 void ArenaStringPtr::Destroy() {
-<<<<<<< HEAD
-  if (tagged_ptr_.IsAllocated()) {
-    delete tagged_ptr_.Get();
-  }
-=======
   delete tagged_ptr_.GetIfAllocated();
->>>>>>> 626889fb
 }
 
 void ArenaStringPtr::ClearToEmpty() {
@@ -344,11 +276,7 @@
                                                 ArenaStringPtr* s,
                                                 Arena* arena) {
   ScopedCheckPtrInvariants check(&s->tagged_ptr_);
-<<<<<<< HEAD
-  GOOGLE_DCHECK(arena != nullptr);
-=======
   ABSL_DCHECK(arena != nullptr);
->>>>>>> 626889fb
 
   int size = ReadSize(&ptr);
   if (!ptr) return nullptr;
@@ -363,8 +291,4 @@
 }  // namespace protobuf
 }  // namespace google
 
-<<<<<<< HEAD
-#include <google/protobuf/port_undef.inc>
-=======
-#include "google/protobuf/port_undef.inc"
->>>>>>> 626889fb
+#include "google/protobuf/port_undef.inc"