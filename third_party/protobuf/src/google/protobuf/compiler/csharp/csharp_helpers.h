// Protocol Buffers - Google's data interchange format
// Copyright 2008 Google Inc.  All rights reserved.
//
// Use of this source code is governed by a BSD-style
// license that can be found in the LICENSE file or at
// https://developers.google.com/open-source/licenses/bsd

// Author: kenton@google.com (Kenton Varda)
//  Based on original Protocol Buffers design by
//  Sanjay Ghemawat, Jeff Dean, and others.

#ifndef GOOGLE_PROTOBUF_COMPILER_CSHARP_CSHARP_HELPERS_H__
#define GOOGLE_PROTOBUF_COMPILER_CSHARP_CSHARP_HELPERS_H__

#include <string>
<<<<<<< HEAD
#include <google/protobuf/port.h>
#include <google/protobuf/stubs/common.h>
#include <google/protobuf/descriptor.pb.h>
#include <google/protobuf/descriptor.h>
#include <google/protobuf/compiler/code_generator.h>
#include <google/protobuf/io/printer.h>
=======
>>>>>>> 626889fb

#include "google/protobuf/compiler/code_generator.h"
#include "absl/strings/string_view.h"
#include "google/protobuf/compiler/csharp/names.h"
#include "google/protobuf/descriptor.h"
#include "google/protobuf/descriptor.pb.h"
#include "google/protobuf/io/printer.h"
#include "google/protobuf/port.h"
#include "google/protobuf/port_def.inc"
#include "google/protobuf/stubs/common.h"

namespace google {
namespace protobuf {
namespace compiler {
namespace csharp {

struct Options;
class FieldGeneratorBase;

// TODO: start using this enum.
enum CSharpType {
  CSHARPTYPE_INT32 = 1,
  CSHARPTYPE_INT64 = 2,
  CSHARPTYPE_UINT32 = 3,
  CSHARPTYPE_UINT64 = 4,
  CSHARPTYPE_FLOAT = 5,
  CSHARPTYPE_DOUBLE = 6,
  CSHARPTYPE_BOOL = 7,
  CSHARPTYPE_STRING = 8,
  CSHARPTYPE_BYTESTRING = 9,
  CSHARPTYPE_MESSAGE = 10,
  CSHARPTYPE_ENUM = 11,
  MAX_CSHARPTYPE = 11
};

// Converts field type to corresponding C# type.
CSharpType GetCSharpType(FieldDescriptor::Type type);

std::string GetFieldName(const FieldDescriptor* descriptor);

std::string GetFieldConstantName(const FieldDescriptor* field);

std::string GetPropertyName(const FieldDescriptor* descriptor);

std::string GetOneofCaseName(const FieldDescriptor* descriptor);

int GetFixedSize(FieldDescriptor::Type type);

// Note that we wouldn't normally want to export this (we're not expecting
// it to be used outside libprotoc itself) but this exposes it for testing.
std::string PROTOC_EXPORT GetEnumValueName(absl::string_view enum_name,
                                           absl::string_view enum_value_name);

// TODO: perhaps we could move this to strutil
std::string StringToBase64(absl::string_view input);

std::string FileDescriptorToBase64(const FileDescriptor* descriptor);

FieldGeneratorBase* CreateFieldGenerator(const FieldDescriptor* descriptor,
                                         int presenceIndex,
                                         const Options* options);

std::string GetFullExtensionName(const FieldDescriptor* descriptor);

bool IsNullable(const FieldDescriptor* descriptor);

// Determines whether the given message is a map entry message,
// i.e. one implicitly created by protoc due to a map<key, value> field.
inline bool IsMapEntryMessage(const Descriptor* descriptor) {
  return descriptor->options().map_entry();
}

// Determines whether we're generating code for the proto representation of
// descriptors etc, for use in the runtime. This is the only type which is
// allowed to use proto2 syntax, and it generates internal classes.
inline bool IsDescriptorProto(const FileDescriptor* descriptor) {
  return descriptor->name() == "google/protobuf/descriptor.proto" ||
         descriptor->name() == "net/proto2/proto/descriptor.proto";
}

// Determines whether the given message is an options message within descriptor.proto.
inline bool IsDescriptorOptionMessage(const Descriptor* descriptor) {
  if (!IsDescriptorProto(descriptor->file())) {
    return false;
  }
<<<<<<< HEAD
  const std::string name = descriptor->name();
=======
  const absl::string_view name = descriptor->name();
>>>>>>> 626889fb
  return name == "FileOptions" ||
      name == "MessageOptions" ||
      name == "FieldOptions" ||
      name == "OneofOptions" ||
      name == "EnumOptions" ||
      name == "EnumValueOptions" ||
      name == "ServiceOptions" ||
      name == "MethodOptions";
}

inline bool IsWrapperType(const FieldDescriptor* descriptor) {
  return descriptor->type() == FieldDescriptor::TYPE_MESSAGE &&
      descriptor->message_type()->file()->name() == "google/protobuf/wrappers.proto";
}

inline bool SupportsPresenceApi(const FieldDescriptor* descriptor) {
  // Unlike most languages, we don't generate Has/Clear members for message
  // types, because they can always be set to null in C#. They're not really
  // needed for oneof fields in proto2 either, as everything can be done via
  // oneof case, but we follow the convention from other languages.
  if (descriptor->type() == FieldDescriptor::TYPE_MESSAGE) {
    return false;
  }

  return descriptor->has_presence();
}

inline bool RequiresPresenceBit(const FieldDescriptor* descriptor) {
  return SupportsPresenceApi(descriptor) &&
    !IsNullable(descriptor) &&
    !descriptor->is_extension() &&
    !descriptor->real_containing_oneof();
}

inline bool SupportsPresenceApi(const FieldDescriptor* descriptor) {
  // Unlike most languages, we don't generate Has/Clear members for message
  // types, because they can always be set to null in C#. They're not really
  // needed for oneof fields in proto2 either, as everything can be done via
  // oneof case, but we follow the convention from other languages. Proto3
  // oneof fields never have Has/Clear members - but will also never have
  // the explicit optional keyword either.
  //
  // None of the built-in helpers (descriptor->has_presence() etc) describe
  // quite the behavior we want, so the rules are explicit below.

  if (descriptor->is_repeated() ||
      descriptor->type() == FieldDescriptor::TYPE_MESSAGE) {
    return false;
  }
  // has_optional_keyword() has more complex rules for proto2, but that
  // doesn't matter given the first part of this condition.
  return IsProto2(descriptor->file()) || descriptor->has_optional_keyword();
}

inline bool RequiresPresenceBit(const FieldDescriptor* descriptor) {
  return SupportsPresenceApi(descriptor) &&
    !IsNullable(descriptor) &&
    !descriptor->is_extension() &&
    !descriptor->real_containing_oneof();
}

}  // namespace csharp
}  // namespace compiler
}  // namespace protobuf
}  // namespace google

#include "google/protobuf/port_undef.inc"

#endif  // GOOGLE_PROTOBUF_COMPILER_CSHARP_CSHARP_HELPERS_H__<|MERGE_RESOLUTION|>--- conflicted
+++ resolved
@@ -13,15 +13,6 @@
 #define GOOGLE_PROTOBUF_COMPILER_CSHARP_CSHARP_HELPERS_H__
 
 #include <string>
-<<<<<<< HEAD
-#include <google/protobuf/port.h>
-#include <google/protobuf/stubs/common.h>
-#include <google/protobuf/descriptor.pb.h>
-#include <google/protobuf/descriptor.h>
-#include <google/protobuf/compiler/code_generator.h>
-#include <google/protobuf/io/printer.h>
-=======
->>>>>>> 626889fb
 
 #include "google/protobuf/compiler/code_generator.h"
 #include "absl/strings/string_view.h"
@@ -107,11 +98,7 @@
   if (!IsDescriptorProto(descriptor->file())) {
     return false;
   }
-<<<<<<< HEAD
-  const std::string name = descriptor->name();
-=======
   const absl::string_view name = descriptor->name();
->>>>>>> 626889fb
   return name == "FileOptions" ||
       name == "MessageOptions" ||
       name == "FieldOptions" ||
@@ -146,33 +133,6 @@
     !descriptor->real_containing_oneof();
 }
 
-inline bool SupportsPresenceApi(const FieldDescriptor* descriptor) {
-  // Unlike most languages, we don't generate Has/Clear members for message
-  // types, because they can always be set to null in C#. They're not really
-  // needed for oneof fields in proto2 either, as everything can be done via
-  // oneof case, but we follow the convention from other languages. Proto3
-  // oneof fields never have Has/Clear members - but will also never have
-  // the explicit optional keyword either.
-  //
-  // None of the built-in helpers (descriptor->has_presence() etc) describe
-  // quite the behavior we want, so the rules are explicit below.
-
-  if (descriptor->is_repeated() ||
-      descriptor->type() == FieldDescriptor::TYPE_MESSAGE) {
-    return false;
-  }
-  // has_optional_keyword() has more complex rules for proto2, but that
-  // doesn't matter given the first part of this condition.
-  return IsProto2(descriptor->file()) || descriptor->has_optional_keyword();
-}
-
-inline bool RequiresPresenceBit(const FieldDescriptor* descriptor) {
-  return SupportsPresenceApi(descriptor) &&
-    !IsNullable(descriptor) &&
-    !descriptor->is_extension() &&
-    !descriptor->real_containing_oneof();
-}
-
 }  // namespace csharp
 }  // namespace compiler
 }  // namespace protobuf
