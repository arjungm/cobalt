// Protocol Buffers - Google's data interchange format
// Copyright 2008 Google Inc.  All rights reserved.
//
// Use of this source code is governed by a BSD-style
// license that can be found in the LICENSE file or at
// https://developers.google.com/open-source/licenses/bsd

#include "google/protobuf/compiler/csharp/csharp_field_base.h"

#include <cmath>
#include <limits>
#include <sstream>
#include <string>

#include "google/protobuf/compiler/code_generator.h"
#include "absl/log/absl_log.h"
#include "google/protobuf/compiler/csharp/csharp_helpers.h"
#include "google/protobuf/compiler/csharp/names.h"
#include "google/protobuf/descriptor.h"
#include "google/protobuf/descriptor.pb.h"
#include "google/protobuf/io/coded_stream.h"
#include "google/protobuf/io/printer.h"
#include "google/protobuf/wire_format.h"

// Must be last.
#include "google/protobuf/port_def.inc"

namespace google {
namespace protobuf {
namespace compiler {
namespace csharp {

void FieldGeneratorBase::SetCommonFieldVariables(
<<<<<<< HEAD
    std::map<std::string, std::string>* variables) {
=======
    absl::flat_hash_map<absl::string_view, std::string>* variables) {
>>>>>>> 626889fb
  // Note: this will be valid even though the tag emitted for packed and unpacked versions of
  // repeated fields varies by wire format. The wire format is encoded in the bottom 3 bits, which
  // never effects the tag size.
  int tag_size = internal::WireFormat::TagSize(descriptor_->number(), descriptor_->type());
  int part_tag_size = tag_size;
  if (descriptor_->type() == FieldDescriptor::TYPE_GROUP) {
    part_tag_size /= 2;
  }
  uint tag = internal::WireFormat::MakeTag(descriptor_);
  uint8_t tag_array[5];
  io::CodedOutputStream::WriteTagToArray(tag, tag_array);
<<<<<<< HEAD
  std::string tag_bytes = StrCat(tag_array[0]);
=======
  std::string tag_bytes = absl::StrCat(tag_array[0]);
>>>>>>> 626889fb
  for (int i = 1; i < part_tag_size; i++) {
    absl::StrAppend(&tag_bytes, ", ", tag_array[i]);
  }

  (*variables)["tag"] = absl::StrCat(tag);
  (*variables)["tag_size"] = absl::StrCat(tag_size);
  (*variables)["tag_bytes"] = tag_bytes;

  if (descriptor_->type() == FieldDescriptor::Type::TYPE_GROUP) {
    tag = internal::WireFormatLite::MakeTag(
        descriptor_->number(),
        internal::WireFormatLite::WIRETYPE_END_GROUP);
    io::CodedOutputStream::WriteTagToArray(tag, tag_array);
    tag_bytes = absl::StrCat(tag_array[0]);
    for (int i = 1; i < part_tag_size; i++) {
      absl::StrAppend(&tag_bytes, ", ", tag_array[i]);
    }

    variables_["end_tag"] = absl::StrCat(tag);
    variables_["end_tag_bytes"] = tag_bytes;
  }

  (*variables)["access_level"] = "public";

  (*variables)["property_name"] = property_name();
  (*variables)["type_name"] = type_name();
  (*variables)["extended_type"] = GetClassName(descriptor_->containing_type());
  (*variables)["name"] = name();
  (*variables)["descriptor_name"] = std::string(descriptor_->name());
  (*variables)["default_value"] = default_value();
  (*variables)["capitalized_type_name"] = capitalized_type_name();
  (*variables)["number"] = number();
  if (has_default_value() && !SupportsPresenceApi(descriptor_)) {
<<<<<<< HEAD
    (*variables)["name_def_message"] =
      (*variables)["name"] + "_ = " + (*variables)["default_value"];
=======
    variables->insert({"name_def_message",
                       absl::StrCat((*variables)["name"],
                                    "_ = ", (*variables)["default_value"])});
>>>>>>> 626889fb
  } else {
    variables->insert(
        {"name_def_message", absl::StrCat((*variables)["name"], "_")});
  }
  if (SupportsPresenceApi(descriptor_)) {
<<<<<<< HEAD
    (*variables)["has_property_check"] = "Has" + (*variables)["property_name"];
    (*variables)["other_has_property_check"] = "other.Has" + (*variables)["property_name"];
    (*variables)["has_not_property_check"] = "!" + (*variables)["has_property_check"];
    (*variables)["other_has_not_property_check"] = "!" + (*variables)["other_has_property_check"];
    if (presenceIndex_ != -1) {
      std::string hasBitsNumber = StrCat(presenceIndex_ / 32);
      std::string hasBitsMask = StrCat(1 << (presenceIndex_ % 32));
      (*variables)["has_field_check"] = "(_hasBits" + hasBitsNumber + " & " + hasBitsMask + ") != 0";
      (*variables)["set_has_field"] = "_hasBits" + hasBitsNumber + " |= " + hasBitsMask;
      (*variables)["clear_has_field"] = "_hasBits" + hasBitsNumber + " &= ~" + hasBitsMask;
=======
    variables->insert({"has_property_check",
                       absl::StrCat("Has", (*variables)["property_name"])});
    variables->insert(
        {"other_has_property_check",
         absl::StrCat("other.Has", (*variables)["property_name"])});
    variables->insert({"has_not_property_check",
                       absl::StrCat("!", (*variables)["has_property_check"])});
    variables->insert(
        {"other_has_not_property_check",
         absl::StrCat("!", (*variables)["other_has_property_check"])});
    if (presenceIndex_ != -1) {
        const int hasBitsNumber = presenceIndex_ / 32;
        const int hasBitsMask = 1 << (presenceIndex_ % 32);
        (*variables)["has_field_check"] = absl::StrCat(
            "(_hasBits", hasBitsNumber, " & ", hasBitsMask, ") != 0");
        (*variables)["set_has_field"] =
            absl::StrCat("_hasBits", hasBitsNumber, " |= ", hasBitsMask);
        (*variables)["clear_has_field"] =
            absl::StrCat("_hasBits", hasBitsNumber, " &= ~", hasBitsMask);
>>>>>>> 626889fb
    }
  } else {
    variables->insert({"has_property_check",
                       absl::StrCat((*variables)["property_name"],
                                    " != ", (*variables)["default_value"])});
    variables->insert({"other_has_property_check",
                       absl::StrCat("other.", (*variables)["property_name"],
                                    " != ", (*variables)["default_value"])});
  }
}

void FieldGeneratorBase::SetCommonOneofFieldVariables(
<<<<<<< HEAD
    std::map<std::string, std::string>* variables) {
  (*variables)["oneof_name"] = oneof_name();
  if (SupportsPresenceApi(descriptor_)) {
    (*variables)["has_property_check"] = "Has" + property_name();
=======
    absl::flat_hash_map<absl::string_view, std::string>* variables) {
  (*variables)["oneof_name"] = oneof_name();
  if (SupportsPresenceApi(descriptor_)) {
    (*variables)["has_property_check"] = absl::StrCat("Has", property_name());
>>>>>>> 626889fb
  } else {
    (*variables)["has_property_check"] =
        absl::StrCat(oneof_name(), "Case_ == ", oneof_property_name(),
                     "OneofCase.", oneof_case_name());
  }
  (*variables)["oneof_case_name"] = oneof_case_name();
  (*variables)["oneof_property_name"] = oneof_property_name();
}

FieldGeneratorBase::FieldGeneratorBase(const FieldDescriptor* descriptor,
                                       int presenceIndex, const Options* options)
    : SourceGeneratorBase(options),
      descriptor_(descriptor),
      presenceIndex_(presenceIndex) {
  SetCommonFieldVariables(&variables_);
}

FieldGeneratorBase::~FieldGeneratorBase() {
}

void FieldGeneratorBase::GenerateFreezingCode(io::Printer* printer) {
  // No-op: only message fields and repeated fields need
  // special handling for freezing, so default to not generating any code.
}

void FieldGeneratorBase::GenerateCodecCode(io::Printer* printer) {
    // No-op: expect this to be overridden by appropriate types.
    // Could fail if we get called here though...
}

void FieldGeneratorBase::GenerateExtensionCode(io::Printer* printer) {
  // No-op: only message fields, enum fields, primitives, 
  // and repeated fields need this default is to not generate any code
}

void FieldGeneratorBase::GenerateParsingCode(io::Printer* printer, bool use_parse_context) {
  // for some field types the value of "use_parse_context" doesn't matter,
  // so we fallback to the default implementation.
  GenerateParsingCode(printer);
}

void FieldGeneratorBase::GenerateSerializationCode(io::Printer* printer, bool use_write_context) {
  // for some field types the value of "use_write_context" doesn't matter,
  // so we fallback to the default implementation.
  GenerateSerializationCode(printer);
}

void FieldGeneratorBase::AddDeprecatedFlag(io::Printer* printer) {
  if (descriptor_->options().deprecated()) {
    printer->Print("[global::System.ObsoleteAttribute]\n");
  } else if (descriptor_->type() == FieldDescriptor::TYPE_MESSAGE &&
           descriptor_->message_type()->options().deprecated()) {
    printer->Print("[global::System.ObsoleteAttribute]\n");
  }
}

void FieldGeneratorBase::AddPublicMemberAttributes(io::Printer* printer) {
  AddDeprecatedFlag(printer);
  WriteGeneratedCodeAttributes(printer);
}

std::string FieldGeneratorBase::oneof_case_name() {
  return GetOneofCaseName(descriptor_);
}

std::string FieldGeneratorBase::oneof_property_name() {
  return UnderscoresToCamelCase(descriptor_->containing_oneof()->name(), true);
}

std::string FieldGeneratorBase::oneof_name() {
  return UnderscoresToCamelCase(descriptor_->containing_oneof()->name(), false);
}

std::string FieldGeneratorBase::property_name() {
  return GetPropertyName(descriptor_);
}

std::string FieldGeneratorBase::name() {
  return UnderscoresToCamelCase(GetFieldName(descriptor_), false);
}

std::string FieldGeneratorBase::type_name() {
  return type_name(descriptor_);
}

std::string FieldGeneratorBase::type_name(const FieldDescriptor* descriptor) {
  switch (descriptor->type()) {
    case FieldDescriptor::TYPE_ENUM:
      return GetClassName(descriptor->enum_type());
    case FieldDescriptor::TYPE_MESSAGE:
    case FieldDescriptor::TYPE_GROUP:
      if (IsWrapperType(descriptor)) {
        const FieldDescriptor* wrapped_field =
            descriptor->message_type()->field(0);
        std::string wrapped_field_type_name = type_name(wrapped_field);
        // String and ByteString go to the same type; other wrapped types
        // go to the nullable equivalent.
        if (wrapped_field->type() == FieldDescriptor::TYPE_STRING ||
            wrapped_field->type() == FieldDescriptor::TYPE_BYTES) {
          return wrapped_field_type_name;
        } else {
          return absl::StrCat(wrapped_field_type_name, "?");
        }
      }
      return GetClassName(descriptor->message_type());
    case FieldDescriptor::TYPE_DOUBLE:
      return "double";
    case FieldDescriptor::TYPE_FLOAT:
      return "float";
    case FieldDescriptor::TYPE_INT64:
      return "long";
    case FieldDescriptor::TYPE_UINT64:
      return "ulong";
    case FieldDescriptor::TYPE_INT32:
      return "int";
    case FieldDescriptor::TYPE_FIXED64:
      return "ulong";
    case FieldDescriptor::TYPE_FIXED32:
      return "uint";
    case FieldDescriptor::TYPE_BOOL:
      return "bool";
    case FieldDescriptor::TYPE_STRING:
      return "string";
    case FieldDescriptor::TYPE_BYTES:
      return "pb::ByteString";
    case FieldDescriptor::TYPE_UINT32:
      return "uint";
    case FieldDescriptor::TYPE_SFIXED32:
      return "int";
    case FieldDescriptor::TYPE_SFIXED64:
      return "long";
    case FieldDescriptor::TYPE_SINT32:
      return "int";
    case FieldDescriptor::TYPE_SINT64:
      return "long";
    default:
      ABSL_LOG(FATAL) << "Unknown field type.";
      return "";
  }
}

bool FieldGeneratorBase::has_default_value() {
  switch (descriptor_->type()) {
    case FieldDescriptor::TYPE_ENUM:
    case FieldDescriptor::TYPE_MESSAGE:
    case FieldDescriptor::TYPE_GROUP:
      return true;
    case FieldDescriptor::TYPE_DOUBLE:
      return descriptor_->default_value_double() != 0.0;
    case FieldDescriptor::TYPE_FLOAT:
      return descriptor_->default_value_float() != 0.0;
    case FieldDescriptor::TYPE_INT64:
      return descriptor_->default_value_int64() != 0L;
    case FieldDescriptor::TYPE_UINT64:
      return descriptor_->default_value_uint64() != 0L;
    case FieldDescriptor::TYPE_INT32:
      return descriptor_->default_value_int32() != 0;
    case FieldDescriptor::TYPE_FIXED64:
      return descriptor_->default_value_uint64() != 0L;
    case FieldDescriptor::TYPE_FIXED32:
      return descriptor_->default_value_uint32() != 0;
    case FieldDescriptor::TYPE_BOOL:
      return descriptor_->default_value_bool();
    case FieldDescriptor::TYPE_STRING:
      return true;
    case FieldDescriptor::TYPE_BYTES:
      return true;
    case FieldDescriptor::TYPE_UINT32:
      return descriptor_->default_value_uint32() != 0;
    case FieldDescriptor::TYPE_SFIXED32:
      return descriptor_->default_value_int32() != 0;
    case FieldDescriptor::TYPE_SFIXED64:
      return descriptor_->default_value_int64() != 0L;
    case FieldDescriptor::TYPE_SINT32:
      return descriptor_->default_value_int32() != 0;
    case FieldDescriptor::TYPE_SINT64:
      return descriptor_->default_value_int64() != 0L;
    default:
      ABSL_LOG(FATAL) << "Unknown field type.";
      return true;
  }
}

bool AllPrintableAscii(absl::string_view text) {
  for(int i = 0; i < text.size(); i++) {
    if (text[i] < 0x20 || text[i] > 0x7e) {
      return false;
    }
  }
  return true;
}

std::string FieldGeneratorBase::GetStringDefaultValueInternal(const FieldDescriptor* descriptor) {
    if (descriptor->default_value_string().empty())
        return "\"\"";
<<<<<<< HEAD
    else
      return "global::System.Text.Encoding.UTF8.GetString(global::System."
             "Convert.FromBase64String(\"" +
             StringToBase64(descriptor->default_value_string()) + "\"), 0, " + StrCat(descriptor->default_value_string().length()) + ")";
=======
    return absl::StrCat(
        "global::System.Text.Encoding.UTF8.GetString(global::System."
        "Convert.FromBase64String(\"",
        StringToBase64(descriptor->default_value_string()), "\"), 0, ",
        descriptor->default_value_string().length(), ")");
>>>>>>> 626889fb
}

std::string FieldGeneratorBase::GetBytesDefaultValueInternal(const FieldDescriptor* descriptor) {
    if (descriptor->default_value_string().empty())
        return "pb::ByteString.Empty";
    return absl::StrCat("pb::ByteString.FromBase64(\"",
                        StringToBase64(descriptor->default_value_string()),
                        "\")");
}

std::string FieldGeneratorBase::default_value() {
    return default_value(descriptor_);
}

std::string FieldGeneratorBase::default_value(const FieldDescriptor* descriptor) {
  switch (descriptor->type()) {
    case FieldDescriptor::TYPE_ENUM:
      return absl::StrCat(
          GetClassName(descriptor->default_value_enum()->type()), ".",
          GetEnumValueName(descriptor->default_value_enum()->type()->name(),
                           descriptor->default_value_enum()->name()));
    case FieldDescriptor::TYPE_MESSAGE:
    case FieldDescriptor::TYPE_GROUP:
      if (IsWrapperType(descriptor)) {
        const FieldDescriptor* wrapped_field = descriptor->message_type()->field(0);
        return default_value(wrapped_field);
      } else {
        return "null";
      }
    case FieldDescriptor::TYPE_DOUBLE: {
      double value = descriptor->default_value_double();
      if (value == std::numeric_limits<double>::infinity()) {
        return "double.PositiveInfinity";
      } else if (value == -std::numeric_limits<double>::infinity()) {
        return "double.NegativeInfinity";
      } else if (std::isnan(value)) {
        return "double.NaN";
      }
      return absl::StrCat(value, "D");
    }
    case FieldDescriptor::TYPE_FLOAT: {
      float value = descriptor->default_value_float();
      if (value == std::numeric_limits<float>::infinity()) {
        return "float.PositiveInfinity";
      } else if (value == -std::numeric_limits<float>::infinity()) {
        return "float.NegativeInfinity";
      } else if (std::isnan(value)) {
        return "float.NaN";
      }
      return absl::StrCat(value, "F");
    }
    case FieldDescriptor::TYPE_INT64:
      return absl::StrCat(descriptor->default_value_int64(), "L");
    case FieldDescriptor::TYPE_UINT64:
      return absl::StrCat(descriptor->default_value_uint64(), "UL");
    case FieldDescriptor::TYPE_INT32:
      return absl::StrCat(descriptor->default_value_int32());
    case FieldDescriptor::TYPE_FIXED64:
      return absl::StrCat(descriptor->default_value_uint64(), "UL");
    case FieldDescriptor::TYPE_FIXED32:
      return absl::StrCat(descriptor->default_value_uint32());
    case FieldDescriptor::TYPE_BOOL:
      if (descriptor->default_value_bool()) {
        return "true";
      } else {
        return "false";
      }
    case FieldDescriptor::TYPE_STRING:
      return GetStringDefaultValueInternal(descriptor);
    case FieldDescriptor::TYPE_BYTES:
      return GetBytesDefaultValueInternal(descriptor);
    case FieldDescriptor::TYPE_UINT32:
      return absl::StrCat(descriptor->default_value_uint32());
    case FieldDescriptor::TYPE_SFIXED32:
      return absl::StrCat(descriptor->default_value_int32());
    case FieldDescriptor::TYPE_SFIXED64:
      return absl::StrCat(descriptor->default_value_int64(), "L");
    case FieldDescriptor::TYPE_SINT32:
      return absl::StrCat(descriptor->default_value_int32());
    case FieldDescriptor::TYPE_SINT64:
      return absl::StrCat(descriptor->default_value_int64(), "L");
    default:
      ABSL_LOG(FATAL) << "Unknown field type.";
      return "";
  }
}

std::string FieldGeneratorBase::number() {
  return absl::StrCat(descriptor_->number());
}

std::string FieldGeneratorBase::capitalized_type_name() {
  switch (descriptor_->type()) {
    case FieldDescriptor::TYPE_ENUM:
      return "Enum";
    case FieldDescriptor::TYPE_MESSAGE:
      return "Message";
    case FieldDescriptor::TYPE_GROUP:
      return "Group";
    case FieldDescriptor::TYPE_DOUBLE:
      return "Double";
    case FieldDescriptor::TYPE_FLOAT:
      return "Float";
    case FieldDescriptor::TYPE_INT64:
      return "Int64";
    case FieldDescriptor::TYPE_UINT64:
      return "UInt64";
    case FieldDescriptor::TYPE_INT32:
      return "Int32";
    case FieldDescriptor::TYPE_FIXED64:
      return "Fixed64";
    case FieldDescriptor::TYPE_FIXED32:
      return "Fixed32";
    case FieldDescriptor::TYPE_BOOL:
      return "Bool";
    case FieldDescriptor::TYPE_STRING:
      return "String";
    case FieldDescriptor::TYPE_BYTES:
      return "Bytes";
    case FieldDescriptor::TYPE_UINT32:
      return "UInt32";
    case FieldDescriptor::TYPE_SFIXED32:
      return "SFixed32";
    case FieldDescriptor::TYPE_SFIXED64:
      return "SFixed64";
    case FieldDescriptor::TYPE_SINT32:
      return "SInt32";
    case FieldDescriptor::TYPE_SINT64:
      return "SInt64";
    default:
      ABSL_LOG(FATAL) << "Unknown field type.";
      return "";
  }
}

}  // namespace csharp
}  // namespace compiler
}  // namespace protobuf
}  // namespace google

#include "google/protobuf/port_undef.inc"<|MERGE_RESOLUTION|>--- conflicted
+++ resolved
@@ -31,11 +31,7 @@
 namespace csharp {
 
 void FieldGeneratorBase::SetCommonFieldVariables(
-<<<<<<< HEAD
-    std::map<std::string, std::string>* variables) {
-=======
     absl::flat_hash_map<absl::string_view, std::string>* variables) {
->>>>>>> 626889fb
   // Note: this will be valid even though the tag emitted for packed and unpacked versions of
   // repeated fields varies by wire format. The wire format is encoded in the bottom 3 bits, which
   // never effects the tag size.
@@ -47,11 +43,7 @@
   uint tag = internal::WireFormat::MakeTag(descriptor_);
   uint8_t tag_array[5];
   io::CodedOutputStream::WriteTagToArray(tag, tag_array);
-<<<<<<< HEAD
-  std::string tag_bytes = StrCat(tag_array[0]);
-=======
   std::string tag_bytes = absl::StrCat(tag_array[0]);
->>>>>>> 626889fb
   for (int i = 1; i < part_tag_size; i++) {
     absl::StrAppend(&tag_bytes, ", ", tag_array[i]);
   }
@@ -85,31 +77,14 @@
   (*variables)["capitalized_type_name"] = capitalized_type_name();
   (*variables)["number"] = number();
   if (has_default_value() && !SupportsPresenceApi(descriptor_)) {
-<<<<<<< HEAD
-    (*variables)["name_def_message"] =
-      (*variables)["name"] + "_ = " + (*variables)["default_value"];
-=======
     variables->insert({"name_def_message",
                        absl::StrCat((*variables)["name"],
                                     "_ = ", (*variables)["default_value"])});
->>>>>>> 626889fb
   } else {
     variables->insert(
         {"name_def_message", absl::StrCat((*variables)["name"], "_")});
   }
   if (SupportsPresenceApi(descriptor_)) {
-<<<<<<< HEAD
-    (*variables)["has_property_check"] = "Has" + (*variables)["property_name"];
-    (*variables)["other_has_property_check"] = "other.Has" + (*variables)["property_name"];
-    (*variables)["has_not_property_check"] = "!" + (*variables)["has_property_check"];
-    (*variables)["other_has_not_property_check"] = "!" + (*variables)["other_has_property_check"];
-    if (presenceIndex_ != -1) {
-      std::string hasBitsNumber = StrCat(presenceIndex_ / 32);
-      std::string hasBitsMask = StrCat(1 << (presenceIndex_ % 32));
-      (*variables)["has_field_check"] = "(_hasBits" + hasBitsNumber + " & " + hasBitsMask + ") != 0";
-      (*variables)["set_has_field"] = "_hasBits" + hasBitsNumber + " |= " + hasBitsMask;
-      (*variables)["clear_has_field"] = "_hasBits" + hasBitsNumber + " &= ~" + hasBitsMask;
-=======
     variables->insert({"has_property_check",
                        absl::StrCat("Has", (*variables)["property_name"])});
     variables->insert(
@@ -129,7 +104,6 @@
             absl::StrCat("_hasBits", hasBitsNumber, " |= ", hasBitsMask);
         (*variables)["clear_has_field"] =
             absl::StrCat("_hasBits", hasBitsNumber, " &= ~", hasBitsMask);
->>>>>>> 626889fb
     }
   } else {
     variables->insert({"has_property_check",
@@ -142,17 +116,10 @@
 }
 
 void FieldGeneratorBase::SetCommonOneofFieldVariables(
-<<<<<<< HEAD
-    std::map<std::string, std::string>* variables) {
-  (*variables)["oneof_name"] = oneof_name();
-  if (SupportsPresenceApi(descriptor_)) {
-    (*variables)["has_property_check"] = "Has" + property_name();
-=======
     absl::flat_hash_map<absl::string_view, std::string>* variables) {
   (*variables)["oneof_name"] = oneof_name();
   if (SupportsPresenceApi(descriptor_)) {
     (*variables)["has_property_check"] = absl::StrCat("Has", property_name());
->>>>>>> 626889fb
   } else {
     (*variables)["has_property_check"] =
         absl::StrCat(oneof_name(), "Case_ == ", oneof_property_name(),
@@ -348,18 +315,11 @@
 std::string FieldGeneratorBase::GetStringDefaultValueInternal(const FieldDescriptor* descriptor) {
     if (descriptor->default_value_string().empty())
         return "\"\"";
-<<<<<<< HEAD
-    else
-      return "global::System.Text.Encoding.UTF8.GetString(global::System."
-             "Convert.FromBase64String(\"" +
-             StringToBase64(descriptor->default_value_string()) + "\"), 0, " + StrCat(descriptor->default_value_string().length()) + ")";
-=======
     return absl::StrCat(
         "global::System.Text.Encoding.UTF8.GetString(global::System."
         "Convert.FromBase64String(\"",
         StringToBase64(descriptor->default_value_string()), "\"), 0, ",
         descriptor->default_value_string().length(), ")");
->>>>>>> 626889fb
 }
 
 std::string FieldGeneratorBase::GetBytesDefaultValueInternal(const FieldDescriptor* descriptor) {
