--- conflicted
+++ resolved
@@ -28,22 +28,6 @@
   WrapperFieldGenerator(const WrapperFieldGenerator&) = delete;
   WrapperFieldGenerator& operator=(const WrapperFieldGenerator&) = delete;
 
-<<<<<<< HEAD
-  virtual void GenerateCodecCode(io::Printer* printer) override;
-  virtual void GenerateCloningCode(io::Printer* printer) override;
-  virtual void GenerateMembers(io::Printer* printer) override;
-  virtual void GenerateMergingCode(io::Printer* printer) override;
-  virtual void GenerateParsingCode(io::Printer* printer) override;
-  virtual void GenerateParsingCode(io::Printer* printer, bool use_parse_context) override;
-  virtual void GenerateSerializationCode(io::Printer* printer) override;
-  virtual void GenerateSerializationCode(io::Printer* printer, bool use_write_context) override;
-  virtual void GenerateSerializedSizeCode(io::Printer* printer) override;
-  virtual void GenerateExtensionCode(io::Printer* printer) override;
-
-  virtual void WriteHash(io::Printer* printer) override;
-  virtual void WriteEquals(io::Printer* printer) override;
-  virtual void WriteToString(io::Printer* printer) override;
-=======
   void GenerateCodecCode(io::Printer* printer) override;
   void GenerateCloningCode(io::Printer* printer) override;
   void GenerateMembers(io::Printer* printer) override;
@@ -60,7 +44,6 @@
   void WriteHash(io::Printer* printer) override;
   void WriteEquals(io::Printer* printer) override;
   void WriteToString(io::Printer* printer) override;
->>>>>>> 626889fb
 
  private:
   bool is_value_type; // True for int32 etc; false for bytes and string
@@ -76,15 +59,6 @@
   WrapperOneofFieldGenerator(const WrapperOneofFieldGenerator&) = delete;
   WrapperOneofFieldGenerator& operator=(const WrapperOneofFieldGenerator&) = delete;
 
-<<<<<<< HEAD
-  virtual void GenerateMembers(io::Printer* printer) override;
-  virtual void GenerateMergingCode(io::Printer* printer) override;
-  virtual void GenerateParsingCode(io::Printer* printer) override;
-  virtual void GenerateParsingCode(io::Printer* printer, bool use_parse_context) override;
-  virtual void GenerateSerializationCode(io::Printer* printer) override;
-  virtual void GenerateSerializationCode(io::Printer* printer, bool use_write_context) override;
-  virtual void GenerateSerializedSizeCode(io::Printer* printer) override;
-=======
   void GenerateMembers(io::Printer* printer) override;
   void GenerateMergingCode(io::Printer* printer) override;
   void GenerateParsingCode(io::Printer* printer) override;
@@ -94,7 +68,6 @@
   void GenerateSerializationCode(io::Printer* printer,
                                  bool use_write_context) override;
   void GenerateSerializedSizeCode(io::Printer* printer) override;
->>>>>>> 626889fb
 };
 
 }  // namespace csharp
