--- conflicted
+++ resolved
@@ -55,11 +55,7 @@
  protected:
   const FieldDescriptor* descriptor_;
   const int presenceIndex_;
-<<<<<<< HEAD
-  std::map<std::string, std::string> variables_;
-=======
   absl::flat_hash_map<absl::string_view, std::string> variables_;
->>>>>>> 626889fb
 
   void AddDeprecatedFlag(io::Printer* printer);
   void AddNullCheck(io::Printer* printer);
@@ -67,11 +63,7 @@
 
   void AddPublicMemberAttributes(io::Printer* printer);
   void SetCommonOneofFieldVariables(
-<<<<<<< HEAD
-      std::map<std::string, std::string>* variables);
-=======
       absl::flat_hash_map<absl::string_view, std::string>* variables);
->>>>>>> 626889fb
 
   std::string oneof_property_name();
   std::string oneof_case_name(); 
@@ -87,12 +79,8 @@
   std::string capitalized_type_name();
 
  private:
-<<<<<<< HEAD
-  void SetCommonFieldVariables(std::map<std::string, std::string>* variables);
-=======
   void SetCommonFieldVariables(
       absl::flat_hash_map<absl::string_view, std::string>* variables);
->>>>>>> 626889fb
   std::string GetStringDefaultValueInternal(const FieldDescriptor* descriptor);
   std::string GetBytesDefaultValueInternal(const FieldDescriptor* descriptor);
 };
