--- conflicted
+++ resolved
@@ -26,14 +26,6 @@
 #include <memory>
 #include <vector>
 
-<<<<<<< HEAD
-#include <google/protobuf/compiler/importer.h>
-#include <google/protobuf/compiler/parser.h>
-#include <google/protobuf/io/tokenizer.h>
-#include <google/protobuf/io/zero_copy_stream_impl.h>
-#include <google/protobuf/stubs/strutil.h>
-#include <google/protobuf/io/io_win32.h>
-=======
 #include "absl/strings/match.h"
 #include "absl/strings/str_cat.h"
 #include "absl/strings/str_join.h"
@@ -42,7 +34,6 @@
 #include "google/protobuf/compiler/parser.h"
 #include "google/protobuf/io/tokenizer.h"
 #include "google/protobuf/io/zero_copy_stream_impl.h"
->>>>>>> 626889fb
 
 #ifdef _WIN32
 #include "absl/strings/str_replace.h"
@@ -95,16 +86,10 @@
   bool had_errors() { return had_errors_; }
 
   // implements ErrorCollector ---------------------------------------
-<<<<<<< HEAD
-  void AddError(int line, int column, const std::string& message) override {
-    if (multi_file_error_collector_ != nullptr) {
-      multi_file_error_collector_->AddError(filename_, line, column, message);
-=======
   void RecordError(int line, int column, absl::string_view message) override {
     if (multi_file_error_collector_ != nullptr) {
       multi_file_error_collector_->RecordError(filename_, line, column,
                                                message);
->>>>>>> 626889fb
     }
     had_errors_ = true;
   }
@@ -151,13 +136,8 @@
       return true;
     }
     if (error_collector_ != nullptr) {
-<<<<<<< HEAD
-      error_collector_->AddError(filename, -1, 0,
-                                 source_tree_->GetLastErrorMessage());
-=======
       error_collector_->RecordError(filename, -1, 0,
                                     source_tree_->GetLastErrorMessage());
->>>>>>> 626889fb
     }
     return false;
   }
@@ -202,11 +182,7 @@
 void SourceTreeDescriptorDatabase::ValidationErrorCollector::RecordError(
     absl::string_view filename, absl::string_view element_name,
     const Message* descriptor, ErrorLocation location,
-<<<<<<< HEAD
-    const std::string& message) {
-=======
     absl::string_view message) {
->>>>>>> 626889fb
   if (owner_->error_collector_ == nullptr) return;
 
   int line, column;
@@ -222,11 +198,7 @@
 void SourceTreeDescriptorDatabase::ValidationErrorCollector::RecordWarning(
     absl::string_view filename, absl::string_view element_name,
     const Message* descriptor, ErrorLocation location,
-<<<<<<< HEAD
-    const std::string& message) {
-=======
     absl::string_view message) {
->>>>>>> 626889fb
   if (owner_->error_collector_ == nullptr) return;
 
   int line, column;
@@ -255,14 +227,8 @@
   return pool_.FindFileByName(filename);
 }
 
-<<<<<<< HEAD
-void Importer::AddUnusedImportTrackFile(const std::string& file_name,
-                                        bool is_error) {
-  pool_.AddUnusedImportTrackFile(file_name, is_error);
-=======
 void Importer::AddDirectInputFile(absl::string_view file_name, bool is_error) {
   pool_.AddDirectInputFile(file_name, is_error);
->>>>>>> 626889fb
 }
 
 void Importer::ClearDirectInputFiles() { pool_.ClearDirectInputFiles(); }
@@ -313,16 +279,9 @@
   path = path_str;
 #endif
 
-<<<<<<< HEAD
-  std::vector<std::string> canonical_parts;
-  std::vector<std::string> parts = Split(
-      path, "/", true);  // Note:  Removes empty parts.
-  for (const std::string& part : parts) {
-=======
   std::vector<absl::string_view> canonical_parts;
   if (!path.empty() && path.front() == '/') canonical_parts.push_back("");
   for (absl::string_view part : absl::StrSplit(path, '/', absl::SkipEmpty())) {
->>>>>>> 626889fb
     if (part == ".") {
       // Ignore.
     } else {
@@ -334,15 +293,9 @@
   return absl::StrJoin(canonical_parts, "/");
 }
 
-<<<<<<< HEAD
-static inline bool ContainsParentReference(const std::string& path) {
-  return path == ".." || HasPrefixString(path, "../") ||
-         HasSuffixString(path, "/..") || path.find("/../") != std::string::npos;
-=======
 static inline bool ContainsParentReference(absl::string_view path) {
   return path == ".." || absl::StartsWith(path, "../") ||
          absl::EndsWith(path, "/..") || absl::StrContains(path, "/../");
->>>>>>> 626889fb
 }
 
 // Maps a file from an old location to a new one.  Typically, old_prefix is
@@ -474,11 +427,7 @@
   return stream != nullptr;
 }
 
-<<<<<<< HEAD
-io::ZeroCopyInputStream* DiskSourceTree::Open(const std::string& filename) {
-=======
 io::ZeroCopyInputStream* DiskSourceTree::Open(absl::string_view filename) {
->>>>>>> 626889fb
   return OpenVirtualFile(filename, nullptr);
 }
 
@@ -514,11 +463,7 @@
       if (errno == EACCES) {
         // The file exists but is not readable.
         last_error_message_ =
-<<<<<<< HEAD
-            "Read access is denied for file: " + temp_disk_file;
-=======
             absl::StrCat("Read access is denied for file: ", temp_disk_file);
->>>>>>> 626889fb
         return nullptr;
       }
     }
@@ -528,19 +473,11 @@
 }
 
 io::ZeroCopyInputStream* DiskSourceTree::OpenDiskFile(
-<<<<<<< HEAD
-    const std::string& filename) {
-  struct stat sb;
-  int ret = 0;
-  do {
-    ret = stat(filename.c_str(), &sb);
-=======
     absl::string_view filename) {
   struct stat sb;
   int ret = 0;
   do {
     ret = stat(std::string(filename).c_str(), &sb);
->>>>>>> 626889fb
   } while (ret != 0 && errno == EINTR);
 #if defined(_WIN32)
   if (ret == 0 && sb.st_mode & S_IFDIR) {
