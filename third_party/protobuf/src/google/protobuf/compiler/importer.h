// Protocol Buffers - Google's data interchange format
// Copyright 2008 Google Inc.  All rights reserved.
//
// Use of this source code is governed by a BSD-style
// license that can be found in the LICENSE file or at
// https://developers.google.com/open-source/licenses/bsd

// Author: kenton@google.com (Kenton Varda)
//  Based on original Protocol Buffers design by
//  Sanjay Ghemawat, Jeff Dean, and others.
//
// This file is the public interface to the .proto file parser.

#ifndef GOOGLE_PROTOBUF_COMPILER_IMPORTER_H__
#define GOOGLE_PROTOBUF_COMPILER_IMPORTER_H__

#include <string>
#include <utility>
#include <vector>
<<<<<<< HEAD

#include <google/protobuf/compiler/parser.h>
#include <google/protobuf/descriptor.h>
#include <google/protobuf/descriptor_database.h>

// Must be included last.
#include <google/protobuf/port_def.inc>
=======

#include "absl/strings/string_view.h"
#include "google/protobuf/compiler/parser.h"
#include "google/protobuf/descriptor.h"
#include "google/protobuf/descriptor_database.h"

// Must be included last.
#include "google/protobuf/port_def.inc"
>>>>>>> 626889fb

namespace google {
namespace protobuf {

namespace io {
class ZeroCopyInputStream;
}

namespace compiler {

// Defined in this file.
class Importer;
class MultiFileErrorCollector;
class SourceTree;
class DiskSourceTree;

// TODO:  Move all SourceTree stuff to a separate file?

// An implementation of DescriptorDatabase which loads files from a SourceTree
// and parses them.
//
// Note:  This class is not thread-safe since it maintains a table of source
//   code locations for error reporting.  However, when a DescriptorPool wraps
//   a DescriptorDatabase, it uses mutex locking to make sure only one method
//   of the database is called at a time, even if the DescriptorPool is used
//   from multiple threads.  Therefore, there is only a problem if you create
//   multiple DescriptorPools wrapping the same SourceTreeDescriptorDatabase
//   and use them from multiple threads.
//
// Note:  This class does not implement FindFileContainingSymbol() or
//   FindFileContainingExtension(); these will always return false.
class PROTOBUF_EXPORT SourceTreeDescriptorDatabase : public DescriptorDatabase {
 public:
  SourceTreeDescriptorDatabase(SourceTree* source_tree);

  // If non-NULL, fallback_database will be checked if a file doesn't exist in
  // the specified source_tree.
  SourceTreeDescriptorDatabase(SourceTree* source_tree,
                               DescriptorDatabase* fallback_database);
  ~SourceTreeDescriptorDatabase() override;

  // Instructs the SourceTreeDescriptorDatabase to report any parse errors
  // to the given MultiFileErrorCollector.  This should be called before
  // parsing.  error_collector must remain valid until either this method
  // is called again or the SourceTreeDescriptorDatabase is destroyed.
  void RecordErrorsTo(MultiFileErrorCollector* error_collector) {
    error_collector_ = error_collector;
  }

  // Gets a DescriptorPool::ErrorCollector which records errors to the
  // MultiFileErrorCollector specified with RecordErrorsTo().  This collector
  // has the ability to determine exact line and column numbers of errors
  // from the information given to it by the DescriptorPool.
  DescriptorPool::ErrorCollector* GetValidationErrorCollector() {
    using_validation_error_collector_ = true;
    return &validation_error_collector_;
  }

  // implements DescriptorDatabase -----------------------------------
  bool FindFileByName(const std::string& filename,
                      FileDescriptorProto* output) override;
  bool FindFileContainingSymbol(const std::string& symbol_name,
                                FileDescriptorProto* output) override;
  bool FindFileContainingExtension(const std::string& containing_type,
                                   int field_number,
                                   FileDescriptorProto* output) override;

 private:
  class SingleFileErrorCollector;

  SourceTree* source_tree_;
  DescriptorDatabase* fallback_database_;
  MultiFileErrorCollector* error_collector_;

  class PROTOBUF_EXPORT ValidationErrorCollector
      : public DescriptorPool::ErrorCollector {
   public:
    ValidationErrorCollector(SourceTreeDescriptorDatabase* owner);
    ~ValidationErrorCollector() override;

    // implements ErrorCollector ---------------------------------------
    void RecordError(absl::string_view filename, absl::string_view element_name,
                     const Message* descriptor, ErrorLocation location,
                     absl::string_view message) override;

    void RecordWarning(absl::string_view filename,
                       absl::string_view element_name,
                       const Message* descriptor, ErrorLocation location,
                       absl::string_view message) override;

   private:
    SourceTreeDescriptorDatabase* owner_;
  };
  friend class ValidationErrorCollector;

  bool using_validation_error_collector_;
  SourceLocationTable source_locations_;
  ValidationErrorCollector validation_error_collector_;
};

// Simple interface for parsing .proto files.  This wraps the process
// of opening the file, parsing it with a Parser, recursively parsing all its
// imports, and then cross-linking the results to produce a FileDescriptor.
//
// This is really just a thin wrapper around SourceTreeDescriptorDatabase.
// You may find that SourceTreeDescriptorDatabase is more flexible.
//
// TODO:  I feel like this class is not well-named.
class PROTOBUF_EXPORT Importer {
 public:
  Importer(SourceTree* source_tree, MultiFileErrorCollector* error_collector);
  Importer(const Importer&) = delete;
  Importer& operator=(const Importer&) = delete;
  ~Importer();

  // Import the given file and build a FileDescriptor representing it.  If
  // the file is already in the DescriptorPool, the existing FileDescriptor
  // will be returned.  The FileDescriptor is property of the DescriptorPool,
  // and will remain valid until it is destroyed.  If any errors occur, they
  // will be reported using the error collector and Import() will return NULL.
  //
  // A particular Importer object will only report errors for a particular
  // file once.  All future attempts to import the same file will return NULL
  // without reporting any errors.  The idea is that you might want to import
  // a lot of files without seeing the same errors over and over again.  If
  // you want to see errors for the same files repeatedly, you can use a
  // separate Importer object to import each one (but use the same
  // DescriptorPool so that they can be cross-linked).
  const FileDescriptor* Import(const std::string& filename);

  // The DescriptorPool in which all imported FileDescriptors and their
  // contents are stored.
  inline const DescriptorPool* pool() const { return &pool_; }

<<<<<<< HEAD
  void AddUnusedImportTrackFile(const std::string& file_name,
                                bool is_error = false);
  void ClearUnusedImportTrackFiles();
=======
  void AddDirectInputFile(absl::string_view file_name,
                          bool unused_import_is_error = false);
  void ClearDirectInputFiles();

#if !defined(PROTOBUF_FUTURE_RENAME_ADD_UNUSED_IMPORT) && !defined(SWIG)
  ABSL_DEPRECATED("Use AddDirectInputFile")
  void AddUnusedImportTrackFile(absl::string_view file_name,
                                bool is_error = false) {
    AddDirectInputFile(file_name, is_error);
  }
  ABSL_DEPRECATED("Use AddDirectInputFile")
  void ClearUnusedImportTrackFiles() { ClearDirectInputFiles(); }
#endif  // !PROTOBUF_FUTURE_RENAME_ADD_UNUSED_IMPORT && !SWIG
>>>>>>> 626889fb


 private:
  SourceTreeDescriptorDatabase database_;
  DescriptorPool pool_;
};

// If the importer encounters problems while trying to import the proto files,
// it reports them to a MultiFileErrorCollector.
class PROTOBUF_EXPORT MultiFileErrorCollector {
 public:
  MultiFileErrorCollector() {}
  MultiFileErrorCollector(const MultiFileErrorCollector&) = delete;
  MultiFileErrorCollector& operator=(const MultiFileErrorCollector&) = delete;
  virtual ~MultiFileErrorCollector();

  // Line and column numbers are zero-based.  A line number of -1 indicates
  // an error with the entire file (e.g. "not found").
  virtual void RecordError(absl::string_view filename, int line, int column,
                           absl::string_view message) {
    PROTOBUF_IGNORE_DEPRECATION_START
    AddError(std::string(filename), line, column, std::string(message));
    PROTOBUF_IGNORE_DEPRECATION_STOP
  }
  virtual void RecordWarning(absl::string_view filename, int line, int column,
                             absl::string_view message) {
    PROTOBUF_IGNORE_DEPRECATION_START
    AddWarning(std::string(filename), line, column, std::string(message));
    PROTOBUF_IGNORE_DEPRECATION_STOP
  }

 private:
  // These should never be called directly, but if a legacy class overrides
  // them they'll get routed to by the Record* methods.
  [[deprecated("Use RecordError")]]
  virtual void AddError(const std::string& filename, int line, int column,
                        const std::string& message) {
    ABSL_LOG(FATAL) << "AddError or RecordError must be implemented.";
  }

<<<<<<< HEAD
  virtual void AddWarning(const std::string& /* filename */, int /* line */,
                          int /* column */, const std::string& /* message */) {}

 private:
  GOOGLE_DISALLOW_EVIL_CONSTRUCTORS(MultiFileErrorCollector);
=======
  [[deprecated("Use RecordWarning")]]
  virtual void AddWarning(const std::string& filename, int line, int column,
                          const std::string& message) {}
>>>>>>> 626889fb
};

// Abstract interface which represents a directory tree containing proto files.
// Used by the default implementation of Importer to resolve import statements
// Most users will probably want to use the DiskSourceTree implementation,
// below.
class PROTOBUF_EXPORT SourceTree {
 public:
  SourceTree() {}
  SourceTree(const SourceTree&) = delete;
  SourceTree& operator=(const SourceTree&) = delete;
  virtual ~SourceTree();

  // Open the given file and return a stream that reads it, or NULL if not
  // found.  The caller takes ownership of the returned object.  The filename
  // must be a path relative to the root of the source tree and must not
  // contain "." or ".." components.
  virtual io::ZeroCopyInputStream* Open(absl::string_view filename) = 0;

  // If Open() returns NULL, calling this method immediately will return an
  // description of the error.
  // Subclasses should implement this method and return a meaningful value for
  // better error reporting.
  // TODO: change this to a pure virtual function.
  virtual std::string GetLastErrorMessage();
};

// An implementation of SourceTree which loads files from locations on disk.
// Multiple mappings can be set up to map locations in the DiskSourceTree to
// locations in the physical filesystem.
class PROTOBUF_EXPORT DiskSourceTree : public SourceTree {
 public:
  DiskSourceTree();
<<<<<<< HEAD
=======
  DiskSourceTree(const DiskSourceTree&) = delete;
  DiskSourceTree& operator=(const DiskSourceTree&) = delete;
>>>>>>> 626889fb
  ~DiskSourceTree() override;

  // Map a path on disk to a location in the SourceTree.  The path may be
  // either a file or a directory.  If it is a directory, the entire tree
  // under it will be mapped to the given virtual location.  To map a directory
  // to the root of the source tree, pass an empty string for virtual_path.
  //
  // If multiple mapped paths apply when opening a file, they will be searched
  // in order.  For example, if you do:
  //   MapPath("bar", "foo/bar");
  //   MapPath("", "baz");
  // and then you do:
  //   Open("bar/qux");
  // the DiskSourceTree will first try to open foo/bar/qux, then baz/bar/qux,
  // returning the first one that opens successfully.
  //
  // disk_path may be an absolute path or relative to the current directory,
  // just like a path you'd pass to open().
  void MapPath(absl::string_view virtual_path, absl::string_view disk_path);

  // Return type for DiskFileToVirtualFile().
  enum DiskFileToVirtualFileResult {
    SUCCESS,
    SHADOWED,
    CANNOT_OPEN,
    NO_MAPPING
  };

  // Given a path to a file on disk, find a virtual path mapping to that
  // file.  The first mapping created with MapPath() whose disk_path contains
  // the filename is used.  However, that virtual path may not actually be
  // usable to open the given file.  Possible return values are:
  // * SUCCESS: The mapping was found.  *virtual_file is filled in so that
  //   calling Open(*virtual_file) will open the file named by disk_file.
  // * SHADOWED: A mapping was found, but using Open() to open this virtual
  //   path will end up returning some different file.  This is because some
  //   other mapping with a higher precedence also matches this virtual path
  //   and maps it to a different file that exists on disk.  *virtual_file
  //   is filled in as it would be in the SUCCESS case.  *shadowing_disk_file
  //   is filled in with the disk path of the file which would be opened if
  //   you were to call Open(*virtual_file).
  // * CANNOT_OPEN: The mapping was found and was not shadowed, but the
  //   file specified cannot be opened.  When this value is returned,
  //   errno will indicate the reason the file cannot be opened.  *virtual_file
  //   will be set to the virtual path as in the SUCCESS case, even though
  //   it is not useful.
  // * NO_MAPPING: Indicates that no mapping was found which contains this
  //   file.
  DiskFileToVirtualFileResult DiskFileToVirtualFile(
      absl::string_view disk_file, std::string* virtual_file,
      std::string* shadowing_disk_file);

  // Given a virtual path, find the path to the file on disk.
  // Return true and update disk_file with the on-disk path if the file exists.
  // Return false and leave disk_file untouched if the file doesn't exist.
  bool VirtualFileToDiskFile(absl::string_view virtual_file,
                             std::string* disk_file);

  // implements SourceTree -------------------------------------------
  io::ZeroCopyInputStream* Open(absl::string_view filename) override;

  std::string GetLastErrorMessage() override;

 private:
  struct Mapping {
    std::string virtual_path;
    std::string disk_path;

    inline Mapping(std::string virtual_path_param, std::string disk_path_param)
        : virtual_path(std::move(virtual_path_param)),
          disk_path(std::move(disk_path_param)) {}
  };
  std::vector<Mapping> mappings_;
  std::string last_error_message_;

  // Like Open(), but returns the on-disk path in disk_file if disk_file is
  // non-NULL and the file could be successfully opened.
  io::ZeroCopyInputStream* OpenVirtualFile(absl::string_view virtual_file,
                                           std::string* disk_file);

  // Like Open() but given the actual on-disk path.
  io::ZeroCopyInputStream* OpenDiskFile(absl::string_view filename);
};

}  // namespace compiler
}  // namespace protobuf
}  // namespace google

#include "google/protobuf/port_undef.inc"

#endif  // GOOGLE_PROTOBUF_COMPILER_IMPORTER_H__<|MERGE_RESOLUTION|>--- conflicted
+++ resolved
@@ -17,15 +17,6 @@
 #include <string>
 #include <utility>
 #include <vector>
-<<<<<<< HEAD
-
-#include <google/protobuf/compiler/parser.h>
-#include <google/protobuf/descriptor.h>
-#include <google/protobuf/descriptor_database.h>
-
-// Must be included last.
-#include <google/protobuf/port_def.inc>
-=======
 
 #include "absl/strings/string_view.h"
 #include "google/protobuf/compiler/parser.h"
@@ -34,7 +25,6 @@
 
 // Must be included last.
 #include "google/protobuf/port_def.inc"
->>>>>>> 626889fb
 
 namespace google {
 namespace protobuf {
@@ -169,11 +159,6 @@
   // contents are stored.
   inline const DescriptorPool* pool() const { return &pool_; }
 
-<<<<<<< HEAD
-  void AddUnusedImportTrackFile(const std::string& file_name,
-                                bool is_error = false);
-  void ClearUnusedImportTrackFiles();
-=======
   void AddDirectInputFile(absl::string_view file_name,
                           bool unused_import_is_error = false);
   void ClearDirectInputFiles();
@@ -187,7 +172,6 @@
   ABSL_DEPRECATED("Use AddDirectInputFile")
   void ClearUnusedImportTrackFiles() { ClearDirectInputFiles(); }
 #endif  // !PROTOBUF_FUTURE_RENAME_ADD_UNUSED_IMPORT && !SWIG
->>>>>>> 626889fb
 
 
  private:
@@ -228,17 +212,9 @@
     ABSL_LOG(FATAL) << "AddError or RecordError must be implemented.";
   }
 
-<<<<<<< HEAD
-  virtual void AddWarning(const std::string& /* filename */, int /* line */,
-                          int /* column */, const std::string& /* message */) {}
-
- private:
-  GOOGLE_DISALLOW_EVIL_CONSTRUCTORS(MultiFileErrorCollector);
-=======
   [[deprecated("Use RecordWarning")]]
   virtual void AddWarning(const std::string& filename, int line, int column,
                           const std::string& message) {}
->>>>>>> 626889fb
 };
 
 // Abstract interface which represents a directory tree containing proto files.
@@ -272,11 +248,8 @@
 class PROTOBUF_EXPORT DiskSourceTree : public SourceTree {
  public:
   DiskSourceTree();
-<<<<<<< HEAD
-=======
   DiskSourceTree(const DiskSourceTree&) = delete;
   DiskSourceTree& operator=(const DiskSourceTree&) = delete;
->>>>>>> 626889fb
   ~DiskSourceTree() override;
 
   // Map a path on disk to a location in the SourceTree.  The path may be
