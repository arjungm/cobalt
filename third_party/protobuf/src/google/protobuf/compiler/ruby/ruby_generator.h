// Protocol Buffers - Google's data interchange format
// Copyright 2008 Google Inc.  All rights reserved.
//
// Use of this source code is governed by a BSD-style
// license that can be found in the LICENSE file or at
// https://developers.google.com/open-source/licenses/bsd

// Generates Ruby code for a given .proto file.

#ifndef GOOGLE_PROTOBUF_COMPILER_RUBY_RUBY_GENERATOR_H__
#define GOOGLE_PROTOBUF_COMPILER_RUBY_RUBY_GENERATOR_H__

#include <cstdint>
#include <string>

#include "google/protobuf/compiler/code_generator.h"
#include "google/protobuf/port_def.inc"

namespace google {
namespace protobuf {
namespace compiler {
namespace ruby {

// CodeGenerator implementation for generated Ruby protocol buffer classes.
// If you create your own protocol compiler binary and you want it to support
// Ruby output, you can do so by registering an instance of this
// CodeGenerator with the CommandLineInterface in your main() function.
class PROTOC_EXPORT Generator : public CodeGenerator {
  bool Generate(const FileDescriptor* file, const std::string& parameter,
                GeneratorContext* generator_context,
                std::string* error) const override;
  uint64_t GetSupportedFeatures() const override {
<<<<<<< HEAD
    return FEATURE_PROTO3_OPTIONAL;
  }
=======
    return Feature::FEATURE_PROTO3_OPTIONAL |
           Feature::FEATURE_SUPPORTS_EDITIONS;
  }
  Edition GetMinimumEdition() const override { return Edition::EDITION_PROTO2; }
  Edition GetMaximumEdition() const override { return Edition::EDITION_2023; }
>>>>>>> 626889fb
};

}  // namespace ruby
}  // namespace compiler
}  // namespace protobuf
}  // namespace google

#include "google/protobuf/port_undef.inc"

<<<<<<< HEAD
#endif  // GOOGLE_PROTOBUF_COMPILER_RUBY_GENERATOR_H__
=======
#endif  // GOOGLE_PROTOBUF_COMPILER_RUBY_RUBY_GENERATOR_H__
>>>>>>> 626889fb
<|MERGE_RESOLUTION|>--- conflicted
+++ resolved
@@ -30,16 +30,11 @@
                 GeneratorContext* generator_context,
                 std::string* error) const override;
   uint64_t GetSupportedFeatures() const override {
-<<<<<<< HEAD
-    return FEATURE_PROTO3_OPTIONAL;
-  }
-=======
     return Feature::FEATURE_PROTO3_OPTIONAL |
            Feature::FEATURE_SUPPORTS_EDITIONS;
   }
   Edition GetMinimumEdition() const override { return Edition::EDITION_PROTO2; }
   Edition GetMaximumEdition() const override { return Edition::EDITION_2023; }
->>>>>>> 626889fb
 };
 
 }  // namespace ruby
@@ -49,8 +44,4 @@
 
 #include "google/protobuf/port_undef.inc"
 
-<<<<<<< HEAD
-#endif  // GOOGLE_PROTOBUF_COMPILER_RUBY_GENERATOR_H__
-=======
-#endif  // GOOGLE_PROTOBUF_COMPILER_RUBY_RUBY_GENERATOR_H__
->>>>>>> 626889fb
+#endif  // GOOGLE_PROTOBUF_COMPILER_RUBY_RUBY_GENERATOR_H__