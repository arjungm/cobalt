// Protocol Buffers - Google's data interchange format
// Copyright 2014 Google Inc.  All rights reserved.
//
// Use of this source code is governed by a BSD-style
// license that can be found in the LICENSE file or at
// https://developers.google.com/open-source/licenses/bsd

#include "google/protobuf/compiler/ruby/ruby_generator.h"

#include <list>
#include <memory>

#include "google/protobuf/testing/file.h"
#include "google/protobuf/testing/googletest.h"
#include <gtest/gtest.h>
#include "google/protobuf/compiler/command_line_interface.h"
#include "google/protobuf/io/printer.h"
#include "google/protobuf/io/zero_copy_stream.h"

namespace google {
namespace protobuf {
namespace compiler {
namespace ruby {
namespace {

std::string FindRubyTestDir() {
<<<<<<< HEAD
  return TestSourceDir() + "/google/protobuf/compiler/ruby";
=======
  return absl::StrCat(TestSourceDir(), "/google/protobuf/compiler/ruby");
>>>>>>> 626889fb
}

// This test is a simple golden-file test over the output of the Ruby code
// generator. When we make changes to the Ruby extension and alter the Ruby code
// generator to use those changes, we should (i) manually test the output of the
// code generator with the extension, and (ii) update the golden output above.
// Some day, we may integrate build systems between protoc and the language
// extensions to the point where we can do this test in a more automated way.

void RubyTest(std::string proto_file, std::string import_proto_file = "") {
  std::string ruby_tests = FindRubyTestDir();

  google::protobuf::compiler::CommandLineInterface cli;
  cli.SetInputsAreProtoPathRelative(true);

  ruby::Generator ruby_generator;
  cli.RegisterGenerator("--ruby_out", &ruby_generator, "");

  // Copy generated_code.proto to the temporary test directory.
  std::string test_input;
<<<<<<< HEAD
  GOOGLE_CHECK_OK(File::GetContents(
      ruby_tests + proto_file + ".proto",
      &test_input,
      true));
  GOOGLE_CHECK_OK(File::SetContents(
      TestTempDir() + proto_file + ".proto",
      test_input,
      true));
=======
  ABSL_CHECK_OK(File::GetContents(
      absl::StrCat(ruby_tests, proto_file, ".proto"), &test_input, true));
  ABSL_CHECK_OK(File::SetContents(
      absl::StrCat(TestTempDir(), proto_file, ".proto"), test_input, true));

  // Copy generated_code_import.proto to the temporary test directory.
  std::string test_import;
  if (!import_proto_file.empty()) {
    ABSL_CHECK_OK(
        File::GetContents(absl::StrCat(ruby_tests, import_proto_file, ".proto"),
                          &test_import, true));
    ABSL_CHECK_OK(File::SetContents(
        absl::StrCat(TestTempDir(), import_proto_file, ".proto"), test_import,
        true));
  }
>>>>>>> 626889fb

  // Copy generated_code_import.proto to the temporary test directory.
  std::string test_import;
  if (!import_proto_file.empty()) {
    GOOGLE_CHECK_OK(File::GetContents(
        ruby_tests + import_proto_file + ".proto",
        &test_import,
        true));
    GOOGLE_CHECK_OK(File::SetContents(
        TestTempDir() + import_proto_file + ".proto",
        test_import,
        true));
  }

  // Invoke the proto compiler (we will be inside TestTempDir() at this point).
<<<<<<< HEAD
  std::string ruby_out = "--ruby_out=" + TestTempDir();
  std::string proto_path = "--proto_path=" + TestTempDir();

  std::string proto_target = TestTempDir() + proto_file + ".proto";
=======
  std::string ruby_out = absl::StrCat("--ruby_out=", TestTempDir());
  std::string proto_path = absl::StrCat("--proto_path=", TestTempDir());

  std::string proto_target = absl::StrCat(TestTempDir(), proto_file, ".proto");
>>>>>>> 626889fb
  const char* argv[] = {
    "protoc",
    ruby_out.c_str(),
    proto_path.c_str(),
    proto_target.c_str(),
  };

  EXPECT_EQ(0, cli.Run(4, argv));

  // Load the generated output and compare to the expected result.
  std::string output;
<<<<<<< HEAD
  GOOGLE_CHECK_OK(File::GetContentsAsText(
      TestTempDir() + proto_file + "_pb.rb",
      &output,
      true));
  std::string expected_output;
  GOOGLE_CHECK_OK(File::GetContentsAsText(
      ruby_tests + proto_file + "_pb.rb",
      &expected_output,
      true));
=======
  ABSL_CHECK_OK(File::GetContentsAsText(
      absl::StrCat(TestTempDir(), proto_file, "_pb.rb"), &output, true));
  std::string expected_output;
  ABSL_CHECK_OK(File::GetContentsAsText(
      absl::StrCat(ruby_tests, proto_file, "_pb.rb"), &expected_output, true));
>>>>>>> 626889fb
  EXPECT_EQ(expected_output, output);
}

TEST(RubyGeneratorTest, Proto3GeneratorTest) {
  RubyTest("/ruby_generated_code", "/ruby_generated_code_proto2_import");
}

TEST(RubyGeneratorTest, Proto2GeneratorTest) {
    RubyTest("/ruby_generated_code_proto2", "/ruby_generated_code_proto2_import");
}

TEST(RubyGeneratorTest, Proto3ImplicitPackageTest) {
    RubyTest("/ruby_generated_pkg_implicit");
}

TEST(RubyGeneratorTest, Proto3ExplicitPackageTest) {
  RubyTest("/ruby_generated_pkg_explicit");
}

TEST(RubyGeneratorTest, Proto3ExplicitLegacyPackageTest) {
  RubyTest("/ruby_generated_pkg_explicit_legacy");
}

}  // namespace
}  // namespace ruby
}  // namespace compiler
}  // namespace protobuf
}  // namespace google<|MERGE_RESOLUTION|>--- conflicted
+++ resolved
@@ -24,11 +24,7 @@
 namespace {
 
 std::string FindRubyTestDir() {
-<<<<<<< HEAD
-  return TestSourceDir() + "/google/protobuf/compiler/ruby";
-=======
   return absl::StrCat(TestSourceDir(), "/google/protobuf/compiler/ruby");
->>>>>>> 626889fb
 }
 
 // This test is a simple golden-file test over the output of the Ruby code
@@ -49,16 +45,6 @@
 
   // Copy generated_code.proto to the temporary test directory.
   std::string test_input;
-<<<<<<< HEAD
-  GOOGLE_CHECK_OK(File::GetContents(
-      ruby_tests + proto_file + ".proto",
-      &test_input,
-      true));
-  GOOGLE_CHECK_OK(File::SetContents(
-      TestTempDir() + proto_file + ".proto",
-      test_input,
-      true));
-=======
   ABSL_CHECK_OK(File::GetContents(
       absl::StrCat(ruby_tests, proto_file, ".proto"), &test_input, true));
   ABSL_CHECK_OK(File::SetContents(
@@ -74,33 +60,12 @@
         absl::StrCat(TestTempDir(), import_proto_file, ".proto"), test_import,
         true));
   }
->>>>>>> 626889fb
-
-  // Copy generated_code_import.proto to the temporary test directory.
-  std::string test_import;
-  if (!import_proto_file.empty()) {
-    GOOGLE_CHECK_OK(File::GetContents(
-        ruby_tests + import_proto_file + ".proto",
-        &test_import,
-        true));
-    GOOGLE_CHECK_OK(File::SetContents(
-        TestTempDir() + import_proto_file + ".proto",
-        test_import,
-        true));
-  }
 
   // Invoke the proto compiler (we will be inside TestTempDir() at this point).
-<<<<<<< HEAD
-  std::string ruby_out = "--ruby_out=" + TestTempDir();
-  std::string proto_path = "--proto_path=" + TestTempDir();
-
-  std::string proto_target = TestTempDir() + proto_file + ".proto";
-=======
   std::string ruby_out = absl::StrCat("--ruby_out=", TestTempDir());
   std::string proto_path = absl::StrCat("--proto_path=", TestTempDir());
 
   std::string proto_target = absl::StrCat(TestTempDir(), proto_file, ".proto");
->>>>>>> 626889fb
   const char* argv[] = {
     "protoc",
     ruby_out.c_str(),
@@ -112,23 +77,11 @@
 
   // Load the generated output and compare to the expected result.
   std::string output;
-<<<<<<< HEAD
-  GOOGLE_CHECK_OK(File::GetContentsAsText(
-      TestTempDir() + proto_file + "_pb.rb",
-      &output,
-      true));
-  std::string expected_output;
-  GOOGLE_CHECK_OK(File::GetContentsAsText(
-      ruby_tests + proto_file + "_pb.rb",
-      &expected_output,
-      true));
-=======
   ABSL_CHECK_OK(File::GetContentsAsText(
       absl::StrCat(TestTempDir(), proto_file, "_pb.rb"), &output, true));
   std::string expected_output;
   ABSL_CHECK_OK(File::GetContentsAsText(
       absl::StrCat(ruby_tests, proto_file, "_pb.rb"), &expected_output, true));
->>>>>>> 626889fb
   EXPECT_EQ(expected_output, output);
 }
 
