--- conflicted
+++ resolved
@@ -16,18 +16,9 @@
 #define GOOGLE_PROTOBUF_COMPILER_COMMAND_LINE_INTERFACE_H__
 
 #include <cstdint>
-<<<<<<< HEAD
-#include <map>
-#include <memory>
-#include <set>
-#include <string>
-#include <unordered_map>
-#include <unordered_set>
-=======
 #include <functional>
 #include <memory>
 #include <string>
->>>>>>> 626889fb
 #include <utility>
 #include <vector>
 
@@ -40,11 +31,7 @@
 #include "google/protobuf/port.h"
 
 // Must be included last.
-<<<<<<< HEAD
-#include <google/protobuf/port_def.inc>
-=======
 #include "google/protobuf/port_def.inc"
->>>>>>> 626889fb
 
 namespace google {
 namespace protobuf {
@@ -218,13 +205,8 @@
   class ErrorPrinter;
   class GeneratorContextImpl;
   class MemoryOutputStream;
-<<<<<<< HEAD
-  typedef std::unordered_map<std::string, std::unique_ptr<GeneratorContextImpl>>
-      GeneratorContextMap;
-=======
   using GeneratorContextMap =
       absl::flat_hash_map<std::string, std::unique_ptr<GeneratorContextImpl>>;
->>>>>>> 626889fb
 
   // Clear state from previous Run().
   void Clear();
@@ -246,8 +228,6 @@
       const std::string& codegen_name, uint64_t supported_features,
       const std::vector<const FileDescriptor*>& parsed_files) const;
 
-<<<<<<< HEAD
-=======
   bool EnforceEditionsSupport(
       const std::string& codegen_name, uint64_t supported_features,
       Edition minimum_edition, Edition maximum_edition,
@@ -256,7 +236,6 @@
   bool EnforceProtocEditionsSupport(
       const std::vector<const FileDescriptor*>& parsed_files) const;
 
->>>>>>> 626889fb
 
   // Return status for ParseArguments() and InterpretArgument().
   enum ParseArgumentStatus {
@@ -427,12 +406,6 @@
   };
 
   ErrorFormat error_format_ = ERROR_FORMAT_GCC;
-<<<<<<< HEAD
-
-  // True if we should treat warnings as errors that fail the compilation.
-  bool fatal_warnings_ = false;
-=======
->>>>>>> 626889fb
 
   // True if we should treat warnings as errors that fail the compilation.
   bool fatal_warnings_ = false;
@@ -443,11 +416,7 @@
 
   // Names of proto files which are allowed to be imported. Used by build
   // systems to enforce depend-on-what-you-import.
-<<<<<<< HEAD
-  std::set<std::string> direct_dependencies_;
-=======
   absl::flat_hash_set<std::string> direct_dependencies_;
->>>>>>> 626889fb
   bool direct_dependencies_explicitly_set_ = false;
 
   // If there's a violation of depend-on-what-you-import, this string will be
@@ -494,25 +463,19 @@
   // True if --include_source_info was given, meaning that we should not strip
   // SourceCodeInfo from the DescriptorSet.
   bool source_info_in_descriptor_set_ = false;
-<<<<<<< HEAD
-=======
 
   // True if --retain_options was given, meaning that we shouldn't strip any
   // options from the DescriptorSet, even if they have RETENTION_SOURCE
   // specified.
   bool retain_options_in_descriptor_set_ = false;
->>>>>>> 626889fb
 
   // Was the --disallow_services flag used?
   bool disallow_services_ = false;
 
   // When using --encode, this will be passed to SetSerializationDeterministic.
   bool deterministic_output_ = false;
-<<<<<<< HEAD
-=======
 
   bool opensource_runtime_ = google::protobuf::internal::IsOss();
->>>>>>> 626889fb
 
 };
 
