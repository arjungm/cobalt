--- conflicted
+++ resolved
@@ -19,23 +19,6 @@
 #include <utility>
 #include <vector>
 
-<<<<<<< HEAD
-#include <google/protobuf/stubs/strutil.h>
-
-#include <google/protobuf/stubs/logging.h>
-#include <google/protobuf/stubs/common.h>
-#include <google/protobuf/testing/file.h>
-#include <google/protobuf/testing/file.h>
-#include <google/protobuf/testing/file.h>
-#include <google/protobuf/compiler/plugin.pb.h>
-#include <google/protobuf/io/printer.h>
-#include <google/protobuf/io/zero_copy_stream.h>
-#include <google/protobuf/descriptor.pb.h>
-#include <google/protobuf/descriptor.h>
-#include <google/protobuf/text_format.h>
-#include <gtest/gtest.h>
-#include <google/protobuf/stubs/substitute.h>
-=======
 #include "google/protobuf/testing/file.h"
 #include "google/protobuf/testing/file.h"
 #include "google/protobuf/descriptor.pb.h"
@@ -56,7 +39,6 @@
 #include "google/protobuf/io/zero_copy_stream.h"
 #include "google/protobuf/text_format.h"
 #include "google/protobuf/unittest_features.pb.h"
->>>>>>> 626889fb
 
 #ifdef major
 #undef major
@@ -130,15 +112,6 @@
   suppressed_features_ = features;
 }
 
-uint64_t MockCodeGenerator::GetSupportedFeatures() const {
-  uint64_t all_features = CodeGenerator::FEATURE_PROTO3_OPTIONAL;
-  return all_features & ~suppressed_features_;
-}
-
-void MockCodeGenerator::SuppressFeatures(uint64_t features) {
-  suppressed_features_ = features;
-}
-
 void MockCodeGenerator::ExpectGenerated(
     absl::string_view name, absl::string_view parameter,
     absl::string_view insertions, absl::string_view file,
@@ -162,11 +135,7 @@
 
   std::vector<std::string> insertion_list;
   if (!insertions.empty()) {
-<<<<<<< HEAD
-    insertion_list = Split(insertions, ",", true);
-=======
     insertion_list = absl::StrSplit(insertions, ',', absl::SkipEmpty());
->>>>>>> 626889fb
   }
 
   EXPECT_EQ(lines.size(), 3 + insertion_list.size() * 2);
@@ -206,32 +175,19 @@
 }  // anonymous namespace
 
 void MockCodeGenerator::CheckGeneratedAnnotations(
-<<<<<<< HEAD
-    const std::string& name, const std::string& file,
-    const std::string& output_directory) {
-=======
     absl::string_view name, absl::string_view file,
     absl::string_view output_directory) {
->>>>>>> 626889fb
   std::string file_content;
   ABSL_CHECK_OK(File::GetContents(
       absl::StrCat(output_directory, "/", GetOutputFileName(name, file)),
       &file_content, true));
   std::string meta_content;
-<<<<<<< HEAD
-  GOOGLE_CHECK_OK(File::GetContents(
-      output_directory + "/" + GetOutputFileName(name, file) + ".pb.meta",
-      &meta_content, true));
-  GeneratedCodeInfo annotations;
-  GOOGLE_CHECK(TextFormat::ParseFromString(meta_content, &annotations));
-=======
   ABSL_CHECK_OK(
       File::GetContents(absl::StrCat(output_directory, "/",
                                      GetOutputFileName(name, file), ".pb.meta"),
                         &meta_content, true));
   GeneratedCodeInfo annotations;
   ABSL_CHECK(TextFormat::ParseFromString(meta_content, &annotations));
->>>>>>> 626889fb
   ASSERT_EQ(7, annotations.annotation_size());
 
   CheckSingleAnnotation("first_annotation", "first", file_content,
@@ -331,21 +287,12 @@
     }
   }
 
-<<<<<<< HEAD
-  bool insert_endlines = HasPrefixString(parameter, "insert_endlines=");
-  if (insert_endlines || HasPrefixString(parameter, "insert=")) {
-    std::vector<std::string> insert_into = Split(
-        StripPrefixString(
-            parameter, insert_endlines ? "insert_endlines=" : "insert="),
-        ",", true);
-=======
   bool insert_endlines = absl::StartsWith(parameter, "insert_endlines=");
   if (insert_endlines || absl::StartsWith(parameter, "insert=")) {
     std::vector<std::string> insert_into = absl::StrSplit(
         absl::StripPrefix(parameter,
                           insert_endlines ? "insert_endlines=" : "insert="),
         ',', absl::SkipEmpty());
->>>>>>> 626889fb
 
     for (size_t i = 0; i < insert_into.size(); i++) {
       {
@@ -353,11 +300,7 @@
         std::string content =
             GetOutputFileContent(name_, "first_insert", file, context);
         if (insert_endlines) {
-<<<<<<< HEAD
-          GlobalReplaceSubstring(",", ",\n", &content);
-=======
           absl::StrReplaceAll({{",", ",\n"}}, &content);
->>>>>>> 626889fb
         }
         if (annotate) {
           auto* annotation = info.add_annotation();
@@ -368,11 +311,7 @@
         std::unique_ptr<io::ZeroCopyOutputStream> output(
             context->OpenForInsertWithGeneratedCodeInfo(
                 GetOutputFileName(insert_into[i], file),
-<<<<<<< HEAD
-                kFirstInsertionPointName, info));
-=======
                 std::string(kFirstInsertionPointName), info));
->>>>>>> 626889fb
         io::Printer printer(output.get(), '$');
         printer.PrintRaw(content);
         if (printer.failed()) {
@@ -386,11 +325,7 @@
         std::string content =
             GetOutputFileContent(name_, "second_insert", file, context);
         if (insert_endlines) {
-<<<<<<< HEAD
-          GlobalReplaceSubstring(",", ",\n", &content);
-=======
           absl::StrReplaceAll({{",", ",\n"}}, &content);
->>>>>>> 626889fb
         }
         if (annotate) {
           auto* annotation = info.add_annotation();
@@ -401,11 +336,7 @@
         std::unique_ptr<io::ZeroCopyOutputStream> output(
             context->OpenForInsertWithGeneratedCodeInfo(
                 GetOutputFileName(insert_into[i], file),
-<<<<<<< HEAD
-                kSecondInsertionPointName, info));
-=======
                 std::string(kSecondInsertionPointName), info));
->>>>>>> 626889fb
         io::Printer printer(output.get(), '$');
         printer.PrintRaw(content);
         if (printer.failed()) {
@@ -427,29 +358,17 @@
     std::string annotate_suffix = "_annotation";
     if (annotate) {
       printer.Print("$p$\n", "p", "first");
-<<<<<<< HEAD
-      printer.Annotate("p", "first" + annotate_suffix);
-=======
       printer.Annotate("p", absl::StrCat("first", annotate_suffix));
->>>>>>> 626889fb
     }
     printer.PrintRaw(kFirstInsertionPoint);
     if (annotate) {
       printer.Print("$p$\n", "p", "second");
-<<<<<<< HEAD
-      printer.Annotate("p", "second" + annotate_suffix);
-=======
       printer.Annotate("p", absl::StrCat("second", annotate_suffix));
->>>>>>> 626889fb
     }
     printer.PrintRaw(kSecondInsertionPoint);
     if (annotate) {
       printer.Print("$p$\n", "p", "third");
-<<<<<<< HEAD
-      printer.Annotate("p", "third" + annotate_suffix);
-=======
       printer.Annotate("p", absl::StrCat("third", annotate_suffix));
->>>>>>> 626889fb
     }
 
     if (printer.failed()) {
@@ -457,13 +376,8 @@
       return false;
     }
     if (annotate) {
-<<<<<<< HEAD
-      std::unique_ptr<io::ZeroCopyOutputStream> meta_output(
-          context->Open(GetOutputFileName(name_, file) + ".pb.meta"));
-=======
       std::unique_ptr<io::ZeroCopyOutputStream> meta_output(context->Open(
           absl::StrCat(GetOutputFileName(name_, file), ".pb.meta")));
->>>>>>> 626889fb
       if (!TextFormat::Print(annotations, meta_output.get())) {
         *error = "MockCodeGenerator couldn't write .pb.meta";
         return false;
@@ -496,17 +410,10 @@
 }
 
 std::string MockCodeGenerator::GetOutputFileContent(
-<<<<<<< HEAD
-    const std::string& generator_name, const std::string& parameter,
-    const std::string& file, const std::string& parsed_file_list,
-    const std::string& first_message_name) {
-  return strings::Substitute("$0: $1, $2, $3, $4\n", generator_name, parameter,
-=======
     absl::string_view generator_name, absl::string_view parameter,
     absl::string_view file, absl::string_view parsed_file_list,
     absl::string_view first_message_name) {
   return absl::Substitute("$0: $1, $2, $3, $4\n", generator_name, parameter,
->>>>>>> 626889fb
                           file, first_message_name, parsed_file_list);
 }
 
