--- conflicted
+++ resolved
@@ -7,22 +7,11 @@
 
 #include <memory>
 
-<<<<<<< HEAD
-#include <google/protobuf/testing/file.h>
-#include <google/protobuf/testing/file.h>
-#include <google/protobuf/compiler/cpp/cpp_helpers.h>
-#include <google/protobuf/compiler/cpp/cpp_generator.h>
-#include <google/protobuf/compiler/annotation_test_util.h>
-#include <google/protobuf/compiler/command_line_interface.h>
-#include <google/protobuf/descriptor.pb.h>
-#include <google/protobuf/testing/googletest.h>
-=======
 #include "google/protobuf/testing/file.h"
 #include "google/protobuf/testing/file.h"
 #include "google/protobuf/compiler/cpp/generator.h"
 #include "google/protobuf/compiler/command_line_interface.h"
 #include "google/protobuf/descriptor.pb.h"
->>>>>>> 626889fb
 #include <gtest/gtest.h>
 #include "absl/log/absl_check.h"
 #include "google/protobuf/compiler/annotation_test_util.h"
@@ -66,16 +55,6 @@
         absl::StrCat(::testing::TempDir(), "/", StripProto(filename));
 
     if (pb_cc != nullptr) {
-<<<<<<< HEAD
-      GOOGLE_CHECK_OK(
-          File::GetContents(output_base + ".pb.cc", pb_cc, true));
-    }
-
-    if (pb_h != nullptr && pb_h_info != nullptr) {
-      GOOGLE_CHECK_OK(
-          File::GetContents(output_base + ".pb.h", pb_h, true));
-      if (!atu::DecodeMetadata(output_base + ".pb.h.meta", pb_h_info)) {
-=======
       ABSL_CHECK_OK(File::GetContents(absl::StrCat(output_base, ".pb.cc"),
                                       pb_cc, true));
     }
@@ -85,22 +64,15 @@
                                       true));
       if (!atu::DecodeMetadata(absl::StrCat(output_base, ".pb.h.meta"),
                                pb_h_info)) {
->>>>>>> 626889fb
         return false;
       }
     }
 
     if (proto_h != nullptr && proto_h_info != nullptr) {
-<<<<<<< HEAD
-      GOOGLE_CHECK_OK(File::GetContents(output_base + ".proto.h", proto_h,
-                                 true));
-      if (!atu::DecodeMetadata(output_base + ".proto.h.meta", proto_h_info)) {
-=======
       ABSL_CHECK_OK(File::GetContents(absl::StrCat(output_base, ".proto.h"),
                                       proto_h, true));
       if (!atu::DecodeMetadata(absl::StrCat(output_base, ".proto.h.meta"),
                                proto_h_info)) {
->>>>>>> 626889fb
         return false;
       }
     }
