--- conflicted
+++ resolved
@@ -42,11 +42,7 @@
 #include <string>
 
 // Must be included last.
-<<<<<<< HEAD
-#include <google/protobuf/port_def.inc>
-=======
 #include "google/protobuf/port_def.inc"
->>>>>>> 626889fb
 
 namespace google {
 namespace protobuf {
