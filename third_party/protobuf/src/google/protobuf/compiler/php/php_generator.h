// Protocol Buffers - Google's data interchange format
// Copyright 2008 Google Inc.  All rights reserved.
//
// Use of this source code is governed by a BSD-style
// license that can be found in the LICENSE file or at
// https://developers.google.com/open-source/licenses/bsd

#ifndef GOOGLE_PROTOBUF_COMPILER_PHP_GENERATOR_H__
#define GOOGLE_PROTOBUF_COMPILER_PHP_GENERATOR_H__

#include <cstdint>
#include <string>

#include "google/protobuf/compiler/code_generator.h"
#include "google/protobuf/compiler/php/names.h"
#include "google/protobuf/descriptor.h"
#include "google/protobuf/port_def.inc"

namespace google {
namespace protobuf {
namespace compiler {
namespace php {

struct Options;

class PROTOC_EXPORT Generator : public CodeGenerator {
 public:
<<<<<<< HEAD
  virtual bool Generate(
      const FileDescriptor* file,
      const std::string& parameter,
      GeneratorContext* generator_context,
      std::string* error) const override;

  bool GenerateAll(const std::vector<const FileDescriptor*>& files,
                   const std::string& parameter,
                   GeneratorContext* generator_context,
                   std::string* error) const override;

  uint64_t GetSupportedFeatures() const override {
    return FEATURE_PROTO3_OPTIONAL;
  }

 private:
  bool Generate(
      const FileDescriptor* file,
=======
  bool Generate(const FileDescriptor* file, const std::string& parameter,
                GeneratorContext* generator_context,
                std::string* error) const override;

  bool GenerateAll(const std::vector<const FileDescriptor*>& files,
                   const std::string& parameter,
                   GeneratorContext* generator_context,
                   std::string* error) const override;

  uint64_t GetSupportedFeatures() const override {
    return Feature::FEATURE_PROTO3_OPTIONAL;
  }

  Edition GetMinimumEdition() const override { return Edition::EDITION_PROTO2; }
  Edition GetMaximumEdition() const override { return Edition::EDITION_2023; }
  std::vector<const FieldDescriptor*> GetFeatureExtensions() const override {
    return {};
  }

 private:
  bool Generate(
      const FileDescriptor* file,
>>>>>>> 626889fb
      const Options& options,
      GeneratorContext* generator_context,
      std::string* error) const;
};

inline bool IsWrapperType(const FieldDescriptor* descriptor) {
  return descriptor->cpp_type() == FieldDescriptor::CPPTYPE_MESSAGE &&
      descriptor->message_type()->file()->name() == "google/protobuf/wrappers.proto";
}

}  // namespace php
}  // namespace compiler
}  // namespace protobuf
}  // namespace google

#include "google/protobuf/port_undef.inc"

#endif  // GOOGLE_PROTOBUF_COMPILER_PHP_GENERATOR_H__<|MERGE_RESOLUTION|>--- conflicted
+++ resolved
@@ -25,26 +25,6 @@
 
 class PROTOC_EXPORT Generator : public CodeGenerator {
  public:
-<<<<<<< HEAD
-  virtual bool Generate(
-      const FileDescriptor* file,
-      const std::string& parameter,
-      GeneratorContext* generator_context,
-      std::string* error) const override;
-
-  bool GenerateAll(const std::vector<const FileDescriptor*>& files,
-                   const std::string& parameter,
-                   GeneratorContext* generator_context,
-                   std::string* error) const override;
-
-  uint64_t GetSupportedFeatures() const override {
-    return FEATURE_PROTO3_OPTIONAL;
-  }
-
- private:
-  bool Generate(
-      const FileDescriptor* file,
-=======
   bool Generate(const FileDescriptor* file, const std::string& parameter,
                 GeneratorContext* generator_context,
                 std::string* error) const override;
@@ -67,7 +47,6 @@
  private:
   bool Generate(
       const FileDescriptor* file,
->>>>>>> 626889fb
       const Options& options,
       GeneratorContext* generator_context,
       std::string* error) const;
