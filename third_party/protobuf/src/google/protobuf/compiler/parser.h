--- conflicted
+++ resolved
@@ -15,23 +15,9 @@
 #define GOOGLE_PROTOBUF_COMPILER_PARSER_H__
 
 #include <cstdint>
-<<<<<<< HEAD
-#include <map>
-=======
->>>>>>> 626889fb
 #include <string>
 #include <type_traits>
 #include <utility>
-<<<<<<< HEAD
-
-#include <google/protobuf/descriptor.h>
-#include <google/protobuf/descriptor.pb.h>
-#include <google/protobuf/io/tokenizer.h>
-#include <google/protobuf/repeated_field.h>
-
-// Must be included last.
-#include <google/protobuf/port_def.inc>
-=======
 
 #include "absl/container/flat_hash_map.h"
 #include "absl/strings/string_view.h"
@@ -43,7 +29,6 @@
 
 // Must be included last.
 #include "google/protobuf/port_def.inc"
->>>>>>> 626889fb
 
 namespace google {
 namespace protobuf {
@@ -206,15 +191,10 @@
   bool ConsumeSignedInteger(int* output, ErrorMaker error);
   // Consume a 64-bit integer and store its value in "output".  If the value
   // is greater than max_value, an error will be reported.
-<<<<<<< HEAD
-  bool ConsumeInteger64(uint64_t max_value, uint64_t* output,
-                        const char* error);
-=======
   bool ConsumeInteger64(uint64_t max_value, uint64_t* output, ErrorMaker error);
   // Try to consume a 64-bit integer and store its value in "output".  No
   // error is reported on failure, allowing caller to consume token another way.
   bool TryConsumeInteger64(uint64_t max_value, uint64_t* output);
->>>>>>> 626889fb
   // Consume a number and store its value in "output".  This will accept
   // tokens of either INTEGER or FLOAT type.
   bool ConsumeNumber(double* output, ErrorMaker error);
@@ -253,11 +233,7 @@
 
   // Invokes error_collector_->RecordWarning() with the line and column number
   // of the current token.
-<<<<<<< HEAD
-  void AddWarning(const std::string& warning);
-=======
   PROTOBUF_NOINLINE void RecordWarning(ErrorMaker error);
->>>>>>> 626889fb
 
   // Records a location in the SourceCodeInfo.location table (see
   // descriptor.proto).  We use RAII to ensure that the start and end locations
@@ -372,10 +348,7 @@
                     const LocationRecorder& root_location,
                     const FileDescriptorProto* containing_file);
   bool ParseImport(RepeatedPtrField<std::string>* dependency,
-<<<<<<< HEAD
-=======
                    RepeatedPtrField<std::string>* option_dependency,
->>>>>>> 626889fb
                    RepeatedField<int32_t>* public_dependency,
                    RepeatedField<int32_t>* weak_dependency,
                    const LocationRecorder& root_location,
@@ -585,10 +558,7 @@
     return syntax_identifier_ == "proto3";
   }
 
-<<<<<<< HEAD
-=======
   bool ValidateMessage(const DescriptorProto* proto);
->>>>>>> 626889fb
   bool ValidateEnum(const EnumDescriptorProto* proto);
 
   // =================================================================
@@ -637,11 +607,7 @@
   bool Find(const Message* descriptor,
             DescriptorPool::ErrorCollector::ErrorLocation location, int* line,
             int* column) const;
-<<<<<<< HEAD
-  bool FindImport(const Message* descriptor, const std::string& name, int* line,
-=======
   bool FindImport(const Message* descriptor, absl::string_view name, int* line,
->>>>>>> 626889fb
                   int* column) const;
 
   // Adds a location to the table.
@@ -659,12 +625,8 @@
       std::pair<const Message*, DescriptorPool::ErrorCollector::ErrorLocation>,
       std::pair<int, int>>;
   LocationMap location_map_;
-<<<<<<< HEAD
-  std::map<std::pair<const Message*, std::string>, std::pair<int, int> >
-=======
   absl::flat_hash_map<std::pair<const Message*, std::string>,
                       std::pair<int, int>>
->>>>>>> 626889fb
       import_location_map_;
 };
 
