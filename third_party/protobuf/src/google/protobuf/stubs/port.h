--- conflicted
+++ resolved
@@ -9,62 +9,17 @@
 #define GOOGLE_PROTOBUF_STUBS_PORT_H_
 
 #include <assert.h>
-#include <cstdint>
 #include <stdlib.h>
 #include <string.h>
 
 #include <cstddef>
 #include <cstdint>
 #include <string>
-<<<<<<< HEAD
-#include <string.h>
-=======
->>>>>>> 626889fb
 
 #include "google/protobuf/stubs/platform_macros.h"
 
-<<<<<<< HEAD
-#include <google/protobuf/port_def.inc>
-
-#undef PROTOBUF_LITTLE_ENDIAN
-#ifdef _WIN32
-  // Assuming windows is always little-endian.
-  // TODO(xiaofeng): The PROTOBUF_LITTLE_ENDIAN is not only used for
-  // optimization but also for correctness. We should define an
-  // different macro to test the big-endian code path in coded_stream.
-  #if !defined(PROTOBUF_DISABLE_LITTLE_ENDIAN_OPT_FOR_TEST)
-    #define PROTOBUF_LITTLE_ENDIAN 1
-  #endif
-#if defined(_MSC_VER) && _MSC_VER >= 1300 && !defined(__INTEL_COMPILER)
-// If MSVC has "/RTCc" set, it will complain about truncating casts at
-// runtime.  This file contains some intentional truncating casts.
-#pragma runtime_checks("c", off)
-#endif
-#else
-#ifdef __APPLE__
-#include <machine/endian.h>  // __BYTE_ORDER
-#elif defined(__FreeBSD__)
-#include <sys/endian.h>  // __BYTE_ORDER
-#elif (defined(sun) || defined(__sun)) && (defined(__SVR4) || defined(__svr4__))
-#include <sys/isa_defs.h>  // __BYTE_ORDER
-#elif defined(_AIX) || defined(__TOS_AIX__)
-#include <sys/machine.h>  // BYTE_ORDER
-#else
-#if !defined(__QNX__)
-#include <endian.h>  // __BYTE_ORDER
-#endif
-#endif
-#if ((defined(__LITTLE_ENDIAN__) && !defined(__BIG_ENDIAN__)) ||   \
-     (defined(__BYTE_ORDER) && __BYTE_ORDER == __LITTLE_ENDIAN) || \
-     (defined(BYTE_ORDER) && BYTE_ORDER == LITTLE_ENDIAN)) &&      \
-    !defined(PROTOBUF_DISABLE_LITTLE_ENDIAN_OPT_FOR_TEST)
-#define PROTOBUF_LITTLE_ENDIAN 1
-#endif
-#endif
-=======
 // Must be last.
 #include "google/protobuf/port_def.inc"  // NOLINT
->>>>>>> 626889fb
 
 // These #includes are for the byte swap functions declared later on.
 #ifdef _MSC_VER
@@ -114,14 +69,8 @@
   #define LIBPROTOC_EXPORT
 #endif
 
-<<<<<<< HEAD
-#define PROTOBUF_RUNTIME_DEPRECATED(message) PROTOBUF_DEPRECATED_MSG(message)
-#define GOOGLE_PROTOBUF_RUNTIME_DEPRECATED(message) \
-  PROTOBUF_DEPRECATED_MSG(message)
-=======
 #define PROTOBUF_RUNTIME_DEPRECATED(message) [[deprecated]] (message)
 #define GOOGLE_PROTOBUF_RUNTIME_DEPRECATED(message) [[deprecated]] (message)
->>>>>>> 626889fb
 
 // ===================================================================
 // from google3/base/port.h
@@ -139,8 +88,6 @@
 namespace google {
 namespace protobuf {
 
-using ConstStringParam = const std::string &;
-
 typedef unsigned int uint;
 
 typedef int8_t int8;
@@ -159,41 +106,6 @@
 static const int64 kint64min = -kint64max - 1;
 static const uint32 kuint32max = 0xFFFFFFFFu;
 static const uint64 kuint64max = uint64_t{0xFFFFFFFFFFFFFFFFu};
-<<<<<<< HEAD
-
-#if defined(ADDRESS_SANITIZER) || defined(THREAD_SANITIZER) ||\
-    defined(MEMORY_SANITIZER)
-
-#ifdef __cplusplus
-extern "C" {
-#endif  // __cplusplus
-uint16_t __sanitizer_unaligned_load16(const void *p);
-uint32_t __sanitizer_unaligned_load32(const void *p);
-uint64_t __sanitizer_unaligned_load64(const void *p);
-void __sanitizer_unaligned_store16(void *p, uint16_t v);
-void __sanitizer_unaligned_store32(void *p, uint32_t v);
-void __sanitizer_unaligned_store64(void *p, uint64_t v);
-#ifdef __cplusplus
-}  // extern "C"
-#endif  // __cplusplus
-
-inline uint16 GOOGLE_UNALIGNED_LOAD16(const void *p) {
-  return __sanitizer_unaligned_load16(p);
-}
-
-inline uint32 GOOGLE_UNALIGNED_LOAD32(const void *p) {
-  return __sanitizer_unaligned_load32(p);
-}
-
-inline uint64 GOOGLE_UNALIGNED_LOAD64(const void *p) {
-  return __sanitizer_unaligned_load64(p);
-}
-
-inline void GOOGLE_UNALIGNED_STORE16(void *p, uint16 v) {
-  __sanitizer_unaligned_store16(p, v);
-}
-=======
->>>>>>> 626889fb
 
 inline uint16_t GOOGLE_UNALIGNED_LOAD16(const void *p) {
   uint16_t t;
@@ -264,11 +176,7 @@
 #endif
 
 #ifndef bswap_64
-<<<<<<< HEAD
-static inline uint64 bswap_64(uint64 x) {
-=======
 static inline uint64_t bswap_64(uint64_t x) {
->>>>>>> 626889fb
   return (((x & uint64_t{0xFFu}) << 56) | ((x & uint64_t{0xFF00u}) << 40) |
           ((x & uint64_t{0xFF0000u}) << 24) |
           ((x & uint64_t{0xFF000000u}) << 8) |
@@ -345,10 +253,6 @@
 }  // namespace protobuf
 }  // namespace google
 
-<<<<<<< HEAD
-#include <google/protobuf/port_undef.inc>
-=======
 #include "google/protobuf/port_undef.inc"
->>>>>>> 626889fb
 
 #endif  // GOOGLE_PROTOBUF_STUBS_PORT_H_