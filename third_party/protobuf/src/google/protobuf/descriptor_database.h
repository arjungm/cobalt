--- conflicted
+++ resolved
@@ -14,24 +14,11 @@
 #ifndef GOOGLE_PROTOBUF_DESCRIPTOR_DATABASE_H__
 #define GOOGLE_PROTOBUF_DESCRIPTOR_DATABASE_H__
 
-<<<<<<< HEAD
-
-#include <map>
-=======
 #include <memory>
->>>>>>> 626889fb
 #include <string>
 #include <type_traits>
 #include <utility>
 #include <vector>
-<<<<<<< HEAD
-
-#include <google/protobuf/stubs/common.h>
-#include <google/protobuf/descriptor.h>
-
-// Must be included last.
-#include <google/protobuf/port_def.inc>
-=======
 
 #include "absl/container/btree_map.h"
 #include "absl/strings/string_view.h"
@@ -39,7 +26,6 @@
 
 // Must be included last.
 #include "google/protobuf/port_def.inc"
->>>>>>> 626889fb
 
 #ifdef SWIG
 #error "You cannot SWIG proto headers"
@@ -126,12 +112,8 @@
   //
   // This method has a default implementation that always returns
   // false.
-<<<<<<< HEAD
-  virtual bool FindAllFileNames(std::vector<std::string>* /*output*/) {
-=======
   virtual bool FindAllFileNames(
       std::vector<std::string>* PROTOBUF_NONNULL /*output*/) {
->>>>>>> 626889fb
     return false;
   }
 
@@ -354,14 +336,9 @@
 
   // If encoded_file.first is non-nullptr, parse the data into *output and
   // return true, otherwise return false.
-<<<<<<< HEAD
-  bool MaybeParse(std::pair<const void*, int> encoded_file,
-                  FileDescriptorProto* output);
-=======
   bool MaybeParse(std::pair<const void * PROTOBUF_NULLABLE, int> encoded_file,
                   FileDescriptorProto* PROTOBUF_NONNULL output);
 };
->>>>>>> 626889fb
 
 struct PROTOBUF_EXPORT DescriptorPoolDatabaseOptions {
   // If true, the database will preserve source code info when returning
@@ -433,10 +410,6 @@
   bool FindAllFileNames(
       std::vector<std::string>* PROTOBUF_NONNULL output) override;
 
-  // This function is best-effort. Returns true if at least one underlying
-  // DescriptorDatabase returns true.
-  bool FindAllFileNames(std::vector<std::string>* output) override;
-
  private:
   std::vector<DescriptorDatabase*> sources_;
 };
