--- conflicted
+++ resolved
@@ -46,24 +46,6 @@
 // Must be included last.
 #include "google/protobuf/port_def.inc"
 
-<<<<<<< HEAD
-#include <google/protobuf/stubs/logging.h>
-#include <google/protobuf/stubs/common.h>
-#include <google/protobuf/parse_context.h>
-#include <google/protobuf/io/coded_stream.h>
-#include <google/protobuf/io/zero_copy_stream.h>
-#include <google/protobuf/io/zero_copy_stream_impl.h>
-#include <google/protobuf/io/zero_copy_stream_impl_lite.h>
-#include <google/protobuf/arena.h>
-#include <google/protobuf/stubs/strutil.h>
-#include <google/protobuf/generated_message_util.h>
-#include <google/protobuf/repeated_field.h>
-#include <google/protobuf/stubs/stl_util.h>
-#include <google/protobuf/stubs/mutex.h>
-
-// Must be included last.
-#include <google/protobuf/port_def.inc>
-=======
 namespace google {
 namespace protobuf {
 
@@ -81,7 +63,6 @@
   this->~MessageLite();
 #endif  // PROTOBUF_CUSTOM_VTABLE
 }
->>>>>>> 626889fb
 
 void MessageLite::DeleteInstance() {
   // Cache the size and pointer because we can't access them after the
@@ -217,17 +198,6 @@
   return msg.IsInitializedWithErrors();
 }
 
-// Returns true of all required fields are present / have values.
-inline bool CheckFieldPresence(const internal::ParseContext& ctx,
-                               const MessageLite& msg,
-                               MessageLite::ParseFlags parse_flags) {
-  (void)ctx;  // Parameter is used by Google-internal code.
-  if (PROTOBUF_PREDICT_FALSE((parse_flags & MessageLite::kMergePartial) != 0)) {
-    return true;
-  }
-  return msg.IsInitializedWithErrors();
-}
-
 }  // namespace
 
 void MessageLite::LogInitializationErrorMessage() const {
@@ -236,10 +206,6 @@
 
 namespace internal {
 
-<<<<<<< HEAD
-template <bool aliasing>
-bool MergeFromImpl(StringPiece input, MessageLite* msg,
-=======
 void FailDynamicCast(const MessageLite& from, const MessageLite& to) {
   const auto to_name = to.GetTypeName();
   if (internal::GetClassData(from)->is_dynamic) {
@@ -254,18 +220,13 @@
 template <bool aliasing>
 bool MergeFromImpl(absl::string_view input, MessageLite* msg,
                    const internal::TcParseTableBase* tc_table,
->>>>>>> 626889fb
                    MessageLite::ParseFlags parse_flags) {
   const char* ptr;
   internal::ParseContext ctx(io::CodedInputStream::GetDefaultRecursionLimit(),
                              aliasing, &ptr, input);
   ptr = internal::TcParser::ParseLoop(msg, ptr, &ctx, tc_table);
   // ctx has an explicit limit set (length of string_view).
-<<<<<<< HEAD
-  if (PROTOBUF_PREDICT_TRUE(ptr && ctx.EndedAtLimit())) {
-=======
   if (ABSL_PREDICT_TRUE(ptr && ctx.EndedAtLimit())) {
->>>>>>> 626889fb
     return CheckFieldPresence(ctx, *msg, parse_flags);
   }
   return false;
@@ -273,21 +234,14 @@
 
 template <bool aliasing>
 bool MergeFromImpl(io::ZeroCopyInputStream* input, MessageLite* msg,
-<<<<<<< HEAD
-=======
                    const internal::TcParseTableBase* tc_table,
->>>>>>> 626889fb
                    MessageLite::ParseFlags parse_flags) {
   const char* ptr;
   internal::ParseContext ctx(io::CodedInputStream::GetDefaultRecursionLimit(),
                              aliasing, &ptr, input);
   ptr = internal::TcParser::ParseLoop(msg, ptr, &ctx, tc_table);
   // ctx has no explicit limit (hence we end on end of stream)
-<<<<<<< HEAD
-  if (PROTOBUF_PREDICT_TRUE(ptr && ctx.EndedAtEndOfStream())) {
-=======
   if (ABSL_PREDICT_TRUE(ptr && ctx.EndedAtEndOfStream())) {
->>>>>>> 626889fb
     return CheckFieldPresence(ctx, *msg, parse_flags);
   }
   return false;
@@ -295,10 +249,7 @@
 
 template <bool aliasing>
 bool MergeFromImpl(BoundedZCIS input, MessageLite* msg,
-<<<<<<< HEAD
-=======
                    const internal::TcParseTableBase* tc_table,
->>>>>>> 626889fb
                    MessageLite::ParseFlags parse_flags) {
   const char* ptr;
   internal::ParseContext ctx(io::CodedInputStream::GetDefaultRecursionLimit(),
@@ -306,33 +257,12 @@
   ptr = internal::TcParser::ParseLoop(msg, ptr, &ctx, tc_table);
   if (ABSL_PREDICT_FALSE(!ptr)) return false;
   ctx.BackUp(ptr);
-<<<<<<< HEAD
-  if (PROTOBUF_PREDICT_TRUE(ctx.EndedAtLimit())) {
-=======
   if (ABSL_PREDICT_TRUE(ctx.EndedAtLimit())) {
->>>>>>> 626889fb
     return CheckFieldPresence(ctx, *msg, parse_flags);
   }
   return false;
 }
 
-<<<<<<< HEAD
-template bool MergeFromImpl<false>(StringPiece input, MessageLite* msg,
-                                   MessageLite::ParseFlags parse_flags);
-template bool MergeFromImpl<true>(StringPiece input, MessageLite* msg,
-                                  MessageLite::ParseFlags parse_flags);
-template bool MergeFromImpl<false>(io::ZeroCopyInputStream* input,
-                                   MessageLite* msg,
-                                   MessageLite::ParseFlags parse_flags);
-template bool MergeFromImpl<true>(io::ZeroCopyInputStream* input,
-                                  MessageLite* msg,
-                                  MessageLite::ParseFlags parse_flags);
-template bool MergeFromImpl<false>(BoundedZCIS input, MessageLite* msg,
-                                   MessageLite::ParseFlags parse_flags);
-template bool MergeFromImpl<true>(BoundedZCIS input, MessageLite* msg,
-                                  MessageLite::ParseFlags parse_flags);
-
-=======
 template bool MergeFromImpl<false>(absl::string_view input, MessageLite* msg,
                                    const internal::TcParseTableBase* tc_table,
                                    MessageLite::ParseFlags parse_flags);
@@ -353,7 +283,6 @@
 template bool MergeFromImpl<true>(BoundedZCIS input, MessageLite* msg,
                                   const internal::TcParseTableBase* tc_table,
                                   MessageLite::ParseFlags parse_flags);
->>>>>>> 626889fb
 }  // namespace internal
 
 class ZeroCopyCodedInputStream : public io::ZeroCopyInputStream {
@@ -401,11 +330,7 @@
   if (ABSL_PREDICT_FALSE(!ptr)) return false;
   ctx.BackUp(ptr);
   if (!ctx.EndedAtEndOfStream()) {
-<<<<<<< HEAD
-    GOOGLE_DCHECK_NE(ctx.LastTag(), 1);  // We can't end on a pushed limit.
-=======
     ABSL_DCHECK_NE(ctx.LastTag(), 1u);  // We can't end on a pushed limit.
->>>>>>> 626889fb
     if (ctx.IsExceedingLimit(ptr)) return false;
     input->SetLastTag(ctx.LastTag());
   } else {
@@ -481,19 +406,11 @@
   return ParseFrom<kParsePartial>(internal::BoundedZCIS{input, size});
 }
 
-<<<<<<< HEAD
-bool MessageLite::ParseFromString(ConstStringParam data) {
-  return ParseFrom<kParse>(data);
-}
-
-bool MessageLite::ParsePartialFromString(ConstStringParam data) {
-=======
 bool MessageLite::ParseFromString(absl::string_view data) {
   return ParseFrom<kParse>(data);
 }
 
 bool MessageLite::ParsePartialFromString(absl::string_view data) {
->>>>>>> 626889fb
   return ParseFrom<kParsePartial>(data);
 }
 
@@ -505,42 +422,13 @@
   return ParseFrom<kParsePartial>(as_string_view(data, size));
 }
 
-<<<<<<< HEAD
-bool MessageLite::MergeFromString(ConstStringParam data) {
-=======
 bool MessageLite::MergeFromString(absl::string_view data) {
->>>>>>> 626889fb
   return ParseFrom<kMerge>(data);
 }
 
 
 namespace internal {
 
-<<<<<<< HEAD
-inline uint8_t* SerializeToArrayImpl(const MessageLite& msg, uint8_t* target,
-                                     int size) {
-  constexpr bool debug = false;
-  if (debug) {
-    // Force serialization to a stream with a block size of 1, which forces
-    // all writes to the stream to cross buffers triggering all fallback paths
-    // in the unittests when serializing to string / array.
-    io::ArrayOutputStream stream(target, size, 1);
-    uint8_t* ptr;
-    io::EpsCopyOutputStream out(
-        &stream, io::CodedOutputStream::IsDefaultSerializationDeterministic(),
-        &ptr);
-    ptr = msg._InternalSerialize(ptr, &out);
-    out.Trim(ptr);
-    GOOGLE_DCHECK(!out.HadError() && stream.ByteCount() == size);
-    return target + size;
-  } else {
-    io::EpsCopyOutputStream out(
-        target, size,
-        io::CodedOutputStream::IsDefaultSerializationDeterministic());
-    auto res = msg._InternalSerialize(target, &out);
-    GOOGLE_DCHECK(target + size == res);
-    return res;
-=======
 template <>
 struct SourceWrapper<absl::Cord> {
   explicit SourceWrapper(const absl::Cord* c) : cord(c) {}
@@ -554,7 +442,6 @@
       io::CordInputStream input(cord);
       return MergeFromImpl<alias>(&input, msg, tc_table, parse_flags);
     }
->>>>>>> 626889fb
   }
 
   const absl::Cord* const cord;
@@ -612,12 +499,6 @@
   return SerializeToArrayImpl(*this, target, GetCachedSize());
 }
 
-uint8_t* MessageLite::SerializeWithCachedSizesToArray(uint8_t* target) const {
-  // We only optimize this when using optimize_for = SPEED.  In other cases
-  // we just use the CodedOutputStream path.
-  return SerializeToArrayImpl(*this, target, GetCachedSize());
-}
-
 bool MessageLite::SerializeToCodedStream(io::CodedOutputStream* output) const {
   ABSL_DCHECK(IsInitialized())
       << InitializationErrorMessage("serialize", *this);
@@ -650,12 +531,8 @@
 
 bool MessageLite::SerializeToZeroCopyStream(
     io::ZeroCopyOutputStream* output) const {
-<<<<<<< HEAD
-  GOOGLE_DCHECK(IsInitialized()) << InitializationErrorMessage("serialize", *this);
-=======
   ABSL_DCHECK(IsInitialized())
       << InitializationErrorMessage("serialize", *this);
->>>>>>> 626889fb
   return SerializePartialToZeroCopyStream(output);
 }
 
@@ -663,13 +540,8 @@
     io::ZeroCopyOutputStream* output) const {
   const size_t size = ByteSizeLong();  // Force size to be cached.
   if (size > INT_MAX) {
-<<<<<<< HEAD
-    GOOGLE_LOG(ERROR) << GetTypeName()
-               << " exceeded maximum protobuf size of 2GB: " << size;
-=======
     ABSL_LOG(ERROR) << GetTypeName()
                     << " exceeded maximum protobuf size of 2GB: " << size;
->>>>>>> 626889fb
     return false;
   }
 
@@ -721,11 +593,7 @@
     return false;
   }
 
-<<<<<<< HEAD
-  STLStringResizeUninitializedAmortized(output, old_size + byte_size);
-=======
   output->resize(old_size + byte_size);
->>>>>>> 626889fb
   uint8_t* start =
       reinterpret_cast<uint8_t*>(io::mutable_string_data(output) + old_size);
   SerializeToArrayImpl(*this, start, byte_size);
@@ -777,14 +645,6 @@
   return output;
 }
 
-<<<<<<< HEAD
-
-namespace internal {
-
-MessageLite* NewFromPrototypeHelper(const MessageLite* prototype,
-                                    Arena* arena) {
-  return prototype->New(arena);
-=======
 bool MessageLite::AppendToString(absl::Cord* output) const {
   ABSL_DCHECK(IsInitialized())
       << InitializationErrorMessage("serialize", *this);
@@ -866,7 +726,6 @@
 template <>
 void InternalMetadata::DoClear<std::string>() {
   mutable_unknown_fields<std::string>()->clear();
->>>>>>> 626889fb
 }
 
 template <>
@@ -922,74 +781,6 @@
 void OnShutdownRun(void (*f)(const void*), const void* arg) {
   auto shutdown_data = ShutdownData::get();
   absl::MutexLock lock(&shutdown_data->mutex);
-  shutdown_data->functions.push_back(std::make_pair(f, arg));
-}
-
-// Non-inline implementations of InternalMetadata routines
-#if defined(NDEBUG) || defined(_MSC_VER)
-// for opt and MSVC builds, the destructor is defined in the header.
-#else
-// This is moved out of the header because the GOOGLE_DCHECK produces a lot of code.
-InternalMetadata::~InternalMetadata() {
-  if (HasMessageOwnedArenaTag()) {
-    GOOGLE_DCHECK(!HasUnknownFieldsTag());
-    delete reinterpret_cast<Arena*>(ptr_ - kMessageOwnedArenaTagMask);
-  }
-}
-#endif
-
-// Non-inline variants of std::string specializations for
-// various InternalMetadata routines.
-template <>
-void InternalMetadata::DoClear<std::string>() {
-  mutable_unknown_fields<std::string>()->clear();
-}
-
-template <>
-void InternalMetadata::DoMergeFrom<std::string>(const std::string& other) {
-  mutable_unknown_fields<std::string>()->append(other);
-}
-
-template <>
-void InternalMetadata::DoSwap<std::string>(std::string* other) {
-  mutable_unknown_fields<std::string>()->swap(*other);
-}
-
-}  // namespace internal
-
-
-// ===================================================================
-// Shutdown support.
-
-namespace internal {
-
-struct ShutdownData {
-  ~ShutdownData() {
-    std::reverse(functions.begin(), functions.end());
-    for (auto pair : functions) pair.first(pair.second);
-  }
-
-  static ShutdownData* get() {
-    static auto* data = new ShutdownData;
-    return data;
-  }
-
-  std::vector<std::pair<void (*)(const void*), const void*>> functions;
-  Mutex mutex;
-};
-
-static void RunZeroArgFunc(const void* arg) {
-  void (*func)() = reinterpret_cast<void (*)()>(const_cast<void*>(arg));
-  func();
-}
-
-void OnShutdown(void (*func)()) {
-  OnShutdownRun(RunZeroArgFunc, reinterpret_cast<void*>(func));
-}
-
-void OnShutdownRun(void (*f)(const void*), const void* arg) {
-  auto shutdown_data = ShutdownData::get();
-  MutexLock lock(&shutdown_data->mutex);
   shutdown_data->functions.push_back(std::make_pair(f, arg));
 }
 
@@ -1008,8 +799,4 @@
 }  // namespace protobuf
 }  // namespace google
 
-<<<<<<< HEAD
-#include <google/protobuf/port_undef.inc>
-=======
-#include "google/protobuf/port_undef.inc"
->>>>>>> 626889fb
+#include "google/protobuf/port_undef.inc"