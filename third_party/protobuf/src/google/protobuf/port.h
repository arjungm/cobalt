// Protocol Buffers - Google's data interchange format
// Copyright 2008 Google Inc.  All rights reserved.
<<<<<<< HEAD
// https://developers.google.com/protocol-buffers/
//
// Redistribution and use in source and binary forms, with or without
// modification, are permitted provided that the following conditions are
// met:
//
//     * Redistributions of source code must retain the above copyright
// notice, this list of conditions and the following disclaimer.
//     * Redistributions in binary form must reproduce the above
// copyright notice, this list of conditions and the following disclaimer
// in the documentation and/or other materials provided with the
// distribution.
//     * Neither the name of Google Inc. nor the names of its
// contributors may be used to endorse or promote products derived from
// this software without specific prior written permission.
//
// THIS SOFTWARE IS PROVIDED BY THE COPYRIGHT HOLDERS AND CONTRIBUTORS
// "AS IS" AND ANY EXPRESS OR IMPLIED WARRANTIES, INCLUDING, BUT NOT
// LIMITED TO, THE IMPLIED WARRANTIES OF MERCHANTABILITY AND FITNESS FOR
// A PARTICULAR PURPOSE ARE DISCLAIMED. IN NO EVENT SHALL THE COPYRIGHT
// OWNER OR CONTRIBUTORS BE LIABLE FOR ANY DIRECT, INDIRECT, INCIDENTAL,
// SPECIAL, EXEMPLARY, OR CONSEQUENTIAL DAMAGES (INCLUDING, BUT NOT
// LIMITED TO, PROCUREMENT OF SUBSTITUTE GOODS OR SERVICES; LOSS OF USE,
// DATA, OR PROFITS; OR BUSINESS INTERRUPTION) HOWEVER CAUSED AND ON ANY
// THEORY OF LIABILITY, WHETHER IN CONTRACT, STRICT LIABILITY, OR TORT
// (INCLUDING NEGLIGENCE OR OTHERWISE) ARISING IN ANY WAY OUT OF THE USE
// OF THIS SOFTWARE, EVEN IF ADVISED OF THE POSSIBILITY OF SUCH DAMAGE.
=======
//
// Use of this source code is governed by a BSD-style
// license that can be found in the LICENSE file or at
// https://developers.google.com/open-source/licenses/bsd
>>>>>>> 626889fb

// A common header that is included across all protobuf headers.  We do our best
// to avoid #defining any macros here; instead we generally put macros in
// port_def.inc and port_undef.inc so they are not visible from outside of
// protobuf.

#ifndef GOOGLE_PROTOBUF_PORT_H__
#define GOOGLE_PROTOBUF_PORT_H__

<<<<<<< HEAD
#include <cstddef>
#include <new>
=======
#include <atomic>
#include <cassert>
#include <cstddef>
#include <cstdint>
#include <new>
#include <string>
#include <type_traits>
#include <typeinfo>


#include "absl/base/config.h"
#include "absl/base/prefetch.h"
#include "absl/meta/type_traits.h"
#include "absl/strings/string_view.h"
#include "absl/types/optional.h"

#if defined(ABSL_HAVE_ADDRESS_SANITIZER)
#include <sanitizer/asan_interface.h>
#endif

// must be last
#include "google/protobuf/port_def.inc"
>>>>>>> 626889fb


namespace google {
namespace protobuf {
<<<<<<< HEAD
namespace internal {
=======

class MessageLite;

namespace internal {

PROTOBUF_EXPORT size_t StringSpaceUsedExcludingSelfLong(const std::string& str);

struct MessageTraitsImpl;

template <typename T>
PROTOBUF_ALWAYS_INLINE void StrongPointer(T* var) {
#if defined(__GNUC__)
  asm("" : : "r"(var));
#else
  auto volatile unused = var;
  (void)&unused;  // Use address to avoid an extra load of "unused".
#endif
}

#if defined(__x86_64__) && defined(__linux__) && !defined(__APPLE__) && \
    !defined(__ANDROID__) && defined(__clang__) && __clang_major__ >= 19
// Optimized implementation for clang where we can generate a relocation without
// adding runtime instructions.
template <typename T, T ptr>
PROTOBUF_ALWAYS_INLINE void StrongPointer() {
  // This injects a relocation in the code path without having to run code, but
  // we can only do it with a newer clang.
  asm(".reloc ., BFD_RELOC_NONE, %p0" ::"Ws"(ptr));
}

template <typename T, typename TraitsImpl = MessageTraitsImpl>
PROTOBUF_ALWAYS_INLINE void StrongReferenceToType() {
  static constexpr auto ptr =
      decltype(TraitsImpl::template value<T>)::StrongPointer();
  // This is identical to the implementation of StrongPointer() above, but it
  // has to be explicitly inlined here or else Clang 19 will raise an error in
  // some configurations.
  asm(".reloc ., BFD_RELOC_NONE, %p0" ::"Ws"(ptr));
}
#else   // .reloc
// Portable fallback. It usually generates a single LEA instruction or
// equivalent.
template <typename T, T ptr>
PROTOBUF_ALWAYS_INLINE void StrongPointer() {
  StrongPointer(ptr);
}

template <typename T, typename TraitsImpl = MessageTraitsImpl>
PROTOBUF_ALWAYS_INLINE void StrongReferenceToType() {
  return StrongPointer(
      decltype(TraitsImpl::template value<T>)::StrongPointer());
}
#endif  // .reloc


// See comments on `AllocateAtLeast` for information on size returning new.
struct SizedPtr {
  void* p;
  size_t n;
};

// Debug hook allowing setting up test scenarios for AllocateAtLeast usage.
using AllocateAtLeastHookFn = SizedPtr (*)(size_t, void*);

// `AllocAtLeastHook` API
constexpr bool HaveAllocateAtLeastHook();
void SetAllocateAtLeastHook(AllocateAtLeastHookFn fn, void* context = nullptr);

#if !defined(NDEBUG) && defined(ABSL_HAVE_THREAD_LOCAL) && \
    defined(__cpp_inline_variables)

// Hook data for current thread. These vars must not be accessed directly, use
// the 'HaveAllocateAtLeastHook()` and `SetAllocateAtLeastHook()` API instead.
inline thread_local AllocateAtLeastHookFn allocate_at_least_hook = nullptr;
inline thread_local void* allocate_at_least_hook_context = nullptr;

constexpr bool HaveAllocateAtLeastHook() { return true; }
inline void SetAllocateAtLeastHook(AllocateAtLeastHookFn fn, void* context) {
  allocate_at_least_hook = fn;
  allocate_at_least_hook_context = context;
}

#else  // !NDEBUG && ABSL_HAVE_THREAD_LOCAL && __cpp_inline_variables

constexpr bool HaveAllocateAtLeastHook() { return false; }
inline void SetAllocateAtLeastHook(AllocateAtLeastHookFn fn, void* context) {}

#endif  // !NDEBUG && ABSL_HAVE_THREAD_LOCAL && __cpp_inline_variables

// Allocates at least `size` bytes. This function follows the c++ language
// proposal from D0901R10 (http://wg21.link/D0901R10) and will be implemented
// in terms of the new operator new semantics when available. The allocated
// memory should be released by a call to `SizedDelete` or `::operator delete`.
inline SizedPtr AllocateAtLeast(size_t size) {
#if !defined(NDEBUG) && defined(ABSL_HAVE_THREAD_LOCAL) && \
    defined(__cpp_inline_variables)
  if (allocate_at_least_hook != nullptr) {
    return allocate_at_least_hook(size, allocate_at_least_hook_context);
  }
#endif  // !NDEBUG && ABSL_HAVE_THREAD_LOCAL && __cpp_inline_variables
  return {::operator new(size), size};
}

>>>>>>> 626889fb
inline void SizedDelete(void* p, size_t size) {
#if defined(__cpp_sized_deallocation)
  ::operator delete(p, size);
#else
<<<<<<< HEAD
=======
  // Avoid -Wunused-parameter
  (void)size;
>>>>>>> 626889fb
  ::operator delete(p);
#endif
}
inline void SizedArrayDelete(void* p, size_t size) {
#if defined(__cpp_sized_deallocation)
  ::operator delete[](p, size);
#else
<<<<<<< HEAD
=======
  // Avoid -Wunused-parameter
  (void)size;
>>>>>>> 626889fb
  ::operator delete[](p);
#endif
}

// Tag type used to invoke the constinit constructor overload of classes
// such as ArenaStringPtr and MapFieldBase. Such constructors are internal
// implementation details of the library.
struct ConstantInitialized {
  explicit ConstantInitialized() = default;
};

// Tag type used to invoke the arena constructor overload of classes such
// as ExtensionSet and MapFieldLite in aggregate initialization. These
// classes typically don't have move/copy constructors, which rules out
// explicit initialization in pre-C++17.
struct ArenaInitialized {
  explicit ArenaInitialized() = default;
};

<<<<<<< HEAD
=======
template <typename To, typename From>
void AssertDownCast(From* from) {
  static_assert(std::is_base_of<From, To>::value, "illegal DownCast");

  // Check that this function is not used to downcast message types.
  // For those we should use {Down,Dynamic}CastTo{Message,Generated}.
  static_assert(!std::is_base_of_v<MessageLite, To>);

#if PROTOBUF_RTTI
  // RTTI: debug mode only!
  assert(from == nullptr || dynamic_cast<To*>(from) != nullptr);
#endif
}

template <typename To, typename From>
inline To DownCast(From* f) {
  AssertDownCast<std::remove_pointer_t<To>>(f);
  return static_cast<To>(f);
}

template <typename ToRef, typename From>
inline ToRef DownCast(From& f) {
  AssertDownCast<std::remove_reference_t<ToRef>>(&f);
  return static_cast<ToRef>(f);
}

// Looks up the name of `T` via RTTI, if RTTI is available.
template <typename T>
inline absl::optional<absl::string_view> RttiTypeName() {
#if PROTOBUF_RTTI
  return typeid(T).name();
#else
  return absl::nullopt;
#endif
}

// Helpers for identifying our supported types.
template <typename T>
struct is_supported_integral_type
    : absl::disjunction<std::is_same<T, int32_t>, std::is_same<T, uint32_t>,
                        std::is_same<T, int64_t>, std::is_same<T, uint64_t>,
                        std::is_same<T, bool>> {};

template <typename T>
struct is_supported_floating_point_type
    : absl::disjunction<std::is_same<T, float>, std::is_same<T, double>> {};

template <typename T>
struct is_supported_string_type
    : absl::disjunction<std::is_same<T, std::string>> {};

template <typename T>
struct is_supported_scalar_type
    : absl::disjunction<is_supported_integral_type<T>,
                        is_supported_floating_point_type<T>,
                        is_supported_string_type<T>> {};

template <typename T>
struct is_supported_message_type
    : absl::disjunction<std::is_base_of<MessageLite, T>> {
  static constexpr auto force_complete_type = sizeof(T);
};

// To prevent sharing cache lines between threads
#ifdef __cpp_aligned_new
enum { kCacheAlignment = 64 };
#else
enum { kCacheAlignment = alignof(max_align_t) };  // do the best we can
#endif

// The maximum byte alignment we support.
enum { kMaxMessageAlignment = 8 };

inline constexpr bool EnableExperimentalMicroString() {
#if defined(PROTOBUF_ENABLE_EXPERIMENTAL_MICRO_STRING)
  return true;
#else
  return false;
#endif
}

// Returns true if debug hardening for clearing oneof message on arenas is
// enabled.
inline constexpr bool DebugHardenClearOneofMessageOnArena() {
#ifdef NDEBUG
  return false;
#else
  return true;
#endif
}

constexpr bool HasAnySanitizer() {
#if defined(ABSL_HAVE_ADDRESS_SANITIZER) || \
    defined(ABSL_HAVE_MEMORY_SANITIZER) || defined(ABSL_HAVE_THREAD_SANITIZER)
  return true;
#else
  return false;
#endif
}

constexpr bool PerformDebugChecks() {
  if (HasAnySanitizer()) return true;
#if defined(NDEBUG)
  return false;
#else
  return true;
#endif
}

// Force copy the default string to a string field so that non-optimized builds
// have harder-to-rely-on address stability.
constexpr bool DebugHardenForceCopyDefaultString() {
  return false;
}

constexpr bool DebugHardenForceCopyInRelease() {
  return false;
}

constexpr bool DebugHardenForceCopyInSwap() {
  return false;
}

constexpr bool DebugHardenForceCopyInMove() {
  return false;
}

constexpr bool DebugHardenForceAllocationOnConstruction() {
  return false;
}

constexpr bool DebugHardenFuzzMessageSpaceUsedLong() {
  return false;
}

// Reads n bytes from p, if PerformDebugChecks() is true. This allows ASAN to
// detect if a range of memory is not valid when we expect it to be. The
// volatile keyword is necessary here to prevent the compiler from optimizing
// away the memory reads below.
inline void AssertBytesAreReadable(const volatile char* p, int n) {
  if (PerformDebugChecks()) {
    for (int i = 0; i < n; ++i) {
      p[i];
    }
  }
}

// Returns true if pointers are 8B aligned, leaving least significant 3 bits
// available.
inline constexpr bool PtrIsAtLeast8BAligned() { return alignof(void*) >= 8; }

inline constexpr bool IsLazyParsingSupported() {
  // We need 3 bits for pointer tagging in lazy parsing.
  return PtrIsAtLeast8BAligned();
}

#if defined(ABSL_IS_LITTLE_ENDIAN)
constexpr bool IsLittleEndian() { return true; }
#elif defined(ABSL_IS_BIG_ENDIAN)
constexpr bool IsLittleEndian() { return false; }
#else
#error "Only little-endian and big-endian are supported"
#endif
constexpr bool IsBigEndian() { return !IsLittleEndian(); }

// Prefetch 5 64-byte cache line starting from 7 cache-lines ahead.
// Constants are somewhat arbitrary and pretty aggressive, but were
// chosen to give a better benchmark results. E.g. this is ~20%
// faster, single cache line prefetch is ~12% faster, increasing
// decreasing distance makes results 2-4% worse. Important note,
// prefetch doesn't require a valid address, so it is ok to prefetch
// past the end of message/valid memory, however we are doing this
// inside inline asm block, since computing the invalid pointer
// is a potential UB. Only insert prefetch once per function,
PROTOBUF_ALWAYS_INLINE void Prefetch5LinesFrom7Lines(const void* ptr) {
  PROTOBUF_PREFETCH_WITH_OFFSET(ptr, 448);
  PROTOBUF_PREFETCH_WITH_OFFSET(ptr, 512);
  PROTOBUF_PREFETCH_WITH_OFFSET(ptr, 576);
  PROTOBUF_PREFETCH_WITH_OFFSET(ptr, 640);
  PROTOBUF_PREFETCH_WITH_OFFSET(ptr, 704);
}

// Prefetch 5 64-byte cache lines starting from 1 cache-line ahead.
PROTOBUF_ALWAYS_INLINE void Prefetch5LinesFrom1Line(const void* ptr) {
  PROTOBUF_PREFETCH_WITH_OFFSET(ptr, 64);
  PROTOBUF_PREFETCH_WITH_OFFSET(ptr, 128);
  PROTOBUF_PREFETCH_WITH_OFFSET(ptr, 192);
  PROTOBUF_PREFETCH_WITH_OFFSET(ptr, 256);
  PROTOBUF_PREFETCH_WITH_OFFSET(ptr, 320);
}

#if defined(NDEBUG) && ABSL_HAVE_BUILTIN(__builtin_unreachable)
[[noreturn]] ABSL_ATTRIBUTE_COLD PROTOBUF_ALWAYS_INLINE void Unreachable() {
  __builtin_unreachable();
}
#elif ABSL_HAVE_BUILTIN(__builtin_FILE) && ABSL_HAVE_BUILTIN(__builtin_LINE)
[[noreturn]] ABSL_ATTRIBUTE_COLD inline void Unreachable(
    const char* file = __builtin_FILE(), int line = __builtin_LINE()) {
  protobuf_assumption_failed("Unreachable", file, line);
}
#else
[[noreturn]] ABSL_ATTRIBUTE_COLD inline void Unreachable() {
  protobuf_assumption_failed("Unreachable", "", 0);
}
#endif

constexpr bool HasMemoryPoisoning() {
#if defined(ABSL_HAVE_ADDRESS_SANITIZER)
  return true;
#else
  return false;
#endif
}

// Poison memory region when supported by sanitizer config.
inline void PoisonMemoryRegion(const void* p, size_t n) {
#if defined(ABSL_HAVE_ADDRESS_SANITIZER)
  ASAN_POISON_MEMORY_REGION(p, n);
#else
  // Nothing
#endif
}

inline void UnpoisonMemoryRegion(const void* p, size_t n) {
#if defined(ABSL_HAVE_ADDRESS_SANITIZER)
  ASAN_UNPOISON_MEMORY_REGION(p, n);
#else
  // Nothing
#endif
}

inline bool IsMemoryPoisoned(const void* p) {
#if defined(ABSL_HAVE_ADDRESS_SANITIZER)
  return __asan_address_is_poisoned(p);
#else
  return false;
#endif
}

#if defined(ABSL_HAVE_THREAD_SANITIZER)
// TODO: it would be preferable to use __tsan_external_read/
// __tsan_external_write, but they can cause dlopen issues.
template <typename T>
PROTOBUF_ALWAYS_INLINE void TSanRead(const T* impl) {
  char protobuf_tsan_dummy = impl->_tsan_detect_race;
  asm volatile("" : "+r"(protobuf_tsan_dummy));
}

// We currently use a dedicated member for TSan checking so the value of this
// member is not important. We can unconditionally write to it without affecting
// correctness of the rest of the class.
template <typename T>
PROTOBUF_ALWAYS_INLINE void TSanWrite(T* impl) {
  impl->_tsan_detect_race = 0;
}
#else
PROTOBUF_ALWAYS_INLINE void TSanRead(const void*) {}
PROTOBUF_ALWAYS_INLINE void TSanWrite(const void*) {}
#endif

// This trampoline allows calling from codegen without needing a #include to
// absl. It simplifies IWYU and deps.
inline void PrefetchToLocalCache(const void* ptr) {
  absl::PrefetchToLocalCache(ptr);
}

template <typename T>
constexpr T* Launder(T* p) {
#if defined(__cpp_lib_launder) && __cpp_lib_launder >= 201606L
  return std::launder(p);
#elif ABSL_HAVE_BUILTIN(__builtin_launder)
  return __builtin_launder(p);
#else
  return p;
#endif
}

#if defined(PROTOBUF_CUSTOM_VTABLE)
template <typename T>
constexpr bool EnableCustomNewFor() {
  return true;
}
#elif ABSL_HAVE_BUILTIN(__is_bitwise_cloneable)
template <typename T>
constexpr bool EnableCustomNewFor() {
  return __is_bitwise_cloneable(T);
}
#else
template <typename T>
constexpr bool EnableCustomNewFor() {
  return false;
}
#endif

constexpr bool IsOss() { return true; }

// Counter library for debugging internal protobuf logic.
// It allows instrumenting code that has different options (eg fast vs slow
// path) to get visibility into how much we are hitting each path.
// When compiled with -DPROTOBUF_INTERNAL_ENABLE_DEBUG_COUNTERS, the counters
// register an atexit handler to dump the table. Otherwise, they are a noop and
// have not runtime cost.
//
// Usage:
//
// if (do_fast) {
//   PROTOBUF_DEBUG_COUNTER("Foo.Fast").Inc();
//   ...
// } else {
//   PROTOBUF_DEBUG_COUNTER("Foo.Slow").Inc();
//   ...
// }
class PROTOBUF_EXPORT RealDebugCounter {
 public:
  explicit RealDebugCounter(absl::string_view name) { Register(name); }
  // Lossy increment.
  void Inc() { counter_.store(value() + 1, std::memory_order_relaxed); }
  size_t value() const { return counter_.load(std::memory_order_relaxed); }

 private:
  void Register(absl::string_view name);
  std::atomic<size_t> counter_{};
};

// When the feature is not enabled, the type is a noop.
class NoopDebugCounter {
 public:
  explicit constexpr NoopDebugCounter() = default;
  constexpr void Inc() {}
};

// Default empty string object. Don't use this directly. Instead, call
// GetEmptyString() to get the reference. This empty string is aligned with a
// minimum alignment of 8 bytes to match the requirement of ArenaStringPtr.

// Take advantage of C++20 constexpr support in std::string.
class alignas(8) GlobalEmptyStringConstexpr {
 public:
  const std::string& get() const { return value_; }
  // Nothing to init, or destroy.
  std::string* Init() const { return nullptr; }

  template <typename T = std::string, bool = (T(), true)>
  static constexpr std::true_type HasConstexprDefaultConstructor(int) {
    return {};
  }
  static constexpr std::false_type HasConstexprDefaultConstructor(char) {
    return {};
  }

 private:
  std::string value_;
};

class alignas(8) GlobalEmptyStringDynamicInit {
 public:
  const std::string& get() const {
    return *reinterpret_cast<const std::string*>(internal::Launder(buffer_));
  }
  std::string* Init() {
    return ::new (static_cast<void*>(buffer_)) std::string();
  }

 private:
  alignas(std::string) char buffer_[sizeof(std::string)];
};

using GlobalEmptyString = std::conditional_t<
    GlobalEmptyStringConstexpr::HasConstexprDefaultConstructor(0),
    const GlobalEmptyStringConstexpr, GlobalEmptyStringDynamicInit>;

PROTOBUF_EXPORT extern GlobalEmptyString fixed_address_empty_string;

enum class BoundsCheckMode { kNoEnforcement, kReturnDefault, kAbort };

PROTOBUF_EXPORT constexpr BoundsCheckMode GetBoundsCheckMode() {
#if defined(PROTOBUF_INTERNAL_BOUNDS_CHECK_MODE_ABORT)
  return BoundsCheckMode::kAbort;
#elif defined(PROTOBUF_INTERNAL_BOUNDS_CHECK_MODE_RETURN_DEFAULT)
  return BoundsCheckMode::kReturnDefault;
#else
  return BoundsCheckMode::kNoEnforcement;
#endif
}


>>>>>>> 626889fb
}  // namespace internal
}  // namespace protobuf
}  // namespace google

<<<<<<< HEAD
=======
#include "google/protobuf/port_undef.inc"

>>>>>>> 626889fb
#endif  // GOOGLE_PROTOBUF_PORT_H__<|MERGE_RESOLUTION|>--- conflicted
+++ resolved
@@ -1,39 +1,9 @@
 // Protocol Buffers - Google's data interchange format
 // Copyright 2008 Google Inc.  All rights reserved.
-<<<<<<< HEAD
-// https://developers.google.com/protocol-buffers/
-//
-// Redistribution and use in source and binary forms, with or without
-// modification, are permitted provided that the following conditions are
-// met:
-//
-//     * Redistributions of source code must retain the above copyright
-// notice, this list of conditions and the following disclaimer.
-//     * Redistributions in binary form must reproduce the above
-// copyright notice, this list of conditions and the following disclaimer
-// in the documentation and/or other materials provided with the
-// distribution.
-//     * Neither the name of Google Inc. nor the names of its
-// contributors may be used to endorse or promote products derived from
-// this software without specific prior written permission.
-//
-// THIS SOFTWARE IS PROVIDED BY THE COPYRIGHT HOLDERS AND CONTRIBUTORS
-// "AS IS" AND ANY EXPRESS OR IMPLIED WARRANTIES, INCLUDING, BUT NOT
-// LIMITED TO, THE IMPLIED WARRANTIES OF MERCHANTABILITY AND FITNESS FOR
-// A PARTICULAR PURPOSE ARE DISCLAIMED. IN NO EVENT SHALL THE COPYRIGHT
-// OWNER OR CONTRIBUTORS BE LIABLE FOR ANY DIRECT, INDIRECT, INCIDENTAL,
-// SPECIAL, EXEMPLARY, OR CONSEQUENTIAL DAMAGES (INCLUDING, BUT NOT
-// LIMITED TO, PROCUREMENT OF SUBSTITUTE GOODS OR SERVICES; LOSS OF USE,
-// DATA, OR PROFITS; OR BUSINESS INTERRUPTION) HOWEVER CAUSED AND ON ANY
-// THEORY OF LIABILITY, WHETHER IN CONTRACT, STRICT LIABILITY, OR TORT
-// (INCLUDING NEGLIGENCE OR OTHERWISE) ARISING IN ANY WAY OUT OF THE USE
-// OF THIS SOFTWARE, EVEN IF ADVISED OF THE POSSIBILITY OF SUCH DAMAGE.
-=======
 //
 // Use of this source code is governed by a BSD-style
 // license that can be found in the LICENSE file or at
 // https://developers.google.com/open-source/licenses/bsd
->>>>>>> 626889fb
 
 // A common header that is included across all protobuf headers.  We do our best
 // to avoid #defining any macros here; instead we generally put macros in
@@ -43,10 +13,6 @@
 #ifndef GOOGLE_PROTOBUF_PORT_H__
 #define GOOGLE_PROTOBUF_PORT_H__
 
-<<<<<<< HEAD
-#include <cstddef>
-#include <new>
-=======
 #include <atomic>
 #include <cassert>
 #include <cstddef>
@@ -69,14 +35,10 @@
 
 // must be last
 #include "google/protobuf/port_def.inc"
->>>>>>> 626889fb
 
 
 namespace google {
 namespace protobuf {
-<<<<<<< HEAD
-namespace internal {
-=======
 
 class MessageLite;
 
@@ -180,16 +142,12 @@
   return {::operator new(size), size};
 }
 
->>>>>>> 626889fb
 inline void SizedDelete(void* p, size_t size) {
 #if defined(__cpp_sized_deallocation)
   ::operator delete(p, size);
 #else
-<<<<<<< HEAD
-=======
   // Avoid -Wunused-parameter
   (void)size;
->>>>>>> 626889fb
   ::operator delete(p);
 #endif
 }
@@ -197,11 +155,8 @@
 #if defined(__cpp_sized_deallocation)
   ::operator delete[](p, size);
 #else
-<<<<<<< HEAD
-=======
   // Avoid -Wunused-parameter
   (void)size;
->>>>>>> 626889fb
   ::operator delete[](p);
 #endif
 }
@@ -221,8 +176,6 @@
   explicit ArenaInitialized() = default;
 };
 
-<<<<<<< HEAD
-=======
 template <typename To, typename From>
 void AssertDownCast(From* from) {
   static_assert(std::is_base_of<From, To>::value, "illegal DownCast");
@@ -609,14 +562,10 @@
 }
 
 
->>>>>>> 626889fb
 }  // namespace internal
 }  // namespace protobuf
 }  // namespace google
 
-<<<<<<< HEAD
-=======
 #include "google/protobuf/port_undef.inc"
 
->>>>>>> 626889fb
 #endif  // GOOGLE_PROTOBUF_PORT_H__