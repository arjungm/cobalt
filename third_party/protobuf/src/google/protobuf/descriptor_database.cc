// Protocol Buffers - Google's data interchange format
// Copyright 2008 Google Inc.  All rights reserved.
//
// Use of this source code is governed by a BSD-style
// license that can be found in the LICENSE file or at
// https://developers.google.com/open-source/licenses/bsd

// Author: kenton@google.com (Kenton Varda)
//  Based on original Protocol Buffers design by
//  Sanjay Ghemawat, Jeff Dean, and others.

<<<<<<< HEAD
#include <google/protobuf/descriptor_database.h>

#include <algorithm>
#include <set>

#include <google/protobuf/descriptor.pb.h>
#include <google/protobuf/stubs/map_util.h>
#include <google/protobuf/stubs/stl_util.h>
=======
#include "google/protobuf/descriptor_database.h"

#include <algorithm>
#include <cassert>
#include <cstddef>
#include <cstdint>
#include <cstring>
#include <memory>
#include <string>
#include <tuple>
#include <utility>
#include <vector>

#include "absl/container/btree_set.h"
#include "absl/log/absl_check.h"
#include "absl/log/absl_log.h"
#include "absl/strings/ascii.h"
#include "absl/strings/match.h"
#include "absl/strings/str_cat.h"
#include "absl/strings/str_replace.h"
#include "absl/strings/string_view.h"
#include "absl/strings/strip.h"
#include "google/protobuf/descriptor.pb.h"
#include "google/protobuf/io/coded_stream.h"
#include "google/protobuf/parse_context.h"
#include "google/protobuf/wire_format_lite.h"


// Must be included last.
#include "google/protobuf/port_def.inc"
>>>>>>> 626889fb


namespace google {
namespace protobuf {

namespace {
void RecordMessageNames(const DescriptorProto& desc_proto,
                        absl::string_view prefix,
                        absl::btree_set<std::string>* output) {
  ABSL_CHECK(desc_proto.has_name());
  std::string full_name = prefix.empty()
                              ? desc_proto.name()
                              : absl::StrCat(prefix, ".", desc_proto.name());
  output->insert(full_name);

  for (const auto& d : desc_proto.nested_type()) {
    RecordMessageNames(d, full_name, output);
  }
}

void RecordMessageNames(const FileDescriptorProto& file_proto,
                        absl::btree_set<std::string>* output) {
  for (const auto& d : file_proto.message_type()) {
    RecordMessageNames(d, file_proto.package(), output);
  }
}

template <typename Fn>
bool ForAllFileProtos(DescriptorDatabase* db, Fn callback,
                      std::vector<std::string>* output) {
  std::vector<std::string> file_names;
  if (!db->FindAllFileNames(&file_names)) {
    return false;
  }
  absl::btree_set<std::string> set;
  FileDescriptorProto file_proto;
  for (const auto& f : file_names) {
    file_proto.Clear();
    if (!db->FindFileByName(f, &file_proto)) {
      ABSL_LOG(ERROR) << "File not found in database (unexpected): " << f;
      return false;
    }
    callback(file_proto, &set);
  }
  output->insert(output->end(), set.begin(), set.end());
  return true;
}
}  // namespace

DescriptorDatabase::~DescriptorDatabase() = default;

bool DescriptorDatabase::FindAllPackageNames(
    std::vector<std::string>* PROTOBUF_NONNULL output) {
  return ForAllFileProtos(
      this,
      [](const FileDescriptorProto& file_proto,
         absl::btree_set<std::string>* set) {
        set->insert(file_proto.package());
      },
      output);
}

bool DescriptorDatabase::FindAllMessageNames(
    std::vector<std::string>* PROTOBUF_NONNULL output) {
  return ForAllFileProtos(
      this,
      [](const FileDescriptorProto& file_proto,
         absl::btree_set<std::string>* set) {
        RecordMessageNames(file_proto, set);
      },
      output);
}

// ===================================================================

SimpleDescriptorDatabase::SimpleDescriptorDatabase() {}
SimpleDescriptorDatabase::~SimpleDescriptorDatabase() {}

template <typename Value>
bool SimpleDescriptorDatabase::DescriptorIndex<Value>::AddFile(
    const FileDescriptorProto& file, Value value) {
  if (!by_name_.emplace(file.name(), value).second) {
    ABSL_LOG(ERROR) << "File already exists in database: " << file.name();
    return false;
  }

  // We must be careful here -- calling file.package() if file.has_package() is
  // false could access an uninitialized static-storage variable if we are being
  // run at startup time.
  std::string path = file.has_package() ? file.package() : std::string();
  if (!path.empty()) path += '.';

  for (int i = 0; i < file.message_type_size(); i++) {
    if (!AddSymbol(path + file.message_type(i).name(), value)) return false;
    if (!AddNestedExtensions(file.name(), file.message_type(i), value))
      return false;
  }
  for (int i = 0; i < file.enum_type_size(); i++) {
    if (!AddSymbol(path + file.enum_type(i).name(), value)) return false;
  }
  for (int i = 0; i < file.extension_size(); i++) {
    if (!AddSymbol(path + file.extension(i).name(), value)) return false;
    if (!AddExtension(file.name(), file.extension(i), value)) return false;
  }
  for (int i = 0; i < file.service_size(); i++) {
    if (!AddSymbol(path + file.service(i).name(), value)) return false;
  }

  return true;
}

namespace {

// Returns true if and only if all characters in the name are alphanumerics,
// underscores, or periods.
<<<<<<< HEAD
bool ValidateSymbolName(StringPiece name) {
=======
bool ValidateSymbolName(absl::string_view name) {
>>>>>>> 626889fb
  for (char c : name) {
    // I don't trust ctype.h due to locales.  :(
    if (c != '.' && c != '_' && (c < '0' || c > '9') && (c < 'A' || c > 'Z') &&
        (c < 'a' || c > 'z')) {
      return false;
    }
  }
  return true;
}

// Find the last key in the container which sorts less than or equal to the
// symbol name.  Since upper_bound() returns the *first* key that sorts
// *greater* than the input, we want the element immediately before that.
template <typename Container, typename Key>
typename Container::const_iterator FindLastLessOrEqual(
    const Container* container, const Key& key) {
  auto iter = container->upper_bound(key);
  if (iter != container->begin()) --iter;
  return iter;
}

// As above, but using std::upper_bound instead.
template <typename Container, typename Key, typename Cmp>
typename Container::const_iterator FindLastLessOrEqual(
    const Container* container, const Key& key, const Cmp& cmp) {
  auto iter = std::upper_bound(container->begin(), container->end(), key, cmp);
  if (iter != container->begin()) --iter;
  return iter;
}

// True if either the arguments are equal or super_symbol identifies a
// parent symbol of sub_symbol (e.g. "foo.bar" is a parent of
// "foo.bar.baz", but not a parent of "foo.barbaz").
<<<<<<< HEAD
bool IsSubSymbol(StringPiece sub_symbol, StringPiece super_symbol) {
  return sub_symbol == super_symbol ||
         (HasPrefixString(super_symbol, sub_symbol) &&
=======
bool IsSubSymbol(absl::string_view sub_symbol, absl::string_view super_symbol) {
  return sub_symbol == super_symbol ||
         (absl::StartsWith(super_symbol, sub_symbol) &&
>>>>>>> 626889fb
          super_symbol[sub_symbol.size()] == '.');
}

}  // namespace

template <typename Value>
bool SimpleDescriptorDatabase::DescriptorIndex<Value>::AddSymbol(
    absl::string_view name, Value value) {
  // We need to make sure not to violate our map invariant.

  // If the symbol name is invalid it could break our lookup algorithm (which
  // relies on the fact that '.' sorts before all other characters that are
  // valid in symbol names).
  if (!ValidateSymbolName(name)) {
    ABSL_LOG(ERROR) << "Invalid symbol name: " << name;
    return false;
  }

  // Try to look up the symbol to make sure a super-symbol doesn't already
  // exist.
  auto iter = FindLastLessOrEqual(&by_symbol_, name);

  if (iter == by_symbol_.end()) {
    // Apparently the map is currently empty.  Just insert and be done with it.
    by_symbol_.try_emplace(name, value);
    return true;
  }

  if (IsSubSymbol(iter->first, name)) {
    ABSL_LOG(ERROR) << "Symbol name \"" << name
                    << "\" conflicts with the existing "
                       "symbol \""
                    << iter->first << "\".";
    return false;
  }

  // OK, that worked.  Now we have to make sure that no symbol in the map is
  // a sub-symbol of the one we are inserting.  The only symbol which could
  // be so is the first symbol that is greater than the new symbol.  Since
  // |iter| points at the last symbol that is less than or equal, we just have
  // to increment it.
  ++iter;

  if (iter != by_symbol_.end() && IsSubSymbol(name, iter->first)) {
    ABSL_LOG(ERROR) << "Symbol name \"" << name
                    << "\" conflicts with the existing "
                       "symbol \""
                    << iter->first << "\".";
    return false;
  }

  // OK, no conflicts.

  // Insert the new symbol using the iterator as a hint, the new entry will
  // appear immediately before the one the iterator is pointing at.
  by_symbol_.insert(iter, {std::string(name), value});

  return true;
}

template <typename Value>
bool SimpleDescriptorDatabase::DescriptorIndex<Value>::AddNestedExtensions(
    StringViewArg filename, const DescriptorProto& message_type, Value value) {
  for (int i = 0; i < message_type.nested_type_size(); i++) {
    if (!AddNestedExtensions(filename, message_type.nested_type(i), value))
      return false;
  }
  for (int i = 0; i < message_type.extension_size(); i++) {
    if (!AddExtension(filename, message_type.extension(i), value)) return false;
  }
  return true;
}

template <typename Value>
bool SimpleDescriptorDatabase::DescriptorIndex<Value>::AddExtension(
    StringViewArg filename, const FieldDescriptorProto& field, Value value) {
  if (!field.extendee().empty() && field.extendee()[0] == '.') {
    // The extension is fully-qualified.  We can use it as a lookup key in
    // the by_symbol_ table.
    if (!by_extension_
             .emplace(
                 std::make_pair(field.extendee().substr(1), field.number()),
                 value)
             .second) {
      ABSL_LOG(ERROR)
          << "Extension conflicts with extension already in database: "
             "extend "
          << field.extendee() << " { " << field.name() << " = "
          << field.number() << " } from:" << filename;
      return false;
    }
  } else {
    // Not fully-qualified.  We can't really do anything here, unfortunately.
    // We don't consider this an error, though, because the descriptor is
    // valid.
  }
  return true;
}

template <typename Value>
Value SimpleDescriptorDatabase::DescriptorIndex<Value>::FindFile(
    StringViewArg filename) {
  auto it = by_name_.find(filename);
  if (it == by_name_.end()) return {};
  return it->second;
}

template <typename Value>
Value SimpleDescriptorDatabase::DescriptorIndex<Value>::FindSymbol(
<<<<<<< HEAD
    const std::string& name) {
=======
    StringViewArg name) {
>>>>>>> 626889fb
  auto iter = FindLastLessOrEqual(&by_symbol_, name);

  return (iter != by_symbol_.end() && IsSubSymbol(iter->first, name))
             ? iter->second
             : Value();
}

template <typename Value>
Value SimpleDescriptorDatabase::DescriptorIndex<Value>::FindExtension(
    StringViewArg containing_type, int field_number) {
  auto it = by_extension_.find(
      std::make_pair(std::string(containing_type), field_number));
  if (it == by_extension_.end()) return {};
  return it->second;
}

template <typename Value>
bool SimpleDescriptorDatabase::DescriptorIndex<Value>::FindAllExtensionNumbers(
    StringViewArg containing_type, std::vector<int>* PROTOBUF_NONNULL output) {
  auto it = by_extension_.lower_bound(
      std::make_pair(std::string(containing_type), 0));
  bool success = false;

  for (; it != by_extension_.end() && it->first.first == containing_type;
       ++it) {
    output->push_back(it->first.second);
    success = true;
  }

  return success;
}

template <typename Value>
void SimpleDescriptorDatabase::DescriptorIndex<Value>::FindAllFileNames(
    std::vector<std::string>* PROTOBUF_NONNULL output) {
  output->resize(by_name_.size());
  int i = 0;
  for (const auto& kv : by_name_) {
    (*output)[i] = kv.first;
    i++;
  }
}

// -------------------------------------------------------------------

bool SimpleDescriptorDatabase::Add(const FileDescriptorProto& file) {
  FileDescriptorProto* new_file = new FileDescriptorProto;
  new_file->CopyFrom(file);
  return AddAndOwn(new_file);
}

<<<<<<< HEAD
bool SimpleDescriptorDatabase::AddAndOwn(const FileDescriptorProto* file) {
  files_to_delete_.emplace_back(file);
=======
bool SimpleDescriptorDatabase::AddAndOwn(
    const FileDescriptorProto* PROTOBUF_NONNULL file) {
  files_to_delete_.emplace_back(file);
  return index_.AddFile(*file, file);
}

bool SimpleDescriptorDatabase::AddUnowned(
    const FileDescriptorProto* PROTOBUF_NONNULL file) {
>>>>>>> 626889fb
  return index_.AddFile(*file, file);
}

bool SimpleDescriptorDatabase::FindFileByName(
    StringViewArg filename, FileDescriptorProto* PROTOBUF_NONNULL output) {
  return MaybeCopy(index_.FindFile(filename), output);
}

bool SimpleDescriptorDatabase::FindFileContainingSymbol(
    StringViewArg symbol_name, FileDescriptorProto* PROTOBUF_NONNULL output) {
  return MaybeCopy(index_.FindSymbol(symbol_name), output);
}

bool SimpleDescriptorDatabase::FindFileContainingExtension(
    StringViewArg containing_type, int field_number,
    FileDescriptorProto* PROTOBUF_NONNULL output) {
  return MaybeCopy(index_.FindExtension(containing_type, field_number), output);
}

bool SimpleDescriptorDatabase::FindAllExtensionNumbers(
    StringViewArg extendee_type, std::vector<int>* output) {
  return index_.FindAllExtensionNumbers(extendee_type, output);
}


bool SimpleDescriptorDatabase::FindAllFileNames(
    std::vector<std::string>* PROTOBUF_NONNULL output) {
  index_.FindAllFileNames(output);
  return true;
}

<<<<<<< HEAD
bool SimpleDescriptorDatabase::MaybeCopy(const FileDescriptorProto* file,
                                         FileDescriptorProto* output) {
=======
bool SimpleDescriptorDatabase::MaybeCopy(
    const FileDescriptorProto* PROTOBUF_NULLABLE file,
    FileDescriptorProto* PROTOBUF_NONNULL output) {
>>>>>>> 626889fb
  if (file == nullptr) return false;
  output->CopyFrom(*file);
  return true;
}

// -------------------------------------------------------------------

class EncodedDescriptorDatabase::DescriptorIndex {
 public:
  using Value = std::pair<const void*, int>;
  // Helpers to recursively add particular descriptors and all their contents
  // to the index.
  template <typename FileProto>
  bool AddFile(const FileProto& file, Value value);

<<<<<<< HEAD
  Value FindFile(StringPiece filename);
  Value FindSymbol(StringPiece name);
  Value FindSymbolOnlyFlat(StringPiece name) const;
  Value FindExtension(StringPiece containing_type, int field_number);
  bool FindAllExtensionNumbers(StringPiece containing_type,
                               std::vector<int>* output);
  void FindAllFileNames(std::vector<std::string>* output) const;
=======
  Value FindFile(absl::string_view filename);
  Value FindSymbol(absl::string_view name);
  Value FindSymbolOnlyFlat(absl::string_view name) const;
  Value FindExtension(absl::string_view containing_type, int field_number);
  bool FindAllExtensionNumbers(absl::string_view containing_type,
                               std::vector<int>* output);
  void FindAllFileNames(
      std::vector<std::string>* PROTOBUF_NONNULL output) const;
>>>>>>> 626889fb

 private:
  friend class EncodedDescriptorDatabase;

<<<<<<< HEAD
  bool AddSymbol(StringPiece symbol);

  template <typename DescProto>
  bool AddNestedExtensions(StringPiece filename,
                           const DescProto& message_type);
  template <typename FieldProto>
  bool AddExtension(StringPiece filename, const FieldProto& field);

  // All the maps below have two representations:
  //  - a std::set<> where we insert initially.
=======
  bool AddSymbol(absl::string_view symbol);

  template <typename DescProto>
  bool AddNestedExtensions(absl::string_view filename,
                           const DescProto& message_type);
  template <typename FieldProto>
  bool AddExtension(absl::string_view filename, const FieldProto& field);

  // All the maps below have two representations:
  //  - a absl::btree_set<> where we insert initially.
>>>>>>> 626889fb
  //  - a std::vector<> where we flatten the structure on demand.
  // The initial tree helps avoid O(N) behavior of inserting into a sorted
  // vector, while the vector reduces the heap requirements of the data
  // structure.

  void EnsureFlat();

  using String = std::string;

<<<<<<< HEAD
  String EncodeString(StringPiece str) const { return String(str); }
  StringPiece DecodeString(const String& str, int) const { return str; }
=======
  String EncodeString(absl::string_view str) const { return String(str); }
  absl::string_view DecodeString(const String& str, int) const { return str; }
>>>>>>> 626889fb

  struct EncodedEntry {
    // Do not use `Value` here to avoid the padding of that object.
    const void* data;
    int size;
    // Keep the package here instead of each SymbolEntry to save space.
    String encoded_package;

    Value value() const { return {data, size}; }
  };
  std::vector<EncodedEntry> all_values_;

  struct FileEntry {
    int data_offset;
    String encoded_name;

<<<<<<< HEAD
    StringPiece name(const DescriptorIndex& index) const {
=======
    absl::string_view name(const DescriptorIndex& index) const {
>>>>>>> 626889fb
      return index.DecodeString(encoded_name, data_offset);
    }
  };
  struct FileCompare {
    const DescriptorIndex& index;

    bool operator()(const FileEntry& a, const FileEntry& b) const {
      return a.name(index) < b.name(index);
    }
<<<<<<< HEAD
    bool operator()(const FileEntry& a, StringPiece b) const {
      return a.name(index) < b;
    }
    bool operator()(StringPiece a, const FileEntry& b) const {
      return a < b.name(index);
    }
  };
  std::set<FileEntry, FileCompare> by_name_{FileCompare{*this}};
=======
    bool operator()(const FileEntry& a, absl::string_view b) const {
      return a.name(index) < b;
    }
    bool operator()(absl::string_view a, const FileEntry& b) const {
      return a < b.name(index);
    }
  };
  absl::btree_set<FileEntry, FileCompare> by_name_{FileCompare{*this}};
>>>>>>> 626889fb
  std::vector<FileEntry> by_name_flat_;

  struct SymbolEntry {
    int data_offset;
    String encoded_symbol;

<<<<<<< HEAD
    StringPiece package(const DescriptorIndex& index) const {
      return index.DecodeString(index.all_values_[data_offset].encoded_package,
                                data_offset);
    }
    StringPiece symbol(const DescriptorIndex& index) const {
=======
    absl::string_view package(const DescriptorIndex& index) const {
      return index.DecodeString(index.all_values_[data_offset].encoded_package,
                                data_offset);
    }
    absl::string_view symbol(const DescriptorIndex& index) const {
>>>>>>> 626889fb
      return index.DecodeString(encoded_symbol, data_offset);
    }

    std::string AsString(const DescriptorIndex& index) const {
      auto p = package(index);
<<<<<<< HEAD
      return StrCat(p, p.empty() ? "" : ".", symbol(index));
=======
      return absl::StrCat(p, p.empty() ? "" : ".", symbol(index));
    }

    bool IsSubSymbolOf(const DescriptorIndex& index,
                       absl::string_view super_symbol) const {
      const auto consume_part = [&](absl::string_view part) {
        if (!absl::ConsumePrefix(&super_symbol, part)) return false;
        return super_symbol.empty() || absl::ConsumePrefix(&super_symbol, ".");
      };
      if (auto p = package(index); !p.empty()) {
        if (!consume_part(p)) return false;
      }
      return consume_part(symbol(index));
>>>>>>> 626889fb
    }
  };

  struct SymbolCompare {
    const DescriptorIndex& index;

    std::string AsString(const SymbolEntry& entry) const {
      return entry.AsString(index);
    }
<<<<<<< HEAD
    static StringPiece AsString(StringPiece str) { return str; }

    std::pair<StringPiece, StringPiece> GetParts(
        const SymbolEntry& entry) const {
      auto package = entry.package(index);
      if (package.empty()) return {entry.symbol(index), StringPiece{}};
      return {package, entry.symbol(index)};
    }
    std::pair<StringPiece, StringPiece> GetParts(
        StringPiece str) const {
      return {str, {}};
    }

    template <typename T, typename U>
    bool operator()(const T& lhs, const U& rhs) const {
=======

    std::pair<absl::string_view, absl::string_view> GetParts(
        const SymbolEntry& entry) const {
      auto package = entry.package(index);
      if (package.empty()) return {entry.symbol(index), absl::string_view{}};
      return {package, entry.symbol(index)};
    }

    bool operator()(const SymbolEntry& lhs, const SymbolEntry& rhs) const {
>>>>>>> 626889fb
      auto lhs_parts = GetParts(lhs);
      auto rhs_parts = GetParts(rhs);

      // Fast path to avoid making the whole string for common cases.
      if (int res =
              lhs_parts.first.substr(0, rhs_parts.first.size())
                  .compare(rhs_parts.first.substr(0, lhs_parts.first.size()))) {
        // If the packages already differ, exit early.
        return res < 0;
      } else if (lhs_parts.first.size() == rhs_parts.first.size()) {
        return lhs_parts.second < rhs_parts.second;
      }
      return AsString(lhs) < AsString(rhs);
    }
<<<<<<< HEAD
  };
  std::set<SymbolEntry, SymbolCompare> by_symbol_{SymbolCompare{*this}};
  std::vector<SymbolEntry> by_symbol_flat_;

  struct ExtensionEntry {
    int data_offset;
    String encoded_extendee;
    StringPiece extendee(const DescriptorIndex& index) const {
      return index.DecodeString(encoded_extendee, data_offset).substr(1);
    }
    int extension_number;
  };
  struct ExtensionCompare {
    const DescriptorIndex& index;

    bool operator()(const ExtensionEntry& a, const ExtensionEntry& b) const {
      return std::make_tuple(a.extendee(index), a.extension_number) <
             std::make_tuple(b.extendee(index), b.extension_number);
    }
    bool operator()(const ExtensionEntry& a,
                    std::tuple<StringPiece, int> b) const {
      return std::make_tuple(a.extendee(index), a.extension_number) < b;
    }
    bool operator()(std::tuple<StringPiece, int> a,
                    const ExtensionEntry& b) const {
      return a < std::make_tuple(b.extendee(index), b.extension_number);
    }
  };
  std::set<ExtensionEntry, ExtensionCompare> by_extension_{
      ExtensionCompare{*this}};
  std::vector<ExtensionEntry> by_extension_flat_;
};
=======
>>>>>>> 626889fb

    bool operator()(absl::string_view lhs, const SymbolEntry& rhs) const {
      auto p = rhs.package(index);
      if (!p.empty()) {
        absl::string_view lhs_part = lhs.substr(0, p.size());
        lhs.remove_prefix(lhs_part.size());
        if (int res = lhs_part.compare(p); res != 0) return res < 0;
        // If compare returned 0 is because we consumed all of `p` and it
        // matched.

        // Compare the implicit `.`
        if (lhs.empty() || lhs[0] < '.') return true;
        if (lhs[0] > '.') return false;
        lhs.remove_prefix(1);
      }
      return lhs < rhs.symbol(index);
    }
  };
  absl::btree_set<SymbolEntry, SymbolCompare> by_symbol_{SymbolCompare{*this}};
  std::vector<SymbolEntry> by_symbol_flat_;

  struct ExtensionEntry {
    int data_offset;
    String encoded_extendee;
    absl::string_view extendee(const DescriptorIndex& index) const {
      return index.DecodeString(encoded_extendee, data_offset).substr(1);
    }
    int extension_number;
  };
  struct ExtensionCompare {
    const DescriptorIndex& index;

    bool operator()(const ExtensionEntry& a, const ExtensionEntry& b) const {
      return std::make_tuple(a.extendee(index), a.extension_number) <
             std::make_tuple(b.extendee(index), b.extension_number);
    }
    bool operator()(const ExtensionEntry& a,
                    std::tuple<absl::string_view, int> b) const {
      return std::make_tuple(a.extendee(index), a.extension_number) < b;
    }
    bool operator()(std::tuple<absl::string_view, int> a,
                    const ExtensionEntry& b) const {
      return a < std::make_tuple(b.extendee(index), b.extension_number);
    }
  };
  absl::btree_set<ExtensionEntry, ExtensionCompare> by_extension_{
      ExtensionCompare{*this}};
  std::vector<ExtensionEntry> by_extension_flat_;
};

bool EncodedDescriptorDatabase::Add(
    const void* PROTOBUF_NONNULL encoded_file_descriptor, int size) {
  FileDescriptorProto file;
  if (file.ParseFromArray(encoded_file_descriptor, size)) {
    return index_->AddFile(file, std::make_pair(encoded_file_descriptor, size));
  } else {
    ABSL_LOG(ERROR) << "Invalid file descriptor data passed to "
                       "EncodedDescriptorDatabase::Add().";
    return false;
  }
}

bool EncodedDescriptorDatabase::AddCopy(
    const void* PROTOBUF_NONNULL encoded_file_descriptor, int size) {
  void* copy = operator new(size);
  memcpy(copy, encoded_file_descriptor, size);
  files_to_delete_.push_back(copy);
  return Add(copy, size);
}

<<<<<<< HEAD
bool EncodedDescriptorDatabase::FindFileByName(const std::string& filename,
                                               FileDescriptorProto* output) {
=======
bool EncodedDescriptorDatabase::FindFileByName(
    StringViewArg filename, FileDescriptorProto* PROTOBUF_NONNULL output) {
>>>>>>> 626889fb
  return MaybeParse(index_->FindFile(filename), output);
}

bool EncodedDescriptorDatabase::FindFileContainingSymbol(
<<<<<<< HEAD
    const std::string& symbol_name, FileDescriptorProto* output) {
=======
    StringViewArg symbol_name, FileDescriptorProto* PROTOBUF_NONNULL output) {
>>>>>>> 626889fb
  return MaybeParse(index_->FindSymbol(symbol_name), output);
}

bool EncodedDescriptorDatabase::FindNameOfFileContainingSymbol(
<<<<<<< HEAD
    const std::string& symbol_name, std::string* output) {
=======
    StringViewArg symbol_name, std::string* PROTOBUF_NONNULL output) {
>>>>>>> 626889fb
  auto encoded_file = index_->FindSymbol(symbol_name);
  if (encoded_file.first == nullptr) return false;

  // Optimization:  The name should be the first field in the encoded message.
  //   Try to just read it directly.
  io::CodedInputStream input(static_cast<const uint8_t*>(encoded_file.first),
                             encoded_file.second);

  const uint32_t kNameTag = internal::WireFormatLite::MakeTag(
      FileDescriptorProto::kNameFieldNumber,
      internal::WireFormatLite::WIRETYPE_LENGTH_DELIMITED);

  if (input.ReadTagNoLastTag() == kNameTag) {
    // Success!
    return internal::WireFormatLite::ReadString(&input, output);
  } else {
    // Slow path.  Parse whole message.
    FileDescriptorProto file_proto;
    if (!file_proto.ParseFromArray(encoded_file.first, encoded_file.second)) {
      return false;
    }
    *output = file_proto.name();
    return true;
  }
}

bool EncodedDescriptorDatabase::FindFileContainingExtension(
<<<<<<< HEAD
    const std::string& containing_type, int field_number,
    FileDescriptorProto* output) {
=======
    StringViewArg containing_type, int field_number,
    FileDescriptorProto* PROTOBUF_NONNULL output) {
>>>>>>> 626889fb
  return MaybeParse(index_->FindExtension(containing_type, field_number),
                    output);
}

bool EncodedDescriptorDatabase::FindAllExtensionNumbers(
<<<<<<< HEAD
    const std::string& extendee_type, std::vector<int>* output) {
  return index_->FindAllExtensionNumbers(extendee_type, output);
}

template <typename FileProto>
bool EncodedDescriptorDatabase::DescriptorIndex::AddFile(const FileProto& file,
                                                         Value value) {
  // We push `value` into the array first. This is important because the AddXXX
  // functions below will expect it to be there.
  all_values_.push_back({value.first, value.second, {}});

  if (!ValidateSymbolName(file.package())) {
    GOOGLE_LOG(ERROR) << "Invalid package name: " << file.package();
    return false;
  }
  all_values_.back().encoded_package = EncodeString(file.package());

  if (!InsertIfNotPresent(
          &by_name_, FileEntry{static_cast<int>(all_values_.size() - 1),
                               EncodeString(file.name())}) ||
      std::binary_search(by_name_flat_.begin(), by_name_flat_.end(),
                         file.name(), by_name_.key_comp())) {
    GOOGLE_LOG(ERROR) << "File already exists in database: " << file.name();
    return false;
  }

  for (const auto& message_type : file.message_type()) {
    if (!AddSymbol(message_type.name())) return false;
    if (!AddNestedExtensions(file.name(), message_type)) return false;
  }
  for (const auto& enum_type : file.enum_type()) {
    if (!AddSymbol(enum_type.name())) return false;
  }
  for (const auto& extension : file.extension()) {
    if (!AddSymbol(extension.name())) return false;
    if (!AddExtension(file.name(), extension)) return false;
  }
  for (const auto& service : file.service()) {
    if (!AddSymbol(service.name())) return false;
  }

  return true;
}

template <typename Iter, typename Iter2, typename Index>
static bool CheckForMutualSubsymbols(StringPiece symbol_name, Iter* iter,
                                     Iter2 end, const Index& index) {
  if (*iter != end) {
    if (IsSubSymbol((*iter)->AsString(index), symbol_name)) {
      GOOGLE_LOG(ERROR) << "Symbol name \"" << symbol_name
                 << "\" conflicts with the existing symbol \""
                 << (*iter)->AsString(index) << "\".";
      return false;
    }

    // OK, that worked.  Now we have to make sure that no symbol in the map is
    // a sub-symbol of the one we are inserting.  The only symbol which could
    // be so is the first symbol that is greater than the new symbol.  Since
    // |iter| points at the last symbol that is less than or equal, we just have
    // to increment it.
    ++*iter;

    if (*iter != end && IsSubSymbol(symbol_name, (*iter)->AsString(index))) {
      GOOGLE_LOG(ERROR) << "Symbol name \"" << symbol_name
                 << "\" conflicts with the existing symbol \""
                 << (*iter)->AsString(index) << "\".";
      return false;
    }
  }
  return true;
}

bool EncodedDescriptorDatabase::DescriptorIndex::AddSymbol(
    StringPiece symbol) {
=======
    StringViewArg extendee_type, std::vector<int>* output) {
  return index_->FindAllExtensionNumbers(extendee_type, output);
}

template <typename FileProto>
bool EncodedDescriptorDatabase::DescriptorIndex::AddFile(const FileProto& file,
                                                         Value value) {
  // We push `value` into the array first. This is important because the AddXXX
  // functions below will expect it to be there.
  all_values_.push_back({value.first, value.second, {}});

  if (!ValidateSymbolName(file.package())) {
    ABSL_LOG(ERROR) << "Invalid package name: " << file.package();
    return false;
  }
  all_values_.back().encoded_package = EncodeString(file.package());

  if (!by_name_
           .insert({static_cast<int>(all_values_.size() - 1),
                    EncodeString(file.name())})
           .second ||
      std::binary_search(by_name_flat_.begin(), by_name_flat_.end(),
                         file.name(), by_name_.key_comp())) {
    ABSL_LOG(ERROR) << "File already exists in database: " << file.name();
    return false;
  }

  for (const auto& message_type : file.message_type()) {
    if (!AddSymbol(message_type.name())) return false;
    if (!AddNestedExtensions(file.name(), message_type)) return false;
  }
  for (const auto& enum_type : file.enum_type()) {
    if (!AddSymbol(enum_type.name())) return false;
  }
  for (const auto& extension : file.extension()) {
    if (!AddSymbol(extension.name())) return false;
    if (!AddExtension(file.name(), extension)) return false;
  }
  for (const auto& service : file.service()) {
    if (!AddSymbol(service.name())) return false;
  }

  return true;
}

template <typename Iter, typename Iter2, typename Index>
static bool CheckForMutualSubsymbols(absl::string_view symbol_name, Iter* iter,
                                     Iter2 end, const Index& index) {
  if (*iter != end) {
    if (IsSubSymbol((*iter)->AsString(index), symbol_name)) {
      ABSL_LOG(ERROR) << "Symbol name \"" << symbol_name
                      << "\" conflicts with the existing symbol \""
                      << (*iter)->AsString(index) << "\".";
      return false;
    }

    // OK, that worked.  Now we have to make sure that no symbol in the map is
    // a sub-symbol of the one we are inserting.  The only symbol which could
    // be so is the first symbol that is greater than the new symbol.  Since
    // |iter| points at the last symbol that is less than or equal, we just have
    // to increment it.
    ++*iter;

    if (*iter != end && IsSubSymbol(symbol_name, (*iter)->AsString(index))) {
      ABSL_LOG(ERROR) << "Symbol name \"" << symbol_name
                      << "\" conflicts with the existing symbol \""
                      << (*iter)->AsString(index) << "\".";
      return false;
    }
  }
  return true;
}

bool EncodedDescriptorDatabase::DescriptorIndex::AddSymbol(
    absl::string_view symbol) {
>>>>>>> 626889fb
  SymbolEntry entry = {static_cast<int>(all_values_.size() - 1),
                       EncodeString(symbol)};
  std::string entry_as_string = entry.AsString(*this);

  // We need to make sure not to violate our map invariant.

  // If the symbol name is invalid it could break our lookup algorithm (which
  // relies on the fact that '.' sorts before all other characters that are
  // valid in symbol names).
  if (!ValidateSymbolName(symbol)) {
<<<<<<< HEAD
    GOOGLE_LOG(ERROR) << "Invalid symbol name: " << entry_as_string;
=======
    ABSL_LOG(ERROR) << "Invalid symbol name: " << entry_as_string;
>>>>>>> 626889fb
    return false;
  }

  auto iter = FindLastLessOrEqual(&by_symbol_, entry);
  if (!CheckForMutualSubsymbols(entry_as_string, &iter, by_symbol_.end(),
                                *this)) {
    return false;
  }

  // Same, but on by_symbol_flat_
  auto flat_iter =
      FindLastLessOrEqual(&by_symbol_flat_, entry, by_symbol_.key_comp());
  if (!CheckForMutualSubsymbols(entry_as_string, &flat_iter,
                                by_symbol_flat_.end(), *this)) {
    return false;
  }

  // OK, no conflicts.

  // Insert the new symbol using the iterator as a hint, the new entry will
  // appear immediately before the one the iterator is pointing at.
  by_symbol_.insert(iter, entry);

  return true;
}

template <typename DescProto>
bool EncodedDescriptorDatabase::DescriptorIndex::AddNestedExtensions(
<<<<<<< HEAD
    StringPiece filename, const DescProto& message_type) {
=======
    absl::string_view filename, const DescProto& message_type) {
>>>>>>> 626889fb
  for (const auto& nested_type : message_type.nested_type()) {
    if (!AddNestedExtensions(filename, nested_type)) return false;
  }
  for (const auto& extension : message_type.extension()) {
    if (!AddExtension(filename, extension)) return false;
  }
  return true;
}

template <typename FieldProto>
bool EncodedDescriptorDatabase::DescriptorIndex::AddExtension(
<<<<<<< HEAD
    StringPiece filename, const FieldProto& field) {
  if (!field.extendee().empty() && field.extendee()[0] == '.') {
    // The extension is fully-qualified.  We can use it as a lookup key in
    // the by_symbol_ table.
    if (!InsertIfNotPresent(
            &by_extension_,
            ExtensionEntry{static_cast<int>(all_values_.size() - 1),
                           EncodeString(field.extendee()), field.number()}) ||
=======
    absl::string_view filename, const FieldProto& field) {
  if (!field.extendee().empty() && field.extendee()[0] == '.') {
    // The extension is fully-qualified.  We can use it as a lookup key in
    // the by_symbol_ table.
    if (!by_extension_
             .insert({static_cast<int>(all_values_.size() - 1),
                      EncodeString(field.extendee()), field.number()})
             .second ||
>>>>>>> 626889fb
        std::binary_search(
            by_extension_flat_.begin(), by_extension_flat_.end(),
            std::make_pair(field.extendee().substr(1), field.number()),
            by_extension_.key_comp())) {
<<<<<<< HEAD
      GOOGLE_LOG(ERROR) << "Extension conflicts with extension already in database: "
                    "extend "
                 << field.extendee() << " { " << field.name() << " = "
                 << field.number() << " } from:" << filename;
=======
      ABSL_LOG(ERROR)
          << "Extension conflicts with extension already in database: "
             "extend "
          << field.extendee() << " { " << field.name() << " = "
          << field.number() << " } from:" << filename;
>>>>>>> 626889fb
      return false;
    }
  } else {
    // Not fully-qualified.  We can't really do anything here, unfortunately.
    // We don't consider this an error, though, because the descriptor is
    // valid.
  }
  return true;
}

std::pair<const void*, int>
<<<<<<< HEAD
EncodedDescriptorDatabase::DescriptorIndex::FindSymbol(StringPiece name) {
=======
EncodedDescriptorDatabase::DescriptorIndex::FindSymbol(absl::string_view name) {
>>>>>>> 626889fb
  EnsureFlat();
  return FindSymbolOnlyFlat(name);
}

std::pair<const void*, int>
EncodedDescriptorDatabase::DescriptorIndex::FindSymbolOnlyFlat(
<<<<<<< HEAD
    StringPiece name) const {
  auto iter =
      FindLastLessOrEqual(&by_symbol_flat_, name, by_symbol_.key_comp());

  return iter != by_symbol_flat_.end() &&
                 IsSubSymbol(iter->AsString(*this), name)
=======
    absl::string_view name) const {
  auto iter =
      FindLastLessOrEqual(&by_symbol_flat_, name, by_symbol_.key_comp());

  return iter != by_symbol_flat_.end() && iter->IsSubSymbolOf(*this, name)
>>>>>>> 626889fb
             ? all_values_[iter->data_offset].value()
             : Value();
}

std::pair<const void*, int>
EncodedDescriptorDatabase::DescriptorIndex::FindExtension(
<<<<<<< HEAD
    StringPiece containing_type, int field_number) {
=======
    absl::string_view containing_type, int field_number) {
>>>>>>> 626889fb
  EnsureFlat();

  auto it = std::lower_bound(
      by_extension_flat_.begin(), by_extension_flat_.end(),
      std::make_tuple(containing_type, field_number), by_extension_.key_comp());
  return it == by_extension_flat_.end() ||
                 it->extendee(*this) != containing_type ||
                 it->extension_number != field_number
             ? std::make_pair(nullptr, 0)
             : all_values_[it->data_offset].value();
}

template <typename T, typename Less>
<<<<<<< HEAD
static void MergeIntoFlat(std::set<T, Less>* s, std::vector<T>* flat) {
=======
static void MergeIntoFlat(absl::btree_set<T, Less>* s, std::vector<T>* flat) {
>>>>>>> 626889fb
  if (s->empty()) return;
  std::vector<T> new_flat(s->size() + flat->size());
  std::merge(s->begin(), s->end(), flat->begin(), flat->end(), &new_flat[0],
             s->key_comp());
  *flat = std::move(new_flat);
  s->clear();
}

void EncodedDescriptorDatabase::DescriptorIndex::EnsureFlat() {
  all_values_.shrink_to_fit();
  // Merge each of the sets into their flat counterpart.
  MergeIntoFlat(&by_name_, &by_name_flat_);
  MergeIntoFlat(&by_symbol_, &by_symbol_flat_);
  MergeIntoFlat(&by_extension_, &by_extension_flat_);
}

bool EncodedDescriptorDatabase::DescriptorIndex::FindAllExtensionNumbers(
<<<<<<< HEAD
    StringPiece containing_type, std::vector<int>* output) {
=======
    absl::string_view containing_type, std::vector<int>* output) {
>>>>>>> 626889fb
  EnsureFlat();

  bool success = false;
  auto it = std::lower_bound(
      by_extension_flat_.begin(), by_extension_flat_.end(),
      std::make_tuple(containing_type, 0), by_extension_.key_comp());
  for (;
       it != by_extension_flat_.end() && it->extendee(*this) == containing_type;
       ++it) {
    output->push_back(it->extension_number);
    success = true;
  }

  return success;
}

void EncodedDescriptorDatabase::DescriptorIndex::FindAllFileNames(
<<<<<<< HEAD
    std::vector<std::string>* output) const {
=======
    std::vector<std::string>* PROTOBUF_NONNULL output) const {
>>>>>>> 626889fb
  output->resize(by_name_.size() + by_name_flat_.size());
  int i = 0;
  for (const auto& entry : by_name_) {
    (*output)[i] = std::string(entry.name(*this));
    i++;
  }
  for (const auto& entry : by_name_flat_) {
    (*output)[i] = std::string(entry.name(*this));
    i++;
  }
}

std::pair<const void*, int>
EncodedDescriptorDatabase::DescriptorIndex::FindFile(
<<<<<<< HEAD
    StringPiece filename) {
=======
    absl::string_view filename) {
>>>>>>> 626889fb
  EnsureFlat();

  auto it = std::lower_bound(by_name_flat_.begin(), by_name_flat_.end(),
                             filename, by_name_.key_comp());
  return it == by_name_flat_.end() || it->name(*this) != filename
             ? std::make_pair(nullptr, 0)
             : all_values_[it->data_offset].value();
}


bool EncodedDescriptorDatabase::FindAllFileNames(
<<<<<<< HEAD
    std::vector<std::string>* output) {
=======
    std::vector<std::string>* PROTOBUF_NONNULL output) {
>>>>>>> 626889fb
  index_->FindAllFileNames(output);
  return true;
}

bool EncodedDescriptorDatabase::MaybeParse(
<<<<<<< HEAD
    std::pair<const void*, int> encoded_file, FileDescriptorProto* output) {
  if (encoded_file.first == nullptr) return false;
  return output->ParseFromArray(encoded_file.first, encoded_file.second);
=======
    std::pair<const void * PROTOBUF_NULLABLE, int> encoded_file,
    FileDescriptorProto* PROTOBUF_NONNULL output) {
  if (encoded_file.first == nullptr) return false;
  absl::string_view source(static_cast<const char*>(encoded_file.first),
                           encoded_file.second);
  return internal::ParseNoReflection(source, *output);
}

EncodedDescriptorDatabase::EncodedDescriptorDatabase()
    : index_(new DescriptorIndex()) {}

EncodedDescriptorDatabase::~EncodedDescriptorDatabase() {
  for (void* p : files_to_delete_) {
    operator delete(p);
  }
>>>>>>> 626889fb
}

EncodedDescriptorDatabase::EncodedDescriptorDatabase()
    : index_(new DescriptorIndex()) {}

EncodedDescriptorDatabase::~EncodedDescriptorDatabase() {
  for (void* p : files_to_delete_) {
    operator delete(p);
  }
}

// ===================================================================

DescriptorPoolDatabase::DescriptorPoolDatabase(
    const DescriptorPool& pool, DescriptorPoolDatabaseOptions options)
    : pool_(pool), options_(std::move(options)) {}
DescriptorPoolDatabase::~DescriptorPoolDatabase() {}

bool DescriptorPoolDatabase::FindFileByName(
    StringViewArg filename, FileDescriptorProto* PROTOBUF_NONNULL output) {
  const FileDescriptor* file = pool_.FindFileByName(filename);
  if (file == nullptr) return false;
  output->Clear();
  file->CopyTo(output);
  if (options_.preserve_source_code_info) {
    file->CopySourceCodeInfoTo(output);
  }
  return true;
}

bool DescriptorPoolDatabase::FindFileContainingSymbol(
    StringViewArg symbol_name, FileDescriptorProto* PROTOBUF_NONNULL output) {
  const FileDescriptor* file = pool_.FindFileContainingSymbol(symbol_name);
  if (file == nullptr) return false;
  output->Clear();
  file->CopyTo(output);
  if (options_.preserve_source_code_info) {
    file->CopySourceCodeInfoTo(output);
  }
  return true;
}

bool DescriptorPoolDatabase::FindFileContainingExtension(
    StringViewArg containing_type, int field_number,
    FileDescriptorProto* PROTOBUF_NONNULL output) {
  const Descriptor* extendee = pool_.FindMessageTypeByName(containing_type);
  if (extendee == nullptr) return false;

  const FieldDescriptor* extension =
      pool_.FindExtensionByNumber(extendee, field_number);
  if (extension == nullptr) return false;

  output->Clear();
  extension->file()->CopyTo(output);
  if (options_.preserve_source_code_info) {
    extension->file()->CopySourceCodeInfoTo(output);
  }
  return true;
}

bool DescriptorPoolDatabase::FindAllExtensionNumbers(
    StringViewArg extendee_type, std::vector<int>* output) {
  const Descriptor* extendee = pool_.FindMessageTypeByName(extendee_type);
  if (extendee == nullptr) return false;

  std::vector<const FieldDescriptor*> extensions;
  pool_.FindAllExtensions(extendee, &extensions);

  for (const FieldDescriptor* extension : extensions) {
    output->push_back(extension->number());
  }

  return true;
}

// ===================================================================

MergedDescriptorDatabase::MergedDescriptorDatabase(
    DescriptorDatabase* PROTOBUF_NONNULL source1,
    DescriptorDatabase* PROTOBUF_NONNULL source2) {
  sources_.push_back(source1);
  sources_.push_back(source2);
}
MergedDescriptorDatabase::MergedDescriptorDatabase(
    const std::vector<DescriptorDatabase*>& sources)
    : sources_(sources) {}
MergedDescriptorDatabase::~MergedDescriptorDatabase() {}

<<<<<<< HEAD
bool MergedDescriptorDatabase::FindFileByName(const std::string& filename,
                                              FileDescriptorProto* output) {
=======
bool MergedDescriptorDatabase::FindFileByName(
    StringViewArg filename, FileDescriptorProto* PROTOBUF_NONNULL output) {
>>>>>>> 626889fb
  for (DescriptorDatabase* source : sources_) {
    if (source->FindFileByName(filename, output)) {
      return true;
    }
  }
  return false;
}

bool MergedDescriptorDatabase::FindFileContainingSymbol(
<<<<<<< HEAD
    const std::string& symbol_name, FileDescriptorProto* output) {
=======
    StringViewArg symbol_name, FileDescriptorProto* PROTOBUF_NONNULL output) {
>>>>>>> 626889fb
  for (size_t i = 0; i < sources_.size(); i++) {
    if (sources_[i]->FindFileContainingSymbol(symbol_name, output)) {
      // The symbol was found in source i.  However, if one of the previous
      // sources defines a file with the same name (which presumably doesn't
      // contain the symbol, since it wasn't found in that source), then we
      // must hide it from the caller.
      FileDescriptorProto temp;
      for (size_t j = 0; j < i; j++) {
        if (sources_[j]->FindFileByName(output->name(), &temp)) {
          // Found conflicting file in a previous source.
          return false;
        }
      }
      return true;
    }
  }
  return false;
}

bool MergedDescriptorDatabase::FindFileContainingExtension(
<<<<<<< HEAD
    const std::string& containing_type, int field_number,
    FileDescriptorProto* output) {
=======
    StringViewArg containing_type, int field_number,
    FileDescriptorProto* PROTOBUF_NONNULL output) {
>>>>>>> 626889fb
  for (size_t i = 0; i < sources_.size(); i++) {
    if (sources_[i]->FindFileContainingExtension(containing_type, field_number,
                                                 output)) {
      // The symbol was found in source i.  However, if one of the previous
      // sources defines a file with the same name (which presumably doesn't
      // contain the symbol, since it wasn't found in that source), then we
      // must hide it from the caller.
      FileDescriptorProto temp;
      for (size_t j = 0; j < i; j++) {
        if (sources_[j]->FindFileByName(output->name(), &temp)) {
          // Found conflicting file in a previous source.
          return false;
        }
      }
      return true;
    }
  }
  return false;
}

bool MergedDescriptorDatabase::FindAllExtensionNumbers(
    StringViewArg extendee_type, std::vector<int>* output) {
  // NOLINTNEXTLINE(google3-runtime-rename-unnecessary-ordering)
  absl::btree_set<int> merged_results;
  std::vector<int> results;
  bool success = false;
<<<<<<< HEAD

  for (DescriptorDatabase* source : sources_) {
    if (source->FindAllExtensionNumbers(extendee_type, &results)) {
      std::copy(results.begin(), results.end(),
                std::insert_iterator<std::set<int> >(merged_results,
                                                     merged_results.begin()));
=======
  for (DescriptorDatabase* source : sources_) {
    if (source->FindAllExtensionNumbers(extendee_type, &results)) {
      for (int r : results) merged_results.insert(r);
>>>>>>> 626889fb
      success = true;
    }
    results.clear();
  }
  for (int r : merged_results) output->push_back(r);
  return success;
}


bool MergedDescriptorDatabase::FindAllFileNames(
<<<<<<< HEAD
    std::vector<std::string>* output) {
=======
    std::vector<std::string>* PROTOBUF_NONNULL output) {
>>>>>>> 626889fb
  bool implemented = false;
  for (DescriptorDatabase* source : sources_) {
    std::vector<std::string> source_output;
    if (source->FindAllFileNames(&source_output)) {
      output->reserve(output->size() + source_output.size());
<<<<<<< HEAD
      for (auto& source : source_output) {
        output->push_back(std::move(source));
=======
      for (auto& source_out : source_output) {
        output->push_back(std::move(source_out));
>>>>>>> 626889fb
      }
      implemented = true;
    }
  }
  return implemented;
}

}  // namespace protobuf
}  // namespace google

#include "google/protobuf/port_undef.inc"<|MERGE_RESOLUTION|>--- conflicted
+++ resolved
@@ -9,16 +9,6 @@
 //  Based on original Protocol Buffers design by
 //  Sanjay Ghemawat, Jeff Dean, and others.
 
-<<<<<<< HEAD
-#include <google/protobuf/descriptor_database.h>
-
-#include <algorithm>
-#include <set>
-
-#include <google/protobuf/descriptor.pb.h>
-#include <google/protobuf/stubs/map_util.h>
-#include <google/protobuf/stubs/stl_util.h>
-=======
 #include "google/protobuf/descriptor_database.h"
 
 #include <algorithm>
@@ -49,8 +39,6 @@
 
 // Must be included last.
 #include "google/protobuf/port_def.inc"
->>>>>>> 626889fb
-
 
 namespace google {
 namespace protobuf {
@@ -165,11 +153,7 @@
 
 // Returns true if and only if all characters in the name are alphanumerics,
 // underscores, or periods.
-<<<<<<< HEAD
-bool ValidateSymbolName(StringPiece name) {
-=======
 bool ValidateSymbolName(absl::string_view name) {
->>>>>>> 626889fb
   for (char c : name) {
     // I don't trust ctype.h due to locales.  :(
     if (c != '.' && c != '_' && (c < '0' || c > '9') && (c < 'A' || c > 'Z') &&
@@ -203,15 +187,9 @@
 // True if either the arguments are equal or super_symbol identifies a
 // parent symbol of sub_symbol (e.g. "foo.bar" is a parent of
 // "foo.bar.baz", but not a parent of "foo.barbaz").
-<<<<<<< HEAD
-bool IsSubSymbol(StringPiece sub_symbol, StringPiece super_symbol) {
-  return sub_symbol == super_symbol ||
-         (HasPrefixString(super_symbol, sub_symbol) &&
-=======
 bool IsSubSymbol(absl::string_view sub_symbol, absl::string_view super_symbol) {
   return sub_symbol == super_symbol ||
          (absl::StartsWith(super_symbol, sub_symbol) &&
->>>>>>> 626889fb
           super_symbol[sub_symbol.size()] == '.');
 }
 
@@ -321,11 +299,7 @@
 
 template <typename Value>
 Value SimpleDescriptorDatabase::DescriptorIndex<Value>::FindSymbol(
-<<<<<<< HEAD
-    const std::string& name) {
-=======
     StringViewArg name) {
->>>>>>> 626889fb
   auto iter = FindLastLessOrEqual(&by_symbol_, name);
 
   return (iter != by_symbol_.end() && IsSubSymbol(iter->first, name))
@@ -377,10 +351,6 @@
   return AddAndOwn(new_file);
 }
 
-<<<<<<< HEAD
-bool SimpleDescriptorDatabase::AddAndOwn(const FileDescriptorProto* file) {
-  files_to_delete_.emplace_back(file);
-=======
 bool SimpleDescriptorDatabase::AddAndOwn(
     const FileDescriptorProto* PROTOBUF_NONNULL file) {
   files_to_delete_.emplace_back(file);
@@ -389,7 +359,6 @@
 
 bool SimpleDescriptorDatabase::AddUnowned(
     const FileDescriptorProto* PROTOBUF_NONNULL file) {
->>>>>>> 626889fb
   return index_.AddFile(*file, file);
 }
 
@@ -421,14 +390,9 @@
   return true;
 }
 
-<<<<<<< HEAD
-bool SimpleDescriptorDatabase::MaybeCopy(const FileDescriptorProto* file,
-                                         FileDescriptorProto* output) {
-=======
 bool SimpleDescriptorDatabase::MaybeCopy(
     const FileDescriptorProto* PROTOBUF_NULLABLE file,
     FileDescriptorProto* PROTOBUF_NONNULL output) {
->>>>>>> 626889fb
   if (file == nullptr) return false;
   output->CopyFrom(*file);
   return true;
@@ -444,15 +408,6 @@
   template <typename FileProto>
   bool AddFile(const FileProto& file, Value value);
 
-<<<<<<< HEAD
-  Value FindFile(StringPiece filename);
-  Value FindSymbol(StringPiece name);
-  Value FindSymbolOnlyFlat(StringPiece name) const;
-  Value FindExtension(StringPiece containing_type, int field_number);
-  bool FindAllExtensionNumbers(StringPiece containing_type,
-                               std::vector<int>* output);
-  void FindAllFileNames(std::vector<std::string>* output) const;
-=======
   Value FindFile(absl::string_view filename);
   Value FindSymbol(absl::string_view name);
   Value FindSymbolOnlyFlat(absl::string_view name) const;
@@ -461,23 +416,10 @@
                                std::vector<int>* output);
   void FindAllFileNames(
       std::vector<std::string>* PROTOBUF_NONNULL output) const;
->>>>>>> 626889fb
 
  private:
   friend class EncodedDescriptorDatabase;
 
-<<<<<<< HEAD
-  bool AddSymbol(StringPiece symbol);
-
-  template <typename DescProto>
-  bool AddNestedExtensions(StringPiece filename,
-                           const DescProto& message_type);
-  template <typename FieldProto>
-  bool AddExtension(StringPiece filename, const FieldProto& field);
-
-  // All the maps below have two representations:
-  //  - a std::set<> where we insert initially.
-=======
   bool AddSymbol(absl::string_view symbol);
 
   template <typename DescProto>
@@ -488,7 +430,6 @@
 
   // All the maps below have two representations:
   //  - a absl::btree_set<> where we insert initially.
->>>>>>> 626889fb
   //  - a std::vector<> where we flatten the structure on demand.
   // The initial tree helps avoid O(N) behavior of inserting into a sorted
   // vector, while the vector reduces the heap requirements of the data
@@ -498,13 +439,8 @@
 
   using String = std::string;
 
-<<<<<<< HEAD
-  String EncodeString(StringPiece str) const { return String(str); }
-  StringPiece DecodeString(const String& str, int) const { return str; }
-=======
   String EncodeString(absl::string_view str) const { return String(str); }
   absl::string_view DecodeString(const String& str, int) const { return str; }
->>>>>>> 626889fb
 
   struct EncodedEntry {
     // Do not use `Value` here to avoid the padding of that object.
@@ -521,11 +457,7 @@
     int data_offset;
     String encoded_name;
 
-<<<<<<< HEAD
-    StringPiece name(const DescriptorIndex& index) const {
-=======
     absl::string_view name(const DescriptorIndex& index) const {
->>>>>>> 626889fb
       return index.DecodeString(encoded_name, data_offset);
     }
   };
@@ -535,16 +467,6 @@
     bool operator()(const FileEntry& a, const FileEntry& b) const {
       return a.name(index) < b.name(index);
     }
-<<<<<<< HEAD
-    bool operator()(const FileEntry& a, StringPiece b) const {
-      return a.name(index) < b;
-    }
-    bool operator()(StringPiece a, const FileEntry& b) const {
-      return a < b.name(index);
-    }
-  };
-  std::set<FileEntry, FileCompare> by_name_{FileCompare{*this}};
-=======
     bool operator()(const FileEntry& a, absl::string_view b) const {
       return a.name(index) < b;
     }
@@ -553,34 +475,22 @@
     }
   };
   absl::btree_set<FileEntry, FileCompare> by_name_{FileCompare{*this}};
->>>>>>> 626889fb
   std::vector<FileEntry> by_name_flat_;
 
   struct SymbolEntry {
     int data_offset;
     String encoded_symbol;
 
-<<<<<<< HEAD
-    StringPiece package(const DescriptorIndex& index) const {
-      return index.DecodeString(index.all_values_[data_offset].encoded_package,
-                                data_offset);
-    }
-    StringPiece symbol(const DescriptorIndex& index) const {
-=======
     absl::string_view package(const DescriptorIndex& index) const {
       return index.DecodeString(index.all_values_[data_offset].encoded_package,
                                 data_offset);
     }
     absl::string_view symbol(const DescriptorIndex& index) const {
->>>>>>> 626889fb
       return index.DecodeString(encoded_symbol, data_offset);
     }
 
     std::string AsString(const DescriptorIndex& index) const {
       auto p = package(index);
-<<<<<<< HEAD
-      return StrCat(p, p.empty() ? "" : ".", symbol(index));
-=======
       return absl::StrCat(p, p.empty() ? "" : ".", symbol(index));
     }
 
@@ -594,7 +504,6 @@
         if (!consume_part(p)) return false;
       }
       return consume_part(symbol(index));
->>>>>>> 626889fb
     }
   };
 
@@ -604,23 +513,6 @@
     std::string AsString(const SymbolEntry& entry) const {
       return entry.AsString(index);
     }
-<<<<<<< HEAD
-    static StringPiece AsString(StringPiece str) { return str; }
-
-    std::pair<StringPiece, StringPiece> GetParts(
-        const SymbolEntry& entry) const {
-      auto package = entry.package(index);
-      if (package.empty()) return {entry.symbol(index), StringPiece{}};
-      return {package, entry.symbol(index)};
-    }
-    std::pair<StringPiece, StringPiece> GetParts(
-        StringPiece str) const {
-      return {str, {}};
-    }
-
-    template <typename T, typename U>
-    bool operator()(const T& lhs, const U& rhs) const {
-=======
 
     std::pair<absl::string_view, absl::string_view> GetParts(
         const SymbolEntry& entry) const {
@@ -630,7 +522,6 @@
     }
 
     bool operator()(const SymbolEntry& lhs, const SymbolEntry& rhs) const {
->>>>>>> 626889fb
       auto lhs_parts = GetParts(lhs);
       auto rhs_parts = GetParts(rhs);
 
@@ -645,41 +536,6 @@
       }
       return AsString(lhs) < AsString(rhs);
     }
-<<<<<<< HEAD
-  };
-  std::set<SymbolEntry, SymbolCompare> by_symbol_{SymbolCompare{*this}};
-  std::vector<SymbolEntry> by_symbol_flat_;
-
-  struct ExtensionEntry {
-    int data_offset;
-    String encoded_extendee;
-    StringPiece extendee(const DescriptorIndex& index) const {
-      return index.DecodeString(encoded_extendee, data_offset).substr(1);
-    }
-    int extension_number;
-  };
-  struct ExtensionCompare {
-    const DescriptorIndex& index;
-
-    bool operator()(const ExtensionEntry& a, const ExtensionEntry& b) const {
-      return std::make_tuple(a.extendee(index), a.extension_number) <
-             std::make_tuple(b.extendee(index), b.extension_number);
-    }
-    bool operator()(const ExtensionEntry& a,
-                    std::tuple<StringPiece, int> b) const {
-      return std::make_tuple(a.extendee(index), a.extension_number) < b;
-    }
-    bool operator()(std::tuple<StringPiece, int> a,
-                    const ExtensionEntry& b) const {
-      return a < std::make_tuple(b.extendee(index), b.extension_number);
-    }
-  };
-  std::set<ExtensionEntry, ExtensionCompare> by_extension_{
-      ExtensionCompare{*this}};
-  std::vector<ExtensionEntry> by_extension_flat_;
-};
-=======
->>>>>>> 626889fb
 
     bool operator()(absl::string_view lhs, const SymbolEntry& rhs) const {
       auto p = rhs.package(index);
@@ -750,31 +606,18 @@
   return Add(copy, size);
 }
 
-<<<<<<< HEAD
-bool EncodedDescriptorDatabase::FindFileByName(const std::string& filename,
-                                               FileDescriptorProto* output) {
-=======
 bool EncodedDescriptorDatabase::FindFileByName(
     StringViewArg filename, FileDescriptorProto* PROTOBUF_NONNULL output) {
->>>>>>> 626889fb
   return MaybeParse(index_->FindFile(filename), output);
 }
 
 bool EncodedDescriptorDatabase::FindFileContainingSymbol(
-<<<<<<< HEAD
-    const std::string& symbol_name, FileDescriptorProto* output) {
-=======
     StringViewArg symbol_name, FileDescriptorProto* PROTOBUF_NONNULL output) {
->>>>>>> 626889fb
   return MaybeParse(index_->FindSymbol(symbol_name), output);
 }
 
 bool EncodedDescriptorDatabase::FindNameOfFileContainingSymbol(
-<<<<<<< HEAD
-    const std::string& symbol_name, std::string* output) {
-=======
     StringViewArg symbol_name, std::string* PROTOBUF_NONNULL output) {
->>>>>>> 626889fb
   auto encoded_file = index_->FindSymbol(symbol_name);
   if (encoded_file.first == nullptr) return false;
 
@@ -802,94 +645,13 @@
 }
 
 bool EncodedDescriptorDatabase::FindFileContainingExtension(
-<<<<<<< HEAD
-    const std::string& containing_type, int field_number,
-    FileDescriptorProto* output) {
-=======
     StringViewArg containing_type, int field_number,
     FileDescriptorProto* PROTOBUF_NONNULL output) {
->>>>>>> 626889fb
   return MaybeParse(index_->FindExtension(containing_type, field_number),
                     output);
 }
 
 bool EncodedDescriptorDatabase::FindAllExtensionNumbers(
-<<<<<<< HEAD
-    const std::string& extendee_type, std::vector<int>* output) {
-  return index_->FindAllExtensionNumbers(extendee_type, output);
-}
-
-template <typename FileProto>
-bool EncodedDescriptorDatabase::DescriptorIndex::AddFile(const FileProto& file,
-                                                         Value value) {
-  // We push `value` into the array first. This is important because the AddXXX
-  // functions below will expect it to be there.
-  all_values_.push_back({value.first, value.second, {}});
-
-  if (!ValidateSymbolName(file.package())) {
-    GOOGLE_LOG(ERROR) << "Invalid package name: " << file.package();
-    return false;
-  }
-  all_values_.back().encoded_package = EncodeString(file.package());
-
-  if (!InsertIfNotPresent(
-          &by_name_, FileEntry{static_cast<int>(all_values_.size() - 1),
-                               EncodeString(file.name())}) ||
-      std::binary_search(by_name_flat_.begin(), by_name_flat_.end(),
-                         file.name(), by_name_.key_comp())) {
-    GOOGLE_LOG(ERROR) << "File already exists in database: " << file.name();
-    return false;
-  }
-
-  for (const auto& message_type : file.message_type()) {
-    if (!AddSymbol(message_type.name())) return false;
-    if (!AddNestedExtensions(file.name(), message_type)) return false;
-  }
-  for (const auto& enum_type : file.enum_type()) {
-    if (!AddSymbol(enum_type.name())) return false;
-  }
-  for (const auto& extension : file.extension()) {
-    if (!AddSymbol(extension.name())) return false;
-    if (!AddExtension(file.name(), extension)) return false;
-  }
-  for (const auto& service : file.service()) {
-    if (!AddSymbol(service.name())) return false;
-  }
-
-  return true;
-}
-
-template <typename Iter, typename Iter2, typename Index>
-static bool CheckForMutualSubsymbols(StringPiece symbol_name, Iter* iter,
-                                     Iter2 end, const Index& index) {
-  if (*iter != end) {
-    if (IsSubSymbol((*iter)->AsString(index), symbol_name)) {
-      GOOGLE_LOG(ERROR) << "Symbol name \"" << symbol_name
-                 << "\" conflicts with the existing symbol \""
-                 << (*iter)->AsString(index) << "\".";
-      return false;
-    }
-
-    // OK, that worked.  Now we have to make sure that no symbol in the map is
-    // a sub-symbol of the one we are inserting.  The only symbol which could
-    // be so is the first symbol that is greater than the new symbol.  Since
-    // |iter| points at the last symbol that is less than or equal, we just have
-    // to increment it.
-    ++*iter;
-
-    if (*iter != end && IsSubSymbol(symbol_name, (*iter)->AsString(index))) {
-      GOOGLE_LOG(ERROR) << "Symbol name \"" << symbol_name
-                 << "\" conflicts with the existing symbol \""
-                 << (*iter)->AsString(index) << "\".";
-      return false;
-    }
-  }
-  return true;
-}
-
-bool EncodedDescriptorDatabase::DescriptorIndex::AddSymbol(
-    StringPiece symbol) {
-=======
     StringViewArg extendee_type, std::vector<int>* output) {
   return index_->FindAllExtensionNumbers(extendee_type, output);
 }
@@ -965,7 +727,6 @@
 
 bool EncodedDescriptorDatabase::DescriptorIndex::AddSymbol(
     absl::string_view symbol) {
->>>>>>> 626889fb
   SymbolEntry entry = {static_cast<int>(all_values_.size() - 1),
                        EncodeString(symbol)};
   std::string entry_as_string = entry.AsString(*this);
@@ -976,11 +737,7 @@
   // relies on the fact that '.' sorts before all other characters that are
   // valid in symbol names).
   if (!ValidateSymbolName(symbol)) {
-<<<<<<< HEAD
-    GOOGLE_LOG(ERROR) << "Invalid symbol name: " << entry_as_string;
-=======
     ABSL_LOG(ERROR) << "Invalid symbol name: " << entry_as_string;
->>>>>>> 626889fb
     return false;
   }
 
@@ -1009,11 +766,7 @@
 
 template <typename DescProto>
 bool EncodedDescriptorDatabase::DescriptorIndex::AddNestedExtensions(
-<<<<<<< HEAD
-    StringPiece filename, const DescProto& message_type) {
-=======
     absl::string_view filename, const DescProto& message_type) {
->>>>>>> 626889fb
   for (const auto& nested_type : message_type.nested_type()) {
     if (!AddNestedExtensions(filename, nested_type)) return false;
   }
@@ -1025,16 +778,6 @@
 
 template <typename FieldProto>
 bool EncodedDescriptorDatabase::DescriptorIndex::AddExtension(
-<<<<<<< HEAD
-    StringPiece filename, const FieldProto& field) {
-  if (!field.extendee().empty() && field.extendee()[0] == '.') {
-    // The extension is fully-qualified.  We can use it as a lookup key in
-    // the by_symbol_ table.
-    if (!InsertIfNotPresent(
-            &by_extension_,
-            ExtensionEntry{static_cast<int>(all_values_.size() - 1),
-                           EncodeString(field.extendee()), field.number()}) ||
-=======
     absl::string_view filename, const FieldProto& field) {
   if (!field.extendee().empty() && field.extendee()[0] == '.') {
     // The extension is fully-qualified.  We can use it as a lookup key in
@@ -1043,23 +786,15 @@
              .insert({static_cast<int>(all_values_.size() - 1),
                       EncodeString(field.extendee()), field.number()})
              .second ||
->>>>>>> 626889fb
         std::binary_search(
             by_extension_flat_.begin(), by_extension_flat_.end(),
             std::make_pair(field.extendee().substr(1), field.number()),
             by_extension_.key_comp())) {
-<<<<<<< HEAD
-      GOOGLE_LOG(ERROR) << "Extension conflicts with extension already in database: "
-                    "extend "
-                 << field.extendee() << " { " << field.name() << " = "
-                 << field.number() << " } from:" << filename;
-=======
       ABSL_LOG(ERROR)
           << "Extension conflicts with extension already in database: "
              "extend "
           << field.extendee() << " { " << field.name() << " = "
           << field.number() << " } from:" << filename;
->>>>>>> 626889fb
       return false;
     }
   } else {
@@ -1071,42 +806,25 @@
 }
 
 std::pair<const void*, int>
-<<<<<<< HEAD
-EncodedDescriptorDatabase::DescriptorIndex::FindSymbol(StringPiece name) {
-=======
 EncodedDescriptorDatabase::DescriptorIndex::FindSymbol(absl::string_view name) {
->>>>>>> 626889fb
   EnsureFlat();
   return FindSymbolOnlyFlat(name);
 }
 
 std::pair<const void*, int>
 EncodedDescriptorDatabase::DescriptorIndex::FindSymbolOnlyFlat(
-<<<<<<< HEAD
-    StringPiece name) const {
-  auto iter =
-      FindLastLessOrEqual(&by_symbol_flat_, name, by_symbol_.key_comp());
-
-  return iter != by_symbol_flat_.end() &&
-                 IsSubSymbol(iter->AsString(*this), name)
-=======
     absl::string_view name) const {
   auto iter =
       FindLastLessOrEqual(&by_symbol_flat_, name, by_symbol_.key_comp());
 
   return iter != by_symbol_flat_.end() && iter->IsSubSymbolOf(*this, name)
->>>>>>> 626889fb
              ? all_values_[iter->data_offset].value()
              : Value();
 }
 
 std::pair<const void*, int>
 EncodedDescriptorDatabase::DescriptorIndex::FindExtension(
-<<<<<<< HEAD
-    StringPiece containing_type, int field_number) {
-=======
     absl::string_view containing_type, int field_number) {
->>>>>>> 626889fb
   EnsureFlat();
 
   auto it = std::lower_bound(
@@ -1120,11 +838,7 @@
 }
 
 template <typename T, typename Less>
-<<<<<<< HEAD
-static void MergeIntoFlat(std::set<T, Less>* s, std::vector<T>* flat) {
-=======
 static void MergeIntoFlat(absl::btree_set<T, Less>* s, std::vector<T>* flat) {
->>>>>>> 626889fb
   if (s->empty()) return;
   std::vector<T> new_flat(s->size() + flat->size());
   std::merge(s->begin(), s->end(), flat->begin(), flat->end(), &new_flat[0],
@@ -1142,11 +856,7 @@
 }
 
 bool EncodedDescriptorDatabase::DescriptorIndex::FindAllExtensionNumbers(
-<<<<<<< HEAD
-    StringPiece containing_type, std::vector<int>* output) {
-=======
     absl::string_view containing_type, std::vector<int>* output) {
->>>>>>> 626889fb
   EnsureFlat();
 
   bool success = false;
@@ -1164,11 +874,7 @@
 }
 
 void EncodedDescriptorDatabase::DescriptorIndex::FindAllFileNames(
-<<<<<<< HEAD
-    std::vector<std::string>* output) const {
-=======
     std::vector<std::string>* PROTOBUF_NONNULL output) const {
->>>>>>> 626889fb
   output->resize(by_name_.size() + by_name_flat_.size());
   int i = 0;
   for (const auto& entry : by_name_) {
@@ -1183,11 +889,7 @@
 
 std::pair<const void*, int>
 EncodedDescriptorDatabase::DescriptorIndex::FindFile(
-<<<<<<< HEAD
-    StringPiece filename) {
-=======
     absl::string_view filename) {
->>>>>>> 626889fb
   EnsureFlat();
 
   auto it = std::lower_bound(by_name_flat_.begin(), by_name_flat_.end(),
@@ -1199,37 +901,18 @@
 
 
 bool EncodedDescriptorDatabase::FindAllFileNames(
-<<<<<<< HEAD
-    std::vector<std::string>* output) {
-=======
     std::vector<std::string>* PROTOBUF_NONNULL output) {
->>>>>>> 626889fb
   index_->FindAllFileNames(output);
   return true;
 }
 
 bool EncodedDescriptorDatabase::MaybeParse(
-<<<<<<< HEAD
-    std::pair<const void*, int> encoded_file, FileDescriptorProto* output) {
-  if (encoded_file.first == nullptr) return false;
-  return output->ParseFromArray(encoded_file.first, encoded_file.second);
-=======
     std::pair<const void * PROTOBUF_NULLABLE, int> encoded_file,
     FileDescriptorProto* PROTOBUF_NONNULL output) {
   if (encoded_file.first == nullptr) return false;
   absl::string_view source(static_cast<const char*>(encoded_file.first),
                            encoded_file.second);
   return internal::ParseNoReflection(source, *output);
-}
-
-EncodedDescriptorDatabase::EncodedDescriptorDatabase()
-    : index_(new DescriptorIndex()) {}
-
-EncodedDescriptorDatabase::~EncodedDescriptorDatabase() {
-  for (void* p : files_to_delete_) {
-    operator delete(p);
-  }
->>>>>>> 626889fb
 }
 
 EncodedDescriptorDatabase::EncodedDescriptorDatabase()
@@ -1318,13 +1001,8 @@
     : sources_(sources) {}
 MergedDescriptorDatabase::~MergedDescriptorDatabase() {}
 
-<<<<<<< HEAD
-bool MergedDescriptorDatabase::FindFileByName(const std::string& filename,
-                                              FileDescriptorProto* output) {
-=======
 bool MergedDescriptorDatabase::FindFileByName(
     StringViewArg filename, FileDescriptorProto* PROTOBUF_NONNULL output) {
->>>>>>> 626889fb
   for (DescriptorDatabase* source : sources_) {
     if (source->FindFileByName(filename, output)) {
       return true;
@@ -1334,11 +1012,7 @@
 }
 
 bool MergedDescriptorDatabase::FindFileContainingSymbol(
-<<<<<<< HEAD
-    const std::string& symbol_name, FileDescriptorProto* output) {
-=======
     StringViewArg symbol_name, FileDescriptorProto* PROTOBUF_NONNULL output) {
->>>>>>> 626889fb
   for (size_t i = 0; i < sources_.size(); i++) {
     if (sources_[i]->FindFileContainingSymbol(symbol_name, output)) {
       // The symbol was found in source i.  However, if one of the previous
@@ -1359,13 +1033,8 @@
 }
 
 bool MergedDescriptorDatabase::FindFileContainingExtension(
-<<<<<<< HEAD
-    const std::string& containing_type, int field_number,
-    FileDescriptorProto* output) {
-=======
     StringViewArg containing_type, int field_number,
     FileDescriptorProto* PROTOBUF_NONNULL output) {
->>>>>>> 626889fb
   for (size_t i = 0; i < sources_.size(); i++) {
     if (sources_[i]->FindFileContainingExtension(containing_type, field_number,
                                                  output)) {
@@ -1392,18 +1061,9 @@
   absl::btree_set<int> merged_results;
   std::vector<int> results;
   bool success = false;
-<<<<<<< HEAD
-
-  for (DescriptorDatabase* source : sources_) {
-    if (source->FindAllExtensionNumbers(extendee_type, &results)) {
-      std::copy(results.begin(), results.end(),
-                std::insert_iterator<std::set<int> >(merged_results,
-                                                     merged_results.begin()));
-=======
   for (DescriptorDatabase* source : sources_) {
     if (source->FindAllExtensionNumbers(extendee_type, &results)) {
       for (int r : results) merged_results.insert(r);
->>>>>>> 626889fb
       success = true;
     }
     results.clear();
@@ -1414,23 +1074,14 @@
 
 
 bool MergedDescriptorDatabase::FindAllFileNames(
-<<<<<<< HEAD
-    std::vector<std::string>* output) {
-=======
     std::vector<std::string>* PROTOBUF_NONNULL output) {
->>>>>>> 626889fb
   bool implemented = false;
   for (DescriptorDatabase* source : sources_) {
     std::vector<std::string> source_output;
     if (source->FindAllFileNames(&source_output)) {
       output->reserve(output->size() + source_output.size());
-<<<<<<< HEAD
-      for (auto& source : source_output) {
-        output->push_back(std::move(source));
-=======
       for (auto& source_out : source_output) {
         output->push_back(std::move(source_out));
->>>>>>> 626889fb
       }
       implemented = true;
     }
