// -*- c++ -*-
// Protocol Buffers - Google's data interchange format
// Copyright 2008 Google Inc.  All rights reserved.
//
// Use of this source code is governed by a BSD-style
// license that can be found in the LICENSE file or at
// https://developers.google.com/open-source/licenses/bsd

// This file defines common macros that are used in protobuf.
//
// To hide these definitions from the outside world (and to prevent collisions
// if more than one version of protobuf is #included in the same project) you
// must follow this pattern when #including port_def.inc in a header file:
//
// #include "other_header.h"
// #include "message.h"
// // etc.
//
// #include "port_def.inc"  // MUST be last header included
//
// // Definitions for this header.
//
// #include "port_undef.inc"
//
// This is a textual header with no include guard, because we want to
// detect/prohibit anytime it is #included twice without a corresponding
// #undef.

<<<<<<< HEAD
=======
#ifdef PROTOBUF_PORT_
#error "port_def.inc included multiple times"
#endif
#define PROTOBUF_PORT_
#include "absl/base/attributes.h"
#include "absl/base/config.h"
#include "absl/base/macros.h"

>>>>>>> 626889fb
// The definitions in this file are intended to be portable across Clang,
// GCC, and MSVC. Function-like macros are usable without an #ifdef guard.
// Syntax macros (for example, attributes) are always defined, although
// they may be empty.
//
// Some definitions rely on the NDEBUG macro and/or (in MSVC) _DEBUG:
// - https://en.cppreference.com/w/c/error/assert
// - https://docs.microsoft.com/en-us/cpp/preprocessor/predefined-macros#microsoft-specific-predefined-macros
//
// References for predefined macros:
// - Standard: https://en.cppreference.com/w/cpp/preprocessor/replace
// - Clang: https://clang.llvm.org/docs/LanguageExtensions.html
//          (see also GCC predefined macros)
// - GCC: https://gcc.gnu.org/onlinedocs/cpp/Predefined-Macros.html
// - MSVC: https://docs.microsoft.com/en-us/cpp/preprocessor/predefined-macros
// - Interactive (Clang/GCC only): https://www.compiler-explorer.com/z/hc6jKd3sj
//
// References for attributes (and extension attributes):
// - Standard: https://en.cppreference.com/w/cpp/language/attributes
// - Clang: https://clang.llvm.org/docs/AttributeReference.html
// - GCC: https://gcc.gnu.org/onlinedocs/gcc/Attribute-Syntax.html
//        (see Clang attribute docs as well)
//
// References for standard C++ language conformance (and minimum versions):
// - Clang: https://clang.llvm.org/cxx_status.html
// - GCC: https://gcc.gnu.org/projects/cxx-status.html
// - MSVC: https://docs.microsoft.com/en-us/cpp/overview/visual-cpp-language-conformance
//
// Historical release notes (which can help to determine minimum versions):
// - Clang: https://releases.llvm.org/
// - GCC: https://gcc.gnu.org/releases.html
// - MSVC: https://docs.microsoft.com/en-us/visualstudio/releases/2019/release-notes-history
//         https://docs.microsoft.com/en-us/visualstudio/releasenotes/vs2017-relnotes-history

<<<<<<< HEAD
// Portable fallbacks for C++20 feature test macros:
// https://en.cppreference.com/w/cpp/feature_test
#ifndef __has_cpp_attribute
#define __has_cpp_attribute(x) 0
#define PROTOBUF_has_cpp_attribute_DEFINED_
#endif

// Portable fallback for Clang's __has_feature macro:
// https://clang.llvm.org/docs/LanguageExtensions.html#has-feature-and-has-extension
#ifndef __has_feature
#define __has_feature(x) 0
#define PROTOBUF_has_feature_DEFINED_
#endif

// Portable fallback for Clang's __has_warning macro:
#ifndef __has_warning
#define __has_warning(x) 0
#define PROTOBUF_has_warning_DEFINED_
#endif

// Portable fallbacks for the __has_attribute macro (GCC and Clang):
// https://clang.llvm.org/docs/LanguageExtensions.html#has-attribute
// https://gcc.gnu.org/onlinedocs/cpp/_005f_005fhas_005fattribute.html
#ifndef __has_attribute
#define __has_attribute(x) 0
#define PROTOBUF_has_attribute_DEFINED_
#endif

// Portable fallback for __has_builtin (GCC and Clang):
// https://clang.llvm.org/docs/LanguageExtensions.html#has-builtin
// https://gcc.gnu.org/onlinedocs/cpp/_005f_005fhas_005fbuiltin.html
#ifndef __has_builtin
#define __has_builtin(x) 0
#define PROTOBUF_has_builtin_DEFINED_
#endif

// Portable check for GCC minimum version:
// https://gcc.gnu.org/onlinedocs/cpp/Common-Predefined-Macros.html
#if defined(__GNUC__) && defined(__GNUC_MINOR__) \
    && defined(__GNUC_PATCHLEVEL__)
#  define PROTOBUF_GNUC_MIN(x, y) \
  (__GNUC__ > (x) || __GNUC__ == (x) && __GNUC_MINOR__ >= (y))
#else
#  define PROTOBUF_GNUC_MIN(x, y) 0
#endif

// Portable check for MSVC minimum version:
// https://docs.microsoft.com/en-us/cpp/preprocessor/predefined-macros
#if defined(_MSC_VER)
#define PROTOBUF_MSC_VER_MIN(x) (_MSC_VER >= x)
#else
#define PROTOBUF_MSC_VER_MIN(x) 0
#endif

// Portable check for minimum C++ language version:
// https://en.cppreference.com/w/cpp/preprocessor/replace
// https://docs.microsoft.com/en-us/cpp/preprocessor/predefined-macros
#if !defined(_MSVC_LANG)
#define PROTOBUF_CPLUSPLUS_MIN(x) (__cplusplus >= x)
#else
#define PROTOBUF_CPLUSPLUS_MIN(x) (_MSVC_LANG >= x)
#endif

// Future versions of protobuf will include breaking changes to some APIs.
// This macro can be set to enable these API changes ahead of time, so that
// user code can be updated before upgrading versions of protobuf.
// PROTOBUF_FUTURE_FINAL is used on classes that are historically not marked as
// final, but that may be marked final in future (breaking) releases.
// #define PROTOBUF_FUTURE_BREAKING_CHANGES 1
// #define PROTOBUF_FUTURE_FINAL final
#define PROTOBUF_FUTURE_FINAL

#ifdef PROTOBUF_VERSION
#error PROTOBUF_VERSION was previously defined
#endif
#define PROTOBUF_VERSION 3020003

#ifdef PROTOBUF_MIN_HEADER_VERSION_FOR_PROTOC
#error PROTOBUF_MIN_HEADER_VERSION_FOR_PROTOC was previously defined
#endif
#define PROTOBUF_MIN_HEADER_VERSION_FOR_PROTOC 3020000

#ifdef PROTOBUF_MIN_PROTOC_VERSION
#error PROTOBUF_MIN_PROTOC_VERSION was previously defined
#endif
#define PROTOBUF_MIN_PROTOC_VERSION 3020000

#ifdef PROTOBUF_VERSION_SUFFIX
#error PROTOBUF_VERSION_SUFFIX was previously defined
#endif
#define PROTOBUF_VERSION_SUFFIX ""

#if defined(PROTOBUF_NAMESPACE) || defined(PROTOBUF_NAMESPACE_ID)
#error PROTOBUF_NAMESPACE or PROTOBUF_NAMESPACE_ID was previously defined
#endif
#define PROTOBUF_NAMESPACE "google::protobuf"
#define PROTOBUF_NAMESPACE_ID google::protobuf
#define PROTOBUF_NAMESPACE_OPEN \
  namespace google {            \
  namespace protobuf {
#define PROTOBUF_NAMESPACE_CLOSE \
  } /* namespace protobuf */     \
  } /* namespace google */

#ifdef PROTOBUF_ALWAYS_INLINE
#error PROTOBUF_ALWAYS_INLINE was previously defined
#endif
// For functions we want to force inline.
#if defined(PROTOBUF_NO_INLINE)
# define PROTOBUF_ALWAYS_INLINE
#elif PROTOBUF_GNUC_MIN(3, 1)
# define PROTOBUF_ALWAYS_INLINE __attribute__((always_inline))
#elif defined(_MSC_VER)
# define PROTOBUF_ALWAYS_INLINE __forceinline
#else
# define PROTOBUF_ALWAYS_INLINE
#endif

#ifdef PROTOBUF_NDEBUG_INLINE
#error PROTOBUF_NDEBUG_INLINE was previously defined
#endif
// Avoid excessive inlining in non-optimized builds. Without other optimizations
// the inlining is not going to provide benefits anyway and the huge resulting
// functions, especially in the proto-generated serialization functions, produce
// stack frames so large that many tests run into stack overflows (b/32192897).
#if defined(NDEBUG) || (defined(_MSC_VER) && !defined(_DEBUG))
# define PROTOBUF_NDEBUG_INLINE PROTOBUF_ALWAYS_INLINE
#else
# define PROTOBUF_NDEBUG_INLINE
#endif

// Note that PROTOBUF_NOINLINE is an attribute applied to functions, to prevent
// them from being inlined by the compiler. This is different from
// PROTOBUF_NO_INLINE, which is a user-supplied macro that disables forced
// inlining by PROTOBUF_(ALWAYS|NDEBUG)_INLINE.
#ifdef PROTOBUF_NOINLINE
#error PROTOBUF_NOINLINE was previously defined
#endif
#if PROTOBUF_GNUC_MIN(3, 1)
# define PROTOBUF_NOINLINE __attribute__((noinline))
#elif defined(_MSC_VER)
// Seems to have been around since at least Visual Studio 2005
# define PROTOBUF_NOINLINE __declspec(noinline)
#endif

#ifdef PROTOBUF_MUSTTAIL
#error PROTOBUF_MUSTTAIL was previously defined
#endif
#ifdef PROTOBUF_TAILCALL
#error PROTOBUF_TAILCALL was previously defined
#endif
#if __has_cpp_attribute(clang::musttail) && !defined(__arm__) && \
    !defined(_ARCH_PPC) && !defined(__wasm__) &&                 \
    !(defined(_MSC_VER) && defined(_M_IX86))
#  ifndef PROTO2_OPENSOURCE
// Compilation fails on ARM32: b/195943306
// Compilation fails on powerpc64le: b/187985113
// Compilation fails on X86 Windows:
// https://github.com/llvm/llvm-project/issues/53271
#  endif
#define PROTOBUF_MUSTTAIL [[clang::musttail]]
#define PROTOBUF_TAILCALL true
#else
#define PROTOBUF_MUSTTAIL
#define PROTOBUF_TAILCALL false
#endif

#ifdef PROTOBUF_EXCLUSIVE_LOCKS_REQUIRED
#error PROTOBUF_EXCLUSIVE_LOCKS_REQUIRED was previously defined
#endif
#if __has_attribute(exclusive_locks_required)
#define PROTOBUF_EXCLUSIVE_LOCKS_REQUIRED(...) \
  __attribute__((exclusive_locks_required(__VA_ARGS__)))
#else
#define PROTOBUF_EXCLUSIVE_LOCKS_REQUIRED(...)
#endif

#ifdef PROTOBUF_NO_THREAD_SAFETY_ANALYSIS
#error PROTOBUF_NO_THREAD_SAFETY_ANALYSIS was previously defined
#endif
#if __has_attribute(no_thread_safety_analysis)
#define PROTOBUF_NO_THREAD_SAFETY_ANALYSIS \
  __attribute__((no_thread_safety_analysis))
#else
#define PROTOBUF_NO_THREAD_SAFETY_ANALYSIS
#endif

#ifdef PROTOBUF_GUARDED_BY
#error PROTOBUF_GUARDED_BY was previously defined
#endif
#if __has_attribute(guarded_by)
#define PROTOBUF_GUARDED_BY(x) __attribute__((guarded_by(x)))
#else
#define PROTOBUF_GUARDED_BY(x)
#endif

#ifdef PROTOBUF_LOCKS_EXCLUDED
#error PROTOBUF_LOCKS_EXCLUDED was previously defined
#endif
#if __has_attribute(locks_excluded)
#define PROTOBUF_LOCKS_EXCLUDED(...) \
  __attribute__((locks_excluded(__VA_ARGS__)))
#else
#define PROTOBUF_LOCKS_EXCLUDED(...)
#endif

#ifdef PROTOBUF_COLD
#error PROTOBUF_COLD was previously defined
#endif
#if __has_attribute(cold) || PROTOBUF_GNUC_MIN(4, 3)
# define PROTOBUF_COLD __attribute__((cold))
#else
# define PROTOBUF_COLD
#endif

#ifdef PROTOBUF_SECTION_VARIABLE
#error PROTOBUF_SECTION_VARIABLE was previously defined
#endif
#if (__has_attribute(section) || defined(__GNUC__)) && defined(__ELF__)
// Place a variable in the given ELF section.
# define PROTOBUF_SECTION_VARIABLE(x) __attribute__((section(#x)))
#else
# define PROTOBUF_SECTION_VARIABLE(x)
#endif

#if defined(PROTOBUF_DEPRECATED)
#error PROTOBUF_DEPRECATED was previously defined
#endif
#if defined(PROTOBUF_DEPRECATED_MSG)
#error PROTOBUF_DEPRECATED_MSG was previously defined
#endif
#if defined(PROTOBUF_ALLOW_DEPRECATED)
# define PROTOBUF_DEPRECATED
# define PROTOBUF_DEPRECATED_MSG(msg)
#elif __has_attribute(deprecated) || PROTOBUF_GNUC_MIN(3, 0)
# define PROTOBUF_DEPRECATED __attribute__((deprecated))
# define PROTOBUF_DEPRECATED_MSG(msg) __attribute__((deprecated(msg)))
#elif defined(_MSC_VER)
# define PROTOBUF_DEPRECATED __declspec(deprecated)
# define PROTOBUF_DEPRECATED_MSG(msg) __declspec(deprecated(msg))
#else
# define PROTOBUF_DEPRECATED
# define PROTOBUF_DEPRECATED_MSG(msg)
#endif

#if defined(PROTOBUF_DEPRECATED_ENUM)
#error PROTOBUF_DEPRECATED_ENUM was previously defined
#endif
#if defined(PROTOBUF_ALLOW_DEPRECATED)
# define PROTOBUF_DEPRECATED_ENUM
#elif defined(__clang__) || PROTOBUF_GNUC_MIN(6, 0)
// https://gcc.gnu.org/gcc-6/changes.html
# define PROTOBUF_DEPRECATED_ENUM __attribute__((deprecated))
#else
# define PROTOBUF_DEPRECATED_ENUM
#endif

#ifdef PROTOBUF_FUNC_ALIGN
#error PROTOBUF_FUNC_ALIGN was previously defined
#endif
#if __has_attribute(aligned) || PROTOBUF_GNUC_MIN(4, 3)
#define PROTOBUF_FUNC_ALIGN(bytes) __attribute__((aligned(bytes)))
#else
#define PROTOBUF_FUNC_ALIGN(bytes)
#endif

#ifdef PROTOBUF_RETURNS_NONNULL
#error PROTOBUF_RETURNS_NONNULL was previously defined
#endif
#if __has_attribute(returns_nonnull) || PROTOBUF_GNUC_MIN(4, 9)
#define PROTOBUF_RETURNS_NONNULL __attribute__((returns_nonnull))
#else
#define PROTOBUF_RETURNS_NONNULL
#endif

#ifdef PROTOBUF_ATTRIBUTE_REINITIALIZES
#error PROTOBUF_ATTRIBUTE_REINITIALIZES was previously defined
#endif
#if __has_cpp_attribute(clang::reinitializes)
#define PROTOBUF_ATTRIBUTE_REINITIALIZES [[clang::reinitializes]]
#else
#define PROTOBUF_ATTRIBUTE_REINITIALIZES
#endif

// The minimum library version which works with the current version of the
// headers.
#define GOOGLE_PROTOBUF_MIN_LIBRARY_VERSION 3020000

#ifdef PROTOBUF_RTTI
#error PROTOBUF_RTTI was previously defined
#endif
#if defined(GOOGLE_PROTOBUF_NO_RTTI) && GOOGLE_PROTOBUF_NO_RTTI
// A user-provided definition GOOGLE_PROTOBUF_NO_RTTI=1 disables RTTI.
#define PROTOBUF_RTTI 0
#elif defined(__cpp_rtti)
// https://en.cppreference.com/w/cpp/feature_test
#define PROTOBUF_RTTI 1
#elif __has_feature(cxx_rtti)
// https://clang.llvm.org/docs/LanguageExtensions.html#c-rtti
#define PROTOBUF_RTTI 1
#elif defined(__GXX_RTTI)
// https://gcc.gnu.org/onlinedocs/cpp/Common-Predefined-Macros.html
#define PROTOBUF_RTTI 1
#elif defined(_CPPRTTI)
// https://docs.microsoft.com/en-us/cpp/build/reference/gr-enable-run-time-type-information
#define PROTOBUF_RTTI 1
#else
#define PROTOBUF_RTTI 0
#endif

// Returns the offset of the given field within the given aggregate type.
// This is equivalent to the ANSI C offsetof() macro.  However, according
// to the C++ standard, offsetof() only works on POD types, and GCC
// enforces this requirement with a warning.  In practice, this rule is
// unnecessarily strict; there is probably no compiler or platform on
// which the offsets of the direct fields of a class are non-constant.
// Fields inherited from superclasses *can* have non-constant offsets,
// but that's not what this macro will be used for.
#ifdef PROTOBUF_FIELD_OFFSET
#error PROTOBUF_FIELD_OFFSET was previously defined
#endif
#if defined(__clang__)
// For Clang we use __builtin_offsetof() and suppress the warning,
// to avoid Control Flow Integrity and UBSan vptr sanitizers from
// crashing while trying to validate the invalid reinterpret_casts.
#define PROTOBUF_FIELD_OFFSET(TYPE, FIELD)                   \
  _Pragma("clang diagnostic push")                           \
  _Pragma("clang diagnostic ignored \"-Winvalid-offsetof\"") \
  __builtin_offsetof(TYPE, FIELD)                            \
  _Pragma("clang diagnostic pop")
#elif PROTOBUF_GNUC_MIN(4, 8)
#define PROTOBUF_FIELD_OFFSET(TYPE, FIELD) __builtin_offsetof(TYPE, FIELD)
#else  // defined(__clang__)
// Note that we calculate relative to the pointer value 16 here since if we
// just use zero, GCC complains about dereferencing a NULL pointer.  We
// choose 16 rather than some other number just in case the compiler would
// be confused by an unaligned pointer.
#define PROTOBUF_FIELD_OFFSET(TYPE, FIELD)                                \
  static_cast< ::uint32_t>(reinterpret_cast<const char*>(                   \
                             &reinterpret_cast<const TYPE*>(16)->FIELD) - \
                         reinterpret_cast<const char*>(16))
#endif

#ifdef PROTOBUF_EXPORT
#error PROTOBUF_EXPORT was previously defined
#endif

#if defined(PROTOBUF_USE_DLLS) && defined(_MSC_VER)
# if defined(LIBPROTOBUF_EXPORTS)
#  define PROTOBUF_EXPORT __declspec(dllexport)
#  define PROTOBUF_EXPORT_TEMPLATE_DECLARE
#  define PROTOBUF_EXPORT_TEMPLATE_DEFINE __declspec(dllexport)
#  define PROTOBUF_CONSTINIT_WITH_PTR PROTOBUF_CONSTINIT
# else
#  define PROTOBUF_EXPORT __declspec(dllimport)
#  define PROTOBUF_EXPORT_TEMPLATE_DECLARE
#  define PROTOBUF_EXPORT_TEMPLATE_DEFINE __declspec(dllimport)
// Pointers to dllimport extern variables on Windows require a static
// initialization and cannot be constant-initialized. This macro disables
// constinit in files where we cannot support it.
#  define PROTOBUF_CONSTINIT_WITH_PTR
# endif  // defined(LIBPROTOBUF_EXPORTS)
#elif defined(PROTOBUF_USE_DLLS) && defined(LIBPROTOBUF_EXPORTS)
# define PROTOBUF_EXPORT __attribute__((visibility("default")))
# define PROTOBUF_EXPORT_TEMPLATE_DECLARE __attribute__((visibility("default")))
# define PROTOBUF_EXPORT_TEMPLATE_DEFINE
# define PROTOBUF_CONSTINIT_WITH_PTR PROTOBUF_CONSTINIT
#else
# define PROTOBUF_EXPORT
# define PROTOBUF_EXPORT_TEMPLATE_DECLARE
# define PROTOBUF_EXPORT_TEMPLATE_DEFINE
# define PROTOBUF_CONSTINIT_WITH_PTR PROTOBUF_CONSTINIT
#endif

#ifdef PROTOC_EXPORT
#error PROTOC_EXPORT was previously defined
#endif

#if defined(PROTOBUF_USE_DLLS) && defined(_MSC_VER)
# if defined(LIBPROTOC_EXPORTS)
#  define PROTOC_EXPORT __declspec(dllexport)
# else
#  define PROTOC_EXPORT __declspec(dllimport)
# endif  // defined(LIBPROTOC_EXPORTS)
#elif defined(PROTOBUF_USE_DLLS) && defined(LIBPROTOC_EXPORTS)
# define PROTOC_EXPORT __attribute__((visibility("default")))
#else
# define PROTOC_EXPORT
#endif

#if defined(PROTOBUF_PREDICT_TRUE) || defined(PROTOBUF_PREDICT_FALSE)
#error PROTOBUF_PREDICT_(TRUE|FALSE) was previously defined
#endif
#if PROTOBUF_GNUC_MIN(3, 0)
# define PROTOBUF_PREDICT_TRUE(x) (__builtin_expect(false || (x), true))
# define PROTOBUF_PREDICT_FALSE(x) (__builtin_expect(false || (x), false))
#else
# define PROTOBUF_PREDICT_TRUE(x) (x)
# define PROTOBUF_PREDICT_FALSE(x) (x)
#endif

#ifdef PROTOBUF_NODISCARD
#error PROTOBUF_NODISCARD was previously defined
#endif
#if __has_cpp_attribute(nodiscard) && PROTOBUF_CPLUSPLUS_MIN(201703L)
#define PROTOBUF_NODISCARD [[nodiscard]]
#elif __has_attribute(warn_unused_result) || PROTOBUF_GNUC_MIN(4, 8)
#define PROTOBUF_NODISCARD __attribute__((warn_unused_result))
#else
#define PROTOBUF_NODISCARD
#endif

// Enable all stable experiments if this flag is set.  This allows us to group
// all of these experiments under a single build flag, which can be enabled in
// the protobuf.stable-experiments TAP project.
#ifdef PROTOBUF_ENABLE_STABLE_EXPERIMENTS
#define PROTOBUF_FORCE_MESSAGE_OWNED_ARENA
#endif  // !PROTOBUF_ENABLE_STABLE_EXPERIMENTS

#ifdef PROTOBUF_FORCE_COPY_IN_RELEASE
#error PROTOBUF_FORCE_COPY_IN_RELEASE was previously defined
#endif

#ifdef PROTOBUF_FORCE_COPY_IN_SWAP
#error PROTOBUF_FORCE_COPY_IN_SWAP was previously defined
#endif

#ifdef PROTOBUF_FORCE_COPY_IN_MOVE
#error PROTOBUF_FORCE_COPY_IN_MOVE was previously defined
#endif

// Force copy the default string to a string field so that non-optimized builds
// have harder-to-rely-on address stability.
#ifdef PROTOBUF_FORCE_COPY_DEFAULT_STRING
#error PROTOBUF_FORCE_COPY_DEFAULT_STRING was previously defined
#endif

#ifdef PROTOBUF_FALLTHROUGH_INTENDED
#error PROTOBUF_FALLTHROUGH_INTENDED was previously defined
#endif
#if __has_cpp_attribute(fallthrough)
#define PROTOBUF_FALLTHROUGH_INTENDED [[fallthrough]]
#elif __has_feature(cxx_attributes) && __has_warning("-Wimplicit-fallthrough")
#define PROTOBUF_FALLTHROUGH_INTENDED [[clang::fallthrough]]
#elif PROTOBUF_GNUC_MIN(7, 0)
#define PROTOBUF_FALLTHROUGH_INTENDED [[gnu::fallthrough]]
#else
#define PROTOBUF_FALLTHROUGH_INTENDED
#endif

// PROTOBUF_ASSUME(pred) tells the compiler that it can assume pred is true. To
// be safe, we also validate the assumption with a GOOGLE_DCHECK in unoptimized
// builds. The macro does not do anything useful if the compiler does not
// support __builtin_assume.
#ifdef PROTOBUF_ASSUME
#error PROTOBUF_ASSUME was previously defined
#endif
#if __has_builtin(__builtin_assume)
#define PROTOBUF_ASSUME(pred) \
  GOOGLE_DCHECK(pred);               \
  __builtin_assume(pred)
#else
#define PROTOBUF_ASSUME(pred) GOOGLE_DCHECK(pred)
#endif

// Specify memory alignment for structs, classes, etc.
// Use like:
//   class PROTOBUF_ALIGNAS(16) MyClass { ... }
//   PROTOBUF_ALIGNAS(16) int array[4];
//
// In most places you can use the C++11 keyword "alignas", which is preferred.
//
// But compilers have trouble mixing __attribute__((...)) syntax with
// alignas(...) syntax.
//
// Doesn't work in clang or gcc:
//   struct alignas(16) __attribute__((packed)) S { char c; };
// Works in clang but not gcc:
//   struct __attribute__((packed)) alignas(16) S2 { char c; };
// Works in clang and gcc:
//   struct alignas(16) S3 { char c; } __attribute__((packed));
//
// There are also some attributes that must be specified *before* a class
// definition: visibility (used for exporting functions/classes) is one of
// these attributes. This means that it is not possible to use alignas() with a
// class that is marked as exported.
#ifdef PROTOBUF_ALIGNAS
#error PROTOBUF_ALIGNAS was previously defined
#endif
#if defined(_MSC_VER)
#define PROTOBUF_ALIGNAS(byte_alignment) __declspec(align(byte_alignment))
#elif PROTOBUF_GNUC_MIN(3, 0)
#define PROTOBUF_ALIGNAS(byte_alignment) \
  __attribute__((aligned(byte_alignment)))
#else
#define PROTOBUF_ALIGNAS(byte_alignment) alignas(byte_alignment)
#endif

#ifdef PROTOBUF_FINAL
#error PROTOBUF_FINAL was previously defined
#endif
#define PROTOBUF_FINAL final

#ifdef PROTOBUF_THREAD_LOCAL
#error PROTOBUF_THREAD_LOCAL was previously defined
#endif
#if defined(_MSC_VER)
#define PROTOBUF_THREAD_LOCAL __declspec(thread)
#else
#define PROTOBUF_THREAD_LOCAL __thread
#endif

// For enabling message owned arena, one major blocker is semantic change from
// moving to copying when there is ownership transfer (e.g., move ctor, swap,
// set allocated, release). This change not only causes performance regression
// but also breaks users code (e.g., dangling reference). For top-level
// messages, since it owns the arena, we can mitigate the issue by transferring
// ownership of arena. However, we cannot do that for nested messages. In order
// to tell how many usages of nested messages affected by message owned arena,
// we need to simulate the arena ownership.
// This experiment is purely for the purpose of gathering data. All code guarded
// by this flag is supposed to be removed after this experiment.
#define PROTOBUF_MESSAGE_OWNED_ARENA_EXPERIMENT
#ifdef PROTOBUF_CONSTINIT
#error PROTOBUF_CONSTINIT was previously defined
#endif
#if defined(__cpp_constinit)
#define PROTOBUF_CONSTINIT constinit
#define PROTOBUF_CONSTEXPR constexpr
// Some older Clang versions incorrectly raise an error about
// constant-initializing weak default instance pointers. Versions 12.0 and
// higher seem to work, except that XCode 12.5.1 shows the error even though it
// uses Clang 12.0.5.
#elif __has_cpp_attribute(clang::require_constant_initialization) && \
    ((defined(__APPLE__) && __clang_major__ >= 13) ||                \
     (!defined(__APPLE__) && __clang_major__ >= 12))
#define PROTOBUF_CONSTINIT [[clang::require_constant_initialization]]
#define PROTOBUF_CONSTEXPR constexpr
#elif PROTOBUF_GNUC_MIN(12, 0)
#define PROTOBUF_CONSTINIT __constinit
#define PROTOBUF_CONSTEXPR constexpr
#else
#define PROTOBUF_CONSTINIT
#define PROTOBUF_CONSTEXPR inline
#endif

// Some globals with an empty non-trivial destructor are annotated with
// no_destroy for performance reasons. It reduces the cost of these globals in
// non-opt mode and under sanitizers.
#ifdef PROTOBUF_ATTRIBUTE_NO_DESTROY
#error PROTOBUF_ATTRIBUTE_NO_DESTROY was previously defined
#endif
#if __has_cpp_attribute(clang::no_destroy)
#define PROTOBUF_ATTRIBUTE_NO_DESTROY [[clang::no_destroy]]
#else
#define PROTOBUF_ATTRIBUTE_NO_DESTROY
#endif

// Force clang to always emit complete debug info for a type.
// Clang uses constructor homing to determine when to emit debug info for a
// type. If the constructor of a type is never used, which can happen in some
// cases where member variables are constructed in place for optimization
// purposes (see b/208803175 for an example), the type will have incomplete
// debug info unless this attribute is used.
#ifdef PROTOBUF_ATTRIBUTE_STANDALONE_DEBUG
#error PROTOBUF_ATTRIBUTE_STANDALONE_DEBUG was previously defined
#endif
#if __has_cpp_attribute(clang::standalone_debug)
#define PROTOBUF_ATTRIBUTE_STANDALONE_DEBUG [[clang::standalone_debug]]
#else
#define PROTOBUF_ATTRIBUTE_STANDALONE_DEBUG
#endif

// Protobuf extensions and reflection require registration of the protos linked
// in the binary. Not until everything is registered does the runtime have a
// complete view on all protos. When code is using reflection or extensions
// in between registration calls this can lead to surprising behavior. By
// having the registration run first we mitigate this scenario.
// Highest priority is 101. We use 102 for registration, to allow code that
// really wants to higher priority to still beat us. Some initialization happens
// at higher priority, though, since it is needed before registration.
#ifdef PROTOBUF_ATTRIBUTE_INIT_PRIORITY1
#error PROTOBUF_ATTRIBUTE_INIT_PRIORITY1 was previously defined
#endif
#ifdef PROTOBUF_ATTRIBUTE_INIT_PRIORITY2
#error PROTOBUF_ATTRIBUTE_INIT_PRIORITY2 was previously defined
#endif
#if PROTOBUF_GNUC_MIN(3, 0) && (!defined(__APPLE__) || defined(__clang__)) && \
    !((defined(sun) || defined(__sun)) &&                                     \
      (defined(__SVR4) || defined(__svr4__)))
#define PROTOBUF_ATTRIBUTE_INIT_PRIORITY1 __attribute__((init_priority((101))))
#define PROTOBUF_ATTRIBUTE_INIT_PRIORITY2 __attribute__((init_priority((102))))
#else
#define PROTOBUF_ATTRIBUTE_INIT_PRIORITY1
#define PROTOBUF_ATTRIBUTE_INIT_PRIORITY2
#endif

#ifdef PROTOBUF_PRAGMA_INIT_SEG
#error PROTOBUF_PRAGMA_INIT_SEG was previously defined
#endif
#ifdef _MSC_VER
#define PROTOBUF_PRAGMA_INIT_SEG __pragma(init_seg(lib))
#else
#define PROTOBUF_PRAGMA_INIT_SEG
#endif

#ifdef PROTOBUF_ATTRIBUTE_WEAK
#error PROTOBUF_ATTRIBUTE_WEAK was previously defined
#endif
#if __has_attribute(weak) && \
    !defined(__APPLE__) && \
    (!defined(_WIN32) || __clang_major__ < 9) && \
    !defined(__MINGW32__)
#define PROTOBUF_ATTRIBUTE_WEAK __attribute__((weak))
#define PROTOBUF_HAVE_ATTRIBUTE_WEAK 1
#else
#define PROTOBUF_ATTRIBUTE_WEAK
#define PROTOBUF_HAVE_ATTRIBUTE_WEAK 0
#endif

// Macros to detect sanitizers.
#ifdef PROTOBUF_ASAN
#error PROTOBUF_ASAN was previously defined
#endif
#ifdef PROTOBUF_MSAN
#error PROTOBUF_MSAN was previously defined
#endif
#ifdef PROTOBUF_TSAN
#error PROTOBUF_TSAN was previously defined
#endif
#if defined(__clang__)
#  if __has_feature(address_sanitizer)
#    define PROTOBUF_ASAN 1
#  endif
#  if __has_feature(thread_sanitizer)
#    define PROTOBUF_TSAN 1
#  endif
#  if __has_feature(memory_sanitizer)
#    define PROTOBUF_MSAN 1
#  endif
#elif PROTOBUF_GNUC_MIN(3, 0)
// Double-guard is needed for -Wundef:
#  ifdef __SANITIZE_ADDRESS__
#  if    __SANITIZE_ADDRESS__
#    define PROTOBUF_ASAN 1
#  endif
#  endif
#  ifdef __SANITIZE_THREAD__
#  if    __SANITIZE_THREAD__
#    define PROTOBUF_TSAN 1
#  endif
#  endif
#endif

// Tail call table-driven parsing can be enabled by defining
// PROTOBUF_EXPERIMENTAL_USE_TAIL_CALL_TABLE_PARSER at compilation time. Note
// that this macro is for small-scale testing only, and is not supported.
#ifdef PROTOBUF_TAIL_CALL_TABLE_PARSER_ENABLED
#error PROTOBUF_TAIL_CALL_TABLE_PARSER_ENABLED was previously declared
#endif
#if defined(PROTOBUF_EXPERIMENTAL_USE_TAIL_CALL_TABLE_PARSER)
#define PROTOBUF_TAIL_CALL_TABLE_PARSER_ENABLED 1
#endif

#define PROTOBUF_TC_PARAM_DECL                                 \
  ::google::protobuf::MessageLite *msg, const char *ptr,                 \
      ::google::protobuf::internal::ParseContext *ctx,                   \
      const ::google::protobuf::internal::TcParseTableBase *table,       \
      uint64_t hasbits, ::google::protobuf::internal::TcFieldData data

#ifdef PROTOBUF_UNUSED
#error PROTOBUF_UNUSED was previously defined
#endif
#if __has_cpp_attribute(maybe_unused) || \
    (PROTOBUF_MSC_VER_MIN(1911) && PROTOBUF_CPLUSPLUS_MIN(201703L))
#define PROTOBUF_UNUSED [[maybe_unused]]
#elif __has_attribute(unused) || PROTOBUF_GNUC_MIN(3, 0)
#define PROTOBUF_UNUSED __attribute__((__unused__))
#else
#define PROTOBUF_UNUSED
#endif

#if __has_attribute(no_sanitize)
#define PROTOBUF_NO_SANITIZE(...) __attribute__((no_sanitize(__VA_ARGS__)))
#else
#define PROTOBUF_NO_SANITIZE(...)
#endif

// ThreadSafeArenaz is turned off completely in opensource builds.

// Windows declares several inconvenient macro names.  We #undef them and then
// restore them in port_undef.inc.
#ifdef _MSC_VER
=======
// Portable check for gcc-style atomic built-ins
#if ABSL_HAVE_BUILTIN(__atomic_load_n)
#define PROTOBUF_BUILTIN_ATOMIC 1
#endif

// Portable check for GCC minimum version:
// https://gcc.gnu.org/onlinedocs/cpp/Common-Predefined-Macros.html
#if defined(__GNUC__) && defined(__GNUC_MINOR__) \
    && defined(__GNUC_PATCHLEVEL__)
#  define PROTOBUF_GNUC_MIN(x, y) \
  (__GNUC__ > (x) || (__GNUC__ == (x) && __GNUC_MINOR__ >= (y)))
#else
#  define PROTOBUF_GNUC_MIN(x, y) 0
#endif

#if defined(__clang__) && defined(__clang_major__) && defined(__clang_minor__)
#define PROTOBUF_CLANG_MIN(x, y) \
  (__clang_major__ > (x) || (__clang_major__ == (x) && __clang_minor__ >= (y)))
#else
#define PROTOBUF_CLANG_MIN(x, y) 0
#endif

// Portable check for MSVC minimum version:
// https://docs.microsoft.com/en-us/cpp/preprocessor/predefined-macros
#if defined(_MSC_VER)
#define PROTOBUF_MSC_VER_MIN(x) (_MSC_VER >= x)
#else
#define PROTOBUF_MSC_VER_MIN(x) 0
#endif

// Portable check for minimum C++ language version:
// https://en.cppreference.com/w/cpp/preprocessor/replace
// https://docs.microsoft.com/en-us/cpp/preprocessor/predefined-macros
#if !defined(_MSVC_LANG)
#define PROTOBUF_CPLUSPLUS_MIN(x) (__cplusplus >= x)
#else
#define PROTOBUF_CPLUSPLUS_MIN(x) (_MSVC_LANG >= x)
#endif

// Check minimum Protobuf support defined at:
// https://github.com/google/oss-policies-info/blob/main/foundational-cxx-support-matrix.md
#ifdef __clang__
static_assert(PROTOBUF_CLANG_MIN(6, 0), "Protobuf only supports Clang 6.0 and newer.");
#elif defined(__GNUC__)
static_assert(PROTOBUF_GNUC_MIN(7, 3), "Protobuf only supports GCC 7.3 and newer.");
#elif defined(_MSVC_LANG)
static_assert(PROTOBUF_MSC_VER_MIN(1910), "Protobuf only supports MSVC 2017 and newer.");
#endif
static_assert(PROTOBUF_CPLUSPLUS_MIN(201703L),
              "Protobuf only supports C++17 and newer.");

// Check minimum Abseil version.
#if defined(ABSL_LTS_RELEASE_VERSION) && defined(ABSL_LTS_RELEASE_PATCH_LEVEL)
#define PROTOBUF_ABSL_MIN(x, y)      \
  (ABSL_LTS_RELEASE_VERSION > (x) || \
   (ABSL_LTS_RELEASE_VERSION == (x) && ABSL_LTS_RELEASE_PATCH_LEVEL >= (y)))
#else
// If we can't find an Abseil version, it's either not installed at all (which
// should trigger cmake errors), using a non-LTS release, or just isn't used in
// this file.
#define PROTOBUF_ABSL_MIN(x, y) 1
#endif

static_assert(PROTOBUF_ABSL_MIN(20230125, 3),
              "Protobuf only supports Abseil version 20230125.3 and newer.");

// Future versions of protobuf will include breaking changes to some APIs.
// This macro can be set to enable these API changes ahead of time, so that
// user code can be updated before upgrading versions of protobuf.

#ifdef PROTOBUF_FUTURE_BREAKING_CHANGES

// Used for descriptor proto extension declarations.
// Owner: shaod@, gberg@
#define PROTOBUF_FUTURE_DESCRIPTOR_EXTENSION_DECL 1

// Renames DescriptorPool::AddUnusedImportTrackFile
// Owner: mkruskal@
#define PROTOBUF_FUTURE_RENAME_ADD_UNUSED_IMPORT 1

// Removes google::protobuf::util::MessageDifferencer::AddIgnoreCriteria that takes a
// raw pointer as an argument in favor of the overload that takes a unique_ptr.
// Owner: mkruskal@, natebrennan@
#define PROTOBUF_FUTURE_REMOVE_ADD_IGNORE_CRITERIA 1

#endif

// Introducing a future-breaking change guard for descriptor database migration.
// This allows google3 to transition to absl::string_view while keeping OSS
// on std::string until the migration is fully completed.
// The temporary macro enables incremental migration before permanently flipping
// the switch.
#ifdef PROTOBUF_FUTURE_STRING_VIEW_DESCRIPTOR_DATABASE
#error PROTOBUF_FUTURE_STRING_VIEW_DESCRIPTOR_DATABASE was previously defined
#endif

#if defined(PROTOBUF_TEMPORARY_ENABLE_STRING_VIEW_DESCRIPTOR_DATABASE)
#define PROTOBUF_FUTURE_STRING_VIEW_DESCRIPTOR_DATABASE 1
#endif

#ifdef PROTOBUF_ALWAYS_INLINE
#error PROTOBUF_ALWAYS_INLINE was previously defined
#endif
// For functions we want to force inline.
#if defined(PROTOBUF_NO_INLINE)
#define PROTOBUF_ALWAYS_INLINE inline
#elif defined(__GNUC__)
#define PROTOBUF_ALWAYS_INLINE inline __attribute__((always_inline))
#elif defined(_MSC_VER)
#define PROTOBUF_ALWAYS_INLINE inline __forceinline
#else
#define PROTOBUF_ALWAYS_INLINE inline
#endif

#ifdef PROTOBUF_ALWAYS_INLINE_CALL
#error PROTOBUF_ALWAYS_INLINE_CALL was previously defined
#endif
// For functions we want to force inline from the caller, instead of in the
// declaration of the callee.
// This is useful for lambdas where it is not easy to specify ALWAYS_INLINE.
// Use like:
//   PROTOBUF_ALWAYS_INLINE_CALL res = SomeFunc(args...);
#if defined(__clang__) && !defined(PROTOBUF_NO_INLINE_CALL) && \
    ABSL_HAVE_CPP_ATTRIBUTE(clang::always_inline)
#define PROTOBUF_ALWAYS_INLINE_CALL [[clang::always_inline]]
#else
#define PROTOBUF_ALWAYS_INLINE_CALL
#endif

#ifdef PROTOBUF_NDEBUG_INLINE
#error PROTOBUF_NDEBUG_INLINE was previously defined
#endif
// Avoid excessive inlining in non-optimized builds. Without other optimizations
// the inlining is not going to provide benefits anyway and the huge resulting
// functions, especially in the proto-generated serialization functions, produce
// stack frames so large that many tests run into stack overflows (b/32192897).
#if defined(NDEBUG) || (defined(_MSC_VER) && !defined(_DEBUG))
# define PROTOBUF_NDEBUG_INLINE PROTOBUF_ALWAYS_INLINE
#else
#define PROTOBUF_NDEBUG_INLINE inline
#endif

// Note that PROTOBUF_NOINLINE is an attribute applied to functions, to prevent
// them from being inlined by the compiler. This is different from
// PROTOBUF_NO_INLINE, which is a user-supplied macro that disables forced
// inlining by PROTOBUF_(ALWAYS|NDEBUG)_INLINE.
//
// For forward-declared functions, make sure to apply PROTOBUF_NOINLINE to all
// the declarations, not just the definition, or else whole-program optimization
// may not honor the attribute.
#ifdef PROTOBUF_NOINLINE
#error PROTOBUF_NOINLINE was previously defined
#endif
#if defined(__GNUC__)
# define PROTOBUF_NOINLINE __attribute__((noinline))
#elif defined(_MSC_VER)
// Seems to have been around since at least Visual Studio 2005
# define PROTOBUF_NOINLINE __declspec(noinline)
#endif

#ifdef PROTOBUF_MUSTTAIL
#error PROTOBUF_MUSTTAIL was previously defined
#endif
#ifdef PROTOBUF_TAILCALL
#error PROTOBUF_TAILCALL was previously defined
#endif
#if ABSL_HAVE_CPP_ATTRIBUTE(clang::musttail) && !defined(__arm__) &&  \
    !defined(_ARCH_PPC) && !defined(__wasm__) &&                      \
    !(defined(_MSC_VER) && defined(_M_IX86)) && !defined(__i386__)
// Compilation fails on ARM32: b/195943306
// Compilation fails on powerpc64le: b/187985113
// Compilation fails on X86 Windows:
// https://github.com/llvm/llvm-project/issues/53271
#define PROTOBUF_MUSTTAIL [[clang::musttail]]
#define PROTOBUF_TAILCALL true
#else
#define PROTOBUF_MUSTTAIL
#define PROTOBUF_TAILCALL false
#endif

#ifdef PROTOBUF_CC
#error PROTOBUF_CC was previously defined
#endif
#define PROTOBUF_CC

#if defined(__clang__)
#define PROTOBUF_IGNORE_DEPRECATION_START                     \
  _Pragma("clang diagnostic push")                                  \
  _Pragma("clang diagnostic ignored \"-Wdeprecated-declarations\"")
#define PROTOBUF_IGNORE_DEPRECATION_STOP                     \
  _Pragma("clang diagnostic pop")
#elif defined(__GNUC__)
#define PROTOBUF_IGNORE_DEPRECATION_START                     \
  _Pragma("GCC diagnostic push")                                  \
  _Pragma("GCC diagnostic ignored \"-Wdeprecated-declarations\"")
#define PROTOBUF_IGNORE_DEPRECATION_STOP                     \
  _Pragma("GCC diagnostic pop")
#else
#define PROTOBUF_IGNORE_DEPRECATION_START
#define PROTOBUF_IGNORE_DEPRECATION_STOP
#endif

#ifdef PROTOBUF_RTTI
#error PROTOBUF_RTTI was previously defined
#endif
#if defined(GOOGLE_PROTOBUF_NO_RTTI) && GOOGLE_PROTOBUF_NO_RTTI
// A user-provided definition GOOGLE_PROTOBUF_NO_RTTI=1 disables RTTI.
#define PROTOBUF_RTTI 0
#elif defined(__cpp_rtti)
// https://en.cppreference.com/w/cpp/feature_test
#define PROTOBUF_RTTI 1
#elif ABSL_HAVE_FEATURE(cxx_rtti)
// https://clang.llvm.org/docs/LanguageExtensions.html#c-rtti
#define PROTOBUF_RTTI 1
#elif defined(__GXX_RTTI)
// https://gcc.gnu.org/onlinedocs/cpp/Common-Predefined-Macros.html
#define PROTOBUF_RTTI 1
#elif defined(_CPPRTTI)
// https://docs.microsoft.com/en-us/cpp/build/reference/gr-enable-run-time-type-information
#define PROTOBUF_RTTI 1
#else
#define PROTOBUF_RTTI 0
#endif

// Returns the offset of the given field within the given aggregate type.
// This is equivalent to the ANSI C offsetof() macro.  However, according
// to the C++ standard, offsetof() only works on POD types, and GCC
// enforces this requirement with a warning.  In practice, this rule is
// unnecessarily strict; there is probably no compiler or platform on
// which the offsets of the direct fields of a class are non-constant.
// Fields inherited from superclasses *can* have non-constant offsets,
// but that's not what this macro will be used for.
#ifdef PROTOBUF_FIELD_OFFSET
#error PROTOBUF_FIELD_OFFSET was previously defined
#endif
#if defined(__clang__)
// For Clang we use __builtin_offsetof() and suppress the warning,
// to avoid Control Flow Integrity and UBSan vptr sanitizers from
// crashing while trying to validate the invalid reinterpret_casts.
#define PROTOBUF_FIELD_OFFSET(TYPE, FIELD)                   \
  _Pragma("clang diagnostic push")                           \
  _Pragma("clang diagnostic ignored \"-Winvalid-offsetof\"") \
  __builtin_offsetof(TYPE, FIELD)                            \
  _Pragma("clang diagnostic pop")
#elif defined(__GNUC__) || defined(_MSC_VER)
#define PROTOBUF_FIELD_OFFSET(TYPE, FIELD) __builtin_offsetof(TYPE, FIELD)
#else
// Note that we calculate relative to the pointer value 16 here since if we
// just use zero, GCC complains about dereferencing a NULL pointer.  We
// choose 16 rather than some other number just in case the compiler would
// be confused by an unaligned pointer.
#define PROTOBUF_FIELD_OFFSET(TYPE, FIELD)                                \
  static_cast< ::uint32_t>(reinterpret_cast<const char*>(                   \
                             &reinterpret_cast<const TYPE*>(16)->FIELD) - \
                         reinterpret_cast<const char*>(16))
#endif

#ifdef PROTOBUF_EXPORT
#error PROTOBUF_EXPORT was previously defined
#endif

#if defined(PROTOBUF_USE_DLLS) && defined(_MSC_VER)
# if defined(LIBPROTOBUF_EXPORTS)
#  define PROTOBUF_EXPORT __declspec(dllexport)
#  define PROTOBUF_EXPORT_TEMPLATE_DECLARE
#  define PROTOBUF_EXPORT_TEMPLATE_DEFINE __declspec(dllexport)
#  define PROTOBUF_CONSTINIT_WITH_PTR PROTOBUF_CONSTINIT
// See PROTOBUF_CONSTINIT_WITH_PTR below. This define is used by code inside the
// protobuf library that needs to know whether it can assume a default instance,
// which may be initialized inside the same binary or in another library, is
// constinit.
#  define PROTOBUF_DEFAULT_INSTANCES_MAY_NOT_BE_CONSTINIT
# else
#  define PROTOBUF_EXPORT __declspec(dllimport)
#  define PROTOBUF_EXPORT_TEMPLATE_DECLARE
#  define PROTOBUF_EXPORT_TEMPLATE_DEFINE __declspec(dllimport)
// Pointers to dllimport extern variables on Windows require a static
// initialization and cannot be constant-initialized. This macro disables
// constinit in files where we cannot support it.
#  define PROTOBUF_CONSTINIT_WITH_PTR
# endif  // defined(LIBPROTOBUF_EXPORTS)
#elif defined(PROTOBUF_USE_DLLS) && defined(LIBPROTOBUF_EXPORTS)
# define PROTOBUF_EXPORT __attribute__((visibility("default")))
# define PROTOBUF_EXPORT_TEMPLATE_DECLARE __attribute__((visibility("default")))
# define PROTOBUF_EXPORT_TEMPLATE_DEFINE
# define PROTOBUF_CONSTINIT_WITH_PTR PROTOBUF_CONSTINIT
#else
# define PROTOBUF_EXPORT
# define PROTOBUF_EXPORT_TEMPLATE_DECLARE
# define PROTOBUF_EXPORT_TEMPLATE_DEFINE
# define PROTOBUF_CONSTINIT_WITH_PTR PROTOBUF_CONSTINIT
#endif

#ifdef PROTOC_EXPORT
#error PROTOC_EXPORT was previously defined
#endif

#if defined(PROTOBUF_USE_DLLS) && defined(_MSC_VER)
# if defined(LIBPROTOC_EXPORTS)
#  define PROTOC_EXPORT __declspec(dllexport)
# else
#  define PROTOC_EXPORT __declspec(dllimport)
# endif  // defined(LIBPROTOC_EXPORTS)
#elif defined(PROTOBUF_USE_DLLS) && defined(LIBPROTOC_EXPORTS)
# define PROTOC_EXPORT __attribute__((visibility("default")))
#else
# define PROTOC_EXPORT
#endif

#ifdef PROTOBUF_RESTRICT
#error PROTOBUF_RESTRICT was previously defined
#endif
#if defined( __clang__) || defined(__GNUC__)
#define PROTOBUF_RESTRICT __restrict
#else
#define PROTOBUF_RESTRICT
#endif

// Specify memory alignment for structs, classes, etc.
// Use like:
//   class PROTOBUF_ALIGNAS(16) MyClass { ... }
//   PROTOBUF_ALIGNAS(16) int array[4];
//
// In most places you can use the C++11 keyword "alignas", which is preferred.
//
// But compilers have trouble mixing __attribute__((...)) syntax with
// alignas(...) syntax.
//
// Doesn't work in clang or gcc:
//   struct alignas(16) __attribute__((packed)) S { char c; };
// Works in clang but not gcc:
//   struct __attribute__((packed)) alignas(16) S2 { char c; };
// Works in clang and gcc:
//   struct alignas(16) S3 { char c; } __attribute__((packed));
//
// There are also some attributes that must be specified *before* a class
// definition: visibility (used for exporting functions/classes) is one of
// these attributes. This means that it is not possible to use alignas() with a
// class that is marked as exported.
#ifdef PROTOBUF_ALIGNAS
#error PROTOBUF_ALIGNAS was previously defined
#endif
#if defined(_MSC_VER)
#define PROTOBUF_ALIGNAS(byte_alignment) __declspec(align(byte_alignment))
#elif defined(__GNUC__)
#define PROTOBUF_ALIGNAS(byte_alignment) \
  __attribute__((aligned(byte_alignment)))
#else
#define PROTOBUF_ALIGNAS(byte_alignment) alignas(byte_alignment)
#endif

#ifdef PROTOBUF_THREAD_LOCAL
#error PROTOBUF_THREAD_LOCAL was previously defined
#endif
#if defined(_MSC_VER)
#define PROTOBUF_THREAD_LOCAL __declspec(thread)
#else
#define PROTOBUF_THREAD_LOCAL __thread
#endif

#ifdef PROTOBUF_CONSTINIT
#error PROTOBUF_CONSTINIT was previously defined
#endif

// Lexan sets both MSV_VER and clang, so handle it with the clang path.
#if defined(_MSC_VER) && !defined(__clang__)
// MSVC 17 currently seems to raise an error about constant-initialized pointers.
# if PROTOBUF_MSC_VER_MIN(1930)
#  define PROTOBUF_CONSTINIT
#  define PROTOBUF_CONSTEXPR constexpr
# endif
#elif defined(__GNUC__) && !defined(__clang__)
// GCC doesn't support constinit aggregate initialization of absl::Cord.
# if PROTOBUF_GNUC_MIN(12, 2)
#  define PROTOBUF_CONSTINIT
#  define PROTOBUF_CONSTEXPR constexpr
# endif
#else
# if defined(__cpp_constinit) && !defined(__CYGWIN__)
#  define PROTOBUF_CONSTINIT constinit
#  define PROTOBUF_CONSTEXPR constexpr
#  define PROTOBUF_CONSTINIT_DEFAULT_INSTANCES
// Some older Clang versions incorrectly raise an error about
// constant-initializing weak default instance pointers. Versions 12.0 and
// higher seem to work, except that XCode 12.5.1 shows the error even though it
// uses Clang 12.0.5.
#elif !defined(__CYGWIN__) && !defined(__MINGW32__) &&                 \
    ABSL_HAVE_CPP_ATTRIBUTE(clang::require_constant_initialization) && \
    ((defined(__APPLE__) && PROTOBUF_CLANG_MIN(13, 0)) ||              \
     (!defined(__APPLE__) && PROTOBUF_CLANG_MIN(12, 0)))
#  define PROTOBUF_CONSTINIT [[clang::require_constant_initialization]]
#  define PROTOBUF_CONSTEXPR constexpr
#  define PROTOBUF_CONSTINIT_DEFAULT_INSTANCES
# endif
#endif

#ifndef PROTOBUF_CONSTINIT
#define PROTOBUF_CONSTINIT
#define PROTOBUF_CONSTEXPR
#endif

// Some globals with an empty non-trivial destructor are annotated with
// no_destroy for performance reasons. It reduces the cost of these globals in
// non-opt mode and under sanitizers.
#ifdef PROTOBUF_ATTRIBUTE_NO_DESTROY
#error PROTOBUF_ATTRIBUTE_NO_DESTROY was previously defined
#endif
#if ABSL_HAVE_CPP_ATTRIBUTE(clang::no_destroy)
#define PROTOBUF_ATTRIBUTE_NO_DESTROY [[clang::no_destroy]]
#else
#define PROTOBUF_ATTRIBUTE_NO_DESTROY
#endif

// Protobuf extensions and reflection require registration of the protos linked
// in the binary. Not until everything is registered does the runtime have a
// complete view on all protos. When code is using reflection or extensions
// in between registration calls this can lead to surprising behavior. By
// having the registration run first we mitigate this scenario.
// Highest priority is 101. We use 102 for registration, to allow code that
// really wants to higher priority to still beat us. Some initialization happens
// at higher priority, though, since it is needed before registration.
#ifdef PROTOBUF_ATTRIBUTE_INIT_PRIORITY1
#error PROTOBUF_ATTRIBUTE_INIT_PRIORITY1 was previously defined
#endif
#ifdef PROTOBUF_ATTRIBUTE_INIT_PRIORITY2
#error PROTOBUF_ATTRIBUTE_INIT_PRIORITY2 was previously defined
#endif
#if defined(__GNUC__) && (!defined(__APPLE__) || defined(__clang__)) && \
    !((defined(sun) || defined(__sun)) &&                                     \
      (defined(__SVR4) || defined(__svr4__)))
#define PROTOBUF_ATTRIBUTE_INIT_PRIORITY1 __attribute__((init_priority((101))))
#define PROTOBUF_ATTRIBUTE_INIT_PRIORITY2 __attribute__((init_priority((102))))
#else
#define PROTOBUF_ATTRIBUTE_INIT_PRIORITY1
#define PROTOBUF_ATTRIBUTE_INIT_PRIORITY2
#endif

#ifdef PROTOBUF_PRAGMA_INIT_SEG
#error PROTOBUF_PRAGMA_INIT_SEG was previously defined
#endif
#ifdef _MSC_VER
#define PROTOBUF_PRAGMA_INIT_SEG __pragma(init_seg(lib))
#else
#define PROTOBUF_PRAGMA_INIT_SEG
#endif

#ifdef PROTOBUF_ATTRIBUTE_WEAK
#error PROTOBUF_ATTRIBUTE_WEAK was previously defined
#endif
#if ABSL_HAVE_ATTRIBUTE(weak) && !defined(__APPLE__) && \
    (!defined(_WIN32) || __clang_major__ < 9) && !defined(__MINGW32__)
#define PROTOBUF_ATTRIBUTE_WEAK __attribute__((weak))
#define PROTOBUF_HAVE_ATTRIBUTE_WEAK 1
#else
#define PROTOBUF_ATTRIBUTE_WEAK
#define PROTOBUF_HAVE_ATTRIBUTE_WEAK 0
#endif

// Variable used to inject artificial language races to detect API level races.
#if defined(ABSL_HAVE_THREAD_SANITIZER)
#define PROTOBUF_TSAN_DECLARE_MEMBER char _tsan_detect_race = 0;
#else
#define PROTOBUF_TSAN_DECLARE_MEMBER
#endif

// Note that this is performance sensitive: changing the parameters will change
// the registers used by the ABI calling convention, which subsequently affects
// register selection logic inside the function.
// Arguments `msg`, `ptr` and `ctx` are the 1st/2nd/3rd argument to match the
// signature of ParseLoop.
//
// Note for x86_64: `data` must be the third or fourth argument for performance
// reasons. In order to efficiently read the second byte of `data` we need it to
// be passed in RDX or RCX.
#define PROTOBUF_TC_PARAM_DECL                 \
  ::google::protobuf::MessageLite *msg, const char *ptr, \
      ::google::protobuf::internal::ParseContext *ctx,   \
      ::google::protobuf::internal::TcFieldData data,    \
      const ::google::protobuf::internal::TcParseTableBase *table, uint64_t hasbits
// PROTOBUF_TC_PARAM_PASS passes values to match PROTOBUF_TC_PARAM_DECL.
#define PROTOBUF_TC_PARAM_PASS msg, ptr, ctx, data, table, hasbits

// PROTOBUF_TC_PARAM_NO_DATA_DECL and PROTOBUF_TC_PARAM_NO_DATA_PASS provide the
// exact same ABI as above, except that they don't name or pass the `data`
// argument. Specific functions such as `Error() and `ToTagDispatch()` don't
// use the `data` argument. By not passing `data` down the call stack, we free
// up the register holding that value, which may matter in highly optimized
// functions such as varint parsing.
#define PROTOBUF_TC_PARAM_NO_DATA_DECL                                        \
  ::google::protobuf::MessageLite *msg, const char *ptr,                                \
      ::google::protobuf::internal::ParseContext *ctx, ::google::protobuf::internal::TcFieldData, \
      const ::google::protobuf::internal::TcParseTableBase *table, uint64_t hasbits
#define PROTOBUF_TC_PARAM_NO_DATA_PASS \
  msg, ptr, ctx, ::google::protobuf::internal::TcFieldData::DefaultInit(), table, hasbits

// For the toolchains that support it, evaluates to `true` if the input is
// determined to be a compile time constant after optimizations have happened
// (like inlining and constant propagation). A `false` result means that the
// compiler could not determine it is constant (it might still be but couldn't
// figure it out).
#ifdef PROTOBUF_BUILTIN_CONSTANT_P
#error PROTOBUF_BUILTIN_CONSTANT_P was previously defined
#endif
#if ABSL_HAVE_BUILTIN(__builtin_constant_p)
#define PROTOBUF_BUILTIN_CONSTANT_P(x) __builtin_constant_p(x)
#else
#define PROTOBUF_BUILTIN_CONSTANT_P(x) false
#endif

#ifdef PROTOBUF_CUSTOM_VTABLE
#error PROTOBUF_CUSTOM_VTABLE was previously defined
#endif
#if !defined(PROTOBUF_CUSTOM_VTABLE)
#define PROTOBUF_VIRTUAL virtual
#define PROTOBUF_OVERRIDE override
#define PROTOBUF_FINAL final
#endif

// TODO: Enable the feature by default and remove this flag.
#ifdef PROTOBUF_PREFETCH_PARSE_TABLE
#error PROTOBUF_PREFETCH_PARSE_TABLE was previously defined
#endif

#ifdef PROTOBUF_PREFETCH_WITH_OFFSET
#error PROTOBUF_PREFETCH_WITH_OFFSET was previously defined
#endif
#if defined(__x86_64__) && defined(__GNUC__)
#define PROTOBUF_PREFETCH_WITH_OFFSET(base, offset) \
  asm("prefetcht0 " #offset "(%0)" : : "r"(base));
#else
#define PROTOBUF_PREFETCH_WITH_OFFSET(base, offset)
#endif

#if !defined(_MSVC_LANG)
#if __has_attribute(no_sanitize)
#define PROTOBUF_NO_SANITIZE(...) __attribute__((no_sanitize(__VA_ARGS__)))
#else
#define PROTOBUF_NO_SANITIZE(...)
#endif  // __has_attribute(no_sanitize)
#else
#define PROTOBUF_NO_SANITIZE(...)
#endif

// ThreadSafeArenaz is turned off completely in opensource builds.


// noreturn is defined as a macro in C's stdnoreturn.h
#ifdef noreturn
#define PROTOBUF_DID_UNDEF_noreturn
#pragma push_macro("noreturn")
#undef noreturn
#endif

// autoheader defines this in some circumstances
#ifdef PACKAGE
#define PROTOBUF_DID_UNDEF_PACKAGE
#pragma push_macro("PACKAGE")
#undef PACKAGE
#endif

// a few common headers define this
#ifdef PACKED
#define PROTOBUF_DID_UNDEF_PACKED
#pragma push_macro("PACKED")
#undef PACKED
#endif

// This is a macro on Windows, macOS, and some variants of GCC.
#ifdef DOMAIN
#define PROTOBUF_DID_UNDEF_DOMAIN
#pragma push_macro("DOMAIN")
#undef DOMAIN
#endif

// linux is a legacy MACRO defined in most popular C++ standards.
#ifdef linux
#pragma push_macro("linux")
#undef linux
#define PROTOBUF_DID_UNDEF_LINUX
#endif

// netdb.h defines this on some platforms.
#ifdef NO_DATA
#pragma push_macro("NO_DATA")
#undef NO_DATA
#define PROTOBUF_DID_UNDEF_NO_DATA
#endif

// Windows declares several inconvenient macro names.  We #undef them and then
// restore them in port_undef.inc.
#ifdef _WIN32
#pragma push_macro("CompareString")
#undef CompareString
>>>>>>> 626889fb
#pragma push_macro("CREATE_NEW")
#undef CREATE_NEW
#pragma push_macro("DELETE")
#undef DELETE
#pragma push_macro("DOUBLE_CLICK")
#undef DOUBLE_CLICK
#pragma push_macro("ERROR")
#undef ERROR
#pragma push_macro("ERROR_BUSY")
#undef ERROR_BUSY
#pragma push_macro("ERROR_INSTALL_FAILED")
#undef ERROR_INSTALL_FAILED
#pragma push_macro("ERROR_NOT_FOUND")
#undef ERROR_NOT_FOUND
<<<<<<< HEAD
=======
#pragma push_macro("ERROR_RETRY")
#undef ERROR_RETRY
#pragma push_macro("ERROR_TIMEOUT")
#undef ERROR_TIMEOUT
#pragma push_macro("GetClassName")
#undef GetClassName
#pragma push_macro("GetCurrentTime")
#undef GetCurrentTime
>>>>>>> 626889fb
#pragma push_macro("GetMessage")
#undef GetMessage
#pragma push_macro("GetObject")
#undef GetObject
#pragma push_macro("IGNORE")
#undef IGNORE
#pragma push_macro("IN")
#undef IN
#pragma push_macro("INPUT_KEYBOARD")
#undef INPUT_KEYBOARD
#pragma push_macro("NO_ERROR")
#undef NO_ERROR
#pragma push_macro("OUT")
#undef OUT
#pragma push_macro("OPTIONAL")
#undef OPTIONAL
#pragma push_macro("min")
#undef min
#pragma push_macro("max")
#undef max
#pragma push_macro("NEAR")
#undef NEAR
#pragma push_macro("NO_DATA")
#undef NO_DATA
#pragma push_macro("REASON_UNKNOWN")
#undef REASON_UNKNOWN
#pragma push_macro("SERVICE_DISABLED")
#undef SERVICE_DISABLED
<<<<<<< HEAD
=======
#pragma push_macro("SERVICE_STOP")
#undef SERVICE_STOP
>>>>>>> 626889fb
#pragma push_macro("SEVERITY_ERROR")
#undef SEVERITY_ERROR
#pragma push_macro("STATUS_PENDING")
#undef STATUS_PENDING
#pragma push_macro("STRICT")
#undef STRICT
#pragma push_macro("timezone")
#undef timezone
<<<<<<< HEAD
#endif  // _MSC_VER

#ifdef __APPLE__
// Inconvenient macro names from usr/include/math.h in some macOS SDKs.
#pragma push_macro("DOMAIN")
#undef DOMAIN
=======
#pragma push_macro("TRUE")
#undef TRUE
#pragma push_macro("FALSE")
#undef FALSE
#endif  // _WIN32

#ifdef __APPLE__
>>>>>>> 626889fb
// Inconvenient macro names from /usr/include/mach/boolean.h in some macOS SDKs.
#pragma push_macro("TRUE")
#undef TRUE
#pragma push_macro("FALSE")
#undef FALSE
<<<<<<< HEAD
#endif  // __APPLE__

#if defined(__clang__) || PROTOBUF_GNUC_MIN(3, 0) || defined(_MSC_VER)
=======
// Inconvenient macro names from usr/include/sys/syslimits.h in some macOS SDKs.
#pragma push_macro("UID_MAX")
#undef UID_MAX
#pragma push_macro("GID_MAX")
#undef GID_MAX
// TYPE_BOOL is defined in the MacOS's ConditionalMacros.h.
#pragma push_macro("TYPE_BOOL")
#undef TYPE_BOOL
#endif  // __APPLE__

#if defined(ANDROID) || defined(__ANDROID__)
// Inconvenient macro names from usr/include/limits.h in some Android NDKs.
#pragma push_macro("UID_MAX")
#undef UID_MAX
#pragma push_macro("GID_MAX")
#undef GID_MAX
#endif  // defined(ANDROID) || defined(__ANDROID__)

#ifdef __FreeBSD__
// Inconvenient macro names from /usr/include/sys/param.h.
#pragma push_macro("TRUE")
#undef TRUE
#pragma push_macro("FALSE")
#undef FALSE
// Inconvenient macro names from /usr/include/sys/limits.h.
#pragma push_macro("UID_MAX")
#undef UID_MAX
#pragma push_macro("GID_MAX")
#undef GID_MAX
#endif  // __FreeBSD__

#if defined(__clang__) || defined(__GNUC__) || defined(_MSC_VER)
>>>>>>> 626889fb
// Don't let Objective-C Macros interfere with proto identifiers with the same
// name.
#pragma push_macro("DEBUG")
#undef DEBUG
<<<<<<< HEAD
#endif // defined(__clang__) || PROTOBUF_GNUC_MIN(3, 0) || defined(_MSC_VER)

#if defined(__clang__)
=======
#endif // defined(__clang__) || defined(__GNUC__) || defined(_MSC_VER)

// Protobuf does not support building with a number of warnings that are noisy
// (and of variable quality across compiler versions) or impossible to implement
// effectively but which people turn on anyways.
#ifdef __clang__
>>>>>>> 626889fb
#pragma clang diagnostic push
// -Wshorten-64-to-32 is a typical pain where we diff pointers.
//   char* p = strchr(s, '\n');
//   return p ? p - s : -1;
#pragma clang diagnostic ignored "-Wshorten-64-to-32"
<<<<<<< HEAD
#elif PROTOBUF_GNUC_MIN(3, 0)
// GCC does not allow disabling diagnostics within an expression:
// https://gcc.gnu.org/bugzilla/show_bug.cgi?id=60875, so we disable this one
// globally even though it's only used for PROTOBUF_FIELD_OFFSET.
#pragma GCC diagnostic push
#pragma GCC diagnostic ignored "-Winvalid-offsetof"
#endif
=======
// Turn on -Wdeprecated-enum-enum-conversion. This deprecation comes in C++20
// via http://wg21.link/p1120r0.
#pragma clang diagnostic error "-Wdeprecated-enum-enum-conversion"
// This error has been generally flaky, but we need to disable it specifically
// to fix https://github.com/protocolbuffers/protobuf/issues/12313
#pragma clang diagnostic ignored "-Wunused-parameter"
// -Wshadow means that declaration shadows a variable.
// for (int i = 0; i < file_->public_dependency_count(); ++i)
//   for (int i = 0; i < public_dep->message_type_count(); ++i)
#pragma clang diagnostic ignored "-Wshadow"
#pragma clang diagnostic ignored "-Wextra-semi"
// Ensure we don't regress nullability annotations (related: b/383569842)
#pragma clang diagnostic error "-Wnullability-completeness"
#endif
#ifdef __GNUC__
#pragma GCC diagnostic push
// Some of the warnings below only exist in some GCC versions; those version
// ranges are poorly documented.
#pragma GCC diagnostic ignored "-Wpragmas"
// GCC does not allow disabling diagnostics within an expression:
// https://gcc.gnu.org/bugzilla/show_bug.cgi?id=60875, so we disable this one
// globally even though it's only used for PROTOBUF_FIELD_OFFSET.
#pragma GCC diagnostic ignored "-Winvalid-offsetof"
// Some versions of GCC seem to think that
//  [this] { Foo(); }
// leaves `this` unused, even though `Foo();` is a member function of the
// captured `this`.
// https://bugzilla.mozilla.org/show_bug.cgi?id=1373625
#pragma GCC diagnostic ignored "-Wunused-lambda-capture"
// GCC complains when attributes are specified on anything other than the first
// declaration for enums, even if they all specify the same set.
// Eg this would trigger the warning:
//   enum [[deprecated]] foo : int;
//   enum [[deprecated]] foo : int;
#pragma GCC diagnostic ignored "-Wattributes"
// -Wsign-conversion causes a lot of warnings on mostly code like:
//   int index = ...
//   int value = vec[index];
#pragma GCC diagnostic ignored "-Wsign-conversion"
// This error has been generally flaky, but we need to disable it specifically
// to fix https://github.com/protocolbuffers/protobuf/issues/12313
#pragma GCC diagnostic ignored "-Wunused-parameter"
// -Wshadow means that declaration shadows a variable.
// for (int i = 0; i < file_->public_dependency_count(); ++i)
//   for (int i = 0; i < public_dep->message_type_count(); ++i)
#pragma GCC diagnostic ignored "-Wshadow"
#ifndef __clang__
// This causes spurious warnings in GCC 13.
#pragma GCC diagnostic ignored "-Wstringop-overflow"
// This causes spurious warnings in GCC 13.
#pragma GCC diagnostic ignored "-Wself-move"
// Ignore warning: extra ';' [-Wpedantic]
#pragma GCC diagnostic ignored "-Wpedantic"
#endif
#if __GNUC__ == 12 && __GNUC_MINOR__ < 4
// Wrong warning emitted when assigning a single char c-string to a std::string
// in c++20 mode and optimization on.
// https://gcc.gnu.org/bugzilla/show_bug.cgi?id=105329
// Planned to be fixed by 12.3 but widen window to 12.4.
#pragma GCC diagnostic ignored "-Wrestrict"
#endif
#endif  // __GNUC__
>>>>>>> 626889fb

// Silence some MSVC warnings in all our code.
#ifdef _MSC_VER
#pragma warning(push)
// For non-trivial unions
#pragma warning(disable : 4582)
#pragma warning(disable : 4583)
// For init_seg(lib)
#pragma warning(disable : 4073)
// To silence the fact that we will pop this push from another file
#pragma warning(disable : 5031)
// Conditional expression is constant
#pragma warning(disable: 4127)
// decimal digit terminates octal escape sequence
#pragma warning(disable: 4125)
#endif

<<<<<<< HEAD
// We don't want code outside port_def doing complex testing, so
// remove our portable condition test macros to nudge folks away from
// using it themselves.
#ifdef PROTOBUF_has_cpp_attribute_DEFINED_
#  undef __has_cpp_attribute
#  undef PROTOBUF_has_cpp_attribute_DEFINED_
#endif
#ifdef PROTOBUF_has_feature_DEFINED_
#  undef __has_feature
#  undef PROTOBUF_has_feature_DEFINED_
#endif
#ifdef PROTOBUF_has_warning_DEFINED_
#  undef __has_warning
#  undef PROTOBUF_has_warning_DEFINED_
#endif
#ifdef PROTOBUF_has_attribute_DEFINED_
#  undef __has_attribute
#  undef PROTOBUF_has_attribute_DEFINED_
#endif
#ifdef PROTOBUF_has_builtin_DEFINED_
#  undef __has_builtin
#  undef PROTOBUF_has_builtin_DEFINED_
#endif
=======
#if defined(PROTOBUF_ENABLE_DEBUG_LOGGING_MAY_LEAK_PII) && \
    PROTOBUF_ENABLE_DEBUG_LOGGING_MAY_LEAK_PII
#define PROTOBUF_DEBUG true
#else
#define PROTOBUF_DEBUG false
#endif

#ifdef PROTOBUF_NO_THREADLOCAL
#error PROTOBUF_NO_THREADLOCAL was previously defined
#endif

// port_def.inc may be included in very large compilation targets, so we need to
// minimize adding symbol and source file information here. For this reason we
// implement our own simple `protobuf_assumption_failed()` function for
// asserting PROTOBUF_ASSUME predicates in debug builds.
namespace google {
namespace protobuf {
namespace internal {
[[noreturn]] PROTOBUF_EXPORT void protobuf_assumption_failed(const char *pred,
                                                             const char *file,
                                                             int line);
}  // namespace internal
}  // namespace protobuf
}  // namespace google

// PROTOBUF_ASSUME(pred) tells the compiler that it can assume pred is true.
// To be safe, we also validate the assumption in debug builds, printing an
// assert style "Assumption failed: ..." message and aborting the program if
// the predicate is false. The macro does not do anything useful if the
// compiler does not support __builtin_assume.
#ifdef PROTOBUF_ASSUME
#error PROTOBUF_ASSUME was previously defined
#endif
#if ABSL_HAVE_BUILTIN(__builtin_assume)
#ifdef NDEBUG
#define PROTOBUF_ASSUME(pred) __builtin_assume(pred)
#else  // NDEBUG
#define PROTOBUF_ASSUME(pred)                                                  \
  if (!(pred)) {                                                               \
    ::google::protobuf::internal::protobuf_assumption_failed(#pred, __FILE__, __LINE__); \
  }                                                                            \
  __builtin_assume(pred)
#endif  // NDEBUG
#else   // has_builtin(__builtin_assume)
#ifndef NDEBUG
#define PROTOBUF_ASSUME(pred)                                                  \
  if (!(pred)) {                                                               \
    ::google::protobuf::internal::protobuf_assumption_failed(#pred, __FILE__, __LINE__); \
  }
#else  // !NDEBUG
#define PROTOBUF_ASSUME(pred)
#endif  // !NDEBUG
#endif  // has_builtin(__builtin_assume)

// PROTOBUF_EXPECT_TRUE_WITH_PROBABILITY(expr, prob) tells the compiler that
// the expression expr is likely to be true with probability prob. This is
// helpful for the compiler to make better optimization decisions when we know
// the probability of a certain branch (e.g. from a profile).
#ifdef PROTOBUF_EXPECT_TRUE_WITH_PROBABILITY
#error PROTOBUF_EXPECT_TRUE_WITH_PROBABILITY was previously defined
#endif
#if ABSL_HAVE_BUILTIN(__builtin_expect_with_probability)
#define PROTOBUF_EXPECT_TRUE_WITH_PROBABILITY(expr, prob) \
  __builtin_expect_with_probability((expr), 1, (prob))
#else
#define PROTOBUF_EXPECT_TRUE_WITH_PROBABILITY(expr, prob) (expr)
#endif

#ifdef PROTOBUF_DEPRECATE_AND_INLINE
#error PROTOBUF_DEPRECATE_AND_INLINE was previously defined
#endif
#if defined(ABSL_DEPRECATE_AND_INLINE)
#define PROTOBUF_DEPRECATE_AND_INLINE() ABSL_DEPRECATE_AND_INLINE()
#else
#define PROTOBUF_DEPRECATE_AND_INLINE() [[deprecated]]
#endif

#ifdef PROTOBUF_NONNULL
#error PROTOBUF_NONNULL was previously defined
#endif
#ifndef PROTOBUF_NONNULL
#define PROTOBUF_NONNULL
#define PROTOBUF_NULLABLE
#endif

namespace google {
namespace protobuf {
namespace internal {
#if defined(PROTOBUF_INTERNAL_ENABLE_DEBUG_COUNTERS)
#define PROTOBUF_DEBUG_COUNTER(name)                                   \
  ([]() -> auto & {                                                    \
    static constexpr const char *counter_name = name;                  \
    static ::google::protobuf::internal::RealDebugCounter counter(counter_name); \
    return counter;                                                    \
  }())

#else  // PROTOBUF_ENABLE_DEBUG_COUNTERS
#define PROTOBUF_DEBUG_COUNTER(name) \
  ::google::protobuf::internal::NoopDebugCounter {}
#endif  // PROTOBUF_ENABLE_DEBUG_COUNTERS
}  // namespace internal
}  // namespace protobuf
}  // namespace google
>>>>>>> 626889fb
<|MERGE_RESOLUTION|>--- conflicted
+++ resolved
@@ -26,8 +26,6 @@
 // detect/prohibit anytime it is #included twice without a corresponding
 // #undef.
 
-<<<<<<< HEAD
-=======
 #ifdef PROTOBUF_PORT_
 #error "port_def.inc included multiple times"
 #endif
@@ -36,7 +34,6 @@
 #include "absl/base/config.h"
 #include "absl/base/macros.h"
 
->>>>>>> 626889fb
 // The definitions in this file are intended to be portable across Clang,
 // GCC, and MSVC. Function-like macros are usable without an #ifdef guard.
 // Syntax macros (for example, attributes) are always defined, although
@@ -71,701 +68,6 @@
 // - MSVC: https://docs.microsoft.com/en-us/visualstudio/releases/2019/release-notes-history
 //         https://docs.microsoft.com/en-us/visualstudio/releasenotes/vs2017-relnotes-history
 
-<<<<<<< HEAD
-// Portable fallbacks for C++20 feature test macros:
-// https://en.cppreference.com/w/cpp/feature_test
-#ifndef __has_cpp_attribute
-#define __has_cpp_attribute(x) 0
-#define PROTOBUF_has_cpp_attribute_DEFINED_
-#endif
-
-// Portable fallback for Clang's __has_feature macro:
-// https://clang.llvm.org/docs/LanguageExtensions.html#has-feature-and-has-extension
-#ifndef __has_feature
-#define __has_feature(x) 0
-#define PROTOBUF_has_feature_DEFINED_
-#endif
-
-// Portable fallback for Clang's __has_warning macro:
-#ifndef __has_warning
-#define __has_warning(x) 0
-#define PROTOBUF_has_warning_DEFINED_
-#endif
-
-// Portable fallbacks for the __has_attribute macro (GCC and Clang):
-// https://clang.llvm.org/docs/LanguageExtensions.html#has-attribute
-// https://gcc.gnu.org/onlinedocs/cpp/_005f_005fhas_005fattribute.html
-#ifndef __has_attribute
-#define __has_attribute(x) 0
-#define PROTOBUF_has_attribute_DEFINED_
-#endif
-
-// Portable fallback for __has_builtin (GCC and Clang):
-// https://clang.llvm.org/docs/LanguageExtensions.html#has-builtin
-// https://gcc.gnu.org/onlinedocs/cpp/_005f_005fhas_005fbuiltin.html
-#ifndef __has_builtin
-#define __has_builtin(x) 0
-#define PROTOBUF_has_builtin_DEFINED_
-#endif
-
-// Portable check for GCC minimum version:
-// https://gcc.gnu.org/onlinedocs/cpp/Common-Predefined-Macros.html
-#if defined(__GNUC__) && defined(__GNUC_MINOR__) \
-    && defined(__GNUC_PATCHLEVEL__)
-#  define PROTOBUF_GNUC_MIN(x, y) \
-  (__GNUC__ > (x) || __GNUC__ == (x) && __GNUC_MINOR__ >= (y))
-#else
-#  define PROTOBUF_GNUC_MIN(x, y) 0
-#endif
-
-// Portable check for MSVC minimum version:
-// https://docs.microsoft.com/en-us/cpp/preprocessor/predefined-macros
-#if defined(_MSC_VER)
-#define PROTOBUF_MSC_VER_MIN(x) (_MSC_VER >= x)
-#else
-#define PROTOBUF_MSC_VER_MIN(x) 0
-#endif
-
-// Portable check for minimum C++ language version:
-// https://en.cppreference.com/w/cpp/preprocessor/replace
-// https://docs.microsoft.com/en-us/cpp/preprocessor/predefined-macros
-#if !defined(_MSVC_LANG)
-#define PROTOBUF_CPLUSPLUS_MIN(x) (__cplusplus >= x)
-#else
-#define PROTOBUF_CPLUSPLUS_MIN(x) (_MSVC_LANG >= x)
-#endif
-
-// Future versions of protobuf will include breaking changes to some APIs.
-// This macro can be set to enable these API changes ahead of time, so that
-// user code can be updated before upgrading versions of protobuf.
-// PROTOBUF_FUTURE_FINAL is used on classes that are historically not marked as
-// final, but that may be marked final in future (breaking) releases.
-// #define PROTOBUF_FUTURE_BREAKING_CHANGES 1
-// #define PROTOBUF_FUTURE_FINAL final
-#define PROTOBUF_FUTURE_FINAL
-
-#ifdef PROTOBUF_VERSION
-#error PROTOBUF_VERSION was previously defined
-#endif
-#define PROTOBUF_VERSION 3020003
-
-#ifdef PROTOBUF_MIN_HEADER_VERSION_FOR_PROTOC
-#error PROTOBUF_MIN_HEADER_VERSION_FOR_PROTOC was previously defined
-#endif
-#define PROTOBUF_MIN_HEADER_VERSION_FOR_PROTOC 3020000
-
-#ifdef PROTOBUF_MIN_PROTOC_VERSION
-#error PROTOBUF_MIN_PROTOC_VERSION was previously defined
-#endif
-#define PROTOBUF_MIN_PROTOC_VERSION 3020000
-
-#ifdef PROTOBUF_VERSION_SUFFIX
-#error PROTOBUF_VERSION_SUFFIX was previously defined
-#endif
-#define PROTOBUF_VERSION_SUFFIX ""
-
-#if defined(PROTOBUF_NAMESPACE) || defined(PROTOBUF_NAMESPACE_ID)
-#error PROTOBUF_NAMESPACE or PROTOBUF_NAMESPACE_ID was previously defined
-#endif
-#define PROTOBUF_NAMESPACE "google::protobuf"
-#define PROTOBUF_NAMESPACE_ID google::protobuf
-#define PROTOBUF_NAMESPACE_OPEN \
-  namespace google {            \
-  namespace protobuf {
-#define PROTOBUF_NAMESPACE_CLOSE \
-  } /* namespace protobuf */     \
-  } /* namespace google */
-
-#ifdef PROTOBUF_ALWAYS_INLINE
-#error PROTOBUF_ALWAYS_INLINE was previously defined
-#endif
-// For functions we want to force inline.
-#if defined(PROTOBUF_NO_INLINE)
-# define PROTOBUF_ALWAYS_INLINE
-#elif PROTOBUF_GNUC_MIN(3, 1)
-# define PROTOBUF_ALWAYS_INLINE __attribute__((always_inline))
-#elif defined(_MSC_VER)
-# define PROTOBUF_ALWAYS_INLINE __forceinline
-#else
-# define PROTOBUF_ALWAYS_INLINE
-#endif
-
-#ifdef PROTOBUF_NDEBUG_INLINE
-#error PROTOBUF_NDEBUG_INLINE was previously defined
-#endif
-// Avoid excessive inlining in non-optimized builds. Without other optimizations
-// the inlining is not going to provide benefits anyway and the huge resulting
-// functions, especially in the proto-generated serialization functions, produce
-// stack frames so large that many tests run into stack overflows (b/32192897).
-#if defined(NDEBUG) || (defined(_MSC_VER) && !defined(_DEBUG))
-# define PROTOBUF_NDEBUG_INLINE PROTOBUF_ALWAYS_INLINE
-#else
-# define PROTOBUF_NDEBUG_INLINE
-#endif
-
-// Note that PROTOBUF_NOINLINE is an attribute applied to functions, to prevent
-// them from being inlined by the compiler. This is different from
-// PROTOBUF_NO_INLINE, which is a user-supplied macro that disables forced
-// inlining by PROTOBUF_(ALWAYS|NDEBUG)_INLINE.
-#ifdef PROTOBUF_NOINLINE
-#error PROTOBUF_NOINLINE was previously defined
-#endif
-#if PROTOBUF_GNUC_MIN(3, 1)
-# define PROTOBUF_NOINLINE __attribute__((noinline))
-#elif defined(_MSC_VER)
-// Seems to have been around since at least Visual Studio 2005
-# define PROTOBUF_NOINLINE __declspec(noinline)
-#endif
-
-#ifdef PROTOBUF_MUSTTAIL
-#error PROTOBUF_MUSTTAIL was previously defined
-#endif
-#ifdef PROTOBUF_TAILCALL
-#error PROTOBUF_TAILCALL was previously defined
-#endif
-#if __has_cpp_attribute(clang::musttail) && !defined(__arm__) && \
-    !defined(_ARCH_PPC) && !defined(__wasm__) &&                 \
-    !(defined(_MSC_VER) && defined(_M_IX86))
-#  ifndef PROTO2_OPENSOURCE
-// Compilation fails on ARM32: b/195943306
-// Compilation fails on powerpc64le: b/187985113
-// Compilation fails on X86 Windows:
-// https://github.com/llvm/llvm-project/issues/53271
-#  endif
-#define PROTOBUF_MUSTTAIL [[clang::musttail]]
-#define PROTOBUF_TAILCALL true
-#else
-#define PROTOBUF_MUSTTAIL
-#define PROTOBUF_TAILCALL false
-#endif
-
-#ifdef PROTOBUF_EXCLUSIVE_LOCKS_REQUIRED
-#error PROTOBUF_EXCLUSIVE_LOCKS_REQUIRED was previously defined
-#endif
-#if __has_attribute(exclusive_locks_required)
-#define PROTOBUF_EXCLUSIVE_LOCKS_REQUIRED(...) \
-  __attribute__((exclusive_locks_required(__VA_ARGS__)))
-#else
-#define PROTOBUF_EXCLUSIVE_LOCKS_REQUIRED(...)
-#endif
-
-#ifdef PROTOBUF_NO_THREAD_SAFETY_ANALYSIS
-#error PROTOBUF_NO_THREAD_SAFETY_ANALYSIS was previously defined
-#endif
-#if __has_attribute(no_thread_safety_analysis)
-#define PROTOBUF_NO_THREAD_SAFETY_ANALYSIS \
-  __attribute__((no_thread_safety_analysis))
-#else
-#define PROTOBUF_NO_THREAD_SAFETY_ANALYSIS
-#endif
-
-#ifdef PROTOBUF_GUARDED_BY
-#error PROTOBUF_GUARDED_BY was previously defined
-#endif
-#if __has_attribute(guarded_by)
-#define PROTOBUF_GUARDED_BY(x) __attribute__((guarded_by(x)))
-#else
-#define PROTOBUF_GUARDED_BY(x)
-#endif
-
-#ifdef PROTOBUF_LOCKS_EXCLUDED
-#error PROTOBUF_LOCKS_EXCLUDED was previously defined
-#endif
-#if __has_attribute(locks_excluded)
-#define PROTOBUF_LOCKS_EXCLUDED(...) \
-  __attribute__((locks_excluded(__VA_ARGS__)))
-#else
-#define PROTOBUF_LOCKS_EXCLUDED(...)
-#endif
-
-#ifdef PROTOBUF_COLD
-#error PROTOBUF_COLD was previously defined
-#endif
-#if __has_attribute(cold) || PROTOBUF_GNUC_MIN(4, 3)
-# define PROTOBUF_COLD __attribute__((cold))
-#else
-# define PROTOBUF_COLD
-#endif
-
-#ifdef PROTOBUF_SECTION_VARIABLE
-#error PROTOBUF_SECTION_VARIABLE was previously defined
-#endif
-#if (__has_attribute(section) || defined(__GNUC__)) && defined(__ELF__)
-// Place a variable in the given ELF section.
-# define PROTOBUF_SECTION_VARIABLE(x) __attribute__((section(#x)))
-#else
-# define PROTOBUF_SECTION_VARIABLE(x)
-#endif
-
-#if defined(PROTOBUF_DEPRECATED)
-#error PROTOBUF_DEPRECATED was previously defined
-#endif
-#if defined(PROTOBUF_DEPRECATED_MSG)
-#error PROTOBUF_DEPRECATED_MSG was previously defined
-#endif
-#if defined(PROTOBUF_ALLOW_DEPRECATED)
-# define PROTOBUF_DEPRECATED
-# define PROTOBUF_DEPRECATED_MSG(msg)
-#elif __has_attribute(deprecated) || PROTOBUF_GNUC_MIN(3, 0)
-# define PROTOBUF_DEPRECATED __attribute__((deprecated))
-# define PROTOBUF_DEPRECATED_MSG(msg) __attribute__((deprecated(msg)))
-#elif defined(_MSC_VER)
-# define PROTOBUF_DEPRECATED __declspec(deprecated)
-# define PROTOBUF_DEPRECATED_MSG(msg) __declspec(deprecated(msg))
-#else
-# define PROTOBUF_DEPRECATED
-# define PROTOBUF_DEPRECATED_MSG(msg)
-#endif
-
-#if defined(PROTOBUF_DEPRECATED_ENUM)
-#error PROTOBUF_DEPRECATED_ENUM was previously defined
-#endif
-#if defined(PROTOBUF_ALLOW_DEPRECATED)
-# define PROTOBUF_DEPRECATED_ENUM
-#elif defined(__clang__) || PROTOBUF_GNUC_MIN(6, 0)
-// https://gcc.gnu.org/gcc-6/changes.html
-# define PROTOBUF_DEPRECATED_ENUM __attribute__((deprecated))
-#else
-# define PROTOBUF_DEPRECATED_ENUM
-#endif
-
-#ifdef PROTOBUF_FUNC_ALIGN
-#error PROTOBUF_FUNC_ALIGN was previously defined
-#endif
-#if __has_attribute(aligned) || PROTOBUF_GNUC_MIN(4, 3)
-#define PROTOBUF_FUNC_ALIGN(bytes) __attribute__((aligned(bytes)))
-#else
-#define PROTOBUF_FUNC_ALIGN(bytes)
-#endif
-
-#ifdef PROTOBUF_RETURNS_NONNULL
-#error PROTOBUF_RETURNS_NONNULL was previously defined
-#endif
-#if __has_attribute(returns_nonnull) || PROTOBUF_GNUC_MIN(4, 9)
-#define PROTOBUF_RETURNS_NONNULL __attribute__((returns_nonnull))
-#else
-#define PROTOBUF_RETURNS_NONNULL
-#endif
-
-#ifdef PROTOBUF_ATTRIBUTE_REINITIALIZES
-#error PROTOBUF_ATTRIBUTE_REINITIALIZES was previously defined
-#endif
-#if __has_cpp_attribute(clang::reinitializes)
-#define PROTOBUF_ATTRIBUTE_REINITIALIZES [[clang::reinitializes]]
-#else
-#define PROTOBUF_ATTRIBUTE_REINITIALIZES
-#endif
-
-// The minimum library version which works with the current version of the
-// headers.
-#define GOOGLE_PROTOBUF_MIN_LIBRARY_VERSION 3020000
-
-#ifdef PROTOBUF_RTTI
-#error PROTOBUF_RTTI was previously defined
-#endif
-#if defined(GOOGLE_PROTOBUF_NO_RTTI) && GOOGLE_PROTOBUF_NO_RTTI
-// A user-provided definition GOOGLE_PROTOBUF_NO_RTTI=1 disables RTTI.
-#define PROTOBUF_RTTI 0
-#elif defined(__cpp_rtti)
-// https://en.cppreference.com/w/cpp/feature_test
-#define PROTOBUF_RTTI 1
-#elif __has_feature(cxx_rtti)
-// https://clang.llvm.org/docs/LanguageExtensions.html#c-rtti
-#define PROTOBUF_RTTI 1
-#elif defined(__GXX_RTTI)
-// https://gcc.gnu.org/onlinedocs/cpp/Common-Predefined-Macros.html
-#define PROTOBUF_RTTI 1
-#elif defined(_CPPRTTI)
-// https://docs.microsoft.com/en-us/cpp/build/reference/gr-enable-run-time-type-information
-#define PROTOBUF_RTTI 1
-#else
-#define PROTOBUF_RTTI 0
-#endif
-
-// Returns the offset of the given field within the given aggregate type.
-// This is equivalent to the ANSI C offsetof() macro.  However, according
-// to the C++ standard, offsetof() only works on POD types, and GCC
-// enforces this requirement with a warning.  In practice, this rule is
-// unnecessarily strict; there is probably no compiler or platform on
-// which the offsets of the direct fields of a class are non-constant.
-// Fields inherited from superclasses *can* have non-constant offsets,
-// but that's not what this macro will be used for.
-#ifdef PROTOBUF_FIELD_OFFSET
-#error PROTOBUF_FIELD_OFFSET was previously defined
-#endif
-#if defined(__clang__)
-// For Clang we use __builtin_offsetof() and suppress the warning,
-// to avoid Control Flow Integrity and UBSan vptr sanitizers from
-// crashing while trying to validate the invalid reinterpret_casts.
-#define PROTOBUF_FIELD_OFFSET(TYPE, FIELD)                   \
-  _Pragma("clang diagnostic push")                           \
-  _Pragma("clang diagnostic ignored \"-Winvalid-offsetof\"") \
-  __builtin_offsetof(TYPE, FIELD)                            \
-  _Pragma("clang diagnostic pop")
-#elif PROTOBUF_GNUC_MIN(4, 8)
-#define PROTOBUF_FIELD_OFFSET(TYPE, FIELD) __builtin_offsetof(TYPE, FIELD)
-#else  // defined(__clang__)
-// Note that we calculate relative to the pointer value 16 here since if we
-// just use zero, GCC complains about dereferencing a NULL pointer.  We
-// choose 16 rather than some other number just in case the compiler would
-// be confused by an unaligned pointer.
-#define PROTOBUF_FIELD_OFFSET(TYPE, FIELD)                                \
-  static_cast< ::uint32_t>(reinterpret_cast<const char*>(                   \
-                             &reinterpret_cast<const TYPE*>(16)->FIELD) - \
-                         reinterpret_cast<const char*>(16))
-#endif
-
-#ifdef PROTOBUF_EXPORT
-#error PROTOBUF_EXPORT was previously defined
-#endif
-
-#if defined(PROTOBUF_USE_DLLS) && defined(_MSC_VER)
-# if defined(LIBPROTOBUF_EXPORTS)
-#  define PROTOBUF_EXPORT __declspec(dllexport)
-#  define PROTOBUF_EXPORT_TEMPLATE_DECLARE
-#  define PROTOBUF_EXPORT_TEMPLATE_DEFINE __declspec(dllexport)
-#  define PROTOBUF_CONSTINIT_WITH_PTR PROTOBUF_CONSTINIT
-# else
-#  define PROTOBUF_EXPORT __declspec(dllimport)
-#  define PROTOBUF_EXPORT_TEMPLATE_DECLARE
-#  define PROTOBUF_EXPORT_TEMPLATE_DEFINE __declspec(dllimport)
-// Pointers to dllimport extern variables on Windows require a static
-// initialization and cannot be constant-initialized. This macro disables
-// constinit in files where we cannot support it.
-#  define PROTOBUF_CONSTINIT_WITH_PTR
-# endif  // defined(LIBPROTOBUF_EXPORTS)
-#elif defined(PROTOBUF_USE_DLLS) && defined(LIBPROTOBUF_EXPORTS)
-# define PROTOBUF_EXPORT __attribute__((visibility("default")))
-# define PROTOBUF_EXPORT_TEMPLATE_DECLARE __attribute__((visibility("default")))
-# define PROTOBUF_EXPORT_TEMPLATE_DEFINE
-# define PROTOBUF_CONSTINIT_WITH_PTR PROTOBUF_CONSTINIT
-#else
-# define PROTOBUF_EXPORT
-# define PROTOBUF_EXPORT_TEMPLATE_DECLARE
-# define PROTOBUF_EXPORT_TEMPLATE_DEFINE
-# define PROTOBUF_CONSTINIT_WITH_PTR PROTOBUF_CONSTINIT
-#endif
-
-#ifdef PROTOC_EXPORT
-#error PROTOC_EXPORT was previously defined
-#endif
-
-#if defined(PROTOBUF_USE_DLLS) && defined(_MSC_VER)
-# if defined(LIBPROTOC_EXPORTS)
-#  define PROTOC_EXPORT __declspec(dllexport)
-# else
-#  define PROTOC_EXPORT __declspec(dllimport)
-# endif  // defined(LIBPROTOC_EXPORTS)
-#elif defined(PROTOBUF_USE_DLLS) && defined(LIBPROTOC_EXPORTS)
-# define PROTOC_EXPORT __attribute__((visibility("default")))
-#else
-# define PROTOC_EXPORT
-#endif
-
-#if defined(PROTOBUF_PREDICT_TRUE) || defined(PROTOBUF_PREDICT_FALSE)
-#error PROTOBUF_PREDICT_(TRUE|FALSE) was previously defined
-#endif
-#if PROTOBUF_GNUC_MIN(3, 0)
-# define PROTOBUF_PREDICT_TRUE(x) (__builtin_expect(false || (x), true))
-# define PROTOBUF_PREDICT_FALSE(x) (__builtin_expect(false || (x), false))
-#else
-# define PROTOBUF_PREDICT_TRUE(x) (x)
-# define PROTOBUF_PREDICT_FALSE(x) (x)
-#endif
-
-#ifdef PROTOBUF_NODISCARD
-#error PROTOBUF_NODISCARD was previously defined
-#endif
-#if __has_cpp_attribute(nodiscard) && PROTOBUF_CPLUSPLUS_MIN(201703L)
-#define PROTOBUF_NODISCARD [[nodiscard]]
-#elif __has_attribute(warn_unused_result) || PROTOBUF_GNUC_MIN(4, 8)
-#define PROTOBUF_NODISCARD __attribute__((warn_unused_result))
-#else
-#define PROTOBUF_NODISCARD
-#endif
-
-// Enable all stable experiments if this flag is set.  This allows us to group
-// all of these experiments under a single build flag, which can be enabled in
-// the protobuf.stable-experiments TAP project.
-#ifdef PROTOBUF_ENABLE_STABLE_EXPERIMENTS
-#define PROTOBUF_FORCE_MESSAGE_OWNED_ARENA
-#endif  // !PROTOBUF_ENABLE_STABLE_EXPERIMENTS
-
-#ifdef PROTOBUF_FORCE_COPY_IN_RELEASE
-#error PROTOBUF_FORCE_COPY_IN_RELEASE was previously defined
-#endif
-
-#ifdef PROTOBUF_FORCE_COPY_IN_SWAP
-#error PROTOBUF_FORCE_COPY_IN_SWAP was previously defined
-#endif
-
-#ifdef PROTOBUF_FORCE_COPY_IN_MOVE
-#error PROTOBUF_FORCE_COPY_IN_MOVE was previously defined
-#endif
-
-// Force copy the default string to a string field so that non-optimized builds
-// have harder-to-rely-on address stability.
-#ifdef PROTOBUF_FORCE_COPY_DEFAULT_STRING
-#error PROTOBUF_FORCE_COPY_DEFAULT_STRING was previously defined
-#endif
-
-#ifdef PROTOBUF_FALLTHROUGH_INTENDED
-#error PROTOBUF_FALLTHROUGH_INTENDED was previously defined
-#endif
-#if __has_cpp_attribute(fallthrough)
-#define PROTOBUF_FALLTHROUGH_INTENDED [[fallthrough]]
-#elif __has_feature(cxx_attributes) && __has_warning("-Wimplicit-fallthrough")
-#define PROTOBUF_FALLTHROUGH_INTENDED [[clang::fallthrough]]
-#elif PROTOBUF_GNUC_MIN(7, 0)
-#define PROTOBUF_FALLTHROUGH_INTENDED [[gnu::fallthrough]]
-#else
-#define PROTOBUF_FALLTHROUGH_INTENDED
-#endif
-
-// PROTOBUF_ASSUME(pred) tells the compiler that it can assume pred is true. To
-// be safe, we also validate the assumption with a GOOGLE_DCHECK in unoptimized
-// builds. The macro does not do anything useful if the compiler does not
-// support __builtin_assume.
-#ifdef PROTOBUF_ASSUME
-#error PROTOBUF_ASSUME was previously defined
-#endif
-#if __has_builtin(__builtin_assume)
-#define PROTOBUF_ASSUME(pred) \
-  GOOGLE_DCHECK(pred);               \
-  __builtin_assume(pred)
-#else
-#define PROTOBUF_ASSUME(pred) GOOGLE_DCHECK(pred)
-#endif
-
-// Specify memory alignment for structs, classes, etc.
-// Use like:
-//   class PROTOBUF_ALIGNAS(16) MyClass { ... }
-//   PROTOBUF_ALIGNAS(16) int array[4];
-//
-// In most places you can use the C++11 keyword "alignas", which is preferred.
-//
-// But compilers have trouble mixing __attribute__((...)) syntax with
-// alignas(...) syntax.
-//
-// Doesn't work in clang or gcc:
-//   struct alignas(16) __attribute__((packed)) S { char c; };
-// Works in clang but not gcc:
-//   struct __attribute__((packed)) alignas(16) S2 { char c; };
-// Works in clang and gcc:
-//   struct alignas(16) S3 { char c; } __attribute__((packed));
-//
-// There are also some attributes that must be specified *before* a class
-// definition: visibility (used for exporting functions/classes) is one of
-// these attributes. This means that it is not possible to use alignas() with a
-// class that is marked as exported.
-#ifdef PROTOBUF_ALIGNAS
-#error PROTOBUF_ALIGNAS was previously defined
-#endif
-#if defined(_MSC_VER)
-#define PROTOBUF_ALIGNAS(byte_alignment) __declspec(align(byte_alignment))
-#elif PROTOBUF_GNUC_MIN(3, 0)
-#define PROTOBUF_ALIGNAS(byte_alignment) \
-  __attribute__((aligned(byte_alignment)))
-#else
-#define PROTOBUF_ALIGNAS(byte_alignment) alignas(byte_alignment)
-#endif
-
-#ifdef PROTOBUF_FINAL
-#error PROTOBUF_FINAL was previously defined
-#endif
-#define PROTOBUF_FINAL final
-
-#ifdef PROTOBUF_THREAD_LOCAL
-#error PROTOBUF_THREAD_LOCAL was previously defined
-#endif
-#if defined(_MSC_VER)
-#define PROTOBUF_THREAD_LOCAL __declspec(thread)
-#else
-#define PROTOBUF_THREAD_LOCAL __thread
-#endif
-
-// For enabling message owned arena, one major blocker is semantic change from
-// moving to copying when there is ownership transfer (e.g., move ctor, swap,
-// set allocated, release). This change not only causes performance regression
-// but also breaks users code (e.g., dangling reference). For top-level
-// messages, since it owns the arena, we can mitigate the issue by transferring
-// ownership of arena. However, we cannot do that for nested messages. In order
-// to tell how many usages of nested messages affected by message owned arena,
-// we need to simulate the arena ownership.
-// This experiment is purely for the purpose of gathering data. All code guarded
-// by this flag is supposed to be removed after this experiment.
-#define PROTOBUF_MESSAGE_OWNED_ARENA_EXPERIMENT
-#ifdef PROTOBUF_CONSTINIT
-#error PROTOBUF_CONSTINIT was previously defined
-#endif
-#if defined(__cpp_constinit)
-#define PROTOBUF_CONSTINIT constinit
-#define PROTOBUF_CONSTEXPR constexpr
-// Some older Clang versions incorrectly raise an error about
-// constant-initializing weak default instance pointers. Versions 12.0 and
-// higher seem to work, except that XCode 12.5.1 shows the error even though it
-// uses Clang 12.0.5.
-#elif __has_cpp_attribute(clang::require_constant_initialization) && \
-    ((defined(__APPLE__) && __clang_major__ >= 13) ||                \
-     (!defined(__APPLE__) && __clang_major__ >= 12))
-#define PROTOBUF_CONSTINIT [[clang::require_constant_initialization]]
-#define PROTOBUF_CONSTEXPR constexpr
-#elif PROTOBUF_GNUC_MIN(12, 0)
-#define PROTOBUF_CONSTINIT __constinit
-#define PROTOBUF_CONSTEXPR constexpr
-#else
-#define PROTOBUF_CONSTINIT
-#define PROTOBUF_CONSTEXPR inline
-#endif
-
-// Some globals with an empty non-trivial destructor are annotated with
-// no_destroy for performance reasons. It reduces the cost of these globals in
-// non-opt mode and under sanitizers.
-#ifdef PROTOBUF_ATTRIBUTE_NO_DESTROY
-#error PROTOBUF_ATTRIBUTE_NO_DESTROY was previously defined
-#endif
-#if __has_cpp_attribute(clang::no_destroy)
-#define PROTOBUF_ATTRIBUTE_NO_DESTROY [[clang::no_destroy]]
-#else
-#define PROTOBUF_ATTRIBUTE_NO_DESTROY
-#endif
-
-// Force clang to always emit complete debug info for a type.
-// Clang uses constructor homing to determine when to emit debug info for a
-// type. If the constructor of a type is never used, which can happen in some
-// cases where member variables are constructed in place for optimization
-// purposes (see b/208803175 for an example), the type will have incomplete
-// debug info unless this attribute is used.
-#ifdef PROTOBUF_ATTRIBUTE_STANDALONE_DEBUG
-#error PROTOBUF_ATTRIBUTE_STANDALONE_DEBUG was previously defined
-#endif
-#if __has_cpp_attribute(clang::standalone_debug)
-#define PROTOBUF_ATTRIBUTE_STANDALONE_DEBUG [[clang::standalone_debug]]
-#else
-#define PROTOBUF_ATTRIBUTE_STANDALONE_DEBUG
-#endif
-
-// Protobuf extensions and reflection require registration of the protos linked
-// in the binary. Not until everything is registered does the runtime have a
-// complete view on all protos. When code is using reflection or extensions
-// in between registration calls this can lead to surprising behavior. By
-// having the registration run first we mitigate this scenario.
-// Highest priority is 101. We use 102 for registration, to allow code that
-// really wants to higher priority to still beat us. Some initialization happens
-// at higher priority, though, since it is needed before registration.
-#ifdef PROTOBUF_ATTRIBUTE_INIT_PRIORITY1
-#error PROTOBUF_ATTRIBUTE_INIT_PRIORITY1 was previously defined
-#endif
-#ifdef PROTOBUF_ATTRIBUTE_INIT_PRIORITY2
-#error PROTOBUF_ATTRIBUTE_INIT_PRIORITY2 was previously defined
-#endif
-#if PROTOBUF_GNUC_MIN(3, 0) && (!defined(__APPLE__) || defined(__clang__)) && \
-    !((defined(sun) || defined(__sun)) &&                                     \
-      (defined(__SVR4) || defined(__svr4__)))
-#define PROTOBUF_ATTRIBUTE_INIT_PRIORITY1 __attribute__((init_priority((101))))
-#define PROTOBUF_ATTRIBUTE_INIT_PRIORITY2 __attribute__((init_priority((102))))
-#else
-#define PROTOBUF_ATTRIBUTE_INIT_PRIORITY1
-#define PROTOBUF_ATTRIBUTE_INIT_PRIORITY2
-#endif
-
-#ifdef PROTOBUF_PRAGMA_INIT_SEG
-#error PROTOBUF_PRAGMA_INIT_SEG was previously defined
-#endif
-#ifdef _MSC_VER
-#define PROTOBUF_PRAGMA_INIT_SEG __pragma(init_seg(lib))
-#else
-#define PROTOBUF_PRAGMA_INIT_SEG
-#endif
-
-#ifdef PROTOBUF_ATTRIBUTE_WEAK
-#error PROTOBUF_ATTRIBUTE_WEAK was previously defined
-#endif
-#if __has_attribute(weak) && \
-    !defined(__APPLE__) && \
-    (!defined(_WIN32) || __clang_major__ < 9) && \
-    !defined(__MINGW32__)
-#define PROTOBUF_ATTRIBUTE_WEAK __attribute__((weak))
-#define PROTOBUF_HAVE_ATTRIBUTE_WEAK 1
-#else
-#define PROTOBUF_ATTRIBUTE_WEAK
-#define PROTOBUF_HAVE_ATTRIBUTE_WEAK 0
-#endif
-
-// Macros to detect sanitizers.
-#ifdef PROTOBUF_ASAN
-#error PROTOBUF_ASAN was previously defined
-#endif
-#ifdef PROTOBUF_MSAN
-#error PROTOBUF_MSAN was previously defined
-#endif
-#ifdef PROTOBUF_TSAN
-#error PROTOBUF_TSAN was previously defined
-#endif
-#if defined(__clang__)
-#  if __has_feature(address_sanitizer)
-#    define PROTOBUF_ASAN 1
-#  endif
-#  if __has_feature(thread_sanitizer)
-#    define PROTOBUF_TSAN 1
-#  endif
-#  if __has_feature(memory_sanitizer)
-#    define PROTOBUF_MSAN 1
-#  endif
-#elif PROTOBUF_GNUC_MIN(3, 0)
-// Double-guard is needed for -Wundef:
-#  ifdef __SANITIZE_ADDRESS__
-#  if    __SANITIZE_ADDRESS__
-#    define PROTOBUF_ASAN 1
-#  endif
-#  endif
-#  ifdef __SANITIZE_THREAD__
-#  if    __SANITIZE_THREAD__
-#    define PROTOBUF_TSAN 1
-#  endif
-#  endif
-#endif
-
-// Tail call table-driven parsing can be enabled by defining
-// PROTOBUF_EXPERIMENTAL_USE_TAIL_CALL_TABLE_PARSER at compilation time. Note
-// that this macro is for small-scale testing only, and is not supported.
-#ifdef PROTOBUF_TAIL_CALL_TABLE_PARSER_ENABLED
-#error PROTOBUF_TAIL_CALL_TABLE_PARSER_ENABLED was previously declared
-#endif
-#if defined(PROTOBUF_EXPERIMENTAL_USE_TAIL_CALL_TABLE_PARSER)
-#define PROTOBUF_TAIL_CALL_TABLE_PARSER_ENABLED 1
-#endif
-
-#define PROTOBUF_TC_PARAM_DECL                                 \
-  ::google::protobuf::MessageLite *msg, const char *ptr,                 \
-      ::google::protobuf::internal::ParseContext *ctx,                   \
-      const ::google::protobuf::internal::TcParseTableBase *table,       \
-      uint64_t hasbits, ::google::protobuf::internal::TcFieldData data
-
-#ifdef PROTOBUF_UNUSED
-#error PROTOBUF_UNUSED was previously defined
-#endif
-#if __has_cpp_attribute(maybe_unused) || \
-    (PROTOBUF_MSC_VER_MIN(1911) && PROTOBUF_CPLUSPLUS_MIN(201703L))
-#define PROTOBUF_UNUSED [[maybe_unused]]
-#elif __has_attribute(unused) || PROTOBUF_GNUC_MIN(3, 0)
-#define PROTOBUF_UNUSED __attribute__((__unused__))
-#else
-#define PROTOBUF_UNUSED
-#endif
-
-#if __has_attribute(no_sanitize)
-#define PROTOBUF_NO_SANITIZE(...) __attribute__((no_sanitize(__VA_ARGS__)))
-#else
-#define PROTOBUF_NO_SANITIZE(...)
-#endif
-
-// ThreadSafeArenaz is turned off completely in opensource builds.
-
-// Windows declares several inconvenient macro names.  We #undef them and then
-// restore them in port_undef.inc.
-#ifdef _MSC_VER
-=======
 // Portable check for gcc-style atomic built-ins
 #if ABSL_HAVE_BUILTIN(__atomic_load_n)
 #define PROTOBUF_BUILTIN_ATOMIC 1
@@ -1359,7 +661,6 @@
 #ifdef _WIN32
 #pragma push_macro("CompareString")
 #undef CompareString
->>>>>>> 626889fb
 #pragma push_macro("CREATE_NEW")
 #undef CREATE_NEW
 #pragma push_macro("DELETE")
@@ -1374,8 +675,6 @@
 #undef ERROR_INSTALL_FAILED
 #pragma push_macro("ERROR_NOT_FOUND")
 #undef ERROR_NOT_FOUND
-<<<<<<< HEAD
-=======
 #pragma push_macro("ERROR_RETRY")
 #undef ERROR_RETRY
 #pragma push_macro("ERROR_TIMEOUT")
@@ -1384,7 +683,6 @@
 #undef GetClassName
 #pragma push_macro("GetCurrentTime")
 #undef GetCurrentTime
->>>>>>> 626889fb
 #pragma push_macro("GetMessage")
 #undef GetMessage
 #pragma push_macro("GetObject")
@@ -1413,11 +711,8 @@
 #undef REASON_UNKNOWN
 #pragma push_macro("SERVICE_DISABLED")
 #undef SERVICE_DISABLED
-<<<<<<< HEAD
-=======
 #pragma push_macro("SERVICE_STOP")
 #undef SERVICE_STOP
->>>>>>> 626889fb
 #pragma push_macro("SEVERITY_ERROR")
 #undef SEVERITY_ERROR
 #pragma push_macro("STATUS_PENDING")
@@ -1426,14 +721,6 @@
 #undef STRICT
 #pragma push_macro("timezone")
 #undef timezone
-<<<<<<< HEAD
-#endif  // _MSC_VER
-
-#ifdef __APPLE__
-// Inconvenient macro names from usr/include/math.h in some macOS SDKs.
-#pragma push_macro("DOMAIN")
-#undef DOMAIN
-=======
 #pragma push_macro("TRUE")
 #undef TRUE
 #pragma push_macro("FALSE")
@@ -1441,17 +728,11 @@
 #endif  // _WIN32
 
 #ifdef __APPLE__
->>>>>>> 626889fb
 // Inconvenient macro names from /usr/include/mach/boolean.h in some macOS SDKs.
 #pragma push_macro("TRUE")
 #undef TRUE
 #pragma push_macro("FALSE")
 #undef FALSE
-<<<<<<< HEAD
-#endif  // __APPLE__
-
-#if defined(__clang__) || PROTOBUF_GNUC_MIN(3, 0) || defined(_MSC_VER)
-=======
 // Inconvenient macro names from usr/include/sys/syslimits.h in some macOS SDKs.
 #pragma push_macro("UID_MAX")
 #undef UID_MAX
@@ -1484,37 +765,21 @@
 #endif  // __FreeBSD__
 
 #if defined(__clang__) || defined(__GNUC__) || defined(_MSC_VER)
->>>>>>> 626889fb
 // Don't let Objective-C Macros interfere with proto identifiers with the same
 // name.
 #pragma push_macro("DEBUG")
 #undef DEBUG
-<<<<<<< HEAD
-#endif // defined(__clang__) || PROTOBUF_GNUC_MIN(3, 0) || defined(_MSC_VER)
-
-#if defined(__clang__)
-=======
 #endif // defined(__clang__) || defined(__GNUC__) || defined(_MSC_VER)
 
 // Protobuf does not support building with a number of warnings that are noisy
 // (and of variable quality across compiler versions) or impossible to implement
 // effectively but which people turn on anyways.
 #ifdef __clang__
->>>>>>> 626889fb
 #pragma clang diagnostic push
 // -Wshorten-64-to-32 is a typical pain where we diff pointers.
 //   char* p = strchr(s, '\n');
 //   return p ? p - s : -1;
 #pragma clang diagnostic ignored "-Wshorten-64-to-32"
-<<<<<<< HEAD
-#elif PROTOBUF_GNUC_MIN(3, 0)
-// GCC does not allow disabling diagnostics within an expression:
-// https://gcc.gnu.org/bugzilla/show_bug.cgi?id=60875, so we disable this one
-// globally even though it's only used for PROTOBUF_FIELD_OFFSET.
-#pragma GCC diagnostic push
-#pragma GCC diagnostic ignored "-Winvalid-offsetof"
-#endif
-=======
 // Turn on -Wdeprecated-enum-enum-conversion. This deprecation comes in C++20
 // via http://wg21.link/p1120r0.
 #pragma clang diagnostic error "-Wdeprecated-enum-enum-conversion"
@@ -1577,7 +842,6 @@
 #pragma GCC diagnostic ignored "-Wrestrict"
 #endif
 #endif  // __GNUC__
->>>>>>> 626889fb
 
 // Silence some MSVC warnings in all our code.
 #ifdef _MSC_VER
@@ -1595,31 +859,6 @@
 #pragma warning(disable: 4125)
 #endif
 
-<<<<<<< HEAD
-// We don't want code outside port_def doing complex testing, so
-// remove our portable condition test macros to nudge folks away from
-// using it themselves.
-#ifdef PROTOBUF_has_cpp_attribute_DEFINED_
-#  undef __has_cpp_attribute
-#  undef PROTOBUF_has_cpp_attribute_DEFINED_
-#endif
-#ifdef PROTOBUF_has_feature_DEFINED_
-#  undef __has_feature
-#  undef PROTOBUF_has_feature_DEFINED_
-#endif
-#ifdef PROTOBUF_has_warning_DEFINED_
-#  undef __has_warning
-#  undef PROTOBUF_has_warning_DEFINED_
-#endif
-#ifdef PROTOBUF_has_attribute_DEFINED_
-#  undef __has_attribute
-#  undef PROTOBUF_has_attribute_DEFINED_
-#endif
-#ifdef PROTOBUF_has_builtin_DEFINED_
-#  undef __has_builtin
-#  undef PROTOBUF_has_builtin_DEFINED_
-#endif
-=======
 #if defined(PROTOBUF_ENABLE_DEBUG_LOGGING_MAY_LEAK_PII) && \
     PROTOBUF_ENABLE_DEBUG_LOGGING_MAY_LEAK_PII
 #define PROTOBUF_DEBUG true
@@ -1722,5 +961,4 @@
 #endif  // PROTOBUF_ENABLE_DEBUG_COUNTERS
 }  // namespace internal
 }  // namespace protobuf
-}  // namespace google
->>>>>>> 626889fb
+}  // namespace google