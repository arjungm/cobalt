--- conflicted
+++ resolved
@@ -1,41 +1,11 @@
 // Protocol Buffers - Google's data interchange format
 // Copyright 2008 Google Inc.  All rights reserved.
 //
-<<<<<<< HEAD
-// Redistribution and use in source and binary forms, with or without
-// modification, are permitted provided that the following conditions are
-// met:
-//
-//     * Redistributions of source code must retain the above copyright
-// notice, this list of conditions and the following disclaimer.
-//     * Redistributions in binary form must reproduce the above
-// copyright notice, this list of conditions and the following disclaimer
-// in the documentation and/or other materials provided with the
-// distribution.
-//     * Neither the name of Google Inc. nor the names of its
-// contributors may be used to endorse or promote products derived from
-// this software without specific prior written permission.
-//
-// THIS SOFTWARE IS PROVIDED BY THE COPYRIGHT HOLDERS AND CONTRIBUTORS
-// "AS IS" AND ANY EXPRESS OR IMPLIED WARRANTIES, INCLUDING, BUT NOT
-// LIMITED TO, THE IMPLIED WARRANTIES OF MERCHANTABILITY AND FITNESS FOR
-// A PARTICULAR PURPOSE ARE DISCLAIMED. IN NO EVENT SHALL THE COPYRIGHT
-// OWNER OR CONTRIBUTORS BE LIABLE FOR ANY DIRECT, INDIRECT, INCIDENTAL,
-// SPECIAL, EXEMPLARY, OR CONSEQUENTIAL DAMAGES (INCLUDING, BUT NOT
-// LIMITED TO, PROCUREMENT OF SUBSTITUTE GOODS OR SERVICES; LOSS OF USE,
-// DATA, OR PROFITS; OR BUSINESS INTERRUPTION) HOWEVER CAUSED AND ON ANY
-// THEORY OF LIABILITY, WHETHER IN CONTRACT, STRICT LIABILITY, OR TORT
-// (INCLUDING NEGLIGENCE OR OTHERWISE) ARISING IN ANY WAY OUT OF THE USE
-// OF THIS SOFTWARE, EVEN IF ADVISED OF THE POSSIBILITY OF SUCH DAMAGE.
-
-#include <google/protobuf/arenastring.h>
-=======
 // Use of this source code is governed by a BSD-style
 // license that can be found in the LICENSE file or at
 // https://developers.google.com/open-source/licenses/bsd
 
 #include "google/protobuf/arenastring.h"
->>>>>>> 626889fb
 
 #include <algorithm>
 #include <cstdint>
@@ -46,20 +16,6 @@
 #include <utility>
 #include <vector>
 
-<<<<<<< HEAD
-#include <google/protobuf/stubs/logging.h>
-#include <google/protobuf/stubs/common.h>
-#include <google/protobuf/io/coded_stream.h>
-#include <google/protobuf/io/zero_copy_stream_impl.h>
-#include <google/protobuf/generated_message_util.h>
-#include <google/protobuf/message_lite.h>
-#include <gtest/gtest.h>
-#include <google/protobuf/stubs/strutil.h>
-
-
-// Must be included last.
-#include <google/protobuf/port_def.inc>
-=======
 #include <gmock/gmock.h>
 #include <gtest/gtest.h>
 #include "absl/log/absl_check.h"
@@ -74,7 +30,6 @@
 
 // Must be included last.
 #include "google/protobuf/port_def.inc"
->>>>>>> 626889fb
 
 namespace google {
 namespace protobuf {
@@ -83,7 +38,6 @@
 
 const internal::LazyString nonempty_default{{{"default", 7}}, {nullptr}};
 const std::string* empty_default = &internal::GetEmptyString();
-<<<<<<< HEAD
 
 class SingleArena : public testing::TestWithParam<bool> {
  public:
@@ -95,19 +49,6 @@
 
 INSTANTIATE_TEST_SUITE_P(ArenaString, SingleArena, testing::Bool());
 
-=======
-
-class SingleArena : public testing::TestWithParam<bool> {
- public:
-  std::unique_ptr<Arena> GetArena() {
-    if (this->GetParam()) return nullptr;
-    return std::unique_ptr<Arena>(new Arena());
-  }
-};
-
-INSTANTIATE_TEST_SUITE_P(ArenaString, SingleArena, testing::Bool());
-
->>>>>>> 626889fb
 TEST_P(SingleArena, GetSet) {
   auto arena = GetArena();
   ArenaStringPtr field;
@@ -151,42 +92,6 @@
   field.Destroy();
 }
 
-<<<<<<< HEAD
-class DualArena : public testing::TestWithParam<std::tuple<bool, bool>> {
- public:
-  std::unique_ptr<Arena> GetLhsArena() {
-    if (std::get<0>(this->GetParam())) return nullptr;
-    return std::unique_ptr<Arena>(new Arena());
-  }
-  std::unique_ptr<Arena> GetRhsArena() {
-    if (std::get<1>(this->GetParam())) return nullptr;
-    return std::unique_ptr<Arena>(new Arena());
-  }
-};
-
-INSTANTIATE_TEST_SUITE_P(ArenaString, DualArena,
-                         testing::Combine(testing::Bool(), testing::Bool()));
-
-TEST_P(DualArena, Swap) {
-  auto lhs_arena = GetLhsArena();
-  ArenaStringPtr lhs;
-  lhs.InitDefault();
-  ArenaStringPtr rhs;
-  rhs.InitDefault();
-
-  {
-    auto rhs_arena = GetRhsArena();
-    lhs.Set("lhs value that has some heft", lhs_arena.get());
-    rhs.Set("rhs value that has some heft", rhs_arena.get());
-    ArenaStringPtr::InternalSwap(&lhs, lhs_arena.get(),  //
-                                 &rhs, rhs_arena.get());
-    EXPECT_EQ("rhs value that has some heft", lhs.Get());
-    EXPECT_EQ("lhs value that has some heft", rhs.Get());
-    lhs.Destroy();
-  }
-  EXPECT_EQ("lhs value that has some heft", rhs.Get());
-  rhs.Destroy();
-=======
 TEST(ArenaStringPtrTest, ConstInit) {
   // Verify that we can constinit construct an ArenaStringPtr from the global
   // string.
@@ -297,15 +202,10 @@
   EXPECT_EQ(dst.Get(), "A string long enough to not be inlined");
   if (arena == nullptr) dst.Destroy();
   field.Destroy();
->>>>>>> 626889fb
 }
 
 
 }  // namespace protobuf
 }  // namespace google
 
-<<<<<<< HEAD
-#include <google/protobuf/port_undef.inc>
-=======
-#include "google/protobuf/port_undef.inc"
->>>>>>> 626889fb
+#include "google/protobuf/port_undef.inc"