// Protocol Buffers - Google's data interchange format
// Copyright 2008 Google Inc.  All rights reserved.
//
// Use of this source code is governed by a BSD-style
// license that can be found in the LICENSE file or at
// https://developers.google.com/open-source/licenses/bsd

#ifndef GOOGLE_PROTOBUF_METADATA_LITE_H__
#define GOOGLE_PROTOBUF_METADATA_LITE_H__

#include <string>
<<<<<<< HEAD
#include <google/protobuf/stubs/common.h>
#include <google/protobuf/arena.h>
#include <google/protobuf/port.h>

// Must be included last.
#include <google/protobuf/port_def.inc>
=======

#include "absl/base/optimization.h"
#include "google/protobuf/arena.h"
#include "google/protobuf/port.h"

// Must be included last.
#include "google/protobuf/port_def.inc"
>>>>>>> 626889fb

#ifdef SWIG
#error "You cannot SWIG proto headers"
#endif

namespace google {
namespace protobuf {

class UnknownFieldSet;

namespace internal {

// This is the representation for messages that support arena allocation. It
// uses a tagged pointer to either store the owning Arena pointer, if there are
// no unknown fields, or a pointer to a block of memory with both the owning
// Arena pointer and the UnknownFieldSet, if there are unknown fields. Besides,
// it also uses the tag to distinguish whether the owning Arena pointer is also
// used by sub-structure allocation. This optimization allows for
// "zero-overhead" storage of the Arena pointer, relative to the above baseline
// implementation.
//
// The tagged pointer uses the least two significant bits to disambiguate cases.
// It uses bit 0 == 0 to indicate an arena pointer and bit 0 == 1 to indicate a
// UFS+Arena-container pointer. Besides it uses bit 1 == 0 to indicate arena
// allocation and bit 1 == 1 to indicate heap allocation.
class PROTOBUF_EXPORT InternalMetadata {
 public:
  constexpr InternalMetadata() : ptr_(0) {}
<<<<<<< HEAD
  explicit InternalMetadata(Arena* arena, bool is_message_owned = false)
      : ptr_(is_message_owned
                 ? reinterpret_cast<intptr_t>(arena) | kMessageOwnedArenaTagMask
                 : reinterpret_cast<intptr_t>(arena)) {
    GOOGLE_DCHECK(!is_message_owned || arena != nullptr);
  }

#if defined(NDEBUG) || defined(_MSC_VER)
  ~InternalMetadata() {
    if (HasMessageOwnedArenaTag()) {
      delete reinterpret_cast<Arena*>(ptr_ - kMessageOwnedArenaTagMask);
=======
  explicit InternalMetadata(Arena* arena) {
    ptr_ = reinterpret_cast<intptr_t>(arena);
  }

  // Delete will delete the unknown fields only if they weren't allocated on an
  // arena.  Then it updates the flags so that if you call
  // have_unknown_fields(), it will return false.
  //
  // It is designed to be used as part of a Message class's destructor call, so
  // that when control eventually gets to ~InternalMetadata(), we don't need to
  // check for have_unknown_fields() again.
  template <typename T>
  void Delete() {
    // Note that Delete<> should be called not more than once.
    if (have_unknown_fields()) {
      DeleteOutOfLineHelper<T>();
>>>>>>> 626889fb
    }
  }
#else
  ~InternalMetadata();
#endif

<<<<<<< HEAD
  template <typename T>
  void Delete() {
    // Note that Delete<> should be called not more than once.
    if (have_unknown_fields()) {
      DeleteOutOfLineHelper<T>();
    }
  }

  // DeleteReturnArena will delete the unknown fields only if they weren't
  // allocated on an arena.  Then it updates the flags so that if you call
  // have_unknown_fields(), it will return false.  Finally, it returns the
  // current value of arena().  It is designed to be used as part of a
  // Message class's destructor call, so that when control eventually gets
  // to ~InternalMetadata(), we don't need to check for have_unknown_fields()
  // again.
  template <typename T>
  Arena* DeleteReturnArena() {
    if (have_unknown_fields()) {
      return DeleteOutOfLineHelper<T>();
    } else {
      return PtrValue<Arena>();
    }
  }

  PROTOBUF_NDEBUG_INLINE Arena* owning_arena() const {
    return HasMessageOwnedArenaTag() ? nullptr : arena();
  }

  PROTOBUF_NDEBUG_INLINE Arena* user_arena() const {
    Arena* a = arena();
    return a && !a->IsMessageOwned() ? a : nullptr;
  }

  PROTOBUF_NDEBUG_INLINE Arena* arena() const {
    if (PROTOBUF_PREDICT_FALSE(have_unknown_fields())) {
      return PtrValue<ContainerBase>()->arena;
=======
  PROTOBUF_NDEBUG_INLINE Arena* arena() const {
    if (ABSL_PREDICT_FALSE(have_unknown_fields())) {
      return PtrValue<ContainerBase>()->arena;
    } else {
      return PtrValue<Arena>();
    }
  }

  PROTOBUF_NDEBUG_INLINE bool have_unknown_fields() const {
    return HasUnknownFieldsTag();
  }

  PROTOBUF_NDEBUG_INLINE void* raw_arena_ptr() const {
    return reinterpret_cast<void*>(ptr_);
  }

  template <typename T>
  PROTOBUF_NDEBUG_INLINE const T& unknown_fields(
      const T& (*default_instance)()) const {
    if (ABSL_PREDICT_FALSE(have_unknown_fields())) {
      return PtrValue<Container<T>>()->unknown_fields;
>>>>>>> 626889fb
    } else {
      return default_instance();
    }
  }

<<<<<<< HEAD
  PROTOBUF_NDEBUG_INLINE bool have_unknown_fields() const {
    return HasUnknownFieldsTag();
  }

  PROTOBUF_NDEBUG_INLINE void* raw_arena_ptr() const {
    return reinterpret_cast<void*>(ptr_);
  }

  template <typename T>
  PROTOBUF_NDEBUG_INLINE const T& unknown_fields(
      const T& (*default_instance)()) const {
    if (PROTOBUF_PREDICT_FALSE(have_unknown_fields())) {
      return PtrValue<Container<T>>()->unknown_fields;
    } else {
      return default_instance();
    }
  }

  template <typename T>
  PROTOBUF_NDEBUG_INLINE T* mutable_unknown_fields() {
    if (PROTOBUF_PREDICT_TRUE(have_unknown_fields())) {
=======
  template <typename T>
  PROTOBUF_NDEBUG_INLINE T* mutable_unknown_fields() {
    if (ABSL_PREDICT_TRUE(have_unknown_fields())) {
>>>>>>> 626889fb
      return &PtrValue<Container<T>>()->unknown_fields;
    } else {
      return mutable_unknown_fields_slow<T>();
    }
  }

  template <typename T>
  PROTOBUF_NDEBUG_INLINE void Swap(InternalMetadata* other) {
    // Semantics here are that we swap only the unknown fields, not the arena
    // pointer. We cannot simply swap ptr_ with other->ptr_ because we need to
    // maintain our own arena ptr. Also, our ptr_ and other's ptr_ may be in
    // different states (direct arena pointer vs. container with UFS) so we
    // cannot simply swap ptr_ and then restore the arena pointers. We reuse
    // UFS's swap implementation instead.
    if (have_unknown_fields() || other->have_unknown_fields()) {
      DoSwap<T>(other->mutable_unknown_fields<T>());
    }
  }

<<<<<<< HEAD
  PROTOBUF_NDEBUG_INLINE void InternalSwap(InternalMetadata* other) {
=======
  PROTOBUF_NDEBUG_INLINE void InternalSwap(
      InternalMetadata* PROTOBUF_RESTRICT other) {
>>>>>>> 626889fb
    std::swap(ptr_, other->ptr_);
  }

  template <typename T>
  PROTOBUF_NDEBUG_INLINE void MergeFrom(const InternalMetadata& other) {
    if (other.have_unknown_fields()) {
      DoMergeFrom<T>(other.unknown_fields<T>(nullptr));
    }
  }

  template <typename T>
  PROTOBUF_NDEBUG_INLINE void Clear() {
    if (have_unknown_fields()) {
      DoClear<T>();
    }
  }

 private:
  intptr_t ptr_;

  // Tagged pointer implementation.
  static constexpr intptr_t kUnknownFieldsTagMask = 1;
<<<<<<< HEAD
  static constexpr intptr_t kMessageOwnedArenaTagMask = 2;
  static constexpr intptr_t kPtrTagMask =
      kUnknownFieldsTagMask | kMessageOwnedArenaTagMask;
=======
  static constexpr intptr_t kPtrTagMask = kUnknownFieldsTagMask;
>>>>>>> 626889fb
  static constexpr intptr_t kPtrValueMask = ~kPtrTagMask;

  // Accessors for pointer tag and pointer value.
  PROTOBUF_ALWAYS_INLINE bool HasUnknownFieldsTag() const {
    return ptr_ & kUnknownFieldsTagMask;
<<<<<<< HEAD
  }
  PROTOBUF_ALWAYS_INLINE bool HasMessageOwnedArenaTag() const {
    return ptr_ & kMessageOwnedArenaTagMask;
=======
>>>>>>> 626889fb
  }

  template <typename U>
  U* PtrValue() const {
    return reinterpret_cast<U*>(ptr_ & kPtrValueMask);
  }

  // If ptr_'s tag is kTagContainer, it points to an instance of this struct.
  struct ContainerBase {
    Arena* arena;
  };

  template <typename T>
  struct Container : public ContainerBase {
    T unknown_fields;
  };

  template <typename T>
<<<<<<< HEAD
  PROTOBUF_NOINLINE Arena* DeleteOutOfLineHelper() {
    if (auto* a = arena()) {
      // Subtle: we want to preserve the message-owned arena flag, while at the
      // same time replacing the pointer to Container<T> with a pointer to the
      // arena.
      intptr_t message_owned_arena_tag = ptr_ & kMessageOwnedArenaTagMask;
      ptr_ = reinterpret_cast<intptr_t>(a) | message_owned_arena_tag;
      return a;
    } else {
      delete PtrValue<Container<T>>();
      ptr_ = 0;
      return nullptr;
    }
=======
  PROTOBUF_NOINLINE void DeleteOutOfLineHelper() {
    delete PtrValue<Container<T>>();
    // TODO:  This store is load-bearing.  Since we are destructing
    // the message at this point, see if we can eliminate it.
    ptr_ = 0;
>>>>>>> 626889fb
  }

  template <typename T>
  PROTOBUF_NOINLINE T* mutable_unknown_fields_slow() {
    Arena* my_arena = arena();
    Container<T>* container = Arena::Create<Container<T>>(my_arena);
<<<<<<< HEAD
    intptr_t message_owned_arena_tag = ptr_ & kMessageOwnedArenaTagMask;
    // Two-step assignment works around a bug in clang's static analyzer:
    // https://bugs.llvm.org/show_bug.cgi?id=34198.
    ptr_ = reinterpret_cast<intptr_t>(container);
    ptr_ |= kUnknownFieldsTagMask | message_owned_arena_tag;
    container->arena = my_arena;
    return &(container->unknown_fields);
  }

  // Templated functions.

=======
    // Two-step assignment works around a bug in clang's static analyzer:
    // https://bugs.llvm.org/show_bug.cgi?id=34198.
    ptr_ = reinterpret_cast<intptr_t>(container);
    ptr_ |= kUnknownFieldsTagMask;
    container->arena = my_arena;
    return &(container->unknown_fields);
  }

  // Templated functions.

>>>>>>> 626889fb
  template <typename T>
  PROTOBUF_NOINLINE void DoClear() {
    mutable_unknown_fields<T>()->Clear();
  }

  template <typename T>
  PROTOBUF_NOINLINE void DoMergeFrom(const T& other) {
    mutable_unknown_fields<T>()->MergeFrom(other);
  }

  template <typename T>
  PROTOBUF_NOINLINE void DoSwap(T* other) {
    mutable_unknown_fields<T>()->Swap(other);
  }

  // Private helper with debug checks for ~InternalMetadata()
  void CheckedDestruct();
};

// String Template specializations.

template <>
PROTOBUF_EXPORT void InternalMetadata::DoClear<std::string>();
template <>
PROTOBUF_EXPORT void InternalMetadata::DoMergeFrom<std::string>(
    const std::string& other);
template <>
PROTOBUF_EXPORT void InternalMetadata::DoSwap<std::string>(std::string* other);

<<<<<<< HEAD
=======
// Instantiated once in message.cc (where the definition of UnknownFieldSet is
// known) to prevent much duplication across translation units of a large build.
extern template PROTOBUF_EXPORT void
InternalMetadata::DoClear<UnknownFieldSet>();
extern template PROTOBUF_EXPORT void
InternalMetadata::DoMergeFrom<UnknownFieldSet>(const UnknownFieldSet& other);
extern template PROTOBUF_EXPORT void
InternalMetadata::DoSwap<UnknownFieldSet>(UnknownFieldSet* other);
extern template PROTOBUF_EXPORT void
InternalMetadata::DeleteOutOfLineHelper<UnknownFieldSet>();
extern template PROTOBUF_EXPORT UnknownFieldSet*
InternalMetadata::mutable_unknown_fields_slow<UnknownFieldSet>();

>>>>>>> 626889fb
// This helper RAII class is needed to efficiently parse unknown fields. We
// should only call mutable_unknown_fields if there are actual unknown fields.
// The obvious thing to just use a stack string and swap it at the end of
// the parse won't work, because the destructor of StringOutputStream needs to
// be called before we can modify the string (it check-fails). Using
// LiteUnknownFieldSetter setter(&_internal_metadata_);
// StringOutputStream stream(setter.buffer());
// guarantees that the string is only swapped after stream is destroyed.
class PROTOBUF_EXPORT LiteUnknownFieldSetter {
 public:
  explicit LiteUnknownFieldSetter(InternalMetadata* metadata)
      : metadata_(metadata) {
    if (metadata->have_unknown_fields()) {
      buffer_.swap(*metadata->mutable_unknown_fields<std::string>());
    }
  }
  ~LiteUnknownFieldSetter() {
    if (!buffer_.empty())
      metadata_->mutable_unknown_fields<std::string>()->swap(buffer_);
  }
  std::string* buffer() { return &buffer_; }

 private:
  InternalMetadata* metadata_;
  std::string buffer_;
};

}  // namespace internal
}  // namespace protobuf
}  // namespace google

#include "google/protobuf/port_undef.inc"

#endif  // GOOGLE_PROTOBUF_METADATA_LITE_H__<|MERGE_RESOLUTION|>--- conflicted
+++ resolved
@@ -9,14 +9,6 @@
 #define GOOGLE_PROTOBUF_METADATA_LITE_H__
 
 #include <string>
-<<<<<<< HEAD
-#include <google/protobuf/stubs/common.h>
-#include <google/protobuf/arena.h>
-#include <google/protobuf/port.h>
-
-// Must be included last.
-#include <google/protobuf/port_def.inc>
-=======
 
 #include "absl/base/optimization.h"
 #include "google/protobuf/arena.h"
@@ -24,7 +16,6 @@
 
 // Must be included last.
 #include "google/protobuf/port_def.inc"
->>>>>>> 626889fb
 
 #ifdef SWIG
 #error "You cannot SWIG proto headers"
@@ -53,19 +44,6 @@
 class PROTOBUF_EXPORT InternalMetadata {
  public:
   constexpr InternalMetadata() : ptr_(0) {}
-<<<<<<< HEAD
-  explicit InternalMetadata(Arena* arena, bool is_message_owned = false)
-      : ptr_(is_message_owned
-                 ? reinterpret_cast<intptr_t>(arena) | kMessageOwnedArenaTagMask
-                 : reinterpret_cast<intptr_t>(arena)) {
-    GOOGLE_DCHECK(!is_message_owned || arena != nullptr);
-  }
-
-#if defined(NDEBUG) || defined(_MSC_VER)
-  ~InternalMetadata() {
-    if (HasMessageOwnedArenaTag()) {
-      delete reinterpret_cast<Arena*>(ptr_ - kMessageOwnedArenaTagMask);
-=======
   explicit InternalMetadata(Arena* arena) {
     ptr_ = reinterpret_cast<intptr_t>(arena);
   }
@@ -82,51 +60,9 @@
     // Note that Delete<> should be called not more than once.
     if (have_unknown_fields()) {
       DeleteOutOfLineHelper<T>();
->>>>>>> 626889fb
-    }
-  }
-#else
-  ~InternalMetadata();
-#endif
-
-<<<<<<< HEAD
-  template <typename T>
-  void Delete() {
-    // Note that Delete<> should be called not more than once.
-    if (have_unknown_fields()) {
-      DeleteOutOfLineHelper<T>();
-    }
-  }
-
-  // DeleteReturnArena will delete the unknown fields only if they weren't
-  // allocated on an arena.  Then it updates the flags so that if you call
-  // have_unknown_fields(), it will return false.  Finally, it returns the
-  // current value of arena().  It is designed to be used as part of a
-  // Message class's destructor call, so that when control eventually gets
-  // to ~InternalMetadata(), we don't need to check for have_unknown_fields()
-  // again.
-  template <typename T>
-  Arena* DeleteReturnArena() {
-    if (have_unknown_fields()) {
-      return DeleteOutOfLineHelper<T>();
-    } else {
-      return PtrValue<Arena>();
-    }
-  }
-
-  PROTOBUF_NDEBUG_INLINE Arena* owning_arena() const {
-    return HasMessageOwnedArenaTag() ? nullptr : arena();
-  }
-
-  PROTOBUF_NDEBUG_INLINE Arena* user_arena() const {
-    Arena* a = arena();
-    return a && !a->IsMessageOwned() ? a : nullptr;
-  }
-
-  PROTOBUF_NDEBUG_INLINE Arena* arena() const {
-    if (PROTOBUF_PREDICT_FALSE(have_unknown_fields())) {
-      return PtrValue<ContainerBase>()->arena;
-=======
+    }
+  }
+
   PROTOBUF_NDEBUG_INLINE Arena* arena() const {
     if (ABSL_PREDICT_FALSE(have_unknown_fields())) {
       return PtrValue<ContainerBase>()->arena;
@@ -148,39 +84,14 @@
       const T& (*default_instance)()) const {
     if (ABSL_PREDICT_FALSE(have_unknown_fields())) {
       return PtrValue<Container<T>>()->unknown_fields;
->>>>>>> 626889fb
     } else {
       return default_instance();
     }
   }
 
-<<<<<<< HEAD
-  PROTOBUF_NDEBUG_INLINE bool have_unknown_fields() const {
-    return HasUnknownFieldsTag();
-  }
-
-  PROTOBUF_NDEBUG_INLINE void* raw_arena_ptr() const {
-    return reinterpret_cast<void*>(ptr_);
-  }
-
-  template <typename T>
-  PROTOBUF_NDEBUG_INLINE const T& unknown_fields(
-      const T& (*default_instance)()) const {
-    if (PROTOBUF_PREDICT_FALSE(have_unknown_fields())) {
-      return PtrValue<Container<T>>()->unknown_fields;
-    } else {
-      return default_instance();
-    }
-  }
-
-  template <typename T>
-  PROTOBUF_NDEBUG_INLINE T* mutable_unknown_fields() {
-    if (PROTOBUF_PREDICT_TRUE(have_unknown_fields())) {
-=======
   template <typename T>
   PROTOBUF_NDEBUG_INLINE T* mutable_unknown_fields() {
     if (ABSL_PREDICT_TRUE(have_unknown_fields())) {
->>>>>>> 626889fb
       return &PtrValue<Container<T>>()->unknown_fields;
     } else {
       return mutable_unknown_fields_slow<T>();
@@ -200,12 +111,8 @@
     }
   }
 
-<<<<<<< HEAD
-  PROTOBUF_NDEBUG_INLINE void InternalSwap(InternalMetadata* other) {
-=======
   PROTOBUF_NDEBUG_INLINE void InternalSwap(
       InternalMetadata* PROTOBUF_RESTRICT other) {
->>>>>>> 626889fb
     std::swap(ptr_, other->ptr_);
   }
 
@@ -228,24 +135,12 @@
 
   // Tagged pointer implementation.
   static constexpr intptr_t kUnknownFieldsTagMask = 1;
-<<<<<<< HEAD
-  static constexpr intptr_t kMessageOwnedArenaTagMask = 2;
-  static constexpr intptr_t kPtrTagMask =
-      kUnknownFieldsTagMask | kMessageOwnedArenaTagMask;
-=======
   static constexpr intptr_t kPtrTagMask = kUnknownFieldsTagMask;
->>>>>>> 626889fb
   static constexpr intptr_t kPtrValueMask = ~kPtrTagMask;
 
   // Accessors for pointer tag and pointer value.
   PROTOBUF_ALWAYS_INLINE bool HasUnknownFieldsTag() const {
     return ptr_ & kUnknownFieldsTagMask;
-<<<<<<< HEAD
-  }
-  PROTOBUF_ALWAYS_INLINE bool HasMessageOwnedArenaTag() const {
-    return ptr_ & kMessageOwnedArenaTagMask;
-=======
->>>>>>> 626889fb
   }
 
   template <typename U>
@@ -264,46 +159,17 @@
   };
 
   template <typename T>
-<<<<<<< HEAD
-  PROTOBUF_NOINLINE Arena* DeleteOutOfLineHelper() {
-    if (auto* a = arena()) {
-      // Subtle: we want to preserve the message-owned arena flag, while at the
-      // same time replacing the pointer to Container<T> with a pointer to the
-      // arena.
-      intptr_t message_owned_arena_tag = ptr_ & kMessageOwnedArenaTagMask;
-      ptr_ = reinterpret_cast<intptr_t>(a) | message_owned_arena_tag;
-      return a;
-    } else {
-      delete PtrValue<Container<T>>();
-      ptr_ = 0;
-      return nullptr;
-    }
-=======
   PROTOBUF_NOINLINE void DeleteOutOfLineHelper() {
     delete PtrValue<Container<T>>();
     // TODO:  This store is load-bearing.  Since we are destructing
     // the message at this point, see if we can eliminate it.
     ptr_ = 0;
->>>>>>> 626889fb
   }
 
   template <typename T>
   PROTOBUF_NOINLINE T* mutable_unknown_fields_slow() {
     Arena* my_arena = arena();
     Container<T>* container = Arena::Create<Container<T>>(my_arena);
-<<<<<<< HEAD
-    intptr_t message_owned_arena_tag = ptr_ & kMessageOwnedArenaTagMask;
-    // Two-step assignment works around a bug in clang's static analyzer:
-    // https://bugs.llvm.org/show_bug.cgi?id=34198.
-    ptr_ = reinterpret_cast<intptr_t>(container);
-    ptr_ |= kUnknownFieldsTagMask | message_owned_arena_tag;
-    container->arena = my_arena;
-    return &(container->unknown_fields);
-  }
-
-  // Templated functions.
-
-=======
     // Two-step assignment works around a bug in clang's static analyzer:
     // https://bugs.llvm.org/show_bug.cgi?id=34198.
     ptr_ = reinterpret_cast<intptr_t>(container);
@@ -314,7 +180,6 @@
 
   // Templated functions.
 
->>>>>>> 626889fb
   template <typename T>
   PROTOBUF_NOINLINE void DoClear() {
     mutable_unknown_fields<T>()->Clear();
@@ -344,8 +209,6 @@
 template <>
 PROTOBUF_EXPORT void InternalMetadata::DoSwap<std::string>(std::string* other);
 
-<<<<<<< HEAD
-=======
 // Instantiated once in message.cc (where the definition of UnknownFieldSet is
 // known) to prevent much duplication across translation units of a large build.
 extern template PROTOBUF_EXPORT void
@@ -359,7 +222,6 @@
 extern template PROTOBUF_EXPORT UnknownFieldSet*
 InternalMetadata::mutable_unknown_fields_slow<UnknownFieldSet>();
 
->>>>>>> 626889fb
 // This helper RAII class is needed to efficiently parse unknown fields. We
 // should only call mutable_unknown_fields if there are actual unknown fields.
 // The obvious thing to just use a stack string and swap it at the end of
