// Protocol Buffers - Google's data interchange format
// Copyright 2008 Google Inc.  All rights reserved.
//
// Use of this source code is governed by a BSD-style
// license that can be found in the LICENSE file or at
// https://developers.google.com/open-source/licenses/bsd

#include "google/protobuf/arena.h"

#include <time.h>

#include <algorithm>
<<<<<<< HEAD
#include <cstddef>
=======
#include <array>
#include <atomic>
#include <cstddef>
#include <cstdint>
#include <cstdlib>
>>>>>>> 626889fb
#include <cstring>
#include <memory>
#include <new>  // IWYU pragma: keep for operator new
#include <string>
#include <thread>
#include <type_traits>
#include <utility>
#include <vector>

<<<<<<< HEAD
#include <google/protobuf/stubs/logging.h>
#include <google/protobuf/stubs/common.h>
#include <google/protobuf/arena_test_util.h>
#include <google/protobuf/test_util.h>
#include <google/protobuf/unittest.pb.h>
#include <google/protobuf/unittest_arena.pb.h>
#include <google/protobuf/io/coded_stream.h>
#include <google/protobuf/io/zero_copy_stream_impl_lite.h>
#include <gmock/gmock.h>
#include <gtest/gtest.h>
#include <google/protobuf/stubs/strutil.h>
#include <google/protobuf/descriptor.h>
#include <google/protobuf/extension_set.h>
#include <google/protobuf/message.h>
#include <google/protobuf/message_lite.h>
#include <google/protobuf/repeated_field.h>
#include <google/protobuf/unknown_field_set.h>
#include <google/protobuf/wire_format_lite.h>

=======
#include <gmock/gmock.h>
#include <gtest/gtest.h>
#include "absl/log/absl_check.h"
#include "absl/log/absl_log.h"
#include "absl/strings/string_view.h"
#include "absl/synchronization/barrier.h"
#include "absl/utility/utility.h"
#include "google/protobuf/arena_cleanup.h"
#include "google/protobuf/arena_test_util.h"
#include "google/protobuf/descriptor.h"
#include "google/protobuf/extension_set.h"
#include "google/protobuf/io/coded_stream.h"
#include "google/protobuf/io/zero_copy_stream_impl_lite.h"
#include "google/protobuf/message.h"
#include "google/protobuf/message_lite.h"
#include "google/protobuf/port.h"
#include "google/protobuf/repeated_field.h"
#include "google/protobuf/test_util.h"
#include "google/protobuf/unittest.pb.h"
#include "google/protobuf/unittest_arena.pb.h"
#include "google/protobuf/unittest_import.pb.h"
#include "google/protobuf/unknown_field_set.h"
#include "google/protobuf/wire_format_lite.h"

#include "absl/synchronization/mutex.h"

// Must be included last
#include "google/protobuf/port_def.inc"
>>>>>>> 626889fb

// Must be included last
#include <google/protobuf/port_def.inc>

using proto2_arena_unittest::ArenaMessage;
<<<<<<< HEAD
using protobuf_unittest::ForeignMessage;
using protobuf_unittest::TestAllExtensions;
using protobuf_unittest::TestAllTypes;
using protobuf_unittest::TestEmptyMessage;
using protobuf_unittest::TestOneof2;
=======
using proto2_unittest::NestedTestAllTypes;
using proto2_unittest::TestAllExtensions;
using proto2_unittest::TestAllTypes;
using proto2_unittest::TestEmptyMessage;
using proto2_unittest::TestOneof2;
using proto2_unittest::TestRepeatedString;
using ::testing::ElementsAreArray;
>>>>>>> 626889fb

namespace google {
namespace protobuf {


class Notifier {
 public:
  Notifier() : count_(0) {}
  void Notify() { count_++; }
  int GetCount() { return count_; }

 private:
  int count_;
};

class SimpleDataType {
 public:
  SimpleDataType() : notifier_(nullptr) {}
  void SetNotifier(Notifier* notifier) { notifier_ = notifier; }
  virtual ~SimpleDataType() {
    if (notifier_ != nullptr) {
      notifier_->Notify();
    }
  };

 private:
  Notifier* notifier_;
};

// A simple class that does not allow copying and so cannot be used as a
// parameter type without "const &".
class PleaseDontCopyMe {
 public:
  explicit PleaseDontCopyMe(int value) : value_(value) {}
  PleaseDontCopyMe(const PleaseDontCopyMe&) = delete;
  PleaseDontCopyMe& operator=(const PleaseDontCopyMe&) = delete;

  int value() const { return value_; }

 private:
  int value_;
};

// A class that takes four different types as constructor arguments.
class MustBeConstructedWithOneThroughFour {
 public:
  MustBeConstructedWithOneThroughFour(int one, const char* two,
                                      const std::string& three,
                                      const PleaseDontCopyMe* four)
      : one_(one), two_(two), three_(three), four_(four) {}
  MustBeConstructedWithOneThroughFour(
      const MustBeConstructedWithOneThroughFour&) = delete;
  MustBeConstructedWithOneThroughFour& operator=(
      const MustBeConstructedWithOneThroughFour&) = delete;

  int one_;
  const char* const two_;
  std::string three_;
  const PleaseDontCopyMe* four_;
};

// A class that takes eight different types as constructor arguments.
class MustBeConstructedWithOneThroughEight {
 public:
  MustBeConstructedWithOneThroughEight(int one, const char* two,
                                       const std::string& three,
                                       const PleaseDontCopyMe* four, int five,
                                       const char* six,
                                       const std::string& seven,
                                       const std::string& eight)
      : one_(one),
        two_(two),
        three_(three),
        four_(four),
        five_(five),
        six_(six),
        seven_(seven),
        eight_(eight) {}
  MustBeConstructedWithOneThroughEight(
      const MustBeConstructedWithOneThroughEight&) = delete;
  MustBeConstructedWithOneThroughEight& operator=(
      const MustBeConstructedWithOneThroughEight&) = delete;

  int one_;
  const char* const two_;
  std::string three_;
  const PleaseDontCopyMe* four_;
  int five_;
  const char* const six_;
  std::string seven_;
  std::string eight_;
};

TEST(ArenaTest, ArenaConstructable) {
  EXPECT_TRUE(Arena::is_arena_constructable<TestAllTypes>::type::value);
  EXPECT_TRUE(Arena::is_arena_constructable<const TestAllTypes>::type::value);
  EXPECT_FALSE(Arena::is_arena_constructable<Arena>::type::value);
}

TEST(ArenaTest, DestructorSkippable) {
  EXPECT_TRUE(Arena::is_destructor_skippable<TestAllTypes>::type::value);
  EXPECT_TRUE(Arena::is_destructor_skippable<const TestAllTypes>::type::value);
  EXPECT_FALSE(Arena::is_destructor_skippable<Arena>::type::value);
}

template <int>
struct EmptyBase {};
struct ArenaCtorBase {
  using InternalArenaConstructable_ = void;
};
struct ArenaDtorBase {
  using DestructorSkippable_ = void;
};

template <bool arena_ctor, bool arena_dtor>
void TestCtorAndDtorTraits(std::vector<absl::string_view> def,
                           std::vector<absl::string_view> copy,
                           std::vector<absl::string_view> with_int) {
  static auto& actions = *new std::vector<absl::string_view>;
  struct TraitsProber
      : std::conditional_t<arena_ctor, ArenaCtorBase, EmptyBase<0>>,
        std::conditional_t<arena_dtor, ArenaDtorBase, EmptyBase<1>>,
        Message {
    TraitsProber() : Message(nullptr, nullptr) { actions.push_back("()"); }
    TraitsProber(const TraitsProber&) : Message(nullptr, nullptr) {
      actions.push_back("(const T&)");
    }
    explicit TraitsProber(int) : Message(nullptr, nullptr) {
      actions.push_back("(int)");
    }
    explicit TraitsProber(Arena* arena) : Message(nullptr, nullptr) {
      actions.push_back("(Arena)");
    }
    TraitsProber(Arena* arena, const TraitsProber&)
        : Message(nullptr, nullptr) {
      actions.push_back("(Arena, const T&)");
    }
    TraitsProber(Arena* arena, int) : Message(nullptr, nullptr) {
      actions.push_back("(Arena, int)");
    }
    ~TraitsProber() { actions.push_back("~()"); }

    TraitsProber* New(Arena*) const {
      ABSL_LOG(FATAL);
      return nullptr;
    }
    const internal::ClassData* GetClassData() const PROTOBUF_FINAL {
      ABSL_LOG(FATAL);
      return nullptr;
    }
  };

  static_assert(
      !arena_ctor || Arena::is_arena_constructable<TraitsProber>::value, "");
  static_assert(
      !arena_dtor || Arena::is_destructor_skippable<TraitsProber>::value, "");

  {
    actions.clear();
    Arena arena;
    Arena::Create<TraitsProber>(&arena);
  }
  EXPECT_THAT(actions, ElementsAreArray(def));

  const TraitsProber p;
  {
    actions.clear();
    Arena arena;
    Arena::Create<TraitsProber>(&arena, p);
  }
  EXPECT_THAT(actions, ElementsAreArray(copy));

  {
    actions.clear();
    Arena arena;
    Arena::Create<TraitsProber>(&arena, 17);
  }
  EXPECT_THAT(actions, ElementsAreArray(with_int));
}

TEST(ArenaTest, AllConstructibleAndDestructibleCombinationsWorkCorrectly) {
  TestCtorAndDtorTraits<false, false>({"()", "~()"}, {"(const T&)", "~()"},
                                      {"(int)", "~()"});
  // If the object is not arena constructible, then the destructor is always
  // called even if marked as skippable.
  TestCtorAndDtorTraits<false, true>({"()", "~()"}, {"(const T&)", "~()"},
                                     {"(int)", "~()"});

  // Some types are arena constructible but we can't skip the destructor. Those
  // are constructed with an arena but still destroyed.
  TestCtorAndDtorTraits<true, false>({"(Arena)", "~()"},
                                     {"(Arena, const T&)", "~()"},
                                     {"(Arena, int)", "~()"});
  TestCtorAndDtorTraits<true, true>({"(Arena)"}, {"(Arena, const T&)"},
                                    {"(Arena, int)"});
}

TEST(ArenaTest, BasicCreate) {
  Arena arena;
<<<<<<< HEAD
  EXPECT_TRUE(Arena::Create<int32_t>(&arena) != NULL);
  EXPECT_TRUE(Arena::Create<int64_t>(&arena) != NULL);
  EXPECT_TRUE(Arena::Create<float>(&arena) != NULL);
  EXPECT_TRUE(Arena::Create<double>(&arena) != NULL);
  EXPECT_TRUE(Arena::Create<std::string>(&arena) != NULL);
=======
  EXPECT_TRUE(Arena::Create<int32_t>(&arena) != nullptr);
  EXPECT_TRUE(Arena::Create<int64_t>(&arena) != nullptr);
  EXPECT_TRUE(Arena::Create<float>(&arena) != nullptr);
  EXPECT_TRUE(Arena::Create<double>(&arena) != nullptr);
  EXPECT_TRUE(Arena::Create<std::string>(&arena) != nullptr);
>>>>>>> 626889fb
  arena.Own(new int32_t);
  arena.Own(new int64_t);
  arena.Own(new float);
  arena.Own(new double);
  arena.Own(new std::string);
  arena.Own<int>(nullptr);
  Notifier notifier;
  SimpleDataType* data = Arena::Create<SimpleDataType>(&arena);
  data->SetNotifier(&notifier);
  data = new SimpleDataType;
  data->SetNotifier(&notifier);
  arena.Own(data);
  arena.Reset();
  EXPECT_EQ(2, notifier.GetCount());
}

TEST(ArenaTest, CreateAndConstCopy) {
  Arena arena;
  const std::string s("foo");
  const std::string* s_copy = Arena::Create<std::string>(&arena, s);
  EXPECT_TRUE(s_copy != nullptr);
  EXPECT_EQ("foo", s);
  EXPECT_EQ("foo", *s_copy);
}

TEST(ArenaTest, CreateAndNonConstCopy) {
  Arena arena;
  std::string s("foo");
  const std::string* s_copy = Arena::Create<std::string>(&arena, s);
  EXPECT_TRUE(s_copy != nullptr);
  EXPECT_EQ("foo", s);
  EXPECT_EQ("foo", *s_copy);
}

TEST(ArenaTest, CreateAndMove) {
  Arena arena;
  std::string s("foo");
  const std::string* s_move = Arena::Create<std::string>(&arena, std::move(s));
  EXPECT_TRUE(s_move != nullptr);
  EXPECT_TRUE(s.empty());  // NOLINT
  EXPECT_EQ("foo", *s_move);
}

TEST(ArenaTest, CreateWithFourConstructorArguments) {
  Arena arena;
  const std::string three("3");
  const PleaseDontCopyMe four(4);
  const MustBeConstructedWithOneThroughFour* new_object =
      Arena::Create<MustBeConstructedWithOneThroughFour>(&arena, 1, "2", three,
                                                         &four);
  EXPECT_TRUE(new_object != nullptr);
  ASSERT_EQ(1, new_object->one_);
  ASSERT_STREQ("2", new_object->two_);
  ASSERT_EQ("3", new_object->three_);
  ASSERT_EQ(4, new_object->four_->value());
}

TEST(ArenaTest, CreateWithEightConstructorArguments) {
  Arena arena;
  const std::string three("3");
  const PleaseDontCopyMe four(4);
  const std::string seven("7");
  const std::string eight("8");
  const MustBeConstructedWithOneThroughEight* new_object =
      Arena::Create<MustBeConstructedWithOneThroughEight>(
          &arena, 1, "2", three, &four, 5, "6", seven, eight);
  EXPECT_TRUE(new_object != nullptr);
  ASSERT_EQ(1, new_object->one_);
  ASSERT_STREQ("2", new_object->two_);
  ASSERT_EQ("3", new_object->three_);
  ASSERT_EQ(4, new_object->four_->value());
  ASSERT_EQ(5, new_object->five_);
  ASSERT_STREQ("6", new_object->six_);
  ASSERT_EQ("7", new_object->seven_);
  ASSERT_EQ("8", new_object->eight_);
}

class PleaseMoveMe {
 public:
  explicit PleaseMoveMe(const std::string& value) : value_(value) {}
  PleaseMoveMe(PleaseMoveMe&&) = default;
  PleaseMoveMe(const PleaseMoveMe&) = delete;

  const std::string& value() const { return value_; }

 private:
  std::string value_;
};

TEST(ArenaTest, CreateWithMoveArguments) {
  Arena arena;
  PleaseMoveMe one("1");
  const PleaseMoveMe* new_object =
      Arena::Create<PleaseMoveMe>(&arena, std::move(one));
  EXPECT_TRUE(new_object);
  ASSERT_EQ("1", new_object->value());
}

TEST(ArenaTest, InitialBlockTooSmall) {
  // Construct a small blocks of memory to be used by the arena allocator; then,
  // allocate an object which will not fit in the initial block.
<<<<<<< HEAD
  for (int size = 0; size <= Arena::kBlockOverhead + 32; size++) {
=======
  for (uint32_t size = 0; size <= internal::SerialArena::kBlockHeaderSize + 32;
       size++) {
>>>>>>> 626889fb
    std::vector<char> arena_block(size);
    ArenaOptions options;
    options.initial_block = arena_block.data();
    options.initial_block_size = arena_block.size();

    // Try sometimes with non-default block sizes so that we exercise paths
    // with and without ArenaImpl::Options.
    if ((size % 2) != 0) {
      options.start_block_size += 8;
    }
<<<<<<< HEAD

    Arena arena(options);

    char* p = Arena::CreateArray<char>(&arena, 96);
    uintptr_t allocation = reinterpret_cast<uintptr_t>(p);

    // Ensure that the arena allocator did not return memory pointing into the
    // initial block of memory.
    uintptr_t arena_start = reinterpret_cast<uintptr_t>(arena_block.data());
    uintptr_t arena_end = arena_start + arena_block.size();
    EXPECT_FALSE(allocation >= arena_start && allocation < arena_end);

    // Write to the memory we allocated; this should (but is not guaranteed to)
    // trigger a check for heap corruption if the object was allocated from the
    // initially-provided block.
    memset(p, '\0', 96);
  }
=======

    Arena arena(options);

    char* p = Arena::CreateArray<char>(&arena, 96);
    uintptr_t allocation = reinterpret_cast<uintptr_t>(p);

    // Ensure that the arena allocator did not return memory pointing into the
    // initial block of memory.
    uintptr_t arena_start = reinterpret_cast<uintptr_t>(arena_block.data());
    uintptr_t arena_end = arena_start + arena_block.size();
    EXPECT_FALSE(allocation >= arena_start && allocation < arena_end);

    // Write to the memory we allocated; this should (but is not guaranteed to)
    // trigger a check for heap corruption if the object was allocated from the
    // initially-provided block.
    memset(p, '\0', 96);
  }
}

TEST(ArenaTest, CreateDestroy) {
  TestAllTypes original;
  TestUtil::SetAllFields(&original);

  // Test memory leak.
  Arena arena;
  TestAllTypes* heap_message = Arena::Create<TestAllTypes>(nullptr);
  TestAllTypes* arena_message = Arena::Create<TestAllTypes>(&arena);

  *heap_message = original;
  *arena_message = original;

  Arena::Destroy(heap_message);
  Arena::Destroy(arena_message);

  // The arena message should still exist.
  EXPECT_EQ(strlen(original.optional_string().c_str()),
            strlen(arena_message->optional_string().c_str()));
}

TEST(ArenaTest, MoveCtorOnArena) {
  Arena arena;

  ASSERT_EQ(arena.SpaceUsed(), 0);

  auto* original = Arena::Create<NestedTestAllTypes>(&arena);
  TestUtil::SetAllFields(original->mutable_payload());
  TestUtil::ExpectAllFieldsSet(original->payload());

  auto usage_original = arena.SpaceUsed();
  auto* moved = Arena::Create<NestedTestAllTypes>(&arena, std::move(*original));
  auto usage_by_move = arena.SpaceUsed() - usage_original;

  TestUtil::ExpectAllFieldsSet(moved->payload());

  // The only extra allocation with moves is sizeof(NestedTestAllTypes).
  EXPECT_EQ(usage_by_move, sizeof(NestedTestAllTypes));
  EXPECT_LT(usage_by_move + sizeof(TestAllTypes), usage_original);

  // Status after move is unspecified and must not be assumed. It's merely
  // checking current implementation specifics for protobuf internal.
  TestUtil::ExpectClear(original->payload());
>>>>>>> 626889fb
}

TEST(ArenaTest, RepeatedFieldMoveCtorOnArena) {
  Arena arena;

  auto* original = Arena::Create<RepeatedField<int32_t>>(&arena);
  original->Add(1);
  original->Add(2);
  ASSERT_EQ(original->size(), 2);
  ASSERT_EQ(original->Get(0), 1);
  ASSERT_EQ(original->Get(1), 2);

  auto* moved =
      Arena::Create<RepeatedField<int32_t>>(&arena, std::move(*original));

  EXPECT_EQ(moved->size(), 2);
  EXPECT_EQ(moved->Get(0), 1);
  EXPECT_EQ(moved->Get(1), 2);

  // Status after move is unspecified and must not be assumed. It's merely
  // checking current implementation specifics for protobuf internal.
  EXPECT_EQ(original->size(), 0);
}

TEST(ArenaTest, RepeatedPtrFieldMoveCtorOnArena) {
  Arena arena;

  ASSERT_EQ(arena.SpaceUsed(), 0);

  auto* original = Arena::Create<RepeatedPtrField<TestAllTypes>>(&arena);
  auto* msg = original->Add();
  TestUtil::SetAllFields(msg);
  TestUtil::ExpectAllFieldsSet(*msg);

  auto usage_original = arena.SpaceUsed();
  auto* moved = Arena::Create<RepeatedPtrField<TestAllTypes>>(
      &arena, std::move(*original));
  auto usage_by_move = arena.SpaceUsed() - usage_original;

  EXPECT_EQ(moved->size(), 1);
  TestUtil::ExpectAllFieldsSet(moved->Get(0));

  // The only extra allocation with moves is sizeof(RepeatedPtrField).
  EXPECT_EQ(usage_by_move, sizeof(internal::RepeatedPtrFieldBase));
  EXPECT_LT(usage_by_move + sizeof(TestAllTypes), usage_original);

  // Status after move is unspecified and must not be assumed. It's merely
  // checking current implementation specifics for protobuf internal.
  EXPECT_EQ(original->size(), 0);
}

struct OnlyArenaConstructible {
  using InternalArenaConstructable_ = void;
  explicit OnlyArenaConstructible(Arena* arena) {}
};

TEST(ArenaTest, ArenaOnlyTypesCanBeConstructed) {
  Arena arena;
  Arena::Create<OnlyArenaConstructible>(&arena);
}

TEST(ArenaTest, GetConstructTypeWorks) {
  using T = TestAllTypes;
  using Peer = internal::ArenaTestPeer;
  using CT = typename Peer::ConstructType;
  EXPECT_EQ(CT::kDefault, (Peer::GetConstructType<T>()));
  EXPECT_EQ(CT::kCopy, (Peer::GetConstructType<T, const T&>()));
  EXPECT_EQ(CT::kCopy, (Peer::GetConstructType<T, T&>()));
  EXPECT_EQ(CT::kCopy, (Peer::GetConstructType<T, const T&&>()));
  EXPECT_EQ(CT::kMove, (Peer::GetConstructType<T, T&&>()));
  EXPECT_EQ(CT::kUnknown, (Peer::GetConstructType<T, double&>()));
  EXPECT_EQ(CT::kUnknown, (Peer::GetConstructType<T, T&, T&>()));

  // For non-protos, it's always unknown
  EXPECT_EQ(CT::kUnknown, (Peer::GetConstructType<int, const int&>()));
}

#ifdef __cpp_if_constexpr
class DispatcherTestProto : public Message {
 public:
  using InternalArenaConstructable_ = void;
  using DestructorSkippable_ = void;
  // For the test below to construct.
  explicit DispatcherTestProto(absl::in_place_t) : Message(nullptr, nullptr) {}
  explicit DispatcherTestProto(Arena*) : Message(nullptr, nullptr) {
    ABSL_LOG(FATAL);
  }
  DispatcherTestProto(Arena*, const DispatcherTestProto&)
      : Message(nullptr, nullptr) {
    ABSL_LOG(FATAL);
  }
  const internal::ClassData* GetClassData() const PROTOBUF_FINAL {
    ABSL_LOG(FATAL);
  }
};
// We use a specialization to inject behavior for the test.
// This test is very intrusive and will have to be fixed if we change the
// implementation of CreateMessage.
absl::string_view hook_called;
template <>
void* Arena::DefaultConstruct<DispatcherTestProto>(Arena*) {
  hook_called = "default";
  return nullptr;
}
template <>
void* Arena::CopyConstruct<DispatcherTestProto>(Arena*, const void*) {
  hook_called = "copy";
  return nullptr;
}
template <>
DispatcherTestProto* Arena::CreateArenaCompatible<DispatcherTestProto, int>(
    Arena*, int&&) {
  hook_called = "fallback";
  return nullptr;
}

TEST(ArenaTest, CreateArenaConstructable) {
  TestAllTypes original;
  TestUtil::SetAllFields(&original);

  Arena arena;
  auto copied = Arena::Create<TestAllTypes>(&arena, original);

  TestUtil::ExpectAllFieldsSet(*copied);
  EXPECT_EQ(copied->GetArena(), &arena);
  EXPECT_EQ(copied->optional_nested_message().GetArena(), &arena);
}

TEST(ArenaTest, CreateRepeatedPtrField) {
  Arena arena;
  auto repeated = Arena::Create<RepeatedPtrField<TestAllTypes>>(&arena);
  TestUtil::SetAllFields(repeated->Add());

  TestUtil::ExpectAllFieldsSet(repeated->Get(0));
  EXPECT_EQ(repeated->GetArena(), &arena);
  EXPECT_EQ(repeated->Get(0).GetArena(), &arena);
  EXPECT_EQ(repeated->Get(0).optional_nested_message().GetArena(), &arena);
}

TEST(ArenaTest, CreateMessageDispatchesToSpecialFunctions) {
  hook_called = "";
  Arena::Create<DispatcherTestProto>(nullptr);
  EXPECT_EQ(hook_called, "default");

  DispatcherTestProto ref(absl::in_place);
  const DispatcherTestProto& cref = ref;

  hook_called = "";
  Arena::Create<DispatcherTestProto>(nullptr);
  EXPECT_EQ(hook_called, "default");

  hook_called = "";
  Arena::Create<DispatcherTestProto>(nullptr, ref);
  EXPECT_EQ(hook_called, "copy");

  hook_called = "";
  Arena::Create<DispatcherTestProto>(nullptr, cref);
  EXPECT_EQ(hook_called, "copy");

  hook_called = "";
  Arena::Create<DispatcherTestProto>(nullptr, 1);
  EXPECT_EQ(hook_called, "fallback");
}
#endif  // __cpp_if_constexpr

TEST(ArenaTest, Parsing) {
  TestAllTypes original;
  TestUtil::SetAllFields(&original);

  // Test memory leak.
  Arena arena;
  TestAllTypes* arena_message = Arena::Create<TestAllTypes>(&arena);
  arena_message->ParseFromString(original.SerializeAsString());
  TestUtil::ExpectAllFieldsSet(*arena_message);

  // Test that string fields have nul terminator bytes (earlier bug).
  EXPECT_EQ(strlen(original.optional_string().c_str()),
            strlen(arena_message->optional_string().c_str()));
}

TEST(ArenaTest, UnknownFields) {
  TestAllTypes original;
  TestUtil::SetAllFields(&original);

  // Test basic parsing into (populating) and reading out of unknown fields on
  // an arena.
  Arena arena;
  TestEmptyMessage* arena_message = Arena::Create<TestEmptyMessage>(&arena);
  arena_message->ParseFromString(original.SerializeAsString());

  TestAllTypes copied;
  copied.ParseFromString(arena_message->SerializeAsString());
  TestUtil::ExpectAllFieldsSet(copied);

  // Exercise UFS manual manipulation (setters).
  arena_message = Arena::Create<TestEmptyMessage>(&arena);
  arena_message->mutable_unknown_fields()->AddVarint(
      TestAllTypes::kOptionalInt32FieldNumber, 42);
  copied.Clear();
  copied.ParseFromString(arena_message->SerializeAsString());
  EXPECT_TRUE(copied.has_optional_int32());
  EXPECT_EQ(42, copied.optional_int32());

  // Exercise UFS swap path.
  TestEmptyMessage* arena_message_2 = Arena::Create<TestEmptyMessage>(&arena);
  arena_message_2->Swap(arena_message);
  copied.Clear();
  copied.ParseFromString(arena_message_2->SerializeAsString());
  EXPECT_TRUE(copied.has_optional_int32());
  EXPECT_EQ(42, copied.optional_int32());

  // Test field manipulation.
  TestEmptyMessage* arena_message_3 = Arena::Create<TestEmptyMessage>(&arena);
  arena_message_3->mutable_unknown_fields()->AddVarint(1000, 42);
  arena_message_3->mutable_unknown_fields()->AddFixed32(1001, 42);
  arena_message_3->mutable_unknown_fields()->AddFixed64(1002, 42);
  arena_message_3->mutable_unknown_fields()->AddLengthDelimited(1003, "");
  arena_message_3->mutable_unknown_fields()->DeleteSubrange(0, 2);
  arena_message_3->mutable_unknown_fields()->DeleteByNumber(1002);
  arena_message_3->mutable_unknown_fields()->DeleteByNumber(1003);
  EXPECT_TRUE(arena_message_3->unknown_fields().empty());
}

TEST(ArenaTest, Swap) {
  Arena arena1;
  Arena arena2;
  TestAllTypes* arena1_message;
  TestAllTypes* arena2_message;

  // Case 1: Swap(), no UFS on either message, both messages on different
  // arenas. Arena pointers should remain the same after swap.
  arena1_message = Arena::Create<TestAllTypes>(&arena1);
  arena2_message = Arena::Create<TestAllTypes>(&arena2);
  arena1_message->Swap(arena2_message);
  EXPECT_EQ(&arena1, arena1_message->GetArena());
  EXPECT_EQ(&arena2, arena2_message->GetArena());

  // Case 2: Swap(), UFS on one message, both messages on different arenas.
  arena1_message = Arena::Create<TestAllTypes>(&arena1);
  arena2_message = Arena::Create<TestAllTypes>(&arena2);
  arena1_message->mutable_unknown_fields()->AddVarint(1, 42);
  arena1_message->Swap(arena2_message);
  EXPECT_EQ(&arena1, arena1_message->GetArena());
  EXPECT_EQ(&arena2, arena2_message->GetArena());
  EXPECT_EQ(0, arena1_message->unknown_fields().field_count());
  EXPECT_EQ(1, arena2_message->unknown_fields().field_count());
  EXPECT_EQ(42, arena2_message->unknown_fields().field(0).varint());

  // Case 3: Swap(), UFS on both messages, both messages on different arenas.
  arena1_message = Arena::Create<TestAllTypes>(&arena1);
  arena2_message = Arena::Create<TestAllTypes>(&arena2);
  arena1_message->mutable_unknown_fields()->AddVarint(1, 42);
  arena2_message->mutable_unknown_fields()->AddVarint(2, 84);
  arena1_message->Swap(arena2_message);
  EXPECT_EQ(&arena1, arena1_message->GetArena());
  EXPECT_EQ(&arena2, arena2_message->GetArena());
  EXPECT_EQ(1, arena1_message->unknown_fields().field_count());
  EXPECT_EQ(1, arena2_message->unknown_fields().field_count());
  EXPECT_EQ(84, arena1_message->unknown_fields().field(0).varint());
  EXPECT_EQ(42, arena2_message->unknown_fields().field(0).varint());
}

TEST(ArenaTest, ReflectionSwapFields) {
  Arena arena1;
  Arena arena2;
  TestAllTypes* arena1_message;
  TestAllTypes* arena2_message;

  // Case 1: messages on different arenas, only one message is set.
  arena1_message = Arena::Create<TestAllTypes>(&arena1);
  arena2_message = Arena::Create<TestAllTypes>(&arena2);
  TestUtil::SetAllFields(arena1_message);
  const Reflection* reflection = arena1_message->GetReflection();
  std::vector<const FieldDescriptor*> fields;
  reflection->ListFields(*arena1_message, &fields);
  reflection->SwapFields(arena1_message, arena2_message, fields);
  EXPECT_EQ(&arena1, arena1_message->GetArena());
  EXPECT_EQ(&arena2, arena2_message->GetArena());
  std::string output;
  arena1_message->SerializeToString(&output);
  EXPECT_EQ(0, output.size());
  TestUtil::ExpectAllFieldsSet(*arena2_message);
  reflection->SwapFields(arena1_message, arena2_message, fields);
  arena2_message->SerializeToString(&output);
  EXPECT_EQ(0, output.size());
  TestUtil::ExpectAllFieldsSet(*arena1_message);

  // Case 2: messages on different arenas, both messages are set.
  arena1_message = Arena::Create<TestAllTypes>(&arena1);
  arena2_message = Arena::Create<TestAllTypes>(&arena2);
  TestUtil::SetAllFields(arena1_message);
  TestUtil::SetAllFields(arena2_message);
  reflection->SwapFields(arena1_message, arena2_message, fields);
  EXPECT_EQ(&arena1, arena1_message->GetArena());
  EXPECT_EQ(&arena2, arena2_message->GetArena());
  TestUtil::ExpectAllFieldsSet(*arena1_message);
  TestUtil::ExpectAllFieldsSet(*arena2_message);

  // Case 3: messages on different arenas with different lifetimes.
  arena1_message = Arena::Create<TestAllTypes>(&arena1);
  {
    Arena arena3;
    TestAllTypes* arena3_message = Arena::Create<TestAllTypes>(&arena3);
    TestUtil::SetAllFields(arena3_message);
    reflection->SwapFields(arena1_message, arena3_message, fields);
  }
  TestUtil::ExpectAllFieldsSet(*arena1_message);

  // Case 4: one message on arena, the other on heap.
  arena1_message = Arena::Create<TestAllTypes>(&arena1);
  TestAllTypes message;
  TestUtil::SetAllFields(arena1_message);
  reflection->SwapFields(arena1_message, &message, fields);
  EXPECT_EQ(&arena1, arena1_message->GetArena());
  EXPECT_EQ(nullptr, message.GetArena());
  arena1_message->SerializeToString(&output);
  EXPECT_EQ(0, output.size());
  TestUtil::ExpectAllFieldsSet(message);
}

TEST(ArenaTest, SetAllocatedMessage) {
  Arena arena;
  TestAllTypes* arena_message = Arena::Create<TestAllTypes>(&arena);
  TestAllTypes::NestedMessage* nested = new TestAllTypes::NestedMessage;
  nested->set_bb(118);
  arena_message->set_allocated_optional_nested_message(nested);
  EXPECT_EQ(118, arena_message->optional_nested_message().bb());
}

TEST(ArenaTest, ReleaseMessage) {
  Arena arena;
  TestAllTypes* arena_message = Arena::Create<TestAllTypes>(&arena);
  arena_message->mutable_optional_nested_message()->set_bb(118);
  std::unique_ptr<TestAllTypes::NestedMessage> nested(
      arena_message->release_optional_nested_message());
  EXPECT_EQ(118, nested->bb());

  TestAllTypes::NestedMessage* released_null =
      arena_message->release_optional_nested_message();
  EXPECT_EQ(nullptr, released_null);
}

TEST(ArenaTest, SetAllocatedString) {
  Arena arena;
  TestAllTypes* arena_message = Arena::Create<TestAllTypes>(&arena);
  std::string* allocated_str = new std::string("hello");
  arena_message->set_allocated_optional_string(allocated_str);
  EXPECT_EQ("hello", arena_message->optional_string());
}

TEST(ArenaTest, ReleaseString) {
  Arena arena;
  TestAllTypes* arena_message = Arena::Create<TestAllTypes>(&arena);
  arena_message->set_optional_string("hello");
  std::unique_ptr<std::string> released_str(
      arena_message->release_optional_string());
  EXPECT_EQ("hello", *released_str);

  // Test default value.
}


TEST(ArenaTest, SwapBetweenArenasWithAllFieldsSet) {
  Arena arena1;
  TestAllTypes* arena1_message = Arena::Create<TestAllTypes>(&arena1);
  {
    Arena arena2;
    TestAllTypes* arena2_message = Arena::Create<TestAllTypes>(&arena2);
    TestUtil::SetAllFields(arena2_message);
    arena2_message->Swap(arena1_message);
    std::string output;
    arena2_message->SerializeToString(&output);
    EXPECT_EQ(0, output.size());
  }
  TestUtil::ExpectAllFieldsSet(*arena1_message);
}

TEST(ArenaTest, SwapBetweenArenaAndNonArenaWithAllFieldsSet) {
  TestAllTypes non_arena_message;
  TestUtil::SetAllFields(&non_arena_message);
  {
    Arena arena2;
    TestAllTypes* arena2_message = Arena::Create<TestAllTypes>(&arena2);
    TestUtil::SetAllFields(arena2_message);
    arena2_message->Swap(&non_arena_message);
    TestUtil::ExpectAllFieldsSet(*arena2_message);
    TestUtil::ExpectAllFieldsSet(non_arena_message);
  }
}

TEST(ArenaTest, UnsafeArenaSwap) {
  Arena shared_arena;
  TestAllTypes* message1 = Arena::Create<TestAllTypes>(&shared_arena);
  TestAllTypes* message2 = Arena::Create<TestAllTypes>(&shared_arena);
  TestUtil::SetAllFields(message1);
  message1->UnsafeArenaSwap(message2);
  TestUtil::ExpectAllFieldsSet(*message2);
}

TEST(ArenaTest, GetOwningArena) {
  Arena arena;
  auto* m1 = Arena::CreateMessage<TestAllTypes>(&arena);
  EXPECT_EQ(Arena::InternalGetOwningArena(m1), &arena);
  EXPECT_EQ(&arena, Arena::InternalGetOwningArena(
                        m1->mutable_repeated_foreign_message()));
  EXPECT_EQ(&arena,
            Arena::InternalGetOwningArena(m1->mutable_repeated_int32()));
}

TEST(ArenaTest, SwapBetweenArenasUsingReflection) {
  Arena arena1;
  TestAllTypes* arena1_message = Arena::Create<TestAllTypes>(&arena1);
  {
    Arena arena2;
    TestAllTypes* arena2_message = Arena::Create<TestAllTypes>(&arena2);
    TestUtil::SetAllFields(arena2_message);
    const Reflection* r = arena2_message->GetReflection();
    r->Swap(arena1_message, arena2_message);
    std::string output;
    arena2_message->SerializeToString(&output);
    EXPECT_EQ(0, output.size());
  }
  TestUtil::ExpectAllFieldsSet(*arena1_message);
}

TEST(ArenaTest, SwapBetweenArenaAndNonArenaUsingReflection) {
  TestAllTypes non_arena_message;
  TestUtil::SetAllFields(&non_arena_message);
  {
    Arena arena2;
    TestAllTypes* arena2_message = Arena::Create<TestAllTypes>(&arena2);
    TestUtil::SetAllFields(arena2_message);
    const Reflection* r = arena2_message->GetReflection();
    r->Swap(&non_arena_message, arena2_message);
    TestUtil::ExpectAllFieldsSet(*arena2_message);
    TestUtil::ExpectAllFieldsSet(non_arena_message);
  }
}

TEST(ArenaTest, ReleaseFromArenaMessageMakesCopy) {
  TestAllTypes::NestedMessage* nested_msg = nullptr;
  std::string* nested_string = nullptr;
  {
    Arena arena;
    TestAllTypes* arena_message = Arena::Create<TestAllTypes>(&arena);
    arena_message->mutable_optional_nested_message()->set_bb(42);
    *arena_message->mutable_optional_string() = "Hello";
    nested_msg = arena_message->release_optional_nested_message();
    nested_string = arena_message->release_optional_string();
  }
  EXPECT_EQ(42, nested_msg->bb());
  EXPECT_EQ("Hello", *nested_string);
  delete nested_msg;
  delete nested_string;
}

#if PROTOBUF_RTTI
TEST(ArenaTest, ReleaseFromArenaMessageUsingReflectionMakesCopy) {
  TestAllTypes::NestedMessage* nested_msg = nullptr;
  // Note: no string: reflection API only supports releasing submessages.
  {
    Arena arena;
    TestAllTypes* arena_message = Arena::Create<TestAllTypes>(&arena);
    arena_message->mutable_optional_nested_message()->set_bb(42);
    const Reflection* r = arena_message->GetReflection();
    const FieldDescriptor* f = arena_message->GetDescriptor()->FindFieldByName(
        "optional_nested_message");
    nested_msg = DownCastMessage<TestAllTypes::NestedMessage>(
        r->ReleaseMessage(arena_message, f));
  }
  EXPECT_EQ(42, nested_msg->bb());
  delete nested_msg;
}
#endif  // PROTOBUF_RTTI

TEST(ArenaTest, SetAllocatedAcrossArenas) {
  Arena arena1;
  TestAllTypes* arena1_message = Arena::Create<TestAllTypes>(&arena1);
  TestAllTypes::NestedMessage* heap_submessage =
      new TestAllTypes::NestedMessage();
  heap_submessage->set_bb(42);
  arena1_message->set_allocated_optional_nested_message(heap_submessage);
  // Should keep same object and add to arena's Own()-list.
  EXPECT_EQ(heap_submessage, arena1_message->mutable_optional_nested_message());
  {
    Arena arena2;
    TestAllTypes::NestedMessage* arena2_submessage =
        Arena::Create<TestAllTypes::NestedMessage>(&arena2);
    arena2_submessage->set_bb(42);
<<<<<<< HEAD
#ifdef PROTOBUF_HAS_DEATH_TEST
=======
#if GTEST_HAS_DEATH_TEST
>>>>>>> 626889fb
    EXPECT_DEBUG_DEATH(arena1_message->set_allocated_optional_nested_message(
                           arena2_submessage),
                       "submessage_arena");
#endif
    EXPECT_NE(arena2_submessage,
              arena1_message->mutable_optional_nested_message());
  }

  TestAllTypes::NestedMessage* arena1_submessage =
      Arena::Create<TestAllTypes::NestedMessage>(&arena1);
  arena1_submessage->set_bb(42);
  TestAllTypes* heap_message = new TestAllTypes;
<<<<<<< HEAD
#ifdef PROTOBUF_HAS_DEATH_TEST
=======
#if GTEST_HAS_DEATH_TEST
>>>>>>> 626889fb
  EXPECT_DEBUG_DEATH(
      heap_message->set_allocated_optional_nested_message(arena1_submessage),
      "submessage_arena");
#endif
  EXPECT_NE(arena1_submessage, heap_message->mutable_optional_nested_message());
  delete heap_message;
}

TEST(ArenaTest, UnsafeArenaSetAllocatedAcrossArenas) {
  Arena arena1;
<<<<<<< HEAD
  TestAllTypes* arena1_message = Arena::CreateMessage<TestAllTypes>(&arena1);
  {
    Arena arena2;
    TestAllTypes::NestedMessage* arena2_submessage =
        Arena::CreateMessage<TestAllTypes::NestedMessage>(&arena2);
=======
  TestAllTypes* arena1_message = Arena::Create<TestAllTypes>(&arena1);
  {
    Arena arena2;
    TestAllTypes::NestedMessage* arena2_submessage =
        Arena::Create<TestAllTypes::NestedMessage>(&arena2);
>>>>>>> 626889fb
    arena2_submessage->set_bb(42);
    arena1_message->unsafe_arena_set_allocated_optional_nested_message(
        arena2_submessage);
    EXPECT_EQ(arena2_submessage,
              arena1_message->mutable_optional_nested_message());
    EXPECT_EQ(arena2_submessage,
              arena1_message->unsafe_arena_release_optional_nested_message());
  }

  TestAllTypes::NestedMessage* arena1_submessage =
<<<<<<< HEAD
      Arena::CreateMessage<TestAllTypes::NestedMessage>(&arena1);
=======
      Arena::Create<TestAllTypes::NestedMessage>(&arena1);
>>>>>>> 626889fb
  arena1_submessage->set_bb(42);
  TestAllTypes* heap_message = new TestAllTypes;
  heap_message->unsafe_arena_set_allocated_optional_nested_message(
      arena1_submessage);
  EXPECT_EQ(arena1_submessage, heap_message->mutable_optional_nested_message());
  EXPECT_EQ(arena1_submessage,
            heap_message->unsafe_arena_release_optional_nested_message());
  delete heap_message;
}

TEST(ArenaTest, SetAllocatedAcrossArenasWithReflection) {
  // Same as above, with reflection.
  Arena arena1;
  TestAllTypes* arena1_message = Arena::Create<TestAllTypes>(&arena1);
  const Reflection* r = arena1_message->GetReflection();
  const Descriptor* d = arena1_message->GetDescriptor();
  const FieldDescriptor* msg_field =
      d->FindFieldByName("optional_nested_message");
  TestAllTypes::NestedMessage* heap_submessage =
      new TestAllTypes::NestedMessage();
  heap_submessage->set_bb(42);
  r->SetAllocatedMessage(arena1_message, heap_submessage, msg_field);
  // Should keep same object and add to arena's Own()-list.
  EXPECT_EQ(heap_submessage, arena1_message->mutable_optional_nested_message());
  {
    Arena arena2;
    TestAllTypes::NestedMessage* arena2_submessage =
        Arena::Create<TestAllTypes::NestedMessage>(&arena2);
    arena2_submessage->set_bb(42);
<<<<<<< HEAD
#ifdef PROTOBUF_HAS_DEATH_TEST
    EXPECT_DEBUG_DEATH(
        r->SetAllocatedMessage(arena1_message, arena2_submessage, msg_field),
        "GetOwningArena");
=======
#if GTEST_HAS_DEATH_TEST
    EXPECT_DEBUG_DEATH(
        r->SetAllocatedMessage(arena1_message, arena2_submessage, msg_field),
        "GetArena");
>>>>>>> 626889fb
#endif
    EXPECT_NE(arena2_submessage,
              arena1_message->mutable_optional_nested_message());
  }

  TestAllTypes::NestedMessage* arena1_submessage =
      Arena::Create<TestAllTypes::NestedMessage>(&arena1);
  arena1_submessage->set_bb(42);
  TestAllTypes* heap_message = new TestAllTypes;
<<<<<<< HEAD
#ifdef PROTOBUF_HAS_DEATH_TEST
  EXPECT_DEBUG_DEATH(
      r->SetAllocatedMessage(heap_message, arena1_submessage, msg_field),
      "GetOwningArena");
=======
#if GTEST_HAS_DEATH_TEST
  EXPECT_DEBUG_DEATH(
      r->SetAllocatedMessage(heap_message, arena1_submessage, msg_field),
      "GetArena");
>>>>>>> 626889fb
#endif
  EXPECT_NE(arena1_submessage, heap_message->mutable_optional_nested_message());
  delete heap_message;
}

TEST(ArenaTest, UnsafeArenaSetAllocatedAcrossArenasWithReflection) {
  // Same as above, with reflection.
  Arena arena1;
<<<<<<< HEAD
  TestAllTypes* arena1_message = Arena::CreateMessage<TestAllTypes>(&arena1);
=======
  TestAllTypes* arena1_message = Arena::Create<TestAllTypes>(&arena1);
>>>>>>> 626889fb
  const Reflection* r = arena1_message->GetReflection();
  const Descriptor* d = arena1_message->GetDescriptor();
  const FieldDescriptor* msg_field =
      d->FindFieldByName("optional_nested_message");
  {
    Arena arena2;
    TestAllTypes::NestedMessage* arena2_submessage =
<<<<<<< HEAD
        Arena::CreateMessage<TestAllTypes::NestedMessage>(&arena2);
=======
        Arena::Create<TestAllTypes::NestedMessage>(&arena2);
>>>>>>> 626889fb
    arena2_submessage->set_bb(42);
    r->UnsafeArenaSetAllocatedMessage(arena1_message, arena2_submessage,
                                      msg_field);
    EXPECT_EQ(arena2_submessage,
              arena1_message->mutable_optional_nested_message());
    EXPECT_EQ(arena2_submessage,
              arena1_message->unsafe_arena_release_optional_nested_message());
  }

  TestAllTypes::NestedMessage* arena1_submessage =
<<<<<<< HEAD
      Arena::CreateMessage<TestAllTypes::NestedMessage>(&arena1);
=======
      Arena::Create<TestAllTypes::NestedMessage>(&arena1);
>>>>>>> 626889fb
  arena1_submessage->set_bb(42);
  TestAllTypes* heap_message = new TestAllTypes;
  r->UnsafeArenaSetAllocatedMessage(heap_message, arena1_submessage, msg_field);
  EXPECT_EQ(arena1_submessage, heap_message->mutable_optional_nested_message());
  EXPECT_EQ(arena1_submessage,
            heap_message->unsafe_arena_release_optional_nested_message());
  delete heap_message;
}

TEST(ArenaTest, AddAllocatedWithReflection) {
  Arena arena1;
  ArenaMessage* arena1_message = Arena::Create<ArenaMessage>(&arena1);
  const Reflection* r = arena1_message->GetReflection();
  const Descriptor* d = arena1_message->GetDescriptor();
  // Message with cc_enable_arenas = true;
  const FieldDescriptor* fd = d->FindFieldByName("repeated_nested_message");
  r->AddMessage(arena1_message, fd);
  r->AddMessage(arena1_message, fd);
  r->AddMessage(arena1_message, fd);
  EXPECT_EQ(3, r->FieldSize(*arena1_message, fd));
}

TEST(ArenaTest, RepeatedPtrFieldAddClearedTest) {
#ifndef PROTOBUF_FUTURE_BREAKING_CHANGES
  {
    RepeatedPtrField<TestAllTypes> repeated_field;
    EXPECT_TRUE(repeated_field.empty());
    EXPECT_EQ(0, repeated_field.size());
    // Ownership is passed to repeated_field.
    TestAllTypes* cleared = new TestAllTypes();
<<<<<<< HEAD
    repeated_field.AddCleared(cleared);
    EXPECT_TRUE(repeated_field.empty());
    EXPECT_EQ(0, repeated_field.size());
  }
#endif  // !PROTOBUF_FUTURE_BREAKING_CHANGES
  {
    RepeatedPtrField<TestAllTypes> repeated_field;
    EXPECT_TRUE(repeated_field.empty());
    EXPECT_EQ(0, repeated_field.size());
    // Ownership is passed to repeated_field.
    TestAllTypes* cleared = new TestAllTypes();
=======
>>>>>>> 626889fb
    repeated_field.AddAllocated(cleared);
    EXPECT_FALSE(repeated_field.empty());
    EXPECT_EQ(1, repeated_field.size());
  }
}

TEST(ArenaTest, AddAllocatedToRepeatedField) {
  // Heap->arena case.
  Arena arena1;
  TestAllTypes* arena1_message = Arena::Create<TestAllTypes>(&arena1);
  for (int i = 0; i < 10; i++) {
    TestAllTypes::NestedMessage* heap_submessage =
        new TestAllTypes::NestedMessage();
    heap_submessage->set_bb(42);
    arena1_message->mutable_repeated_nested_message()->AddAllocated(
        heap_submessage);
    // Should not copy object -- will use arena_->Own().
    EXPECT_EQ(heap_submessage, &arena1_message->repeated_nested_message(i));
    EXPECT_EQ(42, arena1_message->repeated_nested_message(i).bb());
  }

  // Arena1->Arena2 case.
  arena1_message->Clear();
  for (int i = 0; i < 10; i++) {
    Arena arena2;
    TestAllTypes::NestedMessage* arena2_submessage =
        Arena::Create<TestAllTypes::NestedMessage>(&arena2);
    arena2_submessage->set_bb(42);
<<<<<<< HEAD
#ifdef PROTOBUF_HAS_DEATH_TEST
    EXPECT_DEBUG_DEATH(
        arena1_message->mutable_repeated_nested_message()->AddAllocated(
            arena2_submessage),
        "value_arena");
#endif
    // Should not receive object.
    EXPECT_TRUE(arena1_message->repeated_nested_message().empty());
=======
    arena1_message->mutable_repeated_nested_message()->AddAllocated(
        arena2_submessage);
    ASSERT_THAT(arena1_message->repeated_nested_message(), testing::SizeIs(1));
    EXPECT_EQ(
        arena1_message->mutable_repeated_nested_message()->at(0).GetArena(),
        &arena1);
    arena1_message->clear_repeated_nested_message();
>>>>>>> 626889fb
  }

  // Arena->heap case.
  TestAllTypes* heap_message = new TestAllTypes;
  for (int i = 0; i < 10; i++) {
    Arena arena2;
    TestAllTypes::NestedMessage* arena2_submessage =
        Arena::Create<TestAllTypes::NestedMessage>(&arena2);
    arena2_submessage->set_bb(42);
<<<<<<< HEAD
#ifdef PROTOBUF_HAS_DEATH_TEST
    EXPECT_DEBUG_DEATH(
        heap_message->mutable_repeated_nested_message()->AddAllocated(
            arena2_submessage),
        "value_arena");
#endif
    // Should not receive object.
    EXPECT_TRUE(heap_message->repeated_nested_message().empty());
=======
    heap_message->mutable_repeated_nested_message()->AddAllocated(
        arena2_submessage);
    ASSERT_THAT(heap_message->repeated_nested_message(), testing::SizeIs(1));
    EXPECT_EQ(heap_message->mutable_repeated_nested_message()->at(0).GetArena(),
              nullptr);
    heap_message->clear_repeated_nested_message();
>>>>>>> 626889fb
  }
  delete heap_message;

  // Heap->arena case for strings (which are not arena-allocated).
  arena1_message->Clear();
  for (int i = 0; i < 10; i++) {
    std::string* s = new std::string("Test");
    arena1_message->mutable_repeated_string()->AddAllocated(s);
    // Should not copy.
    EXPECT_EQ(s, &arena1_message->repeated_string(i));
    EXPECT_EQ("Test", arena1_message->repeated_string(i));
  }
}

TEST(ArenaTest, UnsafeArenaAddAllocatedToRepeatedField) {
  // Heap->arena case.
  Arena arena1;
<<<<<<< HEAD
  TestAllTypes* arena1_message = Arena::CreateMessage<TestAllTypes>(&arena1);
=======
  TestAllTypes* arena1_message = Arena::Create<TestAllTypes>(&arena1);
>>>>>>> 626889fb
  {
    auto* heap_submessage = new TestAllTypes::NestedMessage;
    arena1_message->mutable_repeated_nested_message()->UnsafeArenaAddAllocated(
        heap_submessage);
    // Should not copy object.
    EXPECT_EQ(heap_submessage, &arena1_message->repeated_nested_message(0));
    EXPECT_EQ(heap_submessage, arena1_message->mutable_repeated_nested_message()
                                   ->UnsafeArenaReleaseLast());
    delete heap_submessage;
  }

  // Arena1->Arena2 case.
  arena1_message->Clear();
  {
    Arena arena2;
    TestAllTypes::NestedMessage* arena2_submessage =
<<<<<<< HEAD
        Arena::CreateMessage<TestAllTypes::NestedMessage>(&arena2);
=======
        Arena::Create<TestAllTypes::NestedMessage>(&arena2);
>>>>>>> 626889fb
    arena2_submessage->set_bb(42);
    arena1_message->mutable_repeated_nested_message()->UnsafeArenaAddAllocated(
        arena2_submessage);
    // Should own object.
    EXPECT_EQ(arena2_submessage, &arena1_message->repeated_nested_message(0));
    EXPECT_EQ(arena2_submessage,
              arena1_message->mutable_repeated_nested_message()
                  ->UnsafeArenaReleaseLast());
  }

  // Arena->heap case.
  TestAllTypes* heap_message = new TestAllTypes;
  {
    Arena arena2;
    TestAllTypes::NestedMessage* arena2_submessage =
<<<<<<< HEAD
        Arena::CreateMessage<TestAllTypes::NestedMessage>(&arena2);
=======
        Arena::Create<TestAllTypes::NestedMessage>(&arena2);
>>>>>>> 626889fb
    arena2_submessage->set_bb(42);
    heap_message->mutable_repeated_nested_message()->UnsafeArenaAddAllocated(
        arena2_submessage);
    // Should own object.
    EXPECT_EQ(arena2_submessage, &heap_message->repeated_nested_message(0));
    EXPECT_EQ(arena2_submessage, heap_message->mutable_repeated_nested_message()
                                     ->UnsafeArenaReleaseLast());
  }
  delete heap_message;

  // Heap->arena case for strings (which are not arena-allocated).
  arena1_message->Clear();
  {
    std::string* s = new std::string("Test");
    arena1_message->mutable_repeated_string()->UnsafeArenaAddAllocated(s);
    // Should not copy.
    EXPECT_EQ(s, &arena1_message->repeated_string(0));
    EXPECT_EQ("Test", arena1_message->repeated_string(0));
    delete arena1_message->mutable_repeated_string()->UnsafeArenaReleaseLast();
  }
}

TEST(ArenaTest, AddAllocatedToRepeatedFieldViaReflection) {
  // Heap->arena case.
  Arena arena1;
  TestAllTypes* arena1_message = Arena::Create<TestAllTypes>(&arena1);
  const Reflection* r = arena1_message->GetReflection();
  const Descriptor* d = arena1_message->GetDescriptor();
  const FieldDescriptor* fd = d->FindFieldByName("repeated_nested_message");
  for (int i = 0; i < 10; i++) {
    TestAllTypes::NestedMessage* heap_submessage =
        new TestAllTypes::NestedMessage;
    heap_submessage->set_bb(42);
    r->AddAllocatedMessage(arena1_message, fd, heap_submessage);
    // Should not copy object -- will use arena_->Own().
    EXPECT_EQ(heap_submessage, &arena1_message->repeated_nested_message(i));
    EXPECT_EQ(42, arena1_message->repeated_nested_message(i).bb());
  }

  // Arena1->Arena2 case.
  arena1_message->Clear();
  for (int i = 0; i < 10; i++) {
    Arena arena2;
    TestAllTypes::NestedMessage* arena2_submessage =
        Arena::Create<TestAllTypes::NestedMessage>(&arena2);
    arena2_submessage->set_bb(42);
<<<<<<< HEAD
#ifdef PROTOBUF_HAS_DEATH_TEST
    EXPECT_DEBUG_DEATH(
        r->AddAllocatedMessage(arena1_message, fd, arena2_submessage),
        "value_arena");
#endif
    // Should not receive object.
    EXPECT_TRUE(arena1_message->repeated_nested_message().empty());
=======
    r->AddAllocatedMessage(arena1_message, fd, arena2_submessage);
    ASSERT_THAT(arena1_message->repeated_nested_message(), testing::SizeIs(1));
    EXPECT_EQ(
        arena1_message->mutable_repeated_nested_message()->at(0).GetArena(),
        &arena1);
    arena1_message->clear_repeated_nested_message();
>>>>>>> 626889fb
  }

  // Arena->heap case.
  TestAllTypes* heap_message = new TestAllTypes;
  for (int i = 0; i < 10; i++) {
    Arena arena2;
    TestAllTypes::NestedMessage* arena2_submessage =
        Arena::Create<TestAllTypes::NestedMessage>(&arena2);
    arena2_submessage->set_bb(42);
<<<<<<< HEAD
#ifdef PROTOBUF_HAS_DEATH_TEST
    EXPECT_DEBUG_DEATH(
        r->AddAllocatedMessage(heap_message, fd, arena2_submessage),
        "value_arena");
#endif
    // Should not receive object.
    EXPECT_TRUE(heap_message->repeated_nested_message().empty());
=======
    r->AddAllocatedMessage(heap_message, fd, arena2_submessage);
    ASSERT_THAT(heap_message->repeated_nested_message(), testing::SizeIs(1));
    EXPECT_EQ(heap_message->mutable_repeated_nested_message()->at(0).GetArena(),
              nullptr);
    heap_message->clear_repeated_nested_message();
>>>>>>> 626889fb
  }
  delete heap_message;
}

TEST(ArenaTest, ReleaseLastRepeatedField) {
  // Release from arena-allocated repeated field and ensure that returned object
  // is heap-allocated.
  Arena arena;
  TestAllTypes* arena_message = Arena::Create<TestAllTypes>(&arena);
  for (int i = 0; i < 10; i++) {
    TestAllTypes::NestedMessage* nested =
        Arena::Create<TestAllTypes::NestedMessage>(&arena);
    nested->set_bb(42);
    arena_message->mutable_repeated_nested_message()->AddAllocated(nested);
  }

  for (int i = 0; i < 10; i++) {
    const TestAllTypes::NestedMessage* orig_submessage =
        &arena_message->repeated_nested_message(10 - 1 - i);  // last element
    TestAllTypes::NestedMessage* released =
        arena_message->mutable_repeated_nested_message()->ReleaseLast();
    EXPECT_NE(released, orig_submessage);
    EXPECT_EQ(42, released->bb());
    delete released;
  }

  // Test UnsafeArenaReleaseLast().
  for (int i = 0; i < 10; i++) {
    TestAllTypes::NestedMessage* nested =
        Arena::Create<TestAllTypes::NestedMessage>(&arena);
    nested->set_bb(42);
    arena_message->mutable_repeated_nested_message()->AddAllocated(nested);
  }

  for (int i = 0; i < 10; i++) {
    const TestAllTypes::NestedMessage* orig_submessage =
        &arena_message->repeated_nested_message(10 - 1 - i);  // last element
    TestAllTypes::NestedMessage* released =
        arena_message->mutable_repeated_nested_message()
            ->UnsafeArenaReleaseLast();
    EXPECT_EQ(released, orig_submessage);
    EXPECT_EQ(42, released->bb());
    // no delete -- |released| is on the arena.
  }

  // Test string case as well. ReleaseLast() in this case must copy the
  // string, even though it was originally heap-allocated and its pointer
  // was simply appended to the repeated field's internal vector, because the
  // string was placed on the arena's destructor list and cannot be removed
  // from that list (so the arena permanently owns the original instance).
  arena_message->Clear();
  for (int i = 0; i < 10; i++) {
    std::string* s = new std::string("Test");
    arena_message->mutable_repeated_string()->AddAllocated(s);
  }
  for (int i = 0; i < 10; i++) {
    const std::string* orig_element =
        &arena_message->repeated_string(10 - 1 - i);
    std::string* released =
        arena_message->mutable_repeated_string()->ReleaseLast();
    EXPECT_NE(released, orig_element);
    EXPECT_EQ("Test", *released);
    delete released;
  }
}

TEST(ArenaTest, UnsafeArenaAddAllocated) {
  Arena arena;
  TestAllTypes* message = Arena::Create<TestAllTypes>(&arena);
  for (int i = 0; i < 10; i++) {
    std::string* arena_string = Arena::Create<std::string>(&arena);
    message->mutable_repeated_string()->UnsafeArenaAddAllocated(arena_string);
    EXPECT_EQ(arena_string, message->mutable_repeated_string(i));
  }
}

TEST(ArenaTest, OneofMerge) {
  Arena arena;
  TestAllTypes* message0 = Arena::Create<TestAllTypes>(&arena);
  TestAllTypes* message1 = Arena::Create<TestAllTypes>(&arena);

  message0->set_oneof_string("x");
  ASSERT_TRUE(message0->has_oneof_string());
  message1->set_oneof_string("y");
  ASSERT_TRUE(message1->has_oneof_string());
  EXPECT_EQ("x", message0->oneof_string());
  EXPECT_EQ("y", message1->oneof_string());
  message0->MergeFrom(*message1);
  EXPECT_EQ("y", message0->oneof_string());
  EXPECT_EQ("y", message1->oneof_string());
}

TEST(ArenaTest, ArenaOneofReflection) {
  Arena arena;
  TestAllTypes* message = Arena::Create<TestAllTypes>(&arena);
  const Descriptor* desc = message->GetDescriptor();
  const Reflection* refl = message->GetReflection();

  const FieldDescriptor* string_field = desc->FindFieldByName("oneof_string");
  const FieldDescriptor* msg_field =
      desc->FindFieldByName("oneof_nested_message");
  const OneofDescriptor* oneof = desc->FindOneofByName("oneof_field");

  refl->SetString(message, string_field, "Test value");
  EXPECT_TRUE(refl->HasOneof(*message, oneof));
  refl->ClearOneof(message, oneof);
  EXPECT_FALSE(refl->HasOneof(*message, oneof));

  Message* submsg = refl->MutableMessage(message, msg_field);
  EXPECT_TRUE(refl->HasOneof(*message, oneof));
  refl->ClearOneof(message, oneof);
  EXPECT_FALSE(refl->HasOneof(*message, oneof));
  refl->MutableMessage(message, msg_field);
  EXPECT_TRUE(refl->HasOneof(*message, oneof));
  submsg = refl->ReleaseMessage(message, msg_field);
  EXPECT_FALSE(refl->HasOneof(*message, oneof));
  EXPECT_TRUE(submsg->GetArena() == nullptr);
  delete submsg;
}

void TestSwapRepeatedField(Arena* arena1, Arena* arena2) {
  // Test "safe" (copying) semantics for direct Swap() on RepeatedPtrField
  // between arenas.
  RepeatedPtrField<TestAllTypes> field1(arena1);
  RepeatedPtrField<TestAllTypes> field2(arena2);
  for (int i = 0; i < 10; i++) {
    TestAllTypes* t = Arena::Create<TestAllTypes>(arena1);
    t->set_optional_string("field1");
    t->set_optional_int32(i);
    if (arena1 != nullptr) {
      field1.UnsafeArenaAddAllocated(t);
    } else {
      field1.AddAllocated(t);
    }
  }
  for (int i = 0; i < 5; i++) {
    TestAllTypes* t = Arena::Create<TestAllTypes>(arena2);
    t->set_optional_string("field2");
    t->set_optional_int32(i);
    if (arena2 != nullptr) {
      field2.UnsafeArenaAddAllocated(t);
    } else {
      field2.AddAllocated(t);
    }
  }
  field1.Swap(&field2);
  EXPECT_EQ(5, field1.size());
  EXPECT_EQ(10, field2.size());
  EXPECT_TRUE(std::string("field1") == field2.Get(0).optional_string());
  EXPECT_TRUE(std::string("field2") == field1.Get(0).optional_string());
  // Ensure that fields retained their original order:
  for (int i = 0; i < field1.size(); i++) {
    EXPECT_EQ(i, field1.Get(i).optional_int32());
  }
  for (int i = 0; i < field2.size(); i++) {
    EXPECT_EQ(i, field2.Get(i).optional_int32());
  }
}

TEST(ArenaTest, SwapRepeatedField) {
  Arena arena;
  TestSwapRepeatedField(&arena, &arena);
}

TEST(ArenaTest, SwapRepeatedFieldWithDifferentArenas) {
  Arena arena1;
  Arena arena2;
  TestSwapRepeatedField(&arena1, &arena2);
}

TEST(ArenaTest, SwapRepeatedFieldWithNoArenaOnRightHandSide) {
  Arena arena;
  TestSwapRepeatedField(&arena, nullptr);
}

TEST(ArenaTest, SwapRepeatedFieldWithNoArenaOnLeftHandSide) {
  Arena arena;
  TestSwapRepeatedField(nullptr, &arena);
}

TEST(ArenaTest, ExtensionsOnArena) {
  Arena arena;
  // Ensure no leaks.
  TestAllExtensions* message_ext = Arena::Create<TestAllExtensions>(&arena);
  message_ext->SetExtension(proto2_unittest::optional_int32_extension, 42);
  message_ext->SetExtension(proto2_unittest::optional_string_extension,
                            std::string("test"));
  message_ext
      ->MutableExtension(proto2_unittest::optional_nested_message_extension)
      ->set_bb(42);
}

TEST(ArenaTest, RepeatedFieldOnArena) {
  // Preallocate an initial arena block to avoid mallocs during hooked region.
  std::vector<char> arena_block(1024 * 1024);
  Arena arena(arena_block.data(), arena_block.size());
<<<<<<< HEAD

  {
    internal::NoHeapChecker no_heap;

    // Fill some repeated fields on the arena to test for leaks. Also verify no
    // memory allocations.
=======
  const size_t initial_allocated_size = arena.SpaceAllocated();

  {
    // Fill some repeated fields on the arena to test for leaks. Also that the
    // newly allocated memory is approximately the size of the cleanups for the
    // repeated messages.
>>>>>>> 626889fb
    RepeatedField<int32_t> repeated_int32(&arena);
    RepeatedPtrField<TestAllTypes> repeated_message(&arena);
    for (int i = 0; i < 100; i++) {
      repeated_int32.Add(42);
      repeated_message.Add()->set_optional_int32(42);
      EXPECT_EQ(&arena, repeated_message.Get(0).GetArena());
      const TestAllTypes* msg_in_repeated_field = &repeated_message.Get(0);
      TestAllTypes* msg = repeated_message.UnsafeArenaReleaseLast();
      EXPECT_EQ(msg_in_repeated_field, msg);
    }

    // UnsafeArenaExtractSubrange (i) should not leak and (ii) should return
    // on-arena pointers.
    for (int i = 0; i < 10; i++) {
      repeated_message.Add()->set_optional_int32(42);
    }
    TestAllTypes* extracted_messages[5];
    repeated_message.UnsafeArenaExtractSubrange(0, 5, extracted_messages);
    EXPECT_EQ(&arena, repeated_message.Get(0).GetArena());
    EXPECT_EQ(5, repeated_message.size());
    // Upper bound of the size of the cleanups of new repeated messages.
    const size_t upperbound_cleanup_size =
        2 * 110 * sizeof(internal::cleanup::CleanupNode);
    EXPECT_GT(initial_allocated_size + upperbound_cleanup_size,
              arena.SpaceAllocated());
  }

  // Now test ExtractSubrange's copying semantics.
  {
    RepeatedPtrField<TestAllTypes> repeated_message(&arena);
    for (int i = 0; i < 100; i++) {
      repeated_message.Add()->set_optional_int32(42);
    }

    TestAllTypes* extracted_messages[5];
    // ExtractSubrange should copy to the heap.
    repeated_message.ExtractSubrange(0, 5, extracted_messages);
    EXPECT_EQ(nullptr, extracted_messages[0]->GetArena());
    // We need to free the heap-allocated messages to prevent a leak.
    for (int i = 0; i < 5; i++) {
      delete extracted_messages[i];
      extracted_messages[i] = nullptr;
    }
  }

  // Now check that we can create RepeatedFields/RepeatedPtrFields themselves on
  // the arena. They have the necessary type traits so that they can behave like
  // messages in this way. This is useful for higher-level generic templated
  // code that may allocate messages or repeated fields of messages on an arena.
  {
    RepeatedPtrField<TestAllTypes>* repeated_ptr_on_arena =
        Arena::Create<RepeatedPtrField<TestAllTypes>>(&arena);
    for (int i = 0; i < 10; i++) {
      // Add some elements and let the leak-checker ensure that everything is
      // freed.
      repeated_ptr_on_arena->Add();
    }

    RepeatedField<int>* repeated_int_on_arena =
        Arena::Create<RepeatedField<int>>(&arena);
    for (int i = 0; i < 100; i++) {
      repeated_int_on_arena->Add(i);
    }

  }

  arena.Reset();
}


#if PROTOBUF_RTTI
TEST(ArenaTest, MutableMessageReflection) {
  Arena arena;
  TestAllTypes* message = Arena::Create<TestAllTypes>(&arena);
  const Reflection* r = message->GetReflection();
  const Descriptor* d = message->GetDescriptor();
  const FieldDescriptor* field = d->FindFieldByName("optional_nested_message");
  TestAllTypes::NestedMessage* submessage =
      DownCastMessage<TestAllTypes::NestedMessage>(
          r->MutableMessage(message, field));
  TestAllTypes::NestedMessage* submessage_expected =
      message->mutable_optional_nested_message();

  EXPECT_EQ(submessage_expected, submessage);
  EXPECT_EQ(&arena, submessage->GetArena());

  const FieldDescriptor* oneof_field =
      d->FindFieldByName("oneof_nested_message");
  submessage = DownCastMessage<TestAllTypes::NestedMessage>(
      r->MutableMessage(message, oneof_field));
  submessage_expected = message->mutable_oneof_nested_message();

  EXPECT_EQ(submessage_expected, submessage);
  EXPECT_EQ(&arena, submessage->GetArena());
}
#endif  // PROTOBUF_RTTI


TEST(ArenaTest, ClearOneofMessageOnArena) {
  if (!internal::DebugHardenClearOneofMessageOnArena()) {
    GTEST_SKIP() << "arena allocated oneof message fields are not hardened.";
  }

  Arena arena;
  auto* message = Arena::Create<unittest::TestOneof2>(&arena);
  // Intentionally nested to force poisoning recursively to catch the access.
  auto* child =
      message->mutable_foo_message()->mutable_child()->mutable_child();
  child->set_moo_int(100);
  message->clear_foo_message();

  if (internal::HasMemoryPoisoning()) {
#if GTEST_HAS_DEATH_TEST
    EXPECT_DEATH(EXPECT_EQ(child->moo_int(), 0), "use-after-poison");
#endif  // !GTEST_HAS_DEATH_TEST
  } else {
    EXPECT_NE(child->moo_int(), 100);
  }
}

TEST(ArenaTest, CopyValuesWithinOneof) {
  if (!internal::DebugHardenClearOneofMessageOnArena()) {
    GTEST_SKIP() << "arena allocated oneof message fields are not hardened.";
  }

  Arena arena;
  auto* message = Arena::Create<unittest::TestOneof>(&arena);
  auto* foo = message->mutable_foogroup();
  foo->set_a(100);
  foo->set_b("hello world");
  message->set_foo_string(message->foogroup().b());

  // As a debug hardening measure, `set_foo_string` would clear `foo` in
  // (!NDEBUG && !ASAN) and the copy wouldn't work.
  EXPECT_TRUE(message->foo_string().empty()) << message->foo_string();
}

void FillArenaAwareFields(TestAllTypes* message) {
  std::string test_string = "hello world";
  message->set_optional_int32(42);
  message->set_optional_string(test_string);
  message->set_optional_bytes(test_string);
  message->mutable_optional_nested_message()->set_bb(42);

  message->set_oneof_uint32(42);
  message->mutable_oneof_nested_message()->set_bb(42);
  message->set_oneof_string(test_string);
  message->set_oneof_bytes(test_string);

  message->add_repeated_int32(42);
  // No repeated string: not yet arena-aware.
  message->add_repeated_nested_message()->set_bb(42);
  message->mutable_optional_lazy_message()->set_bb(42);
}

// Test: no allocations occur on heap while touching all supported field types.
TEST(ArenaTest, NoHeapAllocationsTest) {
  if (internal::DebugHardenClearOneofMessageOnArena()) {
    GTEST_SKIP() << "debug hardening may cause heap allocation.";
  }

  // Allocate a large initial block to avoid mallocs during hooked test.
  std::vector<char> arena_block(128 * 1024);
  ArenaOptions options;
  options.initial_block = &arena_block[0];
  options.initial_block_size = arena_block.size();
  Arena arena(options);

  {
    // We need to call Arena::Create before NoHeapChecker because the ArenaDtor
    // allocates a new cleanup chunk.
    TestAllTypes* message = Arena::Create<TestAllTypes>(&arena);


    FillArenaAwareFields(message);
  }

  arena.Reset();
}

#if PROTOBUF_RTTI
// Test construction on an arena via generic MessageLite interface. We should be
// able to successfully deserialize on the arena without incurring heap
// allocations, i.e., everything should still be arena-allocation-aware.
TEST(ArenaTest, MessageLiteOnArena) {
  std::vector<char> arena_block(128 * 1024);
  ArenaOptions options;
  options.initial_block = &arena_block[0];
  options.initial_block_size = arena_block.size();
  Arena arena(options);
  const MessageLite* prototype = &TestAllTypes::default_instance();

  TestAllTypes initial_message;
  FillArenaAwareFields(&initial_message);
  std::string serialized;
  initial_message.SerializeToString(&serialized);

  {
    MessageLite* generic_message = prototype->New(&arena);


    EXPECT_TRUE(generic_message != nullptr);
    EXPECT_EQ(&arena, generic_message->GetArena());
    EXPECT_TRUE(generic_message->ParseFromString(serialized));
    TestAllTypes* deserialized = static_cast<TestAllTypes*>(generic_message);
    EXPECT_EQ(42, deserialized->optional_int32());
  }

  arena.Reset();
}
#endif  // PROTOBUF_RTTI

<<<<<<< HEAD
// RepeatedField should support non-POD types, and invoke constructors and
// destructors appropriately, because it's used this way by lots of other code
// (even if this was not its original intent).
TEST(ArenaTest, RepeatedFieldWithNonPODType) {
  {
    RepeatedField<std::string> field_on_heap;
    for (int i = 0; i < 100; i++) {
      *field_on_heap.Add() = "test string long enough to exceed inline buffer";
    }
  }
  {
    Arena arena;
    RepeatedField<std::string> field_on_arena(&arena);
    for (int i = 0; i < 100; i++) {
      *field_on_arena.Add() = "test string long enough to exceed inline buffer";
    }
  }
}

=======
>>>>>>> 626889fb
// Align n to next multiple of 8
uint64_t Align8(uint64_t n) { return (n + 7) & -8; }

TEST(ArenaTest, SpaceAllocated_and_Used) {
  Arena arena_1;
  EXPECT_EQ(0, arena_1.SpaceAllocated());
  EXPECT_EQ(0, arena_1.SpaceUsed());
  EXPECT_EQ(0, arena_1.Reset());
  Arena::CreateArray<char>(&arena_1, 320);
  // Arena will allocate slightly more than 320 for the block headers.
  EXPECT_LE(320, arena_1.SpaceAllocated());
  EXPECT_EQ(Align8(320), arena_1.SpaceUsed());
  EXPECT_LE(320, arena_1.Reset());

  // Test with initial block.
  std::vector<char> arena_block(1024);
  ArenaOptions options;
  options.start_block_size = 256;
  options.max_block_size = 8192;
  options.initial_block = &arena_block[0];
  options.initial_block_size = arena_block.size();
  Arena arena_2(options);
  EXPECT_EQ(1024, arena_2.SpaceAllocated());
  EXPECT_EQ(0, arena_2.SpaceUsed());
  EXPECT_EQ(1024, arena_2.Reset());
  Arena::CreateArray<char>(&arena_2, 55);
  EXPECT_EQ(1024, arena_2.SpaceAllocated());
  EXPECT_EQ(Align8(55), arena_2.SpaceUsed());
  EXPECT_EQ(1024, arena_2.Reset());
}

<<<<<<< HEAD
TEST(ArenaTest, BlockSizeDoubling) {
  Arena arena;
  EXPECT_EQ(0, arena.SpaceUsed());
  EXPECT_EQ(0, arena.SpaceAllocated());

  // Allocate something to get initial block size.
  Arena::CreateArray<char>(&arena, 1);
  auto first_block_size = arena.SpaceAllocated();

  // Keep allocating until space used increases.
  while (arena.SpaceAllocated() == first_block_size) {
    Arena::CreateArray<char>(&arena, 1);
  }
  ASSERT_GT(arena.SpaceAllocated(), first_block_size);
  auto second_block_size = (arena.SpaceAllocated() - first_block_size);

  EXPECT_EQ(second_block_size, 2*first_block_size);
=======
namespace {

void VerifyArenaOverhead(Arena& arena, size_t overhead) {
  EXPECT_EQ(0, arena.SpaceAllocated());

  // Allocate a tiny block and record the allocation size.
  constexpr size_t kTinySize = 8;
  Arena::CreateArray<char>(&arena, kTinySize);
  uint64_t space_allocated = arena.SpaceAllocated();

  // Next allocation expects to fill up the block but no new block.
  uint64_t next_size = space_allocated - overhead - kTinySize;
  Arena::CreateArray<char>(&arena, next_size);

  EXPECT_EQ(space_allocated, arena.SpaceAllocated());
}

}  // namespace

TEST(ArenaTest, FirstArenaOverhead) {
  Arena arena;
  VerifyArenaOverhead(arena, internal::SerialArena::kBlockHeaderSize);
}


TEST(ArenaTest, StartingBlockSize) {
  Arena default_arena;
  EXPECT_EQ(0, default_arena.SpaceAllocated());

  // Allocate something to get starting block size.
  Arena::CreateArray<char>(&default_arena, 1);
  ArenaOptions options;
  // First block size should be the default starting block size.
  EXPECT_EQ(default_arena.SpaceAllocated(), options.start_block_size);

  // Use a custom starting block size.
  options.start_block_size *= 2;
  Arena custom_arena(options);
  Arena::CreateArray<char>(&custom_arena, 1);
  EXPECT_EQ(custom_arena.SpaceAllocated(), options.start_block_size);
}

TEST(ArenaTest, BlockSizeDoubling) {
  Arena arena;
  EXPECT_EQ(0, arena.SpaceUsed());
  EXPECT_EQ(0, arena.SpaceAllocated());

  // Allocate something to get initial block size.
  Arena::CreateArray<char>(&arena, 1);
  auto first_block_size = arena.SpaceAllocated();

  // Keep allocating until space used increases.
  while (arena.SpaceAllocated() == first_block_size) {
    Arena::CreateArray<char>(&arena, 1);
  }
  ASSERT_GT(arena.SpaceAllocated(), first_block_size);
  auto second_block_size = (arena.SpaceAllocated() - first_block_size);

  EXPECT_GE(second_block_size, 2*first_block_size);
>>>>>>> 626889fb
}

TEST(ArenaTest, Alignment) {
  Arena arena;
  for (int i = 0; i < 200; i++) {
    void* p = Arena::CreateArray<char>(&arena, i);
    ABSL_CHECK_EQ(reinterpret_cast<uintptr_t>(p) % 8, 0u) << i << ": " << p;
  }
}

TEST(ArenaTest, BlockSizeSmallerThanAllocation) {
  for (size_t i = 0; i <= 8; ++i) {
    ArenaOptions opt;
    opt.start_block_size = opt.max_block_size = i;
    Arena arena(opt);

    *Arena::Create<int64_t>(&arena) = 42;
    EXPECT_GE(arena.SpaceAllocated(), 8);
    EXPECT_EQ(8, arena.SpaceUsed());

    *Arena::Create<int64_t>(&arena) = 42;
    EXPECT_GE(arena.SpaceAllocated(), 16);
    EXPECT_EQ(16, arena.SpaceUsed());
  }
}

TEST(ArenaTest, GetArenaShouldReturnTheArenaForArenaAllocatedMessages) {
  Arena arena;
  ArenaMessage* message = Arena::Create<ArenaMessage>(&arena);
  const ArenaMessage* const_pointer_to_message = message;
  EXPECT_EQ(&arena, message->GetArena());
  EXPECT_EQ(&arena, const_pointer_to_message->GetArena());

  // Test that the Message* / MessageLite* specialization SFINAE works.
  const Message* const_pointer_to_message_type = message;
  EXPECT_EQ(&arena, const_pointer_to_message_type->GetArena());
  const MessageLite* const_pointer_to_message_lite_type = message;
  EXPECT_EQ(&arena, const_pointer_to_message_lite_type->GetArena());
}

TEST(ArenaTest, GetArenaShouldReturnNullForNonArenaAllocatedMessages) {
  ArenaMessage message;
  const ArenaMessage* const_pointer_to_message = &message;
<<<<<<< HEAD
  EXPECT_EQ(NULL, Arena::GetArena(&message));
  EXPECT_EQ(NULL, Arena::GetArena(const_pointer_to_message));
}

TEST(ArenaTest, GetArenaShouldReturnNullForNonArenaCompatibleTypes) {
  // Test that GetArena returns nullptr for types that have a GetArena method
  // that doesn't return Arena*.
  struct {
    int GetArena() const { return 0; }
  } has_get_arena_method_wrong_return_type;
  EXPECT_EQ(nullptr, Arena::GetArena(&has_get_arena_method_wrong_return_type));

  // Test that GetArena returns nullptr for types that have a GetArena alias.
  struct {
    using GetArena = Arena*;
    GetArena unused;
  } has_get_arena_alias;
  EXPECT_EQ(nullptr, Arena::GetArena(&has_get_arena_alias));

  // Test that GetArena returns nullptr for types that have a GetArena data
  // member.
  struct {
    Arena GetArena;
  } has_get_arena_data_member;
  EXPECT_EQ(nullptr, Arena::GetArena(&has_get_arena_data_member));
=======
  EXPECT_EQ(nullptr, message.GetArena());
  EXPECT_EQ(nullptr, const_pointer_to_message->GetArena());
>>>>>>> 626889fb
}

TEST(ArenaTest, AddCleanup) {
  Arena arena;
  for (int i = 0; i < 100; i++) {
    arena.Own(new int);
  }
}

<<<<<<< HEAD
TEST(ArenaTest, SpaceReuseForArraysSizeChecks) {
  // Limit to 1<<20 to avoid using too much memory on the test.
  for (int i = 0; i < 20; ++i) {
    SCOPED_TRACE(i);
    Arena arena;
    std::vector<void*> pointers;

    const size_t size = 16 << i;

    for (int j = 0; j < 10; ++j) {
      pointers.push_back(Arena::CreateArray<char>(&arena, size));
    }

    for (void* p : pointers) {
      internal::ArenaTestPeer::ReturnArrayMemory(&arena, p, size);
    }

    std::vector<void*> second_pointers;
    for (int j = 9; j != 0; --j) {
      second_pointers.push_back(Arena::CreateArray<char>(&arena, size));
    }

    // The arena will give us back the pointers we returned, except the first
    // one. That one becomes part of the freelist data structure.
    ASSERT_THAT(second_pointers,
                testing::UnorderedElementsAreArray(
                    std::vector<void*>(pointers.begin() + 1, pointers.end())));
  }
}

TEST(ArenaTest, SpaceReusePoisonsAndUnpoisonsMemory) {
#ifdef ADDRESS_SANITIZER
  char buf[1024]{};
  {
    Arena arena(buf, sizeof(buf));
    std::vector<void*> pointers;
    for (int i = 0; i < 100; ++i) {
      pointers.push_back(Arena::CreateArray<char>(&arena, 16));
    }
    for (void* p : pointers) {
      internal::ArenaTestPeer::ReturnArrayMemory(&arena, p, 16);
      // The first one is not poisoned because it becomes the freelist.
      if (p != pointers[0]) EXPECT_TRUE(__asan_address_is_poisoned(p));
    }

    bool found_poison = false;
    for (char& c : buf) {
      if (__asan_address_is_poisoned(&c)) {
        found_poison = true;
        break;
      }
    }
    EXPECT_TRUE(found_poison);
  }

  // Should not be poisoned after destruction.
  for (char& c : buf) {
    ASSERT_FALSE(__asan_address_is_poisoned(&c));
  }

#else   // ADDRESS_SANITIZER
  GTEST_SKIP();
#endif  // ADDRESS_SANITIZER
}

namespace {
uint32_t hooks_num_init = 0;
uint32_t hooks_num_allocations = 0;
uint32_t hooks_num_reset = 0;
uint32_t hooks_num_destruct = 0;

void ClearHookCounts() {
  hooks_num_init = 0;
  hooks_num_allocations = 0;
  hooks_num_reset = 0;
  hooks_num_destruct = 0;
}
}  // namespace

// A helper utility class that handles arena callbacks.
class ArenaOptionsTestFriend final : public internal::ArenaMetricsCollector {
 public:
  static internal::ArenaMetricsCollector* NewWithAllocs() {
    return new ArenaOptionsTestFriend(true);
  }

  static internal::ArenaMetricsCollector* NewWithoutAllocs() {
    return new ArenaOptionsTestFriend(false);
  }

  static void Enable(ArenaOptions* options) {
    ClearHookCounts();
    options->make_metrics_collector = &ArenaOptionsTestFriend::NewWithAllocs;
  }

  static void EnableWithoutAllocs(ArenaOptions* options) {
    ClearHookCounts();
    options->make_metrics_collector = &ArenaOptionsTestFriend::NewWithoutAllocs;
  }

  explicit ArenaOptionsTestFriend(bool record_allocs)
      : ArenaMetricsCollector(record_allocs) {
    ++hooks_num_init;
  }
  void OnDestroy(uint64_t space_allocated) override {
    ++hooks_num_destruct;
    delete this;
  }
  void OnReset(uint64_t space_allocated) override { ++hooks_num_reset; }
  void OnAlloc(const std::type_info* allocated_type,
               uint64_t alloc_size) override {
    ++hooks_num_allocations;
=======
struct DestroyOrderRecorder {
  std::vector<int>* destroy_order;
  int i;

  DestroyOrderRecorder(std::vector<int>* destroy_order, int i)
      : destroy_order(destroy_order), i(i) {}
  ~DestroyOrderRecorder() { destroy_order->push_back(i); }
};

// TODO: we do not guarantee this behavior, but some users rely on
// it. We need to decide whether we want to guarantee this. In the meantime,
// user code should avoid adding new dependencies on this.
// Tests that when using an Arena from a single thread, objects are destroyed in
// reverse order from construction.
TEST(ArenaTest, CleanupDestructionOrder) {
  std::vector<int> destroy_order;
  {
    Arena arena;
    for (int i = 0; i < 3; i++) {
      Arena::Create<DestroyOrderRecorder>(&arena, &destroy_order, i);
    }
  }
  EXPECT_THAT(destroy_order, testing::ElementsAre(2, 1, 0));
}

TEST(ArenaTest, SpaceReuseForArraysSizeChecks) {
  // Limit to 1<<20 to avoid using too much memory on the test.
  for (int i = 0; i < 20; ++i) {
    SCOPED_TRACE(i);
    Arena arena;
    std::vector<void*> pointers;

    const size_t size = 16 << i;

    for (int j = 0; j < 10; ++j) {
      pointers.push_back(Arena::CreateArray<char>(&arena, size));
    }

    for (void* p : pointers) {
      internal::ArenaTestPeer::ReturnArrayMemory(&arena, p, size);
    }

    std::vector<void*> second_pointers;
    for (int j = 9; j != 0; --j) {
      second_pointers.push_back(Arena::CreateArray<char>(&arena, size));
    }

    // The arena will give us back the pointers we returned, except the first
    // one. That one becomes part of the freelist data structure.
    ASSERT_THAT(second_pointers,
                testing::UnorderedElementsAreArray(
                    std::vector<void*>(pointers.begin() + 1, pointers.end())));
>>>>>>> 626889fb
  }
}

<<<<<<< HEAD
// Test the hooks are correctly called.
TEST(ArenaTest, ArenaHooksSanity) {
  ArenaOptions options;
  ArenaOptionsTestFriend::Enable(&options);
=======
TEST(ArenaTest, SpaceReusePoisonsAndUnpoisonsMemory) {
  if constexpr (!internal::HasMemoryPoisoning()) {
    GTEST_SKIP() << "Memory poisoning not enabled.";
  }
>>>>>>> 626889fb

  char buf[1024]{};
  constexpr int kSize = 32;
  {
<<<<<<< HEAD
    Arena arena(options);
    EXPECT_EQ(1, hooks_num_init);
    EXPECT_EQ(0, hooks_num_allocations);
    Arena::Create<uint64_t>(&arena);
    if (std::is_trivially_destructible<uint64_t>::value) {
      EXPECT_EQ(1, hooks_num_allocations);
    } else {
      EXPECT_EQ(2, hooks_num_allocations);
    }
    arena.Reset();
    arena.Reset();
    EXPECT_EQ(2, hooks_num_reset);
  }
  EXPECT_EQ(2, hooks_num_reset);
  EXPECT_EQ(1, hooks_num_destruct);
}

// Test that allocation hooks are not called when we don't need them.
TEST(ArenaTest, ArenaHooksWhenAllocationsNotNeeded) {
  ArenaOptions options;
  ArenaOptionsTestFriend::EnableWithoutAllocs(&options);

  Arena arena(options);
  EXPECT_EQ(0, hooks_num_allocations);
  Arena::Create<uint64_t>(&arena);
  EXPECT_EQ(0, hooks_num_allocations);
=======
    Arena arena(buf, sizeof(buf));
    std::vector<void*> pointers;
    for (int i = 0; i < 100; ++i) {
      void* p = Arena::CreateArray<char>(&arena, kSize);
      // Simulate other ASan client managing shadow memory.
      internal::PoisonMemoryRegion(p, kSize);
      internal::UnpoisonMemoryRegion(p, kSize - 4);
      pointers.push_back(p);
    }
    for (void* p : pointers) {
      internal::ArenaTestPeer::ReturnArrayMemory(&arena, p, kSize);
      // The first one is not poisoned because it becomes the freelist.
      if (p != pointers[0]) {
        EXPECT_TRUE(internal::IsMemoryPoisoned(p));
      }
    }

    bool found_poison = false;
    for (char& c : buf) {
      if (internal::IsMemoryPoisoned(&c)) {
        found_poison = true;
        break;
      }
    }
    EXPECT_TRUE(found_poison);
  }

  // Should not be poisoned after destruction.
  for (char& c : buf) {
    ASSERT_FALSE(internal::IsMemoryPoisoned(&c));
  }
>>>>>>> 626889fb
}


}  // namespace protobuf
}  // namespace google

<<<<<<< HEAD
#include <google/protobuf/port_undef.inc>
=======
#include "google/protobuf/port_undef.inc"
>>>>>>> 626889fb
<|MERGE_RESOLUTION|>--- conflicted
+++ resolved
@@ -10,15 +10,11 @@
 #include <time.h>
 
 #include <algorithm>
-<<<<<<< HEAD
-#include <cstddef>
-=======
 #include <array>
 #include <atomic>
 #include <cstddef>
 #include <cstdint>
 #include <cstdlib>
->>>>>>> 626889fb
 #include <cstring>
 #include <memory>
 #include <new>  // IWYU pragma: keep for operator new
@@ -28,27 +24,6 @@
 #include <utility>
 #include <vector>
 
-<<<<<<< HEAD
-#include <google/protobuf/stubs/logging.h>
-#include <google/protobuf/stubs/common.h>
-#include <google/protobuf/arena_test_util.h>
-#include <google/protobuf/test_util.h>
-#include <google/protobuf/unittest.pb.h>
-#include <google/protobuf/unittest_arena.pb.h>
-#include <google/protobuf/io/coded_stream.h>
-#include <google/protobuf/io/zero_copy_stream_impl_lite.h>
-#include <gmock/gmock.h>
-#include <gtest/gtest.h>
-#include <google/protobuf/stubs/strutil.h>
-#include <google/protobuf/descriptor.h>
-#include <google/protobuf/extension_set.h>
-#include <google/protobuf/message.h>
-#include <google/protobuf/message_lite.h>
-#include <google/protobuf/repeated_field.h>
-#include <google/protobuf/unknown_field_set.h>
-#include <google/protobuf/wire_format_lite.h>
-
-=======
 #include <gmock/gmock.h>
 #include <gtest/gtest.h>
 #include "absl/log/absl_check.h"
@@ -77,19 +52,8 @@
 
 // Must be included last
 #include "google/protobuf/port_def.inc"
->>>>>>> 626889fb
-
-// Must be included last
-#include <google/protobuf/port_def.inc>
 
 using proto2_arena_unittest::ArenaMessage;
-<<<<<<< HEAD
-using protobuf_unittest::ForeignMessage;
-using protobuf_unittest::TestAllExtensions;
-using protobuf_unittest::TestAllTypes;
-using protobuf_unittest::TestEmptyMessage;
-using protobuf_unittest::TestOneof2;
-=======
 using proto2_unittest::NestedTestAllTypes;
 using proto2_unittest::TestAllExtensions;
 using proto2_unittest::TestAllTypes;
@@ -97,7 +61,6 @@
 using proto2_unittest::TestOneof2;
 using proto2_unittest::TestRepeatedString;
 using ::testing::ElementsAreArray;
->>>>>>> 626889fb
 
 namespace google {
 namespace protobuf {
@@ -297,19 +260,11 @@
 
 TEST(ArenaTest, BasicCreate) {
   Arena arena;
-<<<<<<< HEAD
-  EXPECT_TRUE(Arena::Create<int32_t>(&arena) != NULL);
-  EXPECT_TRUE(Arena::Create<int64_t>(&arena) != NULL);
-  EXPECT_TRUE(Arena::Create<float>(&arena) != NULL);
-  EXPECT_TRUE(Arena::Create<double>(&arena) != NULL);
-  EXPECT_TRUE(Arena::Create<std::string>(&arena) != NULL);
-=======
   EXPECT_TRUE(Arena::Create<int32_t>(&arena) != nullptr);
   EXPECT_TRUE(Arena::Create<int64_t>(&arena) != nullptr);
   EXPECT_TRUE(Arena::Create<float>(&arena) != nullptr);
   EXPECT_TRUE(Arena::Create<double>(&arena) != nullptr);
   EXPECT_TRUE(Arena::Create<std::string>(&arena) != nullptr);
->>>>>>> 626889fb
   arena.Own(new int32_t);
   arena.Own(new int64_t);
   arena.Own(new float);
@@ -411,12 +366,8 @@
 TEST(ArenaTest, InitialBlockTooSmall) {
   // Construct a small blocks of memory to be used by the arena allocator; then,
   // allocate an object which will not fit in the initial block.
-<<<<<<< HEAD
-  for (int size = 0; size <= Arena::kBlockOverhead + 32; size++) {
-=======
   for (uint32_t size = 0; size <= internal::SerialArena::kBlockHeaderSize + 32;
        size++) {
->>>>>>> 626889fb
     std::vector<char> arena_block(size);
     ArenaOptions options;
     options.initial_block = arena_block.data();
@@ -427,7 +378,6 @@
     if ((size % 2) != 0) {
       options.start_block_size += 8;
     }
-<<<<<<< HEAD
 
     Arena arena(options);
 
@@ -445,24 +395,6 @@
     // initially-provided block.
     memset(p, '\0', 96);
   }
-=======
-
-    Arena arena(options);
-
-    char* p = Arena::CreateArray<char>(&arena, 96);
-    uintptr_t allocation = reinterpret_cast<uintptr_t>(p);
-
-    // Ensure that the arena allocator did not return memory pointing into the
-    // initial block of memory.
-    uintptr_t arena_start = reinterpret_cast<uintptr_t>(arena_block.data());
-    uintptr_t arena_end = arena_start + arena_block.size();
-    EXPECT_FALSE(allocation >= arena_start && allocation < arena_end);
-
-    // Write to the memory we allocated; this should (but is not guaranteed to)
-    // trigger a check for heap corruption if the object was allocated from the
-    // initially-provided block.
-    memset(p, '\0', 96);
-  }
 }
 
 TEST(ArenaTest, CreateDestroy) {
@@ -507,7 +439,6 @@
   // Status after move is unspecified and must not be assumed. It's merely
   // checking current implementation specifics for protobuf internal.
   TestUtil::ExpectClear(original->payload());
->>>>>>> 626889fb
 }
 
 TEST(ArenaTest, RepeatedFieldMoveCtorOnArena) {
@@ -907,16 +838,6 @@
   TestUtil::ExpectAllFieldsSet(*message2);
 }
 
-TEST(ArenaTest, GetOwningArena) {
-  Arena arena;
-  auto* m1 = Arena::CreateMessage<TestAllTypes>(&arena);
-  EXPECT_EQ(Arena::InternalGetOwningArena(m1), &arena);
-  EXPECT_EQ(&arena, Arena::InternalGetOwningArena(
-                        m1->mutable_repeated_foreign_message()));
-  EXPECT_EQ(&arena,
-            Arena::InternalGetOwningArena(m1->mutable_repeated_int32()));
-}
-
 TEST(ArenaTest, SwapBetweenArenasUsingReflection) {
   Arena arena1;
   TestAllTypes* arena1_message = Arena::Create<TestAllTypes>(&arena1);
@@ -997,11 +918,7 @@
     TestAllTypes::NestedMessage* arena2_submessage =
         Arena::Create<TestAllTypes::NestedMessage>(&arena2);
     arena2_submessage->set_bb(42);
-<<<<<<< HEAD
-#ifdef PROTOBUF_HAS_DEATH_TEST
-=======
 #if GTEST_HAS_DEATH_TEST
->>>>>>> 626889fb
     EXPECT_DEBUG_DEATH(arena1_message->set_allocated_optional_nested_message(
                            arena2_submessage),
                        "submessage_arena");
@@ -1014,11 +931,7 @@
       Arena::Create<TestAllTypes::NestedMessage>(&arena1);
   arena1_submessage->set_bb(42);
   TestAllTypes* heap_message = new TestAllTypes;
-<<<<<<< HEAD
-#ifdef PROTOBUF_HAS_DEATH_TEST
-=======
 #if GTEST_HAS_DEATH_TEST
->>>>>>> 626889fb
   EXPECT_DEBUG_DEATH(
       heap_message->set_allocated_optional_nested_message(arena1_submessage),
       "submessage_arena");
@@ -1029,19 +942,11 @@
 
 TEST(ArenaTest, UnsafeArenaSetAllocatedAcrossArenas) {
   Arena arena1;
-<<<<<<< HEAD
-  TestAllTypes* arena1_message = Arena::CreateMessage<TestAllTypes>(&arena1);
-  {
-    Arena arena2;
-    TestAllTypes::NestedMessage* arena2_submessage =
-        Arena::CreateMessage<TestAllTypes::NestedMessage>(&arena2);
-=======
   TestAllTypes* arena1_message = Arena::Create<TestAllTypes>(&arena1);
   {
     Arena arena2;
     TestAllTypes::NestedMessage* arena2_submessage =
         Arena::Create<TestAllTypes::NestedMessage>(&arena2);
->>>>>>> 626889fb
     arena2_submessage->set_bb(42);
     arena1_message->unsafe_arena_set_allocated_optional_nested_message(
         arena2_submessage);
@@ -1052,11 +957,7 @@
   }
 
   TestAllTypes::NestedMessage* arena1_submessage =
-<<<<<<< HEAD
-      Arena::CreateMessage<TestAllTypes::NestedMessage>(&arena1);
-=======
       Arena::Create<TestAllTypes::NestedMessage>(&arena1);
->>>>>>> 626889fb
   arena1_submessage->set_bb(42);
   TestAllTypes* heap_message = new TestAllTypes;
   heap_message->unsafe_arena_set_allocated_optional_nested_message(
@@ -1086,17 +987,10 @@
     TestAllTypes::NestedMessage* arena2_submessage =
         Arena::Create<TestAllTypes::NestedMessage>(&arena2);
     arena2_submessage->set_bb(42);
-<<<<<<< HEAD
-#ifdef PROTOBUF_HAS_DEATH_TEST
-    EXPECT_DEBUG_DEATH(
-        r->SetAllocatedMessage(arena1_message, arena2_submessage, msg_field),
-        "GetOwningArena");
-=======
 #if GTEST_HAS_DEATH_TEST
     EXPECT_DEBUG_DEATH(
         r->SetAllocatedMessage(arena1_message, arena2_submessage, msg_field),
         "GetArena");
->>>>>>> 626889fb
 #endif
     EXPECT_NE(arena2_submessage,
               arena1_message->mutable_optional_nested_message());
@@ -1106,17 +1000,10 @@
       Arena::Create<TestAllTypes::NestedMessage>(&arena1);
   arena1_submessage->set_bb(42);
   TestAllTypes* heap_message = new TestAllTypes;
-<<<<<<< HEAD
-#ifdef PROTOBUF_HAS_DEATH_TEST
-  EXPECT_DEBUG_DEATH(
-      r->SetAllocatedMessage(heap_message, arena1_submessage, msg_field),
-      "GetOwningArena");
-=======
 #if GTEST_HAS_DEATH_TEST
   EXPECT_DEBUG_DEATH(
       r->SetAllocatedMessage(heap_message, arena1_submessage, msg_field),
       "GetArena");
->>>>>>> 626889fb
 #endif
   EXPECT_NE(arena1_submessage, heap_message->mutable_optional_nested_message());
   delete heap_message;
@@ -1125,11 +1012,7 @@
 TEST(ArenaTest, UnsafeArenaSetAllocatedAcrossArenasWithReflection) {
   // Same as above, with reflection.
   Arena arena1;
-<<<<<<< HEAD
-  TestAllTypes* arena1_message = Arena::CreateMessage<TestAllTypes>(&arena1);
-=======
   TestAllTypes* arena1_message = Arena::Create<TestAllTypes>(&arena1);
->>>>>>> 626889fb
   const Reflection* r = arena1_message->GetReflection();
   const Descriptor* d = arena1_message->GetDescriptor();
   const FieldDescriptor* msg_field =
@@ -1137,11 +1020,7 @@
   {
     Arena arena2;
     TestAllTypes::NestedMessage* arena2_submessage =
-<<<<<<< HEAD
-        Arena::CreateMessage<TestAllTypes::NestedMessage>(&arena2);
-=======
         Arena::Create<TestAllTypes::NestedMessage>(&arena2);
->>>>>>> 626889fb
     arena2_submessage->set_bb(42);
     r->UnsafeArenaSetAllocatedMessage(arena1_message, arena2_submessage,
                                       msg_field);
@@ -1152,11 +1031,7 @@
   }
 
   TestAllTypes::NestedMessage* arena1_submessage =
-<<<<<<< HEAD
-      Arena::CreateMessage<TestAllTypes::NestedMessage>(&arena1);
-=======
       Arena::Create<TestAllTypes::NestedMessage>(&arena1);
->>>>>>> 626889fb
   arena1_submessage->set_bb(42);
   TestAllTypes* heap_message = new TestAllTypes;
   r->UnsafeArenaSetAllocatedMessage(heap_message, arena1_submessage, msg_field);
@@ -1180,27 +1055,12 @@
 }
 
 TEST(ArenaTest, RepeatedPtrFieldAddClearedTest) {
-#ifndef PROTOBUF_FUTURE_BREAKING_CHANGES
   {
     RepeatedPtrField<TestAllTypes> repeated_field;
     EXPECT_TRUE(repeated_field.empty());
     EXPECT_EQ(0, repeated_field.size());
     // Ownership is passed to repeated_field.
     TestAllTypes* cleared = new TestAllTypes();
-<<<<<<< HEAD
-    repeated_field.AddCleared(cleared);
-    EXPECT_TRUE(repeated_field.empty());
-    EXPECT_EQ(0, repeated_field.size());
-  }
-#endif  // !PROTOBUF_FUTURE_BREAKING_CHANGES
-  {
-    RepeatedPtrField<TestAllTypes> repeated_field;
-    EXPECT_TRUE(repeated_field.empty());
-    EXPECT_EQ(0, repeated_field.size());
-    // Ownership is passed to repeated_field.
-    TestAllTypes* cleared = new TestAllTypes();
-=======
->>>>>>> 626889fb
     repeated_field.AddAllocated(cleared);
     EXPECT_FALSE(repeated_field.empty());
     EXPECT_EQ(1, repeated_field.size());
@@ -1229,16 +1089,6 @@
     TestAllTypes::NestedMessage* arena2_submessage =
         Arena::Create<TestAllTypes::NestedMessage>(&arena2);
     arena2_submessage->set_bb(42);
-<<<<<<< HEAD
-#ifdef PROTOBUF_HAS_DEATH_TEST
-    EXPECT_DEBUG_DEATH(
-        arena1_message->mutable_repeated_nested_message()->AddAllocated(
-            arena2_submessage),
-        "value_arena");
-#endif
-    // Should not receive object.
-    EXPECT_TRUE(arena1_message->repeated_nested_message().empty());
-=======
     arena1_message->mutable_repeated_nested_message()->AddAllocated(
         arena2_submessage);
     ASSERT_THAT(arena1_message->repeated_nested_message(), testing::SizeIs(1));
@@ -1246,7 +1096,6 @@
         arena1_message->mutable_repeated_nested_message()->at(0).GetArena(),
         &arena1);
     arena1_message->clear_repeated_nested_message();
->>>>>>> 626889fb
   }
 
   // Arena->heap case.
@@ -1256,23 +1105,12 @@
     TestAllTypes::NestedMessage* arena2_submessage =
         Arena::Create<TestAllTypes::NestedMessage>(&arena2);
     arena2_submessage->set_bb(42);
-<<<<<<< HEAD
-#ifdef PROTOBUF_HAS_DEATH_TEST
-    EXPECT_DEBUG_DEATH(
-        heap_message->mutable_repeated_nested_message()->AddAllocated(
-            arena2_submessage),
-        "value_arena");
-#endif
-    // Should not receive object.
-    EXPECT_TRUE(heap_message->repeated_nested_message().empty());
-=======
     heap_message->mutable_repeated_nested_message()->AddAllocated(
         arena2_submessage);
     ASSERT_THAT(heap_message->repeated_nested_message(), testing::SizeIs(1));
     EXPECT_EQ(heap_message->mutable_repeated_nested_message()->at(0).GetArena(),
               nullptr);
     heap_message->clear_repeated_nested_message();
->>>>>>> 626889fb
   }
   delete heap_message;
 
@@ -1290,11 +1128,7 @@
 TEST(ArenaTest, UnsafeArenaAddAllocatedToRepeatedField) {
   // Heap->arena case.
   Arena arena1;
-<<<<<<< HEAD
-  TestAllTypes* arena1_message = Arena::CreateMessage<TestAllTypes>(&arena1);
-=======
   TestAllTypes* arena1_message = Arena::Create<TestAllTypes>(&arena1);
->>>>>>> 626889fb
   {
     auto* heap_submessage = new TestAllTypes::NestedMessage;
     arena1_message->mutable_repeated_nested_message()->UnsafeArenaAddAllocated(
@@ -1311,11 +1145,7 @@
   {
     Arena arena2;
     TestAllTypes::NestedMessage* arena2_submessage =
-<<<<<<< HEAD
-        Arena::CreateMessage<TestAllTypes::NestedMessage>(&arena2);
-=======
         Arena::Create<TestAllTypes::NestedMessage>(&arena2);
->>>>>>> 626889fb
     arena2_submessage->set_bb(42);
     arena1_message->mutable_repeated_nested_message()->UnsafeArenaAddAllocated(
         arena2_submessage);
@@ -1331,11 +1161,7 @@
   {
     Arena arena2;
     TestAllTypes::NestedMessage* arena2_submessage =
-<<<<<<< HEAD
-        Arena::CreateMessage<TestAllTypes::NestedMessage>(&arena2);
-=======
         Arena::Create<TestAllTypes::NestedMessage>(&arena2);
->>>>>>> 626889fb
     arena2_submessage->set_bb(42);
     heap_message->mutable_repeated_nested_message()->UnsafeArenaAddAllocated(
         arena2_submessage);
@@ -1382,22 +1208,12 @@
     TestAllTypes::NestedMessage* arena2_submessage =
         Arena::Create<TestAllTypes::NestedMessage>(&arena2);
     arena2_submessage->set_bb(42);
-<<<<<<< HEAD
-#ifdef PROTOBUF_HAS_DEATH_TEST
-    EXPECT_DEBUG_DEATH(
-        r->AddAllocatedMessage(arena1_message, fd, arena2_submessage),
-        "value_arena");
-#endif
-    // Should not receive object.
-    EXPECT_TRUE(arena1_message->repeated_nested_message().empty());
-=======
     r->AddAllocatedMessage(arena1_message, fd, arena2_submessage);
     ASSERT_THAT(arena1_message->repeated_nested_message(), testing::SizeIs(1));
     EXPECT_EQ(
         arena1_message->mutable_repeated_nested_message()->at(0).GetArena(),
         &arena1);
     arena1_message->clear_repeated_nested_message();
->>>>>>> 626889fb
   }
 
   // Arena->heap case.
@@ -1407,21 +1223,11 @@
     TestAllTypes::NestedMessage* arena2_submessage =
         Arena::Create<TestAllTypes::NestedMessage>(&arena2);
     arena2_submessage->set_bb(42);
-<<<<<<< HEAD
-#ifdef PROTOBUF_HAS_DEATH_TEST
-    EXPECT_DEBUG_DEATH(
-        r->AddAllocatedMessage(heap_message, fd, arena2_submessage),
-        "value_arena");
-#endif
-    // Should not receive object.
-    EXPECT_TRUE(heap_message->repeated_nested_message().empty());
-=======
     r->AddAllocatedMessage(heap_message, fd, arena2_submessage);
     ASSERT_THAT(heap_message->repeated_nested_message(), testing::SizeIs(1));
     EXPECT_EQ(heap_message->mutable_repeated_nested_message()->at(0).GetArena(),
               nullptr);
     heap_message->clear_repeated_nested_message();
->>>>>>> 626889fb
   }
   delete heap_message;
 }
@@ -1618,21 +1424,12 @@
   // Preallocate an initial arena block to avoid mallocs during hooked region.
   std::vector<char> arena_block(1024 * 1024);
   Arena arena(arena_block.data(), arena_block.size());
-<<<<<<< HEAD
-
-  {
-    internal::NoHeapChecker no_heap;
-
-    // Fill some repeated fields on the arena to test for leaks. Also verify no
-    // memory allocations.
-=======
   const size_t initial_allocated_size = arena.SpaceAllocated();
 
   {
     // Fill some repeated fields on the arena to test for leaks. Also that the
     // newly allocated memory is approximately the size of the cleanups for the
     // repeated messages.
->>>>>>> 626889fb
     RepeatedField<int32_t> repeated_int32(&arena);
     RepeatedPtrField<TestAllTypes> repeated_message(&arena);
     for (int i = 0; i < 100; i++) {
@@ -1845,28 +1642,6 @@
 }
 #endif  // PROTOBUF_RTTI
 
-<<<<<<< HEAD
-// RepeatedField should support non-POD types, and invoke constructors and
-// destructors appropriately, because it's used this way by lots of other code
-// (even if this was not its original intent).
-TEST(ArenaTest, RepeatedFieldWithNonPODType) {
-  {
-    RepeatedField<std::string> field_on_heap;
-    for (int i = 0; i < 100; i++) {
-      *field_on_heap.Add() = "test string long enough to exceed inline buffer";
-    }
-  }
-  {
-    Arena arena;
-    RepeatedField<std::string> field_on_arena(&arena);
-    for (int i = 0; i < 100; i++) {
-      *field_on_arena.Add() = "test string long enough to exceed inline buffer";
-    }
-  }
-}
-
-=======
->>>>>>> 626889fb
 // Align n to next multiple of 8
 uint64_t Align8(uint64_t n) { return (n + 7) & -8; }
 
@@ -1898,25 +1673,6 @@
   EXPECT_EQ(1024, arena_2.Reset());
 }
 
-<<<<<<< HEAD
-TEST(ArenaTest, BlockSizeDoubling) {
-  Arena arena;
-  EXPECT_EQ(0, arena.SpaceUsed());
-  EXPECT_EQ(0, arena.SpaceAllocated());
-
-  // Allocate something to get initial block size.
-  Arena::CreateArray<char>(&arena, 1);
-  auto first_block_size = arena.SpaceAllocated();
-
-  // Keep allocating until space used increases.
-  while (arena.SpaceAllocated() == first_block_size) {
-    Arena::CreateArray<char>(&arena, 1);
-  }
-  ASSERT_GT(arena.SpaceAllocated(), first_block_size);
-  auto second_block_size = (arena.SpaceAllocated() - first_block_size);
-
-  EXPECT_EQ(second_block_size, 2*first_block_size);
-=======
 namespace {
 
 void VerifyArenaOverhead(Arena& arena, size_t overhead) {
@@ -1976,7 +1732,6 @@
   auto second_block_size = (arena.SpaceAllocated() - first_block_size);
 
   EXPECT_GE(second_block_size, 2*first_block_size);
->>>>>>> 626889fb
 }
 
 TEST(ArenaTest, Alignment) {
@@ -2020,36 +1775,8 @@
 TEST(ArenaTest, GetArenaShouldReturnNullForNonArenaAllocatedMessages) {
   ArenaMessage message;
   const ArenaMessage* const_pointer_to_message = &message;
-<<<<<<< HEAD
-  EXPECT_EQ(NULL, Arena::GetArena(&message));
-  EXPECT_EQ(NULL, Arena::GetArena(const_pointer_to_message));
-}
-
-TEST(ArenaTest, GetArenaShouldReturnNullForNonArenaCompatibleTypes) {
-  // Test that GetArena returns nullptr for types that have a GetArena method
-  // that doesn't return Arena*.
-  struct {
-    int GetArena() const { return 0; }
-  } has_get_arena_method_wrong_return_type;
-  EXPECT_EQ(nullptr, Arena::GetArena(&has_get_arena_method_wrong_return_type));
-
-  // Test that GetArena returns nullptr for types that have a GetArena alias.
-  struct {
-    using GetArena = Arena*;
-    GetArena unused;
-  } has_get_arena_alias;
-  EXPECT_EQ(nullptr, Arena::GetArena(&has_get_arena_alias));
-
-  // Test that GetArena returns nullptr for types that have a GetArena data
-  // member.
-  struct {
-    Arena GetArena;
-  } has_get_arena_data_member;
-  EXPECT_EQ(nullptr, Arena::GetArena(&has_get_arena_data_member));
-=======
   EXPECT_EQ(nullptr, message.GetArena());
   EXPECT_EQ(nullptr, const_pointer_to_message->GetArena());
->>>>>>> 626889fb
 }
 
 TEST(ArenaTest, AddCleanup) {
@@ -2059,120 +1786,6 @@
   }
 }
 
-<<<<<<< HEAD
-TEST(ArenaTest, SpaceReuseForArraysSizeChecks) {
-  // Limit to 1<<20 to avoid using too much memory on the test.
-  for (int i = 0; i < 20; ++i) {
-    SCOPED_TRACE(i);
-    Arena arena;
-    std::vector<void*> pointers;
-
-    const size_t size = 16 << i;
-
-    for (int j = 0; j < 10; ++j) {
-      pointers.push_back(Arena::CreateArray<char>(&arena, size));
-    }
-
-    for (void* p : pointers) {
-      internal::ArenaTestPeer::ReturnArrayMemory(&arena, p, size);
-    }
-
-    std::vector<void*> second_pointers;
-    for (int j = 9; j != 0; --j) {
-      second_pointers.push_back(Arena::CreateArray<char>(&arena, size));
-    }
-
-    // The arena will give us back the pointers we returned, except the first
-    // one. That one becomes part of the freelist data structure.
-    ASSERT_THAT(second_pointers,
-                testing::UnorderedElementsAreArray(
-                    std::vector<void*>(pointers.begin() + 1, pointers.end())));
-  }
-}
-
-TEST(ArenaTest, SpaceReusePoisonsAndUnpoisonsMemory) {
-#ifdef ADDRESS_SANITIZER
-  char buf[1024]{};
-  {
-    Arena arena(buf, sizeof(buf));
-    std::vector<void*> pointers;
-    for (int i = 0; i < 100; ++i) {
-      pointers.push_back(Arena::CreateArray<char>(&arena, 16));
-    }
-    for (void* p : pointers) {
-      internal::ArenaTestPeer::ReturnArrayMemory(&arena, p, 16);
-      // The first one is not poisoned because it becomes the freelist.
-      if (p != pointers[0]) EXPECT_TRUE(__asan_address_is_poisoned(p));
-    }
-
-    bool found_poison = false;
-    for (char& c : buf) {
-      if (__asan_address_is_poisoned(&c)) {
-        found_poison = true;
-        break;
-      }
-    }
-    EXPECT_TRUE(found_poison);
-  }
-
-  // Should not be poisoned after destruction.
-  for (char& c : buf) {
-    ASSERT_FALSE(__asan_address_is_poisoned(&c));
-  }
-
-#else   // ADDRESS_SANITIZER
-  GTEST_SKIP();
-#endif  // ADDRESS_SANITIZER
-}
-
-namespace {
-uint32_t hooks_num_init = 0;
-uint32_t hooks_num_allocations = 0;
-uint32_t hooks_num_reset = 0;
-uint32_t hooks_num_destruct = 0;
-
-void ClearHookCounts() {
-  hooks_num_init = 0;
-  hooks_num_allocations = 0;
-  hooks_num_reset = 0;
-  hooks_num_destruct = 0;
-}
-}  // namespace
-
-// A helper utility class that handles arena callbacks.
-class ArenaOptionsTestFriend final : public internal::ArenaMetricsCollector {
- public:
-  static internal::ArenaMetricsCollector* NewWithAllocs() {
-    return new ArenaOptionsTestFriend(true);
-  }
-
-  static internal::ArenaMetricsCollector* NewWithoutAllocs() {
-    return new ArenaOptionsTestFriend(false);
-  }
-
-  static void Enable(ArenaOptions* options) {
-    ClearHookCounts();
-    options->make_metrics_collector = &ArenaOptionsTestFriend::NewWithAllocs;
-  }
-
-  static void EnableWithoutAllocs(ArenaOptions* options) {
-    ClearHookCounts();
-    options->make_metrics_collector = &ArenaOptionsTestFriend::NewWithoutAllocs;
-  }
-
-  explicit ArenaOptionsTestFriend(bool record_allocs)
-      : ArenaMetricsCollector(record_allocs) {
-    ++hooks_num_init;
-  }
-  void OnDestroy(uint64_t space_allocated) override {
-    ++hooks_num_destruct;
-    delete this;
-  }
-  void OnReset(uint64_t space_allocated) override { ++hooks_num_reset; }
-  void OnAlloc(const std::type_info* allocated_type,
-               uint64_t alloc_size) override {
-    ++hooks_num_allocations;
-=======
 struct DestroyOrderRecorder {
   std::vector<int>* destroy_order;
   int i;
@@ -2225,53 +1838,17 @@
     ASSERT_THAT(second_pointers,
                 testing::UnorderedElementsAreArray(
                     std::vector<void*>(pointers.begin() + 1, pointers.end())));
->>>>>>> 626889fb
-  }
-}
-
-<<<<<<< HEAD
-// Test the hooks are correctly called.
-TEST(ArenaTest, ArenaHooksSanity) {
-  ArenaOptions options;
-  ArenaOptionsTestFriend::Enable(&options);
-=======
+  }
+}
+
 TEST(ArenaTest, SpaceReusePoisonsAndUnpoisonsMemory) {
   if constexpr (!internal::HasMemoryPoisoning()) {
     GTEST_SKIP() << "Memory poisoning not enabled.";
   }
->>>>>>> 626889fb
 
   char buf[1024]{};
   constexpr int kSize = 32;
   {
-<<<<<<< HEAD
-    Arena arena(options);
-    EXPECT_EQ(1, hooks_num_init);
-    EXPECT_EQ(0, hooks_num_allocations);
-    Arena::Create<uint64_t>(&arena);
-    if (std::is_trivially_destructible<uint64_t>::value) {
-      EXPECT_EQ(1, hooks_num_allocations);
-    } else {
-      EXPECT_EQ(2, hooks_num_allocations);
-    }
-    arena.Reset();
-    arena.Reset();
-    EXPECT_EQ(2, hooks_num_reset);
-  }
-  EXPECT_EQ(2, hooks_num_reset);
-  EXPECT_EQ(1, hooks_num_destruct);
-}
-
-// Test that allocation hooks are not called when we don't need them.
-TEST(ArenaTest, ArenaHooksWhenAllocationsNotNeeded) {
-  ArenaOptions options;
-  ArenaOptionsTestFriend::EnableWithoutAllocs(&options);
-
-  Arena arena(options);
-  EXPECT_EQ(0, hooks_num_allocations);
-  Arena::Create<uint64_t>(&arena);
-  EXPECT_EQ(0, hooks_num_allocations);
-=======
     Arena arena(buf, sizeof(buf));
     std::vector<void*> pointers;
     for (int i = 0; i < 100; ++i) {
@@ -2303,15 +1880,10 @@
   for (char& c : buf) {
     ASSERT_FALSE(internal::IsMemoryPoisoned(&c));
   }
->>>>>>> 626889fb
 }
 
 
 }  // namespace protobuf
 }  // namespace google
 
-<<<<<<< HEAD
-#include <google/protobuf/port_undef.inc>
-=======
-#include "google/protobuf/port_undef.inc"
->>>>>>> 626889fb
+#include "google/protobuf/port_undef.inc"