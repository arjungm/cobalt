// Protocol Buffers - Google's data interchange format
// Copyright 2008 Google Inc.  All rights reserved.
//
// Use of this source code is governed by a BSD-style
// license that can be found in the LICENSE file or at
// https://developers.google.com/open-source/licenses/bsd

// This file defines an Arena allocator for better allocation performance.

#ifndef GOOGLE_PROTOBUF_ARENA_H__
#define GOOGLE_PROTOBUF_ARENA_H__

<<<<<<< HEAD

=======
#include <cstddef>
#include <cstdint>
>>>>>>> 626889fb
#include <limits>
#include <new>  // IWYU pragma: keep for operator new().
#include <string>
#include <type_traits>
#include <utility>
<<<<<<< HEAD
=======
#include <vector>
>>>>>>> 626889fb
#if defined(_MSC_VER) && !defined(_LIBCPP_STD_VER) && !_HAS_EXCEPTIONS
// Work around bugs in MSVC <typeinfo> header when _HAS_EXCEPTIONS=0.
#include <exception>
#include <typeinfo>
namespace std {
using type_info = ::type_info;
}
#endif

<<<<<<< HEAD
#include <type_traits>
#include <google/protobuf/arena_impl.h>
#include <google/protobuf/port.h>

// Must be included last.
#include <google/protobuf/port_def.inc>
=======
#include "absl/base/attributes.h"
#include "absl/base/macros.h"
#include "absl/base/optimization.h"
#include "absl/base/prefetch.h"
#include "absl/log/absl_check.h"
#include "google/protobuf/arena_align.h"
#include "google/protobuf/arena_allocation_policy.h"
#include "google/protobuf/port.h"
#include "google/protobuf/serial_arena.h"
#include "google/protobuf/thread_safe_arena.h"

// Must be included last.
#include "google/protobuf/port_def.inc"
>>>>>>> 626889fb

#ifdef SWIG
#error "You cannot SWIG proto headers"
#endif

namespace google {
namespace protobuf {

struct ArenaOptions;  // defined below
class Arena;    // defined below
class Message;  // defined in message.h
class MessageLite;
template <typename Key, typename T>
class Map;
<<<<<<< HEAD
=======
namespace internal {
struct RepeatedFieldBase;
class ExtensionSet;
}  // namespace internal
>>>>>>> 626889fb

namespace TestUtil {
class ReflectionTester;  // defined in test_util.h
}  // namespace TestUtil

namespace TestUtil {
class ReflectionTester;  // defined in test_util.h
}  // namespace TestUtil

namespace internal {

struct ArenaTestPeer;        // defined in arena_test_util.h
class InternalMetadata;      // defined in metadata_lite.h
class LazyField;             // defined in lazy_field.h
class EpsCopyInputStream;    // defined in parse_context.h
<<<<<<< HEAD
class RepeatedPtrFieldBase;  // defined in repeated_ptr_field.h
=======
class UntypedMapBase;        // defined in map.h
class RepeatedPtrFieldBase;  // defined in repeated_ptr_field.h
class TcParser;              // defined in generated_message_tctable_impl.h
>>>>>>> 626889fb

template <typename Type>
class GenericTypeHandler;  // defined in repeated_field.h

<<<<<<< HEAD
inline PROTOBUF_ALWAYS_INLINE
void* AlignTo(void* ptr, size_t align) {
  return reinterpret_cast<void*>(
      (reinterpret_cast<uintptr_t>(ptr) + align - 1) & (~align + 1));
}

// Templated cleanup methods.
template <typename T>
void arena_destruct_object(void* object) {
  reinterpret_cast<T*>(object)->~T();
}

template <bool destructor_skippable, typename T>
struct ObjectDestructor {
  constexpr static void (*destructor)(void*) = &arena_destruct_object<T>;
};

template <typename T>
struct ObjectDestructor<true, T> {
  constexpr static void (*destructor)(void*) = nullptr;
};

template <typename T>
void arena_delete_object(void* object) {
  delete reinterpret_cast<T*>(object);
}
=======
template <typename T>
void arena_delete_object(void* PROTOBUF_NONNULL object) {
  delete reinterpret_cast<T*>(object);
}

inline bool CanUseInternalSwap(Arena* PROTOBUF_NULLABLE lhs,
                               Arena* PROTOBUF_NULLABLE rhs) {
  if (DebugHardenForceCopyInSwap()) {
    // We force copy in swap when we are not using an arena.
    // If we did with an arena we would grow arena usage too much.
    return lhs != nullptr && lhs == rhs;
  } else {
    return lhs == rhs;
  }
}

inline bool CanMoveWithInternalSwap(Arena* PROTOBUF_NULLABLE lhs,
                                    Arena* PROTOBUF_NULLABLE rhs) {
  if (DebugHardenForceCopyInMove()) {
    // We force copy in move when we are not using an arena.
    // If we did with an arena we would grow arena usage too much.
    return lhs != nullptr && lhs == rhs;
  } else {
    return lhs == rhs;
  }
}

>>>>>>> 626889fb
}  // namespace internal

// ArenaOptions provides optional additional parameters to arena construction
// that control its block-allocation behavior.
struct ArenaOptions {
  // This defines the size of the first block requested from the system malloc.
  // Subsequent block sizes will increase in a geometric series up to a maximum.
  size_t start_block_size = internal::AllocationPolicy::kDefaultStartBlockSize;

  // This defines the maximum block size requested from system malloc (unless an
  // individual arena allocation request occurs with a size larger than this
  // maximum). Requested block sizes increase up to this value, then remain
  // here.
  size_t max_block_size = internal::AllocationPolicy::kDefaultMaxBlockSize;

  // An initial block of memory for the arena to use, or nullptr for none. If
  // provided, the block must live at least as long as the arena itself. The
  // creator of the Arena retains ownership of the block after the Arena is
  // destroyed.
  char* PROTOBUF_NULLABLE initial_block = nullptr;

  // The size of the initial block, if provided.
  size_t initial_block_size = 0;

  // A function pointer to an alloc method that returns memory blocks of size
  // requested. By default, it contains a ptr to the malloc function.
  //
  // NOTE: block_alloc and dealloc functions are expected to behave like
  // malloc and free, including Asan poisoning.
  void* PROTOBUF_NONNULL (*PROTOBUF_NULLABLE block_alloc)(size_t) = nullptr;
  // A function pointer to a dealloc method that takes ownership of the blocks
  // from the arena. By default, it contains a ptr to a wrapper function that
  // calls free.
<<<<<<< HEAD
  void (*block_dealloc)(void*, size_t);

  ArenaOptions()
      : start_block_size(internal::AllocationPolicy::kDefaultStartBlockSize),
        max_block_size(internal::AllocationPolicy::kDefaultMaxBlockSize),
        initial_block(NULL),
        initial_block_size(0),
        block_alloc(nullptr),
        block_dealloc(nullptr),
        make_metrics_collector(nullptr) {}

 private:
  // If make_metrics_collector is not nullptr, it will be called at Arena init
  // time. It may return a pointer to a collector instance that will be notified
  // of interesting events related to the arena.
  internal::ArenaMetricsCollector* (*make_metrics_collector)();

  internal::ArenaMetricsCollector* MetricsCollector() const {
    return make_metrics_collector ? (*make_metrics_collector)() : nullptr;
  }

=======
  void (*PROTOBUF_NULLABLE block_dealloc)(void* PROTOBUF_NONNULL,
                                          size_t) = nullptr;

 private:
>>>>>>> 626889fb
  internal::AllocationPolicy AllocationPolicy() const {
    internal::AllocationPolicy res;
    res.start_block_size = start_block_size;
    res.max_block_size = max_block_size;
    res.block_alloc = block_alloc;
    res.block_dealloc = block_dealloc;
<<<<<<< HEAD
    res.metrics_collector = MetricsCollector();
    return res;
  }

  friend void arena_metrics::EnableArenaMetrics(ArenaOptions*);

=======
    return res;
  }

>>>>>>> 626889fb
  friend class Arena;
  friend class ArenaOptionsTestFriend;
};

// Arena allocator. Arena allocation replaces ordinary (heap-based) allocation
// with new/delete, and improves performance by aggregating allocations into
// larger blocks and freeing allocations all at once. Protocol messages are
// allocated on an arena by using Arena::Create<T>(Arena*), below, and are
// automatically freed when the arena is destroyed.
//
// This is a thread-safe implementation: multiple threads may allocate from the
// arena concurrently. Destruction is not thread-safe and the destructing
// thread must synchronize with users of the arena first.
<<<<<<< HEAD
//
// An arena provides two allocation interfaces: CreateMessage<T>, which works
// for arena-enabled proto2 message types as well as other types that satisfy
// the appropriate protocol (described below), and Create<T>, which works for
// any arbitrary type T. CreateMessage<T> is better when the type T supports it,
// because this interface (i) passes the arena pointer to the created object so
// that its sub-objects and internal allocations can use the arena too, and (ii)
// elides the object's destructor call when possible. Create<T> does not place
// any special requirements on the type T, and will invoke the object's
// destructor when the arena is destroyed.
//
// The arena message allocation protocol, required by
// CreateMessage<T>(Arena* arena, Args&&... args), is as follows:
//
// - The type T must have (at least) two constructors: a constructor callable
//   with `args` (without `arena`), called when a T is allocated on the heap;
//   and a constructor callable with `Arena* arena, Args&&... args`, called when
//   a T is allocated on an arena. If the second constructor is called with a
//   NULL arena pointer, it must be equivalent to invoking the first
//   (`args`-only) constructor.
//
// - The type T must have a particular type trait: a nested type
//   |InternalArenaConstructable_|. This is usually a typedef to |void|. If no
//   such type trait exists, then the instantiation CreateMessage<T> will fail
//   to compile.
//
// - The type T *may* have the type trait |DestructorSkippable_|. If this type
//   trait is present in the type, then its destructor will not be called if and
//   only if it was passed a non-NULL arena pointer. If this type trait is not
//   present on the type, then its destructor is always called when the
//   containing arena is destroyed.
//
// This protocol is implemented by all arena-enabled proto2 message classes as
// well as protobuf container types like RepeatedPtrField and Map. The protocol
// is internal to protobuf and is not guaranteed to be stable. Non-proto types
// should not rely on this protocol.
=======
>>>>>>> 626889fb
class PROTOBUF_EXPORT PROTOBUF_ALIGNAS(8) Arena final {
 public:
  // Default constructor with sensible default options, tuned for average
  // use-cases.
  inline Arena() : impl_() {}

  // Construct an arena with default options, except for the supplied
  // initial block. It is more efficient to use this constructor
  // instead of passing ArenaOptions if the only configuration needed
  // by the caller is supplying an initial block.
<<<<<<< HEAD
  inline Arena(char* initial_block, size_t initial_block_size)
=======
  inline Arena(char* PROTOBUF_NULLABLE initial_block, size_t initial_block_size)
>>>>>>> 626889fb
      : impl_(initial_block, initial_block_size) {}

  // Arena constructor taking custom options. See ArenaOptions above for
  // descriptions of the options available.
  explicit Arena(const ArenaOptions& options)
      : impl_(options.initial_block, options.initial_block_size,
              options.AllocationPolicy()) {}

  // Block overhead.  Use this as a guide for how much to over-allocate the
  // initial block if you want an allocation of size N to fit inside it.
  //
  // WARNING: if you allocate multiple objects, it is difficult to guarantee
  // that a series of allocations will fit in the initial block, especially if
  // Arena changes its alignment guarantees in the future!
  static const size_t kBlockOverhead =
      internal::ThreadSafeArena::kBlockHeaderSize +
      internal::ThreadSafeArena::kSerialArenaSize;
<<<<<<< HEAD

  inline ~Arena() {}

  // TODO(protobuf-team): Fix callers to use constructor and delete this method.
  void Init(const ArenaOptions&) {}

  // API to create proto2 message objects on the arena. If the arena passed in
  // is NULL, then a heap allocated object is returned. Type T must be a message
  // defined in a .proto file with cc_enable_arenas set to true, otherwise a
  // compilation error will occur.
  //
  // RepeatedField and RepeatedPtrField may also be instantiated directly on an
  // arena with this method.
  //
  // This function also accepts any type T that satisfies the arena message
  // allocation protocol, documented above.
  template <typename T, typename... Args>
  PROTOBUF_ALWAYS_INLINE static T* CreateMessage(Arena* arena, Args&&... args) {
    static_assert(
        InternalHelper<T>::is_arena_constructable::value,
        "CreateMessage can only construct types that are ArenaConstructable");
    // We must delegate to CreateMaybeMessage() and NOT CreateMessageInternal()
    // because protobuf generated classes specialize CreateMaybeMessage() and we
    // need to use that specialization for code size reasons.
    return Arena::CreateMaybeMessage<T>(arena, static_cast<Args&&>(args)...);
  }

  // API to create any objects on the arena. Note that only the object will
  // be created on the arena; the underlying ptrs (in case of a proto2 message)
  // will be still heap allocated. Proto messages should usually be allocated
  // with CreateMessage<T>() instead.
  //
  // Note that even if T satisfies the arena message construction protocol
  // (InternalArenaConstructable_ trait and optional DestructorSkippable_
  // trait), as described above, this function does not follow the protocol;
  // instead, it treats T as a black-box type, just as if it did not have these
  // traits. Specifically, T's constructor arguments will always be only those
  // passed to Create<T>() -- no additional arena pointer is implicitly added.
  // Furthermore, the destructor will always be called at arena destruction time
  // (unless the destructor is trivial). Hence, from T's point of view, it is as
  // if the object were allocated on the heap (except that the underlying memory
  // is obtained from the arena).
  template <typename T, typename... Args>
  PROTOBUF_NDEBUG_INLINE static T* Create(Arena* arena, Args&&... args) {
    return CreateInternal<T>(arena, std::is_convertible<T*, MessageLite*>(),
                             static_cast<Args&&>(args)...);
  }

  // Allocates memory with the specific size and alignment.
  void* AllocateAligned(size_t size, size_t align = 8) {
    if (align <= 8) {
      return AllocateAlignedNoHook(internal::AlignUpTo8(size));
=======

  inline ~Arena() = default;

  // Allocates an object type T if the arena passed in is not nullptr;
  // otherwise, returns a heap-allocated object.
  template <typename T, typename... Args>
  PROTOBUF_NDEBUG_INLINE static T* PROTOBUF_NONNULL
  Create(Arena* PROTOBUF_NULLABLE arena, Args&&... args) {
    if constexpr (is_arena_constructable<T>::value) {
      using Type = std::remove_const_t<T>;
      // DefaultConstruct/CopyConstruct are optimized for messages, which
      // are both arena constructible and destructor skippable and they
      // assume much. Don't use these functions unless the invariants
      // hold.
      if constexpr (is_destructor_skippable<T>::value) {
        constexpr auto construct_type = GetConstructType<T, Args&&...>();
        // We delegate to DefaultConstruct/CopyConstruct where appropriate
        // because protobuf generated classes have external templates for
        // these functions for code size reasons. When `if constexpr` is not
        // available always use the fallback.
        if constexpr (construct_type == ConstructType::kDefault) {
          return static_cast<Type*>(DefaultConstruct<Type>(arena));
        } else if constexpr (construct_type == ConstructType::kCopy) {
          return static_cast<Type*>(CopyConstruct<Type>(arena, &args...));
        }
      }
      return CreateArenaCompatible<Type>(arena, std::forward<Args>(args)...);
    } else {
      if (ABSL_PREDICT_FALSE(arena == nullptr)) {
        return new T(std::forward<Args>(args)...);
      }
      return new (arena->AllocateInternal<T>()) T(std::forward<Args>(args)...);
    }
  }

  // API to delete any objects not on an arena.  This can be used to safely
  // clean up messages or repeated fields without knowing whether or not they're
  // owned by an arena.  The pointer passed to this function should not be used
  // again.
  template <typename T>
  PROTOBUF_ALWAYS_INLINE static void Destroy(T* PROTOBUF_NONNULL obj) {
    if (InternalGetArena(obj) == nullptr) delete obj;
  }

  // Allocates memory with the specific size and alignment.
  void* PROTOBUF_NONNULL AllocateAligned(size_t size, size_t align = 8) {
    if (align <= internal::ArenaAlignDefault::align) {
      return Allocate(internal::ArenaAlignDefault::Ceil(size));
>>>>>>> 626889fb
    } else {
      // We are wasting space by over allocating align - 8 bytes. Compared
      // to a dedicated function that takes current alignment in consideration.
      // Such a scheme would only waste (align - 8)/2 bytes on average, but
      // requires a dedicated function in the outline arena allocation
      // functions. Possibly re-evaluate tradeoffs later.
<<<<<<< HEAD
      return internal::AlignTo(AllocateAlignedNoHook(size + align - 8), align);
=======
      auto align_as = internal::ArenaAlignAs(align);
      return align_as.Ceil(Allocate(align_as.Padded(size)));
>>>>>>> 626889fb
    }
  }

  // Create an array of object type T on the arena *without* invoking the
  // constructor of T. If `arena` is null, then the return value should be freed
  // with `delete[] x;` (or `::operator delete[](x);`).
  // To ensure safe uses, this function checks at compile time
  // (when compiled as C++11) that T is trivially default-constructible and
  // trivially destructible.
  template <typename T>
<<<<<<< HEAD
  PROTOBUF_NDEBUG_INLINE static T* CreateArray(Arena* arena,
                                               size_t num_elements) {
=======
  PROTOBUF_NDEBUG_INLINE static T* PROTOBUF_NONNULL
  CreateArray(Arena* PROTOBUF_NULLABLE arena, size_t num_elements) {
>>>>>>> 626889fb
    static_assert(std::is_trivial<T>::value,
                  "CreateArray requires a trivially constructible type");
    static_assert(std::is_trivially_destructible<T>::value,
                  "CreateArray requires a trivially destructible type");
    ABSL_CHECK_LE(num_elements, std::numeric_limits<size_t>::max() / sizeof(T))
        << "Requested size is too large to fit into size_t.";
    if (ABSL_PREDICT_FALSE(arena == nullptr)) {
      return new T[num_elements];
    } else {
      // We count on compiler to realize that if sizeof(T) is a multiple of
      // 8 AlignUpTo can be elided.
      return static_cast<T*>(
          arena->AllocateAlignedForArray(sizeof(T) * num_elements, alignof(T)));
    }
  }

<<<<<<< HEAD
  // The following are routines are for monitoring. They will approximate the
  // total sum allocated and used memory, but the exact value is an
  // implementation deal. For instance allocated space depends on growth
  // policies. Do not use these in unit tests.
  // Returns the total space allocated by the arena, which is the sum of the
  // sizes of the underlying blocks.
  uint64_t SpaceAllocated() const { return impl_.SpaceAllocated(); }
  // Returns the total space used by the arena. Similar to SpaceAllocated but
  // does not include free space and block overhead. The total space returned
  // may not include space used by other threads executing concurrently with
  // the call to this method.
=======
  // The following routines are for monitoring. They will approximate the total
  // sum allocated and used memory, but the exact value is an implementation
  // deal. For instance allocated space depends on growth policies. Do not use
  // these in unit tests. Returns the total space allocated by the arena, which
  // is the sum of the sizes of the underlying blocks.
  uint64_t SpaceAllocated() const { return impl_.SpaceAllocated(); }
  // Returns the total space used by the arena. Similar to SpaceAllocated but
  // does not include free space and block overhead.  This is a best-effort
  // estimate and may inaccurately calculate space used by other threads
  // executing concurrently with the call to this method.  These inaccuracies
  // are due to race conditions, and are bounded but unpredictable.  Stale data
  // can lead to underestimates of the space used, and race conditions can lead
  // to overestimates (up to the current block size).
>>>>>>> 626889fb
  uint64_t SpaceUsed() const { return impl_.SpaceUsed(); }

  // Frees all storage allocated by this arena after calling destructors
  // registered with OwnDestructor() and freeing objects registered with Own().
  // Any objects allocated on this arena are unusable after this call. It also
  // returns the total space used by the arena which is the sums of the sizes
  // of the allocated blocks. This method is not thread-safe.
  uint64_t Reset() { return impl_.Reset(); }

  // Adds |object| to a list of heap-allocated objects to be freed with |delete|
  // when the arena is destroyed or reset.
  template <typename T>
<<<<<<< HEAD
  PROTOBUF_ALWAYS_INLINE void Own(T* object) {
    OwnInternal(object, std::is_convertible<T*, MessageLite*>());
=======
  PROTOBUF_ALWAYS_INLINE void Own(T* PROTOBUF_NULLABLE object) {
    // Collapsing all template instantiations to one for generic Message reduces
    // code size, using the virtual destructor instead.
    using TypeToUse =
        std::conditional_t<std::is_convertible<T*, MessageLite*>::value,
                           MessageLite, T>;
    if (object != nullptr) {
      impl_.AddCleanup(static_cast<TypeToUse*>(object),
                       &internal::arena_delete_object<TypeToUse>);
    }
>>>>>>> 626889fb
  }

  // Adds |object| to a list of objects whose destructors will be manually
  // called when the arena is destroyed or reset. This differs from Own() in
  // that it does not free the underlying memory with |delete|; hence, it is
  // normally only used for objects that are placement-newed into
  // arena-allocated memory.
  template <typename T>
<<<<<<< HEAD
  PROTOBUF_ALWAYS_INLINE void OwnDestructor(T* object) {
    if (object != NULL) {
      impl_.AddCleanup(object, &internal::arena_destruct_object<T>);
=======
  PROTOBUF_ALWAYS_INLINE void OwnDestructor(T* PROTOBUF_NULLABLE object) {
    if (object != nullptr) {
      impl_.AddCleanup(object, &internal::cleanup::arena_destruct_object<T>);
>>>>>>> 626889fb
    }
  }

  // Adds a custom member function on an object to the list of destructors that
  // will be manually called when the arena is destroyed or reset. This differs
  // from OwnDestructor() in that any member function may be specified, not only
  // the class destructor.
<<<<<<< HEAD
  PROTOBUF_ALWAYS_INLINE void OwnCustomDestructor(void* object,
                                                  void (*destruct)(void*)) {
=======
  PROTOBUF_ALWAYS_INLINE void OwnCustomDestructor(
      void* PROTOBUF_NONNULL object,
      void (*PROTOBUF_NONNULL destruct)(void* PROTOBUF_NONNULL)) {
>>>>>>> 626889fb
    impl_.AddCleanup(object, destruct);
  }


  template <typename T>
  class InternalHelper {
   private:
<<<<<<< HEAD
    // Provides access to protected GetOwningArena to generated messages.
    static Arena* GetOwningArena(const T* p) { return p->GetOwningArena(); }

    static Arena* GetArenaForAllocationInternal(
        const T* p, std::true_type /*is_derived_from<MessageLite>*/) {
      return p->GetArenaForAllocation();
    }

    static Arena* GetArenaForAllocationInternal(
        const T* p, std::false_type /*is_derived_from<MessageLite>*/) {
      return GetArenaForAllocationForNonMessage(
          p, typename is_arena_constructable::type());
    }

    static Arena* GetArenaForAllocationForNonMessage(
        const T* p, std::true_type /*is_arena_constructible*/) {
      return p->GetArena();
    }

    static Arena* GetArenaForAllocationForNonMessage(
        const T* p, std::false_type /*is_arena_constructible*/) {
      return GetArenaForAllocationForNonMessageNonArenaConstructible(
          p, typename has_get_arena::type());
    }

    static Arena* GetArenaForAllocationForNonMessageNonArenaConstructible(
        const T* p, std::true_type /*has_get_arena*/) {
      return p->GetArena();
    }

    static Arena* GetArenaForAllocationForNonMessageNonArenaConstructible(
        const T* /* p */, std::false_type /*has_get_arena*/) {
      return nullptr;
    }

=======
    // A SFINAE friendly trait that probes for `U` but always evalues to
    // `Arena*`.
>>>>>>> 626889fb
    template <typename U>
    using EnableIfArena =
        typename std::enable_if<std::is_same<Arena*, U>::value, Arena*>::type;

    // Use go/ranked-overloads for dispatching.
    struct Rank0 {};
    struct Rank1 : Rank0 {};

    static void InternalSwap(T* PROTOBUF_NONNULL a, T* PROTOBUF_NONNULL b) {
      a->InternalSwap(b);
    }

    static Arena* PROTOBUF_NULLABLE GetArena(T* PROTOBUF_NONNULL p) {
      return GetArena(Rank1{}, p);
    }

    template <typename U>
    static auto GetArena(Rank1, U* PROTOBUF_NONNULL p)
        -> EnableIfArena<decltype(p->GetArena())> {
      return p->GetArena();
    }

    template <typename U>
    static Arena* PROTOBUF_NULLABLE GetArena(Rank0, U* PROTOBUF_NULLABLE) {
      return nullptr;
    }

    // If an object type T satisfies the appropriate protocol, it is deemed
    // "arena compatible" and handled more efficiently because this interface
    // (i) passes the arena pointer to the created object so that its
    // sub-objects and internal allocations can use the arena too, and (ii)
    // elides the object's destructor call when possible; e.g. protobuf
    // messages, RepeatedField, etc. Otherwise, the arena will invoke the
    // object's destructor when the arena is destroyed.
    //
    // To be "arena-compatible", a type T must satisfy the following:
    //
    // - The type T must have (at least) two constructors: a constructor
    //   callable with `args` (without `arena`), called when a T is allocated on
    //   the heap; and a constructor callable with `Arena* arena, Args&&...
    //   args`, called when a T is allocated on an arena. If the second
    //   constructor is called with a null arena pointer, it must be equivalent
    //   to invoking the first
    //   (`args`-only) constructor.
    //
    // - The type T must have a particular type trait: a nested type
    //   |InternalArenaConstructable_|. This is usually a typedef to |void|.
    //
    // - The type T *may* have the type trait |DestructorSkippable_|. If this
    //   type trait is present in the type, then its destructor will not be
    //   called if and only if it was passed a non-null arena pointer. If this
    //   type trait is not present on the type, then its destructor is always
    //   called when the containing arena is destroyed.
    //
    // The protocol is implemented by all protobuf message classes as well as
    // protobuf container types like RepeatedPtrField and Map. It is internal to
    // protobuf and is not guaranteed to be stable. Non-proto types should not
    // rely on this protocol.
    template <typename U>
    static char DestructorSkippable(
        const typename U::DestructorSkippable_* PROTOBUF_NULLABLE);
    template <typename U>
    static double DestructorSkippable(...);

    typedef std::integral_constant<
        bool, sizeof(DestructorSkippable<T>(static_cast<const T*>(nullptr))) ==
                      sizeof(char) ||
                  std::is_trivially_destructible<T>::value>
        is_destructor_skippable;

    template <typename U>
    static char ArenaConstructable(
        const typename U::InternalArenaConstructable_* PROTOBUF_NULLABLE);
    template <typename U>
    static double ArenaConstructable(...);

    typedef std::integral_constant<bool, sizeof(ArenaConstructable<T>(
                                             static_cast<const T*>(nullptr))) ==
                                             sizeof(char)>
        is_arena_constructable;

    template <typename... Args>
<<<<<<< HEAD
    static T* Construct(void* ptr, Args&&... args) {
      return new (ptr) T(static_cast<Args&&>(args)...);
    }

    static inline PROTOBUF_ALWAYS_INLINE T* New() {
      return new T(nullptr);
    }

    static Arena* GetArena(const T* p) { return p->GetArena(); }
=======
    static T* PROTOBUF_NONNULL Construct(void* PROTOBUF_NONNULL ptr,
                                         Args&&... args) {
      return new (ptr) T(static_cast<Args&&>(args)...);
    }

    static PROTOBUF_ALWAYS_INLINE T* PROTOBUF_NONNULL New() {
      return new T(nullptr);
    }
>>>>>>> 626889fb

    friend class Arena;
    friend class TestUtil::ReflectionTester;
  };

<<<<<<< HEAD
  // Provides access to protected GetOwningArena to generated messages.  For
  // internal use only.
  template <typename T>
  static Arena* InternalGetOwningArena(const T* p) {
    return InternalHelper<T>::GetOwningArena(p);
  }

  // Provides access to protected GetArenaForAllocation to generated messages.
  // For internal use only.
  template <typename T>
  static Arena* InternalGetArenaForAllocation(const T* p) {
    return InternalHelper<T>::GetArenaForAllocationInternal(
        p, std::is_convertible<T*, MessageLite*>());
  }

  // Creates message-owned arena.  For internal use only.
  static Arena* InternalCreateMessageOwnedArena() {
    return new Arena(internal::MessageOwned{});
  }

  // Checks whether this arena is message-owned.  For internal use only.
  bool InternalIsMessageOwnedArena() { return IsMessageOwned(); }

=======
  // Provides access to protected GetArena to generated messages.
  // For internal use only.
  template <typename T>
  static Arena* PROTOBUF_NULLABLE InternalGetArena(T* PROTOBUF_NONNULL p) {
    return InternalHelper<T>::GetArena(p);
  }

>>>>>>> 626889fb
  // Helper typetraits that indicates support for arenas in a type T at compile
  // time. This is public only to allow construction of higher-level templated
  // utilities.
  //
  // is_arena_constructable<T>::value is true if the message type T has arena
  // support enabled, and false otherwise.
  //
  // is_destructor_skippable<T>::value is true if the message type T has told
  // the arena that it is safe to skip the destructor, and false otherwise.
  //
  // This is inside Arena because only Arena has the friend relationships
  // necessary to see the underlying generated code traits.
  template <typename T>
  struct is_arena_constructable : InternalHelper<T>::is_arena_constructable {};
  template <typename T>
  struct is_destructor_skippable : InternalHelper<T>::is_destructor_skippable {
  };

 private:
  internal::ThreadSafeArena impl_;

<<<<<<< HEAD
=======
  enum class ConstructType { kUnknown, kDefault, kCopy, kMove };
  // Overload set to detect which kind of construction is going to happen for a
  // specific set of input arguments. This is used to dispatch to different
  // helper functions.
  template <typename T>
  static auto ProbeConstructType()
      -> std::integral_constant<ConstructType, ConstructType::kDefault>;
  template <typename T>
  static auto ProbeConstructType(const T&)
      -> std::integral_constant<ConstructType, ConstructType::kCopy>;
  template <typename T>
  static auto ProbeConstructType(T&)
      -> std::integral_constant<ConstructType, ConstructType::kCopy>;
>>>>>>> 626889fb
  template <typename T>
  static auto ProbeConstructType(const T&&)
      -> std::integral_constant<ConstructType, ConstructType::kCopy>;
  template <typename T>
  static auto ProbeConstructType(T&&)
      -> std::integral_constant<ConstructType, ConstructType::kMove>;
  template <typename T, typename... U>
  static auto ProbeConstructType(U&&...)
      -> std::integral_constant<ConstructType, ConstructType::kUnknown>;

  // Constructor solely used by message-owned arena.
  inline Arena(internal::MessageOwned) : impl_(internal::MessageOwned{}) {}

  // Checks whether this arena is message-owned.
  PROTOBUF_ALWAYS_INLINE bool IsMessageOwned() const {
    return impl_.IsMessageOwned();
  }

  void ReturnArrayMemory(void* p, size_t size) {
    impl_.ReturnArrayMemory(p, size);
  }

  template <typename T, typename... Args>
<<<<<<< HEAD
  PROTOBUF_NDEBUG_INLINE static T* CreateMessageInternal(Arena* arena,
                                                         Args&&... args) {
    static_assert(
        InternalHelper<T>::is_arena_constructable::value,
        "CreateMessage can only construct types that are ArenaConstructable");
    if (arena == NULL) {
=======
  static constexpr auto GetConstructType() {
    return std::is_base_of<MessageLite, T>::value
               ? decltype(ProbeConstructType<T>(std::declval<Args>()...))::value
               : ConstructType::kUnknown;
  }

  void ReturnArrayMemory(void* PROTOBUF_NONNULL p, size_t size) {
    impl_.ReturnArrayMemory(p, size);
  }

  template <typename T, typename... Args>
  PROTOBUF_NDEBUG_INLINE static T* PROTOBUF_NONNULL
  CreateArenaCompatible(Arena* PROTOBUF_NULLABLE arena, Args&&... args) {
    static_assert(is_arena_constructable<T>::value,
                  "Can only construct types that are ArenaConstructable");
    if (ABSL_PREDICT_FALSE(arena == nullptr)) {
>>>>>>> 626889fb
      return new T(nullptr, static_cast<Args&&>(args)...);
    } else {
      return arena->DoCreateMessage<T>(static_cast<Args&&>(args)...);
    }
  }

  // This specialization for no arguments is necessary, because its behavior is
  // slightly different.  When the arena pointer is nullptr, it calls T()
  // instead of T(nullptr).
  template <typename T>
<<<<<<< HEAD
  PROTOBUF_NDEBUG_INLINE static T* CreateMessageInternal(Arena* arena) {
    static_assert(
        InternalHelper<T>::is_arena_constructable::value,
        "CreateMessage can only construct types that are ArenaConstructable");
    if (arena == NULL) {
=======
  PROTOBUF_NDEBUG_INLINE static T* PROTOBUF_NONNULL
  CreateArenaCompatible(Arena* PROTOBUF_NULLABLE arena) {
    static_assert(is_arena_constructable<T>::value,
                  "Can only construct types that are ArenaConstructable");
    if (ABSL_PREDICT_FALSE(arena == nullptr)) {
>>>>>>> 626889fb
      // Generated arena constructor T(Arena*) is protected. Call via
      // InternalHelper.
      return InternalHelper<T>::New();
    } else {
      return arena->DoCreateMessage<T>();
    }
  }

<<<<<<< HEAD
  // Allocate and also optionally call collector with the allocated type info
  // when allocation recording is enabled.
  PROTOBUF_NDEBUG_INLINE void* AllocateInternal(size_t size, size_t align,
                                                void (*destructor)(void*),
                                                const std::type_info* type) {
    // Monitor allocation if needed.
    if (destructor == nullptr) {
      return AllocateAlignedWithHook(size, align, type);
    } else {
      if (align <= 8) {
        auto res = AllocateAlignedWithCleanup(internal::AlignUpTo8(size), type);
        res.second->elem = res.first;
        res.second->cleanup = destructor;
        return res.first;
      } else {
        auto res = AllocateAlignedWithCleanup(size + align - 8, type);
        auto ptr = internal::AlignTo(res.first, align);
        res.second->elem = ptr;
        res.second->cleanup = destructor;
        return ptr;
      }
    }
  }

  // CreateMessage<T> requires that T supports arenas, but this private method
  // works whether or not T supports arenas. These are not exposed to user code
  // as it can cause confusing API usages, and end up having double free in
  // user code. These are used only internally from LazyField and Repeated
  // fields, since they are designed to work in all mode combinations.
  template <typename Msg, typename... Args>
  PROTOBUF_ALWAYS_INLINE static Msg* DoCreateMaybeMessage(Arena* arena,
                                                          std::true_type,
                                                          Args&&... args) {
    return CreateMessageInternal<Msg>(arena, std::forward<Args>(args)...);
  }

  template <typename T, typename... Args>
  PROTOBUF_ALWAYS_INLINE static T* DoCreateMaybeMessage(Arena* arena,
                                                        std::false_type,
                                                        Args&&... args) {
    return Create<T>(arena, std::forward<Args>(args)...);
  }

  template <typename T, typename... Args>
  PROTOBUF_ALWAYS_INLINE static T* CreateMaybeMessage(Arena* arena,
                                                      Args&&... args) {
    return DoCreateMaybeMessage<T>(arena, is_arena_constructable<T>(),
                                   std::forward<Args>(args)...);
  }

  // Just allocate the required size for the given type assuming the
  // type has a trivial constructor.
  template <typename T>
  PROTOBUF_NDEBUG_INLINE T* CreateInternalRawArray(size_t num_elements) {
    GOOGLE_CHECK_LE(num_elements, std::numeric_limits<size_t>::max() / sizeof(T))
        << "Requested size is too large to fit into size_t.";
    // We count on compiler to realize that if sizeof(T) is a multiple of
    // 8 AlignUpTo can be elided.
    const size_t n = sizeof(T) * num_elements;
    return static_cast<T*>(
        AllocateAlignedWithHookForArray(n, alignof(T), RTTI_TYPE_ID(T)));
  }

  template <typename T, typename... Args>
  PROTOBUF_NDEBUG_INLINE T* DoCreateMessage(Args&&... args) {
    return InternalHelper<T>::Construct(
        AllocateInternal(sizeof(T), alignof(T),
                         internal::ObjectDestructor<
                             InternalHelper<T>::is_destructor_skippable::value,
                             T>::destructor,
                         RTTI_TYPE_ID(T)),
        this, std::forward<Args>(args)...);
=======
  template <typename T, bool trivial = std::is_trivially_destructible<T>::value>
  PROTOBUF_NDEBUG_INLINE void* PROTOBUF_NONNULL AllocateInternal() {
    if (trivial) {
      return AllocateAligned(sizeof(T), alignof(T));
    } else {
      // We avoid instantiating arena_destruct_object<T> in the trivial case.
      constexpr auto dtor = &internal::cleanup::arena_destruct_object<
          std::conditional_t<trivial, std::string, T>>;
      return AllocateAlignedWithCleanup(sizeof(T), alignof(T), dtor);
    }
  }

  // DefaultConstruct/CopyConstruct:
  //
  // Functions with a generic signature to support taking the address in generic
  // contexts, like RepeatedPtrField, etc.
  // These are also used as a hook for `extern template` instantiations where
  // codegen can offload the instantiations to the respective .pb.cc files. This
  // has two benefits:
  //  - It reduces the library bloat as callers don't have to instantiate the
  //  function.
  //  - It allows the optimizer to see the constructors called to
  //  further optimize the instantiation.
  template <typename T>
  static void* PROTOBUF_NONNULL
  DefaultConstruct(Arena* PROTOBUF_NULLABLE arena);
  template <typename T>
  static void* PROTOBUF_NONNULL CopyConstruct(
      Arena* PROTOBUF_NULLABLE arena, const void* PROTOBUF_NONNULL from);

  template <typename T, typename... Args>
  PROTOBUF_NDEBUG_INLINE T* PROTOBUF_NONNULL DoCreateMessage(Args&&... args) {
    return InternalHelper<T>::Construct(
        AllocateInternal<T, is_destructor_skippable<T>::value>(), this,
        std::forward<Args>(args)...);
>>>>>>> 626889fb
  }

  // CreateInArenaStorage is used to implement map field. Without it,
  // Map need to call generated message's protected arena constructor,
  // which needs to declare Map as friend of generated message.
  template <typename T, typename... Args>
<<<<<<< HEAD
  static void CreateInArenaStorage(T* ptr, Arena* arena, Args&&... args) {
    CreateInArenaStorageInternal(ptr, arena,
                                 typename is_arena_constructable<T>::type(),
                                 std::forward<Args>(args)...);
    if (arena != nullptr) {
      RegisterDestructorInternal(
          ptr, arena,
          typename InternalHelper<T>::is_destructor_skippable::type());
    }
  }

  template <typename T, typename... Args>
  static void CreateInArenaStorageInternal(T* ptr, Arena* arena,
                                           std::true_type, Args&&... args) {
    InternalHelper<T>::Construct(ptr, arena, std::forward<Args>(args)...);
  }
  template <typename T, typename... Args>
  static void CreateInArenaStorageInternal(T* ptr, Arena* /* arena */,
                                           std::false_type, Args&&... args) {
    new (ptr) T(std::forward<Args>(args)...);
  }

  template <typename T>
  static void RegisterDestructorInternal(T* /* ptr */, Arena* /* arena */,
                                         std::true_type) {}
  template <typename T>
  static void RegisterDestructorInternal(T* ptr, Arena* arena,
                                         std::false_type) {
    arena->OwnDestructor(ptr);
  }

  // These implement Create(). The second parameter has type 'true_type' if T is
  // a subtype of Message and 'false_type' otherwise.
  template <typename T, typename... Args>
  PROTOBUF_ALWAYS_INLINE static T* CreateInternal(Arena* arena, std::true_type,
                                                  Args&&... args) {
    if (arena == nullptr) {
      return new T(std::forward<Args>(args)...);
    } else {
      auto destructor =
          internal::ObjectDestructor<std::is_trivially_destructible<T>::value,
                                     T>::destructor;
      T* result =
          new (arena->AllocateInternal(sizeof(T), alignof(T), destructor,
                                       RTTI_TYPE_ID(T)))
          T(std::forward<Args>(args)...);
      return result;
    }
  }
  template <typename T, typename... Args>
  PROTOBUF_ALWAYS_INLINE static T* CreateInternal(Arena* arena, std::false_type,
                                                  Args&&... args) {
    if (arena == nullptr) {
      return new T(std::forward<Args>(args)...);
    } else {
      auto destructor =
          internal::ObjectDestructor<std::is_trivially_destructible<T>::value,
                                     T>::destructor;
      return new (arena->AllocateInternal(sizeof(T), alignof(T), destructor,
                                          RTTI_TYPE_ID(T)))
          T(std::forward<Args>(args)...);
    }
  }

  // These implement Own(), which registers an object for deletion (destructor
  // call and operator delete()). The second parameter has type 'true_type' if T
  // is a subtype of Message and 'false_type' otherwise. Collapsing
  // all template instantiations to one for generic Message reduces code size,
  // using the virtual destructor instead.
  template <typename T>
  PROTOBUF_ALWAYS_INLINE void OwnInternal(T* object, std::true_type) {
    if (object != NULL) {
      impl_.AddCleanup(object, &internal::arena_delete_object<MessageLite>);
=======
  static void CreateInArenaStorage(T* PROTOBUF_NONNULL ptr,
                                   Arena* PROTOBUF_NULLABLE arena,
                                   Args&&... args) {
    if constexpr (is_arena_constructable<T>::value) {
      InternalHelper<T>::Construct(ptr, arena, std::forward<Args>(args)...);
    } else {
      new (ptr) T(std::forward<Args>(args)...);
>>>>>>> 626889fb
    }

    if constexpr (!is_destructor_skippable<T>::value) {
      if (ABSL_PREDICT_TRUE(arena != nullptr)) {
        arena->OwnDestructor(ptr);
      }
    }
  }

  // Implementation for GetArena(). Only message objects with
  // InternalArenaConstructable_ tags can be associated with an arena, and such
  // objects must implement a GetArena() method.
<<<<<<< HEAD
  template <typename T, typename std::enable_if<
                            is_arena_constructable<T>::value, int>::type = 0>
  PROTOBUF_ALWAYS_INLINE static Arena* GetArenaInternal(const T* value) {
    return InternalHelper<T>::GetArena(value);
  }
  template <typename T,
            typename std::enable_if<!is_arena_constructable<T>::value &&
                                        has_get_arena<T>::value,
                                    int>::type = 0>
  PROTOBUF_ALWAYS_INLINE static Arena* GetArenaInternal(const T* value) {
    return value->GetArena();
  }
  template <typename T,
            typename std::enable_if<!is_arena_constructable<T>::value &&
                                        !has_get_arena<T>::value,
                                    int>::type = 0>
  PROTOBUF_ALWAYS_INLINE static Arena* GetArenaInternal(const T* value) {
    (void)value;
    return nullptr;
  }

  template <typename T>
  PROTOBUF_ALWAYS_INLINE static Arena* GetOwningArena(const T* value) {
    return GetOwningArenaInternal(
        value, std::is_convertible<T*, MessageLite*>());
  }

  // Implementation for GetOwningArena(). All and only message objects have
  // GetOwningArena() method.
  template <typename T>
  PROTOBUF_ALWAYS_INLINE static Arena* GetOwningArenaInternal(
      const T* value, std::true_type) {
    return InternalHelper<T>::GetOwningArena(value);
  }
  template <typename T>
  PROTOBUF_ALWAYS_INLINE static Arena* GetOwningArenaInternal(
      const T* /* value */, std::false_type) {
    return nullptr;
  }

  void* AllocateAlignedWithHookForArray(size_t n, size_t align,
                                        const std::type_info* type) {
    if (align <= 8) {
      return AllocateAlignedWithHookForArray(internal::AlignUpTo8(n), type);
    } else {
      // We are wasting space by over allocating align - 8 bytes. Compared
      // to a dedicated function that takes current alignment in consideration.
      // Such a scheme would only waste (align - 8)/2 bytes on average, but
      // requires a dedicated function in the outline arena allocation
      // functions. Possibly re-evaluate tradeoffs later.
      return internal::AlignTo(
          AllocateAlignedWithHookForArray(n + align - 8, type), align);
    }
  }

  void* AllocateAlignedWithHook(size_t n, size_t align,
                                const std::type_info* type) {
    if (align <= 8) {
      return AllocateAlignedWithHook(internal::AlignUpTo8(n), type);
    } else {
      // We are wasting space by over allocating align - 8 bytes. Compared
      // to a dedicated function that takes current alignment in consideration.
      // Such a scheme would only waste (align - 8)/2 bytes on average, but
      // requires a dedicated function in the outline arena allocation
      // functions. Possibly re-evaluate tradeoffs later.
      return internal::AlignTo(AllocateAlignedWithHook(n + align - 8, type),
                               align);
    }
  }

  void* AllocateAlignedNoHook(size_t n);
  void* AllocateAlignedWithHook(size_t n, const std::type_info* type);
  void* AllocateAlignedWithHookForArray(size_t n, const std::type_info* type);
  std::pair<void*, internal::SerialArena::CleanupNode*>
  AllocateAlignedWithCleanup(size_t n, const std::type_info* type);
=======
  template <typename T>
  PROTOBUF_ALWAYS_INLINE static Arena* PROTOBUF_NULLABLE
  GetArenaInternal(T* PROTOBUF_NONNULL value) {
    return InternalHelper<T>::GetArena(value);
  }

  void* PROTOBUF_NONNULL AllocateAlignedForArray(size_t n, size_t align) {
    if (align <= internal::ArenaAlignDefault::align) {
      return AllocateForArray(internal::ArenaAlignDefault::Ceil(n));
    } else {
      // We are wasting space by over allocating align - 8 bytes. Compared
      // to a dedicated function that takes current alignment in consideration.
      // Such a scheme would only waste (align - 8)/2 bytes on average, but
      // requires a dedicated function in the outline arena allocation
      // functions. Possibly re-evaluate tradeoffs later.
      auto align_as = internal::ArenaAlignAs(align);
      return align_as.Ceil(AllocateForArray(align_as.Padded(n)));
    }
  }

  void* PROTOBUF_NONNULL Allocate(size_t n);
  void* PROTOBUF_NONNULL AllocateForArray(size_t n);
  void* PROTOBUF_NONNULL AllocateAlignedWithCleanup(
      size_t n, size_t align,
      void (*PROTOBUF_NONNULL destructor)(void* PROTOBUF_NONNULL));

  // Test only API.
  // It returns the objects that are in the cleanup list for the current
  // SerialArena. This API is meant for tests that want to see if something was
  // added or not to the cleanup list. Sometimes adding something to the cleanup
  // list has no visible side effect so peeking into the list is the only way to
  // test.
  std::vector<void*> PeekCleanupListForTesting();
>>>>>>> 626889fb

  template <typename Type>
  friend class internal::GenericTypeHandler;
  friend class internal::InternalMetadata;  // For user_arena().
<<<<<<< HEAD
  friend class internal::LazyField;        // For CreateMaybeMessage.
  friend class internal::EpsCopyInputStream;  // For parser performance
=======
  friend class internal::LazyField;         // For DefaultConstruct.
  friend class internal::EpsCopyInputStream;  // For parser performance
  friend class internal::TcParser;            // For parser performance
>>>>>>> 626889fb
  friend class MessageLite;
  template <typename Key, typename T>
  friend class Map;
  template <typename>
  friend class RepeatedField;                   // For ReturnArrayMemory
  friend class internal::RepeatedPtrFieldBase;  // For ReturnArrayMemory
<<<<<<< HEAD
=======
  friend class internal::UntypedMapBase;        // For ReturnArrayMemory
  friend class internal::ExtensionSet;          // For ReturnArrayMemory

>>>>>>> 626889fb
  friend struct internal::ArenaTestPeer;
};

// DefaultConstruct/CopyConstruct
//
// IMPORTANT: These have to be defined out of line and without an `inline`
// keyword to make sure the `extern template` suppresses instantiations.
template <typename T>
PROTOBUF_NOINLINE void* PROTOBUF_NONNULL
Arena::DefaultConstruct(Arena* PROTOBUF_NULLABLE arena) {
  static_assert(is_destructor_skippable<T>::value, "");
  void* mem = arena != nullptr ? arena->AllocateAligned(sizeof(T))
                               : ::operator new(sizeof(T));
  return new (mem) T(arena);
}

template <typename T>
PROTOBUF_NOINLINE void* PROTOBUF_NONNULL Arena::CopyConstruct(
    Arena* PROTOBUF_NULLABLE arena, const void* PROTOBUF_NONNULL from) {
  // If the object is larger than half a cache line, prefetch it.
  // This way of prefetching is a little more aggressive than if we
  // condition off a whole cache line, but benchmarks show better results.
  if (sizeof(T) > ABSL_CACHELINE_SIZE / 2) {
    PROTOBUF_PREFETCH_WITH_OFFSET(from, 64);
  }
  static_assert(is_destructor_skippable<T>::value, "");
  void* mem = arena != nullptr ? arena->AllocateAligned(sizeof(T))
                               : ::operator new(sizeof(T));
  return new (mem) T(arena, *static_cast<const T*>(from));
}

template <>
inline void* PROTOBUF_NONNULL Arena::AllocateInternal<std::string, false>() {
  return impl_.AllocateFromStringBlock();
}

}  // namespace protobuf
}  // namespace google

#include "google/protobuf/port_undef.inc"

#endif  // GOOGLE_PROTOBUF_ARENA_H__<|MERGE_RESOLUTION|>--- conflicted
+++ resolved
@@ -10,21 +10,14 @@
 #ifndef GOOGLE_PROTOBUF_ARENA_H__
 #define GOOGLE_PROTOBUF_ARENA_H__
 
-<<<<<<< HEAD
-
-=======
 #include <cstddef>
 #include <cstdint>
->>>>>>> 626889fb
 #include <limits>
 #include <new>  // IWYU pragma: keep for operator new().
 #include <string>
 #include <type_traits>
 #include <utility>
-<<<<<<< HEAD
-=======
 #include <vector>
->>>>>>> 626889fb
 #if defined(_MSC_VER) && !defined(_LIBCPP_STD_VER) && !_HAS_EXCEPTIONS
 // Work around bugs in MSVC <typeinfo> header when _HAS_EXCEPTIONS=0.
 #include <exception>
@@ -34,14 +27,6 @@
 }
 #endif
 
-<<<<<<< HEAD
-#include <type_traits>
-#include <google/protobuf/arena_impl.h>
-#include <google/protobuf/port.h>
-
-// Must be included last.
-#include <google/protobuf/port_def.inc>
-=======
 #include "absl/base/attributes.h"
 #include "absl/base/macros.h"
 #include "absl/base/optimization.h"
@@ -55,7 +40,6 @@
 
 // Must be included last.
 #include "google/protobuf/port_def.inc"
->>>>>>> 626889fb
 
 #ifdef SWIG
 #error "You cannot SWIG proto headers"
@@ -70,17 +54,10 @@
 class MessageLite;
 template <typename Key, typename T>
 class Map;
-<<<<<<< HEAD
-=======
 namespace internal {
 struct RepeatedFieldBase;
 class ExtensionSet;
 }  // namespace internal
->>>>>>> 626889fb
-
-namespace TestUtil {
-class ReflectionTester;  // defined in test_util.h
-}  // namespace TestUtil
 
 namespace TestUtil {
 class ReflectionTester;  // defined in test_util.h
@@ -92,45 +69,13 @@
 class InternalMetadata;      // defined in metadata_lite.h
 class LazyField;             // defined in lazy_field.h
 class EpsCopyInputStream;    // defined in parse_context.h
-<<<<<<< HEAD
-class RepeatedPtrFieldBase;  // defined in repeated_ptr_field.h
-=======
 class UntypedMapBase;        // defined in map.h
 class RepeatedPtrFieldBase;  // defined in repeated_ptr_field.h
 class TcParser;              // defined in generated_message_tctable_impl.h
->>>>>>> 626889fb
 
 template <typename Type>
 class GenericTypeHandler;  // defined in repeated_field.h
 
-<<<<<<< HEAD
-inline PROTOBUF_ALWAYS_INLINE
-void* AlignTo(void* ptr, size_t align) {
-  return reinterpret_cast<void*>(
-      (reinterpret_cast<uintptr_t>(ptr) + align - 1) & (~align + 1));
-}
-
-// Templated cleanup methods.
-template <typename T>
-void arena_destruct_object(void* object) {
-  reinterpret_cast<T*>(object)->~T();
-}
-
-template <bool destructor_skippable, typename T>
-struct ObjectDestructor {
-  constexpr static void (*destructor)(void*) = &arena_destruct_object<T>;
-};
-
-template <typename T>
-struct ObjectDestructor<true, T> {
-  constexpr static void (*destructor)(void*) = nullptr;
-};
-
-template <typename T>
-void arena_delete_object(void* object) {
-  delete reinterpret_cast<T*>(object);
-}
-=======
 template <typename T>
 void arena_delete_object(void* PROTOBUF_NONNULL object) {
   delete reinterpret_cast<T*>(object);
@@ -158,7 +103,6 @@
   }
 }
 
->>>>>>> 626889fb
 }  // namespace internal
 
 // ArenaOptions provides optional additional parameters to arena construction
@@ -192,52 +136,19 @@
   // A function pointer to a dealloc method that takes ownership of the blocks
   // from the arena. By default, it contains a ptr to a wrapper function that
   // calls free.
-<<<<<<< HEAD
-  void (*block_dealloc)(void*, size_t);
-
-  ArenaOptions()
-      : start_block_size(internal::AllocationPolicy::kDefaultStartBlockSize),
-        max_block_size(internal::AllocationPolicy::kDefaultMaxBlockSize),
-        initial_block(NULL),
-        initial_block_size(0),
-        block_alloc(nullptr),
-        block_dealloc(nullptr),
-        make_metrics_collector(nullptr) {}
-
- private:
-  // If make_metrics_collector is not nullptr, it will be called at Arena init
-  // time. It may return a pointer to a collector instance that will be notified
-  // of interesting events related to the arena.
-  internal::ArenaMetricsCollector* (*make_metrics_collector)();
-
-  internal::ArenaMetricsCollector* MetricsCollector() const {
-    return make_metrics_collector ? (*make_metrics_collector)() : nullptr;
-  }
-
-=======
   void (*PROTOBUF_NULLABLE block_dealloc)(void* PROTOBUF_NONNULL,
                                           size_t) = nullptr;
 
  private:
->>>>>>> 626889fb
   internal::AllocationPolicy AllocationPolicy() const {
     internal::AllocationPolicy res;
     res.start_block_size = start_block_size;
     res.max_block_size = max_block_size;
     res.block_alloc = block_alloc;
     res.block_dealloc = block_dealloc;
-<<<<<<< HEAD
-    res.metrics_collector = MetricsCollector();
     return res;
   }
 
-  friend void arena_metrics::EnableArenaMetrics(ArenaOptions*);
-
-=======
-    return res;
-  }
-
->>>>>>> 626889fb
   friend class Arena;
   friend class ArenaOptionsTestFriend;
 };
@@ -251,45 +162,6 @@
 // This is a thread-safe implementation: multiple threads may allocate from the
 // arena concurrently. Destruction is not thread-safe and the destructing
 // thread must synchronize with users of the arena first.
-<<<<<<< HEAD
-//
-// An arena provides two allocation interfaces: CreateMessage<T>, which works
-// for arena-enabled proto2 message types as well as other types that satisfy
-// the appropriate protocol (described below), and Create<T>, which works for
-// any arbitrary type T. CreateMessage<T> is better when the type T supports it,
-// because this interface (i) passes the arena pointer to the created object so
-// that its sub-objects and internal allocations can use the arena too, and (ii)
-// elides the object's destructor call when possible. Create<T> does not place
-// any special requirements on the type T, and will invoke the object's
-// destructor when the arena is destroyed.
-//
-// The arena message allocation protocol, required by
-// CreateMessage<T>(Arena* arena, Args&&... args), is as follows:
-//
-// - The type T must have (at least) two constructors: a constructor callable
-//   with `args` (without `arena`), called when a T is allocated on the heap;
-//   and a constructor callable with `Arena* arena, Args&&... args`, called when
-//   a T is allocated on an arena. If the second constructor is called with a
-//   NULL arena pointer, it must be equivalent to invoking the first
-//   (`args`-only) constructor.
-//
-// - The type T must have a particular type trait: a nested type
-//   |InternalArenaConstructable_|. This is usually a typedef to |void|. If no
-//   such type trait exists, then the instantiation CreateMessage<T> will fail
-//   to compile.
-//
-// - The type T *may* have the type trait |DestructorSkippable_|. If this type
-//   trait is present in the type, then its destructor will not be called if and
-//   only if it was passed a non-NULL arena pointer. If this type trait is not
-//   present on the type, then its destructor is always called when the
-//   containing arena is destroyed.
-//
-// This protocol is implemented by all arena-enabled proto2 message classes as
-// well as protobuf container types like RepeatedPtrField and Map. The protocol
-// is internal to protobuf and is not guaranteed to be stable. Non-proto types
-// should not rely on this protocol.
-=======
->>>>>>> 626889fb
 class PROTOBUF_EXPORT PROTOBUF_ALIGNAS(8) Arena final {
  public:
   // Default constructor with sensible default options, tuned for average
@@ -300,11 +172,7 @@
   // initial block. It is more efficient to use this constructor
   // instead of passing ArenaOptions if the only configuration needed
   // by the caller is supplying an initial block.
-<<<<<<< HEAD
-  inline Arena(char* initial_block, size_t initial_block_size)
-=======
   inline Arena(char* PROTOBUF_NULLABLE initial_block, size_t initial_block_size)
->>>>>>> 626889fb
       : impl_(initial_block, initial_block_size) {}
 
   // Arena constructor taking custom options. See ArenaOptions above for
@@ -322,60 +190,6 @@
   static const size_t kBlockOverhead =
       internal::ThreadSafeArena::kBlockHeaderSize +
       internal::ThreadSafeArena::kSerialArenaSize;
-<<<<<<< HEAD
-
-  inline ~Arena() {}
-
-  // TODO(protobuf-team): Fix callers to use constructor and delete this method.
-  void Init(const ArenaOptions&) {}
-
-  // API to create proto2 message objects on the arena. If the arena passed in
-  // is NULL, then a heap allocated object is returned. Type T must be a message
-  // defined in a .proto file with cc_enable_arenas set to true, otherwise a
-  // compilation error will occur.
-  //
-  // RepeatedField and RepeatedPtrField may also be instantiated directly on an
-  // arena with this method.
-  //
-  // This function also accepts any type T that satisfies the arena message
-  // allocation protocol, documented above.
-  template <typename T, typename... Args>
-  PROTOBUF_ALWAYS_INLINE static T* CreateMessage(Arena* arena, Args&&... args) {
-    static_assert(
-        InternalHelper<T>::is_arena_constructable::value,
-        "CreateMessage can only construct types that are ArenaConstructable");
-    // We must delegate to CreateMaybeMessage() and NOT CreateMessageInternal()
-    // because protobuf generated classes specialize CreateMaybeMessage() and we
-    // need to use that specialization for code size reasons.
-    return Arena::CreateMaybeMessage<T>(arena, static_cast<Args&&>(args)...);
-  }
-
-  // API to create any objects on the arena. Note that only the object will
-  // be created on the arena; the underlying ptrs (in case of a proto2 message)
-  // will be still heap allocated. Proto messages should usually be allocated
-  // with CreateMessage<T>() instead.
-  //
-  // Note that even if T satisfies the arena message construction protocol
-  // (InternalArenaConstructable_ trait and optional DestructorSkippable_
-  // trait), as described above, this function does not follow the protocol;
-  // instead, it treats T as a black-box type, just as if it did not have these
-  // traits. Specifically, T's constructor arguments will always be only those
-  // passed to Create<T>() -- no additional arena pointer is implicitly added.
-  // Furthermore, the destructor will always be called at arena destruction time
-  // (unless the destructor is trivial). Hence, from T's point of view, it is as
-  // if the object were allocated on the heap (except that the underlying memory
-  // is obtained from the arena).
-  template <typename T, typename... Args>
-  PROTOBUF_NDEBUG_INLINE static T* Create(Arena* arena, Args&&... args) {
-    return CreateInternal<T>(arena, std::is_convertible<T*, MessageLite*>(),
-                             static_cast<Args&&>(args)...);
-  }
-
-  // Allocates memory with the specific size and alignment.
-  void* AllocateAligned(size_t size, size_t align = 8) {
-    if (align <= 8) {
-      return AllocateAlignedNoHook(internal::AlignUpTo8(size));
-=======
 
   inline ~Arena() = default;
 
@@ -424,19 +238,14 @@
   void* PROTOBUF_NONNULL AllocateAligned(size_t size, size_t align = 8) {
     if (align <= internal::ArenaAlignDefault::align) {
       return Allocate(internal::ArenaAlignDefault::Ceil(size));
->>>>>>> 626889fb
     } else {
       // We are wasting space by over allocating align - 8 bytes. Compared
       // to a dedicated function that takes current alignment in consideration.
       // Such a scheme would only waste (align - 8)/2 bytes on average, but
       // requires a dedicated function in the outline arena allocation
       // functions. Possibly re-evaluate tradeoffs later.
-<<<<<<< HEAD
-      return internal::AlignTo(AllocateAlignedNoHook(size + align - 8), align);
-=======
       auto align_as = internal::ArenaAlignAs(align);
       return align_as.Ceil(Allocate(align_as.Padded(size)));
->>>>>>> 626889fb
     }
   }
 
@@ -447,13 +256,8 @@
   // (when compiled as C++11) that T is trivially default-constructible and
   // trivially destructible.
   template <typename T>
-<<<<<<< HEAD
-  PROTOBUF_NDEBUG_INLINE static T* CreateArray(Arena* arena,
-                                               size_t num_elements) {
-=======
   PROTOBUF_NDEBUG_INLINE static T* PROTOBUF_NONNULL
   CreateArray(Arena* PROTOBUF_NULLABLE arena, size_t num_elements) {
->>>>>>> 626889fb
     static_assert(std::is_trivial<T>::value,
                   "CreateArray requires a trivially constructible type");
     static_assert(std::is_trivially_destructible<T>::value,
@@ -470,19 +274,6 @@
     }
   }
 
-<<<<<<< HEAD
-  // The following are routines are for monitoring. They will approximate the
-  // total sum allocated and used memory, but the exact value is an
-  // implementation deal. For instance allocated space depends on growth
-  // policies. Do not use these in unit tests.
-  // Returns the total space allocated by the arena, which is the sum of the
-  // sizes of the underlying blocks.
-  uint64_t SpaceAllocated() const { return impl_.SpaceAllocated(); }
-  // Returns the total space used by the arena. Similar to SpaceAllocated but
-  // does not include free space and block overhead. The total space returned
-  // may not include space used by other threads executing concurrently with
-  // the call to this method.
-=======
   // The following routines are for monitoring. They will approximate the total
   // sum allocated and used memory, but the exact value is an implementation
   // deal. For instance allocated space depends on growth policies. Do not use
@@ -496,7 +287,6 @@
   // are due to race conditions, and are bounded but unpredictable.  Stale data
   // can lead to underestimates of the space used, and race conditions can lead
   // to overestimates (up to the current block size).
->>>>>>> 626889fb
   uint64_t SpaceUsed() const { return impl_.SpaceUsed(); }
 
   // Frees all storage allocated by this arena after calling destructors
@@ -509,10 +299,6 @@
   // Adds |object| to a list of heap-allocated objects to be freed with |delete|
   // when the arena is destroyed or reset.
   template <typename T>
-<<<<<<< HEAD
-  PROTOBUF_ALWAYS_INLINE void Own(T* object) {
-    OwnInternal(object, std::is_convertible<T*, MessageLite*>());
-=======
   PROTOBUF_ALWAYS_INLINE void Own(T* PROTOBUF_NULLABLE object) {
     // Collapsing all template instantiations to one for generic Message reduces
     // code size, using the virtual destructor instead.
@@ -523,7 +309,6 @@
       impl_.AddCleanup(static_cast<TypeToUse*>(object),
                        &internal::arena_delete_object<TypeToUse>);
     }
->>>>>>> 626889fb
   }
 
   // Adds |object| to a list of objects whose destructors will be manually
@@ -532,15 +317,9 @@
   // normally only used for objects that are placement-newed into
   // arena-allocated memory.
   template <typename T>
-<<<<<<< HEAD
-  PROTOBUF_ALWAYS_INLINE void OwnDestructor(T* object) {
-    if (object != NULL) {
-      impl_.AddCleanup(object, &internal::arena_destruct_object<T>);
-=======
   PROTOBUF_ALWAYS_INLINE void OwnDestructor(T* PROTOBUF_NULLABLE object) {
     if (object != nullptr) {
       impl_.AddCleanup(object, &internal::cleanup::arena_destruct_object<T>);
->>>>>>> 626889fb
     }
   }
 
@@ -548,14 +327,9 @@
   // will be manually called when the arena is destroyed or reset. This differs
   // from OwnDestructor() in that any member function may be specified, not only
   // the class destructor.
-<<<<<<< HEAD
-  PROTOBUF_ALWAYS_INLINE void OwnCustomDestructor(void* object,
-                                                  void (*destruct)(void*)) {
-=======
   PROTOBUF_ALWAYS_INLINE void OwnCustomDestructor(
       void* PROTOBUF_NONNULL object,
       void (*PROTOBUF_NONNULL destruct)(void* PROTOBUF_NONNULL)) {
->>>>>>> 626889fb
     impl_.AddCleanup(object, destruct);
   }
 
@@ -563,46 +337,8 @@
   template <typename T>
   class InternalHelper {
    private:
-<<<<<<< HEAD
-    // Provides access to protected GetOwningArena to generated messages.
-    static Arena* GetOwningArena(const T* p) { return p->GetOwningArena(); }
-
-    static Arena* GetArenaForAllocationInternal(
-        const T* p, std::true_type /*is_derived_from<MessageLite>*/) {
-      return p->GetArenaForAllocation();
-    }
-
-    static Arena* GetArenaForAllocationInternal(
-        const T* p, std::false_type /*is_derived_from<MessageLite>*/) {
-      return GetArenaForAllocationForNonMessage(
-          p, typename is_arena_constructable::type());
-    }
-
-    static Arena* GetArenaForAllocationForNonMessage(
-        const T* p, std::true_type /*is_arena_constructible*/) {
-      return p->GetArena();
-    }
-
-    static Arena* GetArenaForAllocationForNonMessage(
-        const T* p, std::false_type /*is_arena_constructible*/) {
-      return GetArenaForAllocationForNonMessageNonArenaConstructible(
-          p, typename has_get_arena::type());
-    }
-
-    static Arena* GetArenaForAllocationForNonMessageNonArenaConstructible(
-        const T* p, std::true_type /*has_get_arena*/) {
-      return p->GetArena();
-    }
-
-    static Arena* GetArenaForAllocationForNonMessageNonArenaConstructible(
-        const T* /* p */, std::false_type /*has_get_arena*/) {
-      return nullptr;
-    }
-
-=======
     // A SFINAE friendly trait that probes for `U` but always evalues to
     // `Arena*`.
->>>>>>> 626889fb
     template <typename U>
     using EnableIfArena =
         typename std::enable_if<std::is_same<Arena*, U>::value, Arena*>::type;
@@ -685,17 +421,6 @@
         is_arena_constructable;
 
     template <typename... Args>
-<<<<<<< HEAD
-    static T* Construct(void* ptr, Args&&... args) {
-      return new (ptr) T(static_cast<Args&&>(args)...);
-    }
-
-    static inline PROTOBUF_ALWAYS_INLINE T* New() {
-      return new T(nullptr);
-    }
-
-    static Arena* GetArena(const T* p) { return p->GetArena(); }
-=======
     static T* PROTOBUF_NONNULL Construct(void* PROTOBUF_NONNULL ptr,
                                          Args&&... args) {
       return new (ptr) T(static_cast<Args&&>(args)...);
@@ -704,37 +429,11 @@
     static PROTOBUF_ALWAYS_INLINE T* PROTOBUF_NONNULL New() {
       return new T(nullptr);
     }
->>>>>>> 626889fb
 
     friend class Arena;
     friend class TestUtil::ReflectionTester;
   };
 
-<<<<<<< HEAD
-  // Provides access to protected GetOwningArena to generated messages.  For
-  // internal use only.
-  template <typename T>
-  static Arena* InternalGetOwningArena(const T* p) {
-    return InternalHelper<T>::GetOwningArena(p);
-  }
-
-  // Provides access to protected GetArenaForAllocation to generated messages.
-  // For internal use only.
-  template <typename T>
-  static Arena* InternalGetArenaForAllocation(const T* p) {
-    return InternalHelper<T>::GetArenaForAllocationInternal(
-        p, std::is_convertible<T*, MessageLite*>());
-  }
-
-  // Creates message-owned arena.  For internal use only.
-  static Arena* InternalCreateMessageOwnedArena() {
-    return new Arena(internal::MessageOwned{});
-  }
-
-  // Checks whether this arena is message-owned.  For internal use only.
-  bool InternalIsMessageOwnedArena() { return IsMessageOwned(); }
-
-=======
   // Provides access to protected GetArena to generated messages.
   // For internal use only.
   template <typename T>
@@ -742,7 +441,6 @@
     return InternalHelper<T>::GetArena(p);
   }
 
->>>>>>> 626889fb
   // Helper typetraits that indicates support for arenas in a type T at compile
   // time. This is public only to allow construction of higher-level templated
   // utilities.
@@ -764,8 +462,6 @@
  private:
   internal::ThreadSafeArena impl_;
 
-<<<<<<< HEAD
-=======
   enum class ConstructType { kUnknown, kDefault, kCopy, kMove };
   // Overload set to detect which kind of construction is going to happen for a
   // specific set of input arguments. This is used to dispatch to different
@@ -779,7 +475,6 @@
   template <typename T>
   static auto ProbeConstructType(T&)
       -> std::integral_constant<ConstructType, ConstructType::kCopy>;
->>>>>>> 626889fb
   template <typename T>
   static auto ProbeConstructType(const T&&)
       -> std::integral_constant<ConstructType, ConstructType::kCopy>;
@@ -790,27 +485,7 @@
   static auto ProbeConstructType(U&&...)
       -> std::integral_constant<ConstructType, ConstructType::kUnknown>;
 
-  // Constructor solely used by message-owned arena.
-  inline Arena(internal::MessageOwned) : impl_(internal::MessageOwned{}) {}
-
-  // Checks whether this arena is message-owned.
-  PROTOBUF_ALWAYS_INLINE bool IsMessageOwned() const {
-    return impl_.IsMessageOwned();
-  }
-
-  void ReturnArrayMemory(void* p, size_t size) {
-    impl_.ReturnArrayMemory(p, size);
-  }
-
   template <typename T, typename... Args>
-<<<<<<< HEAD
-  PROTOBUF_NDEBUG_INLINE static T* CreateMessageInternal(Arena* arena,
-                                                         Args&&... args) {
-    static_assert(
-        InternalHelper<T>::is_arena_constructable::value,
-        "CreateMessage can only construct types that are ArenaConstructable");
-    if (arena == NULL) {
-=======
   static constexpr auto GetConstructType() {
     return std::is_base_of<MessageLite, T>::value
                ? decltype(ProbeConstructType<T>(std::declval<Args>()...))::value
@@ -827,7 +502,6 @@
     static_assert(is_arena_constructable<T>::value,
                   "Can only construct types that are ArenaConstructable");
     if (ABSL_PREDICT_FALSE(arena == nullptr)) {
->>>>>>> 626889fb
       return new T(nullptr, static_cast<Args&&>(args)...);
     } else {
       return arena->DoCreateMessage<T>(static_cast<Args&&>(args)...);
@@ -838,19 +512,11 @@
   // slightly different.  When the arena pointer is nullptr, it calls T()
   // instead of T(nullptr).
   template <typename T>
-<<<<<<< HEAD
-  PROTOBUF_NDEBUG_INLINE static T* CreateMessageInternal(Arena* arena) {
-    static_assert(
-        InternalHelper<T>::is_arena_constructable::value,
-        "CreateMessage can only construct types that are ArenaConstructable");
-    if (arena == NULL) {
-=======
   PROTOBUF_NDEBUG_INLINE static T* PROTOBUF_NONNULL
   CreateArenaCompatible(Arena* PROTOBUF_NULLABLE arena) {
     static_assert(is_arena_constructable<T>::value,
                   "Can only construct types that are ArenaConstructable");
     if (ABSL_PREDICT_FALSE(arena == nullptr)) {
->>>>>>> 626889fb
       // Generated arena constructor T(Arena*) is protected. Call via
       // InternalHelper.
       return InternalHelper<T>::New();
@@ -859,80 +525,6 @@
     }
   }
 
-<<<<<<< HEAD
-  // Allocate and also optionally call collector with the allocated type info
-  // when allocation recording is enabled.
-  PROTOBUF_NDEBUG_INLINE void* AllocateInternal(size_t size, size_t align,
-                                                void (*destructor)(void*),
-                                                const std::type_info* type) {
-    // Monitor allocation if needed.
-    if (destructor == nullptr) {
-      return AllocateAlignedWithHook(size, align, type);
-    } else {
-      if (align <= 8) {
-        auto res = AllocateAlignedWithCleanup(internal::AlignUpTo8(size), type);
-        res.second->elem = res.first;
-        res.second->cleanup = destructor;
-        return res.first;
-      } else {
-        auto res = AllocateAlignedWithCleanup(size + align - 8, type);
-        auto ptr = internal::AlignTo(res.first, align);
-        res.second->elem = ptr;
-        res.second->cleanup = destructor;
-        return ptr;
-      }
-    }
-  }
-
-  // CreateMessage<T> requires that T supports arenas, but this private method
-  // works whether or not T supports arenas. These are not exposed to user code
-  // as it can cause confusing API usages, and end up having double free in
-  // user code. These are used only internally from LazyField and Repeated
-  // fields, since they are designed to work in all mode combinations.
-  template <typename Msg, typename... Args>
-  PROTOBUF_ALWAYS_INLINE static Msg* DoCreateMaybeMessage(Arena* arena,
-                                                          std::true_type,
-                                                          Args&&... args) {
-    return CreateMessageInternal<Msg>(arena, std::forward<Args>(args)...);
-  }
-
-  template <typename T, typename... Args>
-  PROTOBUF_ALWAYS_INLINE static T* DoCreateMaybeMessage(Arena* arena,
-                                                        std::false_type,
-                                                        Args&&... args) {
-    return Create<T>(arena, std::forward<Args>(args)...);
-  }
-
-  template <typename T, typename... Args>
-  PROTOBUF_ALWAYS_INLINE static T* CreateMaybeMessage(Arena* arena,
-                                                      Args&&... args) {
-    return DoCreateMaybeMessage<T>(arena, is_arena_constructable<T>(),
-                                   std::forward<Args>(args)...);
-  }
-
-  // Just allocate the required size for the given type assuming the
-  // type has a trivial constructor.
-  template <typename T>
-  PROTOBUF_NDEBUG_INLINE T* CreateInternalRawArray(size_t num_elements) {
-    GOOGLE_CHECK_LE(num_elements, std::numeric_limits<size_t>::max() / sizeof(T))
-        << "Requested size is too large to fit into size_t.";
-    // We count on compiler to realize that if sizeof(T) is a multiple of
-    // 8 AlignUpTo can be elided.
-    const size_t n = sizeof(T) * num_elements;
-    return static_cast<T*>(
-        AllocateAlignedWithHookForArray(n, alignof(T), RTTI_TYPE_ID(T)));
-  }
-
-  template <typename T, typename... Args>
-  PROTOBUF_NDEBUG_INLINE T* DoCreateMessage(Args&&... args) {
-    return InternalHelper<T>::Construct(
-        AllocateInternal(sizeof(T), alignof(T),
-                         internal::ObjectDestructor<
-                             InternalHelper<T>::is_destructor_skippable::value,
-                             T>::destructor,
-                         RTTI_TYPE_ID(T)),
-        this, std::forward<Args>(args)...);
-=======
   template <typename T, bool trivial = std::is_trivially_destructible<T>::value>
   PROTOBUF_NDEBUG_INLINE void* PROTOBUF_NONNULL AllocateInternal() {
     if (trivial) {
@@ -968,88 +560,12 @@
     return InternalHelper<T>::Construct(
         AllocateInternal<T, is_destructor_skippable<T>::value>(), this,
         std::forward<Args>(args)...);
->>>>>>> 626889fb
   }
 
   // CreateInArenaStorage is used to implement map field. Without it,
   // Map need to call generated message's protected arena constructor,
   // which needs to declare Map as friend of generated message.
   template <typename T, typename... Args>
-<<<<<<< HEAD
-  static void CreateInArenaStorage(T* ptr, Arena* arena, Args&&... args) {
-    CreateInArenaStorageInternal(ptr, arena,
-                                 typename is_arena_constructable<T>::type(),
-                                 std::forward<Args>(args)...);
-    if (arena != nullptr) {
-      RegisterDestructorInternal(
-          ptr, arena,
-          typename InternalHelper<T>::is_destructor_skippable::type());
-    }
-  }
-
-  template <typename T, typename... Args>
-  static void CreateInArenaStorageInternal(T* ptr, Arena* arena,
-                                           std::true_type, Args&&... args) {
-    InternalHelper<T>::Construct(ptr, arena, std::forward<Args>(args)...);
-  }
-  template <typename T, typename... Args>
-  static void CreateInArenaStorageInternal(T* ptr, Arena* /* arena */,
-                                           std::false_type, Args&&... args) {
-    new (ptr) T(std::forward<Args>(args)...);
-  }
-
-  template <typename T>
-  static void RegisterDestructorInternal(T* /* ptr */, Arena* /* arena */,
-                                         std::true_type) {}
-  template <typename T>
-  static void RegisterDestructorInternal(T* ptr, Arena* arena,
-                                         std::false_type) {
-    arena->OwnDestructor(ptr);
-  }
-
-  // These implement Create(). The second parameter has type 'true_type' if T is
-  // a subtype of Message and 'false_type' otherwise.
-  template <typename T, typename... Args>
-  PROTOBUF_ALWAYS_INLINE static T* CreateInternal(Arena* arena, std::true_type,
-                                                  Args&&... args) {
-    if (arena == nullptr) {
-      return new T(std::forward<Args>(args)...);
-    } else {
-      auto destructor =
-          internal::ObjectDestructor<std::is_trivially_destructible<T>::value,
-                                     T>::destructor;
-      T* result =
-          new (arena->AllocateInternal(sizeof(T), alignof(T), destructor,
-                                       RTTI_TYPE_ID(T)))
-          T(std::forward<Args>(args)...);
-      return result;
-    }
-  }
-  template <typename T, typename... Args>
-  PROTOBUF_ALWAYS_INLINE static T* CreateInternal(Arena* arena, std::false_type,
-                                                  Args&&... args) {
-    if (arena == nullptr) {
-      return new T(std::forward<Args>(args)...);
-    } else {
-      auto destructor =
-          internal::ObjectDestructor<std::is_trivially_destructible<T>::value,
-                                     T>::destructor;
-      return new (arena->AllocateInternal(sizeof(T), alignof(T), destructor,
-                                          RTTI_TYPE_ID(T)))
-          T(std::forward<Args>(args)...);
-    }
-  }
-
-  // These implement Own(), which registers an object for deletion (destructor
-  // call and operator delete()). The second parameter has type 'true_type' if T
-  // is a subtype of Message and 'false_type' otherwise. Collapsing
-  // all template instantiations to one for generic Message reduces code size,
-  // using the virtual destructor instead.
-  template <typename T>
-  PROTOBUF_ALWAYS_INLINE void OwnInternal(T* object, std::true_type) {
-    if (object != NULL) {
-      impl_.AddCleanup(object, &internal::arena_delete_object<MessageLite>);
-=======
   static void CreateInArenaStorage(T* PROTOBUF_NONNULL ptr,
                                    Arena* PROTOBUF_NULLABLE arena,
                                    Args&&... args) {
@@ -1057,7 +573,6 @@
       InternalHelper<T>::Construct(ptr, arena, std::forward<Args>(args)...);
     } else {
       new (ptr) T(std::forward<Args>(args)...);
->>>>>>> 626889fb
     }
 
     if constexpr (!is_destructor_skippable<T>::value) {
@@ -1070,83 +585,6 @@
   // Implementation for GetArena(). Only message objects with
   // InternalArenaConstructable_ tags can be associated with an arena, and such
   // objects must implement a GetArena() method.
-<<<<<<< HEAD
-  template <typename T, typename std::enable_if<
-                            is_arena_constructable<T>::value, int>::type = 0>
-  PROTOBUF_ALWAYS_INLINE static Arena* GetArenaInternal(const T* value) {
-    return InternalHelper<T>::GetArena(value);
-  }
-  template <typename T,
-            typename std::enable_if<!is_arena_constructable<T>::value &&
-                                        has_get_arena<T>::value,
-                                    int>::type = 0>
-  PROTOBUF_ALWAYS_INLINE static Arena* GetArenaInternal(const T* value) {
-    return value->GetArena();
-  }
-  template <typename T,
-            typename std::enable_if<!is_arena_constructable<T>::value &&
-                                        !has_get_arena<T>::value,
-                                    int>::type = 0>
-  PROTOBUF_ALWAYS_INLINE static Arena* GetArenaInternal(const T* value) {
-    (void)value;
-    return nullptr;
-  }
-
-  template <typename T>
-  PROTOBUF_ALWAYS_INLINE static Arena* GetOwningArena(const T* value) {
-    return GetOwningArenaInternal(
-        value, std::is_convertible<T*, MessageLite*>());
-  }
-
-  // Implementation for GetOwningArena(). All and only message objects have
-  // GetOwningArena() method.
-  template <typename T>
-  PROTOBUF_ALWAYS_INLINE static Arena* GetOwningArenaInternal(
-      const T* value, std::true_type) {
-    return InternalHelper<T>::GetOwningArena(value);
-  }
-  template <typename T>
-  PROTOBUF_ALWAYS_INLINE static Arena* GetOwningArenaInternal(
-      const T* /* value */, std::false_type) {
-    return nullptr;
-  }
-
-  void* AllocateAlignedWithHookForArray(size_t n, size_t align,
-                                        const std::type_info* type) {
-    if (align <= 8) {
-      return AllocateAlignedWithHookForArray(internal::AlignUpTo8(n), type);
-    } else {
-      // We are wasting space by over allocating align - 8 bytes. Compared
-      // to a dedicated function that takes current alignment in consideration.
-      // Such a scheme would only waste (align - 8)/2 bytes on average, but
-      // requires a dedicated function in the outline arena allocation
-      // functions. Possibly re-evaluate tradeoffs later.
-      return internal::AlignTo(
-          AllocateAlignedWithHookForArray(n + align - 8, type), align);
-    }
-  }
-
-  void* AllocateAlignedWithHook(size_t n, size_t align,
-                                const std::type_info* type) {
-    if (align <= 8) {
-      return AllocateAlignedWithHook(internal::AlignUpTo8(n), type);
-    } else {
-      // We are wasting space by over allocating align - 8 bytes. Compared
-      // to a dedicated function that takes current alignment in consideration.
-      // Such a scheme would only waste (align - 8)/2 bytes on average, but
-      // requires a dedicated function in the outline arena allocation
-      // functions. Possibly re-evaluate tradeoffs later.
-      return internal::AlignTo(AllocateAlignedWithHook(n + align - 8, type),
-                               align);
-    }
-  }
-
-  void* AllocateAlignedNoHook(size_t n);
-  void* AllocateAlignedWithHook(size_t n, const std::type_info* type);
-  void* AllocateAlignedWithHookForArray(size_t n, const std::type_info* type);
-  std::pair<void*, internal::SerialArena::CleanupNode*>
-  AllocateAlignedWithCleanup(size_t n, const std::type_info* type);
-=======
   template <typename T>
   PROTOBUF_ALWAYS_INLINE static Arena* PROTOBUF_NULLABLE
   GetArenaInternal(T* PROTOBUF_NONNULL value) {
@@ -1180,31 +618,22 @@
   // list has no visible side effect so peeking into the list is the only way to
   // test.
   std::vector<void*> PeekCleanupListForTesting();
->>>>>>> 626889fb
 
   template <typename Type>
   friend class internal::GenericTypeHandler;
   friend class internal::InternalMetadata;  // For user_arena().
-<<<<<<< HEAD
-  friend class internal::LazyField;        // For CreateMaybeMessage.
-  friend class internal::EpsCopyInputStream;  // For parser performance
-=======
   friend class internal::LazyField;         // For DefaultConstruct.
   friend class internal::EpsCopyInputStream;  // For parser performance
   friend class internal::TcParser;            // For parser performance
->>>>>>> 626889fb
   friend class MessageLite;
   template <typename Key, typename T>
   friend class Map;
   template <typename>
   friend class RepeatedField;                   // For ReturnArrayMemory
   friend class internal::RepeatedPtrFieldBase;  // For ReturnArrayMemory
-<<<<<<< HEAD
-=======
   friend class internal::UntypedMapBase;        // For ReturnArrayMemory
   friend class internal::ExtensionSet;          // For ReturnArrayMemory
 
->>>>>>> 626889fb
   friend struct internal::ArenaTestPeer;
 };
 
