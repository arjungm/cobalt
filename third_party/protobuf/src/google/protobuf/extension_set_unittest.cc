--- conflicted
+++ resolved
@@ -9,31 +9,6 @@
 //  Based on original Protocol Buffers design by
 //  Sanjay Ghemawat, Jeff Dean, and others.
 
-<<<<<<< HEAD
-#include <google/protobuf/stubs/casts.h>
-#include <google/protobuf/stubs/strutil.h>
-#include <google/protobuf/stubs/logging.h>
-#include <google/protobuf/stubs/common.h>
-#include <google/protobuf/test_util.h>
-#include <google/protobuf/test_util2.h>
-#include <google/protobuf/unittest.pb.h>
-#include <google/protobuf/unittest_mset.pb.h>
-#include <google/protobuf/io/coded_stream.h>
-#include <google/protobuf/io/zero_copy_stream_impl.h>
-#include <google/protobuf/descriptor.pb.h>
-#include <google/protobuf/arena.h>
-#include <google/protobuf/descriptor.h>
-#include <google/protobuf/dynamic_message.h>
-#include <google/protobuf/extension_set.h>
-#include <google/protobuf/wire_format.h>
-#include <google/protobuf/testing/googletest.h>
-#include <gtest/gtest.h>
-#include <google/protobuf/stubs/stl_util.h>
-
-// Must be included last.
-#include <google/protobuf/port_def.inc>
-
-=======
 #include "google/protobuf/extension_set.h"
 
 #include <algorithm>
@@ -67,7 +42,6 @@
 
 // Must be included last.
 #include "google/protobuf/port_def.inc"
->>>>>>> 626889fb
 
 namespace google {
 namespace protobuf {
@@ -174,11 +148,7 @@
   message.SetAllocatedExtension(unittest::optional_foreign_message_extension,
                                 new unittest::ForeignMessage());
 
-<<<<<<< HEAD
-  // SetAllocatedExtension with nullptr is equivalent to ClearExtenion.
-=======
   // SetAllocatedExtension with nullptr is equivalent to ClearExtension.
->>>>>>> 626889fb
   message.SetAllocatedExtension(unittest::optional_foreign_message_extension,
                                 nullptr);
   EXPECT_FALSE(
@@ -568,11 +538,7 @@
   size_t size = source.ByteSizeLong();
   std::string data;
   data.resize(size);
-<<<<<<< HEAD
-  uint8_t* target = reinterpret_cast<uint8_t*>(::google::protobuf::string_as_array(&data));
-=======
   uint8_t* target = reinterpret_cast<uint8_t*>(&data[0]);
->>>>>>> 626889fb
   uint8_t* end = source.SerializeWithCachedSizesToArray(target);
   EXPECT_EQ(size, end - target);
   EXPECT_TRUE(destination.ParseFromString(data));
@@ -616,11 +582,7 @@
   size_t size = source.ByteSizeLong();
   std::string data;
   data.resize(size);
-<<<<<<< HEAD
-  uint8_t* target = reinterpret_cast<uint8_t*>(::google::protobuf::string_as_array(&data));
-=======
   uint8_t* target = reinterpret_cast<uint8_t*>(&data[0]);
->>>>>>> 626889fb
   uint8_t* end = source.SerializeWithCachedSizesToArray(target);
   EXPECT_EQ(size, end - target);
   EXPECT_TRUE(destination.ParseFromString(data));
@@ -856,8 +818,7 @@
 
   // Repeated primitive extensions will increase space used by at least a
   // RepeatedField<T>, and will cause additional allocations when the array
-  // gets too big for the initial space.  Note, we explicitly allocate on the
-  // heap to avoid message-owned arenas.
+  // gets too big for the initial space.
   // This macro:
   //   - Adds a value to the repeated extension, then clears it, establishing
   //     the base size.
@@ -868,11 +829,7 @@
 #define TEST_REPEATED_EXTENSIONS_SPACE_USED(type, cpptype, value)              \
   do {                                                                         \
     std::unique_ptr<unittest::TestAllExtensions> message(                      \
-<<<<<<< HEAD
-        Arena::CreateMessage<unittest::TestAllExtensions>(nullptr));           \
-=======
         Arena::Create<unittest::TestAllExtensions>(nullptr));                  \
->>>>>>> 626889fb
     const size_t base_size = message->SpaceUsedLong();                         \
     size_t min_expected_size = sizeof(RepeatedField<cpptype>) + base_size;     \
     message->AddExtension(unittest::repeated_##type##_extension, value);       \
@@ -885,17 +842,12 @@
     const size_t old_capacity =                                                \
         message->GetRepeatedExtension(unittest::repeated_##type##_extension)   \
             .Capacity();                                                       \
-<<<<<<< HEAD
-    EXPECT_GE(old_capacity,                                                    \
-              (RepeatedFieldLowerClampLimit<cpptype, sizeof(void*)>()));       \
-=======
     if (sizeof(cpptype) > 1) {                                                 \
       EXPECT_GE(                                                               \
           old_capacity,                                                        \
           (RepeatedFieldLowerClampLimit<cpptype, std::max(sizeof(cpptype),     \
                                                           sizeof(void*))>())); \
     }                                                                          \
->>>>>>> 626889fb
     for (int i = 0; i < 16; ++i) {                                             \
       message->AddExtension(unittest::repeated_##type##_extension, value);     \
     }                                                                          \
@@ -928,11 +880,7 @@
   // Repeated strings
   {
     std::unique_ptr<unittest::TestAllExtensions> message(
-<<<<<<< HEAD
-        Arena::CreateMessage<unittest::TestAllExtensions>(nullptr));
-=======
         Arena::Create<unittest::TestAllExtensions>(nullptr));
->>>>>>> 626889fb
     const size_t base_size = message->SpaceUsedLong();
     size_t min_expected_size =
         sizeof(RepeatedPtrField<std::string>) + base_size;
@@ -951,11 +899,7 @@
   // Repeated messages
   {
     std::unique_ptr<unittest::TestAllExtensions> message(
-<<<<<<< HEAD
-        Arena::CreateMessage<unittest::TestAllExtensions>(nullptr));
-=======
         Arena::Create<unittest::TestAllExtensions>(nullptr));
->>>>>>> 626889fb
     const size_t base_size = message->SpaceUsedLong();
     size_t min_expected_size =
         sizeof(RepeatedPtrField<unittest::ForeignMessage>) + base_size;
@@ -1385,15 +1329,7 @@
     const Message& sub_message =
         message.GetReflection()->GetMessage(message, message_extension);
     const unittest::ForeignMessage* typed_sub_message =
-<<<<<<< HEAD
-#if PROTOBUF_RTTI
-        dynamic_cast<const unittest::ForeignMessage*>(&sub_message);
-#else
-        static_cast<const unittest::ForeignMessage*>(&sub_message);
-#endif
-=======
         google::protobuf::DynamicCastMessage<unittest::ForeignMessage>(&sub_message);
->>>>>>> 626889fb
     ASSERT_TRUE(typed_sub_message != nullptr);
     EXPECT_EQ(456, typed_sub_message->c());
   }
@@ -1413,8 +1349,6 @@
   }
 }
 
-<<<<<<< HEAD
-=======
 TEST(ExtensionSetTest, Proto3PackedDynamicExtensions) {
   // Regression test for b/271121265. This test case verifies that
   // packed-by-default repeated custom options in proto3 are correctly
@@ -1476,16 +1410,11 @@
   EXPECT_EQ(file.options().GetExtension(Proto3FileExtensions::singular_int), 1);
 }
 
->>>>>>> 626889fb
 TEST(ExtensionSetTest, BoolExtension) {
   unittest::TestAllExtensions msg;
   uint8_t wire_bytes[2] = {13 * 8, 42 /* out of bounds payload for bool */};
   EXPECT_TRUE(msg.ParseFromArray(wire_bytes, 2));
-<<<<<<< HEAD
-  EXPECT_TRUE(msg.GetExtension(protobuf_unittest::optional_bool_extension));
-=======
   EXPECT_TRUE(msg.GetExtension(proto2_unittest::optional_bool_extension));
->>>>>>> 626889fb
 }
 
 TEST(ExtensionSetTest, ConstInit) {
@@ -1493,8 +1422,6 @@
   EXPECT_EQ(set.NumExtensions(), 0);
 }
 
-<<<<<<< HEAD
-=======
 // Make sure that is_cleared is set correctly for repeated fields.
 TEST(ExtensionSetTest, NumExtensionsWithRepeatedFields) {
   unittest::TestAllExtensions msg;
@@ -1532,7 +1459,6 @@
   EXPECT_NE(GetExtensionReflection(pb::cpp), nullptr);
 }
 
->>>>>>> 626889fb
 }  // namespace
 }  // namespace internal
 }  // namespace protobuf
