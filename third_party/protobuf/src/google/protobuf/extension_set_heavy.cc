// Protocol Buffers - Google's data interchange format
// Copyright 2008 Google Inc.  All rights reserved.
//
// Use of this source code is governed by a BSD-style
// license that can be found in the LICENSE file or at
// https://developers.google.com/open-source/licenses/bsd

// Author: kenton@google.com (Kenton Varda)
//  Based on original Protocol Buffers design by
//  Sanjay Ghemawat, Jeff Dean, and others.
//
// Contains methods defined in extension_set.h which cannot be part of the
// lite library because they use descriptors or reflection.

<<<<<<< HEAD
#include <google/protobuf/stubs/casts.h>
#include <google/protobuf/io/coded_stream.h>
#include <google/protobuf/arena.h>
#include <google/protobuf/descriptor.h>
#include <google/protobuf/descriptor.pb.h>
#include <google/protobuf/extension_set.h>
#include <google/protobuf/extension_set_inl.h>
#include <google/protobuf/message.h>
#include <google/protobuf/message_lite.h>
#include <google/protobuf/parse_context.h>
#include <google/protobuf/repeated_field.h>
#include <google/protobuf/unknown_field_set.h>
#include <google/protobuf/wire_format.h>
#include <google/protobuf/wire_format_lite.h>


// Must be included last.
#include <google/protobuf/port_def.inc>
=======
#include <cstddef>
#include <cstdint>
#include <initializer_list>
#include <variant>
#include <vector>

#include "absl/base/attributes.h"
#include "absl/log/absl_check.h"
#include "google/protobuf/arena.h"
#include "google/protobuf/descriptor.h"
#include "google/protobuf/descriptor.pb.h"
#include "google/protobuf/extension_set.h"
#include "google/protobuf/extension_set_inl.h"
#include "google/protobuf/generated_message_reflection.h"
#include "google/protobuf/generated_message_tctable_impl.h"
#include "google/protobuf/io/coded_stream.h"
#include "google/protobuf/message.h"
#include "google/protobuf/message_lite.h"
#include "google/protobuf/parse_context.h"
#include "google/protobuf/port.h"
#include "google/protobuf/repeated_field.h"
#include "google/protobuf/unknown_field_set.h"
#include "google/protobuf/wire_format_lite.h"


// Must be included last.
#include "google/protobuf/port_def.inc"
>>>>>>> 626889fb

namespace google {
namespace protobuf {
namespace internal {

// Implementation of ExtensionFinder which finds extensions in a given
// DescriptorPool, using the given MessageFactory to construct sub-objects.
// This class is implemented in extension_set_heavy.cc.
class DescriptorPoolExtensionFinder {
 public:
  DescriptorPoolExtensionFinder(const DescriptorPool* pool,
                                MessageFactory* factory,
                                const Descriptor* extendee)
      : pool_(pool), factory_(factory), containing_type_(extendee) {}

  bool Find(int number, ExtensionInfo* output);

 private:
  const DescriptorPool* pool_;
  MessageFactory* factory_;
  const Descriptor* containing_type_;
};

void ExtensionSet::AppendToList(
    const Descriptor* extendee, const DescriptorPool* pool,
    std::vector<const FieldDescriptor*>* output) const {
  ForEach(
      [extendee, pool, &output](int number, const Extension& ext) {
        bool has = false;
        if (ext.is_repeated) {
          has = ext.GetSize() > 0;
        } else {
          has = !ext.is_cleared;
        }

<<<<<<< HEAD
      if (ext.descriptor == nullptr) {
        output->push_back(pool->FindExtensionByNumber(containing_type, number));
      } else {
        output->push_back(ext.descriptor);
      }
    }
  });
=======
        if (has) {
          // TODO: Looking up each field by number is somewhat
          // unfortunate.
          //   Is there a better way?  The problem is that descriptors are
          //   lazily-initialized, so they might not even be constructed until
          //   AppendToList() is called.

          if (ext.descriptor == nullptr) {
            output->push_back(pool->FindExtensionByNumber(extendee, number));
          } else {
            output->push_back(ext.descriptor);
          }
        }
      },
      Prefetch{});
>>>>>>> 626889fb
}

inline FieldDescriptor::Type real_type(FieldType type) {
  ABSL_DCHECK(type > 0 && type <= FieldDescriptor::MAX_TYPE);
  return static_cast<FieldDescriptor::Type>(type);
}

inline FieldDescriptor::CppType cpp_type(FieldType type) {
  return FieldDescriptor::TypeToCppType(
      static_cast<FieldDescriptor::Type>(type));
}

inline WireFormatLite::FieldType field_type(FieldType type) {
  ABSL_DCHECK(type > 0 && type <= WireFormatLite::MAX_FIELD_TYPE);
  return static_cast<WireFormatLite::FieldType>(type);
}

#define ABSL_DCHECK_TYPE(EXTENSION, LABEL, CPPTYPE)                         \
  ABSL_DCHECK_EQ((EXTENSION).is_repeated ? FieldDescriptor::LABEL_REPEATED  \
                                         : FieldDescriptor::LABEL_OPTIONAL, \
                 FieldDescriptor::LABEL_##LABEL);                           \
  ABSL_DCHECK_EQ(cpp_type((EXTENSION).type), FieldDescriptor::CPPTYPE_##CPPTYPE)

const MessageLite& ExtensionSet::GetMessage(int number,
                                            const Descriptor* message_type,
                                            MessageFactory* factory) const {
  const Extension* extension = FindOrNull(number);
  if (extension == nullptr || extension->is_cleared) {
    // Not present.  Return the default value.
    return *factory->GetPrototype(message_type);
  } else {
    ABSL_DCHECK_TYPE(*extension, OPTIONAL, MESSAGE);
    if (extension->is_lazy) {
<<<<<<< HEAD
      return extension->lazymessage_value->GetMessage(
=======
      return extension->ptr.lazymessage_value->GetMessage(
>>>>>>> 626889fb
          *factory->GetPrototype(message_type), arena_);
    } else {
      return *extension->ptr.message_value;
    }
  }
}

MessageLite* ExtensionSet::MutableMessage(const FieldDescriptor* descriptor,
                                          MessageFactory* factory) {
  Extension* extension;
  if (MaybeNewExtension(descriptor->number(), descriptor, &extension)) {
    extension->type = descriptor->type();
    ABSL_DCHECK_EQ(cpp_type(extension->type), FieldDescriptor::CPPTYPE_MESSAGE);
    extension->is_repeated = false;
    extension->is_pointer = true;
    extension->is_packed = false;
    const MessageLite* prototype =
        factory->GetPrototype(descriptor->message_type());
    extension->is_lazy = false;
    extension->ptr.message_value = prototype->New(arena_);
    extension->is_cleared = false;
    return extension->ptr.message_value;
  } else {
    ABSL_DCHECK_TYPE(*extension, OPTIONAL, MESSAGE);
    extension->is_cleared = false;
    if (extension->is_lazy) {
<<<<<<< HEAD
      return extension->lazymessage_value->MutableMessage(
=======
      return extension->ptr.lazymessage_value->MutableMessage(
>>>>>>> 626889fb
          *factory->GetPrototype(descriptor->message_type()), arena_);
    } else {
      return extension->ptr.message_value;
    }
  }
}

MessageLite* ExtensionSet::ReleaseMessage(const FieldDescriptor* descriptor,
                                          MessageFactory* factory) {
  Extension* extension = FindOrNull(descriptor->number());
  if (extension == nullptr) {
    // Not present.  Return nullptr.
    return nullptr;
  } else {
<<<<<<< HEAD
    GOOGLE_DCHECK_TYPE(*extension, OPTIONAL, MESSAGE);
    MessageLite* ret = nullptr;
    if (extension->is_lazy) {
      ret = extension->lazymessage_value->ReleaseMessage(
          *factory->GetPrototype(descriptor->message_type()), arena_);
      if (arena_ == nullptr) {
        delete extension->lazymessage_value;
      }
    } else {
      if (arena_ != nullptr) {
        ret = extension->message_value->New();
        ret->CheckTypeAndMergeFrom(*extension->message_value);
=======
    ABSL_DCHECK_TYPE(*extension, OPTIONAL, MESSAGE);
    MessageLite* ret = nullptr;
    if (extension->is_lazy) {
      ret = extension->ptr.lazymessage_value->ReleaseMessage(
          *factory->GetPrototype(descriptor->message_type()), arena_);
      if (arena_ == nullptr) {
        delete extension->ptr.lazymessage_value;
      }
    } else {
      if (arena_ != nullptr) {
        ret = extension->ptr.message_value->New();
        ret->CheckTypeAndMergeFrom(*extension->ptr.message_value);
>>>>>>> 626889fb
      } else {
        ret = extension->ptr.message_value;
      }
    }
    Erase(descriptor->number());
    return ret;
  }
}

MessageLite* ExtensionSet::UnsafeArenaReleaseMessage(
    const FieldDescriptor* descriptor, MessageFactory* factory) {
  Extension* extension = FindOrNull(descriptor->number());
  if (extension == nullptr) {
    // Not present.  Return nullptr.
    return nullptr;
  } else {
<<<<<<< HEAD
    GOOGLE_DCHECK_TYPE(*extension, OPTIONAL, MESSAGE);
    MessageLite* ret = nullptr;
    if (extension->is_lazy) {
      ret = extension->lazymessage_value->UnsafeArenaReleaseMessage(
          *factory->GetPrototype(descriptor->message_type()), arena_);
      if (arena_ == nullptr) {
        delete extension->lazymessage_value;
=======
    ABSL_DCHECK_TYPE(*extension, OPTIONAL, MESSAGE);
    MessageLite* ret = nullptr;
    if (extension->is_lazy) {
      ret = extension->ptr.lazymessage_value->UnsafeArenaReleaseMessage(
          *factory->GetPrototype(descriptor->message_type()), arena_);
      if (arena_ == nullptr) {
        delete extension->ptr.lazymessage_value;
>>>>>>> 626889fb
      }
    } else {
      ret = extension->ptr.message_value;
    }
    Erase(descriptor->number());
    return ret;
  }
}

ExtensionSet::Extension* ExtensionSet::MaybeNewRepeatedExtension(
    const FieldDescriptor* descriptor) {
  Extension* extension;
  if (MaybeNewExtension(descriptor->number(), descriptor, &extension)) {
    extension->type = descriptor->type();
    ABSL_DCHECK_EQ(cpp_type(extension->type), FieldDescriptor::CPPTYPE_MESSAGE);
    extension->is_repeated = true;
    extension->is_pointer = true;
    extension->ptr.repeated_message_value =
        Arena::Create<RepeatedPtrField<MessageLite> >(arena_);
  } else {
    ABSL_DCHECK_TYPE(*extension, REPEATED, MESSAGE);
  }
  return extension;
}

MessageLite* ExtensionSet::AddMessage(const FieldDescriptor* descriptor,
                                      MessageFactory* factory) {
  Extension* extension = MaybeNewRepeatedExtension(descriptor);

  // RepeatedPtrField<Message> does not know how to Add() since it cannot
  // allocate an abstract object, so we have to be tricky.
  MessageLite* result =
      reinterpret_cast<internal::RepeatedPtrFieldBase*>(
          extension->ptr.repeated_message_value)
          ->AddFromCleared<GenericTypeHandler<MessageLite> >();
  if (result == nullptr) {
    const MessageLite* prototype;
<<<<<<< HEAD
    if (extension->repeated_message_value->empty()) {
      prototype = factory->GetPrototype(descriptor->message_type());
      GOOGLE_CHECK(prototype != nullptr);
=======
    if (extension->ptr.repeated_message_value->empty()) {
      prototype = factory->GetPrototype(descriptor->message_type());
      ABSL_CHECK(prototype != nullptr);
>>>>>>> 626889fb
    } else {
      prototype = &extension->ptr.repeated_message_value->Get(0);
    }
    result = prototype->New(arena_);
    extension->ptr.repeated_message_value->AddAllocated(result);
  }
  return result;
}

void ExtensionSet::AddAllocatedMessage(const FieldDescriptor* descriptor,
                                       MessageLite* new_entry) {
  Extension* extension = MaybeNewRepeatedExtension(descriptor);

  extension->ptr.repeated_message_value->AddAllocated(new_entry);
}

void ExtensionSet::UnsafeArenaAddAllocatedMessage(
    const FieldDescriptor* descriptor, MessageLite* new_entry) {
  Extension* extension = MaybeNewRepeatedExtension(descriptor);

  extension->ptr.repeated_message_value->UnsafeArenaAddAllocated(new_entry);
}

void ExtensionSet::UnsafeArenaAddAllocatedMessage(
    const FieldDescriptor* descriptor, MessageLite* new_entry) {
  Extension* extension = MaybeNewRepeatedExtension(descriptor);

  extension->repeated_message_value->UnsafeArenaAddAllocated(new_entry);
}

static bool ValidateEnumUsingDescriptor(const void* arg, int number) {
  return reinterpret_cast<const EnumDescriptor*>(arg)->FindValueByNumber(
             number) != nullptr;
}

bool DescriptorPoolExtensionFinder::Find(int number, ExtensionInfo* output) {
  const FieldDescriptor* extension =
      pool_->FindExtensionByNumber(containing_type_, number);
  if (extension == nullptr) {
    return false;
  } else {
    output->type = extension->type();
    output->is_repeated = extension->is_repeated();
    output->is_packed = extension->is_packed();
    output->descriptor = extension;
    if (extension->cpp_type() == FieldDescriptor::CPPTYPE_MESSAGE) {
      output->message_info.prototype =
          factory_->GetPrototype(extension->message_type());
<<<<<<< HEAD
      GOOGLE_CHECK(output->message_info.prototype != nullptr)
=======
      output->message_info.tc_table =
          output->message_info.prototype->GetTcParseTable();
      ABSL_CHECK(output->message_info.prototype != nullptr)
>>>>>>> 626889fb
          << "Extension factory's GetPrototype() returned nullptr; extension: "
          << extension->full_name();

    } else if (extension->cpp_type() == FieldDescriptor::CPPTYPE_ENUM) {
      output->enum_validity_check.func = ValidateEnumUsingDescriptor;
      output->enum_validity_check.arg = extension->enum_type();
    }

    return true;
  }
}


bool ExtensionSet::FindExtension(int wire_type, uint32_t field,
<<<<<<< HEAD
                                 const Message* containing_type,
=======
                                 const Message* extendee,
>>>>>>> 626889fb
                                 const internal::ParseContext* ctx,
                                 ExtensionInfo* extension,
                                 bool* was_packed_on_wire) {
  if (ctx->data().pool == nullptr) {
    GeneratedExtensionFinder finder(extendee);
    if (!FindExtensionInfoFromFieldNumber(wire_type, field, &finder, extension,
                                          was_packed_on_wire)) {
      return false;
    }
  } else {
    DescriptorPoolExtensionFinder finder(ctx->data().pool, ctx->data().factory,
                                         extendee->GetDescriptor());
    if (!FindExtensionInfoFromFieldNumber(wire_type, field, &finder, extension,
                                          was_packed_on_wire)) {
      return false;
    }
  }
  return true;
}

<<<<<<< HEAD
const char* ExtensionSet::ParseField(uint64_t tag, const char* ptr,
                                     const Message* containing_type,
=======

const char* ExtensionSet::ParseField(uint64_t tag, const char* ptr,
                                     const Message* extendee,
>>>>>>> 626889fb
                                     internal::InternalMetadata* metadata,
                                     internal::ParseContext* ctx) {
  int number = tag >> 3;
  bool was_packed_on_wire;
  ExtensionInfo extension;
  if (!FindExtension(tag & 7, number, extendee, ctx, &extension,
                     &was_packed_on_wire)) {
    return UnknownFieldParse(
        tag, metadata->mutable_unknown_fields<UnknownFieldSet>(), ptr, ctx);
  }
  return ParseFieldWithExtensionInfo<UnknownFieldSet>(
      number, was_packed_on_wire, extension, metadata, ptr, ctx);
}

const char* ExtensionSet::ParseFieldMaybeLazily(
<<<<<<< HEAD
    uint64_t tag, const char* ptr, const Message* containing_type,
    internal::InternalMetadata* metadata, internal::ParseContext* ctx) {
  return ParseField(tag, ptr, containing_type, metadata, ctx);
}

const char* ExtensionSet::ParseMessageSetItem(
    const char* ptr, const Message* containing_type,
    internal::InternalMetadata* metadata, internal::ParseContext* ctx) {
  return ParseMessageSetItemTmpl<Message, UnknownFieldSet>(ptr, containing_type,
=======
    uint64_t tag, const char* ptr, const Message* extendee,
    internal::InternalMetadata* metadata, internal::ParseContext* ctx) {
  return ParseField(tag, ptr, extendee, metadata, ctx);
}

const char* ExtensionSet::ParseMessageSetItem(
    const char* ptr, const Message* extendee,
    internal::InternalMetadata* metadata, internal::ParseContext* ctx) {
  return ParseMessageSetItemTmpl<Message, UnknownFieldSet>(ptr, extendee,
>>>>>>> 626889fb
                                                           metadata, ctx);
}

int ExtensionSet::SpaceUsedExcludingSelf() const {
  return internal::FromIntSize(SpaceUsedExcludingSelfLong());
}

size_t ExtensionSet::SpaceUsedExcludingSelfLong() const {
  size_t total_size =
      (is_large() ? map_.large->size() : flat_capacity_) * sizeof(KeyValue);
  ForEach(
      [&total_size](int /* number */, const Extension& ext) {
        total_size += ext.SpaceUsedExcludingSelfLong();
      },
      Prefetch{});
  return total_size;
}

inline size_t ExtensionSet::RepeatedMessage_SpaceUsedExcludingSelfLong(
    RepeatedPtrFieldBase* field) {
  return field->SpaceUsedExcludingSelfLong<GenericTypeHandler<Message> >();
}

size_t ExtensionSet::Extension::SpaceUsedExcludingSelfLong() const {
  size_t total_size = 0;
  if (is_repeated) {
    switch (cpp_type(type)) {
#define HANDLE_TYPE(UPPERCASE, LOWERCASE)                               \
  case FieldDescriptor::CPPTYPE_##UPPERCASE:                            \
    total_size +=                                                       \
        sizeof(*ptr.repeated_##LOWERCASE##_value) +                     \
        ptr.repeated_##LOWERCASE##_value->SpaceUsedExcludingSelfLong(); \
    break

      HANDLE_TYPE(INT32, int32_t);
      HANDLE_TYPE(INT64, int64_t);
      HANDLE_TYPE(UINT32, uint32_t);
      HANDLE_TYPE(UINT64, uint64_t);
      HANDLE_TYPE(FLOAT, float);
      HANDLE_TYPE(DOUBLE, double);
      HANDLE_TYPE(BOOL, bool);
      HANDLE_TYPE(ENUM, enum);
      HANDLE_TYPE(STRING, string);
#undef HANDLE_TYPE

      case FieldDescriptor::CPPTYPE_MESSAGE:
        // repeated_message_value is actually a RepeatedPtrField<MessageLite>,
        // but MessageLite has no SpaceUsedLong(), so we must directly call
        // RepeatedPtrFieldBase::SpaceUsedExcludingSelfLong() with a different
        // type handler.
        total_size += sizeof(*ptr.repeated_message_value) +
                      RepeatedMessage_SpaceUsedExcludingSelfLong(
                          reinterpret_cast<internal::RepeatedPtrFieldBase*>(
                              ptr.repeated_message_value));
        break;
    }
  } else {
    switch (cpp_type(type)) {
      case FieldDescriptor::CPPTYPE_STRING:
        total_size += sizeof(*ptr.string_value) +
                      StringSpaceUsedExcludingSelfLong(*ptr.string_value);
        break;
      case FieldDescriptor::CPPTYPE_MESSAGE:
        if (is_lazy) {
          total_size += ptr.lazymessage_value->SpaceUsedLong();
        } else {
          total_size +=
              DownCastMessage<Message>(ptr.message_value)->SpaceUsedLong();
        }
        break;
      default:
        // No extra storage costs for primitive types.
        break;
    }
  }
  return total_size;
}

uint8_t* ExtensionSet::SerializeMessageSetWithCachedSizesToArray(
    const MessageLite* extendee, uint8_t* target) const {
  io::EpsCopyOutputStream stream(
      target, MessageSetByteSize(),
      io::CodedOutputStream::IsDefaultSerializationDeterministic());
  return InternalSerializeMessageSetWithCachedSizesToArray(extendee, target,
                                                           &stream);
<<<<<<< HEAD
=======
}

#if defined(PROTOBUF_DESCRIPTOR_WEAK_MESSAGES_ALLOWED)
bool ExtensionSet::ShouldRegisterAtThisTime(
    std::initializer_list<WeakPrototypeRef> messages, bool is_preregistration) {
  bool has_all = true;
  for (auto ref : messages) {
    has_all = has_all && GetPrototypeForWeakDescriptor(ref.table, ref.index,
                                                       false) != nullptr;
  }
  return has_all == is_preregistration;
>>>>>>> 626889fb
}
#endif  // PROTOBUF_DESCRIPTOR_WEAK_MESSAGES_ALLOWED

}  // namespace internal
}  // namespace protobuf
}  // namespace google

<<<<<<< HEAD
#include <google/protobuf/port_undef.inc>
=======
#include "google/protobuf/port_undef.inc"
>>>>>>> 626889fb
<|MERGE_RESOLUTION|>--- conflicted
+++ resolved
@@ -12,26 +12,6 @@
 // Contains methods defined in extension_set.h which cannot be part of the
 // lite library because they use descriptors or reflection.
 
-<<<<<<< HEAD
-#include <google/protobuf/stubs/casts.h>
-#include <google/protobuf/io/coded_stream.h>
-#include <google/protobuf/arena.h>
-#include <google/protobuf/descriptor.h>
-#include <google/protobuf/descriptor.pb.h>
-#include <google/protobuf/extension_set.h>
-#include <google/protobuf/extension_set_inl.h>
-#include <google/protobuf/message.h>
-#include <google/protobuf/message_lite.h>
-#include <google/protobuf/parse_context.h>
-#include <google/protobuf/repeated_field.h>
-#include <google/protobuf/unknown_field_set.h>
-#include <google/protobuf/wire_format.h>
-#include <google/protobuf/wire_format_lite.h>
-
-
-// Must be included last.
-#include <google/protobuf/port_def.inc>
-=======
 #include <cstddef>
 #include <cstdint>
 #include <initializer_list>
@@ -59,7 +39,6 @@
 
 // Must be included last.
 #include "google/protobuf/port_def.inc"
->>>>>>> 626889fb
 
 namespace google {
 namespace protobuf {
@@ -95,15 +74,6 @@
           has = !ext.is_cleared;
         }
 
-<<<<<<< HEAD
-      if (ext.descriptor == nullptr) {
-        output->push_back(pool->FindExtensionByNumber(containing_type, number));
-      } else {
-        output->push_back(ext.descriptor);
-      }
-    }
-  });
-=======
         if (has) {
           // TODO: Looking up each field by number is somewhat
           // unfortunate.
@@ -119,7 +89,6 @@
         }
       },
       Prefetch{});
->>>>>>> 626889fb
 }
 
 inline FieldDescriptor::Type real_type(FieldType type) {
@@ -153,11 +122,7 @@
   } else {
     ABSL_DCHECK_TYPE(*extension, OPTIONAL, MESSAGE);
     if (extension->is_lazy) {
-<<<<<<< HEAD
-      return extension->lazymessage_value->GetMessage(
-=======
       return extension->ptr.lazymessage_value->GetMessage(
->>>>>>> 626889fb
           *factory->GetPrototype(message_type), arena_);
     } else {
       return *extension->ptr.message_value;
@@ -184,11 +149,7 @@
     ABSL_DCHECK_TYPE(*extension, OPTIONAL, MESSAGE);
     extension->is_cleared = false;
     if (extension->is_lazy) {
-<<<<<<< HEAD
-      return extension->lazymessage_value->MutableMessage(
-=======
       return extension->ptr.lazymessage_value->MutableMessage(
->>>>>>> 626889fb
           *factory->GetPrototype(descriptor->message_type()), arena_);
     } else {
       return extension->ptr.message_value;
@@ -203,20 +164,6 @@
     // Not present.  Return nullptr.
     return nullptr;
   } else {
-<<<<<<< HEAD
-    GOOGLE_DCHECK_TYPE(*extension, OPTIONAL, MESSAGE);
-    MessageLite* ret = nullptr;
-    if (extension->is_lazy) {
-      ret = extension->lazymessage_value->ReleaseMessage(
-          *factory->GetPrototype(descriptor->message_type()), arena_);
-      if (arena_ == nullptr) {
-        delete extension->lazymessage_value;
-      }
-    } else {
-      if (arena_ != nullptr) {
-        ret = extension->message_value->New();
-        ret->CheckTypeAndMergeFrom(*extension->message_value);
-=======
     ABSL_DCHECK_TYPE(*extension, OPTIONAL, MESSAGE);
     MessageLite* ret = nullptr;
     if (extension->is_lazy) {
@@ -229,7 +176,6 @@
       if (arena_ != nullptr) {
         ret = extension->ptr.message_value->New();
         ret->CheckTypeAndMergeFrom(*extension->ptr.message_value);
->>>>>>> 626889fb
       } else {
         ret = extension->ptr.message_value;
       }
@@ -246,15 +192,6 @@
     // Not present.  Return nullptr.
     return nullptr;
   } else {
-<<<<<<< HEAD
-    GOOGLE_DCHECK_TYPE(*extension, OPTIONAL, MESSAGE);
-    MessageLite* ret = nullptr;
-    if (extension->is_lazy) {
-      ret = extension->lazymessage_value->UnsafeArenaReleaseMessage(
-          *factory->GetPrototype(descriptor->message_type()), arena_);
-      if (arena_ == nullptr) {
-        delete extension->lazymessage_value;
-=======
     ABSL_DCHECK_TYPE(*extension, OPTIONAL, MESSAGE);
     MessageLite* ret = nullptr;
     if (extension->is_lazy) {
@@ -262,7 +199,6 @@
           *factory->GetPrototype(descriptor->message_type()), arena_);
       if (arena_ == nullptr) {
         delete extension->ptr.lazymessage_value;
->>>>>>> 626889fb
       }
     } else {
       ret = extension->ptr.message_value;
@@ -300,15 +236,9 @@
           ->AddFromCleared<GenericTypeHandler<MessageLite> >();
   if (result == nullptr) {
     const MessageLite* prototype;
-<<<<<<< HEAD
-    if (extension->repeated_message_value->empty()) {
-      prototype = factory->GetPrototype(descriptor->message_type());
-      GOOGLE_CHECK(prototype != nullptr);
-=======
     if (extension->ptr.repeated_message_value->empty()) {
       prototype = factory->GetPrototype(descriptor->message_type());
       ABSL_CHECK(prototype != nullptr);
->>>>>>> 626889fb
     } else {
       prototype = &extension->ptr.repeated_message_value->Get(0);
     }
@@ -330,13 +260,6 @@
   Extension* extension = MaybeNewRepeatedExtension(descriptor);
 
   extension->ptr.repeated_message_value->UnsafeArenaAddAllocated(new_entry);
-}
-
-void ExtensionSet::UnsafeArenaAddAllocatedMessage(
-    const FieldDescriptor* descriptor, MessageLite* new_entry) {
-  Extension* extension = MaybeNewRepeatedExtension(descriptor);
-
-  extension->repeated_message_value->UnsafeArenaAddAllocated(new_entry);
 }
 
 static bool ValidateEnumUsingDescriptor(const void* arg, int number) {
@@ -357,13 +280,9 @@
     if (extension->cpp_type() == FieldDescriptor::CPPTYPE_MESSAGE) {
       output->message_info.prototype =
           factory_->GetPrototype(extension->message_type());
-<<<<<<< HEAD
-      GOOGLE_CHECK(output->message_info.prototype != nullptr)
-=======
       output->message_info.tc_table =
           output->message_info.prototype->GetTcParseTable();
       ABSL_CHECK(output->message_info.prototype != nullptr)
->>>>>>> 626889fb
           << "Extension factory's GetPrototype() returned nullptr; extension: "
           << extension->full_name();
 
@@ -378,11 +297,7 @@
 
 
 bool ExtensionSet::FindExtension(int wire_type, uint32_t field,
-<<<<<<< HEAD
-                                 const Message* containing_type,
-=======
                                  const Message* extendee,
->>>>>>> 626889fb
                                  const internal::ParseContext* ctx,
                                  ExtensionInfo* extension,
                                  bool* was_packed_on_wire) {
@@ -403,14 +318,9 @@
   return true;
 }
 
-<<<<<<< HEAD
-const char* ExtensionSet::ParseField(uint64_t tag, const char* ptr,
-                                     const Message* containing_type,
-=======
 
 const char* ExtensionSet::ParseField(uint64_t tag, const char* ptr,
                                      const Message* extendee,
->>>>>>> 626889fb
                                      internal::InternalMetadata* metadata,
                                      internal::ParseContext* ctx) {
   int number = tag >> 3;
@@ -426,17 +336,6 @@
 }
 
 const char* ExtensionSet::ParseFieldMaybeLazily(
-<<<<<<< HEAD
-    uint64_t tag, const char* ptr, const Message* containing_type,
-    internal::InternalMetadata* metadata, internal::ParseContext* ctx) {
-  return ParseField(tag, ptr, containing_type, metadata, ctx);
-}
-
-const char* ExtensionSet::ParseMessageSetItem(
-    const char* ptr, const Message* containing_type,
-    internal::InternalMetadata* metadata, internal::ParseContext* ctx) {
-  return ParseMessageSetItemTmpl<Message, UnknownFieldSet>(ptr, containing_type,
-=======
     uint64_t tag, const char* ptr, const Message* extendee,
     internal::InternalMetadata* metadata, internal::ParseContext* ctx) {
   return ParseField(tag, ptr, extendee, metadata, ctx);
@@ -446,7 +345,6 @@
     const char* ptr, const Message* extendee,
     internal::InternalMetadata* metadata, internal::ParseContext* ctx) {
   return ParseMessageSetItemTmpl<Message, UnknownFieldSet>(ptr, extendee,
->>>>>>> 626889fb
                                                            metadata, ctx);
 }
 
@@ -532,8 +430,6 @@
       io::CodedOutputStream::IsDefaultSerializationDeterministic());
   return InternalSerializeMessageSetWithCachedSizesToArray(extendee, target,
                                                            &stream);
-<<<<<<< HEAD
-=======
 }
 
 #if defined(PROTOBUF_DESCRIPTOR_WEAK_MESSAGES_ALLOWED)
@@ -545,7 +441,6 @@
                                                        false) != nullptr;
   }
   return has_all == is_preregistration;
->>>>>>> 626889fb
 }
 #endif  // PROTOBUF_DESCRIPTOR_WEAK_MESSAGES_ALLOWED
 
@@ -553,8 +448,4 @@
 }  // namespace protobuf
 }  // namespace google
 
-<<<<<<< HEAD
-#include <google/protobuf/port_undef.inc>
-=======
-#include "google/protobuf/port_undef.inc"
->>>>>>> 626889fb
+#include "google/protobuf/port_undef.inc"