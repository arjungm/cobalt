--- conflicted
+++ resolved
@@ -16,22 +16,7 @@
 #include <type_traits>
 #include <utility>
 
-<<<<<<< HEAD
-#include <google/protobuf/stubs/logging.h>
-#include <google/protobuf/stubs/common.h>
-#include <google/protobuf/arena_test_util.h>
-#include <google/protobuf/map_lite_test_util.h>
-#include <google/protobuf/map_lite_unittest.pb.h>
-#include <google/protobuf/test_util_lite.h>
-#include <google/protobuf/unittest_lite.pb.h>
-#include <google/protobuf/io/coded_stream.h>
-#include <google/protobuf/io/zero_copy_stream.h>
-#include <google/protobuf/io/zero_copy_stream_impl.h>
-#include <google/protobuf/io/zero_copy_stream_impl_lite.h>
-#include <google/protobuf/wire_format_lite.h>
-=======
 #include <gmock/gmock.h>
->>>>>>> 626889fb
 #include <gtest/gtest.h>
 #include "absl/log/absl_check.h"
 #include "absl/strings/match.h"
@@ -705,18 +690,10 @@
     // Test the generated SerializeWithCachedSizesToArray()
     proto2_unittest::TestMapLite message1, message2;
     std::string data;
-<<<<<<< HEAD
-    MapLiteTestUtil::SetMapFields(&message1);
-    size_t size = message1.ByteSizeLong();
-    data.resize(size);
-    ::uint8_t* start =
-        reinterpret_cast<::uint8_t*>(::google::protobuf::string_as_array(&data));
-=======
     MapTestUtil::SetMapFields(&message1);
     size_t size = message1.ByteSizeLong();
     data.resize(size);
     ::uint8_t* start = reinterpret_cast<::uint8_t*>(&data[0]);
->>>>>>> 626889fb
     ::uint8_t* end = message1.SerializeWithCachedSizesToArray(start);
     EXPECT_EQ(size, end - start);
     EXPECT_TRUE(message2.ParseFromString(data));
@@ -727,13 +704,8 @@
 TEST(LiteStreamTest, AllLite29) {
   {
     // Test the generated SerializeWithCachedSizes()
-<<<<<<< HEAD
-    protobuf_unittest::TestMapLite message1, message2;
-    MapLiteTestUtil::SetMapFields(&message1);
-=======
     proto2_unittest::TestMapLite message1, message2;
     MapTestUtil::SetMapFields(&message1);
->>>>>>> 626889fb
     size_t size = message1.ByteSizeLong();
     std::string data;
     data.resize(size);
@@ -986,8 +958,6 @@
     io::CodedInputStream input_stream(
         reinterpret_cast<const ::uint8_t*>(serialized.data()),
         serialized.size());
-<<<<<<< HEAD
-=======
     EXPECT_TRUE(message2.MergeFromCodedStream(&input_stream));
     EXPECT_EQ(17, message2.oneof_int32());
   }
@@ -999,7 +969,6 @@
     io::CodedInputStream input_stream(
         reinterpret_cast<const ::uint8_t*>(serialized.data()),
         serialized.size());
->>>>>>> 626889fb
     EXPECT_TRUE(message2.MergeFromCodedStream(&input_stream));
     EXPECT_EQ(17, message2.oneof_int32());
   }
@@ -1426,87 +1395,6 @@
   EXPECT_EQ(shared_2, nullptr);
 }
 
-<<<<<<< HEAD
-
-TEST(Lite, CodedInputStreamRollback) {
-  {
-    protobuf_unittest::TestAllTypesLite m;
-    m.set_optional_bytes(std::string(30, 'a'));
-    std::string serialized = m.SerializeAsString();
-    serialized += '\014';
-    serialized += std::string(3, ' ');
-    io::ArrayInputStream is(serialized.data(), serialized.size(),
-                            serialized.size() - 6);
-    {
-      io::CodedInputStream cis(&is);
-      m.Clear();
-      m.MergePartialFromCodedStream(&cis);
-      EXPECT_TRUE(cis.LastTagWas(12));
-      EXPECT_FALSE(cis.ConsumedEntireMessage());
-      // Should leave is with 3 spaces;
-    }
-    const void* data;
-    int size;
-    ASSERT_TRUE(is.Next(&data, &size));
-    ASSERT_EQ(size, 3);
-    EXPECT_EQ(memcmp(data, "   ", 3), 0);
-  }
-  {
-    protobuf_unittest::TestPackedTypesLite m;
-    constexpr int kCount = 30;
-    for (int i = 0; i < kCount; i++) m.add_packed_fixed32(i);
-    std::string serialized = m.SerializeAsString();
-    serialized += '\014';
-    serialized += std::string(3, ' ');
-    // Buffer breaks in middle of a fixed32.
-    io::ArrayInputStream is(serialized.data(), serialized.size(),
-                            serialized.size() - 7);
-    {
-      io::CodedInputStream cis(&is);
-      m.Clear();
-      m.MergePartialFromCodedStream(&cis);
-      EXPECT_TRUE(cis.LastTagWas(12));
-      EXPECT_FALSE(cis.ConsumedEntireMessage());
-      // Should leave is with 3 spaces;
-    }
-    ASSERT_EQ(m.packed_fixed32_size(), kCount);
-    for (int i = 0; i < kCount; i++) EXPECT_EQ(m.packed_fixed32(i), i);
-    const void* data;
-    int size;
-    ASSERT_TRUE(is.Next(&data, &size));
-    ASSERT_EQ(size, 3);
-    EXPECT_EQ(memcmp(data, "   ", 3), 0);
-  }
-  {
-    protobuf_unittest::TestPackedTypesLite m;
-    constexpr int kCount = 30;
-    // Make sure we output 2 byte varints
-    for (int i = 0; i < kCount; i++) m.add_packed_fixed32(128 + i);
-    std::string serialized = m.SerializeAsString();
-    serialized += '\014';
-    serialized += std::string(3, ' ');
-    // Buffer breaks in middle of a 2 byte varint.
-    io::ArrayInputStream is(serialized.data(), serialized.size(),
-                            serialized.size() - 5);
-    {
-      io::CodedInputStream cis(&is);
-      m.Clear();
-      m.MergePartialFromCodedStream(&cis);
-      EXPECT_TRUE(cis.LastTagWas(12));
-      EXPECT_FALSE(cis.ConsumedEntireMessage());
-      // Should leave is with 3 spaces;
-    }
-    ASSERT_EQ(m.packed_fixed32_size(), kCount);
-    for (int i = 0; i < kCount; i++) EXPECT_EQ(m.packed_fixed32(i), i + 128);
-    const void* data;
-    int size;
-    ASSERT_TRUE(is.Next(&data, &size));
-    ASSERT_EQ(size, 3);
-    EXPECT_EQ(memcmp(data, "   ", 3), 0);
-  }
-}
-
-=======
 TEST(LiteTest, DynamicCastMessageInvalidReferenceType) {
   CastType1 test_type_1;
   const MessageLite& test_type_1_pointer_const_ref = test_type_1;
@@ -1584,7 +1472,6 @@
 }
 
 }  // namespace
->>>>>>> 626889fb
 }  // namespace protobuf
 }  // namespace google
 
