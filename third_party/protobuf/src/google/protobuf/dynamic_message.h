// Protocol Buffers - Google's data interchange format
// Copyright 2008 Google Inc.  All rights reserved.
//
// Use of this source code is governed by a BSD-style
// license that can be found in the LICENSE file or at
// https://developers.google.com/open-source/licenses/bsd

// Author: kenton@google.com (Kenton Varda)
//  Based on original Protocol Buffers design by
//  Sanjay Ghemawat, Jeff Dean, and others.
//
// Defines an implementation of Message which can emulate types which are not
// known at compile-time.

#ifndef GOOGLE_PROTOBUF_DYNAMIC_MESSAGE_H__
#define GOOGLE_PROTOBUF_DYNAMIC_MESSAGE_H__


#include <algorithm>
<<<<<<< HEAD
#include <memory>
#include <unordered_map>
#include <vector>

#include <google/protobuf/stubs/common.h>
#include <google/protobuf/stubs/mutex.h>
#include <google/protobuf/message.h>
#include <google/protobuf/reflection.h>
#include <google/protobuf/repeated_field.h>
=======
#include <cstddef>
#include <cstdint>
#include <string>
#include <vector>

#include "absl/container/flat_hash_map.h"
#include "absl/log/absl_log.h"
#include "absl/synchronization/mutex.h"
#include "google/protobuf/descriptor.h"
#include "google/protobuf/message.h"
#include "google/protobuf/reflection.h"
#include "google/protobuf/repeated_field.h"
>>>>>>> 626889fb

#ifdef SWIG
#error "You cannot SWIG proto headers"
#endif

// Must be included last.
<<<<<<< HEAD
#include <google/protobuf/port_def.inc>
=======
#include "google/protobuf/port_def.inc"
>>>>>>> 626889fb

namespace google {
namespace protobuf {

// Defined in other files.
class Descriptor;      // descriptor.h
class DescriptorPool;  // descriptor.h

// Constructs implementations of Message which can emulate types which are not
// known at compile-time.
//
// Sometimes you want to be able to manipulate protocol types that you don't
// know about at compile time.  It would be nice to be able to construct
// a Message object which implements the message type given by any arbitrary
// Descriptor.  DynamicMessage provides this.
//
// As it turns out, a DynamicMessage needs to construct extra
// information about its type in order to operate.  Most of this information
// can be shared between all DynamicMessages of the same type.  But, caching
// this information in some sort of global map would be a bad idea, since
// the cached information for a particular descriptor could outlive the
// descriptor itself.  To avoid this problem, DynamicMessageFactory
// encapsulates this "cache".  All DynamicMessages of the same type created
// from the same factory will share the same support data.  Any Descriptors
// used with a particular factory must outlive the factory.
//
// The thread safety for this class is subtle, see comments around GetPrototype
// for details
class PROTOBUF_EXPORT DynamicMessageFactory : public MessageFactory {
 public:
  // Construct a DynamicMessageFactory that will search for extensions in
  // the DescriptorPool in which the extendee is defined.
  DynamicMessageFactory();

  // Construct a DynamicMessageFactory that will search for extensions in
  // the given DescriptorPool.
  //
  // DEPRECATED:  Use CodedInputStream::SetExtensionRegistry() to tell the
  //   parser to look for extensions in an alternate pool.  However, note that
  //   this is almost never what you want to do.  Almost all users should use
  //   the zero-arg constructor.
#ifndef PROTOBUF_FUTURE_BREAKING_CHANGES
  explicit
#endif
      DynamicMessageFactory(const DescriptorPool* PROTOBUF_NONNULL pool);
  DynamicMessageFactory(const DynamicMessageFactory&) = delete;
  DynamicMessageFactory& operator=(const DynamicMessageFactory&) = delete;

  ~DynamicMessageFactory() override;

  // Call this to tell the DynamicMessageFactory that if it is given a
  // Descriptor d for which:
  //   d->file()->pool() == DescriptorPool::generated_pool(),
  // then it should delegate to MessageFactory::generated_factory() instead
  // of constructing a dynamic implementation of the message.  In theory there
  // is no down side to doing this, so it may become the default in the future.
  void SetDelegateToGeneratedFactory(bool enable) {
    delegate_to_generated_factory_ = enable;
  }

  // implements MessageFactory ---------------------------------------

  // Given a Descriptor, constructs the default (prototype) Message of that
  // type.  You can then call that message's New() method to construct a
  // mutable message of that type.
  //
  // Calling this method twice with the same Descriptor returns the same
  // object.  The returned object remains property of the factory and will
  // be destroyed when the factory is destroyed.  Also, any objects created
  // by calling the prototype's New() method share some data with the
  // prototype, so these must be destroyed before the DynamicMessageFactory
  // is destroyed.
  //
  // The given descriptor must be non-null and outlive the returned message, and
  // hence must outlive the DynamicMessageFactory.
  //
  // The method is thread-safe.
  const Message* PROTOBUF_NONNULL
  GetPrototype(const Descriptor* PROTOBUF_NONNULL type) override;

 private:
  const DescriptorPool* PROTOBUF_NULLABLE pool_;
  bool delegate_to_generated_factory_;

  struct TypeInfo;
<<<<<<< HEAD
  std::unordered_map<const Descriptor*, const TypeInfo*> prototypes_;
  mutable internal::WrappedMutex prototypes_mutex_;

  friend class DynamicMessage;
  const Message* GetPrototypeNoLock(const Descriptor* type);

  GOOGLE_DISALLOW_EVIL_CONSTRUCTORS(DynamicMessageFactory);
=======
  absl::flat_hash_map<const Descriptor*, const TypeInfo*> prototypes_;
  mutable absl::Mutex prototypes_mutex_;

  friend class DynamicMessage;
  const Message* PROTOBUF_NONNULL
  GetPrototypeNoLock(const Descriptor* PROTOBUF_NONNULL type);
>>>>>>> 626889fb
};

// Helper for computing a sorted list of map entries via reflection.
class PROTOBUF_EXPORT DynamicMapSorter {
 public:
<<<<<<< HEAD
  static std::vector<const Message*> Sort(const Message& message, int map_size,
                                          const Reflection* reflection,
                                          const FieldDescriptor* field) {
=======
  static std::vector<const Message*> Sort(
      const Message& message, int map_size,
      const Reflection* PROTOBUF_NONNULL reflection,
      const FieldDescriptor* PROTOBUF_NONNULL field) {
>>>>>>> 626889fb
    std::vector<const Message*> result;
    result.reserve(map_size);
    RepeatedFieldRef<Message> map_field =
        reflection->GetRepeatedFieldRef<Message>(message, field);
    for (auto it = map_field.begin(); it != map_field.end(); ++it) {
      result.push_back(&*it);
    }
    MapEntryMessageComparator comparator(field->message_type());
    std::stable_sort(result.begin(), result.end(), comparator);
    // Complain if the keys aren't in ascending order.
#ifndef NDEBUG
    for (size_t j = 1; j < static_cast<size_t>(map_size); ++j) {
      if (!comparator(result[j - 1], result[j])) {
        ABSL_LOG(ERROR) << (comparator(result[j], result[j - 1])
                                ? "internal error in map key sorting"
                                : "map keys are not unique");
      }
    }
#endif
    return result;
  }

 private:
  class PROTOBUF_EXPORT MapEntryMessageComparator {
   public:
    explicit MapEntryMessageComparator(
        const Descriptor* PROTOBUF_NONNULL descriptor)
        : field_(descriptor->field(0)) {}

    bool operator()(const Message* PROTOBUF_NONNULL a,
                    const Message* PROTOBUF_NONNULL b) {
      const Reflection* reflection = a->GetReflection();
      switch (field_->cpp_type()) {
        case FieldDescriptor::CPPTYPE_BOOL: {
          bool first = reflection->GetBool(*a, field_);
          bool second = reflection->GetBool(*b, field_);
          return first < second;
        }
        case FieldDescriptor::CPPTYPE_INT32: {
          int32_t first = reflection->GetInt32(*a, field_);
          int32_t second = reflection->GetInt32(*b, field_);
          return first < second;
        }
        case FieldDescriptor::CPPTYPE_INT64: {
          int64_t first = reflection->GetInt64(*a, field_);
          int64_t second = reflection->GetInt64(*b, field_);
          return first < second;
        }
        case FieldDescriptor::CPPTYPE_UINT32: {
          uint32_t first = reflection->GetUInt32(*a, field_);
          uint32_t second = reflection->GetUInt32(*b, field_);
          return first < second;
        }
        case FieldDescriptor::CPPTYPE_UINT64: {
          uint64_t first = reflection->GetUInt64(*a, field_);
          uint64_t second = reflection->GetUInt64(*b, field_);
          return first < second;
        }
        case FieldDescriptor::CPPTYPE_STRING: {
          std::string first = reflection->GetString(*a, field_);
          std::string second = reflection->GetString(*b, field_);
          return first < second;
        }
        default:
          ABSL_DLOG(FATAL) << "Invalid key for map field.";
          return true;
      }
    }

   private:
    const FieldDescriptor* PROTOBUF_NONNULL field_;
  };
};

}  // namespace protobuf
}  // namespace google

#include "google/protobuf/port_undef.inc"

#endif  // GOOGLE_PROTOBUF_DYNAMIC_MESSAGE_H__<|MERGE_RESOLUTION|>--- conflicted
+++ resolved
@@ -15,19 +15,7 @@
 #ifndef GOOGLE_PROTOBUF_DYNAMIC_MESSAGE_H__
 #define GOOGLE_PROTOBUF_DYNAMIC_MESSAGE_H__
 
-
 #include <algorithm>
-<<<<<<< HEAD
-#include <memory>
-#include <unordered_map>
-#include <vector>
-
-#include <google/protobuf/stubs/common.h>
-#include <google/protobuf/stubs/mutex.h>
-#include <google/protobuf/message.h>
-#include <google/protobuf/reflection.h>
-#include <google/protobuf/repeated_field.h>
-=======
 #include <cstddef>
 #include <cstdint>
 #include <string>
@@ -40,18 +28,13 @@
 #include "google/protobuf/message.h"
 #include "google/protobuf/reflection.h"
 #include "google/protobuf/repeated_field.h"
->>>>>>> 626889fb
 
 #ifdef SWIG
 #error "You cannot SWIG proto headers"
 #endif
 
 // Must be included last.
-<<<<<<< HEAD
-#include <google/protobuf/port_def.inc>
-=======
 #include "google/protobuf/port_def.inc"
->>>>>>> 626889fb
 
 namespace google {
 namespace protobuf {
@@ -137,37 +120,21 @@
   bool delegate_to_generated_factory_;
 
   struct TypeInfo;
-<<<<<<< HEAD
-  std::unordered_map<const Descriptor*, const TypeInfo*> prototypes_;
-  mutable internal::WrappedMutex prototypes_mutex_;
-
-  friend class DynamicMessage;
-  const Message* GetPrototypeNoLock(const Descriptor* type);
-
-  GOOGLE_DISALLOW_EVIL_CONSTRUCTORS(DynamicMessageFactory);
-=======
   absl::flat_hash_map<const Descriptor*, const TypeInfo*> prototypes_;
   mutable absl::Mutex prototypes_mutex_;
 
   friend class DynamicMessage;
   const Message* PROTOBUF_NONNULL
   GetPrototypeNoLock(const Descriptor* PROTOBUF_NONNULL type);
->>>>>>> 626889fb
 };
 
 // Helper for computing a sorted list of map entries via reflection.
 class PROTOBUF_EXPORT DynamicMapSorter {
  public:
-<<<<<<< HEAD
-  static std::vector<const Message*> Sort(const Message& message, int map_size,
-                                          const Reflection* reflection,
-                                          const FieldDescriptor* field) {
-=======
   static std::vector<const Message*> Sort(
       const Message& message, int map_size,
       const Reflection* PROTOBUF_NONNULL reflection,
       const FieldDescriptor* PROTOBUF_NONNULL field) {
->>>>>>> 626889fb
     std::vector<const Message*> result;
     result.reserve(map_size);
     RepeatedFieldRef<Message> map_field =
