// Protocol Buffers - Google's data interchange format
// Copyright 2008 Google Inc.  All rights reserved.
//
// Use of this source code is governed by a BSD-style
// license that can be found in the LICENSE file or at
// https://developers.google.com/open-source/licenses/bsd

#ifndef GOOGLE_PROTOBUF_ANY_H__
#define GOOGLE_PROTOBUF_ANY_H__

#include <string>

#include "absl/strings/string_view.h"
#include "google/protobuf/port.h"
#include "absl/strings/cord.h"
#include "google/protobuf/message_lite.h"

// Must be included last.
<<<<<<< HEAD
#include <google/protobuf/port_def.inc>
=======
#include "google/protobuf/port_def.inc"
>>>>>>> 626889fb

namespace google {
namespace protobuf {

class FieldDescriptor;
class Message;

namespace internal {

// "google.protobuf.Any".
PROTOBUF_EXPORT extern const char kAnyFullTypeName[];
// "type.googleapis.com/".
PROTOBUF_EXPORT extern const char kTypeGoogleApisComPrefix[];
// "type.googleprod.com/".
PROTOBUF_EXPORT extern const char kTypeGoogleProdComPrefix[];

std::string GetTypeUrl(absl::string_view message_name,
                       absl::string_view type_url_prefix);

template <typename T>
absl::string_view GetAnyMessageName() {
  return T::FullMessageName();
}

// Helper class used to implement google::protobuf::Any.
<<<<<<< HEAD
class PROTOBUF_EXPORT AnyMetadata {
  typedef ArenaStringPtr UrlType;
  typedef ArenaStringPtr ValueType;
 public:
  // AnyMetadata does not take ownership of "type_url" and "value".
  constexpr AnyMetadata(UrlType* type_url, ValueType* value)
      : type_url_(type_url), value_(value) {}

  // Packs a message using the default type URL prefix: "type.googleapis.com".
  // The resulted type URL will be "type.googleapis.com/<message_full_name>".
  // Returns false if serializing the message failed.
  template <typename T>
  bool PackFrom(Arena* arena, const T& message) {
    return InternalPackFrom(arena, message, kTypeGoogleApisComPrefix,
                            T::FullMessageName());
  }

  bool PackFrom(Arena* arena, const Message& message);

  // Packs a message using the given type URL prefix. The type URL will be
  // constructed by concatenating the message type's full name to the prefix
  // with an optional "/" separator if the prefix doesn't already end with "/".
  // For example, both PackFrom(message, "type.googleapis.com") and
  // PackFrom(message, "type.googleapis.com/") yield the same result type
  // URL: "type.googleapis.com/<message_full_name>".
  // Returns false if serializing the message failed.
  template <typename T>
  bool PackFrom(Arena* arena, const T& message,
                StringPiece type_url_prefix) {
    return InternalPackFrom(arena, message, type_url_prefix,
                            T::FullMessageName());
  }

  bool PackFrom(Arena* arena, const Message& message,
                StringPiece type_url_prefix);

  // Unpacks the payload into the given message. Returns false if the message's
  // type doesn't match the type specified in the type URL (i.e., the full
  // name after the last "/" of the type URL doesn't match the message's actual
  // full name) or parsing the payload has failed.
  template <typename T>
  bool UnpackTo(T* message) const {
    return InternalUnpackTo(T::FullMessageName(), message);
  }

  bool UnpackTo(Message* message) const;

  // Checks whether the type specified in the type URL matches the given type.
  // A type is considered matching if its full name matches the full name after
  // the last "/" in the type URL.
  template <typename T>
  bool Is() const {
    return InternalIs(T::FullMessageName());
  }

 private:
  bool InternalPackFrom(Arena* arena, const MessageLite& message,
                        StringPiece type_url_prefix,
                        StringPiece type_name);
  bool InternalUnpackTo(StringPiece type_name,
                        MessageLite* message) const;
  bool InternalIs(StringPiece type_name) const;

  UrlType* type_url_;
  ValueType* value_;

  GOOGLE_DISALLOW_EVIL_CONSTRUCTORS(AnyMetadata);
};
=======
#define URL_TYPE std::string
#define VALUE_TYPE std::string

// Helper functions that only require 'lite' messages to work.
PROTOBUF_EXPORT bool InternalPackFromLite(
    const MessageLite& message, absl::string_view type_url_prefix,
    absl::string_view type_name, URL_TYPE* PROTOBUF_NONNULL dst_url,
    VALUE_TYPE* PROTOBUF_NONNULL dst_value);
PROTOBUF_EXPORT bool InternalUnpackToLite(
    absl::string_view type_name, absl::string_view type_url,
    const VALUE_TYPE& value, MessageLite* PROTOBUF_NONNULL dst_message);
PROTOBUF_EXPORT bool InternalIsLite(absl::string_view type_name,
                                    absl::string_view type_url);

// Packs a message using the default type URL prefix: "type.googleapis.com".
// The resulted type URL will be "type.googleapis.com/<message_full_name>".
// Returns false if serializing the message failed.
template <typename T>
bool InternalPackFrom(const T& message, URL_TYPE* PROTOBUF_NONNULL dst_url,
                      VALUE_TYPE* PROTOBUF_NONNULL dst_value) {
  return InternalPackFromLite(message, kTypeGoogleApisComPrefix,
                              GetAnyMessageName<T>(), dst_url, dst_value);
}
PROTOBUF_EXPORT bool InternalPackFrom(const Message& message,
                                      URL_TYPE* PROTOBUF_NONNULL dst_url,
                                      VALUE_TYPE* PROTOBUF_NONNULL dst_value);

// Packs a message using the given type URL prefix. The type URL will be
// constructed by concatenating the message type's full name to the prefix
// with an optional "/" separator if the prefix doesn't already end with "/".
// For example, both InternalPackFrom(message, "type.googleapis.com") and
// InternalPackFrom(message, "type.googleapis.com/") yield the same result type
// URL: "type.googleapis.com/<message_full_name>".
// Returns false if serializing the message failed.
template <typename T>
bool InternalPackFrom(const T& message, absl::string_view type_url_prefix,
                      URL_TYPE* PROTOBUF_NONNULL dst_url,
                      VALUE_TYPE* PROTOBUF_NONNULL dst_value) {
  return InternalPackFromLite(message, type_url_prefix, GetAnyMessageName<T>(),
                              dst_url, dst_value);
}
PROTOBUF_EXPORT bool InternalPackFrom(const Message& message,
                                      absl::string_view type_url_prefix,
                                      URL_TYPE* PROTOBUF_NONNULL dst_url,
                                      VALUE_TYPE* PROTOBUF_NONNULL dst_value);

// Unpacks the payload into the given message. Returns false if the message's
// type doesn't match the type specified in the type URL (i.e., the full
// name after the last "/" of the type URL doesn't match the message's actual
// full name) or parsing the payload has failed.
template <typename T>
bool InternalUnpackTo(absl::string_view type_url, const VALUE_TYPE& value,
                      T* PROTOBUF_NONNULL message) {
  return InternalUnpackToLite(GetAnyMessageName<T>(), type_url, value, message);
}
PROTOBUF_EXPORT bool InternalUnpackTo(absl::string_view type_url,
                                      const VALUE_TYPE& value,
                                      Message* PROTOBUF_NONNULL message);

// Checks whether the type specified in the type URL matches the given type.
// A type is considered matching if its full name matches the full name after
// the last "/" in the type URL.
template <typename T>
bool InternalIs(absl::string_view type_url) {
  return InternalIsLite(GetAnyMessageName<T>(), type_url);
}

#undef URL_TYPE
#undef VALUE_TYPE
>>>>>>> 626889fb

// Get the proto type name from Any::type_url value. For example, passing
// "type.googleapis.com/rpc.QueryOrigin" will return "rpc.QueryOrigin" in
// *full_type_name. Returns false if the type_url does not have a "/"
// in the type url separating the full type name.
//
<<<<<<< HEAD
// NOTE: this function is available publicly as:
//   google::protobuf::Any()  // static method on the generated message type.
bool ParseAnyTypeUrl(StringPiece type_url, std::string* full_type_name);
=======
// NOTE: this function is available publicly as a static method on the
// generated message type: google::protobuf::Any::ParseAnyTypeUrl()
bool ParseAnyTypeUrl(absl::string_view type_url,
                     std::string* PROTOBUF_NONNULL full_type_name);
>>>>>>> 626889fb

// Get the proto type name and prefix from Any::type_url value. For example,
// passing "type.googleapis.com/rpc.QueryOrigin" will return
// "type.googleapis.com/" in *url_prefix and "rpc.QueryOrigin" in
// *full_type_name. Returns false if the type_url does not have a "/" in the
// type url separating the full type name.
<<<<<<< HEAD
bool ParseAnyTypeUrl(StringPiece type_url, std::string* url_prefix,
                     std::string* full_type_name);
=======
bool ParseAnyTypeUrl(absl::string_view type_url,
                     std::string* PROTOBUF_NULLABLE url_prefix,
                     std::string* PROTOBUF_NONNULL full_type_name);
>>>>>>> 626889fb

// See if message is of type google.protobuf.Any, if so, return the descriptors
// for "type_url" and "value" fields.
bool GetAnyFieldDescriptors(
    const Message& message,
    const FieldDescriptor* PROTOBUF_NULLABLE* PROTOBUF_NONNULL type_url_field,
    const FieldDescriptor* PROTOBUF_NULLABLE* PROTOBUF_NONNULL value_field);

}  // namespace internal
}  // namespace protobuf
}  // namespace google

#include "google/protobuf/port_undef.inc"

#endif  // GOOGLE_PROTOBUF_ANY_H__<|MERGE_RESOLUTION|>--- conflicted
+++ resolved
@@ -16,11 +16,7 @@
 #include "google/protobuf/message_lite.h"
 
 // Must be included last.
-<<<<<<< HEAD
-#include <google/protobuf/port_def.inc>
-=======
 #include "google/protobuf/port_def.inc"
->>>>>>> 626889fb
 
 namespace google {
 namespace protobuf {
@@ -46,76 +42,6 @@
 }
 
 // Helper class used to implement google::protobuf::Any.
-<<<<<<< HEAD
-class PROTOBUF_EXPORT AnyMetadata {
-  typedef ArenaStringPtr UrlType;
-  typedef ArenaStringPtr ValueType;
- public:
-  // AnyMetadata does not take ownership of "type_url" and "value".
-  constexpr AnyMetadata(UrlType* type_url, ValueType* value)
-      : type_url_(type_url), value_(value) {}
-
-  // Packs a message using the default type URL prefix: "type.googleapis.com".
-  // The resulted type URL will be "type.googleapis.com/<message_full_name>".
-  // Returns false if serializing the message failed.
-  template <typename T>
-  bool PackFrom(Arena* arena, const T& message) {
-    return InternalPackFrom(arena, message, kTypeGoogleApisComPrefix,
-                            T::FullMessageName());
-  }
-
-  bool PackFrom(Arena* arena, const Message& message);
-
-  // Packs a message using the given type URL prefix. The type URL will be
-  // constructed by concatenating the message type's full name to the prefix
-  // with an optional "/" separator if the prefix doesn't already end with "/".
-  // For example, both PackFrom(message, "type.googleapis.com") and
-  // PackFrom(message, "type.googleapis.com/") yield the same result type
-  // URL: "type.googleapis.com/<message_full_name>".
-  // Returns false if serializing the message failed.
-  template <typename T>
-  bool PackFrom(Arena* arena, const T& message,
-                StringPiece type_url_prefix) {
-    return InternalPackFrom(arena, message, type_url_prefix,
-                            T::FullMessageName());
-  }
-
-  bool PackFrom(Arena* arena, const Message& message,
-                StringPiece type_url_prefix);
-
-  // Unpacks the payload into the given message. Returns false if the message's
-  // type doesn't match the type specified in the type URL (i.e., the full
-  // name after the last "/" of the type URL doesn't match the message's actual
-  // full name) or parsing the payload has failed.
-  template <typename T>
-  bool UnpackTo(T* message) const {
-    return InternalUnpackTo(T::FullMessageName(), message);
-  }
-
-  bool UnpackTo(Message* message) const;
-
-  // Checks whether the type specified in the type URL matches the given type.
-  // A type is considered matching if its full name matches the full name after
-  // the last "/" in the type URL.
-  template <typename T>
-  bool Is() const {
-    return InternalIs(T::FullMessageName());
-  }
-
- private:
-  bool InternalPackFrom(Arena* arena, const MessageLite& message,
-                        StringPiece type_url_prefix,
-                        StringPiece type_name);
-  bool InternalUnpackTo(StringPiece type_name,
-                        MessageLite* message) const;
-  bool InternalIs(StringPiece type_name) const;
-
-  UrlType* type_url_;
-  ValueType* value_;
-
-  GOOGLE_DISALLOW_EVIL_CONSTRUCTORS(AnyMetadata);
-};
-=======
 #define URL_TYPE std::string
 #define VALUE_TYPE std::string
 
@@ -185,37 +111,25 @@
 
 #undef URL_TYPE
 #undef VALUE_TYPE
->>>>>>> 626889fb
 
 // Get the proto type name from Any::type_url value. For example, passing
 // "type.googleapis.com/rpc.QueryOrigin" will return "rpc.QueryOrigin" in
 // *full_type_name. Returns false if the type_url does not have a "/"
 // in the type url separating the full type name.
 //
-<<<<<<< HEAD
-// NOTE: this function is available publicly as:
-//   google::protobuf::Any()  // static method on the generated message type.
-bool ParseAnyTypeUrl(StringPiece type_url, std::string* full_type_name);
-=======
 // NOTE: this function is available publicly as a static method on the
 // generated message type: google::protobuf::Any::ParseAnyTypeUrl()
 bool ParseAnyTypeUrl(absl::string_view type_url,
                      std::string* PROTOBUF_NONNULL full_type_name);
->>>>>>> 626889fb
 
 // Get the proto type name and prefix from Any::type_url value. For example,
 // passing "type.googleapis.com/rpc.QueryOrigin" will return
 // "type.googleapis.com/" in *url_prefix and "rpc.QueryOrigin" in
 // *full_type_name. Returns false if the type_url does not have a "/" in the
 // type url separating the full type name.
-<<<<<<< HEAD
-bool ParseAnyTypeUrl(StringPiece type_url, std::string* url_prefix,
-                     std::string* full_type_name);
-=======
 bool ParseAnyTypeUrl(absl::string_view type_url,
                      std::string* PROTOBUF_NULLABLE url_prefix,
                      std::string* PROTOBUF_NONNULL full_type_name);
->>>>>>> 626889fb
 
 // See if message is of type google.protobuf.Any, if so, return the descriptors
 // for "type_url" and "value" fields.
