--- conflicted
+++ resolved
@@ -56,63 +56,15 @@
   return res;
 }
 
-<<<<<<< HEAD
-struct ArenaTestPeer {
-  static void ReturnArrayMemory(Arena* arena, void* p, size_t size) {
-    arena->ReturnArrayMemory(p, size);
-  }
-};
-
-class NoHeapChecker {
-=======
-// Owns the internal T only if it's not owned by an arena.
-// T needs to be arena constructible and destructor skippable.
-template <typename T>
-class ArenaHolder {
->>>>>>> 626889fb
- public:
-  explicit ArenaHolder(Arena* arena)
-      : field_(Arena::Create<T>(arena)), owned_by_arena_(arena != nullptr) {
-    ABSL_DCHECK(google::protobuf::Arena::is_arena_constructable<T>::value);
-    ABSL_DCHECK(google::protobuf::Arena::is_destructor_skippable<T>::value);
-  }
-
-  ~ArenaHolder() {
-    if (!owned_by_arena_) {
-      delete field_;
-    }
-  }
-
-  T* get() { return field_; }
-  T* operator->() { return field_; }
-  T& operator*() { return *field_; }
-
- private:
-<<<<<<< HEAD
-  class NewDeleteCapture {
-   public:
-    // TODO(xiaofeng): Implement this for opensource protobuf.
-    void Hook() {}
-    void Unhook() {}
-    int alloc_count() { return 0; }
-    int free_count() { return 0; }
-  } capture_alloc;
-=======
-  T* field_;
-  bool owned_by_arena_;
->>>>>>> 626889fb
-};
-
 // Owns the internal T only if it's not owned by an arena.
 // T needs to be arena constructible and destructor skippable.
 template <typename T>
 class ArenaHolder {
  public:
   explicit ArenaHolder(Arena* arena)
-      : field_(Arena::CreateMessage<T>(arena)),
-        owned_by_arena_(arena != nullptr) {
-    GOOGLE_DCHECK(google::protobuf::Arena::is_arena_constructable<T>::value);
-    GOOGLE_DCHECK(google::protobuf::Arena::is_destructor_skippable<T>::value);
+      : field_(Arena::Create<T>(arena)), owned_by_arena_(arena != nullptr) {
+    ABSL_DCHECK(google::protobuf::Arena::is_arena_constructable<T>::value);
+    ABSL_DCHECK(google::protobuf::Arena::is_destructor_skippable<T>::value);
   }
 
   ~ArenaHolder() {
