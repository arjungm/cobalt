// Protocol Buffers - Google's data interchange format
// Copyright 2008 Google Inc.  All rights reserved.
//
// Use of this source code is governed by a BSD-style
// license that can be found in the LICENSE file or at
// https://developers.google.com/open-source/licenses/bsd

// Author: kenton@google.com (Kenton Varda)
//  Based on original Protocol Buffers design by
//  Sanjay Ghemawat, Jeff Dean, and others.

<<<<<<< HEAD
#include <google/protobuf/message.h>

#include <iostream>
#include <stack>
#include <unordered_map>

#include <google/protobuf/stubs/casts.h>
#include <google/protobuf/stubs/logging.h>
#include <google/protobuf/stubs/common.h>
#include <google/protobuf/io/coded_stream.h>
#include <google/protobuf/io/zero_copy_stream_impl.h>
#include <google/protobuf/stubs/strutil.h>
#include <google/protobuf/descriptor.h>
#include <google/protobuf/descriptor.pb.h>
#include <google/protobuf/generated_message_reflection.h>
#include <google/protobuf/generated_message_util.h>
#include <google/protobuf/map_field.h>
#include <google/protobuf/map_field_inl.h>
#include <google/protobuf/parse_context.h>
#include <google/protobuf/reflection_internal.h>
#include <google/protobuf/reflection_ops.h>
#include <google/protobuf/unknown_field_set.h>
#include <google/protobuf/wire_format.h>
#include <google/protobuf/wire_format_lite.h>
#include <google/protobuf/stubs/map_util.h>
#include <google/protobuf/stubs/stl_util.h>
#include <google/protobuf/stubs/hash.h>

// Must be included last.
#include <google/protobuf/port_def.inc>
=======
#include "google/protobuf/message.h"

#include <atomic>
#include <cstddef>
#include <cstdint>
#include <cstring>
#include <new>  // IWYU pragma: keep for operator new().
#include <queue>
#include <string>
#include <vector>

#include "absl/base/call_once.h"
#include "absl/base/optimization.h"
#include "absl/container/flat_hash_map.h"
#include "absl/container/flat_hash_set.h"
#include "absl/hash/hash.h"
#include "absl/log/absl_check.h"
#include "absl/log/absl_log.h"
#include "absl/strings/str_join.h"
#include "absl/strings/string_view.h"
#include "absl/synchronization/mutex.h"
#include "absl/types/optional.h"
#include "google/protobuf/descriptor.h"
#include "google/protobuf/descriptor.pb.h"
#include "google/protobuf/dynamic_message.h"
#include "google/protobuf/generated_message_reflection.h"
#include "google/protobuf/generated_message_tctable_impl.h"
#include "google/protobuf/generated_message_util.h"
#include "google/protobuf/io/coded_stream.h"
#include "google/protobuf/map_field.h"
#include "google/protobuf/message_lite.h"
#include "google/protobuf/parse_context.h"
#include "google/protobuf/port.h"
#include "google/protobuf/reflection_internal.h"
#include "google/protobuf/reflection_ops.h"
#include "google/protobuf/reflection_visit_fields.h"
#include "google/protobuf/unknown_field_set.h"
#include "google/protobuf/wire_format.h"


// Must be included last.
#include "google/protobuf/port_def.inc"
>>>>>>> 626889fb

namespace google {
namespace protobuf {
namespace internal {

// TODO make this factorized better. This should not have to hop
// to reflection. Currently uses GeneratedMessageReflection and thus is
// defined in generated_message_reflection.cc
void RegisterFileLevelMetadata(const DescriptorTable* descriptor_table);

}  // namespace internal

using internal::ReflectionOps;
using internal::WireFormat;

<<<<<<< HEAD
void Message::MergeFrom(const Message& from) {
  auto* class_to = GetClassData();
  auto* class_from = from.GetClassData();
  auto* merge_to_from = class_to ? class_to->merge_to_from : nullptr;
  if (class_to == nullptr || class_to != class_from) {
    merge_to_from = [](Message* to, const Message& from) {
      ReflectionOps::Merge(from, to);
    };
  }
  merge_to_from(this, from);
=======
void Message::MergeImpl(MessageLite& to, const MessageLite& from) {
  ReflectionOps::Merge(DownCastMessage<Message>(from),
                       DownCastMessage<Message>(&to));
>>>>>>> 626889fb
}

void Message::ClearImpl() {
  ReflectionOps::Clear(DownCastMessage<Message>(this));
}

<<<<<<< HEAD
void Message::CopyFrom(const Message& from) {
  if (&from == this) return;

  auto* class_to = GetClassData();
  auto* class_from = from.GetClassData();
  auto* copy_to_from = class_to ? class_to->copy_to_from : nullptr;

  if (class_to == nullptr || class_to != class_from) {
    const Descriptor* descriptor = GetDescriptor();
    GOOGLE_CHECK_EQ(from.GetDescriptor(), descriptor)
        << ": Tried to copy from a message with a different type. "
           "to: "
        << descriptor->full_name()
        << ", "
           "from: "
        << from.GetDescriptor()->full_name();
    copy_to_from = [](Message* to, const Message& from) {
      ReflectionOps::Copy(from, to);
    };
  }
  copy_to_from(this, from);
}

void Message::CopyWithSizeCheck(Message* to, const Message& from) {
#ifndef NDEBUG
  size_t from_size = from.ByteSizeLong();
#endif
  to->Clear();
#ifndef NDEBUG
  GOOGLE_CHECK_EQ(from_size, from.ByteSizeLong())
      << "Source of CopyFrom changed when clearing target.  Either "
         "source is a nested message in target (not allowed), or "
         "another thread is modifying the source.";
#endif
  to->GetClassData()->merge_to_from(to, from);
=======
size_t Message::ByteSizeLongImpl(const MessageLite& msg) {
  auto& _this = DownCastMessage<Message>(msg);
  size_t size = WireFormat::ByteSize(_this);
  _this.AccessCachedSize().Set(internal::ToCachedSize(size));
  return size;
>>>>>>> 626889fb
}

uint8_t* Message::_InternalSerializeImpl(const MessageLite& msg,
                                         uint8_t* target,
                                         io::EpsCopyOutputStream* stream) {
  return WireFormat::_InternalSerialize(DownCastMessage<Message>(msg), target,
                                        stream);
}

void Message::MergeFrom(const Message& from) {
  auto* class_to = GetClassData();
  auto* class_from = from.GetClassData();
  if (class_to == nullptr || class_to != class_from) {
    ReflectionOps::Merge(from, this);
  } else {
    class_to->full().merge_to_from(*this, from);
  }
}

void Message::CopyFrom(const Message& from) {
  if (&from == this) return;

  auto* class_to = GetClassData();
  auto* class_from = from.GetClassData();

  if (class_from != nullptr && class_from == class_to) {
    // Fail if "from" is a descendant of "to" as such copy is not allowed.
    ABSL_DCHECK(!internal::IsDescendant(*this, from))
        << "Source of CopyFrom cannot be a descendant of the target.";
    Clear();
    class_to->full().merge_to_from(*this, from);
  } else {
    const Descriptor* descriptor = GetDescriptor();
    ABSL_CHECK_EQ(from.GetDescriptor(), descriptor)
        << ": Tried to copy from a message with a different type. "
           "to: "
        << descriptor->full_name()
        << ", "
           "from: "
        << from.GetDescriptor()->full_name();
    ReflectionOps::Copy(from, this);
  }
}

#if !defined(PROTOBUF_CUSTOM_VTABLE)
void Message::Clear() { ReflectionOps::Clear(this); }
#endif  // !PROTOBUF_CUSTOM_VTABLE

bool Message::IsInitializedImpl(const MessageLite& msg) {
  return ReflectionOps::IsInitialized(DownCastMessage<Message>(msg));
}

void Message::FindInitializationErrors(std::vector<std::string>* errors) const {
  return ReflectionOps::FindInitializationErrors(*this, "", errors);
}

std::string Message::InitializationErrorString() const {
  std::vector<std::string> errors;
  FindInitializationErrors(&errors);
  return absl::StrJoin(errors, ", ");
}

void Message::CheckInitialized() const {
  ABSL_CHECK(IsInitialized())
      << "Message of type \"" << GetDescriptor()->full_name()
      << "\" is missing required fields: " << InitializationErrorString();
}

void Message::DiscardUnknownFields() {
  return ReflectionOps::DiscardUnknownFields(this);
}

<<<<<<< HEAD
const char* Message::_InternalParse(const char* ptr,
                                    internal::ParseContext* ctx) {
  return WireFormat::_InternalParse(this, ptr, ctx);
}

uint8_t* Message::_InternalSerialize(uint8_t* target,
                                     io::EpsCopyOutputStream* stream) const {
  return WireFormat::_InternalSerialize(*this, target, stream);
=======
Metadata Message::GetMetadata() const {
  return GetMetadataImpl(GetClassData()->full());
}

Metadata Message::GetMetadataImpl(const internal::ClassDataFull& data) {
  auto* table = data.descriptor_table;
  // Only codegen types provide a table. DynamicMessage does not provide a table
  // and instead eagerly initializes the descriptor/reflection members.
  if (ABSL_PREDICT_TRUE(table != nullptr)) {
    if (ABSL_PREDICT_FALSE(data.get_metadata_tracker != nullptr)) {
      data.get_metadata_tracker();
    }
    absl::call_once(*table->once, [table] {
      internal::AssignDescriptorsOnceInnerCall(table);
    });
  }
  return {data.descriptor, data.reflection};
}

#if !defined(PROTOBUF_CUSTOM_VTABLE)
uint8_t* Message::_InternalSerialize(uint8_t* target,
                                     io::EpsCopyOutputStream* stream) const {
  return WireFormat::_InternalSerialize(*this, target, stream);
}

size_t Message::ByteSizeLong() const {
  size_t size = WireFormat::ByteSize(*this);
  AccessCachedSize().Set(internal::ToCachedSize(size));
  return size;
}
#endif  // !PROTOBUF_CUSTOM_VTABLE

size_t Message::ComputeUnknownFieldsSize(
    size_t total_size, const internal::CachedSize* cached_size) const {
  total_size += WireFormat::ComputeUnknownFieldsSize(
      _internal_metadata_.unknown_fields<UnknownFieldSet>(
          UnknownFieldSet::default_instance));
  cached_size->Set(internal::ToCachedSize(total_size));
  return total_size;
}

size_t Message::MaybeComputeUnknownFieldsSize(
    size_t total_size, const internal::CachedSize* cached_size) const {
  if (ABSL_PREDICT_FALSE(_internal_metadata_.have_unknown_fields())) {
    return ComputeUnknownFieldsSize(total_size, cached_size);
  }
  cached_size->Set(internal::ToCachedSize(total_size));
  return total_size;
}

size_t Message::SpaceUsedLong() const {
  return GetClassData()->full().descriptor_methods->space_used_long(*this);
}

absl::string_view Message::GetTypeNameImpl(const internal::ClassData* data) {
  return GetMetadataImpl(data->full()).descriptor->full_name();
}

static std::string InitializationErrorStringImpl(const MessageLite& msg) {
  return DownCastMessage<Message>(msg).InitializationErrorString();
}

const internal::TcParseTableBase* Message::GetTcParseTableImpl(
    const MessageLite& msg) {
  return DownCastMessage<Message>(msg).GetReflection()->GetTcParseTable();
>>>>>>> 626889fb
}

size_t Message::SpaceUsedLongImpl(const MessageLite& msg_lite) {
  auto& msg = DownCastMessage<Message>(msg_lite);
  return msg.GetReflection()->SpaceUsedLong(msg);
}

static std::string DebugStringImpl(const MessageLite& msg) {
  return DownCastMessage<Message>(msg).DebugString();
}

<<<<<<< HEAD
size_t Message::ComputeUnknownFieldsSize(
    size_t total_size, internal::CachedSize* cached_size) const {
  total_size += WireFormat::ComputeUnknownFieldsSize(
      _internal_metadata_.unknown_fields<UnknownFieldSet>(
          UnknownFieldSet::default_instance));
  cached_size->Set(internal::ToCachedSize(total_size));
  return total_size;
}

size_t Message::MaybeComputeUnknownFieldsSize(
    size_t total_size, internal::CachedSize* cached_size) const {
  if (PROTOBUF_PREDICT_FALSE(_internal_metadata_.have_unknown_fields())) {
    return ComputeUnknownFieldsSize(total_size, cached_size);
  }
  cached_size->Set(internal::ToCachedSize(total_size));
  return total_size;
}

size_t Message::SpaceUsedLong() const {
  return GetReflection()->SpaceUsedLong(*this);
=======
PROTOBUF_CONSTINIT const internal::DescriptorMethods
    Message::kDescriptorMethods = {
        GetTypeNameImpl,     InitializationErrorStringImpl,
        GetTcParseTableImpl, SpaceUsedLongImpl,
        DebugStringImpl,
};

namespace internal {
void* CreateSplitMessageGeneric(Arena* arena, const void* default_split,
                                size_t size, const void* message,
                                const void* default_message) {
  ABSL_DCHECK_NE(message, default_message);
  void* split =
      (arena == nullptr) ? ::operator new(size) : arena->AllocateAligned(size);
  memcpy(split, default_split, size);
  return split;
>>>>>>> 626889fb
}
}  // namespace internal

uint64_t Message::GetInvariantPerBuild(uint64_t salt) {
  return salt;
}

// =============================================================================
// MessageFactory

MessageFactory::~MessageFactory() = default;

namespace {

<<<<<<< HEAD

#define HASH_MAP std::unordered_map
#define STR_HASH_FXN hash<::google::protobuf::StringPiece>


=======
>>>>>>> 626889fb
class GeneratedMessageFactory final : public MessageFactory {
 public:
  static GeneratedMessageFactory* singleton();

  void RegisterFile(const google::protobuf::internal::DescriptorTable* table);
  void RegisterType(const Descriptor* descriptor, const Message* prototype);

  const Message* TryGetPrototype(const Descriptor* type);

  // implements MessageFactory ---------------------------------------
  const Message* GetPrototype(const Descriptor* type) override;

 private:
  GeneratedMessageFactory() {
    dropped_defaults_factory_.SetDelegateToGeneratedFactory(true);
  }

  absl::optional<const Message*> FindInTypeMap(const Descriptor* type)
      ABSL_SHARED_LOCKS_REQUIRED(mutex_)
  {
    auto it = type_map_.find(type);
    if (it == type_map_.end()) return absl::nullopt;
    return it->second.get();
  }

  const google::protobuf::internal::DescriptorTable* FindInFileMap(
      absl::string_view name) {
    auto it = files_.find(name);
    if (it == files_.end()) return nullptr;
    return *it;
  }

  struct DescriptorByNameHash {
    using is_transparent = void;
    size_t operator()(const google::protobuf::internal::DescriptorTable* t) const {
      return absl::HashOf(absl::string_view{t->filename});
    }

    size_t operator()(absl::string_view name) const {
      return absl::HashOf(name);
    }
  };
  struct DescriptorByNameEq {
    using is_transparent = void;
    bool operator()(const google::protobuf::internal::DescriptorTable* lhs,
                    const google::protobuf::internal::DescriptorTable* rhs) const {
      return lhs == rhs || (*this)(lhs->filename, rhs->filename);
    }
    bool operator()(absl::string_view lhs,
                    const google::protobuf::internal::DescriptorTable* rhs) const {
      return (*this)(lhs, rhs->filename);
    }
    bool operator()(const google::protobuf::internal::DescriptorTable* lhs,
                    absl::string_view rhs) const {
      return (*this)(lhs->filename, rhs);
    }
    bool operator()(absl::string_view lhs, absl::string_view rhs) const {
      return lhs == rhs;
    }
  };

  // Only written at static init time, so does not require locking.
<<<<<<< HEAD
  HASH_MAP<StringPiece, const google::protobuf::internal::DescriptorTable*,
           STR_HASH_FXN>
      file_map_;
=======
  absl::flat_hash_set<const google::protobuf::internal::DescriptorTable*,
                      DescriptorByNameHash, DescriptorByNameEq>
      files_;
  DynamicMessageFactory dropped_defaults_factory_;

  absl::Mutex mutex_;
  class MessagePtr {
   public:
    MessagePtr() : value_() {}
    explicit MessagePtr(const Message* msg) : value_(msg) {}
    const Message* get() const { return value_; }
    void set(const Message* msg) { value_ = msg; }
>>>>>>> 626889fb

   private:
    const Message* value_;
  };
  absl::flat_hash_map<const Descriptor*, MessagePtr> type_map_
      ABSL_GUARDED_BY(mutex_);
};

GeneratedMessageFactory* GeneratedMessageFactory::singleton() {
  static auto instance =
      internal::OnShutdownDelete(new GeneratedMessageFactory);
  return instance;
}

void GeneratedMessageFactory::RegisterFile(
    const google::protobuf::internal::DescriptorTable* table) {
  if (!files_.insert(table).second) {
    ABSL_LOG(FATAL) << "File is already registered: " << table->filename;
  }
}

void GeneratedMessageFactory::RegisterType(const Descriptor* descriptor,
                                           const Message* prototype) {
  ABSL_DCHECK_EQ(descriptor->file()->pool(), DescriptorPool::generated_pool())
      << "Tried to register a non-generated type with the generated "
         "type registry.";

  // This should only be called as a result of calling a file registration
  // function during GetPrototype(), in which case we already have locked
  // the mutex.
  mutex_.AssertHeld();
  if (!type_map_.try_emplace(descriptor, prototype).second) {
    ABSL_DLOG(FATAL) << "Type is already registered: "
                     << descriptor->full_name();
  }
}


const Message* GeneratedMessageFactory::GetPrototype(const Descriptor* type) {
  const Message* result = TryGetPrototype(type);
  if (result == nullptr &&
      type->file()->pool() == DescriptorPool::generated_pool()) {
    // We registered this descriptor with a null pointer.
    // In this case we need to create the prototype from the dynamic factory.
    // We _must_ do this outside the lock because the dynamic factory will call
    // back into the generated factory for cross linking.
    result = dropped_defaults_factory_.GetPrototype(type);

    {
      absl::WriterMutexLock lock(&mutex_);
      // And update the main map to make the next lookup faster.
      // We don't need to recheck here. Even if someone raced us here the result
      // is the same, so we can just write it.
      type_map_[type].set(result);
    }
  }

  return result;
}

const Message* GeneratedMessageFactory::TryGetPrototype(
    const Descriptor* type) {
  absl::optional<const Message*> result;
  {
<<<<<<< HEAD
    ReaderMutexLock lock(&mutex_);
    const Message* result = FindPtrOrNull(type_map_, type);
    if (result != nullptr) return result;
=======
    absl::ReaderMutexLock lock(&mutex_);
    result = FindInTypeMap(type);
    if (result.has_value() && *result != nullptr) {
      return *result;
    }
>>>>>>> 626889fb
  }

  // If the type is not in the generated pool, then we can't possibly handle
  // it.
  if (type->file()->pool() != DescriptorPool::generated_pool()) return nullptr;

  // Apparently the file hasn't been registered yet.  Let's do that now.
  const internal::DescriptorTable* registration_data =
<<<<<<< HEAD
      FindPtrOrNull(file_map_, type->file()->name().c_str());
  if (registration_data == nullptr) {
    GOOGLE_LOG(DFATAL) << "File appears to be in generated pool but wasn't "
                   "registered: "
                << type->file()->name();
    return nullptr;
  }

  WriterMutexLock lock(&mutex_);

  // Check if another thread preempted us.
  const Message* result = FindPtrOrNull(type_map_, type);
  if (result == nullptr) {
    // Nope.  OK, register everything.
    internal::RegisterFileLevelMetadata(registration_data);
    // Should be here now.
    result = FindPtrOrNull(type_map_, type);
  }

  if (result == nullptr) {
    GOOGLE_LOG(DFATAL) << "Type appears to be in generated pool but wasn't "
                << "registered: " << type->full_name();
=======
      FindInFileMap(type->file()->name());
  if (registration_data == nullptr) {
    ABSL_DLOG(FATAL) << "File appears to be in generated pool but wasn't "
                        "registered: "
                     << type->file()->name();
    return nullptr;
  }

  {
    absl::WriterMutexLock lock(&mutex_);

    // Check if another thread preempted us.
    result = FindInTypeMap(type);
    if (!result.has_value()) {
      // Nope.  OK, register everything.
      internal::RegisterFileLevelMetadata(registration_data);
      // Should be here now.
      result = FindInTypeMap(type);
      ABSL_DCHECK(result.has_value());
    }
>>>>>>> 626889fb
  }

  return *result;
}

}  // namespace

const Message* MessageFactory::TryGetGeneratedPrototype(
    const Descriptor* type) {
  return GeneratedMessageFactory::singleton()->TryGetPrototype(type);
}

MessageFactory* MessageFactory::generated_factory() {
  return GeneratedMessageFactory::singleton();
}

void MessageFactory::InternalRegisterGeneratedFile(
    const google::protobuf::internal::DescriptorTable* table) {
  GeneratedMessageFactory::singleton()->RegisterFile(table);
}

void MessageFactory::InternalRegisterGeneratedMessage(
    const Descriptor* descriptor, const Message* prototype) {
  GeneratedMessageFactory::singleton()->RegisterType(descriptor, prototype);
}


namespace {
template <typename T>
T* GetSingleton() {
  static T singleton;
  return &singleton;
}
}  // namespace

const internal::RepeatedFieldAccessor* Reflection::RepeatedFieldAccessor(
    const FieldDescriptor* field) const {
  ABSL_CHECK(field->is_repeated());
  switch (field->cpp_type()) {
#define HANDLE_PRIMITIVE_TYPE(TYPE, type) \
  case FieldDescriptor::CPPTYPE_##TYPE:   \
    return GetSingleton<internal::RepeatedFieldPrimitiveAccessor<type> >();
    HANDLE_PRIMITIVE_TYPE(INT32, int32_t)
    HANDLE_PRIMITIVE_TYPE(UINT32, uint32_t)
    HANDLE_PRIMITIVE_TYPE(INT64, int64_t)
    HANDLE_PRIMITIVE_TYPE(UINT64, uint64_t)
    HANDLE_PRIMITIVE_TYPE(FLOAT, float)
    HANDLE_PRIMITIVE_TYPE(DOUBLE, double)
    HANDLE_PRIMITIVE_TYPE(BOOL, bool)
    HANDLE_PRIMITIVE_TYPE(ENUM, int32_t)
#undef HANDLE_PRIMITIVE_TYPE
    case FieldDescriptor::CPPTYPE_STRING:
      switch (field->cpp_string_type()) {
        case FieldDescriptor::CppStringType::kCord:
          ABSL_LOG(FATAL) << "Repeated cords are not supported.";
        case FieldDescriptor::CppStringType::kView:
        case FieldDescriptor::CppStringType::kString:
          return GetSingleton<internal::RepeatedPtrFieldStringAccessor>();
      }
      break;
    case FieldDescriptor::CPPTYPE_MESSAGE:
      if (field->is_map()) {
        return GetSingleton<internal::MapFieldAccessor>();
      } else {
        return GetSingleton<internal::RepeatedPtrFieldMessageAccessor>();
      }
  }
<<<<<<< HEAD
  GOOGLE_LOG(FATAL) << "Should not reach here.";
=======
  ABSL_LOG(FATAL) << "Should not reach here.";
>>>>>>> 626889fb
  return nullptr;
}

namespace internal {
template <>
#if defined(_MSC_VER) && (_MSC_VER >= 1800)
// Note: force noinline to workaround MSVC compiler bug with /Zc:inline, issue
// #240
PROTOBUF_NOINLINE
#endif
    Arena*
<<<<<<< HEAD
    GenericTypeHandler<Message>::GetOwningArena(Message* value) {
  return value->GetOwningArena();
}
=======
    GenericTypeHandler<Message>::GetArena(Message* value) {
  return value->GetArena();
}

template void InternalMetadata::DoClear<UnknownFieldSet>();
template void InternalMetadata::DoMergeFrom<UnknownFieldSet>(
    const UnknownFieldSet& other);
template void InternalMetadata::DoSwap<UnknownFieldSet>(UnknownFieldSet* other);
template void InternalMetadata::DeleteOutOfLineHelper<UnknownFieldSet>();
template UnknownFieldSet*
InternalMetadata::mutable_unknown_fields_slow<UnknownFieldSet>();
>>>>>>> 626889fb
}  // namespace internal


}  // namespace protobuf
}  // namespace google

<<<<<<< HEAD
#include <google/protobuf/port_undef.inc>
=======
#include "google/protobuf/port_undef.inc"
>>>>>>> 626889fb
<|MERGE_RESOLUTION|>--- conflicted
+++ resolved
@@ -9,38 +9,6 @@
 //  Based on original Protocol Buffers design by
 //  Sanjay Ghemawat, Jeff Dean, and others.
 
-<<<<<<< HEAD
-#include <google/protobuf/message.h>
-
-#include <iostream>
-#include <stack>
-#include <unordered_map>
-
-#include <google/protobuf/stubs/casts.h>
-#include <google/protobuf/stubs/logging.h>
-#include <google/protobuf/stubs/common.h>
-#include <google/protobuf/io/coded_stream.h>
-#include <google/protobuf/io/zero_copy_stream_impl.h>
-#include <google/protobuf/stubs/strutil.h>
-#include <google/protobuf/descriptor.h>
-#include <google/protobuf/descriptor.pb.h>
-#include <google/protobuf/generated_message_reflection.h>
-#include <google/protobuf/generated_message_util.h>
-#include <google/protobuf/map_field.h>
-#include <google/protobuf/map_field_inl.h>
-#include <google/protobuf/parse_context.h>
-#include <google/protobuf/reflection_internal.h>
-#include <google/protobuf/reflection_ops.h>
-#include <google/protobuf/unknown_field_set.h>
-#include <google/protobuf/wire_format.h>
-#include <google/protobuf/wire_format_lite.h>
-#include <google/protobuf/stubs/map_util.h>
-#include <google/protobuf/stubs/stl_util.h>
-#include <google/protobuf/stubs/hash.h>
-
-// Must be included last.
-#include <google/protobuf/port_def.inc>
-=======
 #include "google/protobuf/message.h"
 
 #include <atomic>
@@ -83,7 +51,6 @@
 
 // Must be included last.
 #include "google/protobuf/port_def.inc"
->>>>>>> 626889fb
 
 namespace google {
 namespace protobuf {
@@ -99,71 +66,20 @@
 using internal::ReflectionOps;
 using internal::WireFormat;
 
-<<<<<<< HEAD
-void Message::MergeFrom(const Message& from) {
-  auto* class_to = GetClassData();
-  auto* class_from = from.GetClassData();
-  auto* merge_to_from = class_to ? class_to->merge_to_from : nullptr;
-  if (class_to == nullptr || class_to != class_from) {
-    merge_to_from = [](Message* to, const Message& from) {
-      ReflectionOps::Merge(from, to);
-    };
-  }
-  merge_to_from(this, from);
-=======
 void Message::MergeImpl(MessageLite& to, const MessageLite& from) {
   ReflectionOps::Merge(DownCastMessage<Message>(from),
                        DownCastMessage<Message>(&to));
->>>>>>> 626889fb
 }
 
 void Message::ClearImpl() {
   ReflectionOps::Clear(DownCastMessage<Message>(this));
 }
 
-<<<<<<< HEAD
-void Message::CopyFrom(const Message& from) {
-  if (&from == this) return;
-
-  auto* class_to = GetClassData();
-  auto* class_from = from.GetClassData();
-  auto* copy_to_from = class_to ? class_to->copy_to_from : nullptr;
-
-  if (class_to == nullptr || class_to != class_from) {
-    const Descriptor* descriptor = GetDescriptor();
-    GOOGLE_CHECK_EQ(from.GetDescriptor(), descriptor)
-        << ": Tried to copy from a message with a different type. "
-           "to: "
-        << descriptor->full_name()
-        << ", "
-           "from: "
-        << from.GetDescriptor()->full_name();
-    copy_to_from = [](Message* to, const Message& from) {
-      ReflectionOps::Copy(from, to);
-    };
-  }
-  copy_to_from(this, from);
-}
-
-void Message::CopyWithSizeCheck(Message* to, const Message& from) {
-#ifndef NDEBUG
-  size_t from_size = from.ByteSizeLong();
-#endif
-  to->Clear();
-#ifndef NDEBUG
-  GOOGLE_CHECK_EQ(from_size, from.ByteSizeLong())
-      << "Source of CopyFrom changed when clearing target.  Either "
-         "source is a nested message in target (not allowed), or "
-         "another thread is modifying the source.";
-#endif
-  to->GetClassData()->merge_to_from(to, from);
-=======
 size_t Message::ByteSizeLongImpl(const MessageLite& msg) {
   auto& _this = DownCastMessage<Message>(msg);
   size_t size = WireFormat::ByteSize(_this);
   _this.AccessCachedSize().Set(internal::ToCachedSize(size));
   return size;
->>>>>>> 626889fb
 }
 
 uint8_t* Message::_InternalSerializeImpl(const MessageLite& msg,
@@ -236,16 +152,6 @@
   return ReflectionOps::DiscardUnknownFields(this);
 }
 
-<<<<<<< HEAD
-const char* Message::_InternalParse(const char* ptr,
-                                    internal::ParseContext* ctx) {
-  return WireFormat::_InternalParse(this, ptr, ctx);
-}
-
-uint8_t* Message::_InternalSerialize(uint8_t* target,
-                                     io::EpsCopyOutputStream* stream) const {
-  return WireFormat::_InternalSerialize(*this, target, stream);
-=======
 Metadata Message::GetMetadata() const {
   return GetMetadataImpl(GetClassData()->full());
 }
@@ -311,7 +217,6 @@
 const internal::TcParseTableBase* Message::GetTcParseTableImpl(
     const MessageLite& msg) {
   return DownCastMessage<Message>(msg).GetReflection()->GetTcParseTable();
->>>>>>> 626889fb
 }
 
 size_t Message::SpaceUsedLongImpl(const MessageLite& msg_lite) {
@@ -323,28 +228,6 @@
   return DownCastMessage<Message>(msg).DebugString();
 }
 
-<<<<<<< HEAD
-size_t Message::ComputeUnknownFieldsSize(
-    size_t total_size, internal::CachedSize* cached_size) const {
-  total_size += WireFormat::ComputeUnknownFieldsSize(
-      _internal_metadata_.unknown_fields<UnknownFieldSet>(
-          UnknownFieldSet::default_instance));
-  cached_size->Set(internal::ToCachedSize(total_size));
-  return total_size;
-}
-
-size_t Message::MaybeComputeUnknownFieldsSize(
-    size_t total_size, internal::CachedSize* cached_size) const {
-  if (PROTOBUF_PREDICT_FALSE(_internal_metadata_.have_unknown_fields())) {
-    return ComputeUnknownFieldsSize(total_size, cached_size);
-  }
-  cached_size->Set(internal::ToCachedSize(total_size));
-  return total_size;
-}
-
-size_t Message::SpaceUsedLong() const {
-  return GetReflection()->SpaceUsedLong(*this);
-=======
 PROTOBUF_CONSTINIT const internal::DescriptorMethods
     Message::kDescriptorMethods = {
         GetTypeNameImpl,     InitializationErrorStringImpl,
@@ -361,13 +244,8 @@
       (arena == nullptr) ? ::operator new(size) : arena->AllocateAligned(size);
   memcpy(split, default_split, size);
   return split;
->>>>>>> 626889fb
 }
 }  // namespace internal
-
-uint64_t Message::GetInvariantPerBuild(uint64_t salt) {
-  return salt;
-}
 
 // =============================================================================
 // MessageFactory
@@ -376,14 +254,6 @@
 
 namespace {
 
-<<<<<<< HEAD
-
-#define HASH_MAP std::unordered_map
-#define STR_HASH_FXN hash<::google::protobuf::StringPiece>
-
-
-=======
->>>>>>> 626889fb
 class GeneratedMessageFactory final : public MessageFactory {
  public:
   static GeneratedMessageFactory* singleton();
@@ -446,11 +316,6 @@
   };
 
   // Only written at static init time, so does not require locking.
-<<<<<<< HEAD
-  HASH_MAP<StringPiece, const google::protobuf::internal::DescriptorTable*,
-           STR_HASH_FXN>
-      file_map_;
-=======
   absl::flat_hash_set<const google::protobuf::internal::DescriptorTable*,
                       DescriptorByNameHash, DescriptorByNameEq>
       files_;
@@ -463,7 +328,6 @@
     explicit MessagePtr(const Message* msg) : value_(msg) {}
     const Message* get() const { return value_; }
     void set(const Message* msg) { value_ = msg; }
->>>>>>> 626889fb
 
    private:
     const Message* value_;
@@ -528,17 +392,11 @@
     const Descriptor* type) {
   absl::optional<const Message*> result;
   {
-<<<<<<< HEAD
-    ReaderMutexLock lock(&mutex_);
-    const Message* result = FindPtrOrNull(type_map_, type);
-    if (result != nullptr) return result;
-=======
     absl::ReaderMutexLock lock(&mutex_);
     result = FindInTypeMap(type);
     if (result.has_value() && *result != nullptr) {
       return *result;
     }
->>>>>>> 626889fb
   }
 
   // If the type is not in the generated pool, then we can't possibly handle
@@ -547,30 +405,6 @@
 
   // Apparently the file hasn't been registered yet.  Let's do that now.
   const internal::DescriptorTable* registration_data =
-<<<<<<< HEAD
-      FindPtrOrNull(file_map_, type->file()->name().c_str());
-  if (registration_data == nullptr) {
-    GOOGLE_LOG(DFATAL) << "File appears to be in generated pool but wasn't "
-                   "registered: "
-                << type->file()->name();
-    return nullptr;
-  }
-
-  WriterMutexLock lock(&mutex_);
-
-  // Check if another thread preempted us.
-  const Message* result = FindPtrOrNull(type_map_, type);
-  if (result == nullptr) {
-    // Nope.  OK, register everything.
-    internal::RegisterFileLevelMetadata(registration_data);
-    // Should be here now.
-    result = FindPtrOrNull(type_map_, type);
-  }
-
-  if (result == nullptr) {
-    GOOGLE_LOG(DFATAL) << "Type appears to be in generated pool but wasn't "
-                << "registered: " << type->full_name();
-=======
       FindInFileMap(type->file()->name());
   if (registration_data == nullptr) {
     ABSL_DLOG(FATAL) << "File appears to be in generated pool but wasn't "
@@ -591,7 +425,6 @@
       result = FindInTypeMap(type);
       ABSL_DCHECK(result.has_value());
     }
->>>>>>> 626889fb
   }
 
   return *result;
@@ -659,11 +492,7 @@
         return GetSingleton<internal::RepeatedPtrFieldMessageAccessor>();
       }
   }
-<<<<<<< HEAD
-  GOOGLE_LOG(FATAL) << "Should not reach here.";
-=======
   ABSL_LOG(FATAL) << "Should not reach here.";
->>>>>>> 626889fb
   return nullptr;
 }
 
@@ -675,11 +504,6 @@
 PROTOBUF_NOINLINE
 #endif
     Arena*
-<<<<<<< HEAD
-    GenericTypeHandler<Message>::GetOwningArena(Message* value) {
-  return value->GetOwningArena();
-}
-=======
     GenericTypeHandler<Message>::GetArena(Message* value) {
   return value->GetArena();
 }
@@ -691,15 +515,10 @@
 template void InternalMetadata::DeleteOutOfLineHelper<UnknownFieldSet>();
 template UnknownFieldSet*
 InternalMetadata::mutable_unknown_fields_slow<UnknownFieldSet>();
->>>>>>> 626889fb
 }  // namespace internal
 
 
 }  // namespace protobuf
 }  // namespace google
 
-<<<<<<< HEAD
-#include <google/protobuf/port_undef.inc>
-=======
-#include "google/protobuf/port_undef.inc"
->>>>>>> 626889fb
+#include "google/protobuf/port_undef.inc"