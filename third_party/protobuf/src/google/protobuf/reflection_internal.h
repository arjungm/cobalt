// Protocol Buffers - Google's data interchange format
// Copyright 2008 Google Inc.  All rights reserved.
//
// Use of this source code is governed by a BSD-style
// license that can be found in the LICENSE file or at
// https://developers.google.com/open-source/licenses/bsd

#ifndef GOOGLE_PROTOBUF_REFLECTION_INTERNAL_H__
#define GOOGLE_PROTOBUF_REFLECTION_INTERNAL_H__

#include <cstdint>
#include <string>

#include "absl/log/absl_check.h"
#include "absl/strings/cord.h"
#include "google/protobuf/map_field.h"
#include "google/protobuf/reflection.h"
#include "google/protobuf/repeated_field.h"
#include "google/protobuf/repeated_ptr_field.h"

namespace google {
namespace protobuf {
namespace internal {

// A base class for RepeatedFieldAccessor implementations that can support
// random-access efficiently. All iterator methods delegates the work to
// corresponding random-access methods.
class RandomAccessRepeatedFieldAccessor : public RepeatedFieldAccessor {
 public:
  Iterator* BeginIterator(const Field* /*data*/) const override {
    return PositionToIterator(0);
  }
  Iterator* EndIterator(const Field* data) const override {
    return PositionToIterator(this->Size(data));
  }
  Iterator* CopyIterator(const Field* /*data*/,
                         const Iterator* iterator) const override {
    return const_cast<Iterator*>(iterator);
  }
  Iterator* AdvanceIterator(const Field* /*data*/,
                            Iterator* iterator) const override {
    return PositionToIterator(IteratorToPosition(iterator) + 1);
  }
  bool EqualsIterator(const Field* /*data*/, const Iterator* a,
                      const Iterator* b) const override {
    return a == b;
  }
  void DeleteIterator(const Field* /*data*/,
                      Iterator* /*iterator*/) const override {}
  const Value* GetIteratorValue(const Field* data, const Iterator* iterator,
                                Value* scratch_space) const override {
    return Get(data, static_cast<int>(IteratorToPosition(iterator)),
               scratch_space);
  }

 protected:
  ~RandomAccessRepeatedFieldAccessor() = default;

 private:
  static intptr_t IteratorToPosition(const Iterator* iterator) {
    return reinterpret_cast<intptr_t>(iterator);
  }
  static Iterator* PositionToIterator(intptr_t position) {
    return reinterpret_cast<Iterator*>(position);
  }
};

// Base class for RepeatedFieldAccessor implementations that manipulates
// RepeatedField<T>.
template <typename T>
class RepeatedFieldWrapper : public RandomAccessRepeatedFieldAccessor {
 public:
  RepeatedFieldWrapper() = default;
  bool IsEmpty(const Field* data) const override {
    return GetRepeatedField(data)->empty();
  }
  int Size(const Field* data) const override {
    return GetRepeatedField(data)->size();
  }
  const Value* Get(const Field* data, int index,
                   Value* scratch_space) const override {
    return ConvertFromT(GetRepeatedField(data)->Get(index), scratch_space);
  }
  void Clear(Field* data) const override {
    MutableRepeatedField(data)->Clear();
  }
  void Set(Field* data, int index, const Value* value) const override {
    MutableRepeatedField(data)->Set(index, ConvertToT(value));
  }
  void Add(Field* data, const Value* value) const override {
    MutableRepeatedField(data)->Add(ConvertToT(value));
  }
  void RemoveLast(Field* data) const override {
    MutableRepeatedField(data)->RemoveLast();
  }
  void SwapElements(Field* data, int index1, int index2) const override {
    MutableRepeatedField(data)->SwapElements(index1, index2);
  }

 protected:
  // Type synonyms that subclasses can use.
  using Type = T;
  using RepeatedFieldType = RepeatedField<T>;

  ~RepeatedFieldWrapper() = default;

  virtual const RepeatedFieldType* GetRepeatedField(const Field* data) const {
    return reinterpret_cast<const RepeatedFieldType*>(data);
  }
  virtual RepeatedFieldType* MutableRepeatedField(Field* data) const {
    return reinterpret_cast<RepeatedFieldType*>(data);
  }

  // Convert an object received by this accessor to an object to be stored in
  // the underlying RepeatedField.
  virtual T ConvertToT(const Value* value) const = 0;

  // Convert an object stored in RepeatedPtrField to an object that will be
  // returned by this accessor. If the two objects have the same type (true for
  // string fields with ctype=STRING), a pointer to the source object can be
  // returned directly. Otherwise, data should be copied from value to
  // scratch_space and scratch_space should be returned.
  virtual const Value* ConvertFromT(const T& value,
                                    Value* scratch_space) const = 0;
};

// Base class for RepeatedFieldAccessor implementations that manipulates
// RepeatedPtrField<T>.
template <typename T>
class RepeatedPtrFieldWrapper : public RandomAccessRepeatedFieldAccessor {
 public:
  bool IsEmpty(const Field* data) const override {
    return GetRepeatedField(data)->empty();
  }
  int Size(const Field* data) const override {
    return GetRepeatedField(data)->size();
  }
  const Value* Get(const Field* data, int index,
                   Value* scratch_space) const override {
    return ConvertFromT(GetRepeatedField(data)->Get(index), scratch_space);
  }
  void Clear(Field* data) const override {
    MutableRepeatedField(data)->Clear();
  }
  void Set(Field* data, int index, const Value* value) const override {
    ConvertToT(value, MutableRepeatedField(data)->Mutable(index));
  }
  void Add(Field* data, const Value* value) const override {
    T* allocated = New(value);
    ConvertToT(value, allocated);
    MutableRepeatedField(data)->AddAllocated(allocated);
  }
  void RemoveLast(Field* data) const override {
    MutableRepeatedField(data)->RemoveLast();
  }
  void SwapElements(Field* data, int index1, int index2) const override {
    MutableRepeatedField(data)->SwapElements(index1, index2);
  }

 protected:
  // Typedefs that subclasses can use.
  using Type = T;
  using RepeatedFieldType = RepeatedPtrField<T>;

  ~RepeatedPtrFieldWrapper() = default;

  virtual const RepeatedFieldType* GetRepeatedField(const Field* data) const {
    return reinterpret_cast<const RepeatedFieldType*>(data);
  }
  virtual RepeatedFieldType* MutableRepeatedField(Field* data) const {
    return reinterpret_cast<RepeatedFieldType*>(data);
  }

  // Create a new T instance. For repeated message fields, T can be specified
  // as google::protobuf::Message so we can't use "new T()" directly. In that case, value
  // should be a message of the same type (it's ensured by the caller) and a
  // new message object will be created using it.
  virtual T* New(const Value* value) const = 0;

  // Convert an object received by this accessor to an object that will be
  // stored in the underlying RepeatedPtrField.
  virtual void ConvertToT(const Value* value, T* result) const = 0;

  // Convert an object stored in RepeatedPtrField to an object that will be
  // returned by this accessor. If the two objects have the same type (true for
  // string fields with ctype=STRING), a pointer to the source object can be
  // returned directly. Otherwise, data should be copied from value to
  // scratch_space and scratch_space should be returned.
  virtual const Value* ConvertFromT(const T& value,
                                    Value* scratch_space) const = 0;
};

<<<<<<< HEAD
// An implementation of RandomAccessRepeatedFieldAccessor that manipulates
// MapFieldBase.
class MapFieldAccessor final : public RandomAccessRepeatedFieldAccessor {
 public:
  MapFieldAccessor() {}
  virtual ~MapFieldAccessor() {}
  bool IsEmpty(const Field* data) const override {
    return GetRepeatedField(data)->empty();
  }
  int Size(const Field* data) const override {
    return GetRepeatedField(data)->size();
  }
  const Value* Get(const Field* data, int index,
                   Value* scratch_space) const override {
    return ConvertFromEntry(GetRepeatedField(data)->Get(index), scratch_space);
  }
  void Clear(Field* data) const override {
    MutableRepeatedField(data)->Clear();
  }
  void Set(Field* data, int index, const Value* value) const override {
    ConvertToEntry(value, MutableRepeatedField(data)->Mutable(index));
  }
  void Add(Field* data, const Value* value) const override {
    Message* allocated = New(value);
    ConvertToEntry(value, allocated);
    MutableRepeatedField(data)->AddAllocated(allocated);
  }
  void RemoveLast(Field* data) const override {
    MutableRepeatedField(data)->RemoveLast();
  }
  void SwapElements(Field* data, int index1, int index2) const override {
    MutableRepeatedField(data)->SwapElements(index1, index2);
  }
  void Swap(Field* data, const internal::RepeatedFieldAccessor* other_mutator,
            Field* other_data) const override {
    GOOGLE_CHECK(this == other_mutator);
    MutableRepeatedField(data)->Swap(MutableRepeatedField(other_data));
  }

 protected:
  typedef RepeatedPtrField<Message> RepeatedFieldType;
  static const RepeatedFieldType* GetRepeatedField(const Field* data) {
    return reinterpret_cast<const RepeatedFieldType*>(
        (&reinterpret_cast<const MapFieldBase*>(data)->GetRepeatedField()));
  }
  static RepeatedFieldType* MutableRepeatedField(Field* data) {
    return reinterpret_cast<RepeatedFieldType*>(
        reinterpret_cast<MapFieldBase*>(data)->MutableRepeatedField());
  }
  virtual Message* New(const Value* value) const {
    return static_cast<const Message*>(value)->New();
  }
  // Convert an object received by this accessor to an MapEntry message to be
  // stored in the underlying MapFieldBase.
  virtual void ConvertToEntry(const Value* value, Message* result) const {
    result->CopyFrom(*static_cast<const Message*>(value));
  }
  // Convert a MapEntry message stored in the underlying MapFieldBase to an
  // object that will be returned by this accessor.
  virtual const Value* ConvertFromEntry(const Message& value,
                                        Value* /*scratch_space*/) const {
    return static_cast<const Value*>(&value);
  }
};

=======
>>>>>>> 626889fb
// Default implementations of RepeatedFieldAccessor for primitive types.
template <typename T>
class RepeatedFieldPrimitiveAccessor final : public RepeatedFieldWrapper<T> {
  using Field = void;
  using Value = void;

  using RepeatedFieldWrapper<T>::MutableRepeatedField;

 public:
  RepeatedFieldPrimitiveAccessor() = default;
  void Swap(Field* data, const internal::RepeatedFieldAccessor* other_mutator,
            Field* other_data) const override {
    // Currently RepeatedFieldPrimitiveAccessor is the only implementation of
    // RepeatedFieldAccessor for primitive types. As we are using singletons
    // for these accessors, here "other_mutator" must be "this".
    ABSL_CHECK(this == other_mutator);
    MutableRepeatedField(data)->Swap(MutableRepeatedField(other_data));
  }

 protected:
  T ConvertToT(const Value* value) const override {
    return *static_cast<const T*>(value);
  }
  const Value* ConvertFromT(const T& value,
                            Value* /*scratch_space*/) const override {
    return static_cast<const Value*>(&value);
  }
};

// Default implementation of RepeatedFieldAccessor for string fields with
// ctype=STRING.
class RepeatedPtrFieldStringAccessor final
    : public RepeatedPtrFieldWrapper<std::string> {
  using Field = void;
  using Value = void;

  using RepeatedFieldAccessor::Add;

 public:
  RepeatedPtrFieldStringAccessor() = default;
  void Swap(Field* data, const internal::RepeatedFieldAccessor* other_mutator,
            Field* other_data) const override {
    if (this == other_mutator) {
      MutableRepeatedField(data)->Swap(MutableRepeatedField(other_data));
    } else {
      RepeatedPtrField<std::string> tmp;
      tmp.Swap(MutableRepeatedField(data));
      int other_size = other_mutator->Size(other_data);
      for (int i = 0; i < other_size; ++i) {
        Add<std::string>(data, other_mutator->Get<std::string>(other_data, i));
      }
      int size = Size(data);
      other_mutator->Clear(other_data);
      for (int i = 0; i < size; ++i) {
        other_mutator->Add<std::string>(other_data, tmp.Get(i));
      }
    }
  }

 protected:
  std::string* New(const Value*) const override { return new std::string(); }
  void ConvertToT(const Value* value, std::string* result) const override {
    *result = *static_cast<const std::string*>(value);
  }
  const Value* ConvertFromT(const std::string& value,
                            Value* /*scratch_space*/) const override {
    return static_cast<const Value*>(&value);
  }
};


class RepeatedPtrFieldMessageAccessor
    : public RepeatedPtrFieldWrapper<Message> {
  using Field = void;
  using Value = void;

 public:
  RepeatedPtrFieldMessageAccessor() = default;
  virtual ~RepeatedPtrFieldMessageAccessor() = default;

  void Swap(Field* data, const internal::RepeatedFieldAccessor* other_mutator,
            Field* other_data) const override {
    ABSL_CHECK_EQ(this, other_mutator);
    MutableRepeatedField(data)->Swap(MutableRepeatedField(other_data));
  }

 protected:
  Message* New(const Value* value) const override {
    return static_cast<const Message*>(value)->New();
  }
  void ConvertToT(const Value* value, Message* result) const override {
    result->CopyFrom(*static_cast<const Message*>(value));
  }
  const Value* ConvertFromT(const Message& value,
                            Value* /*scratch_space*/) const override {
    return static_cast<const Value*>(&value);
  }
};

// An (transitive) implementation of RandomAccessRepeatedFieldAccessor that
// manipulates MapFieldBase.
class MapFieldAccessor final : public RepeatedPtrFieldMessageAccessor {
  using Field = void;
  using Value = void;

 protected:
  const RepeatedFieldType* GetRepeatedField(const Field* data) const override {
    return reinterpret_cast<const RepeatedFieldType*>(
        &(reinterpret_cast<const MapFieldBase*>(data)->GetRepeatedField()));
  }
  RepeatedFieldType* MutableRepeatedField(Field* data) const override {
    return reinterpret_cast<RepeatedFieldType*>(
        reinterpret_cast<MapFieldBase*>(data)->MutableRepeatedField());
  }
};

}  // namespace internal
}  // namespace protobuf
}  // namespace google

#endif  // GOOGLE_PROTOBUF_REFLECTION_INTERNAL_H__<|MERGE_RESOLUTION|>--- conflicted
+++ resolved
@@ -190,74 +190,6 @@
                                     Value* scratch_space) const = 0;
 };
 
-<<<<<<< HEAD
-// An implementation of RandomAccessRepeatedFieldAccessor that manipulates
-// MapFieldBase.
-class MapFieldAccessor final : public RandomAccessRepeatedFieldAccessor {
- public:
-  MapFieldAccessor() {}
-  virtual ~MapFieldAccessor() {}
-  bool IsEmpty(const Field* data) const override {
-    return GetRepeatedField(data)->empty();
-  }
-  int Size(const Field* data) const override {
-    return GetRepeatedField(data)->size();
-  }
-  const Value* Get(const Field* data, int index,
-                   Value* scratch_space) const override {
-    return ConvertFromEntry(GetRepeatedField(data)->Get(index), scratch_space);
-  }
-  void Clear(Field* data) const override {
-    MutableRepeatedField(data)->Clear();
-  }
-  void Set(Field* data, int index, const Value* value) const override {
-    ConvertToEntry(value, MutableRepeatedField(data)->Mutable(index));
-  }
-  void Add(Field* data, const Value* value) const override {
-    Message* allocated = New(value);
-    ConvertToEntry(value, allocated);
-    MutableRepeatedField(data)->AddAllocated(allocated);
-  }
-  void RemoveLast(Field* data) const override {
-    MutableRepeatedField(data)->RemoveLast();
-  }
-  void SwapElements(Field* data, int index1, int index2) const override {
-    MutableRepeatedField(data)->SwapElements(index1, index2);
-  }
-  void Swap(Field* data, const internal::RepeatedFieldAccessor* other_mutator,
-            Field* other_data) const override {
-    GOOGLE_CHECK(this == other_mutator);
-    MutableRepeatedField(data)->Swap(MutableRepeatedField(other_data));
-  }
-
- protected:
-  typedef RepeatedPtrField<Message> RepeatedFieldType;
-  static const RepeatedFieldType* GetRepeatedField(const Field* data) {
-    return reinterpret_cast<const RepeatedFieldType*>(
-        (&reinterpret_cast<const MapFieldBase*>(data)->GetRepeatedField()));
-  }
-  static RepeatedFieldType* MutableRepeatedField(Field* data) {
-    return reinterpret_cast<RepeatedFieldType*>(
-        reinterpret_cast<MapFieldBase*>(data)->MutableRepeatedField());
-  }
-  virtual Message* New(const Value* value) const {
-    return static_cast<const Message*>(value)->New();
-  }
-  // Convert an object received by this accessor to an MapEntry message to be
-  // stored in the underlying MapFieldBase.
-  virtual void ConvertToEntry(const Value* value, Message* result) const {
-    result->CopyFrom(*static_cast<const Message*>(value));
-  }
-  // Convert a MapEntry message stored in the underlying MapFieldBase to an
-  // object that will be returned by this accessor.
-  virtual const Value* ConvertFromEntry(const Message& value,
-                                        Value* /*scratch_space*/) const {
-    return static_cast<const Value*>(&value);
-  }
-};
-
-=======
->>>>>>> 626889fb
 // Default implementations of RepeatedFieldAccessor for primitive types.
 template <typename T>
 class RepeatedFieldPrimitiveAccessor final : public RepeatedFieldWrapper<T> {
