// Protocol Buffers - Google's data interchange format
// Copyright 2008 Google Inc.  All rights reserved.
//
// Use of this source code is governed by a BSD-style
// license that can be found in the LICENSE file or at
// https://developers.google.com/open-source/licenses/bsd

syntax = "proto3";

option cc_enable_arenas = true;

import "google/protobuf/unittest.proto";

// We don't put this in a package within proto2 because we need to make sure
// that the generated code doesn't depend on being in the proto2 namespace.
// In map_test_util.h we do "using namespace unittest = proto2_unittest".
package proto2_unittest;

// Tests maps.
message TestMap {
  map<int32, int32> map_int32_int32 = 1;
  map<int64, int64> map_int64_int64 = 2;
  map<uint32, uint32> map_uint32_uint32 = 3;
  map<uint64, uint64> map_uint64_uint64 = 4;
  map<sint32, sint32> map_sint32_sint32 = 5;
  map<sint64, sint64> map_sint64_sint64 = 6;
  map<fixed32, fixed32> map_fixed32_fixed32 = 7;
  map<fixed64, fixed64> map_fixed64_fixed64 = 8;
  map<sfixed32, sfixed32> map_sfixed32_sfixed32 = 9;
  map<sfixed64, sfixed64> map_sfixed64_sfixed64 = 10;
  map<int32, float> map_int32_float = 11;
  map<int32, double> map_int32_double = 12;
  map<bool, bool> map_bool_bool = 13;
  map<string, string> map_string_string = 14;
  map<int32, bytes> map_int32_bytes = 15;
  map<int32, MapEnum> map_int32_enum = 16;
  map<int32, ForeignMessage> map_int32_foreign_message = 17;
  map<string, ForeignMessage> map_string_foreign_message = 18;
  map<int32, TestAllTypes> map_int32_all_types = 19;
<<<<<<< HEAD
=======
}

message TestMapWithMessages {
  map<int32, TestAllTypes> map_int32_all_types = 1;
  map<int64, TestAllTypes> map_int64_all_types = 2;
  map<uint32, TestAllTypes> map_uint32_all_types = 3;
  map<uint64, TestAllTypes> map_uint64_all_types = 4;
  map<sint32, TestAllTypes> map_sint32_all_types = 5;
  map<sint64, TestAllTypes> map_sint64_all_types = 6;
  map<fixed32, TestAllTypes> map_fixed32_all_types = 7;
  map<fixed64, TestAllTypes> map_fixed64_all_types = 8;
  map<sfixed32, TestAllTypes> map_sfixed32_all_types = 9;
  map<sfixed64, TestAllTypes> map_sfixed64_all_types = 10;
  map<bool, TestAllTypes> map_bool_all_types = 11;
  map<string, TestAllTypes> map_string_all_types = 12;
>>>>>>> 626889fb
}

message TestMapSubmessage {
  TestMap test_map = 1;
}

message TestMessageMap {
  map<int32, TestAllTypes> map_int32_message = 1;
}

// Two map fields share the same entry default instance.
message TestSameTypeMap {
  map<int32, int32> map1 = 1;
  map<int32, int32> map2 = 2;
}

enum MapEnum {
  MAP_ENUM_FOO = 0;
  MAP_ENUM_BAR = 1;
  MAP_ENUM_BAZ = 2;
}

// Test embedded message with required fields
message TestRequiredMessageMap {
  map<int32, TestRequired> map_field = 1;
}

message TestArenaMap {
  map<int32, int32> map_int32_int32 = 1;
  map<int64, int64> map_int64_int64 = 2;
  map<uint32, uint32> map_uint32_uint32 = 3;
  map<uint64, uint64> map_uint64_uint64 = 4;
  map<sint32, sint32> map_sint32_sint32 = 5;
  map<sint64, sint64> map_sint64_sint64 = 6;
  map<fixed32, fixed32> map_fixed32_fixed32 = 7;
  map<fixed64, fixed64> map_fixed64_fixed64 = 8;
  map<sfixed32, sfixed32> map_sfixed32_sfixed32 = 9;
  map<sfixed64, sfixed64> map_sfixed64_sfixed64 = 10;
  map<int32, float> map_int32_float = 11;
  map<int32, double> map_int32_double = 12;
  map<bool, bool> map_bool_bool = 13;
  map<string, string> map_string_string = 14;
  map<int32, bytes> map_int32_bytes = 15;
  map<int32, MapEnum> map_int32_enum = 16;
  map<int32, ForeignMessage> map_int32_foreign_message = 17;
}

// Previously, message containing enum called Type cannot be used as value of
// map field.
message MessageContainingEnumCalledType {
  enum Type { TYPE_FOO = 0; }
  map<string, MessageContainingEnumCalledType> type = 1;
}

// Previously, message cannot contain map field called "entry".
message MessageContainingMapCalledEntry {
  map<int32, int32> entry = 1;
}

message TestRecursiveMapMessage {
  map<string, TestRecursiveMapMessage> a = 1;
}

message TestI32StrMap {
  map<int32, string> m_32_str = 1;
}<|MERGE_RESOLUTION|>--- conflicted
+++ resolved
@@ -37,8 +37,6 @@
   map<int32, ForeignMessage> map_int32_foreign_message = 17;
   map<string, ForeignMessage> map_string_foreign_message = 18;
   map<int32, TestAllTypes> map_int32_all_types = 19;
-<<<<<<< HEAD
-=======
 }
 
 message TestMapWithMessages {
@@ -54,7 +52,6 @@
   map<sfixed64, TestAllTypes> map_sfixed64_all_types = 10;
   map<bool, TestAllTypes> map_bool_all_types = 11;
   map<string, TestAllTypes> map_string_all_types = 12;
->>>>>>> 626889fb
 }
 
 message TestMapSubmessage {
@@ -105,7 +102,9 @@
 // Previously, message containing enum called Type cannot be used as value of
 // map field.
 message MessageContainingEnumCalledType {
-  enum Type { TYPE_FOO = 0; }
+  enum Type {
+    TYPE_FOO = 0;
+  }
   map<string, MessageContainingEnumCalledType> type = 1;
 }
 
