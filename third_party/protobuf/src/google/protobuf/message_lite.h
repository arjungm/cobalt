--- conflicted
+++ resolved
@@ -15,7 +15,6 @@
 
 #ifndef GOOGLE_PROTOBUF_MESSAGE_LITE_H__
 #define GOOGLE_PROTOBUF_MESSAGE_LITE_H__
-
 
 #include <climits>
 #include <cstddef>
@@ -25,22 +24,6 @@
 #include <memory>
 #include <new>
 #include <string>
-<<<<<<< HEAD
-
-#include <google/protobuf/stubs/common.h>
-#include <google/protobuf/stubs/logging.h>
-#include <google/protobuf/io/coded_stream.h>
-#include <google/protobuf/arena.h>
-#include <google/protobuf/stubs/once.h>
-#include <google/protobuf/port.h>
-#include <google/protobuf/stubs/strutil.h>
-#include <google/protobuf/explicitly_constructed.h>
-#include <google/protobuf/metadata_lite.h>
-#include <google/protobuf/stubs/hash.h>  // TODO(b/211442718): cleanup
-
-// clang-format off
-#include <google/protobuf/port_def.inc>
-=======
 #include <type_traits>
 #include <utility>
 
@@ -61,7 +44,6 @@
 
 // clang-format off
 #include "google/protobuf/port_def.inc"
->>>>>>> 626889fb
 // clang-format on
 
 #ifdef SWIG
@@ -77,12 +59,9 @@
 class FastReflectionMessageMutator;
 class FastReflectionStringSetter;
 class Reflection;
-<<<<<<< HEAD
-=======
 class Descriptor;
 class AssignDescriptorsHelper;
 class MessageLite;
->>>>>>> 626889fb
 
 namespace io {
 
@@ -101,8 +80,6 @@
 
 namespace internal {
 
-<<<<<<< HEAD
-=======
 namespace v2 {
 class TableDriven;
 class TableDrivenMessage;
@@ -312,32 +289,22 @@
 template <typename T>
 using EnumTraits = decltype(EnumTraitsImpl::value<T>);
 
->>>>>>> 626889fb
 class SwapFieldHelper;
 
 // See parse_context.h for explanation
 class ParseContext;
 
-<<<<<<< HEAD
-=======
 struct DescriptorTable;
 class DescriptorPoolExtensionFinder;
->>>>>>> 626889fb
 class ExtensionSet;
 class LazyField;
 class RepeatedPtrFieldBase;
 class TcParser;
-<<<<<<< HEAD
-=======
 struct TcParseTableBase;
->>>>>>> 626889fb
 class WireFormatLite;
 class WeakFieldMap;
 class RustMapHelper;
 
-
-template <typename Type>
-class GenericTypeHandler;  // defined in repeated_field.h
 
 // We compute sizes as size_t but cache them as int.  This function converts a
 // computed size to a cached size.  Since we don't proceed with serialization
@@ -366,13 +333,6 @@
   return static_cast<int>(size);
 }
 
-<<<<<<< HEAD
-// Default empty string object. Don't use this directly. Instead, call
-// GetEmptyString() to get the reference. This empty string is aligned with a
-// minimum alignment of 8 bytes to match the requirement of ArenaStringPtr.
-PROTOBUF_EXPORT extern ExplicitlyConstructedArenaString
-    fixed_address_empty_string;
-=======
 
 PROTOBUF_EXPORT inline const std::string& GetEmptyStringAlreadyInited() {
   return fixed_address_empty_string.get();
@@ -487,16 +447,10 @@
 struct ClassDataLite {
   ClassData header;
   const char type_name[N];
->>>>>>> 626889fb
 
   constexpr const ClassData* base() const { return &header; }
 };
 
-<<<<<<< HEAD
-PROTOBUF_EXPORT constexpr const std::string& GetEmptyStringAlreadyInited() {
-  return fixed_address_empty_string.get();
-}
-=======
 // We use a secondary vtable for descriptor based methods. This way ClassData
 // does not grow with the number of descriptor methods. This avoids extra
 // costs in MessageLite.
@@ -507,7 +461,6 @@
   size_t (*space_used_long)(const MessageLite&);
   std::string (*debug_string)(const MessageLite&);
 };
->>>>>>> 626889fb
 
 struct PROTOBUF_EXPORT ClassDataFull : ClassData {
   constexpr ClassDataFull(ClassData base,
@@ -576,14 +529,9 @@
 // the internal library are allowed to create subclasses.
 class PROTOBUF_EXPORT MessageLite {
  public:
-<<<<<<< HEAD
-  constexpr MessageLite() {}
-  virtual ~MessageLite() = default;
-=======
   MessageLite(const MessageLite&) = delete;
   MessageLite& operator=(const MessageLite&) = delete;
   PROTOBUF_VIRTUAL ~MessageLite() = default;
->>>>>>> 626889fb
 
   // Basic Operations ------------------------------------------------
 
@@ -596,12 +544,6 @@
 
   // Construct a new instance on the arena. Ownership is passed to the caller
   // if arena is a nullptr.
-<<<<<<< HEAD
-  virtual MessageLite* New(Arena* arena) const = 0;
-
-  // Returns user-owned arena; nullptr if it's message owned.
-  Arena* GetArena() const { return _internal_metadata_.user_arena(); }
-=======
   MessageLite* New(Arena* arena) const;
 
   // Returns the arena, if any, that directly owns this message and its internal
@@ -610,7 +552,6 @@
   // swapping, moving and setting allocated, for deciding whether the ownership
   // of this message or its internal memory could be changed.
   Arena* GetArena() const { return _internal_metadata_.arena(); }
->>>>>>> 626889fb
 
   // Clear all fields of the message and set them to their default values.
   // Clear() assumes that any memory allocated to hold parts of the message
@@ -666,36 +607,6 @@
   // format.  A successful return does not indicate the entire input is
   // consumed, ensure you call ConsumedEntireMessage() to check that if
   // applicable.
-<<<<<<< HEAD
-  PROTOBUF_ATTRIBUTE_REINITIALIZES bool ParseFromCodedStream(
-      io::CodedInputStream* input);
-  // Like ParseFromCodedStream(), but accepts messages that are missing
-  // required fields.
-  PROTOBUF_ATTRIBUTE_REINITIALIZES bool ParsePartialFromCodedStream(
-      io::CodedInputStream* input);
-  // Read a protocol buffer from the given zero-copy input stream.  If
-  // successful, the entire input will be consumed.
-  PROTOBUF_ATTRIBUTE_REINITIALIZES bool ParseFromZeroCopyStream(
-      io::ZeroCopyInputStream* input);
-  // Like ParseFromZeroCopyStream(), but accepts messages that are missing
-  // required fields.
-  PROTOBUF_ATTRIBUTE_REINITIALIZES bool ParsePartialFromZeroCopyStream(
-      io::ZeroCopyInputStream* input);
-  // Parse a protocol buffer from a file descriptor.  If successful, the entire
-  // input will be consumed.
-  PROTOBUF_ATTRIBUTE_REINITIALIZES bool ParseFromFileDescriptor(
-      int file_descriptor);
-  // Like ParseFromFileDescriptor(), but accepts messages that are missing
-  // required fields.
-  PROTOBUF_ATTRIBUTE_REINITIALIZES bool ParsePartialFromFileDescriptor(
-      int file_descriptor);
-  // Parse a protocol buffer from a C++ istream.  If successful, the entire
-  // input will be consumed.
-  PROTOBUF_ATTRIBUTE_REINITIALIZES bool ParseFromIstream(std::istream* input);
-  // Like ParseFromIstream(), but accepts messages that are missing
-  // required fields.
-  PROTOBUF_ATTRIBUTE_REINITIALIZES bool ParsePartialFromIstream(
-=======
   ABSL_ATTRIBUTE_REINITIALIZES bool ParseFromCodedStream(
       io::CodedInputStream* input);
   // Like ParseFromCodedStream(), but accepts messages that are missing
@@ -724,7 +635,6 @@
   // Like ParseFromIstream(), but accepts messages that are missing
   // required fields.
   ABSL_ATTRIBUTE_REINITIALIZES bool ParsePartialFromIstream(
->>>>>>> 626889fb
       std::istream* input);
   // Read a protocol buffer from the given zero-copy input stream, expecting
   // the message to be exactly "size" bytes long.  If successful, exactly
@@ -734,31 +644,6 @@
   // Like ParseFromBoundedZeroCopyStream(), but accepts messages that are
   // missing required fields.
   bool MergeFromBoundedZeroCopyStream(io::ZeroCopyInputStream* input, int size);
-<<<<<<< HEAD
-  PROTOBUF_ATTRIBUTE_REINITIALIZES bool ParseFromBoundedZeroCopyStream(
-      io::ZeroCopyInputStream* input, int size);
-  // Like ParseFromBoundedZeroCopyStream(), but accepts messages that are
-  // missing required fields.
-  PROTOBUF_ATTRIBUTE_REINITIALIZES bool ParsePartialFromBoundedZeroCopyStream(
-      io::ZeroCopyInputStream* input, int size);
-  // Parses a protocol buffer contained in a string. Returns true on success.
-  // This function takes a string in the (non-human-readable) binary wire
-  // format, matching the encoding output by MessageLite::SerializeToString().
-  // If you'd like to convert a human-readable string into a protocol buffer
-  // object, see google::protobuf::TextFormat::ParseFromString().
-  PROTOBUF_ATTRIBUTE_REINITIALIZES bool ParseFromString(ConstStringParam data);
-  // Like ParseFromString(), but accepts messages that are missing
-  // required fields.
-  PROTOBUF_ATTRIBUTE_REINITIALIZES bool ParsePartialFromString(
-      ConstStringParam data);
-  // Parse a protocol buffer contained in an array of bytes.
-  PROTOBUF_ATTRIBUTE_REINITIALIZES bool ParseFromArray(const void* data,
-                                                       int size);
-  // Like ParseFromArray(), but accepts messages that are missing
-  // required fields.
-  PROTOBUF_ATTRIBUTE_REINITIALIZES bool ParsePartialFromArray(const void* data,
-                                                              int size);
-=======
   ABSL_ATTRIBUTE_REINITIALIZES bool ParseFromBoundedZeroCopyStream(
       io::ZeroCopyInputStream* input, int size);
   // Like ParseFromBoundedZeroCopyStream(), but accepts messages that are
@@ -785,7 +670,6 @@
   // required fields.
   ABSL_ATTRIBUTE_REINITIALIZES bool ParsePartialFromArray(const void* data,
                                                           int size);
->>>>>>> 626889fb
 
 
   // Reads a protocol buffer from the stream and merges it into this
@@ -809,12 +693,8 @@
   bool MergePartialFromCodedStream(io::CodedInputStream* input);
 
   // Merge a protocol buffer contained in a string.
-<<<<<<< HEAD
-  bool MergeFromString(ConstStringParam data);
-=======
   bool MergeFromString(absl::string_view data);
   bool MergeFromString(const absl::Cord& data);
->>>>>>> 626889fb
 
   // Like MergeFromString(), but accepts messages that are missing required
   // fields.
@@ -988,16 +868,6 @@
   int GetCachedSize() const;
 #endif
 
-<<<<<<< HEAD
-  virtual const char* _InternalParse(const char* /*ptr*/,
-                                     internal::ParseContext* /*ctx*/) {
-    return nullptr;
-  }
-
-  virtual void OnDemandRegisterArenaDtor(Arena* /*arena*/) {}
-
- protected:
-=======
   const char* _InternalParse(const char* ptr, internal::ParseContext* ctx);
 
   void OnDemandRegisterArenaDtor(Arena* arena);
@@ -1043,7 +913,6 @@
   using GetClearImpl = std::nullptr_t;
 #endif  // PROTOBUF_CUSTOM_VTABLE
 
->>>>>>> 626889fb
   template <typename T>
   PROTOBUF_ALWAYS_INLINE static T* CopyConstruct(Arena* arena, const T& from) {
     return static_cast<T*>(Arena::CopyConstruct<T>(arena, &from));
@@ -1112,22 +981,6 @@
         reinterpret_cast<const char*>(this) +
         GetClassData()->cached_size_offset);
   }
-
-  inline explicit MessageLite(Arena* arena, bool is_message_owned = false)
-      : _internal_metadata_(arena, is_message_owned) {}
-
-  // Returns the arena, if any, that directly owns this message and its internal
-  // memory (Arena::Own is different in that the arena doesn't directly own the
-  // internal memory). This method is used in proto's implementation for
-  // swapping, moving and setting allocated, for deciding whether the ownership
-  // of this message or its internal memory could be changed.
-  Arena* GetOwningArena() const { return _internal_metadata_.owning_arena(); }
-
-  // Returns the arena, used for allocating internal objects(e.g., child
-  // messages, etc), or owning incoming objects (e.g., set allocated).
-  Arena* GetArenaForAllocation() const { return _internal_metadata_.arena(); }
-
-  internal::InternalMetadata _internal_metadata_;
 
  public:
   enum ParseFlags {
@@ -1160,10 +1013,6 @@
 
   // Fast path when conditions match (ie. non-deterministic)
   //  uint8_t* _InternalSerialize(uint8_t* ptr) const;
-<<<<<<< HEAD
-  virtual uint8_t* _InternalSerialize(
-      uint8_t* ptr, io::EpsCopyOutputStream* stream) const = 0;
-=======
 #if defined(PROTOBUF_CUSTOM_VTABLE)
   uint8_t* _InternalSerialize(uint8_t* ptr,
                               io::EpsCopyOutputStream* stream) const {
@@ -1173,7 +1022,6 @@
   virtual uint8_t* _InternalSerialize(
       uint8_t* ptr, io::EpsCopyOutputStream* stream) const = 0;
 #endif  // PROTOBUF_CUSTOM_VTABLE
->>>>>>> 626889fb
 
   // Identical to IsInitialized() except that it logs an error message.
   bool IsInitializedWithErrors() const {
@@ -1182,13 +1030,6 @@
     return false;
   }
 
-<<<<<<< HEAD
- private:
-  friend class FastReflectionMessageMutator;
-  friend class FastReflectionStringSetter;
-  friend class Message;
-  friend class Reflection;
-=======
 #if defined(PROTOBUF_CUSTOM_VTABLE)
   void operator delete(MessageLite* msg, std::destroying_delete_t) {
     msg->DeleteInstance();
@@ -1204,20 +1045,10 @@
   friend class TypeId;
   friend class compiler::cpp::MessageTableTester;
   friend class internal::DescriptorPoolExtensionFinder;
->>>>>>> 626889fb
   friend class internal::ExtensionSet;
   friend class internal::LazyField;
   friend class internal::SwapFieldHelper;
   friend class internal::TcParser;
-<<<<<<< HEAD
-  friend class internal::WeakFieldMap;
-  friend class internal::WireFormatLite;
-
-  template <typename Type>
-  friend class Arena::InternalHelper;
-  template <typename Type>
-  friend class internal::GenericTypeHandler;
-=======
   friend struct internal::TcParseTableBase;
   friend class internal::UntypedMapBase;
   friend class internal::WeakFieldMap;
@@ -1232,15 +1063,11 @@
   friend class Arena::InternalHelper;
 
   friend auto internal::GetClassData(const MessageLite& msg);
->>>>>>> 626889fb
 
   void LogInitializationErrorMessage() const;
 
   bool MergeFromImpl(io::CodedInputStream* input, ParseFlags parse_flags);
 
-<<<<<<< HEAD
-  GOOGLE_DISALLOW_EVIL_CONSTRUCTORS(MessageLite);
-=======
   // Runs the destructor for this instance.
   void DestroyInstance();
   // Runs the destructor for this instance and deletes the memory via
@@ -1315,7 +1142,6 @@
   constexpr explicit TypeId(const internal::ClassData* data) : data_(data) {}
 
   const internal::ClassData* data_;
->>>>>>> 626889fb
 };
 
 namespace internal {
@@ -1323,26 +1149,6 @@
 inline auto GetClassData(const MessageLite& msg) { return msg.GetClassData(); }
 
 template <bool alias>
-<<<<<<< HEAD
-bool MergeFromImpl(StringPiece input, MessageLite* msg,
-                   MessageLite::ParseFlags parse_flags);
-extern template bool MergeFromImpl<false>(StringPiece input,
-                                          MessageLite* msg,
-                                          MessageLite::ParseFlags parse_flags);
-extern template bool MergeFromImpl<true>(StringPiece input,
-                                         MessageLite* msg,
-                                         MessageLite::ParseFlags parse_flags);
-
-template <bool alias>
-bool MergeFromImpl(io::ZeroCopyInputStream* input, MessageLite* msg,
-                   MessageLite::ParseFlags parse_flags);
-extern template bool MergeFromImpl<false>(io::ZeroCopyInputStream* input,
-                                          MessageLite* msg,
-                                          MessageLite::ParseFlags parse_flags);
-extern template bool MergeFromImpl<true>(io::ZeroCopyInputStream* input,
-                                         MessageLite* msg,
-                                         MessageLite::ParseFlags parse_flags);
-=======
 bool MergeFromImpl(absl::string_view input, MessageLite* msg,
                    const internal::TcParseTableBase* tc_table,
                    MessageLite::ParseFlags parse_flags);
@@ -1367,7 +1173,6 @@
     io::ZeroCopyInputStream* input, MessageLite* msg,
     const internal::TcParseTableBase* tc_table,
     MessageLite::ParseFlags parse_flags);
->>>>>>> 626889fb
 
 struct BoundedZCIS {
   io::ZeroCopyInputStream* zcis;
@@ -1376,13 +1181,6 @@
 
 template <bool alias>
 bool MergeFromImpl(BoundedZCIS input, MessageLite* msg,
-<<<<<<< HEAD
-                   MessageLite::ParseFlags parse_flags);
-extern template bool MergeFromImpl<false>(BoundedZCIS input, MessageLite* msg,
-                                          MessageLite::ParseFlags parse_flags);
-extern template bool MergeFromImpl<true>(BoundedZCIS input, MessageLite* msg,
-                                         MessageLite::ParseFlags parse_flags);
-=======
                    const internal::TcParseTableBase* tc_table,
                    MessageLite::ParseFlags parse_flags);
 extern template PROTOBUF_EXPORT_TEMPLATE_DECLARE bool MergeFromImpl<false>(
@@ -1393,21 +1191,15 @@
     BoundedZCIS input, MessageLite* msg,
     const internal::TcParseTableBase* tc_table,
     MessageLite::ParseFlags parse_flags);
->>>>>>> 626889fb
 
 template <typename T>
 struct SourceWrapper;
 
 template <bool alias, typename T>
 bool MergeFromImpl(const SourceWrapper<T>& input, MessageLite* msg,
-<<<<<<< HEAD
-                   MessageLite::ParseFlags parse_flags) {
-  return input.template MergeInto<alias>(msg, parse_flags);
-=======
                    const internal::TcParseTableBase* tc_table,
                    MessageLite::ParseFlags parse_flags) {
   return input.template MergeInto<alias>(msg, tc_table, parse_flags);
->>>>>>> 626889fb
 }
 
 }  // namespace internal
@@ -1416,13 +1208,9 @@
 bool MessageLite::ParseFrom(const T& input) {
   if (flags & kParse) Clear();
   constexpr bool alias = (flags & kMergeWithAliasing) != 0;
-<<<<<<< HEAD
-  return internal::MergeFromImpl<alias>(input, this, flags);
-=======
   const internal::TcParseTableBase* tc_table;
   PROTOBUF_ALWAYS_INLINE_CALL tc_table = GetTcParseTable();
   return internal::MergeFromImpl<alias>(input, this, tc_table, flags);
->>>>>>> 626889fb
 }
 
 // ===================================================================
@@ -1456,8 +1244,6 @@
 T* OnShutdownDelete(T* p) {
   OnShutdownRun([](const void* pp) { delete static_cast<const T*>(pp); }, p);
   return p;
-<<<<<<< HEAD
-=======
 }
 
 template <typename MessageLite>
@@ -1739,10 +1525,8 @@
   } else {
     return nullptr;
   }
->>>>>>> 626889fb
-}
-
-}  // namespace internal
+}
+
 }  // namespace protobuf
 }  // namespace google
 
