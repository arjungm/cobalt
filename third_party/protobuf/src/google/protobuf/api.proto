// Protocol Buffers - Google's data interchange format
// Copyright 2008 Google Inc.  All rights reserved.
// https://developers.google.com/protocol-buffers/
//
// Redistribution and use in source and binary forms, with or without
// modification, are permitted provided that the following conditions are
// met:
//
//     * Redistributions of source code must retain the above copyright
// notice, this list of conditions and the following disclaimer.
//     * Redistributions in binary form must reproduce the above
// copyright notice, this list of conditions and the following disclaimer
// in the documentation and/or other materials provided with the
// distribution.
//     * Neither the name of Google Inc. nor the names of its
// contributors may be used to endorse or promote products derived from
// this software without specific prior written permission.
//
// THIS SOFTWARE IS PROVIDED BY THE COPYRIGHT HOLDERS AND CONTRIBUTORS
// "AS IS" AND ANY EXPRESS OR IMPLIED WARRANTIES, INCLUDING, BUT NOT
// LIMITED TO, THE IMPLIED WARRANTIES OF MERCHANTABILITY AND FITNESS FOR
// A PARTICULAR PURPOSE ARE DISCLAIMED. IN NO EVENT SHALL THE COPYRIGHT
// OWNER OR CONTRIBUTORS BE LIABLE FOR ANY DIRECT, INDIRECT, INCIDENTAL,
// SPECIAL, EXEMPLARY, OR CONSEQUENTIAL DAMAGES (INCLUDING, BUT NOT
// LIMITED TO, PROCUREMENT OF SUBSTITUTE GOODS OR SERVICES; LOSS OF USE,
// DATA, OR PROFITS; OR BUSINESS INTERRUPTION) HOWEVER CAUSED AND ON ANY
// THEORY OF LIABILITY, WHETHER IN CONTRACT, STRICT LIABILITY, OR TORT
// (INCLUDING NEGLIGENCE OR OTHERWISE) ARISING IN ANY WAY OUT OF THE USE
// OF THIS SOFTWARE, EVEN IF ADVISED OF THE POSSIBILITY OF SUCH DAMAGE.

syntax = "proto3";

package google.protobuf;

import "google/protobuf/source_context.proto";
import "google/protobuf/type.proto";

option java_package = "com.google.protobuf";
option java_outer_classname = "ApiProto";
option java_multiple_files = true;
option objc_class_prefix = "GPB";
<<<<<<< HEAD
=======
option csharp_namespace = "Google.Protobuf.WellKnownTypes";
>>>>>>> 626889fb
option go_package = "google.golang.org/protobuf/types/known/apipb";

// Api is a light-weight descriptor for an API Interface.
//
// Interfaces are also described as "protocol buffer services" in some contexts,
// such as by the "service" keyword in a .proto file, but they are different
// from API Services, which represent a concrete implementation of an interface
// as opposed to simply a description of methods and bindings. They are also
// sometimes simply referred to as "APIs" in other contexts, such as the name of
// this message itself. See https://cloud.google.com/apis/design/glossary for
// detailed terminology.
message Api {
  // The fully qualified name of this interface, including package name
  // followed by the interface's simple name.
  string name = 1;

  // The methods of this interface, in unspecified order.
  repeated Method methods = 2;

  // Any metadata attached to the interface.
  repeated Option options = 3;

  // A version string for this interface. If specified, must have the form
  // `major-version.minor-version`, as in `1.10`. If the minor version is
  // omitted, it defaults to zero. If the entire version field is empty, the
  // major version is derived from the package name, as outlined below. If the
  // field is not empty, the version in the package name will be verified to be
  // consistent with what is provided here.
  //
  // The versioning schema uses [semantic
  // versioning](http://semver.org) where the major version number
  // indicates a breaking change and the minor version an additive,
  // non-breaking change. Both version numbers are signals to users
  // what to expect from different versions, and should be carefully
  // chosen based on the product plan.
  //
  // The major version is also reflected in the package name of the
  // interface, which must end in `v<major-version>`, as in
  // `google.feature.v1`. For major versions 0 and 1, the suffix can
  // be omitted. Zero major versions must only be used for
  // experimental, non-GA interfaces.
  //
  string version = 4;

  // Source context for the protocol buffer service represented by this
  // message.
  SourceContext source_context = 5;

  // Included interfaces. See [Mixin][].
  repeated Mixin mixins = 6;

  // The source syntax of the service.
  Syntax syntax = 7;
}

// Method represents a method of an API interface.
message Method {
  // The simple name of this method.
  string name = 1;

  // A URL of the input message type.
  string request_type_url = 2;

  // If true, the request is streamed.
  bool request_streaming = 3;

  // The URL of the output message type.
  string response_type_url = 4;

  // If true, the response is streamed.
  bool response_streaming = 5;

  // Any metadata attached to the method.
  repeated Option options = 6;

  // The source syntax of this method.
  Syntax syntax = 7;
}

// Declares an API Interface to be included in this interface. The including
// interface must redeclare all the methods from the included interface, but
// documentation and options are inherited as follows:
//
// - If after comment and whitespace stripping, the documentation
//   string of the redeclared method is empty, it will be inherited
//   from the original method.
//
// - Each annotation belonging to the service config (http,
//   visibility) which is not set in the redeclared method will be
//   inherited.
//
// - If an http annotation is inherited, the path pattern will be
//   modified as follows. Any version prefix will be replaced by the
//   version of the including interface plus the [root][] path if
//   specified.
//
// Example of a simple mixin:
//
//     package google.acl.v1;
//     service AccessControl {
//       // Get the underlying ACL object.
//       rpc GetAcl(GetAclRequest) returns (Acl) {
//         option (google.api.http).get = "/v1/{resource=**}:getAcl";
//       }
//     }
//
//     package google.storage.v2;
//     service Storage {
//       rpc GetAcl(GetAclRequest) returns (Acl);
//
//       // Get a data record.
//       rpc GetData(GetDataRequest) returns (Data) {
//         option (google.api.http).get = "/v2/{resource=**}";
//       }
//     }
//
// Example of a mixin configuration:
//
//     apis:
//     - name: google.storage.v2.Storage
//       mixins:
//       - name: google.acl.v1.AccessControl
//
// The mixin construct implies that all methods in `AccessControl` are
// also declared with same name and request/response types in
// `Storage`. A documentation generator or annotation processor will
// see the effective `Storage.GetAcl` method after inheriting
// documentation and annotations as follows:
//
//     service Storage {
//       // Get the underlying ACL object.
//       rpc GetAcl(GetAclRequest) returns (Acl) {
//         option (google.api.http).get = "/v2/{resource=**}:getAcl";
//       }
//       ...
//     }
//
// Note how the version in the path pattern changed from `v1` to `v2`.
//
// If the `root` field in the mixin is specified, it should be a
// relative path under which inherited HTTP paths are placed. Example:
//
//     apis:
//     - name: google.storage.v2.Storage
//       mixins:
//       - name: google.acl.v1.AccessControl
//         root: acls
//
// This implies the following inherited HTTP annotation:
//
//     service Storage {
//       // Get the underlying ACL object.
//       rpc GetAcl(GetAclRequest) returns (Acl) {
//         option (google.api.http).get = "/v2/acls/{resource=**}:getAcl";
//       }
//       ...
//     }
message Mixin {
  // The fully qualified name of the interface which is included.
  string name = 1;

  // If non-empty specifies a path under which inherited HTTP paths
  // are rooted.
  string root = 2;
}<|MERGE_RESOLUTION|>--- conflicted
+++ resolved
@@ -39,10 +39,7 @@
 option java_outer_classname = "ApiProto";
 option java_multiple_files = true;
 option objc_class_prefix = "GPB";
-<<<<<<< HEAD
-=======
 option csharp_namespace = "Google.Protobuf.WellKnownTypes";
->>>>>>> 626889fb
 option go_package = "google.golang.org/protobuf/types/known/apipb";
 
 // Api is a light-weight descriptor for an API Interface.
