--- conflicted
+++ resolved
@@ -32,10 +32,6 @@
 
 package google.protobuf;
 
-<<<<<<< HEAD
-option csharp_namespace = "Google.Protobuf.WellKnownTypes";
-=======
->>>>>>> 626889fb
 option go_package = "google.golang.org/protobuf/types/known/anypb";
 option java_package = "com.google.protobuf";
 option java_outer_classname = "AnyProto";
@@ -72,7 +68,7 @@
 //       foo = any.unpack(Foo.getDefaultInstance());
 //     }
 //
-// Example 3: Pack and unpack a message in Python.
+//  Example 3: Pack and unpack a message in Python.
 //
 //     foo = Foo(...)
 //     any = Any()
@@ -82,7 +78,7 @@
 //       any.Unpack(foo)
 //       ...
 //
-// Example 4: Pack and unpack a message in Go
+//  Example 4: Pack and unpack a message in Go
 //
 //      foo := &pb.Foo{...}
 //      any, err := anypb.New(foo)
@@ -102,7 +98,7 @@
 // name "y.z".
 //
 // JSON
-//
+// ====
 // The JSON representation of an `Any` value uses the regular
 // representation of the deserialized, embedded message, with an
 // additional field `@type` which contains the type URL. Example:
