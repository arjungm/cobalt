--- conflicted
+++ resolved
@@ -88,33 +88,13 @@
 #ifndef GOOGLE_PROTOBUF_MESSAGE_H__
 #define GOOGLE_PROTOBUF_MESSAGE_H__
 
-<<<<<<< HEAD
-
-#include <iosfwd>
-=======
 #include <cstddef>
 #include <cstdint>
 #include <memory>
->>>>>>> 626889fb
 #include <string>
 #include <type_traits>
 #include <vector>
 
-<<<<<<< HEAD
-#include <google/protobuf/stubs/casts.h>
-#include <google/protobuf/stubs/common.h>
-#include <google/protobuf/arena.h>
-#include <google/protobuf/port.h>
-#include <google/protobuf/descriptor.h>
-#include <google/protobuf/generated_message_reflection.h>
-#include <google/protobuf/generated_message_util.h>
-#include <google/protobuf/map.h>  // TODO(b/211442718): cleanup
-#include <google/protobuf/message_lite.h>
-
-
-// Must be included last.
-#include <google/protobuf/port_def.inc>
-=======
 #include "absl/base/attributes.h"
 #include "absl/base/call_once.h"
 #include "absl/base/macros.h"
@@ -136,7 +116,6 @@
 
 // Must be included last.
 #include "google/protobuf/port_def.inc"
->>>>>>> 626889fb
 
 #ifdef SWIG
 #error "You cannot SWIG proto headers"
@@ -167,10 +146,6 @@
 template <bool is_oneof>
 struct DynamicFieldInfoHelper;
 class MapFieldBase;
-<<<<<<< HEAD
-class SwapFieldHelper;
-class CachedSize;
-=======
 class MessageUtil;
 class ReflectionVisit;
 class SwapFieldHelper;
@@ -188,7 +163,6 @@
 namespace v2 {
 class V2TableGenTester;
 }  // namespace v2
->>>>>>> 626889fb
 }  // namespace internal
 class UnknownFieldSet;  // unknown_field_set.h
 namespace io {
@@ -219,9 +193,6 @@
 namespace util {
 class MessageDifferencer;
 }
-namespace util {
-class MessageDifferencer;
-}
 
 
 namespace internal {
@@ -246,20 +217,12 @@
 
 namespace internal {
 template <class To>
-<<<<<<< HEAD
-inline To* GetPointerAtOffset(Message* message, uint32_t offset) {
-=======
 inline To* GetPointerAtOffset(void* message, uint32_t offset) {
->>>>>>> 626889fb
   return reinterpret_cast<To*>(reinterpret_cast<char*>(message) + offset);
 }
 
 template <class To>
-<<<<<<< HEAD
-const To* GetConstPointerAtOffset(const Message* message, uint32_t offset) {
-=======
 const To* GetConstPointerAtOffset(const void* message, uint32_t offset) {
->>>>>>> 626889fb
   return reinterpret_cast<const To*>(reinterpret_cast<const char*>(message) +
                                      offset);
 }
@@ -270,14 +233,11 @@
 }
 
 bool CreateUnknownEnumValues(const FieldDescriptor* field);
-<<<<<<< HEAD
-=======
 
 // Returns true if "message" is a descendant of "root".
 PROTOBUF_EXPORT bool IsDescendant(Message& root, const Message& message);
 
 inline void MaybePoisonAfterClear(Message* root);
->>>>>>> 626889fb
 }  // namespace internal
 
 // Abstract interface for protocol messages.
@@ -295,12 +255,8 @@
 // the internal library are allowed to create subclasses.
 class PROTOBUF_EXPORT Message : public MessageLite {
  public:
-<<<<<<< HEAD
-  constexpr Message() {}
-=======
   Message(const Message&) = delete;
   Message& operator=(const Message&) = delete;
->>>>>>> 626889fb
 
   // Basic Operations ------------------------------------------------
 
@@ -311,13 +267,9 @@
 
   // Construct a new instance on the arena. Ownership is passed to the caller
   // if arena is a nullptr.
-<<<<<<< HEAD
-  Message* New(Arena* arena) const override = 0;
-=======
   Message* New(Arena* arena) const {
     return static_cast<Message*>(MessageLite::New(arena));
   }
->>>>>>> 626889fb
 
   // Make this message into a copy of the given message.  The given message
   // must have the same descriptor, but need not necessarily be the same class.
@@ -402,21 +354,6 @@
   // reflection-based default implementations.
 #if !defined(PROTOBUF_CUSTOM_VTABLE)
   void Clear() override;
-<<<<<<< HEAD
-
-  // Returns whether all required fields have been set. Note that required
-  // fields no longer exist starting in proto3.
-  bool IsInitialized() const override;
-
-  void CheckTypeAndMergeFrom(const MessageLite& other) override;
-  // Reflective parser
-  const char* _InternalParse(const char* ptr,
-                             internal::ParseContext* ctx) override;
-  size_t ByteSizeLong() const override;
-  uint8_t* _InternalSerialize(uint8_t* target,
-                              io::EpsCopyOutputStream* stream) const override;
-=======
->>>>>>> 626889fb
 
   size_t ByteSizeLong() const override;
   uint8_t* _InternalSerialize(uint8_t* target,
@@ -438,42 +375,6 @@
   const Reflection* GetReflection() const { return GetMetadata().reflection; }
 
  protected:
-<<<<<<< HEAD
-  // Get a struct containing the metadata for the Message, which is used in turn
-  // to implement GetDescriptor() and GetReflection() above.
-  virtual Metadata GetMetadata() const = 0;
-
-  struct ClassData {
-    // Note: The order of arguments (to, then from) is chosen so that the ABI
-    // of this function is the same as the CopyFrom method.  That is, the
-    // hidden "this" parameter comes first.
-    void (*copy_to_from)(Message* to, const Message& from_msg);
-    void (*merge_to_from)(Message* to, const Message& from_msg);
-  };
-  // GetClassData() returns a pointer to a ClassData struct which
-  // exists in global memory and is unique to each subclass.  This uniqueness
-  // property is used in order to quickly determine whether two messages are
-  // of the same type.
-  // TODO(jorg): change to pure virtual
-  virtual const ClassData* GetClassData() const { return nullptr; }
-
-  // CopyWithSizeCheck calls Clear() and then MergeFrom(), and in debug
-  // builds, checks that calling Clear() on the destination message doesn't
-  // alter the size of the source.  It assumes the messages are known to be
-  // of the same type, and thus uses GetClassData().
-  static void CopyWithSizeCheck(Message* to, const Message& from);
-
-  inline explicit Message(Arena* arena, bool is_message_owned = false)
-      : MessageLite(arena, is_message_owned) {}
-  size_t ComputeUnknownFieldsSize(size_t total_size,
-                                  internal::CachedSize* cached_size) const;
-  size_t MaybeComputeUnknownFieldsSize(size_t total_size,
-                                       internal::CachedSize* cached_size) const;
-
-
- protected:
-  static uint64_t GetInvariantPerBuild(uint64_t salt);
-=======
 #if !defined(PROTOBUF_CUSTOM_VTABLE)
   constexpr Message() {}
 #endif  // PROTOBUF_CUSTOM_VTABLE
@@ -507,7 +408,6 @@
   static size_t SpaceUsedLongImpl(const MessageLite& msg_lite);
 
   static const internal::DescriptorMethods kDescriptorMethods;
->>>>>>> 626889fb
 
 };
 
@@ -621,13 +521,8 @@
   void RemoveLast(Message* message, const FieldDescriptor* field) const;
   // Removes the last element of a repeated message field, and returns the
   // pointer to the caller.  Caller takes ownership of the returned pointer.
-<<<<<<< HEAD
-  PROTOBUF_NODISCARD Message* ReleaseLast(Message* message,
-                                          const FieldDescriptor* field) const;
-=======
   [[nodiscard]] Message* ReleaseLast(Message* message,
                                      const FieldDescriptor* field) const;
->>>>>>> 626889fb
 
   // Similar to ReleaseLast() without internal safety and ownershp checks. This
   // method should only be used when the objects are on the same arena or paired
@@ -777,14 +672,11 @@
                bool value) const;
   void SetString(Message* message, const FieldDescriptor* field,
                  std::string value) const;
-<<<<<<< HEAD
-=======
   // Set a string field to a Cord value.  If the underlying field is
   // represented using a Cord already, this involves no copies  (just
   // reference counting).  Otherwise, a copy must be made.
   void SetString(Message* message, const FieldDescriptor* field,
                  const absl::Cord& value) const;
->>>>>>> 626889fb
   void SetEnum(Message* message, const FieldDescriptor* field,
                const EnumValueDescriptor* value) const;
   // Set an enum field's value with an integer rather than EnumValueDescriptor.
@@ -830,11 +722,7 @@
   // If the field existed (HasField() is true), then the returned pointer will
   // be the same as the pointer returned by MutableMessage().
   // This function has the same effect as ClearField().
-<<<<<<< HEAD
-  PROTOBUF_NODISCARD Message* ReleaseMessage(
-=======
   [[nodiscard]] Message* ReleaseMessage(
->>>>>>> 626889fb
       Message* message, const FieldDescriptor* field,
       MessageFactory* factory = nullptr) const;
 
@@ -1027,15 +915,9 @@
   //
   // for T = Cord and all protobuf scalar types except enums.
   template <typename T>
-<<<<<<< HEAD
-  PROTOBUF_DEPRECATED_MSG("Please use GetRepeatedFieldRef() instead")
-  const RepeatedField<T>& GetRepeatedField(const Message& msg,
-                                           const FieldDescriptor* d) const {
-=======
   [[deprecated(
       "Please use GetRepeatedFieldRef() instead")]] const RepeatedField<T>&
   GetRepeatedField(const Message& msg, const FieldDescriptor* d) const {
->>>>>>> 626889fb
     return GetRepeatedFieldInternal<T>(msg, d);
   }
 
@@ -1043,15 +925,9 @@
   //
   // for T = Cord and all protobuf scalar types except enums.
   template <typename T>
-<<<<<<< HEAD
-  PROTOBUF_DEPRECATED_MSG("Please use GetMutableRepeatedFieldRef() instead")
-  RepeatedField<T>* MutableRepeatedField(Message* msg,
-                                         const FieldDescriptor* d) const {
-=======
   [[deprecated(
       "Please use GetMutableRepeatedFieldRef() instead")]] RepeatedField<T>*
   MutableRepeatedField(Message* msg, const FieldDescriptor* d) const {
->>>>>>> 626889fb
     return MutableRepeatedFieldInternal<T>(msg, d);
   }
 
@@ -1060,15 +936,9 @@
   // for T = std::string, google::protobuf::internal::StringPieceField
   //         google::protobuf::Message & descendants.
   template <typename T>
-<<<<<<< HEAD
-  PROTOBUF_DEPRECATED_MSG("Please use GetRepeatedFieldRef() instead")
-  const RepeatedPtrField<T>& GetRepeatedPtrField(
-      const Message& msg, const FieldDescriptor* d) const {
-=======
   [[deprecated(
       "Please use GetRepeatedFieldRef() instead")]] const RepeatedPtrField<T>&
   GetRepeatedPtrField(const Message& msg, const FieldDescriptor* d) const {
->>>>>>> 626889fb
     return GetRepeatedPtrFieldInternal<T>(msg, d);
   }
 
@@ -1077,15 +947,9 @@
   // for T = std::string, google::protobuf::internal::StringPieceField
   //         google::protobuf::Message & descendants.
   template <typename T>
-<<<<<<< HEAD
-  PROTOBUF_DEPRECATED_MSG("Please use GetMutableRepeatedFieldRef() instead")
-  RepeatedPtrField<T>* MutableRepeatedPtrField(Message* msg,
-                                               const FieldDescriptor* d) const {
-=======
   [[deprecated(
       "Please use GetMutableRepeatedFieldRef() instead")]] RepeatedPtrField<T>*
   MutableRepeatedPtrField(Message* msg, const FieldDescriptor* d) const {
->>>>>>> 626889fb
     return MutableRepeatedPtrFieldInternal<T>(msg, d);
   }
 
@@ -1093,12 +957,7 @@
 
   // Try to find an extension of this message type by fully-qualified field
   // name.  Returns nullptr if no extension is known for this name or number.
-<<<<<<< HEAD
-  const FieldDescriptor* FindKnownExtensionByName(
-      const std::string& name) const;
-=======
   const FieldDescriptor* FindKnownExtensionByName(absl::string_view name) const;
->>>>>>> 626889fb
 
   // Try to find an extension of this message type by field number.
   // Returns nullptr if no extension is known for this name or number.
@@ -1128,8 +987,6 @@
   template <typename T>
   RepeatedPtrField<T>* MutableRepeatedPtrFieldInternal(
       Message* message, const FieldDescriptor* field) const;
-<<<<<<< HEAD
-=======
 
   // REQUIRES: If the field is Cord, then `scratch != nullptr`.
   absl::string_view GetStringViewImpl(const Message& message,
@@ -1140,7 +997,6 @@
                                               int index,
                                               ScratchSpace* scratch) const;
 
->>>>>>> 626889fb
   // Obtain a pointer to a Repeated Field Structure and do some type checking:
   //   on field->cpp_type(),
   //   on field->field_option().ctype() (if ctype >= 0)
@@ -1181,25 +1037,6 @@
   const internal::RepeatedFieldAccessor* RepeatedFieldAccessor(
       const FieldDescriptor* field) const;
 
-<<<<<<< HEAD
-  // Lists all fields of the message which are currently set, except for unknown
-  // fields and stripped fields. See ListFields for details.
-  void ListFieldsOmitStripped(
-      const Message& message,
-      std::vector<const FieldDescriptor*>* output) const;
-
-  bool IsMessageStripped(const Descriptor* descriptor) const {
-    return schema_.IsMessageStripped(descriptor);
-  }
-
-  friend class TextFormat;
-
-  void ListFieldsMayFailOnStripped(
-      const Message& message, bool should_fail,
-      std::vector<const FieldDescriptor*>* output) const;
-
-=======
->>>>>>> 626889fb
   // Returns true if the message field is backed by a LazyField.
   //
   // A message field may be backed by a LazyField without the user annotation
@@ -1220,10 +1057,6 @@
 
   bool IsLazilyVerifiedLazyField(const FieldDescriptor* field) const;
   bool IsEagerlyVerifiedLazyField(const FieldDescriptor* field) const;
-<<<<<<< HEAD
-
-  friend class FastReflectionMessageMutator;
-=======
   internal::field_layout::TransformValidation GetLazyStyle(
       const FieldDescriptor* field) const;
 
@@ -1241,7 +1074,6 @@
   friend class internal::ReflectionVisit;
   friend bool internal::IsDescendant(Message& root, const Message& message);
   friend void internal::MaybePoisonAfterClear(Message* root);
->>>>>>> 626889fb
 
   const Descriptor* const descriptor_;
   const internal::ReflectionSchema schema_;
@@ -1299,12 +1131,9 @@
   friend class internal::WireFormat;
   friend class internal::ReflectionOps;
   friend class internal::SwapFieldHelper;
-<<<<<<< HEAD
-=======
   template <bool is_oneof>
   friend struct internal::DynamicFieldInfoHelper;
   friend struct internal::FuzzPeer;
->>>>>>> 626889fb
   // Needed for implementing text format for map.
   friend class internal::MapFieldPrinterHelper;
 
@@ -1402,15 +1231,6 @@
 
   template <typename Type>
   const Type& DefaultRaw(const FieldDescriptor* field) const;
-<<<<<<< HEAD
-
-  const Message* GetDefaultMessageInstance(const FieldDescriptor* field) const;
-
-  inline const uint32_t* GetHasBits(const Message& message) const;
-  inline uint32_t* MutableHasBits(Message* message) const;
-  inline uint32_t GetOneofCase(const Message& message,
-                               const OneofDescriptor* oneof_descriptor) const;
-=======
 
   const Message* GetDefaultMessageInstance(const FieldDescriptor* field) const;
 
@@ -1418,7 +1238,6 @@
   inline uint32_t* MutableHasBits(Message* message) const;
   uint32_t GetOneofCase(const Message& message,
                         const OneofDescriptor* oneof_descriptor) const;
->>>>>>> 626889fb
   inline uint32_t* MutableOneofCase(
       Message* message, const OneofDescriptor* oneof_descriptor) const;
   inline bool HasExtensionSet(const Message& /* message */) const {
@@ -1428,11 +1247,6 @@
   internal::ExtensionSet* MutableExtensionSet(Message* message) const;
 
   const internal::InternalMetadata& GetInternalMetadata(
-<<<<<<< HEAD
-      const Message& message) const;
-
-  internal::InternalMetadata* MutableInternalMetadata(Message* message) const;
-=======
       const Message& message) const {
     return message._internal_metadata_;
   }
@@ -1440,7 +1254,6 @@
   internal::InternalMetadata* MutableInternalMetadata(Message* message) const {
     return &message->_internal_metadata_;
   }
->>>>>>> 626889fb
 
   inline bool IsInlined(const FieldDescriptor* field) const {
     return schema_.IsFieldInlined(field);
@@ -1501,20 +1314,6 @@
       Message* message1, Message* message2,
       const std::vector<const FieldDescriptor*>& fields) const;
 
-  inline const uint32_t* GetInlinedStringDonatedArray(
-      const Message& message) const;
-  inline uint32_t* MutableInlinedStringDonatedArray(Message* message) const;
-  inline bool IsInlinedStringDonated(const Message& message,
-                                     const FieldDescriptor* field) const;
-  inline void SwapInlinedStringDonated(Message* lhs, Message* rhs,
-                                       const FieldDescriptor* field) const;
-
-  // Shallow-swap fields listed in fields vector of two messages. It is the
-  // caller's responsibility to make sure shallow swap is safe.
-  void UnsafeShallowSwapFields(
-      Message* message1, Message* message2,
-      const std::vector<const FieldDescriptor*>& fields) const;
-
   // This function only swaps the field. Should swap corresponding has_bit
   // before or after using this function.
   void SwapField(Message* message1, Message* message2,
@@ -1528,13 +1327,10 @@
   void SwapFieldsImpl(Message* message1, Message* message2,
                       const std::vector<const FieldDescriptor*>& fields) const;
 
-<<<<<<< HEAD
-=======
   template <bool unsafe_shallow_swap, typename FromType, typename ToType>
   void InternalMoveOneofField(const FieldDescriptor* field, FromType* from,
                               ToType* to) const;
 
->>>>>>> 626889fb
   template <bool unsafe_shallow_swap>
   void SwapOneofField(Message* lhs, Message* rhs,
                       const OneofDescriptor* oneof_descriptor) const;
@@ -1589,12 +1385,6 @@
   void AddEnumValueInternal(Message* message, const FieldDescriptor* field,
                             int value) const;
 
-<<<<<<< HEAD
-  friend inline  // inline so nobody can call this function.
-      void
-      RegisterAllTypesInternal(const Metadata* file_level_metadata, int size);
-=======
->>>>>>> 626889fb
   friend inline const char* ParseLenDelim(int field_number,
                                           const FieldDescriptor* field,
                                           Message* msg,
@@ -1606,14 +1396,11 @@
                                              const Reflection* reflection,
                                              const char* ptr,
                                              internal::ParseContext* ctx);
-<<<<<<< HEAD
-=======
 };
 
 extern template void Reflection::SwapFieldsImpl<true>(
     Message* message1, Message* message2,
     const std::vector<const FieldDescriptor*>& fields) const;
->>>>>>> 626889fb
 
 extern template void Reflection::SwapFieldsImpl<false>(
     Message* message1, Message* message2,
@@ -1710,42 +1497,6 @@
 
 #undef DECLARE_GET_REPEATED_FIELD
 
-<<<<<<< HEAD
-// Tries to downcast this message to a generated message type.  Returns nullptr
-// if this class is not an instance of T.  This works even if RTTI is disabled.
-//
-// This also has the effect of creating a strong reference to T that will
-// prevent the linker from stripping it out at link time.  This can be important
-// if you are using a DynamicMessageFactory that delegates to the generated
-// factory.
-template <typename T>
-const T* DynamicCastToGenerated(const Message* from) {
-  // Compile-time assert that T is a generated type that has a
-  // default_instance() accessor, but avoid actually calling it.
-  const T& (*get_default_instance)() = &T::default_instance;
-  (void)get_default_instance;
-
-  // Compile-time assert that T is a subclass of google::protobuf::Message.
-  const Message* unused = static_cast<T*>(nullptr);
-  (void)unused;
-
-#if PROTOBUF_RTTI
-  return dynamic_cast<const T*>(from);
-#else
-  bool ok = from != nullptr &&
-            T::default_instance().GetReflection() == from->GetReflection();
-  return ok ? down_cast<const T*>(from) : nullptr;
-#endif
-}
-
-template <typename T>
-T* DynamicCastToGenerated(Message* from) {
-  const Message* message_const = from;
-  return const_cast<T*>(DynamicCastToGenerated<T>(message_const));
-}
-
-=======
->>>>>>> 626889fb
 // Call this function to ensure that this message's reflection is linked into
 // the binary:
 //
@@ -1768,9 +1519,6 @@
 // of loops (on x86-64 it compiles into two "mov" instructions).
 template <typename T>
 void LinkMessageReflection() {
-<<<<<<< HEAD
-  internal::StrongReference(T::default_instance);
-=======
   internal::StrongReferenceToType<T>();
 }
 
@@ -1787,7 +1535,6 @@
   ABSL_DCHECK(DynamicCastMessage<Message>(from) == from)
       << "Cannot downcast " << from->GetTypeName() << " to Message";
   return static_cast<const Message*>(from);
->>>>>>> 626889fb
 }
 
 // =============================================================================
@@ -1851,32 +1598,12 @@
   return *reinterpret_cast<const Type*>(schema_.GetFieldDefault(field));
 }
 
-<<<<<<< HEAD
-uint32_t Reflection::GetOneofCase(
-    const Message& message, const OneofDescriptor* oneof_descriptor) const {
-  GOOGLE_DCHECK(!oneof_descriptor->is_synthetic());
-  return internal::GetConstRefAtOffset<uint32_t>(
-      message, schema_.GetOneofCaseOffset(oneof_descriptor));
-}
-
-=======
->>>>>>> 626889fb
 bool Reflection::HasOneofField(const Message& message,
                                const FieldDescriptor* field) const {
   return (GetOneofCase(message, field->containing_oneof()) ==
           static_cast<uint32_t>(field->number()));
 }
 
-<<<<<<< HEAD
-template <typename Type>
-const Type& Reflection::GetRaw(const Message& message,
-                               const FieldDescriptor* field) const {
-  GOOGLE_DCHECK(!schema_.InRealOneof(field) || HasOneofField(message, field))
-      << "Field = " << field->full_name();
-  return internal::GetConstRefAtOffset<Type>(message,
-                                             schema_.GetFieldOffset(field));
-}
-=======
 const void* Reflection::GetSplitField(const Message* message) const {
   ABSL_DCHECK(schema_.IsSplit());
   return *internal::GetConstPointerAtOffset<void*>(message,
@@ -2109,7 +1836,6 @@
 }
 
 
->>>>>>> 626889fb
 }  // namespace protobuf
 }  // namespace google
 
