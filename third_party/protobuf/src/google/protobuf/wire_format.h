// Protocol Buffers - Google's data interchange format
// Copyright 2008 Google Inc.  All rights reserved.
//
// Use of this source code is governed by a BSD-style
// license that can be found in the LICENSE file or at
// https://developers.google.com/open-source/licenses/bsd

// Author: kenton@google.com (Kenton Varda)
//         atenasio@google.com (Chris Atenasio) (ZigZag transform)
//  Based on original Protocol Buffers design by
//  Sanjay Ghemawat, Jeff Dean, and others.
//
// This header is logically internal, but is made public because it is used
// from protocol-compiler-generated code, which may reside in other components.

#ifndef GOOGLE_PROTOBUF_WIRE_FORMAT_H__
#define GOOGLE_PROTOBUF_WIRE_FORMAT_H__

<<<<<<< HEAD

#include <string>

#include <google/protobuf/stubs/common.h>
#include <google/protobuf/io/coded_stream.h>
#include <google/protobuf/stubs/casts.h>
#include <google/protobuf/descriptor.h>
#include <google/protobuf/generated_message_util.h>
#include <google/protobuf/message.h>
#include <google/protobuf/metadata_lite.h>
#include <google/protobuf/parse_context.h>
#include <google/protobuf/wire_format_lite.h>
=======
#include <cstddef>
#include <cstdint>

#include "absl/base/casts.h"
#include "absl/log/absl_check.h"
#include "absl/strings/cord.h"
#include "absl/strings/string_view.h"
#include "google/protobuf/descriptor.h"
#include "google/protobuf/generated_message_util.h"
#include "google/protobuf/io/coded_stream.h"
#include "google/protobuf/message.h"
#include "google/protobuf/metadata_lite.h"
#include "google/protobuf/parse_context.h"
#include "google/protobuf/wire_format_lite.h"
>>>>>>> 626889fb

#ifdef SWIG
#error "You cannot SWIG proto headers"
#endif

// Must be included last.
<<<<<<< HEAD
#include <google/protobuf/port_def.inc>
=======
#include "google/protobuf/port_def.inc"
>>>>>>> 626889fb

namespace google {
namespace protobuf {
class MapKey;           // map_field.h
class UnknownFieldSet;  // unknown_field_set.h
}  // namespace protobuf
}  // namespace google

namespace google {
namespace protobuf {
namespace internal {

class TcParser;

// This class is for internal use by the protocol buffer library and by
// protocol-compiler-generated message classes.  It must not be called
// directly by clients.
//
// This class contains code for implementing the binary protocol buffer
// wire format via reflection.  The WireFormatLite class implements the
// non-reflection based routines.
//
// This class is really a namespace that contains only static methods
class PROTOBUF_EXPORT WireFormat {
 public:
  WireFormat() = delete;

  // Given a field return its WireType
  static inline WireFormatLite::WireType WireTypeForField(
      const FieldDescriptor* field);

  // Given a FieldDescriptor::Type return its WireType
  static inline WireFormatLite::WireType WireTypeForFieldType(
      FieldDescriptor::Type type);

  // Compute the byte size of a tag.  For groups, this includes both the start
  // and end tags.
  static inline size_t TagSize(int field_number, FieldDescriptor::Type type);

  // These procedures can be used to implement the methods of Message which
  // handle parsing and serialization of the protocol buffer wire format
  // using only the Reflection interface.  When you ask the protocol
  // compiler to optimize for code size rather than speed, it will implement
  // those methods in terms of these procedures.  Of course, these are much
  // slower than the specialized implementations which the protocol compiler
  // generates when told to optimize for speed.

  // Read a message in protocol buffer wire format.
  //
  // This procedure reads either to the end of the input stream or through
  // a WIRETYPE_END_GROUP tag ending the message, whichever comes first.
  // It returns false if the input is invalid.
  //
  // Required fields are NOT checked by this method.  You must call
  // IsInitialized() on the resulting message yourself.
  static bool ParseAndMergePartial(io::CodedInputStream* input,
                                   Message* message);

  // This is meant for internal protobuf use (WireFormat is an internal class).
  // This is the reflective implementation of the _InternalParse functionality.
  static const char* _InternalParse(Message* msg, const char* ptr,
                                    internal::ParseContext* ctx);

  // Serialize a message in protocol buffer wire format.
  //
  // Any embedded messages within the message must have their correct sizes
  // cached.  However, the top-level message need not; its size is passed as
  // a parameter to this procedure.
  //
  // These return false iff the underlying stream returns a write error.
  static void SerializeWithCachedSizes(const Message& message, int size,
                                       io::CodedOutputStream* output) {
    int expected_endpoint = output->ByteCount() + size;
    output->SetCur(
        _InternalSerialize(message, output->Cur(), output->EpsCopy()));
<<<<<<< HEAD
    GOOGLE_CHECK_EQ(output->ByteCount(), expected_endpoint)
=======
    ABSL_CHECK_EQ(output->ByteCount(), expected_endpoint)
>>>>>>> 626889fb
        << ": Protocol message serialized to a size different from what was "
           "originally expected.  Perhaps it was modified by another thread "
           "during serialization?";
  }
  static uint8_t* _InternalSerialize(const Message& message, uint8_t* target,
                                     io::EpsCopyOutputStream* stream);

  // Implements Message::ByteSize() via reflection.  WARNING:  The result
  // of this method is *not* cached anywhere.  However, all embedded messages
  // will have their ByteSize() methods called, so their sizes will be cached.
  // Therefore, calling this method is sufficient to allow you to call
  // WireFormat::SerializeWithCachedSizes() on the same object.
  static size_t ByteSize(const Message& message);

  // -----------------------------------------------------------------
  // Helpers for dealing with unknown fields

  // Skips a field value of the given WireType.  The input should start
  // positioned immediately after the tag.  If unknown_fields is non-nullptr,
  // the contents of the field will be added to it.
  static bool SkipField(io::CodedInputStream* input, uint32_t tag,
                        UnknownFieldSet* unknown_fields);

  // Reads and ignores a message from the input.  If unknown_fields is
  // non-nullptr, the contents will be added to it.
  static bool SkipMessage(io::CodedInputStream* input,
                          UnknownFieldSet* unknown_fields);

<<<<<<< HEAD
  // Read a packed enum field. If the is_valid function is not nullptr, values
  // for which is_valid(value) returns false are appended to
  // unknown_fields_stream.
  static bool ReadPackedEnumPreserveUnknowns(io::CodedInputStream* input,
                                             uint32_t field_number,
                                             bool (*is_valid)(int),
                                             UnknownFieldSet* unknown_fields,
                                             RepeatedField<int>* values);

=======
>>>>>>> 626889fb
  // Write the contents of an UnknownFieldSet to the output.
  static void SerializeUnknownFields(const UnknownFieldSet& unknown_fields,
                                     io::CodedOutputStream* output) {
    output->SetCur(InternalSerializeUnknownFieldsToArray(
        unknown_fields, output->Cur(), output->EpsCopy()));
  }
  // Same as above, except writing directly to the provided buffer.
  // Requires that the buffer have sufficient capacity for
  // ComputeUnknownFieldsSize(unknown_fields).
  //
  // Returns a pointer past the last written byte.
  static uint8_t* SerializeUnknownFieldsToArray(
      const UnknownFieldSet& unknown_fields, uint8_t* target) {
    io::EpsCopyOutputStream stream(
        target, static_cast<int>(ComputeUnknownFieldsSize(unknown_fields)),
        io::CodedOutputStream::IsDefaultSerializationDeterministic());
    return InternalSerializeUnknownFieldsToArray(unknown_fields, target,
                                                 &stream);
  }
  static uint8_t* InternalSerializeUnknownFieldsToArray(
      const UnknownFieldSet& unknown_fields, uint8_t* target,
      io::EpsCopyOutputStream* stream);

  // Same thing except for messages that have the message_set_wire_format
  // option.
<<<<<<< HEAD
  static void SerializeUnknownMessageSetItems(
      const UnknownFieldSet& unknown_fields, io::CodedOutputStream* output) {
    output->SetCur(InternalSerializeUnknownMessageSetItemsToArray(
        unknown_fields, output->Cur(), output->EpsCopy()));
  }
  // Same as above, except writing directly to the provided buffer.
=======
>>>>>>> 626889fb
  // Requires that the buffer have sufficient capacity for
  // ComputeUnknownMessageSetItemsSize(unknown_fields).
  //
  // Returns a pointer past the last written byte.
<<<<<<< HEAD
  static uint8_t* SerializeUnknownMessageSetItemsToArray(
      const UnknownFieldSet& unknown_fields, uint8_t* target);
=======
>>>>>>> 626889fb
  static uint8_t* InternalSerializeUnknownMessageSetItemsToArray(
      const UnknownFieldSet& unknown_fields, uint8_t* target,
      io::EpsCopyOutputStream* stream);

  // Compute the size of the UnknownFieldSet on the wire.
  static size_t ComputeUnknownFieldsSize(const UnknownFieldSet& unknown_fields);

  // Same thing except for messages that have the message_set_wire_format
  // option.
  static size_t ComputeUnknownMessageSetItemsSize(
      const UnknownFieldSet& unknown_fields);

  // Helper functions for encoding and decoding tags.  (Inlined below and in
  // _inl.h)
  //
  // This is different from MakeTag(field->number(), field->type()) in the
  // case of packed repeated fields.
  static uint32_t MakeTag(const FieldDescriptor* field);

  // Parse a single field.  The input should start out positioned immediately
  // after the tag.
  static bool ParseAndMergeField(
      uint32_t tag,
      const FieldDescriptor* field,  // May be nullptr for unknown
      Message* message, io::CodedInputStream* input);

  // Serialize a single field.
  static void SerializeFieldWithCachedSizes(
      const FieldDescriptor* field,  // Cannot be nullptr
      const Message& message, io::CodedOutputStream* output) {
    output->SetCur(InternalSerializeField(field, message, output->Cur(),
                                          output->EpsCopy()));
  }
  static uint8_t* InternalSerializeField(
      const FieldDescriptor* field,  // Cannot be nullptr
      const Message& message, uint8_t* target, io::EpsCopyOutputStream* stream);

  // Compute size of a single field.  If the field is a message type, this
  // will call ByteSize() for the embedded message, insuring that it caches
  // its size.
  static size_t FieldByteSize(const FieldDescriptor* field,  // Can't be nullptr
                              const Message& message);

  // Parse/serialize a MessageSet::Item group.  Used with messages that use
  // option message_set_wire_format = true.
  static bool ParseAndMergeMessageSetItem(io::CodedInputStream* input,
                                          Message* message);
<<<<<<< HEAD
  static void SerializeMessageSetItemWithCachedSizes(
      const FieldDescriptor* field, const Message& message,
      io::CodedOutputStream* output) {
    output->SetCur(InternalSerializeMessageSetItem(
        field, message, output->Cur(), output->EpsCopy()));
  }
=======
>>>>>>> 626889fb
  static uint8_t* InternalSerializeMessageSetItem(
      const FieldDescriptor* field, const Message& message, uint8_t* target,
      io::EpsCopyOutputStream* stream);
  static size_t MessageSetItemByteSize(const FieldDescriptor* field,
                                       const Message& message);

  // Computes the byte size of a field, excluding tags. For packed fields, it
  // only includes the size of the raw data, and not the size of the total
  // length, but for other length-prefixed types, the size of the length is
  // included.
  static size_t FieldDataOnlyByteSize(
      const FieldDescriptor* field,  // Cannot be nullptr
      const Message& message);

  enum Operation {
    PARSE = 0,
    SERIALIZE = 1,
  };

  // Verifies that a string field is valid UTF8, logging an error if not.
  // This function will not be called by newly generated protobuf code
  // but remains present to support existing code.
  static void VerifyUTF8String(const char* data, int size, Operation op);
  // The NamedField variant takes a field name in order to produce an
  // informative error message if verification fails.
  static void VerifyUTF8StringNamedField(const char* data, int size,
                                         Operation op,
                                         absl::string_view field_name);

 private:
  struct MessageSetParser;
<<<<<<< HEAD
=======
  friend class TcParser;
>>>>>>> 626889fb
  // Skip a MessageSet field.
  static bool SkipMessageSetField(io::CodedInputStream* input,
                                  uint32_t field_number,
                                  UnknownFieldSet* unknown_fields);

  // Parse a MessageSet field.
  static bool ParseAndMergeMessageSetField(uint32_t field_number,
                                           const FieldDescriptor* field,
                                           Message* message,
                                           io::CodedInputStream* input);
  // Parses the value from the wire that belongs to tag.
  static const char* _InternalParseAndMergeField(Message* msg, const char* ptr,
                                                 internal::ParseContext* ctx,
                                                 uint64_t tag,
                                                 const Reflection* reflection,
                                                 const FieldDescriptor* field);
<<<<<<< HEAD

  GOOGLE_DISALLOW_EVIL_CONSTRUCTORS(WireFormat);
=======
>>>>>>> 626889fb
};

// Subclass of FieldSkipper which saves skipped fields to an UnknownFieldSet.
class PROTOBUF_EXPORT UnknownFieldSetFieldSkipper : public FieldSkipper {
 public:
  explicit UnknownFieldSetFieldSkipper(UnknownFieldSet* unknown_fields)
      : unknown_fields_(unknown_fields) {}
  ~UnknownFieldSetFieldSkipper() override = default;

  // implements FieldSkipper -----------------------------------------
  bool SkipField(io::CodedInputStream* input, uint32_t tag) override;
  bool SkipMessage(io::CodedInputStream* input) override;
  void SkipUnknownEnum(int field_number, int value) override;

 protected:
  UnknownFieldSet* unknown_fields_;
};

// inline methods ====================================================

inline WireFormatLite::WireType WireFormat::WireTypeForField(
    const FieldDescriptor* field) {
  if (field->is_packed()) {
    return WireFormatLite::WIRETYPE_LENGTH_DELIMITED;
  } else {
    return WireTypeForFieldType(field->type());
  }
}

inline WireFormatLite::WireType WireFormat::WireTypeForFieldType(
    FieldDescriptor::Type type) {
  // Some compilers don't like enum -> enum casts, so we implicit_cast to
  // int first.
  return WireFormatLite::WireTypeForFieldType(
      static_cast<WireFormatLite::FieldType>(absl::implicit_cast<int>(type)));
}

inline uint32_t WireFormat::MakeTag(const FieldDescriptor* field) {
  return WireFormatLite::MakeTag(field->number(), WireTypeForField(field));
}

inline size_t WireFormat::TagSize(int field_number,
                                  FieldDescriptor::Type type) {
  // Some compilers don't like enum -> enum casts, so we implicit_cast to
  // int first.
  return WireFormatLite::TagSize(
      field_number,
      static_cast<WireFormatLite::FieldType>(absl::implicit_cast<int>(type)));
}

inline void WireFormat::VerifyUTF8String(const char* data, int size,
                                         WireFormat::Operation op) {
#ifdef GOOGLE_PROTOBUF_UTF8_VALIDATION_ENABLED
<<<<<<< HEAD
  WireFormatLite::VerifyUtf8String(
      data, size, static_cast<WireFormatLite::Operation>(op), nullptr);
=======
  WireFormatLite::VerifyUtf8String(data, size,
                                   static_cast<WireFormatLite::Operation>(op),
                                   /* field_name = */ "");
>>>>>>> 626889fb
#else
  // Avoid the compiler warning about unused variables.
  (void)data;
  (void)size;
  (void)op;
#endif
}

inline void WireFormat::VerifyUTF8StringNamedField(
    const char* data, int size, WireFormat::Operation op,
    const absl::string_view field_name) {
#ifdef GOOGLE_PROTOBUF_UTF8_VALIDATION_ENABLED
  WireFormatLite::VerifyUtf8String(
      data, size, static_cast<WireFormatLite::Operation>(op), field_name);
#else
  // Avoid the compiler warning about unused variables.
  (void)data;
  (void)size;
  (void)op;
  (void)field_name;
#endif
}


inline uint8_t* InternalSerializeUnknownMessageSetItemsToArray(
    const UnknownFieldSet& unknown_fields, uint8_t* target,
    io::EpsCopyOutputStream* stream) {
  return WireFormat::InternalSerializeUnknownMessageSetItemsToArray(
      unknown_fields, target, stream);
}

inline size_t ComputeUnknownMessageSetItemsSize(
    const UnknownFieldSet& unknown_fields) {
  return WireFormat::ComputeUnknownMessageSetItemsSize(unknown_fields);
}

// Compute the size of the UnknownFieldSet on the wire.
PROTOBUF_EXPORT
size_t ComputeUnknownFieldsSize(const InternalMetadata& metadata, size_t size,
                                CachedSize* cached_size);

size_t MapKeyDataOnlyByteSize(const FieldDescriptor* field,
                              const MapKey& value);

uint8_t* SerializeMapKeyWithCachedSizes(const FieldDescriptor* field,
                                        const MapKey& value, uint8_t* target,
                                        io::EpsCopyOutputStream* stream);
}  // namespace internal
}  // namespace protobuf
}  // namespace google

#include "google/protobuf/port_undef.inc"

#endif  // GOOGLE_PROTOBUF_WIRE_FORMAT_H__<|MERGE_RESOLUTION|>--- conflicted
+++ resolved
@@ -16,20 +16,6 @@
 #ifndef GOOGLE_PROTOBUF_WIRE_FORMAT_H__
 #define GOOGLE_PROTOBUF_WIRE_FORMAT_H__
 
-<<<<<<< HEAD
-
-#include <string>
-
-#include <google/protobuf/stubs/common.h>
-#include <google/protobuf/io/coded_stream.h>
-#include <google/protobuf/stubs/casts.h>
-#include <google/protobuf/descriptor.h>
-#include <google/protobuf/generated_message_util.h>
-#include <google/protobuf/message.h>
-#include <google/protobuf/metadata_lite.h>
-#include <google/protobuf/parse_context.h>
-#include <google/protobuf/wire_format_lite.h>
-=======
 #include <cstddef>
 #include <cstdint>
 
@@ -44,18 +30,13 @@
 #include "google/protobuf/metadata_lite.h"
 #include "google/protobuf/parse_context.h"
 #include "google/protobuf/wire_format_lite.h"
->>>>>>> 626889fb
 
 #ifdef SWIG
 #error "You cannot SWIG proto headers"
 #endif
 
 // Must be included last.
-<<<<<<< HEAD
-#include <google/protobuf/port_def.inc>
-=======
 #include "google/protobuf/port_def.inc"
->>>>>>> 626889fb
 
 namespace google {
 namespace protobuf {
@@ -131,11 +112,7 @@
     int expected_endpoint = output->ByteCount() + size;
     output->SetCur(
         _InternalSerialize(message, output->Cur(), output->EpsCopy()));
-<<<<<<< HEAD
-    GOOGLE_CHECK_EQ(output->ByteCount(), expected_endpoint)
-=======
     ABSL_CHECK_EQ(output->ByteCount(), expected_endpoint)
->>>>>>> 626889fb
         << ": Protocol message serialized to a size different from what was "
            "originally expected.  Perhaps it was modified by another thread "
            "during serialization?";
@@ -164,18 +141,6 @@
   static bool SkipMessage(io::CodedInputStream* input,
                           UnknownFieldSet* unknown_fields);
 
-<<<<<<< HEAD
-  // Read a packed enum field. If the is_valid function is not nullptr, values
-  // for which is_valid(value) returns false are appended to
-  // unknown_fields_stream.
-  static bool ReadPackedEnumPreserveUnknowns(io::CodedInputStream* input,
-                                             uint32_t field_number,
-                                             bool (*is_valid)(int),
-                                             UnknownFieldSet* unknown_fields,
-                                             RepeatedField<int>* values);
-
-=======
->>>>>>> 626889fb
   // Write the contents of an UnknownFieldSet to the output.
   static void SerializeUnknownFields(const UnknownFieldSet& unknown_fields,
                                      io::CodedOutputStream* output) {
@@ -201,24 +166,10 @@
 
   // Same thing except for messages that have the message_set_wire_format
   // option.
-<<<<<<< HEAD
-  static void SerializeUnknownMessageSetItems(
-      const UnknownFieldSet& unknown_fields, io::CodedOutputStream* output) {
-    output->SetCur(InternalSerializeUnknownMessageSetItemsToArray(
-        unknown_fields, output->Cur(), output->EpsCopy()));
-  }
-  // Same as above, except writing directly to the provided buffer.
-=======
->>>>>>> 626889fb
   // Requires that the buffer have sufficient capacity for
   // ComputeUnknownMessageSetItemsSize(unknown_fields).
   //
   // Returns a pointer past the last written byte.
-<<<<<<< HEAD
-  static uint8_t* SerializeUnknownMessageSetItemsToArray(
-      const UnknownFieldSet& unknown_fields, uint8_t* target);
-=======
->>>>>>> 626889fb
   static uint8_t* InternalSerializeUnknownMessageSetItemsToArray(
       const UnknownFieldSet& unknown_fields, uint8_t* target,
       io::EpsCopyOutputStream* stream);
@@ -266,15 +217,6 @@
   // option message_set_wire_format = true.
   static bool ParseAndMergeMessageSetItem(io::CodedInputStream* input,
                                           Message* message);
-<<<<<<< HEAD
-  static void SerializeMessageSetItemWithCachedSizes(
-      const FieldDescriptor* field, const Message& message,
-      io::CodedOutputStream* output) {
-    output->SetCur(InternalSerializeMessageSetItem(
-        field, message, output->Cur(), output->EpsCopy()));
-  }
-=======
->>>>>>> 626889fb
   static uint8_t* InternalSerializeMessageSetItem(
       const FieldDescriptor* field, const Message& message, uint8_t* target,
       io::EpsCopyOutputStream* stream);
@@ -306,10 +248,7 @@
 
  private:
   struct MessageSetParser;
-<<<<<<< HEAD
-=======
   friend class TcParser;
->>>>>>> 626889fb
   // Skip a MessageSet field.
   static bool SkipMessageSetField(io::CodedInputStream* input,
                                   uint32_t field_number,
@@ -326,11 +265,6 @@
                                                  uint64_t tag,
                                                  const Reflection* reflection,
                                                  const FieldDescriptor* field);
-<<<<<<< HEAD
-
-  GOOGLE_DISALLOW_EVIL_CONSTRUCTORS(WireFormat);
-=======
->>>>>>> 626889fb
 };
 
 // Subclass of FieldSkipper which saves skipped fields to an UnknownFieldSet.
@@ -384,14 +318,9 @@
 inline void WireFormat::VerifyUTF8String(const char* data, int size,
                                          WireFormat::Operation op) {
 #ifdef GOOGLE_PROTOBUF_UTF8_VALIDATION_ENABLED
-<<<<<<< HEAD
-  WireFormatLite::VerifyUtf8String(
-      data, size, static_cast<WireFormatLite::Operation>(op), nullptr);
-=======
   WireFormatLite::VerifyUtf8String(data, size,
                                    static_cast<WireFormatLite::Operation>(op),
                                    /* field_name = */ "");
->>>>>>> 626889fb
 #else
   // Avoid the compiler warning about unused variables.
   (void)data;
