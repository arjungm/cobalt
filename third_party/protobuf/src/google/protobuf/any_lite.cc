--- conflicted
+++ resolved
@@ -5,13 +5,6 @@
 // license that can be found in the LICENSE file or at
 // https://developers.google.com/open-source/licenses/bsd
 
-<<<<<<< HEAD
-#include <google/protobuf/io/zero_copy_stream_impl_lite.h>
-#include <google/protobuf/stubs/strutil.h>
-#include <google/protobuf/any.h>
-#include <google/protobuf/arenastring.h>
-#include <google/protobuf/generated_message_util.h>
-=======
 #include <cstdlib>
 #include <string>
 
@@ -26,7 +19,6 @@
 
 // Must be included last.
 #include "google/protobuf/port_def.inc"
->>>>>>> 626889fb
 
 namespace google {
 namespace protobuf {
@@ -39,32 +31,6 @@
 const char kTypeGoogleApisComPrefix[] = "type.googleapis.com/";
 const char kTypeGoogleProdComPrefix[] = "type.googleprod.com/";
 
-<<<<<<< HEAD
-bool AnyMetadata::InternalPackFrom(Arena* arena, const MessageLite& message,
-                                   StringPiece type_url_prefix,
-                                   StringPiece type_name) {
-  type_url_->Set(GetTypeUrl(type_name, type_url_prefix), arena);
-  return message.SerializeToString(value_->Mutable(arena));
-}
-
-bool AnyMetadata::InternalUnpackTo(StringPiece type_name,
-                                   MessageLite* message) const {
-  if (!InternalIs(type_name)) {
-    return false;
-  }
-  return message->ParseFromString(value_->Get());
-}
-
-bool AnyMetadata::InternalIs(StringPiece type_name) const {
-  StringPiece type_url = type_url_->Get();
-  return type_url.size() >= type_name.size() + 1 &&
-         type_url[type_url.size() - type_name.size() - 1] == '/' &&
-         HasSuffixString(type_url, type_name);
-}
-
-bool ParseAnyTypeUrl(StringPiece type_url, std::string* url_prefix,
-                     std::string* full_type_name) {
-=======
 std::string GetTypeUrl(absl::string_view message_name,
                        absl::string_view type_url_prefix) {
   if (!type_url_prefix.empty() &&
@@ -106,7 +72,6 @@
 bool ParseAnyTypeUrl(absl::string_view type_url,
                      std::string* PROTOBUF_NULLABLE url_prefix,
                      std::string* PROTOBUF_NONNULL full_type_name) {
->>>>>>> 626889fb
   size_t pos = type_url.find_last_of('/');
   if (pos == std::string::npos || pos + 1 == type_url.size()) {
     return false;
@@ -118,12 +83,8 @@
   return true;
 }
 
-<<<<<<< HEAD
-bool ParseAnyTypeUrl(StringPiece type_url, std::string* full_type_name) {
-=======
 bool ParseAnyTypeUrl(absl::string_view type_url,
                      std::string* PROTOBUF_NONNULL full_type_name) {
->>>>>>> 626889fb
   return ParseAnyTypeUrl(type_url, nullptr, full_type_name);
 }
 
