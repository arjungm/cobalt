// Protocol Buffers - Google's data interchange format
// Copyright 2008 Google Inc.  All rights reserved.
//
// Use of this source code is governed by a BSD-style
// license that can be found in the LICENSE file or at
// https://developers.google.com/open-source/licenses/bsd

// Author: kenton@google.com (Kenton Varda)
//  Based on original Protocol Buffers design by
//  Sanjay Ghemawat, Jeff Dean, and others.
//
// This implementation is heavily optimized to make reads and writes
// of small values (especially varints) as fast as possible.  In
// particular, we optimize for the common case that a read or a write
// will not cross the end of the buffer, since we can avoid a lot
// of branching in this case.

<<<<<<< HEAD
#include <google/protobuf/io/coded_stream.h>
=======
#include "google/protobuf/io/coded_stream.h"
>>>>>>> 626889fb

#include <limits.h>

#include <algorithm>
<<<<<<< HEAD
#include <cstring>
#include <utility>

#include <google/protobuf/stubs/logging.h>
#include <google/protobuf/stubs/common.h>
#include <google/protobuf/arena.h>
#include <google/protobuf/io/zero_copy_stream.h>
#include <google/protobuf/io/zero_copy_stream_impl_lite.h>
#include <google/protobuf/stubs/stl_util.h>
=======
#include <atomic>
#include <cstddef>
#include <cstdint>
#include <cstring>
#include <limits>
#include <memory>
#include <string>
#include <utility>
>>>>>>> 626889fb

#include "absl/base/optimization.h"
#include "absl/log/absl_check.h"
#include "absl/log/absl_log.h"
#include "absl/strings/cord.h"
#include "absl/strings/string_view.h"
#include "google/protobuf/arena.h"
#include "google/protobuf/io/zero_copy_stream.h"
#include "google/protobuf/io/zero_copy_stream_impl_lite.h"

<<<<<<< HEAD
// Must be included last.
#include <google/protobuf/port_def.inc>
=======

// Must be included last.
#include "google/protobuf/port_def.inc"
>>>>>>> 626889fb

namespace google {
namespace protobuf {
namespace io {

namespace {

static const int kMaxVarintBytes = 10;
static const int kMaxVarint32Bytes = 5;

// When reading / writing Cords, if we have fewer than this many bytes we
// won't bother trying to avoid coping the contents.
static const int kMaxCordBytesToCopy = 512;

inline bool NextNonEmpty(ZeroCopyInputStream* input, const void** data,
                         int* size) {
  bool success;
  do {
    success = input->Next(data, size);
  } while (success && *size == 0);
  return success;
}

inline uint8_t* CopyCordToArray(const absl::Cord& cord, uint8_t* target) {
  for (absl::string_view sv : cord.Chunks()) {
    memcpy(target, sv.data(), sv.size());
    target += sv.size();
  }
  return target;
}

}  // namespace

// CodedInputStream ==================================================

CodedInputStream::~CodedInputStream() {
  if (input_ != nullptr) {
    BackUpInputToCurrentPosition();
  }
}

// Static.
int CodedInputStream::default_recursion_limit_ = 100;


void CodedInputStream::BackUpInputToCurrentPosition() {
  int backup_bytes = BufferSize() + buffer_size_after_limit_ + overflow_bytes_;
  if (backup_bytes > 0) {
    input_->BackUp(backup_bytes);

    // total_bytes_read_ doesn't include overflow_bytes_.
    total_bytes_read_ -= BufferSize() + buffer_size_after_limit_;
    buffer_end_ = buffer_;
    buffer_size_after_limit_ = 0;
    overflow_bytes_ = 0;
  }
}

inline void CodedInputStream::RecomputeBufferLimits() {
  buffer_end_ += buffer_size_after_limit_;
  int closest_limit = std::min(current_limit_, total_bytes_limit_);
  if (closest_limit < total_bytes_read_) {
    // The limit position is in the current buffer.  We must adjust
    // the buffer size accordingly.
    buffer_size_after_limit_ = total_bytes_read_ - closest_limit;
    buffer_end_ -= buffer_size_after_limit_;
  } else {
    buffer_size_after_limit_ = 0;
  }
}

CodedInputStream::Limit CodedInputStream::PushLimit(int byte_limit) {
  // Current position relative to the beginning of the stream.
  int current_position = CurrentPosition();

  Limit old_limit = current_limit_;

  // security: byte_limit is possibly evil, so check for negative values
  // and overflow. Also check that the new requested limit is before the
  // previous limit; otherwise we continue to enforce the previous limit.
  if (ABSL_PREDICT_TRUE(byte_limit >= 0 &&
                        byte_limit <= INT_MAX - current_position &&
                        byte_limit < current_limit_ - current_position)) {
    current_limit_ = current_position + byte_limit;
    RecomputeBufferLimits();
  }

  return old_limit;
}

void CodedInputStream::PopLimit(Limit limit) {
  // The limit passed in is actually the *old* limit, which we returned from
  // PushLimit().
  current_limit_ = limit;
  RecomputeBufferLimits();

  // We may no longer be at a legitimate message end.  ReadTag() needs to be
  // called again to find out.
  legitimate_message_end_ = false;
}

std::pair<CodedInputStream::Limit, int>
CodedInputStream::IncrementRecursionDepthAndPushLimit(int byte_limit) {
  return std::make_pair(PushLimit(byte_limit), --recursion_budget_);
}

CodedInputStream::Limit CodedInputStream::ReadLengthAndPushLimit() {
  uint32_t length;
  return PushLimit(ReadVarint32(&length) ? length : 0);
}

bool CodedInputStream::DecrementRecursionDepthAndPopLimit(Limit limit) {
  bool result = ConsumedEntireMessage();
  PopLimit(limit);
  ABSL_DCHECK_LT(recursion_budget_, recursion_limit_);
  ++recursion_budget_;
  return result;
}

bool CodedInputStream::CheckEntireMessageConsumedAndPopLimit(Limit limit) {
  bool result = ConsumedEntireMessage();
  PopLimit(limit);
  return result;
}

int CodedInputStream::BytesUntilLimit() const {
  if (current_limit_ == INT_MAX) return -1;
  int current_position = CurrentPosition();

  return current_limit_ - current_position;
}

void CodedInputStream::SetTotalBytesLimit(int total_bytes_limit) {
  // Make sure the limit isn't already past, since this could confuse other
  // code.
  int current_position = CurrentPosition();
  total_bytes_limit_ = std::max(current_position, total_bytes_limit);
  RecomputeBufferLimits();
}

int CodedInputStream::BytesUntilTotalBytesLimit() const {
  if (total_bytes_limit_ == INT_MAX) return -1;
  return total_bytes_limit_ - CurrentPosition();
}

void CodedInputStream::PrintTotalBytesLimitError() {
<<<<<<< HEAD
  GOOGLE_LOG(ERROR)
      << "A protocol message was rejected because it was too "
         "big (more than "
      << total_bytes_limit_
      << " bytes).  To increase the limit (or to disable these "
         "warnings), see CodedInputStream::SetTotalBytesLimit() "
         "in third_party/protobuf/io/coded_stream.h.";
=======
  ABSL_LOG(ERROR) << "A protocol message was rejected because it was too "
                     "big (more than "
                  << total_bytes_limit_
                  << " bytes).  To increase the limit (or to disable these "
                     "warnings), see CodedInputStream::SetTotalBytesLimit() "
                     "in third_party/protobuf/io/coded_stream.h.";
>>>>>>> 626889fb
}

bool CodedInputStream::SkipFallback(int count, int original_buffer_size) {
  if (buffer_size_after_limit_ > 0) {
    // We hit a limit inside this buffer.  Advance to the limit and fail.
    Advance(original_buffer_size);
    return false;
  }

  count -= original_buffer_size;
  buffer_ = nullptr;
  buffer_end_ = buffer_;

  // Make sure this skip doesn't try to skip past the current limit.
  int closest_limit = std::min(current_limit_, total_bytes_limit_);
  int bytes_until_limit = closest_limit - total_bytes_read_;
  if (bytes_until_limit < count) {
    // We hit the limit.  Skip up to it then fail.
    if (bytes_until_limit > 0) {
      total_bytes_read_ = closest_limit;
      input_->Skip(bytes_until_limit);
    }
    return false;
  }

  if (!input_->Skip(count)) {
    total_bytes_read_ = input_->ByteCount();
    return false;
  }
  total_bytes_read_ += count;
  return true;
}

bool CodedInputStream::GetDirectBufferPointer(const void** data, int* size) {
  if (BufferSize() == 0 && !Refresh()) return false;

  *data = buffer_;
  *size = BufferSize();
  return true;
}

bool CodedInputStream::ReadRaw(void* buffer, int size) {
  int current_buffer_size;
  while ((current_buffer_size = BufferSize()) < size) {
    // Reading past end of buffer.  Copy what we have, then refresh.
    memcpy(buffer, buffer_, current_buffer_size);
    buffer = reinterpret_cast<uint8_t*>(buffer) + current_buffer_size;
    size -= current_buffer_size;
    Advance(current_buffer_size);
    if (!Refresh()) return false;
  }

  memcpy(buffer, buffer_, size);
  Advance(size);

  return true;
}

bool CodedInputStream::ReadString(std::string* buffer, int size) {
  if (size < 0) return false;  // security: size is often user-supplied

  if (BufferSize() >= size) {
<<<<<<< HEAD
    STLStringResizeUninitialized(buffer, size);
=======
    buffer->resize(size);
>>>>>>> 626889fb
    std::pair<char*, bool> z = as_string_data(buffer);
    if (z.second) {
      // Oddly enough, memcpy() requires its first two args to be non-NULL even
      // if we copy 0 bytes.  So, we have ensured that z.first is non-NULL here.
<<<<<<< HEAD
      GOOGLE_DCHECK(z.first != NULL);
=======
      ABSL_DCHECK(z.first != nullptr);
>>>>>>> 626889fb
      memcpy(z.first, buffer_, size);
      Advance(size);
    }
    return true;
  }

  return ReadStringFallback(buffer, size);
}

bool CodedInputStream::ReadStringFallback(std::string* buffer, int size) {
  if (!buffer->empty()) {
    buffer->clear();
  }

  int closest_limit = std::min(current_limit_, total_bytes_limit_);
  if (closest_limit != INT_MAX) {
    int bytes_to_limit = closest_limit - CurrentPosition();
    if (bytes_to_limit > 0 && size > 0 && size <= bytes_to_limit) {
      buffer->reserve(size);
    }
  }

  int current_buffer_size;
  while ((current_buffer_size = BufferSize()) < size) {
    // Some STL implementations "helpfully" crash on buffer->append(NULL, 0).
    if (current_buffer_size != 0) {
      // Note:  string1.append(string2) is O(string2.size()) (as opposed to
      //   O(string1.size() + string2.size()), which would be bad).
      buffer->append(reinterpret_cast<const char*>(buffer_),
                     current_buffer_size);
    }
    size -= current_buffer_size;
    Advance(current_buffer_size);
    if (!Refresh()) return false;
  }

  buffer->append(reinterpret_cast<const char*>(buffer_), size);
  Advance(size);

  return true;
}

bool CodedInputStream::ReadCord(absl::Cord* output, int size) {
  ABSL_DCHECK_NE(output, nullptr);

  // security: size is often user-supplied
  if (size < 0) {
    output->Clear();
    return false;  // security: size is often user-supplied
  }

  // Grab whatever is in the current output if `size` is relatively small,
  // or if we are not sourcing data from an input stream.
  if (input_ == nullptr || size < kMaxCordBytesToCopy) {
    // Just copy the current buffer into the output rather than backing up.
    absl::string_view buffer(reinterpret_cast<const char*>(buffer_),
                             static_cast<size_t>(std::min(size, BufferSize())));
    *output = buffer;
    Advance(static_cast<int>(buffer.size()));
    size -= static_cast<int>(buffer.size());
    if (size == 0) return true;
    if (input_ == nullptr || buffer_size_after_limit_ + overflow_bytes_ > 0) {
      // We hit a limit.
      return false;
    }
  } else {
    output->Clear();
    BackUpInputToCurrentPosition();
  }

  // Make sure to not cross a limit set by PushLimit() or SetTotalBytesLimit().
  const int closest_limit = std::min(current_limit_, total_bytes_limit_);
  const int available = closest_limit - total_bytes_read_;
  if (ABSL_PREDICT_FALSE(size > available)) {
    total_bytes_read_ = closest_limit;
    input_->ReadCord(output, available);
    return false;
  }
  total_bytes_read_ += size;
  return input_->ReadCord(output, size);
}


<<<<<<< HEAD
bool CodedInputStream::ReadLittleEndian32Fallback(uint32_t* value) {
  uint8_t bytes[sizeof(*value)];

  const uint8_t* ptr;
  if (BufferSize() >= static_cast<int64_t>(sizeof(*value))) {
=======
bool CodedInputStream::ReadLittleEndian16Fallback(uint16_t* value) {
  constexpr size_t kSize = sizeof(*value);
  uint8_t bytes[kSize];

  const uint8_t* ptr;
  if (BufferSize() >= static_cast<int64_t>(kSize)) {
>>>>>>> 626889fb
    // Fast path:  Enough bytes in the buffer to read directly.
    ptr = buffer_;
    Advance(kSize);
  } else {
    // Slow path:  Had to read past the end of the buffer.
    if (!ReadRaw(bytes, kSize)) return false;
    ptr = bytes;
  }
  ReadLittleEndian16FromArray(ptr, value);
  return true;
}

bool CodedInputStream::ReadLittleEndian32Fallback(uint32_t* value) {
  constexpr size_t kSize = sizeof(*value);
  uint8_t bytes[kSize];

  const uint8_t* ptr;
  if (BufferSize() >= static_cast<int64_t>(kSize)) {
    // Fast path:  Enough bytes in the buffer to read directly.
    ptr = buffer_;
    Advance(kSize);
  } else {
    // Slow path:  Had to read past the end of the buffer.
    if (!ReadRaw(bytes, kSize)) return false;
    ptr = bytes;
  }
  ReadLittleEndian32FromArray(ptr, value);
  return true;
}

bool CodedInputStream::ReadLittleEndian64Fallback(uint64_t* value) {
<<<<<<< HEAD
  uint8_t bytes[sizeof(*value)];

  const uint8_t* ptr;
  if (BufferSize() >= static_cast<int64_t>(sizeof(*value))) {
=======
  constexpr size_t kSize = sizeof(*value);
  uint8_t bytes[kSize];

  const uint8_t* ptr;
  if (BufferSize() >= static_cast<int64_t>(kSize)) {
>>>>>>> 626889fb
    // Fast path:  Enough bytes in the buffer to read directly.
    ptr = buffer_;
    Advance(kSize);
  } else {
    // Slow path:  Had to read past the end of the buffer.
    if (!ReadRaw(bytes, kSize)) return false;
    ptr = bytes;
  }
  ReadLittleEndian64FromArray(ptr, value);
  return true;
}

namespace {

// Decodes varint64 with known size, N, and returns next pointer. Knowing N at
// compile time, compiler can generate optimal code. For example, instead of
// subtracting 0x80 at each iteration, it subtracts properly shifted mask once.
template <size_t N>
const uint8_t* DecodeVarint64KnownSize(const uint8_t* buffer, uint64_t* value) {
<<<<<<< HEAD
  GOOGLE_DCHECK_GT(N, 0);
=======
  ABSL_DCHECK_GT(N, 0);
>>>>>>> 626889fb
  uint64_t result = static_cast<uint64_t>(buffer[N - 1]) << (7 * (N - 1));
  for (size_t i = 0, offset = 0; i < N - 1; i++, offset += 7) {
    result += static_cast<uint64_t>(buffer[i] - 0x80) << offset;
  }
  *value = result;
  return buffer + N;
}

// Read a varint from the given buffer, write it to *value, and return a pair.
// The first part of the pair is true iff the read was successful.  The second
// part is buffer + (number of bytes read).  This function is always inlined,
// so returning a pair is costless.
PROTOBUF_ALWAYS_INLINE
::std::pair<bool, const uint8_t*> ReadVarint32FromArray(uint32_t first_byte,
                                                      const uint8_t* buffer,
                                                      uint32_t* value);
inline ::std::pair<bool, const uint8_t*> ReadVarint32FromArray(
    uint32_t first_byte, const uint8_t* buffer, uint32_t* value) {
  // Fast path:  We have enough bytes left in the buffer to guarantee that
  // this read won't cross the end, so we can skip the checks.
<<<<<<< HEAD
  GOOGLE_DCHECK_EQ(*buffer, first_byte);
  GOOGLE_DCHECK_EQ(first_byte & 0x80, 0x80) << first_byte;
=======
  ABSL_DCHECK_EQ(*buffer, first_byte);
  ABSL_DCHECK_EQ(first_byte & 0x80, 0x80) << first_byte;
>>>>>>> 626889fb
  const uint8_t* ptr = buffer;
  uint32_t b;
  uint32_t result = first_byte - 0x80;
  ++ptr;  // We just processed the first byte.  Move on to the second.
  b = *(ptr++);
  result += b << 7;
  if (!(b & 0x80)) goto done;
  result -= 0x80 << 7;
  b = *(ptr++);
  result += b << 14;
  if (!(b & 0x80)) goto done;
  result -= 0x80 << 14;
  b = *(ptr++);
  result += b << 21;
  if (!(b & 0x80)) goto done;
  result -= 0x80 << 21;
  b = *(ptr++);
  result += b << 28;
  if (!(b & 0x80)) goto done;
  // "result -= 0x80 << 28" is irrelevant.

  // If the input is larger than 32 bits, we still need to read it all
  // and discard the high-order bits.
  for (int i = 0; i < kMaxVarintBytes - kMaxVarint32Bytes; i++) {
    b = *(ptr++);
    if (!(b & 0x80)) goto done;
  }

  // We have overrun the maximum size of a varint (10 bytes).  Assume
  // the data is corrupt.
  return std::make_pair(false, ptr);

done:
  *value = result;
  return std::make_pair(true, ptr);
}

PROTOBUF_ALWAYS_INLINE::std::pair<bool, const uint8_t*> ReadVarint64FromArray(
    const uint8_t* buffer, uint64_t* value);
inline ::std::pair<bool, const uint8_t*> ReadVarint64FromArray(
    const uint8_t* buffer, uint64_t* value) {
  // Assumes varint64 is at least 2 bytes.
  ABSL_DCHECK_GE(buffer[0], 128);

  const uint8_t* next;
  if (buffer[1] < 128) {
    next = DecodeVarint64KnownSize<2>(buffer, value);
  } else if (buffer[2] < 128) {
    next = DecodeVarint64KnownSize<3>(buffer, value);
  } else if (buffer[3] < 128) {
    next = DecodeVarint64KnownSize<4>(buffer, value);
  } else if (buffer[4] < 128) {
    next = DecodeVarint64KnownSize<5>(buffer, value);
  } else if (buffer[5] < 128) {
    next = DecodeVarint64KnownSize<6>(buffer, value);
  } else if (buffer[6] < 128) {
    next = DecodeVarint64KnownSize<7>(buffer, value);
  } else if (buffer[7] < 128) {
    next = DecodeVarint64KnownSize<8>(buffer, value);
  } else if (buffer[8] < 128) {
    next = DecodeVarint64KnownSize<9>(buffer, value);
  } else if (buffer[9] < 128) {
    next = DecodeVarint64KnownSize<10>(buffer, value);
  } else {
    // We have overrun the maximum size of a varint (10 bytes). Assume
    // the data is corrupt.
    return std::make_pair(false, buffer + 11);
  }

  return std::make_pair(true, next);
}

}  // namespace

bool CodedInputStream::ReadVarint32Slow(uint32_t* value) {
  // Directly invoke ReadVarint64Fallback, since we already tried to optimize
  // for one-byte varints.
  std::pair<uint64_t, bool> p = ReadVarint64Fallback();
  *value = static_cast<uint32_t>(p.first);
  return p.second;
}

int64_t CodedInputStream::ReadVarint32Fallback(uint32_t first_byte_or_zero) {
  if (BufferSize() >= kMaxVarintBytes ||
      // Optimization:  We're also safe if the buffer is non-empty and it ends
      // with a byte that would terminate a varint.
      (buffer_end_ > buffer_ && !(buffer_end_[-1] & 0x80))) {
    ABSL_DCHECK_NE(first_byte_or_zero, 0)
        << "Caller should provide us with *buffer_ when buffer is non-empty";
    uint32_t temp;
    ::std::pair<bool, const uint8_t*> p =
        ReadVarint32FromArray(first_byte_or_zero, buffer_, &temp);
    if (!p.first) return -1;
    buffer_ = p.second;
    return temp;
  } else {
    // Really slow case: we will incur the cost of an extra function call here,
    // but moving this out of line reduces the size of this function, which
    // improves the common case. In micro benchmarks, this is worth about 10-15%
    uint32_t temp;
    return ReadVarint32Slow(&temp) ? static_cast<int64_t>(temp) : -1;
  }
}

int CodedInputStream::ReadVarintSizeAsIntSlow() {
  // Directly invoke ReadVarint64Fallback, since we already tried to optimize
  // for one-byte varints.
  std::pair<uint64_t, bool> p = ReadVarint64Fallback();
  if (!p.second || p.first > static_cast<uint64_t>(INT_MAX)) return -1;
  return p.first;
}

int CodedInputStream::ReadVarintSizeAsIntFallback() {
  if (BufferSize() >= kMaxVarintBytes ||
      // Optimization:  We're also safe if the buffer is non-empty and it ends
      // with a byte that would terminate a varint.
      (buffer_end_ > buffer_ && !(buffer_end_[-1] & 0x80))) {
    uint64_t temp;
    ::std::pair<bool, const uint8_t*> p = ReadVarint64FromArray(buffer_, &temp);
    if (!p.first || temp > static_cast<uint64_t>(INT_MAX)) return -1;
    buffer_ = p.second;
    return temp;
  } else {
    // Really slow case: we will incur the cost of an extra function call here,
    // but moving this out of line reduces the size of this function, which
    // improves the common case. In micro benchmarks, this is worth about 10-15%
    return ReadVarintSizeAsIntSlow();
  }
}

uint32_t CodedInputStream::ReadTagSlow() {
  if (buffer_ == buffer_end_) {
    // Call refresh.
    if (!Refresh()) {
      // Refresh failed.  Make sure that it failed due to EOF, not because
      // we hit total_bytes_limit_, which, unlike normal limits, is not a
      // valid place to end a message.
      int current_position = total_bytes_read_ - buffer_size_after_limit_;
      if (current_position >= total_bytes_limit_) {
        // Hit total_bytes_limit_.  But if we also hit the normal limit,
        // we're still OK.
        legitimate_message_end_ = current_limit_ == total_bytes_limit_;
      } else {
        legitimate_message_end_ = true;
      }
      return 0;
    }
  }

  // For the slow path, just do a 64-bit read. Try to optimize for one-byte tags
  // again, since we have now refreshed the buffer.
  uint64_t result = 0;
  if (!ReadVarint64(&result)) return 0;
  return static_cast<uint32_t>(result);
}

uint32_t CodedInputStream::ReadTagFallback(uint32_t first_byte_or_zero) {
  const int buf_size = BufferSize();
  if (buf_size >= kMaxVarintBytes ||
      // Optimization:  We're also safe if the buffer is non-empty and it ends
      // with a byte that would terminate a varint.
      (buf_size > 0 && !(buffer_end_[-1] & 0x80))) {
    ABSL_DCHECK_EQ(first_byte_or_zero, buffer_[0]);
    if (first_byte_or_zero == 0) {
      ++buffer_;
      return 0;
    }
    uint32_t tag;
    ::std::pair<bool, const uint8_t*> p =
        ReadVarint32FromArray(first_byte_or_zero, buffer_, &tag);
    if (!p.first) {
      return 0;
    }
    buffer_ = p.second;
    return tag;
  } else {
    // We are commonly at a limit when attempting to read tags. Try to quickly
    // detect this case without making another function call.
    if ((buf_size == 0) &&
        ((buffer_size_after_limit_ > 0) ||
         (total_bytes_read_ == current_limit_)) &&
        // Make sure that the limit we hit is not total_bytes_limit_, since
        // in that case we still need to call Refresh() so that it prints an
        // error.
        total_bytes_read_ - buffer_size_after_limit_ < total_bytes_limit_) {
      // We hit a byte limit.
      legitimate_message_end_ = true;
      return 0;
    }
    return ReadTagSlow();
  }
}

bool CodedInputStream::ReadVarint64Slow(uint64_t* value) {
  // Slow path:  This read might cross the end of the buffer, so we
  // need to check and refresh the buffer if and when it does.

  uint64_t result = 0;
  int count = 0;
  uint32_t b;

  do {
    if (count == kMaxVarintBytes) {
      *value = 0;
      return false;
    }
    while (buffer_ == buffer_end_) {
      if (!Refresh()) {
        *value = 0;
        return false;
      }
    }
    b = *buffer_;
    result |= static_cast<uint64_t>(b & 0x7F) << (7 * count);
    Advance(1);
    ++count;
  } while (b & 0x80);

  *value = result;
  return true;
}

std::pair<uint64_t, bool> CodedInputStream::ReadVarint64Fallback() {
  if (BufferSize() >= kMaxVarintBytes ||
      // Optimization:  We're also safe if the buffer is non-empty and it ends
      // with a byte that would terminate a varint.
      (buffer_end_ > buffer_ && !(buffer_end_[-1] & 0x80))) {
    uint64_t temp;
    ::std::pair<bool, const uint8_t*> p = ReadVarint64FromArray(buffer_, &temp);
    if (!p.first) {
      return std::make_pair(0, false);
    }
    buffer_ = p.second;
    return std::make_pair(temp, true);
  } else {
    uint64_t temp;
    bool success = ReadVarint64Slow(&temp);
    return std::make_pair(temp, success);
  }
}

bool CodedInputStream::Refresh() {
  ABSL_DCHECK_EQ(0, BufferSize());

  if (buffer_size_after_limit_ > 0 || overflow_bytes_ > 0 ||
      total_bytes_read_ == current_limit_) {
    // We've hit a limit.  Stop.
    int current_position = total_bytes_read_ - buffer_size_after_limit_;

    if (current_position >= total_bytes_limit_ &&
        total_bytes_limit_ != current_limit_) {
      // Hit total_bytes_limit_.
      PrintTotalBytesLimitError();
    }

    return false;
  }

  const void* void_buffer;
  int buffer_size;
  if (NextNonEmpty(input_, &void_buffer, &buffer_size)) {
    buffer_ = reinterpret_cast<const uint8_t*>(void_buffer);
    buffer_end_ = buffer_ + buffer_size;
    ABSL_CHECK_GE(buffer_size, 0);

    if (total_bytes_read_ <= INT_MAX - buffer_size) {
      total_bytes_read_ += buffer_size;
    } else {
      // Overflow.  Reset buffer_end_ to not include the bytes beyond INT_MAX.
      // We can't get that far anyway, because total_bytes_limit_ is guaranteed
      // to be less than it.  We need to keep track of the number of bytes
      // we discarded, though, so that we can call input_->BackUp() to back
      // up over them on destruction.

      // The following line is equivalent to:
      //   overflow_bytes_ = total_bytes_read_ + buffer_size - INT_MAX;
      // except that it avoids overflows.  Signed integer overflow has
      // undefined results according to the C standard.
      overflow_bytes_ = total_bytes_read_ - (INT_MAX - buffer_size);
      buffer_end_ -= overflow_bytes_;
      total_bytes_read_ = INT_MAX;
    }

    RecomputeBufferLimits();
    return true;
  } else {
    buffer_ = nullptr;
    buffer_end_ = nullptr;
    return false;
  }
}

// CodedOutputStream =================================================

void EpsCopyOutputStream::EnableAliasing(bool enabled) {
  aliasing_enabled_ = enabled && stream_->AllowsAliasing();
}

int64_t EpsCopyOutputStream::ByteCount(uint8_t* ptr) const {
  // Calculate the current offset relative to the end of the stream buffer.
  int delta = (end_ - ptr) + (buffer_end_ ? 0 : kSlopBytes);
  return stream_->ByteCount() - delta;
}

// Flushes what's written out to the underlying ZeroCopyOutputStream buffers.
// Returns the size remaining in the buffer and sets buffer_end_ to the start
// of the remaining buffer, ie. [buffer_end_, buffer_end_ + return value)
int EpsCopyOutputStream::Flush(uint8_t* ptr) {
  while (buffer_end_ && ptr > end_) {
    int overrun = ptr - end_;
<<<<<<< HEAD
    GOOGLE_DCHECK(!had_error_);
    GOOGLE_DCHECK(overrun <= kSlopBytes);  // NOLINT
    ptr = Next() + overrun;
    if (had_error_) return 0;
  }
  int s;
  if (buffer_end_) {
    std::memcpy(buffer_end_, buffer_, ptr - buffer_);
    buffer_end_ += ptr - buffer_;
    s = end_ - ptr;
  } else {
    // The stream is writing directly in the ZeroCopyOutputStream buffer.
    s = end_ + kSlopBytes - ptr;
    buffer_end_ = ptr;
  }
  GOOGLE_DCHECK(s >= 0);  // NOLINT
=======
    ABSL_DCHECK(!had_error_);
    ABSL_DCHECK(overrun <= kSlopBytes);  // NOLINT
    ptr = Next() + overrun;
    if (had_error_) return 0;
  }
  int s;
  if (buffer_end_) {
    std::memcpy(buffer_end_, buffer_, ptr - buffer_);
    buffer_end_ += ptr - buffer_;
    s = end_ - ptr;
  } else {
    // The stream is writing directly in the ZeroCopyOutputStream buffer.
    s = end_ + kSlopBytes - ptr;
    buffer_end_ = ptr;
  }
  ABSL_DCHECK(s >= 0);  // NOLINT
>>>>>>> 626889fb
  return s;
}

uint8_t* EpsCopyOutputStream::Trim(uint8_t* ptr) {
  if (had_error_) return ptr;
  int s = Flush(ptr);
  stream_->BackUp(s);
  // Reset to initial state (expecting new buffer)
  buffer_end_ = end_ = buffer_;
  return buffer_;
}


uint8_t* EpsCopyOutputStream::FlushAndResetBuffer(uint8_t* ptr) {
  if (had_error_) return buffer_;
  int s = Flush(ptr);
  if (had_error_) return buffer_;
  return SetInitialBuffer(buffer_end_, s);
}

bool EpsCopyOutputStream::Skip(int count, uint8_t** pp) {
  if (count < 0) return false;
  if (had_error_) {
    *pp = buffer_;
    return false;
  }
  int size = Flush(*pp);
  if (had_error_) {
    *pp = buffer_;
    return false;
  }
  void* data = buffer_end_;
  while (count > size) {
    count -= size;
    if (!stream_->Next(&data, &size)) {
      *pp = Error();
      return false;
    }
  }
  *pp = SetInitialBuffer(static_cast<uint8_t*>(data) + count, size - count);
  return true;
}

bool EpsCopyOutputStream::GetDirectBufferPointer(void** data, int* size,
                                                 uint8_t** pp) {
  if (had_error_) {
    *pp = buffer_;
    return false;
  }
  *size = Flush(*pp);
  if (had_error_) {
    *pp = buffer_;
    return false;
  }
  *data = buffer_end_;
  while (*size == 0) {
    if (!stream_->Next(data, size)) {
      *pp = Error();
      return false;
    }
  }
  *pp = SetInitialBuffer(*data, *size);
  return true;
}

uint8_t* EpsCopyOutputStream::GetDirectBufferForNBytesAndAdvance(int size,
                                                               uint8_t** pp) {
  if (had_error_) {
    *pp = buffer_;
    return nullptr;
  }
  int s = Flush(*pp);
  if (had_error_) {
    *pp = buffer_;
    return nullptr;
<<<<<<< HEAD
  }
  if (s >= size) {
    auto res = buffer_end_;
    *pp = SetInitialBuffer(buffer_end_ + size, s - size);
    return res;
  } else {
    *pp = SetInitialBuffer(buffer_end_, s);
    return nullptr;
  }
}

uint8_t* EpsCopyOutputStream::Next() {
  GOOGLE_DCHECK(!had_error_);  // NOLINT
  if (PROTOBUF_PREDICT_FALSE(stream_ == nullptr)) return Error();
  if (buffer_end_) {
    // We're in the patch buffer and need to fill up the previous buffer.
    std::memcpy(buffer_end_, buffer_, end_ - buffer_);
    uint8_t* ptr;
    int size;
    do {
      void* data;
      if (PROTOBUF_PREDICT_FALSE(!stream_->Next(&data, &size))) {
        // Stream has an error, we use the patch buffer to continue to be
        // able to write.
        return Error();
      }
      ptr = static_cast<uint8_t*>(data);
    } while (size == 0);
    if (PROTOBUF_PREDICT_TRUE(size > kSlopBytes)) {
      std::memcpy(ptr, end_, kSlopBytes);
      end_ = ptr + size - kSlopBytes;
      buffer_end_ = nullptr;
      return ptr;
    } else {
      GOOGLE_DCHECK(size > 0);  // NOLINT
      // Buffer to small
      std::memmove(buffer_, end_, kSlopBytes);
      buffer_end_ = ptr;
      end_ = buffer_ + size;
      return buffer_;
    }
  } else {
    std::memcpy(buffer_, end_, kSlopBytes);
    buffer_end_ = end_;
    end_ = buffer_ + kSlopBytes;
    return buffer_;
  }
}

uint8_t* EpsCopyOutputStream::EnsureSpaceFallback(uint8_t* ptr) {
  do {
    if (PROTOBUF_PREDICT_FALSE(had_error_)) return buffer_;
    int overrun = ptr - end_;
    GOOGLE_DCHECK(overrun >= 0);           // NOLINT
    GOOGLE_DCHECK(overrun <= kSlopBytes);  // NOLINT
    ptr = Next() + overrun;
  } while (ptr >= end_);
  GOOGLE_DCHECK(ptr < end_);  // NOLINT
  return ptr;
}

=======
  }
  if (s >= size) {
    auto res = buffer_end_;
    *pp = SetInitialBuffer(buffer_end_ + size, s - size);
    return res;
  } else {
    *pp = SetInitialBuffer(buffer_end_, s);
    return nullptr;
  }
}

uint8_t* EpsCopyOutputStream::Next() {
  ABSL_DCHECK(!had_error_);  // NOLINT
  if (ABSL_PREDICT_FALSE(stream_ == nullptr)) return Error();
  if (buffer_end_) {
    // We're in the patch buffer and need to fill up the previous buffer.
    std::memcpy(buffer_end_, buffer_, end_ - buffer_);
    uint8_t* ptr;
    int size;
    do {
      void* data;
      if (ABSL_PREDICT_FALSE(!stream_->Next(&data, &size))) {
        // Stream has an error, we use the patch buffer to continue to be
        // able to write.
        return Error();
      }
      ptr = static_cast<uint8_t*>(data);
    } while (size == 0);
    if (ABSL_PREDICT_TRUE(size > kSlopBytes)) {
      std::memcpy(ptr, end_, kSlopBytes);
      end_ = ptr + size - kSlopBytes;
      buffer_end_ = nullptr;
      return ptr;
    } else {
      ABSL_DCHECK(size > 0);  // NOLINT
      // Buffer to small
      std::memmove(buffer_, end_, kSlopBytes);
      buffer_end_ = ptr;
      end_ = buffer_ + size;
      return buffer_;
    }
  } else {
    std::memcpy(buffer_, end_, kSlopBytes);
    buffer_end_ = end_;
    end_ = buffer_ + kSlopBytes;
    return buffer_;
  }
}

uint8_t* EpsCopyOutputStream::EnsureSpaceFallback(uint8_t* ptr) {
  do {
    if (ABSL_PREDICT_FALSE(had_error_)) return buffer_;
    int overrun = ptr - end_;
    ABSL_DCHECK(overrun >= 0);           // NOLINT
    ABSL_DCHECK(overrun <= kSlopBytes);  // NOLINT
    ptr = Next() + overrun;
  } while (ptr >= end_);
  ABSL_DCHECK(ptr < end_);  // NOLINT
  return ptr;
}

>>>>>>> 626889fb
uint8_t* EpsCopyOutputStream::WriteRawFallback(const void* data, int size,
                                             uint8_t* ptr) {
  int s = GetSize(ptr);
  while (s < size) {
    std::memcpy(ptr, data, s);
    size -= s;
    data = static_cast<const uint8_t*>(data) + s;
    ptr = EnsureSpaceFallback(ptr + s);
    s = GetSize(ptr);
  }
  std::memcpy(ptr, data, size);
  return ptr + size;
}

uint8_t* EpsCopyOutputStream::WriteAliasedRaw(const void* data, int size,
                                            uint8_t* ptr) {
  if (size < GetSize(ptr)
  ) {
    return WriteRaw(data, size, ptr);
  } else {
    ptr = Trim(ptr);
    if (stream_->WriteAliasedRaw(data, size)) return ptr;
    return Error();
  }
}

<<<<<<< HEAD
#ifndef PROTOBUF_LITTLE_ENDIAN
=======
#ifndef ABSL_IS_LITTLE_ENDIAN
>>>>>>> 626889fb
uint8_t* EpsCopyOutputStream::WriteRawLittleEndian32(const void* data, int size,
                                                   uint8_t* ptr) {
  auto p = static_cast<const uint8_t*>(data);
  auto end = p + size;
  while (end - p >= kSlopBytes) {
    ptr = EnsureSpace(ptr);
    uint32_t buffer[4];
    static_assert(sizeof(buffer) == kSlopBytes, "Buffer must be kSlopBytes");
    std::memcpy(buffer, p, kSlopBytes);
    p += kSlopBytes;
    for (auto x : buffer)
      ptr = CodedOutputStream::WriteLittleEndian32ToArray(x, ptr);
<<<<<<< HEAD
  }
  while (p < end) {
    ptr = EnsureSpace(ptr);
    uint32_t buffer;
    std::memcpy(&buffer, p, 4);
    p += 4;
    ptr = CodedOutputStream::WriteLittleEndian32ToArray(buffer, ptr);
  }
  return ptr;
}

uint8_t* EpsCopyOutputStream::WriteRawLittleEndian64(const void* data, int size,
                                                   uint8_t* ptr) {
  auto p = static_cast<const uint8_t*>(data);
  auto end = p + size;
  while (end - p >= kSlopBytes) {
    ptr = EnsureSpace(ptr);
    uint64_t buffer[2];
    static_assert(sizeof(buffer) == kSlopBytes, "Buffer must be kSlopBytes");
    std::memcpy(buffer, p, kSlopBytes);
    p += kSlopBytes;
    for (auto x : buffer)
      ptr = CodedOutputStream::WriteLittleEndian64ToArray(x, ptr);
  }
  while (p < end) {
    ptr = EnsureSpace(ptr);
    uint64_t buffer;
    std::memcpy(&buffer, p, 8);
    p += 8;
    ptr = CodedOutputStream::WriteLittleEndian64ToArray(buffer, ptr);
  }
=======
  }
  while (p < end) {
    ptr = EnsureSpace(ptr);
    uint32_t buffer;
    std::memcpy(&buffer, p, 4);
    p += 4;
    ptr = CodedOutputStream::WriteLittleEndian32ToArray(buffer, ptr);
  }
>>>>>>> 626889fb
  return ptr;
}
#endif

<<<<<<< HEAD

uint8_t* EpsCopyOutputStream::WriteStringMaybeAliasedOutline(uint32_t num,
                                                           const std::string& s,
                                                           uint8_t* ptr) {
  ptr = EnsureSpace(ptr);
  uint32_t size = s.size();
  ptr = WriteLengthDelim(num, size, ptr);
  return WriteRawMaybeAliased(s.data(), size, ptr);
}

uint8_t* EpsCopyOutputStream::WriteStringOutline(uint32_t num, const std::string& s,
                                               uint8_t* ptr) {
  ptr = EnsureSpace(ptr);
  uint32_t size = s.size();
  ptr = WriteLengthDelim(num, size, ptr);
  return WriteRaw(s.data(), size, ptr);
}

std::atomic<bool> CodedOutputStream::default_serialization_deterministic_{
    false};

CodedOutputStream::~CodedOutputStream() { Trim(); }


uint8_t* CodedOutputStream::WriteStringWithSizeToArray(const std::string& str,
                                                     uint8_t* target) {
  GOOGLE_DCHECK_LE(str.size(), std::numeric_limits<uint32_t>::max());
=======
uint8_t* EpsCopyOutputStream::WriteRawLittleEndian64(const void* data, int size,
                                                   uint8_t* ptr) {
  auto p = static_cast<const uint8_t*>(data);
  auto end = p + size;
  while (end - p >= kSlopBytes) {
    ptr = EnsureSpace(ptr);
    uint64_t buffer[2];
    static_assert(sizeof(buffer) == kSlopBytes, "Buffer must be kSlopBytes");
    std::memcpy(buffer, p, kSlopBytes);
    p += kSlopBytes;
    for (auto x : buffer)
      ptr = CodedOutputStream::WriteLittleEndian64ToArray(x, ptr);
  }
  while (p < end) {
    ptr = EnsureSpace(ptr);
    uint64_t buffer;
    std::memcpy(&buffer, p, 8);
    p += 8;
    ptr = CodedOutputStream::WriteLittleEndian64ToArray(buffer, ptr);
  }
  return ptr;
}
#endif

uint8_t* EpsCopyOutputStream::WriteCord(const absl::Cord& cord, uint8_t* ptr) {
  int s = GetSize(ptr);
  if (stream_ == nullptr) {
    if (static_cast<int64_t>(cord.size()) <= s) {
      // Just copy it to the current buffer.
      return CopyCordToArray(cord, ptr);
    } else {
      return Error();
    }
  } else if (static_cast<int64_t>(cord.size()) <= s &&
             static_cast<int64_t>(cord.size()) < kMaxCordBytesToCopy) {
    // Just copy it to the current buffer.
    return CopyCordToArray(cord, ptr);
  } else {
    // Back up to the position where the Cord should start.
    ptr = Trim(ptr);
    if (!stream_->WriteCord(cord)) return Error();
    return ptr;
  }
}

uint8_t* EpsCopyOutputStream::WriteStringMaybeAliasedOutline(
    uint32_t num, absl::string_view s, uint8_t* ptr) {
  ptr = EnsureSpace(ptr);
  uint32_t size = s.size();
  ptr = WriteLengthDelim(num, size, ptr);
  return WriteRawMaybeAliased(s.data(), size, ptr);
}

uint8_t* EpsCopyOutputStream::WriteStringOutline(uint32_t num,
                                                 absl::string_view s,
                                                 uint8_t* ptr) {
  ptr = EnsureSpace(ptr);
  uint32_t size = s.size();
  ptr = WriteLengthDelim(num, size, ptr);
  return WriteRaw(s.data(), size, ptr);
}

uint8_t* EpsCopyOutputStream::WriteCordOutline(const absl::Cord& c, uint8_t* ptr) {
  uint32_t size = c.size();
  ptr = UnsafeWriteSize(size, ptr);
  return WriteCord(c, ptr);
}

std::atomic<bool> CodedOutputStream::default_serialization_deterministic_{
    false};

CodedOutputStream::~CodedOutputStream() { Trim(); }

uint8_t* CodedOutputStream::WriteCordToArray(const absl::Cord& cord,
                                             uint8_t* target) {
  return CopyCordToArray(cord, target);
}


uint8_t* CodedOutputStream::WriteStringWithSizeToArray(absl::string_view str,
                                                       uint8_t* target) {
  ABSL_DCHECK_LE(str.size(), std::numeric_limits<uint32_t>::max());
>>>>>>> 626889fb
  target = WriteVarint32ToArray(str.size(), target);
  return WriteStringToArray(str, target);
}

uint8_t* CodedOutputStream::WriteVarint32ToArrayOutOfLineHelper(uint32_t value,
                                                              uint8_t* target) {
  GOOGLE_DCHECK_GE(value, 0x80);
  target[0] |= static_cast<uint8_t>(0x80);
  value >>= 7;
  target[1] = static_cast<uint8_t>(value);
  if (value < 0x80) {
    return target + 2;
  }
  target += 2;
  do {
    // Turn on continuation bit in the byte we just wrote.
    target[-1] |= static_cast<uint8_t>(0x80);
    value >>= 7;
    *target = static_cast<uint8_t>(value);
    ++target;
  } while (value >= 0x80);
  return target;
}

}  // namespace io
}  // namespace protobuf
}  // namespace google

<<<<<<< HEAD
#include <google/protobuf/port_undef.inc>
=======
#include "google/protobuf/port_undef.inc"
>>>>>>> 626889fb
<|MERGE_RESOLUTION|>--- conflicted
+++ resolved
@@ -15,26 +15,11 @@
 // will not cross the end of the buffer, since we can avoid a lot
 // of branching in this case.
 
-<<<<<<< HEAD
-#include <google/protobuf/io/coded_stream.h>
-=======
 #include "google/protobuf/io/coded_stream.h"
->>>>>>> 626889fb
 
 #include <limits.h>
 
 #include <algorithm>
-<<<<<<< HEAD
-#include <cstring>
-#include <utility>
-
-#include <google/protobuf/stubs/logging.h>
-#include <google/protobuf/stubs/common.h>
-#include <google/protobuf/arena.h>
-#include <google/protobuf/io/zero_copy_stream.h>
-#include <google/protobuf/io/zero_copy_stream_impl_lite.h>
-#include <google/protobuf/stubs/stl_util.h>
-=======
 #include <atomic>
 #include <cstddef>
 #include <cstdint>
@@ -43,7 +28,6 @@
 #include <memory>
 #include <string>
 #include <utility>
->>>>>>> 626889fb
 
 #include "absl/base/optimization.h"
 #include "absl/log/absl_check.h"
@@ -54,14 +38,9 @@
 #include "google/protobuf/io/zero_copy_stream.h"
 #include "google/protobuf/io/zero_copy_stream_impl_lite.h"
 
-<<<<<<< HEAD
-// Must be included last.
-#include <google/protobuf/port_def.inc>
-=======
 
 // Must be included last.
 #include "google/protobuf/port_def.inc"
->>>>>>> 626889fb
 
 namespace google {
 namespace protobuf {
@@ -208,22 +187,12 @@
 }
 
 void CodedInputStream::PrintTotalBytesLimitError() {
-<<<<<<< HEAD
-  GOOGLE_LOG(ERROR)
-      << "A protocol message was rejected because it was too "
-         "big (more than "
-      << total_bytes_limit_
-      << " bytes).  To increase the limit (or to disable these "
-         "warnings), see CodedInputStream::SetTotalBytesLimit() "
-         "in third_party/protobuf/io/coded_stream.h.";
-=======
   ABSL_LOG(ERROR) << "A protocol message was rejected because it was too "
                      "big (more than "
                   << total_bytes_limit_
                   << " bytes).  To increase the limit (or to disable these "
                      "warnings), see CodedInputStream::SetTotalBytesLimit() "
                      "in third_party/protobuf/io/coded_stream.h.";
->>>>>>> 626889fb
 }
 
 bool CodedInputStream::SkipFallback(int count, int original_buffer_size) {
@@ -286,20 +255,12 @@
   if (size < 0) return false;  // security: size is often user-supplied
 
   if (BufferSize() >= size) {
-<<<<<<< HEAD
-    STLStringResizeUninitialized(buffer, size);
-=======
     buffer->resize(size);
->>>>>>> 626889fb
     std::pair<char*, bool> z = as_string_data(buffer);
     if (z.second) {
       // Oddly enough, memcpy() requires its first two args to be non-NULL even
       // if we copy 0 bytes.  So, we have ensured that z.first is non-NULL here.
-<<<<<<< HEAD
-      GOOGLE_DCHECK(z.first != NULL);
-=======
       ABSL_DCHECK(z.first != nullptr);
->>>>>>> 626889fb
       memcpy(z.first, buffer_, size);
       Advance(size);
     }
@@ -383,33 +344,7 @@
 }
 
 
-<<<<<<< HEAD
-bool CodedInputStream::ReadLittleEndian32Fallback(uint32_t* value) {
-  uint8_t bytes[sizeof(*value)];
-
-  const uint8_t* ptr;
-  if (BufferSize() >= static_cast<int64_t>(sizeof(*value))) {
-=======
 bool CodedInputStream::ReadLittleEndian16Fallback(uint16_t* value) {
-  constexpr size_t kSize = sizeof(*value);
-  uint8_t bytes[kSize];
-
-  const uint8_t* ptr;
-  if (BufferSize() >= static_cast<int64_t>(kSize)) {
->>>>>>> 626889fb
-    // Fast path:  Enough bytes in the buffer to read directly.
-    ptr = buffer_;
-    Advance(kSize);
-  } else {
-    // Slow path:  Had to read past the end of the buffer.
-    if (!ReadRaw(bytes, kSize)) return false;
-    ptr = bytes;
-  }
-  ReadLittleEndian16FromArray(ptr, value);
-  return true;
-}
-
-bool CodedInputStream::ReadLittleEndian32Fallback(uint32_t* value) {
   constexpr size_t kSize = sizeof(*value);
   uint8_t bytes[kSize];
 
@@ -423,23 +358,34 @@
     if (!ReadRaw(bytes, kSize)) return false;
     ptr = bytes;
   }
+  ReadLittleEndian16FromArray(ptr, value);
+  return true;
+}
+
+bool CodedInputStream::ReadLittleEndian32Fallback(uint32_t* value) {
+  constexpr size_t kSize = sizeof(*value);
+  uint8_t bytes[kSize];
+
+  const uint8_t* ptr;
+  if (BufferSize() >= static_cast<int64_t>(kSize)) {
+    // Fast path:  Enough bytes in the buffer to read directly.
+    ptr = buffer_;
+    Advance(kSize);
+  } else {
+    // Slow path:  Had to read past the end of the buffer.
+    if (!ReadRaw(bytes, kSize)) return false;
+    ptr = bytes;
+  }
   ReadLittleEndian32FromArray(ptr, value);
   return true;
 }
 
 bool CodedInputStream::ReadLittleEndian64Fallback(uint64_t* value) {
-<<<<<<< HEAD
-  uint8_t bytes[sizeof(*value)];
-
-  const uint8_t* ptr;
-  if (BufferSize() >= static_cast<int64_t>(sizeof(*value))) {
-=======
   constexpr size_t kSize = sizeof(*value);
   uint8_t bytes[kSize];
 
   const uint8_t* ptr;
   if (BufferSize() >= static_cast<int64_t>(kSize)) {
->>>>>>> 626889fb
     // Fast path:  Enough bytes in the buffer to read directly.
     ptr = buffer_;
     Advance(kSize);
@@ -459,11 +405,7 @@
 // subtracting 0x80 at each iteration, it subtracts properly shifted mask once.
 template <size_t N>
 const uint8_t* DecodeVarint64KnownSize(const uint8_t* buffer, uint64_t* value) {
-<<<<<<< HEAD
-  GOOGLE_DCHECK_GT(N, 0);
-=======
   ABSL_DCHECK_GT(N, 0);
->>>>>>> 626889fb
   uint64_t result = static_cast<uint64_t>(buffer[N - 1]) << (7 * (N - 1));
   for (size_t i = 0, offset = 0; i < N - 1; i++, offset += 7) {
     result += static_cast<uint64_t>(buffer[i] - 0x80) << offset;
@@ -484,13 +426,8 @@
     uint32_t first_byte, const uint8_t* buffer, uint32_t* value) {
   // Fast path:  We have enough bytes left in the buffer to guarantee that
   // this read won't cross the end, so we can skip the checks.
-<<<<<<< HEAD
-  GOOGLE_DCHECK_EQ(*buffer, first_byte);
-  GOOGLE_DCHECK_EQ(first_byte & 0x80, 0x80) << first_byte;
-=======
   ABSL_DCHECK_EQ(*buffer, first_byte);
   ABSL_DCHECK_EQ(first_byte & 0x80, 0x80) << first_byte;
->>>>>>> 626889fb
   const uint8_t* ptr = buffer;
   uint32_t b;
   uint32_t result = first_byte - 0x80;
@@ -801,9 +738,8 @@
 int EpsCopyOutputStream::Flush(uint8_t* ptr) {
   while (buffer_end_ && ptr > end_) {
     int overrun = ptr - end_;
-<<<<<<< HEAD
-    GOOGLE_DCHECK(!had_error_);
-    GOOGLE_DCHECK(overrun <= kSlopBytes);  // NOLINT
+    ABSL_DCHECK(!had_error_);
+    ABSL_DCHECK(overrun <= kSlopBytes);  // NOLINT
     ptr = Next() + overrun;
     if (had_error_) return 0;
   }
@@ -817,25 +753,7 @@
     s = end_ + kSlopBytes - ptr;
     buffer_end_ = ptr;
   }
-  GOOGLE_DCHECK(s >= 0);  // NOLINT
-=======
-    ABSL_DCHECK(!had_error_);
-    ABSL_DCHECK(overrun <= kSlopBytes);  // NOLINT
-    ptr = Next() + overrun;
-    if (had_error_) return 0;
-  }
-  int s;
-  if (buffer_end_) {
-    std::memcpy(buffer_end_, buffer_, ptr - buffer_);
-    buffer_end_ += ptr - buffer_;
-    s = end_ - ptr;
-  } else {
-    // The stream is writing directly in the ZeroCopyOutputStream buffer.
-    s = end_ + kSlopBytes - ptr;
-    buffer_end_ = ptr;
-  }
   ABSL_DCHECK(s >= 0);  // NOLINT
->>>>>>> 626889fb
   return s;
 }
 
@@ -911,69 +829,6 @@
   if (had_error_) {
     *pp = buffer_;
     return nullptr;
-<<<<<<< HEAD
-  }
-  if (s >= size) {
-    auto res = buffer_end_;
-    *pp = SetInitialBuffer(buffer_end_ + size, s - size);
-    return res;
-  } else {
-    *pp = SetInitialBuffer(buffer_end_, s);
-    return nullptr;
-  }
-}
-
-uint8_t* EpsCopyOutputStream::Next() {
-  GOOGLE_DCHECK(!had_error_);  // NOLINT
-  if (PROTOBUF_PREDICT_FALSE(stream_ == nullptr)) return Error();
-  if (buffer_end_) {
-    // We're in the patch buffer and need to fill up the previous buffer.
-    std::memcpy(buffer_end_, buffer_, end_ - buffer_);
-    uint8_t* ptr;
-    int size;
-    do {
-      void* data;
-      if (PROTOBUF_PREDICT_FALSE(!stream_->Next(&data, &size))) {
-        // Stream has an error, we use the patch buffer to continue to be
-        // able to write.
-        return Error();
-      }
-      ptr = static_cast<uint8_t*>(data);
-    } while (size == 0);
-    if (PROTOBUF_PREDICT_TRUE(size > kSlopBytes)) {
-      std::memcpy(ptr, end_, kSlopBytes);
-      end_ = ptr + size - kSlopBytes;
-      buffer_end_ = nullptr;
-      return ptr;
-    } else {
-      GOOGLE_DCHECK(size > 0);  // NOLINT
-      // Buffer to small
-      std::memmove(buffer_, end_, kSlopBytes);
-      buffer_end_ = ptr;
-      end_ = buffer_ + size;
-      return buffer_;
-    }
-  } else {
-    std::memcpy(buffer_, end_, kSlopBytes);
-    buffer_end_ = end_;
-    end_ = buffer_ + kSlopBytes;
-    return buffer_;
-  }
-}
-
-uint8_t* EpsCopyOutputStream::EnsureSpaceFallback(uint8_t* ptr) {
-  do {
-    if (PROTOBUF_PREDICT_FALSE(had_error_)) return buffer_;
-    int overrun = ptr - end_;
-    GOOGLE_DCHECK(overrun >= 0);           // NOLINT
-    GOOGLE_DCHECK(overrun <= kSlopBytes);  // NOLINT
-    ptr = Next() + overrun;
-  } while (ptr >= end_);
-  GOOGLE_DCHECK(ptr < end_);  // NOLINT
-  return ptr;
-}
-
-=======
   }
   if (s >= size) {
     auto res = buffer_end_;
@@ -1035,7 +890,6 @@
   return ptr;
 }
 
->>>>>>> 626889fb
 uint8_t* EpsCopyOutputStream::WriteRawFallback(const void* data, int size,
                                              uint8_t* ptr) {
   int s = GetSize(ptr);
@@ -1062,11 +916,7 @@
   }
 }
 
-<<<<<<< HEAD
-#ifndef PROTOBUF_LITTLE_ENDIAN
-=======
 #ifndef ABSL_IS_LITTLE_ENDIAN
->>>>>>> 626889fb
 uint8_t* EpsCopyOutputStream::WriteRawLittleEndian32(const void* data, int size,
                                                    uint8_t* ptr) {
   auto p = static_cast<const uint8_t*>(data);
@@ -1079,7 +929,6 @@
     p += kSlopBytes;
     for (auto x : buffer)
       ptr = CodedOutputStream::WriteLittleEndian32ToArray(x, ptr);
-<<<<<<< HEAD
   }
   while (p < end) {
     ptr = EnsureSpace(ptr);
@@ -1111,69 +960,6 @@
     p += 8;
     ptr = CodedOutputStream::WriteLittleEndian64ToArray(buffer, ptr);
   }
-=======
-  }
-  while (p < end) {
-    ptr = EnsureSpace(ptr);
-    uint32_t buffer;
-    std::memcpy(&buffer, p, 4);
-    p += 4;
-    ptr = CodedOutputStream::WriteLittleEndian32ToArray(buffer, ptr);
-  }
->>>>>>> 626889fb
-  return ptr;
-}
-#endif
-
-<<<<<<< HEAD
-
-uint8_t* EpsCopyOutputStream::WriteStringMaybeAliasedOutline(uint32_t num,
-                                                           const std::string& s,
-                                                           uint8_t* ptr) {
-  ptr = EnsureSpace(ptr);
-  uint32_t size = s.size();
-  ptr = WriteLengthDelim(num, size, ptr);
-  return WriteRawMaybeAliased(s.data(), size, ptr);
-}
-
-uint8_t* EpsCopyOutputStream::WriteStringOutline(uint32_t num, const std::string& s,
-                                               uint8_t* ptr) {
-  ptr = EnsureSpace(ptr);
-  uint32_t size = s.size();
-  ptr = WriteLengthDelim(num, size, ptr);
-  return WriteRaw(s.data(), size, ptr);
-}
-
-std::atomic<bool> CodedOutputStream::default_serialization_deterministic_{
-    false};
-
-CodedOutputStream::~CodedOutputStream() { Trim(); }
-
-
-uint8_t* CodedOutputStream::WriteStringWithSizeToArray(const std::string& str,
-                                                     uint8_t* target) {
-  GOOGLE_DCHECK_LE(str.size(), std::numeric_limits<uint32_t>::max());
-=======
-uint8_t* EpsCopyOutputStream::WriteRawLittleEndian64(const void* data, int size,
-                                                   uint8_t* ptr) {
-  auto p = static_cast<const uint8_t*>(data);
-  auto end = p + size;
-  while (end - p >= kSlopBytes) {
-    ptr = EnsureSpace(ptr);
-    uint64_t buffer[2];
-    static_assert(sizeof(buffer) == kSlopBytes, "Buffer must be kSlopBytes");
-    std::memcpy(buffer, p, kSlopBytes);
-    p += kSlopBytes;
-    for (auto x : buffer)
-      ptr = CodedOutputStream::WriteLittleEndian64ToArray(x, ptr);
-  }
-  while (p < end) {
-    ptr = EnsureSpace(ptr);
-    uint64_t buffer;
-    std::memcpy(&buffer, p, 8);
-    p += 8;
-    ptr = CodedOutputStream::WriteLittleEndian64ToArray(buffer, ptr);
-  }
   return ptr;
 }
 #endif
@@ -1236,37 +1022,12 @@
 uint8_t* CodedOutputStream::WriteStringWithSizeToArray(absl::string_view str,
                                                        uint8_t* target) {
   ABSL_DCHECK_LE(str.size(), std::numeric_limits<uint32_t>::max());
->>>>>>> 626889fb
   target = WriteVarint32ToArray(str.size(), target);
   return WriteStringToArray(str, target);
-}
-
-uint8_t* CodedOutputStream::WriteVarint32ToArrayOutOfLineHelper(uint32_t value,
-                                                              uint8_t* target) {
-  GOOGLE_DCHECK_GE(value, 0x80);
-  target[0] |= static_cast<uint8_t>(0x80);
-  value >>= 7;
-  target[1] = static_cast<uint8_t>(value);
-  if (value < 0x80) {
-    return target + 2;
-  }
-  target += 2;
-  do {
-    // Turn on continuation bit in the byte we just wrote.
-    target[-1] |= static_cast<uint8_t>(0x80);
-    value >>= 7;
-    *target = static_cast<uint8_t>(value);
-    ++target;
-  } while (value >= 0x80);
-  return target;
 }
 
 }  // namespace io
 }  // namespace protobuf
 }  // namespace google
 
-<<<<<<< HEAD
-#include <google/protobuf/port_undef.inc>
-=======
-#include "google/protobuf/port_undef.inc"
->>>>>>> 626889fb
+#include "google/protobuf/port_undef.inc"