// Protocol Buffers - Google's data interchange format
// Copyright 2008 Google Inc.  All rights reserved.
//
// Use of this source code is governed by a BSD-style
// license that can be found in the LICENSE file or at
// https://developers.google.com/open-source/licenses/bsd

// Author: kenton@google.com (Kenton Varda)
//  Based on original Protocol Buffers design by
//  Sanjay Ghemawat, Jeff Dean, and others.
//
// This file contains tests and benchmarks.

<<<<<<< HEAD
#include <google/protobuf/io/coded_stream.h>

#include <limits.h>

#include <memory>
#include <vector>

#include <google/protobuf/stubs/common.h>
#include <google/protobuf/stubs/logging.h>
#include <google/protobuf/stubs/logging.h>
#include <google/protobuf/io/zero_copy_stream_impl.h>
#include <google/protobuf/testing/googletest.h>
=======
#include "google/protobuf/io/coded_stream.h"

#include <limits.h>

#include <algorithm>
#include <cstddef>
#include <cstdint>
#include <cstdlib>
#include <cstring>
#include <ios>
#include <memory>
#include <ostream>
#include <string>
#include <tuple>
#include <utility>
#include <vector>

#include <gmock/gmock.h>
>>>>>>> 626889fb
#include <gtest/gtest.h>
#include "absl/base/casts.h"
#include "absl/base/log_severity.h"
#include "absl/base/macros.h"
#include "absl/log/absl_log.h"
#include "absl/log/scoped_mock_log.h"
#include "absl/strings/cord.h"
#include "absl/strings/str_cat.h"
#include "absl/strings/string_view.h"
#include "google/protobuf/io/zero_copy_stream_impl_lite.h"

<<<<<<< HEAD
// Must be included last.
#include <google/protobuf/port_def.inc>

=======
#include "google/protobuf/stubs/common.h"
#include "google/protobuf/testing/googletest.h"


// Must be included last.
#include "google/protobuf/port_def.inc"
>>>>>>> 626889fb

namespace google {
namespace protobuf {
namespace io {
namespace {

class CodedStreamTest : public testing::Test {
 protected:
  // Buffer used during most of the tests. This assumes tests run sequentially.
  static constexpr int kBufferSize = 1024 * 64;
<<<<<<< HEAD
  static uint8 buffer_[kBufferSize];
=======
  static uint8_t buffer_[kBufferSize];
>>>>>>> 626889fb
};

uint8_t CodedStreamTest::buffer_[CodedStreamTest::kBufferSize] = {};

// We test each operation over a variety of block sizes to insure that
// we test cases where reads or writes cross buffer boundaries, cases
// where they don't, and cases where there is so much buffer left that
// we can use special optimized paths that don't worry about bounds
// checks.
const int kBlockSizes[] = {1, 2, 3, 5, 7, 13, 32, 1024};

// In several ReadCord test functions, we either clear the Cord before ReadCord
// calls or not.
const bool kResetCords[] = {false, true};

// -------------------------------------------------------------------
// Varint tests.

struct VarintCase {
  uint8_t bytes[10];  // Encoded bytes.
  size_t size;        // Encoded size, in bytes.
  uint64_t value;     // Parsed value.
};

inline std::ostream& operator<<(std::ostream& os, const VarintCase& c) {
  return os << c.value;
}

VarintCase kVarintCases[] = {
    // 32-bit values
    {{0x00}, 1, 0},
    {{0x01}, 1, 1},
    {{0x7f}, 1, 127},
    {{0xa2, 0x74}, 2, (0x22 << 0) | (0x74 << 7)},  // 14882
    {{0xbe, 0xf7, 0x92, 0x84, 0x0b},
     5,  // 2961488830
     (0x3e << 0) | (0x77 << 7) | (0x12 << 14) | (0x04 << 21) |
         (uint64_t{0x0bu} << 28)},

    // 64-bit
    {{0xbe, 0xf7, 0x92, 0x84, 0x1b},
     5,  // 7256456126
     (0x3e << 0) | (0x77 << 7) | (0x12 << 14) | (0x04 << 21) |
         (uint64_t{0x1bu} << 28)},
    {{0x80, 0xe6, 0xeb, 0x9c, 0xc3, 0xc9, 0xa4, 0x49},
     8,  // 41256202580718336
     (0x00 << 0) | (0x66 << 7) | (0x6b << 14) | (0x1c << 21) |
         (uint64_t{0x43u} << 28) | (uint64_t{0x49u} << 35) |
         (uint64_t{0x24u} << 42) | (uint64_t{0x49u} << 49)},
    // 11964378330978735131
    {{0x9b, 0xa8, 0xf9, 0xc2, 0xbb, 0xd6, 0x80, 0x85, 0xa6, 0x01},
     10,
     (0x1b << 0) | (0x28 << 7) | (0x79 << 14) | (0x42 << 21) |
         (uint64_t{0x3bu} << 28) | (uint64_t{0x56u} << 35) |
         (uint64_t{0x00u} << 42) | (uint64_t{0x05u} << 49) |
         (uint64_t{0x26u} << 56) | (uint64_t{0x01u} << 63)},
};

class VarintCasesWithSizes
    : public CodedStreamTest,
      public testing::WithParamInterface<std::tuple<VarintCase, int>> {};

TEST_P(VarintCasesWithSizes, ReadVarint32) {
  const VarintCase& kVarintCases_case = std::get<0>(GetParam());
  const int& kBlockSizes_case = std::get<1>(GetParam());
  memcpy(buffer_, kVarintCases_case.bytes, kVarintCases_case.size);
  ArrayInputStream input(buffer_, sizeof(buffer_), kBlockSizes_case);

  {
    CodedInputStream coded_input(&input);

    uint32_t value;
    EXPECT_TRUE(coded_input.ReadVarint32(&value));
    EXPECT_EQ(static_cast<uint32_t>(kVarintCases_case.value), value);
  }

  EXPECT_EQ(kVarintCases_case.size, input.ByteCount());
}

TEST_P(VarintCasesWithSizes, ReadTag) {
  const VarintCase& kVarintCases_case = std::get<0>(GetParam());
  const int& kBlockSizes_case = std::get<1>(GetParam());
  memcpy(buffer_, kVarintCases_case.bytes, kVarintCases_case.size);
  ArrayInputStream input(buffer_, sizeof(buffer_), kBlockSizes_case);

  {
    CodedInputStream coded_input(&input);

    uint32_t expected_value = static_cast<uint32_t>(kVarintCases_case.value);
    EXPECT_EQ(expected_value, coded_input.ReadTag());

    EXPECT_TRUE(coded_input.LastTagWas(expected_value));
    EXPECT_FALSE(coded_input.LastTagWas(expected_value + 1));
  }

  EXPECT_EQ(kVarintCases_case.size, input.ByteCount());
}

// This is the regression test that verifies that there is no issues
// with the empty input buffers handling.
TEST_F(CodedStreamTest, EmptyInputBeforeEos) {
  class In : public ZeroCopyInputStream {
   public:
    In() : count_(0) {}

   private:
    bool Next(const void** data, int* size) override {
<<<<<<< HEAD
      *data = NULL;
      *size = 0;
      return count_++ < 2;
    }
    void BackUp(int count) override { GOOGLE_LOG(FATAL) << "Tests never call this."; }
    bool Skip(int count) override {
      GOOGLE_LOG(FATAL) << "Tests never call this.";
=======
      *data = nullptr;
      *size = 0;
      return count_++ < 2;
    }
    void BackUp(int count) override {
      ABSL_LOG(FATAL) << "Tests never call this.";
    }
    bool Skip(int count) override {
      ABSL_LOG(FATAL) << "Tests never call this.";
>>>>>>> 626889fb
      return false;
    }
    int64_t ByteCount() const override { return 0; }
    int count_;
  } in;
  CodedInputStream input(&in);
  input.ReadTagNoLastTag();
  EXPECT_TRUE(input.ConsumedEntireMessage());
}

class VarintCases : public CodedStreamTest,
                    public testing::WithParamInterface<VarintCase> {};

TEST_P(VarintCases, ExpectTag) {
  const VarintCase& kVarintCases_case = GetParam();
  // Leave one byte at the beginning of the buffer so we can read it
  // to force the first buffer to be loaded.
  buffer_[0] = '\0';
  memcpy(buffer_ + 1, kVarintCases_case.bytes, kVarintCases_case.size);
  ArrayInputStream input(buffer_, sizeof(buffer_));

  {
    CodedInputStream coded_input(&input);

    // Read one byte to force coded_input.Refill() to be called.  Otherwise,
    // ExpectTag() will return a false negative.
    uint8_t dummy;
    coded_input.ReadRaw(&dummy, 1);
    EXPECT_EQ((uint)'\0', (uint)dummy);

    uint32_t expected_value = static_cast<uint32_t>(kVarintCases_case.value);

    // ExpectTag() produces false negatives for large values.
    if (kVarintCases_case.size <= 2) {
      EXPECT_FALSE(coded_input.ExpectTag(expected_value + 1));
      EXPECT_TRUE(coded_input.ExpectTag(expected_value));
    } else {
      EXPECT_FALSE(coded_input.ExpectTag(expected_value));
    }
  }

  if (kVarintCases_case.size <= 2) {
    EXPECT_EQ(kVarintCases_case.size + 1, input.ByteCount());
  } else {
    EXPECT_EQ(1, input.ByteCount());
  }
}

TEST_P(VarintCases, ExpectTagFromArray) {
  const VarintCase& kVarintCases_case = GetParam();
  memcpy(buffer_, kVarintCases_case.bytes, kVarintCases_case.size);

  const uint32_t expected_value =
      static_cast<uint32_t>(kVarintCases_case.value);

  // If the expectation succeeds, it should return a pointer past the tag.
  if (kVarintCases_case.size <= 2) {
    EXPECT_TRUE(nullptr == CodedInputStream::ExpectTagFromArray(
                            buffer_, expected_value + 1));
    EXPECT_TRUE(buffer_ + kVarintCases_case.size ==
                CodedInputStream::ExpectTagFromArray(buffer_, expected_value));
  } else {
    EXPECT_TRUE(nullptr ==
                CodedInputStream::ExpectTagFromArray(buffer_, expected_value));
  }
}

TEST_P(VarintCasesWithSizes, ReadVarint64) {
  const VarintCase& kVarintCases_case = std::get<0>(GetParam());
  const int& kBlockSizes_case = std::get<1>(GetParam());
  memcpy(buffer_, kVarintCases_case.bytes, kVarintCases_case.size);
  ArrayInputStream input(buffer_, sizeof(buffer_), kBlockSizes_case);

  {
    CodedInputStream coded_input(&input);

    uint64_t value;
    EXPECT_TRUE(coded_input.ReadVarint64(&value));
    EXPECT_EQ(kVarintCases_case.value, value);
  }

  EXPECT_EQ(kVarintCases_case.size, input.ByteCount());
}

<<<<<<< HEAD
TEST_2D(CodedStreamTest, WriteVarint32, kVarintCases, kBlockSizes) {
=======
TEST_P(VarintCasesWithSizes, WriteVarint32) {
  const VarintCase& kVarintCases_case = std::get<0>(GetParam());
  const int& kBlockSizes_case = std::get<1>(GetParam());
>>>>>>> 626889fb
  if (kVarintCases_case.value > uint64_t{0x00000000FFFFFFFFu}) {
    // Skip this test for the 64-bit values.
    return;
  }

  ArrayOutputStream output(buffer_, sizeof(buffer_), kBlockSizes_case);

  {
    CodedOutputStream coded_output(&output);

    coded_output.WriteVarint32(static_cast<uint32_t>(kVarintCases_case.value));
    EXPECT_FALSE(coded_output.HadError());

    EXPECT_EQ(kVarintCases_case.size, coded_output.ByteCount());
  }

  EXPECT_EQ(kVarintCases_case.size, output.ByteCount());
  EXPECT_EQ(0,
            memcmp(buffer_, kVarintCases_case.bytes, kVarintCases_case.size));
}

TEST_P(VarintCasesWithSizes, WriteVarint64) {
  const VarintCase& kVarintCases_case = std::get<0>(GetParam());
  const int& kBlockSizes_case = std::get<1>(GetParam());
  ArrayOutputStream output(buffer_, sizeof(buffer_), kBlockSizes_case);

  {
    CodedOutputStream coded_output(&output);

    coded_output.WriteVarint64(kVarintCases_case.value);
    EXPECT_FALSE(coded_output.HadError());

    EXPECT_EQ(kVarintCases_case.size, coded_output.ByteCount());
  }

  EXPECT_EQ(kVarintCases_case.size, output.ByteCount());
  EXPECT_EQ(0,
            memcmp(buffer_, kVarintCases_case.bytes, kVarintCases_case.size));
}

class SignedVarintCasesWithSizes
    : public CodedStreamTest,
      public testing::WithParamInterface<std::tuple<int32_t, int>> {};

int32_t kSignExtendedVarintCases[] = {0, 1, -1, 1237894, -37895138};

TEST_P(SignedVarintCasesWithSizes, WriteVarint32SignExtended) {
  const int32_t& kSignExtendedVarintCases_case = std::get<0>(GetParam());
  const int& kBlockSizes_case = std::get<1>(GetParam());
  ArrayOutputStream output(buffer_, sizeof(buffer_), kBlockSizes_case);

  {
    CodedOutputStream coded_output(&output);

    coded_output.WriteVarint32SignExtended(kSignExtendedVarintCases_case);
    EXPECT_FALSE(coded_output.HadError());

    if (kSignExtendedVarintCases_case < 0) {
      EXPECT_EQ(10, coded_output.ByteCount());
    } else {
      EXPECT_LE(coded_output.ByteCount(), 5);
    }
  }

  if (kSignExtendedVarintCases_case < 0) {
    EXPECT_EQ(10, output.ByteCount());
  } else {
    EXPECT_LE(output.ByteCount(), 5);
  }

  // Read value back in as a varint64 and insure it matches.
  ArrayInputStream input(buffer_, sizeof(buffer_));

  {
    CodedInputStream coded_input(&input);

    uint64_t value;
    EXPECT_TRUE(coded_input.ReadVarint64(&value));

    EXPECT_EQ(kSignExtendedVarintCases_case, static_cast<int64_t>(value));
  }

  EXPECT_EQ(output.ByteCount(), input.ByteCount());
}


// -------------------------------------------------------------------
// Varint failure test.

struct VarintErrorCase {
  uint8_t bytes[12];
  size_t size;
  bool can_parse;
  const char* name;
};

inline std::ostream& operator<<(std::ostream& os, const VarintErrorCase& c) {
  return os << "size " << c.size;
}

const VarintErrorCase kVarintErrorCases[] = {
    // Control case.  (Insures that there isn't something else wrong that
    // makes parsing always fail.)
    {{0x00}, 1, true, "Control"},

    // No input data.
    {{}, 0, false, "No_Input"},

    // Input ends unexpectedly.
    {{0xf0, 0xab}, 2, false, "Input_Ends_Unexpectedly"},

    // Input ends unexpectedly after 32 bits.
    {{0xf0, 0xab, 0xc9, 0x9a, 0xf8, 0xb2},
     6,
     false,
     "Input_Ends_Unexpectedly_After_32_Bits"},

    // Longer than 10 bytes.
    {{0xff, 0xff, 0xff, 0xff, 0xff, 0xff, 0xff, 0xff, 0xff, 0xff, 0x01},
     11,
     false,
     "Longer_Than_10_Bytes"},
};

class VarintErrorCasesWithSizes
    : public CodedStreamTest,
      public testing::WithParamInterface<std::tuple<VarintErrorCase, int>> {};

TEST_P(VarintErrorCasesWithSizes, ReadVarint32Error) {
  VarintErrorCase kVarintErrorCases_case = std::get<0>(GetParam());
  int kBlockSizes_case = std::get<1>(GetParam());
  memcpy(buffer_, kVarintErrorCases_case.bytes, kVarintErrorCases_case.size);
  ArrayInputStream input(buffer_, static_cast<int>(kVarintErrorCases_case.size),
                         kBlockSizes_case);
  CodedInputStream coded_input(&input);

  uint32_t value;
  EXPECT_EQ(kVarintErrorCases_case.can_parse, coded_input.ReadVarint32(&value));
}

TEST_P(VarintErrorCasesWithSizes,
       ReadVarint32Error_LeavesValueInInitializedState) {
  VarintErrorCase kVarintErrorCases_case = std::get<0>(GetParam());
  int kBlockSizes_case = std::get<1>(GetParam());
  memcpy(buffer_, kVarintErrorCases_case.bytes, kVarintErrorCases_case.size);
  ArrayInputStream input(buffer_, static_cast<int>(kVarintErrorCases_case.size),
                         kBlockSizes_case);
  CodedInputStream coded_input(&input);

  uint32_t value = 0;
  EXPECT_EQ(kVarintErrorCases_case.can_parse, coded_input.ReadVarint32(&value));
  // While the specific value following a failure is not critical, we do want to
  // ensure that it doesn't get set to an uninitialized value. (This check fails
  // in MSAN mode if value has been set to an uninitialized value.)
  EXPECT_EQ(value, value);
}

TEST_P(VarintErrorCasesWithSizes, ReadVarint64Error) {
  VarintErrorCase kVarintErrorCases_case = std::get<0>(GetParam());
  int kBlockSizes_case = std::get<1>(GetParam());
  memcpy(buffer_, kVarintErrorCases_case.bytes, kVarintErrorCases_case.size);
  ArrayInputStream input(buffer_, static_cast<int>(kVarintErrorCases_case.size),
                         kBlockSizes_case);
  CodedInputStream coded_input(&input);

  uint64_t value;
  EXPECT_EQ(kVarintErrorCases_case.can_parse, coded_input.ReadVarint64(&value));
}

TEST_P(VarintErrorCasesWithSizes,
       ReadVarint64Error_LeavesValueInInitializedState) {
  VarintErrorCase kVarintErrorCases_case = std::get<0>(GetParam());
  int kBlockSizes_case = std::get<1>(GetParam());
  memcpy(buffer_, kVarintErrorCases_case.bytes, kVarintErrorCases_case.size);
  ArrayInputStream input(buffer_, static_cast<int>(kVarintErrorCases_case.size),
                         kBlockSizes_case);
  CodedInputStream coded_input(&input);

  uint64_t value = 0;
  EXPECT_EQ(kVarintErrorCases_case.can_parse, coded_input.ReadVarint64(&value));
  // While the specific value following a failure is not critical, we do want to
  // ensure that it doesn't get set to an uninitialized value. (This check fails
  // in MSAN mode if value has been set to an uninitialized value.)
  EXPECT_EQ(value, value);
}

// -------------------------------------------------------------------
// VarintSize

struct VarintSizeCase {
  uint64_t value;
  int size;
};

inline std::ostream& operator<<(std::ostream& os, const VarintSizeCase& c) {
  return os << c.value;
}

VarintSizeCase kVarintSizeCases[] = {
    {0u, 1},
    {1u, 1},
    {127u, 1},
    {128u, 2},
    {758923u, 3},
    {4000000000u, 5},
    {uint64_t{41256202580718336u}, 8},
    {uint64_t{11964378330978735131u}, 10},
};

class VarintSizeCases : public CodedStreamTest,
                        public testing::WithParamInterface<VarintSizeCase> {};

TEST_P(VarintSizeCases, VarintSize32) {
  VarintSizeCase kVarintSizeCases_case = GetParam();
  if (kVarintSizeCases_case.value > 0xffffffffu) {
    // Skip 64-bit values.
    return;
  }

  EXPECT_EQ(kVarintSizeCases_case.size,
            CodedOutputStream::VarintSize32(
                static_cast<uint32_t>(kVarintSizeCases_case.value)));
}

TEST_P(VarintSizeCases, VarintSize64) {
  VarintSizeCase kVarintSizeCases_case = GetParam();
  EXPECT_EQ(kVarintSizeCases_case.size,
            CodedOutputStream::VarintSize64(kVarintSizeCases_case.value));
}

TEST_F(CodedStreamTest, VarintSize32PowersOfTwo) {
  int expected = 1;
  for (int i = 1; i < 32; i++) {
    if (i % 7 == 0) {
      expected += 1;
    }
    EXPECT_EQ(expected, CodedOutputStream::VarintSize32(
                            static_cast<uint32_t>(0x1u << i)));
  }
}

TEST_F(CodedStreamTest, VarintSize64PowersOfTwo) {
  int expected = 1;
  for (int i = 1; i < 64; i++) {
    if (i % 7 == 0) {
      expected += 1;
    }
    EXPECT_EQ(expected, CodedOutputStream::VarintSize64(uint64_t{1} << i));
  }
}

// -------------------------------------------------------------------
// Fixed-size int tests

struct Fixed16Case {
  uint8_t bytes[sizeof(uint16_t)];  // Encoded bytes.
  uint32_t value;                   // Parsed value.
};

struct Fixed32Case {
  uint8_t bytes[sizeof(uint32_t)];  // Encoded bytes.
  uint32_t value;                   // Parsed value.
};

struct Fixed64Case {
  uint8_t bytes[sizeof(uint64_t)];  // Encoded bytes.
  uint64_t value;                   // Parsed value.
};

class Fixed16Cases : public CodedStreamTest,
                     public testing::WithParamInterface<Fixed16Case> {};

class Fixed16CasesWithSizes
    : public CodedStreamTest,
      public testing::WithParamInterface<std::tuple<Fixed16Case, int>> {};

class Fixed32Cases : public CodedStreamTest,
                     public testing::WithParamInterface<Fixed32Case> {};

class Fixed32CasesWithSizes
    : public CodedStreamTest,
      public testing::WithParamInterface<std::tuple<Fixed32Case, int>> {};

class Fixed64Cases : public CodedStreamTest,
                     public testing::WithParamInterface<Fixed64Case> {};

class Fixed64CasesWithSizes
    : public CodedStreamTest,
      public testing::WithParamInterface<std::tuple<Fixed64Case, int>> {};

inline std::ostream& operator<<(std::ostream& os, const Fixed32Case& c) {
  return os << "0x" << std::hex << c.value << std::dec;
}

inline std::ostream& operator<<(std::ostream& os, const Fixed64Case& c) {
  return os << "0x" << std::hex << c.value << std::dec;
}

Fixed16Case kFixed16Cases[] = {
    {{0xef, 0xcd}, 0xcdefu},
    {{0x12, 0x34}, 0x3412u},
};

Fixed32Case kFixed32Cases[] = {
    {{0xef, 0xcd, 0xab, 0x90}, 0x90abcdefu},
    {{0x12, 0x34, 0x56, 0x78}, 0x78563412u},
};

Fixed64Case kFixed64Cases[] = {
    {{0xef, 0xcd, 0xab, 0x90, 0x12, 0x34, 0x56, 0x78},
     uint64_t{0x7856341290abcdefu}},
    {{0x11, 0x22, 0x33, 0x44, 0x55, 0x66, 0x77, 0x88},
     uint64_t{0x8877665544332211u}},
};

TEST_P(Fixed16CasesWithSizes, ReadLittleEndian16) {
  Fixed16Case kFixed16Cases_case = std::get<0>(GetParam());
  int kBlockSizes_case = std::get<1>(GetParam());
  memcpy(buffer_, kFixed16Cases_case.bytes, sizeof(kFixed16Cases_case.bytes));
  ArrayInputStream input(buffer_, sizeof(buffer_), kBlockSizes_case);

  {
    CodedInputStream coded_input(&input);

    uint16_t value;
    EXPECT_TRUE(coded_input.ReadLittleEndian16(&value));
    EXPECT_EQ(kFixed16Cases_case.value, value);
  }

  EXPECT_EQ(sizeof(uint16_t), input.ByteCount());
}

TEST_P(Fixed32CasesWithSizes, ReadLittleEndian32) {
  Fixed32Case kFixed32Cases_case = std::get<0>(GetParam());
  int kBlockSizes_case = std::get<1>(GetParam());
  memcpy(buffer_, kFixed32Cases_case.bytes, sizeof(kFixed32Cases_case.bytes));
  ArrayInputStream input(buffer_, sizeof(buffer_), kBlockSizes_case);

  {
    CodedInputStream coded_input(&input);

    uint32_t value;
    EXPECT_TRUE(coded_input.ReadLittleEndian32(&value));
    EXPECT_EQ(kFixed32Cases_case.value, value);
  }

  EXPECT_EQ(sizeof(uint32_t), input.ByteCount());
}

TEST_P(Fixed64CasesWithSizes, ReadLittleEndian64) {
  Fixed64Case kFixed64Cases_case = std::get<0>(GetParam());
  int kBlockSizes_case = std::get<1>(GetParam());
  memcpy(buffer_, kFixed64Cases_case.bytes, sizeof(kFixed64Cases_case.bytes));
  ArrayInputStream input(buffer_, sizeof(buffer_), kBlockSizes_case);

  {
    CodedInputStream coded_input(&input);

    uint64_t value;
    EXPECT_TRUE(coded_input.ReadLittleEndian64(&value));
    EXPECT_EQ(kFixed64Cases_case.value, value);
  }

  EXPECT_EQ(sizeof(uint64_t), input.ByteCount());
}

TEST_P(Fixed16CasesWithSizes, WriteLittleEndian16) {
  Fixed16Case kFixed16Cases_case = std::get<0>(GetParam());
  int kBlockSizes_case = std::get<1>(GetParam());
  ArrayOutputStream output(buffer_, sizeof(buffer_), kBlockSizes_case);

  {
    CodedOutputStream coded_output(&output);

    coded_output.WriteLittleEndian16(kFixed16Cases_case.value);
    EXPECT_FALSE(coded_output.HadError());

    EXPECT_EQ(sizeof(uint16_t), coded_output.ByteCount());
  }

  EXPECT_EQ(sizeof(uint16_t), output.ByteCount());
  EXPECT_EQ(0, memcmp(buffer_, kFixed16Cases_case.bytes, sizeof(uint16_t)));
}

TEST_P(Fixed32CasesWithSizes, WriteLittleEndian32) {
  Fixed32Case kFixed32Cases_case = std::get<0>(GetParam());
  int kBlockSizes_case = std::get<1>(GetParam());
  ArrayOutputStream output(buffer_, sizeof(buffer_), kBlockSizes_case);

  {
    CodedOutputStream coded_output(&output);

    coded_output.WriteLittleEndian32(kFixed32Cases_case.value);
    EXPECT_FALSE(coded_output.HadError());

    EXPECT_EQ(sizeof(uint32_t), coded_output.ByteCount());
  }

  EXPECT_EQ(sizeof(uint32_t), output.ByteCount());
  EXPECT_EQ(0, memcmp(buffer_, kFixed32Cases_case.bytes, sizeof(uint32_t)));
}

TEST_P(Fixed64CasesWithSizes, WriteLittleEndian64) {
  Fixed64Case kFixed64Cases_case = std::get<0>(GetParam());
  int kBlockSizes_case = std::get<1>(GetParam());
  ArrayOutputStream output(buffer_, sizeof(buffer_), kBlockSizes_case);

  {
    CodedOutputStream coded_output(&output);

    coded_output.WriteLittleEndian64(kFixed64Cases_case.value);
    EXPECT_FALSE(coded_output.HadError());

    EXPECT_EQ(sizeof(uint64_t), coded_output.ByteCount());
  }

  EXPECT_EQ(sizeof(uint64_t), output.ByteCount());
  EXPECT_EQ(0, memcmp(buffer_, kFixed64Cases_case.bytes, sizeof(uint64_t)));
}

// Tests using the static methods to read fixed-size values from raw arrays.

TEST_P(Fixed16Cases, ReadLittleEndian16FromArray) {
  Fixed16Case kFixed16Cases_case = GetParam();
  memcpy(buffer_, kFixed16Cases_case.bytes, sizeof(kFixed16Cases_case.bytes));

  uint16_t value;
  const uint8_t* end =
      CodedInputStream::ReadLittleEndian16FromArray(buffer_, &value);
  EXPECT_EQ(kFixed16Cases_case.value, value);
  EXPECT_TRUE(end == buffer_ + sizeof(value));
}

TEST_P(Fixed32Cases, ReadLittleEndian32FromArray) {
  Fixed32Case kFixed32Cases_case = GetParam();
  memcpy(buffer_, kFixed32Cases_case.bytes, sizeof(kFixed32Cases_case.bytes));

  uint32_t value;
  const uint8_t* end =
      CodedInputStream::ReadLittleEndian32FromArray(buffer_, &value);
  EXPECT_EQ(kFixed32Cases_case.value, value);
  EXPECT_TRUE(end == buffer_ + sizeof(value));
}

TEST_P(Fixed64Cases, ReadLittleEndian64FromArray) {
  Fixed64Case kFixed64Cases_case = GetParam();
  memcpy(buffer_, kFixed64Cases_case.bytes, sizeof(kFixed64Cases_case.bytes));

  uint64_t value;
  const uint8_t* end =
      CodedInputStream::ReadLittleEndian64FromArray(buffer_, &value);
  EXPECT_EQ(kFixed64Cases_case.value, value);
  EXPECT_TRUE(end == buffer_ + sizeof(value));
}

// -------------------------------------------------------------------
// Raw reads and writes

const char kRawBytes[] = "Some bytes which will be written and read raw.";

class BlockSizes : public CodedStreamTest,
                   public testing::WithParamInterface<int> {};

TEST_P(BlockSizes, ReadRaw) {
  int kBlockSizes_case = GetParam();
  memcpy(buffer_, kRawBytes, sizeof(kRawBytes));
  ArrayInputStream input(buffer_, sizeof(buffer_), kBlockSizes_case);
  char read_buffer[sizeof(kRawBytes)];

  {
    CodedInputStream coded_input(&input);

    EXPECT_TRUE(coded_input.ReadRaw(read_buffer, sizeof(kRawBytes)));
    EXPECT_EQ(0, memcmp(kRawBytes, read_buffer, sizeof(kRawBytes)));
  }

  EXPECT_EQ(sizeof(kRawBytes), input.ByteCount());
}

TEST_P(BlockSizes, WriteRaw) {
  int kBlockSizes_case = GetParam();
  ArrayOutputStream output(buffer_, sizeof(buffer_), kBlockSizes_case);

  {
    CodedOutputStream coded_output(&output);

    coded_output.WriteRaw(kRawBytes, sizeof(kRawBytes));
    EXPECT_FALSE(coded_output.HadError());

    EXPECT_EQ(sizeof(kRawBytes), coded_output.ByteCount());
  }

  EXPECT_EQ(sizeof(kRawBytes), output.ByteCount());
  EXPECT_EQ(0, memcmp(buffer_, kRawBytes, sizeof(kRawBytes)));
}

TEST_P(BlockSizes, ReadString) {
  int kBlockSizes_case = GetParam();
  memcpy(buffer_, kRawBytes, sizeof(kRawBytes));
  ArrayInputStream input(buffer_, sizeof(buffer_), kBlockSizes_case);

  {
    CodedInputStream coded_input(&input);

    std::string str;
    EXPECT_TRUE(coded_input.ReadString(&str, strlen(kRawBytes)));
    EXPECT_EQ(kRawBytes, str);
  }

  EXPECT_EQ(strlen(kRawBytes), input.ByteCount());
}

// Check to make sure ReadString doesn't crash on impossibly large strings.
TEST_P(BlockSizes, ReadStringImpossiblyLarge) {
  int kBlockSizes_case = GetParam();
  ArrayInputStream input(buffer_, sizeof(buffer_), kBlockSizes_case);

  {
    CodedInputStream coded_input(&input);

    std::string str;
    // Try to read a gigabyte.
    EXPECT_FALSE(coded_input.ReadString(&str, 1 << 30));
  }
}

TEST_F(CodedStreamTest, ReadStringImpossiblyLargeFromStringOnStack) {
  // Same test as above, except directly use a buffer. This used to cause
  // crashes while the above did not.
  uint8_t buffer[8] = {};
  CodedInputStream coded_input(buffer, 8);
  std::string str;
  EXPECT_FALSE(coded_input.ReadString(&str, 1 << 30));
}

TEST_F(CodedStreamTest, ReadStringImpossiblyLargeFromStringOnHeap) {
  std::unique_ptr<uint8_t[]> buffer(new uint8_t[8]);
  CodedInputStream coded_input(buffer.get(), 8);
  std::string str;
  EXPECT_FALSE(coded_input.ReadString(&str, 1 << 30));
}

TEST_P(BlockSizes, ReadStringReservesMemoryOnTotalLimit) {
  int kBlockSizes_case = GetParam();
  memcpy(buffer_, kRawBytes, sizeof(kRawBytes));
  ArrayInputStream input(buffer_, sizeof(buffer_), kBlockSizes_case);

  {
    CodedInputStream coded_input(&input);
    coded_input.SetTotalBytesLimit(sizeof(kRawBytes));
    EXPECT_EQ(sizeof(kRawBytes), coded_input.BytesUntilTotalBytesLimit());

    std::string str;
    EXPECT_TRUE(coded_input.ReadString(&str, strlen(kRawBytes)));
    EXPECT_EQ(sizeof(kRawBytes) - strlen(kRawBytes),
              coded_input.BytesUntilTotalBytesLimit());
    EXPECT_EQ(kRawBytes, str);
    // TODO: Replace with a more meaningful test (see cl/60966023).
    EXPECT_GE(str.capacity(), strlen(kRawBytes));
  }

  EXPECT_EQ(strlen(kRawBytes), input.ByteCount());
}

TEST_P(BlockSizes, ReadStringReservesMemoryOnPushedLimit) {
  int kBlockSizes_case = GetParam();
  memcpy(buffer_, kRawBytes, sizeof(kRawBytes));
  ArrayInputStream input(buffer_, sizeof(buffer_), kBlockSizes_case);

  {
    CodedInputStream coded_input(&input);
    coded_input.PushLimit(sizeof(buffer_));

    std::string str;
    EXPECT_TRUE(coded_input.ReadString(&str, strlen(kRawBytes)));
    EXPECT_EQ(kRawBytes, str);
    // TODO: Replace with a more meaningful test (see cl/60966023).
    EXPECT_GE(str.capacity(), strlen(kRawBytes));
  }

  EXPECT_EQ(strlen(kRawBytes), input.ByteCount());
}

TEST_F(CodedStreamTest, ReadStringNoReservationIfLimitsNotSet) {
  memcpy(buffer_, kRawBytes, sizeof(kRawBytes));
  // Buffer size in the input must be smaller than sizeof(kRawBytes),
  // otherwise check against capacity will fail as ReadStringInline()
  // will handle the reading and will reserve the memory as needed.
  ArrayInputStream input(buffer_, sizeof(buffer_), 32);

  {
    CodedInputStream coded_input(&input);

    std::string str;
    EXPECT_TRUE(coded_input.ReadString(&str, strlen(kRawBytes)));
    EXPECT_EQ(kRawBytes, str);
    // Note: this check depends on string class implementation. It
    // expects that string will allocate more than strlen(kRawBytes)
    // if the content of kRawBytes is appended to string in small
    // chunks.
    // TODO: Replace with a more meaningful test (see cl/60966023).
    EXPECT_GE(str.capacity(), strlen(kRawBytes));
  }

  EXPECT_EQ(strlen(kRawBytes), input.ByteCount());
}

TEST_F(CodedStreamTest, ReadStringNoReservationSizeIsNegative) {
  memcpy(buffer_, kRawBytes, sizeof(kRawBytes));
  // Buffer size in the input must be smaller than sizeof(kRawBytes),
  // otherwise check against capacity will fail as ReadStringInline()
  // will handle the reading and will reserve the memory as needed.
  ArrayInputStream input(buffer_, sizeof(buffer_), 32);

  {
    CodedInputStream coded_input(&input);
    coded_input.PushLimit(sizeof(buffer_));

    std::string str;
    EXPECT_FALSE(coded_input.ReadString(&str, -1));
    // Note: this check depends on string class implementation. It
    // expects that string will always allocate the same amount of
    // memory for an empty string.
    EXPECT_EQ(std::string().capacity(), str.capacity());
  }
}

TEST_F(CodedStreamTest, ReadStringNoReservationSizeIsLarge) {
  memcpy(buffer_, kRawBytes, sizeof(kRawBytes));
  // Buffer size in the input must be smaller than sizeof(kRawBytes),
  // otherwise check against capacity will fail as ReadStringInline()
  // will handle the reading and will reserve the memory as needed.
  ArrayInputStream input(buffer_, sizeof(buffer_), 32);

  {
    CodedInputStream coded_input(&input);
    coded_input.PushLimit(sizeof(buffer_));

    std::string str;
    EXPECT_FALSE(coded_input.ReadString(&str, 1 << 30));
    EXPECT_GT(1 << 30, str.capacity());
  }
}

TEST_F(CodedStreamTest, ReadStringNoReservationSizeIsOverTheLimit) {
  memcpy(buffer_, kRawBytes, sizeof(kRawBytes));
  // Buffer size in the input must be smaller than sizeof(kRawBytes),
  // otherwise check against capacity will fail as ReadStringInline()
  // will handle the reading and will reserve the memory as needed.
  ArrayInputStream input(buffer_, sizeof(buffer_), 32);

  {
    CodedInputStream coded_input(&input);
    coded_input.PushLimit(16);

    std::string str;
    EXPECT_FALSE(coded_input.ReadString(&str, strlen(kRawBytes)));
    // Note: this check depends on string class implementation. It
    // expects that string will allocate less than strlen(kRawBytes)
    // for an empty string.
    EXPECT_GT(strlen(kRawBytes), str.capacity());
  }
}

TEST_F(CodedStreamTest, ReadStringNoReservationSizeIsOverTheTotalBytesLimit) {
  memcpy(buffer_, kRawBytes, sizeof(kRawBytes));
  // Buffer size in the input must be smaller than sizeof(kRawBytes),
  // otherwise check against capacity will fail as ReadStringInline()
  // will handle the reading and will reserve the memory as needed.
  ArrayInputStream input(buffer_, sizeof(buffer_), 32);

  {
    CodedInputStream coded_input(&input);
    coded_input.SetTotalBytesLimit(16);

    std::string str;
    EXPECT_FALSE(coded_input.ReadString(&str, strlen(kRawBytes)));
    // Note: this check depends on string class implementation. It
    // expects that string will allocate less than strlen(kRawBytes)
    // for an empty string.
    EXPECT_GT(strlen(kRawBytes), str.capacity());
  }
}

TEST_F(CodedStreamTest,
       ReadStringNoReservationSizeIsOverTheClosestLimit_GlobalLimitIsCloser) {
  memcpy(buffer_, kRawBytes, sizeof(kRawBytes));
  // Buffer size in the input must be smaller than sizeof(kRawBytes),
  // otherwise check against capacity will fail as ReadStringInline()
  // will handle the reading and will reserve the memory as needed.
  ArrayInputStream input(buffer_, sizeof(buffer_), 32);

  {
    CodedInputStream coded_input(&input);
    coded_input.PushLimit(sizeof(buffer_));
    coded_input.SetTotalBytesLimit(16);

    std::string str;
    EXPECT_FALSE(coded_input.ReadString(&str, strlen(kRawBytes)));
    // Note: this check depends on string class implementation. It
    // expects that string will allocate less than strlen(kRawBytes)
    // for an empty string.
    EXPECT_GT(strlen(kRawBytes), str.capacity());
  }
}

TEST_F(CodedStreamTest,
       ReadStringNoReservationSizeIsOverTheClosestLimit_LocalLimitIsCloser) {
  memcpy(buffer_, kRawBytes, sizeof(kRawBytes));
  // Buffer size in the input must be smaller than sizeof(kRawBytes),
  // otherwise check against capacity will fail as ReadStringInline()
  // will handle the reading and will reserve the memory as needed.
  ArrayInputStream input(buffer_, sizeof(buffer_), 32);

  {
    CodedInputStream coded_input(&input);
    coded_input.PushLimit(16);
    coded_input.SetTotalBytesLimit(sizeof(buffer_));
    EXPECT_EQ(sizeof(buffer_), coded_input.BytesUntilTotalBytesLimit());

    std::string str;
    EXPECT_FALSE(coded_input.ReadString(&str, strlen(kRawBytes)));
    // Note: this check depends on string class implementation. It
    // expects that string will allocate less than strlen(kRawBytes)
    // for an empty string.
    EXPECT_GT(strlen(kRawBytes), str.capacity());
  }
}


// -------------------------------------------------------------------
// Cord reads and writes

class BlockSizesWithResetCords
    : public CodedStreamTest,
      public testing::WithParamInterface<std::tuple<int, bool>> {};

class ResetCords : public CodedStreamTest,
                   public testing::WithParamInterface<bool> {};

TEST_P(BlockSizes, ReadCord) {
  int kBlockSizes_case = GetParam();
  memcpy(buffer_, kRawBytes, sizeof(kRawBytes));
  ArrayInputStream input(buffer_, sizeof(buffer_), kBlockSizes_case);

  {
    CodedInputStream coded_input(&input);

    absl::Cord cord;
    EXPECT_TRUE(coded_input.ReadCord(&cord, strlen(kRawBytes)));
    EXPECT_EQ(absl::Cord(kRawBytes), cord);
  }

  EXPECT_EQ(strlen(kRawBytes), input.ByteCount());
}

TEST_P(BlockSizes, ReadCordReuseCord) {
  ASSERT_GT(sizeof(buffer_), 1362 * sizeof(kRawBytes));
  int kBlockSizes_case = GetParam();
  for (size_t i = 0; i < 1362; i++) {
    memcpy(buffer_ + i * sizeof(kRawBytes), kRawBytes, sizeof(kRawBytes));
  }
  ArrayInputStream input(buffer_, sizeof(buffer_), kBlockSizes_case);

  int total_read = 0;
  {
    const char* buffer_str = reinterpret_cast<const char*>(buffer_);
    CodedInputStream coded_input(&input);
    static const int kSizes[] = {0,  1,  2,  3,   4,    5,    6,    7,
                                 8,  9,  10, 11,  12,   13,   14,   15,
                                 16, 17, 50, 100, 1023, 1024, 8000, 16000};
    int total_size = 0;
    std::vector<int> sizes;
    for (size_t i = 0; i < ABSL_ARRAYSIZE(kSizes); ++i) {
      sizes.push_back(kSizes[i]);
      total_size += kSizes[i];
    }
    ASSERT_GE(1362 * sizeof(kRawBytes), total_size * 2);

    absl::Cord reused_cord;
    for (int pass = 0; pass < 2; ++pass) {
      for (size_t i = 0; i < sizes.size(); ++i) {
        const int size = sizes[i];
        EXPECT_TRUE(coded_input.ReadCord(&reused_cord, size));
        EXPECT_EQ(size, reused_cord.size());
        EXPECT_EQ(
            std::string(buffer_str + total_read, static_cast<size_t>(size)),
            std::string(reused_cord));
        total_read += size;
      }
      std::reverse(sizes.begin(), sizes.end());  // Second pass is in reverse.
    }
  }
  EXPECT_EQ(total_read, input.ByteCount());
}

TEST_P(BlockSizesWithResetCords, ReadCordWithLimit) {
  int kBlockSizes_case = std::get<0>(GetParam());
  bool kResetCords_case = std::get<1>(GetParam());
  memcpy(buffer_, kRawBytes, strlen(kRawBytes));
  ArrayInputStream input(buffer_, strlen(kRawBytes), kBlockSizes_case);
  CodedInputStream coded_input(&input);

  CodedInputStream::Limit limit = coded_input.PushLimit(10);
  absl::Cord cord;
  EXPECT_TRUE(coded_input.ReadCord(&cord, 5));
  EXPECT_EQ(5, coded_input.BytesUntilLimit());
  if (kResetCords_case) cord.Clear();
  EXPECT_TRUE(coded_input.ReadCord(&cord, 4));
  EXPECT_EQ(1, coded_input.BytesUntilLimit());
  if (kResetCords_case) cord.Clear();
  EXPECT_FALSE(coded_input.ReadCord(&cord, 2));
  EXPECT_EQ(0, coded_input.BytesUntilLimit());
  EXPECT_EQ(1, cord.size());

  coded_input.PopLimit(limit);

  if (kResetCords_case) cord.Clear();
  EXPECT_TRUE(coded_input.ReadCord(&cord, strlen(kRawBytes) - 10));
  EXPECT_EQ(std::string(kRawBytes + 10), std::string(cord));
}

TEST_P(ResetCords, ReadLargeCord) {
  bool kResetCords_case = GetParam();
  absl::Cord large_cord;
  for (int i = 0; i < 1024; i++) {
    large_cord.Append(kRawBytes);
  }
  CordInputStream input(&large_cord);

  {
    CodedInputStream coded_input(&input);

    absl::Cord cord;
    if (!kResetCords_case) cord.Append(absl::string_view("value"));
    EXPECT_TRUE(
        coded_input.ReadCord(&cord, static_cast<int>(large_cord.size())));
    EXPECT_EQ(large_cord, cord);
  }

  EXPECT_EQ(large_cord.size(), input.ByteCount());
}

// Check to make sure ReadString doesn't crash on impossibly large strings.
TEST_P(BlockSizesWithResetCords, ReadCordImpossiblyLarge) {
  int kBlockSizes_case = std::get<0>(GetParam());
  bool kResetCords_case = std::get<1>(GetParam());
  ArrayInputStream input(buffer_, sizeof(buffer_), kBlockSizes_case);

  {
    CodedInputStream coded_input(&input);

    absl::Cord cord;
    if (!kResetCords_case) cord.Append(absl::string_view("value"));
    // Try to read a gigabyte.  This should fail because the input is only
    // sizeof(buffer_) bytes.
    EXPECT_FALSE(coded_input.ReadCord(&cord, 1 << 30));
  }
}

TEST_P(BlockSizes, WriteCord) {
  int kBlockSizes_case = GetParam();
  ArrayOutputStream output(buffer_, sizeof(buffer_), kBlockSizes_case);

  {
    CodedOutputStream coded_output(&output);

    absl::Cord cord(kRawBytes);
    coded_output.WriteCord(cord);
    EXPECT_FALSE(coded_output.HadError());

    EXPECT_EQ(strlen(kRawBytes), coded_output.ByteCount());
  }

  EXPECT_EQ(strlen(kRawBytes), output.ByteCount());
  EXPECT_EQ(0, memcmp(buffer_, kRawBytes, strlen(kRawBytes)));
}

TEST_F(CodedStreamTest, WriteLargeCord) {
  absl::Cord large_cord;
  for (int i = 0; i < 1024; i++) {
    large_cord.Append(kRawBytes);
  }

  CordOutputStream output;
  {
    CodedOutputStream coded_output(&output);

    coded_output.WriteCord(large_cord);
    EXPECT_FALSE(coded_output.HadError());

    EXPECT_EQ(large_cord.size(), coded_output.ByteCount());
    EXPECT_EQ(large_cord.size(), output.ByteCount());
  }
  absl::Cord output_cord = output.Consume();
  EXPECT_EQ(large_cord, output_cord);
}

TEST_F(CodedStreamTest, Trim) {
  CordOutputStream cord_output;
  CodedOutputStream coded_output(&cord_output);

  // Verify that any initially reserved output buffers created when the output
  // streams were created are trimmed on an initial Trim call.
  coded_output.Trim();
  EXPECT_EQ(0, coded_output.ByteCount());

  // Write a single byte to the coded stream, ensure the cord stream has been
  // advanced, and then verify Trim() does the right thing.
  const char kTestData[] = "abcdef";
  coded_output.WriteRaw(kTestData, 1);
  coded_output.Trim();
  EXPECT_EQ(1, coded_output.ByteCount());

  // Write some more data to the coded stream, Trim() it, and verify
  // everything behaves as expected.
  coded_output.WriteRaw(kTestData, sizeof(kTestData));
  coded_output.Trim();
  EXPECT_EQ(1 + sizeof(kTestData), coded_output.ByteCount());

  absl::Cord cord = cord_output.Consume();
  EXPECT_EQ(1 + sizeof(kTestData), cord.size());
}


// -------------------------------------------------------------------
// Skip

const char kSkipTestBytes[] =
    "<Before skipping><To be skipped><After skipping>";

TEST_P(BlockSizes, SkipInput) {
  int kBlockSizes_case = GetParam();
  memcpy(buffer_, kSkipTestBytes, sizeof(kSkipTestBytes));
  ArrayInputStream input(buffer_, sizeof(buffer_), kBlockSizes_case);

  {
    CodedInputStream coded_input(&input);

    std::string str;
    EXPECT_TRUE(coded_input.ReadString(&str, strlen("<Before skipping>")));
    EXPECT_EQ("<Before skipping>", str);
    EXPECT_TRUE(coded_input.Skip(strlen("<To be skipped>")));
    EXPECT_TRUE(coded_input.ReadString(&str, strlen("<After skipping>")));
    EXPECT_EQ("<After skipping>", str);
  }

  EXPECT_EQ(strlen(kSkipTestBytes), input.ByteCount());
}

// -------------------------------------------------------------------
// GetDirectBufferPointer

TEST_F(CodedStreamTest, GetDirectBufferPointerInput) {
  ArrayInputStream input(buffer_, sizeof(buffer_), 8);
  CodedInputStream coded_input(&input);

  const void* ptr;
  int size;

  EXPECT_TRUE(coded_input.GetDirectBufferPointer(&ptr, &size));
  EXPECT_EQ(buffer_, ptr);
  EXPECT_EQ(8, size);

  // Peeking again should return the same pointer.
  EXPECT_TRUE(coded_input.GetDirectBufferPointer(&ptr, &size));
  EXPECT_EQ(buffer_, ptr);
  EXPECT_EQ(8, size);

  // Skip forward in the same buffer then peek again.
  EXPECT_TRUE(coded_input.Skip(3));
  EXPECT_TRUE(coded_input.GetDirectBufferPointer(&ptr, &size));
  EXPECT_EQ(buffer_ + 3, ptr);
  EXPECT_EQ(5, size);

  // Skip to end of buffer and peek -- should get next buffer.
  EXPECT_TRUE(coded_input.Skip(5));
  EXPECT_TRUE(coded_input.GetDirectBufferPointer(&ptr, &size));
  EXPECT_EQ(buffer_ + 8, ptr);
  EXPECT_EQ(8, size);
}

TEST_F(CodedStreamTest, GetDirectBufferPointerInlineInput) {
  ArrayInputStream input(buffer_, sizeof(buffer_), 8);
  CodedInputStream coded_input(&input);

  const void* ptr;
  int size;

  coded_input.GetDirectBufferPointerInline(&ptr, &size);
  EXPECT_EQ(buffer_, ptr);
  EXPECT_EQ(8, size);

  // Peeking again should return the same pointer.
  coded_input.GetDirectBufferPointerInline(&ptr, &size);
  EXPECT_EQ(buffer_, ptr);
  EXPECT_EQ(8, size);

  // Skip forward in the same buffer then peek again.
  EXPECT_TRUE(coded_input.Skip(3));
  coded_input.GetDirectBufferPointerInline(&ptr, &size);
  EXPECT_EQ(buffer_ + 3, ptr);
  EXPECT_EQ(5, size);

  // Skip to end of buffer and peek -- should return false and provide an empty
  // buffer. It does not try to Refresh().
  EXPECT_TRUE(coded_input.Skip(5));
  coded_input.GetDirectBufferPointerInline(&ptr, &size);
  EXPECT_EQ(buffer_ + 8, ptr);
  EXPECT_EQ(0, size);
}

// -------------------------------------------------------------------
// Limits

TEST_P(BlockSizes, BasicLimit) {
  int kBlockSizes_case = GetParam();
  ArrayInputStream input(buffer_, sizeof(buffer_), kBlockSizes_case);

  {
    CodedInputStream coded_input(&input);

    EXPECT_EQ(-1, coded_input.BytesUntilLimit());
    CodedInputStream::Limit limit = coded_input.PushLimit(8);

    // Read until we hit the limit.
    uint32_t value;
    EXPECT_EQ(8, coded_input.BytesUntilLimit());
    EXPECT_TRUE(coded_input.ReadLittleEndian32(&value));
    EXPECT_EQ(4, coded_input.BytesUntilLimit());
    EXPECT_TRUE(coded_input.ReadLittleEndian32(&value));
    EXPECT_EQ(0, coded_input.BytesUntilLimit());
    EXPECT_FALSE(coded_input.ReadLittleEndian32(&value));
    EXPECT_EQ(0, coded_input.BytesUntilLimit());

    coded_input.PopLimit(limit);

    EXPECT_EQ(-1, coded_input.BytesUntilLimit());
    EXPECT_TRUE(coded_input.ReadLittleEndian32(&value));
  }

  EXPECT_EQ(12, input.ByteCount());
}

// Test what happens when we push two limits where the second (top) one is
// shorter.
TEST_P(BlockSizes, SmallLimitOnTopOfBigLimit) {
  int kBlockSizes_case = GetParam();
  ArrayInputStream input(buffer_, sizeof(buffer_), kBlockSizes_case);

  {
    CodedInputStream coded_input(&input);

    EXPECT_EQ(-1, coded_input.BytesUntilLimit());
    CodedInputStream::Limit limit1 = coded_input.PushLimit(8);
    EXPECT_EQ(8, coded_input.BytesUntilLimit());
    CodedInputStream::Limit limit2 = coded_input.PushLimit(4);

    uint32_t value;

    // Read until we hit limit2, the top and shortest limit.
    EXPECT_EQ(4, coded_input.BytesUntilLimit());
    EXPECT_TRUE(coded_input.ReadLittleEndian32(&value));
    EXPECT_EQ(0, coded_input.BytesUntilLimit());
    EXPECT_FALSE(coded_input.ReadLittleEndian32(&value));
    EXPECT_EQ(0, coded_input.BytesUntilLimit());

    coded_input.PopLimit(limit2);

    // Read until we hit limit1.
    EXPECT_EQ(4, coded_input.BytesUntilLimit());
    EXPECT_TRUE(coded_input.ReadLittleEndian32(&value));
    EXPECT_EQ(0, coded_input.BytesUntilLimit());
    EXPECT_FALSE(coded_input.ReadLittleEndian32(&value));
    EXPECT_EQ(0, coded_input.BytesUntilLimit());

    coded_input.PopLimit(limit1);

    // No more limits.
    EXPECT_EQ(-1, coded_input.BytesUntilLimit());
    EXPECT_TRUE(coded_input.ReadLittleEndian32(&value));
  }

  EXPECT_EQ(12, input.ByteCount());
}

// Test what happens when we push two limits where the second (top) one is
// longer.  In this case, the top limit is shortened to match the previous
// limit.
TEST_P(BlockSizes, BigLimitOnTopOfSmallLimit) {
  int kBlockSizes_case = GetParam();
  ArrayInputStream input(buffer_, sizeof(buffer_), kBlockSizes_case);

  {
    CodedInputStream coded_input(&input);

    EXPECT_EQ(-1, coded_input.BytesUntilLimit());
    CodedInputStream::Limit limit1 = coded_input.PushLimit(4);
    EXPECT_EQ(4, coded_input.BytesUntilLimit());
    CodedInputStream::Limit limit2 = coded_input.PushLimit(8);

    uint32_t value;

    // Read until we hit limit2.  Except, wait!  limit1 is shorter, so
    // we end up hitting that first, despite having 4 bytes to go on
    // limit2.
    EXPECT_EQ(4, coded_input.BytesUntilLimit());
    EXPECT_TRUE(coded_input.ReadLittleEndian32(&value));
    EXPECT_EQ(0, coded_input.BytesUntilLimit());
    EXPECT_FALSE(coded_input.ReadLittleEndian32(&value));
    EXPECT_EQ(0, coded_input.BytesUntilLimit());

    coded_input.PopLimit(limit2);

    // OK, popped limit2, now limit1 is on top, which we've already hit.
    EXPECT_EQ(0, coded_input.BytesUntilLimit());
    EXPECT_FALSE(coded_input.ReadLittleEndian32(&value));
    EXPECT_EQ(0, coded_input.BytesUntilLimit());

    coded_input.PopLimit(limit1);

    // No more limits.
    EXPECT_EQ(-1, coded_input.BytesUntilLimit());
    EXPECT_TRUE(coded_input.ReadLittleEndian32(&value));
  }

  EXPECT_EQ(8, input.ByteCount());
}

TEST_F(CodedStreamTest, ExpectAtEnd) {
  // Test ExpectAtEnd(), which is based on limits.
  ArrayInputStream input(buffer_, sizeof(buffer_));
  CodedInputStream coded_input(&input);

  EXPECT_FALSE(coded_input.ExpectAtEnd());

  CodedInputStream::Limit limit = coded_input.PushLimit(4);

  uint32_t value;
  EXPECT_TRUE(coded_input.ReadLittleEndian32(&value));
  EXPECT_TRUE(coded_input.ExpectAtEnd());

  coded_input.PopLimit(limit);
  EXPECT_FALSE(coded_input.ExpectAtEnd());
}

TEST_F(CodedStreamTest, NegativeLimit) {
  // Check what happens when we push a negative limit.
  ArrayInputStream input(buffer_, sizeof(buffer_));
  CodedInputStream coded_input(&input);

  CodedInputStream::Limit limit = coded_input.PushLimit(-1234);
  // BytesUntilLimit() returns -1 to mean "no limit", which actually means
  // "the limit is INT_MAX relative to the beginning of the stream".
  EXPECT_EQ(-1, coded_input.BytesUntilLimit());
  coded_input.PopLimit(limit);
}

TEST_F(CodedStreamTest, NegativeLimitAfterReading) {
  // Check what happens when we push a negative limit.
  ArrayInputStream input(buffer_, sizeof(buffer_));
  CodedInputStream coded_input(&input);
  ASSERT_TRUE(coded_input.Skip(128));

  CodedInputStream::Limit limit = coded_input.PushLimit(-64);
  // BytesUntilLimit() returns -1 to mean "no limit", which actually means
  // "the limit is INT_MAX relative to the beginning of the stream".
  EXPECT_EQ(-1, coded_input.BytesUntilLimit());
  coded_input.PopLimit(limit);
}

TEST_F(CodedStreamTest, OverflowLimit) {
  // Check what happens when we push a limit large enough that its absolute
  // position is more than 2GB into the stream.
  ArrayInputStream input(buffer_, sizeof(buffer_));
  CodedInputStream coded_input(&input);
  ASSERT_TRUE(coded_input.Skip(128));

  CodedInputStream::Limit limit = coded_input.PushLimit(INT_MAX);
  // BytesUntilLimit() returns -1 to mean "no limit", which actually means
  // "the limit is INT_MAX relative to the beginning of the stream".
  EXPECT_EQ(-1, coded_input.BytesUntilLimit());
  coded_input.PopLimit(limit);
}

TEST_F(CodedStreamTest, TotalBytesLimit) {
  ArrayInputStream input(buffer_, sizeof(buffer_));
  CodedInputStream coded_input(&input);
  coded_input.SetTotalBytesLimit(16);
  EXPECT_EQ(16, coded_input.BytesUntilTotalBytesLimit());

  std::string str;
  EXPECT_TRUE(coded_input.ReadString(&str, 16));
  EXPECT_EQ(0, coded_input.BytesUntilTotalBytesLimit());

  {
    absl::ScopedMockLog log(absl::MockLogDefault::kDisallowUnexpected);
    EXPECT_CALL(
        log,
        Log(absl::LogSeverity::kError, testing::_,
            testing::HasSubstr(
                "A protocol message was rejected because it was too big")));
    log.StartCapturingLogs();
    EXPECT_FALSE(coded_input.ReadString(&str, 1));
  }

<<<<<<< HEAD
  ASSERT_EQ(1, errors.size());
  EXPECT_PRED_FORMAT2(testing::IsSubstring,
                      "A protocol message was rejected because it was too big",
                      errors[0]);

=======
>>>>>>> 626889fb
  coded_input.SetTotalBytesLimit(32);
  EXPECT_EQ(16, coded_input.BytesUntilTotalBytesLimit());
  EXPECT_TRUE(coded_input.ReadString(&str, 16));
  EXPECT_EQ(0, coded_input.BytesUntilTotalBytesLimit());
}

TEST_F(CodedStreamTest, TotalBytesLimitNotValidMessageEnd) {
  // total_bytes_limit_ is not a valid place for a message to end.

  ArrayInputStream input(buffer_, sizeof(buffer_));
  CodedInputStream coded_input(&input);

  // Set both total_bytes_limit and a regular limit at 16 bytes.
  coded_input.SetTotalBytesLimit(16);
  CodedInputStream::Limit limit = coded_input.PushLimit(16);

  // Read 16 bytes.
  std::string str;
  EXPECT_TRUE(coded_input.ReadString(&str, 16));

  // Read a tag.  Should fail, but report being a valid endpoint since it's
  // a regular limit.
  EXPECT_EQ(0, coded_input.ReadTagNoLastTag());
  EXPECT_TRUE(coded_input.ConsumedEntireMessage());

  // Pop the limit.
  coded_input.PopLimit(limit);

  // Read a tag.  Should fail, and report *not* being a valid endpoint, since
  // this time we're hitting the total bytes limit.
  EXPECT_EQ(0, coded_input.ReadTagNoLastTag());
  EXPECT_FALSE(coded_input.ConsumedEntireMessage());
}

TEST_F(CodedStreamTest, RecursionLimit) {
  ArrayInputStream input(buffer_, sizeof(buffer_));
  CodedInputStream coded_input(&input);
  coded_input.SetRecursionLimit(4);

  // This is way too much testing for a counter.
  EXPECT_TRUE(coded_input.IncrementRecursionDepth());   // 1
  EXPECT_TRUE(coded_input.IncrementRecursionDepth());   // 2
  EXPECT_TRUE(coded_input.IncrementRecursionDepth());   // 3
  EXPECT_TRUE(coded_input.IncrementRecursionDepth());   // 4
  EXPECT_FALSE(coded_input.IncrementRecursionDepth());  // 5
  EXPECT_FALSE(coded_input.IncrementRecursionDepth());  // 6
  coded_input.DecrementRecursionDepth();                // 5
  EXPECT_FALSE(coded_input.IncrementRecursionDepth());  // 6
  coded_input.DecrementRecursionDepth();                // 5
  coded_input.DecrementRecursionDepth();                // 4
  coded_input.DecrementRecursionDepth();                // 3
  EXPECT_TRUE(coded_input.IncrementRecursionDepth());   // 4
  EXPECT_FALSE(coded_input.IncrementRecursionDepth());  // 5
  coded_input.DecrementRecursionDepth();                // 4
  coded_input.DecrementRecursionDepth();                // 3
  coded_input.DecrementRecursionDepth();                // 2
  coded_input.DecrementRecursionDepth();                // 1
  coded_input.DecrementRecursionDepth();                // 0
  coded_input.DecrementRecursionDepth();                // 0
  coded_input.DecrementRecursionDepth();                // 0
  EXPECT_TRUE(coded_input.IncrementRecursionDepth());   // 1
  EXPECT_TRUE(coded_input.IncrementRecursionDepth());   // 2
  EXPECT_TRUE(coded_input.IncrementRecursionDepth());   // 3
  EXPECT_TRUE(coded_input.IncrementRecursionDepth());   // 4
  EXPECT_FALSE(coded_input.IncrementRecursionDepth());  // 5

  coded_input.SetRecursionLimit(6);
  EXPECT_TRUE(coded_input.IncrementRecursionDepth());   // 6
  EXPECT_FALSE(coded_input.IncrementRecursionDepth());  // 7
}


class ReallyBigInputStream : public ZeroCopyInputStream {
 public:
  ReallyBigInputStream() : backup_amount_(0), buffer_count_(0) {}

  // implements ZeroCopyInputStream ----------------------------------
  bool Next(const void** data, int* size) override {
    // We only expect BackUp() to be called at the end.
    EXPECT_EQ(0, backup_amount_);

    switch (buffer_count_++) {
      case 0:
        *data = buffer_.get();
        *size = 1024;
        return true;
      case 1:
        // Return an enormously large buffer that, when combined with the 1k
        // returned already, should overflow the total_bytes_read_ counter in
        // CodedInputStream.
        *data = buffer_.get();
        *size = INT_MAX;
        return true;
      default:
        return false;
    }
  }

  void BackUp(int count) override { backup_amount_ = count; }

  bool Skip(int count) override {
<<<<<<< HEAD
    GOOGLE_LOG(FATAL) << "Not implemented.";
    return false;
  }
  int64_t ByteCount() const override {
    GOOGLE_LOG(FATAL) << "Not implemented.";
=======
    ABSL_LOG(FATAL) << "Not implemented.";
    return false;
  }
  int64_t ByteCount() const override {
    ABSL_LOG(FATAL) << "Not implemented.";
>>>>>>> 626889fb
    return 0;
  }

  int backup_amount_;

 private:
  // On 32-bit platforms, only allocate 1024 bytes because we would exhaust our
  // address space otherwise. This will result in UB when
  // CodedInputStream::Refresh computes an out-of-bounds pointer by adding
  // INT_MAX (from case 1 above) but this is largely only a theoretical issue.
  std::unique_ptr<char[], void (*)(void*)> buffer_{
      static_cast<char*>(calloc(sizeof(void*) > 4 ? INT_MAX : 1024, 1)), free};
  int64_t buffer_count_;
};

TEST_F(CodedStreamTest, InputOver2G) {
  // CodedInputStream should gracefully handle input over 2G and call
  // input.BackUp() with the correct number of bytes on destruction.
  ReallyBigInputStream input;

  {
    absl::ScopedMockLog log(absl::MockLogDefault::kDisallowUnexpected);
    EXPECT_CALL(log, Log(absl::LogSeverity::kError, testing::_, testing::_))
        .Times(0);
    log.StartCapturingLogs();
    CodedInputStream coded_input(&input);
    std::string str;
    EXPECT_TRUE(coded_input.ReadString(&str, 512));
    EXPECT_TRUE(coded_input.ReadString(&str, 1024));
  }

  EXPECT_EQ(INT_MAX - 512, input.backup_amount_);
}

INSTANTIATE_TEST_SUITE_P(
    CodedStreamUnitTest, ResetCords, testing::ValuesIn(kResetCords),
    [](const testing::TestParamInfo<ResetCords::ParamType>& param_info) {
      return absl::StrCat("ResetCords_", param_info.param ? "true" : "false");
    });
INSTANTIATE_TEST_SUITE_P(
    CodedStreamUnitTest, BlockSizesWithResetCords,
    testing::Combine(testing::ValuesIn(kBlockSizes),
                     testing::ValuesIn(kResetCords)),
    [](const testing::TestParamInfo<BlockSizesWithResetCords::ParamType>&
           param_info) {
      return absl::StrCat("BlockSize_", std::get<0>(param_info.param),
                          "_ResetCords_",
                          std::get<1>(param_info.param) ? "true" : "false");
    });
INSTANTIATE_TEST_SUITE_P(
    CodedStreamUnitTest, VarintErrorCasesWithSizes,
    testing::Combine(testing::ValuesIn(kVarintErrorCases),
                     testing::ValuesIn(kBlockSizes)),
    [](const testing::TestParamInfo<VarintErrorCasesWithSizes::ParamType>&
           param_info) {
      return absl::StrCat("VarintErrorCase_",
                          std::get<0>(param_info.param).name, "_BlockSize_",
                          std::get<1>(param_info.param));
    });
INSTANTIATE_TEST_SUITE_P(
    CodedStreamUnitTest, VarintSizeCases, testing::ValuesIn(kVarintSizeCases),
    [](const testing::TestParamInfo<VarintSizeCases::ParamType>& param_info) {
      return absl::StrCat("VarintSizeCase_Value_", param_info.param.value);
    });
INSTANTIATE_TEST_SUITE_P(
    CodedStreamUnitTest, VarintCases, testing::ValuesIn(kVarintCases),
    [](const testing::TestParamInfo<VarintCases::ParamType>& param_info) {
      return absl::StrCat("VarintCase_Value_", param_info.param.value);
    });
INSTANTIATE_TEST_SUITE_P(
    CodedStreamUnitTest, VarintCasesWithSizes,
    testing::Combine(testing::ValuesIn(kVarintCases),
                     testing::ValuesIn(kBlockSizes)),
    [](const testing::TestParamInfo<VarintCasesWithSizes::ParamType>&
           param_info) {
      return absl::StrCat("VarintCase_Value_",
                          std::get<0>(param_info.param).value, "_BlockSize_",
                          std::get<1>(param_info.param));
    });
INSTANTIATE_TEST_SUITE_P(
    CodedStreamUnitTest, BlockSizes, testing::ValuesIn(kBlockSizes),
    [](const testing::TestParamInfo<BlockSizes::ParamType>& param_info) {
      return absl::StrCat("BlockSize_", param_info.param);
    });
INSTANTIATE_TEST_SUITE_P(
    CodedStreamUnitTest, SignedVarintCasesWithSizes,
    testing::Combine(testing::ValuesIn(kSignExtendedVarintCases),
                     testing::ValuesIn(kBlockSizes)),
    [](const testing::TestParamInfo<SignedVarintCasesWithSizes::ParamType>&
           param_info) {
      return absl::StrCat("SignedVarintCase_Value_",
                          std::get<0>(param_info.param) < 0 ? "_Negative_" : "",
                          std::abs(std::get<0>(param_info.param)),
                          "_BlockSize_", std::get<1>(param_info.param));
    });
INSTANTIATE_TEST_SUITE_P(
    CodedStreamUnitTest, Fixed16Cases, testing::ValuesIn(kFixed16Cases),
    [](const testing::TestParamInfo<Fixed16Cases::ParamType>& param_info) {
      return absl::StrCat("Fixed16Case_Value_", param_info.param.value);
    });
INSTANTIATE_TEST_SUITE_P(
    CodedStreamUnitTest, Fixed32Cases, testing::ValuesIn(kFixed32Cases),
    [](const testing::TestParamInfo<Fixed32Cases::ParamType>& param_info) {
      return absl::StrCat("Fixed32Case_Value_", param_info.param.value);
    });
INSTANTIATE_TEST_SUITE_P(
    CodedStreamUnitTest, Fixed64Cases, testing::ValuesIn(kFixed64Cases),
    [](const testing::TestParamInfo<Fixed64Cases::ParamType>& param_info) {
      return absl::StrCat("Fixed64Case_Value_", param_info.param.value);
    });
INSTANTIATE_TEST_SUITE_P(
    CodedStreamUnitTest, Fixed16CasesWithSizes,
    testing::Combine(testing::ValuesIn(kFixed16Cases),
                     testing::ValuesIn(kBlockSizes)),
    [](const testing::TestParamInfo<Fixed16CasesWithSizes::ParamType>&
           param_info) {
      return absl::StrCat("Fixed16Case_Value_",
                          std::get<0>(param_info.param).value, "_BlockSize_",
                          std::get<1>(param_info.param));
    });
INSTANTIATE_TEST_SUITE_P(
    CodedStreamUnitTest, Fixed32CasesWithSizes,
    testing::Combine(testing::ValuesIn(kFixed32Cases),
                     testing::ValuesIn(kBlockSizes)),
    [](const testing::TestParamInfo<Fixed32CasesWithSizes::ParamType>&
           param_info) {
      return absl::StrCat("Fixed32Case_Value_",
                          std::get<0>(param_info.param).value, "_BlockSize_",
                          std::get<1>(param_info.param));
    });
INSTANTIATE_TEST_SUITE_P(
    CodedStreamUnitTest, Fixed64CasesWithSizes,
    testing::Combine(testing::ValuesIn(kFixed64Cases),
                     testing::ValuesIn(kBlockSizes)),
    [](const testing::TestParamInfo<Fixed64CasesWithSizes::ParamType>&
           param_info) {
      return absl::StrCat("Fixed64Case_Value_",
                          std::get<0>(param_info.param).value, "_BlockSize_",
                          std::get<1>(param_info.param));
    });

}  // namespace
}  // namespace io
}  // namespace protobuf
}  // namespace google

<<<<<<< HEAD
#include <google/protobuf/port_undef.inc>
=======
#include "google/protobuf/port_undef.inc"
>>>>>>> 626889fb
<|MERGE_RESOLUTION|>--- conflicted
+++ resolved
@@ -11,20 +11,6 @@
 //
 // This file contains tests and benchmarks.
 
-<<<<<<< HEAD
-#include <google/protobuf/io/coded_stream.h>
-
-#include <limits.h>
-
-#include <memory>
-#include <vector>
-
-#include <google/protobuf/stubs/common.h>
-#include <google/protobuf/stubs/logging.h>
-#include <google/protobuf/stubs/logging.h>
-#include <google/protobuf/io/zero_copy_stream_impl.h>
-#include <google/protobuf/testing/googletest.h>
-=======
 #include "google/protobuf/io/coded_stream.h"
 
 #include <limits.h>
@@ -43,7 +29,6 @@
 #include <vector>
 
 #include <gmock/gmock.h>
->>>>>>> 626889fb
 #include <gtest/gtest.h>
 #include "absl/base/casts.h"
 #include "absl/base/log_severity.h"
@@ -55,18 +40,12 @@
 #include "absl/strings/string_view.h"
 #include "google/protobuf/io/zero_copy_stream_impl_lite.h"
 
-<<<<<<< HEAD
-// Must be included last.
-#include <google/protobuf/port_def.inc>
-
-=======
 #include "google/protobuf/stubs/common.h"
 #include "google/protobuf/testing/googletest.h"
 
 
 // Must be included last.
 #include "google/protobuf/port_def.inc"
->>>>>>> 626889fb
 
 namespace google {
 namespace protobuf {
@@ -77,11 +56,7 @@
  protected:
   // Buffer used during most of the tests. This assumes tests run sequentially.
   static constexpr int kBufferSize = 1024 * 64;
-<<<<<<< HEAD
-  static uint8 buffer_[kBufferSize];
-=======
   static uint8_t buffer_[kBufferSize];
->>>>>>> 626889fb
 };
 
 uint8_t CodedStreamTest::buffer_[CodedStreamTest::kBufferSize] = {};
@@ -189,15 +164,6 @@
 
    private:
     bool Next(const void** data, int* size) override {
-<<<<<<< HEAD
-      *data = NULL;
-      *size = 0;
-      return count_++ < 2;
-    }
-    void BackUp(int count) override { GOOGLE_LOG(FATAL) << "Tests never call this."; }
-    bool Skip(int count) override {
-      GOOGLE_LOG(FATAL) << "Tests never call this.";
-=======
       *data = nullptr;
       *size = 0;
       return count_++ < 2;
@@ -207,7 +173,6 @@
     }
     bool Skip(int count) override {
       ABSL_LOG(FATAL) << "Tests never call this.";
->>>>>>> 626889fb
       return false;
     }
     int64_t ByteCount() const override { return 0; }
@@ -292,13 +257,9 @@
   EXPECT_EQ(kVarintCases_case.size, input.ByteCount());
 }
 
-<<<<<<< HEAD
-TEST_2D(CodedStreamTest, WriteVarint32, kVarintCases, kBlockSizes) {
-=======
 TEST_P(VarintCasesWithSizes, WriteVarint32) {
   const VarintCase& kVarintCases_case = std::get<0>(GetParam());
   const int& kBlockSizes_case = std::get<1>(GetParam());
->>>>>>> 626889fb
   if (kVarintCases_case.value > uint64_t{0x00000000FFFFFFFFu}) {
     // Skip this test for the 64-bit values.
     return;
@@ -1505,14 +1466,6 @@
     EXPECT_FALSE(coded_input.ReadString(&str, 1));
   }
 
-<<<<<<< HEAD
-  ASSERT_EQ(1, errors.size());
-  EXPECT_PRED_FORMAT2(testing::IsSubstring,
-                      "A protocol message was rejected because it was too big",
-                      errors[0]);
-
-=======
->>>>>>> 626889fb
   coded_input.SetTotalBytesLimit(32);
   EXPECT_EQ(16, coded_input.BytesUntilTotalBytesLimit());
   EXPECT_TRUE(coded_input.ReadString(&str, 16));
@@ -1614,19 +1567,11 @@
   void BackUp(int count) override { backup_amount_ = count; }
 
   bool Skip(int count) override {
-<<<<<<< HEAD
-    GOOGLE_LOG(FATAL) << "Not implemented.";
-    return false;
-  }
-  int64_t ByteCount() const override {
-    GOOGLE_LOG(FATAL) << "Not implemented.";
-=======
     ABSL_LOG(FATAL) << "Not implemented.";
     return false;
   }
   int64_t ByteCount() const override {
     ABSL_LOG(FATAL) << "Not implemented.";
->>>>>>> 626889fb
     return 0;
   }
 
@@ -1773,8 +1718,4 @@
 }  // namespace protobuf
 }  // namespace google
 
-<<<<<<< HEAD
-#include <google/protobuf/port_undef.inc>
-=======
-#include "google/protobuf/port_undef.inc"
->>>>>>> 626889fb
+#include "google/protobuf/port_undef.inc"