// Protocol Buffers - Google's data interchange format
// Copyright 2008 Google Inc.  All rights reserved.
//
// Use of this source code is governed by a BSD-style
// license that can be found in the LICENSE file or at
// https://developers.google.com/open-source/licenses/bsd

// Author: kenton@google.com (Kenton Varda)
//  Based on original Protocol Buffers design by
//  Sanjay Ghemawat, Jeff Dean, and others.

#ifndef _MSC_VER
#include <fcntl.h>
#include <sys/stat.h>
#include <sys/types.h>
#include <unistd.h>
#endif
#include <errno.h>

#include <algorithm>
<<<<<<< HEAD
#include <iostream>

#include <google/protobuf/stubs/common.h>
#include <google/protobuf/stubs/logging.h>
#include <google/protobuf/io/io_win32.h>
#include <google/protobuf/io/zero_copy_stream_impl.h>
#include <google/protobuf/stubs/stl_util.h>
=======
#include <istream>
#include <ostream>

#include "google/protobuf/stubs/common.h"
#include "absl/log/absl_check.h"
#include "absl/log/absl_log.h"
#include "google/protobuf/io/io_win32.h"
#include "google/protobuf/io/zero_copy_stream_impl.h"
>>>>>>> 626889fb


namespace google {
namespace protobuf {
namespace io {

#ifdef _WIN32
// Win32 lseek is broken:  If invoked on a non-seekable file descriptor, its
// return value is undefined.  We re-define it to always produce an error.
#define lseek(fd, offset, origin) ((off_t)-1)
// DO NOT include <io.h>, instead create functions in io_win32.{h,cc} and import
// them like we do below.
using google::protobuf::io::win32::access;
using google::protobuf::io::win32::close;
using google::protobuf::io::win32::open;
using google::protobuf::io::win32::read;
using google::protobuf::io::win32::write;
#endif

namespace {

// EINTR sucks.
int close_no_eintr(int fd) {
  int result;
  do {
    result = close(fd);
  } while (result < 0 && errno == EINTR);
  return result;
}

}  // namespace

// ===================================================================

FileInputStream::FileInputStream(int file_descriptor, int block_size)
    : copying_input_(file_descriptor), impl_(&copying_input_, block_size) {}

bool FileInputStream::Close() { return copying_input_.Close(); }

bool FileInputStream::Next(const void** data, int* size) {
  return impl_.Next(data, size);
}

void FileInputStream::BackUp(int count) { impl_.BackUp(count); }

bool FileInputStream::Skip(int count) { return impl_.Skip(count); }

int64_t FileInputStream::ByteCount() const { return impl_.ByteCount(); }

FileInputStream::CopyingFileInputStream::CopyingFileInputStream(
    int file_descriptor)
    : file_(file_descriptor),
      close_on_delete_(false),
      is_closed_(false),
      errno_(0),
      previous_seek_failed_(false) {
#ifndef _WIN32
  int flags = fcntl(file_, F_GETFL);
  flags &= ~O_NONBLOCK;
  fcntl(file_, F_SETFL, flags);
#endif
}

FileInputStream::CopyingFileInputStream::~CopyingFileInputStream() {
  if (close_on_delete_) {
    if (!Close()) {
      ABSL_LOG(ERROR) << "close() failed: " << strerror(errno_);
    }
  }
}

bool FileInputStream::CopyingFileInputStream::Close() {
  ABSL_CHECK(!is_closed_);

  is_closed_ = true;
  if (close_no_eintr(file_) != 0) {
    // The docs on close() do not specify whether a file descriptor is still
    // open after close() fails with EIO.  However, the glibc source code
    // seems to indicate that it is not.
    errno_ = errno;
    return false;
  }

  return true;
}

int FileInputStream::CopyingFileInputStream::Read(void* buffer, int size) {
  ABSL_CHECK(!is_closed_);

  int result;
  do {
    result = read(file_, buffer, size);
  } while (result < 0 && errno == EINTR);

  if (result < 0) {
    // Read error (not EOF).
    errno_ = errno;
  }

  return result;
}

int FileInputStream::CopyingFileInputStream::Skip(int count) {
  ABSL_CHECK(!is_closed_);

  if (!previous_seek_failed_ && lseek(file_, count, SEEK_CUR) != (off_t)-1) {
    // Seek succeeded.
    return count;
  } else {
    // Failed to seek.

    // Note to self:  Don't seek again.  This file descriptor doesn't
    // support it.
    previous_seek_failed_ = true;

    // Use the default implementation.
    return CopyingInputStream::Skip(count);
  }
}

// ===================================================================

<<<<<<< HEAD
FileOutputStream::FileOutputStream(int file_descriptor, int /*block_size*/)
    : CopyingOutputStreamAdaptor(&copying_output_),
=======
FileOutputStream::FileOutputStream(int file_descriptor, int block_size)
    : CopyingOutputStreamAdaptor(&copying_output_, block_size),
>>>>>>> 626889fb
      copying_output_(file_descriptor) {}

bool FileOutputStream::Close() {
  bool flush_succeeded = Flush();
  return copying_output_.Close() && flush_succeeded;
}

FileOutputStream::CopyingFileOutputStream::CopyingFileOutputStream(
    int file_descriptor)
    : file_(file_descriptor),
      close_on_delete_(false),
      is_closed_(false),
      errno_(0) {}

FileOutputStream::~FileOutputStream() { Flush(); }

FileOutputStream::CopyingFileOutputStream::~CopyingFileOutputStream() {
  if (close_on_delete_) {
    if (!Close()) {
      ABSL_LOG(ERROR) << "close() failed: " << strerror(errno_);
    }
  }
}

bool FileOutputStream::CopyingFileOutputStream::Close() {
  ABSL_CHECK(!is_closed_);

  is_closed_ = true;
  if (close_no_eintr(file_) != 0) {
    // The docs on close() do not specify whether a file descriptor is still
    // open after close() fails with EIO.  However, the glibc source code
    // seems to indicate that it is not.
    errno_ = errno;
    return false;
  }

  return true;
}

bool FileOutputStream::CopyingFileOutputStream::Write(const void* buffer,
                                                      int size) {
  ABSL_CHECK(!is_closed_);
  int total_written = 0;

  const uint8_t* buffer_base = reinterpret_cast<const uint8_t*>(buffer);

  while (total_written < size) {
    int bytes;
    do {
      bytes = write(file_, buffer_base + total_written, size - total_written);
    } while (bytes < 0 && errno == EINTR);

    if (bytes <= 0) {
      // Write error.

      // FIXME(kenton):  According to the man page, if write() returns zero,
      //   there was no error; write() simply did not write anything.  It's
      //   unclear under what circumstances this might happen, but presumably
      //   errno won't be set in this case.  I am confused as to how such an
      //   event should be handled.  For now I'm treating it as an error, since
      //   retrying seems like it could lead to an infinite loop.  I suspect
      //   this never actually happens anyway.

      if (bytes < 0) {
        errno_ = errno;
      }
      return false;
    }
    total_written += bytes;
  }

  return true;
}

// ===================================================================

IstreamInputStream::IstreamInputStream(std::istream* input, int block_size)
    : copying_input_(input), impl_(&copying_input_, block_size) {}

bool IstreamInputStream::Next(const void** data, int* size) {
  return impl_.Next(data, size);
}

void IstreamInputStream::BackUp(int count) { impl_.BackUp(count); }

bool IstreamInputStream::Skip(int count) { return impl_.Skip(count); }

int64_t IstreamInputStream::ByteCount() const { return impl_.ByteCount(); }

IstreamInputStream::CopyingIstreamInputStream::CopyingIstreamInputStream(
    std::istream* input)
    : input_(input) {}

IstreamInputStream::CopyingIstreamInputStream::~CopyingIstreamInputStream() {}

int IstreamInputStream::CopyingIstreamInputStream::Read(void* buffer,
                                                        int size) {
  input_->read(reinterpret_cast<char*>(buffer), size);
  int result = input_->gcount();
  if (result == 0 && input_->fail() && !input_->eof()) {
    return -1;
  }
  return result;
}

// ===================================================================

OstreamOutputStream::OstreamOutputStream(std::ostream* output, int block_size)
    : copying_output_(output), impl_(&copying_output_, block_size) {}

OstreamOutputStream::~OstreamOutputStream() { impl_.Flush(); }

bool OstreamOutputStream::Next(void** data, int* size) {
  return impl_.Next(data, size);
}

void OstreamOutputStream::BackUp(int count) { impl_.BackUp(count); }

int64_t OstreamOutputStream::ByteCount() const { return impl_.ByteCount(); }

OstreamOutputStream::CopyingOstreamOutputStream::CopyingOstreamOutputStream(
    std::ostream* output)
    : output_(output) {}

OstreamOutputStream::CopyingOstreamOutputStream::~CopyingOstreamOutputStream() {
}

bool OstreamOutputStream::CopyingOstreamOutputStream::Write(const void* buffer,
                                                            int size) {
  output_->write(reinterpret_cast<const char*>(buffer), size);
  return output_->good();
}

// ===================================================================

ConcatenatingInputStream::ConcatenatingInputStream(
    ZeroCopyInputStream* const streams[], int count)
    : streams_(streams), stream_count_(count), bytes_retired_(0) {
}

bool ConcatenatingInputStream::Next(const void** data, int* size) {
  while (stream_count_ > 0) {
    if (streams_[0]->Next(data, size)) return true;

    // That stream is done.  Advance to the next one.
    bytes_retired_ += streams_[0]->ByteCount();
    ++streams_;
    --stream_count_;
  }

  // No more streams.
  return false;
}

void ConcatenatingInputStream::BackUp(int count) {
  if (stream_count_ > 0) {
    streams_[0]->BackUp(count);
  } else {
    ABSL_DLOG(FATAL) << "Can't BackUp() after failed Next().";
  }
}

bool ConcatenatingInputStream::Skip(int count) {
  while (stream_count_ > 0) {
    // Assume that ByteCount() can be used to find out how much we actually
    // skipped when Skip() fails.
    int64_t target_byte_count = streams_[0]->ByteCount() + count;
    if (streams_[0]->Skip(count)) return true;

    // Hit the end of the stream.  Figure out how many more bytes we still have
    // to skip.
    int64_t final_byte_count = streams_[0]->ByteCount();
<<<<<<< HEAD
    GOOGLE_DCHECK_LT(final_byte_count, target_byte_count);
=======
    ABSL_DCHECK_LT(final_byte_count, target_byte_count);
>>>>>>> 626889fb
    count = target_byte_count - final_byte_count;

    // That stream is done.  Advance to the next one.
    bytes_retired_ += final_byte_count;
    ++streams_;
    --stream_count_;
  }

  return false;
}

int64_t ConcatenatingInputStream::ByteCount() const {
  if (stream_count_ == 0) {
    return bytes_retired_;
  } else {
    return bytes_retired_ + streams_[0]->ByteCount();
  }
}


// ===================================================================

}  // namespace io
}  // namespace protobuf
}  // namespace google<|MERGE_RESOLUTION|>--- conflicted
+++ resolved
@@ -18,15 +18,6 @@
 #include <errno.h>
 
 #include <algorithm>
-<<<<<<< HEAD
-#include <iostream>
-
-#include <google/protobuf/stubs/common.h>
-#include <google/protobuf/stubs/logging.h>
-#include <google/protobuf/io/io_win32.h>
-#include <google/protobuf/io/zero_copy_stream_impl.h>
-#include <google/protobuf/stubs/stl_util.h>
-=======
 #include <istream>
 #include <ostream>
 
@@ -35,7 +26,6 @@
 #include "absl/log/absl_log.h"
 #include "google/protobuf/io/io_win32.h"
 #include "google/protobuf/io/zero_copy_stream_impl.h"
->>>>>>> 626889fb
 
 
 namespace google {
@@ -158,13 +148,8 @@
 
 // ===================================================================
 
-<<<<<<< HEAD
-FileOutputStream::FileOutputStream(int file_descriptor, int /*block_size*/)
-    : CopyingOutputStreamAdaptor(&copying_output_),
-=======
 FileOutputStream::FileOutputStream(int file_descriptor, int block_size)
     : CopyingOutputStreamAdaptor(&copying_output_, block_size),
->>>>>>> 626889fb
       copying_output_(file_descriptor) {}
 
 bool FileOutputStream::Close() {
@@ -337,11 +322,7 @@
     // Hit the end of the stream.  Figure out how many more bytes we still have
     // to skip.
     int64_t final_byte_count = streams_[0]->ByteCount();
-<<<<<<< HEAD
-    GOOGLE_DCHECK_LT(final_byte_count, target_byte_count);
-=======
     ABSL_DCHECK_LT(final_byte_count, target_byte_count);
->>>>>>> 626889fb
     count = target_byte_count - final_byte_count;
 
     // That stream is done.  Advance to the next one.
