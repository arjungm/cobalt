// Protocol Buffers - Google's data interchange format
// Copyright 2008 Google Inc.  All rights reserved.
//
// Use of this source code is governed by a BSD-style
// license that can be found in the LICENSE file or at
// https://developers.google.com/open-source/licenses/bsd

// Author: kenton@google.com (Kenton Varda)
//  Based on original Protocol Buffers design by
//  Sanjay Ghemawat, Jeff Dean, and others.

<<<<<<< HEAD
#include <google/protobuf/io/tokenizer.h>
=======
#include "google/protobuf/io/tokenizer.h"
>>>>>>> 626889fb

#include <limits.h>
#include <math.h>

#include <vector>

<<<<<<< HEAD
#include <google/protobuf/stubs/common.h>
#include <google/protobuf/stubs/logging.h>
#include <google/protobuf/stubs/strutil.h>
#include <google/protobuf/stubs/substitute.h>
#include <google/protobuf/io/zero_copy_stream_impl.h>
#include <google/protobuf/testing/googletest.h>
=======
#include "google/protobuf/stubs/common.h"
#include "absl/strings/escaping.h"
#include "absl/strings/substitute.h"
#include "google/protobuf/io/zero_copy_stream_impl.h"
#include "google/protobuf/testing/googletest.h"
>>>>>>> 626889fb
#include <gtest/gtest.h>

namespace google {
namespace protobuf {
namespace io {
namespace {

// ===================================================================
// Data-Driven Test Infrastructure

<<<<<<< HEAD
// TODO(kenton):  This is copied from coded_stream_unittest.  This is
=======
// TODO:  This is copied from coded_stream_unittest.  This is
>>>>>>> 626889fb
//   temporary until these features are integrated into gTest itself.

// TEST_1D and TEST_2D are macros I'd eventually like to see added to
// gTest.  These macros can be used to declare tests which should be
// run multiple times, once for each item in some input array.  TEST_1D
// tests all cases in a single input array.  TEST_2D tests all
// combinations of cases from two arrays.  The arrays must be statically
// defined such that the ABSL_ARRAYSIZE() macro works on them.  Example:
//
// int kCases[] = {1, 2, 3, 4}
// TEST_1D(MyFixture, MyTest, kCases) {
//   EXPECT_GT(kCases_case, 0);
// }
//
// This test iterates through the numbers 1, 2, 3, and 4 and tests that
// they are all grater than zero.  In case of failure, the exact case
// which failed will be printed.  The case type must be printable using
// ostream::operator<<.

#define TEST_1D(FIXTURE, NAME, CASES)                             \
  class FIXTURE##_##NAME##_DD : public FIXTURE {                  \
   protected:                                                     \
    template <typename CaseType>                                  \
    void DoSingleCase(const CaseType& CASES##_case);              \
  };                                                              \
                                                                  \
  TEST_F(FIXTURE##_##NAME##_DD, NAME) {                           \
    for (int i = 0; i < ABSL_ARRAYSIZE(CASES); i++) {             \
      SCOPED_TRACE(testing::Message()                             \
                   << #CASES " case #" << i << ": " << CASES[i]); \
      DoSingleCase(CASES[i]);                                     \
    }                                                             \
  }                                                               \
                                                                  \
  template <typename CaseType>                                    \
  void FIXTURE##_##NAME##_DD::DoSingleCase(const CaseType& CASES##_case)

#define TEST_2D(FIXTURE, NAME, CASES1, CASES2)                              \
  class FIXTURE##_##NAME##_DD : public FIXTURE {                            \
   protected:                                                               \
    template <typename CaseType1, typename CaseType2>                       \
    void DoSingleCase(const CaseType1& CASES1##_case,                       \
                      const CaseType2& CASES2##_case);                      \
  };                                                                        \
                                                                            \
  TEST_F(FIXTURE##_##NAME##_DD, NAME) {                                     \
    for (int i = 0; i < ABSL_ARRAYSIZE(CASES1); i++) {                      \
      for (int j = 0; j < ABSL_ARRAYSIZE(CASES2); j++) {                    \
        SCOPED_TRACE(testing::Message()                                     \
                     << #CASES1 " case #" << i << ": " << CASES1[i] << ", " \
                     << #CASES2 " case #" << j << ": " << CASES2[j]);       \
        DoSingleCase(CASES1[i], CASES2[j]);                                 \
      }                                                                     \
    }                                                                       \
  }                                                                         \
                                                                            \
  template <typename CaseType1, typename CaseType2>                         \
  void FIXTURE##_##NAME##_DD::DoSingleCase(const CaseType1& CASES1##_case,  \
                                           const CaseType2& CASES2##_case)

// -------------------------------------------------------------------

// An input stream that is basically like an ArrayInputStream but sometimes
// returns empty buffers, just to throw us off.
class TestInputStream : public ZeroCopyInputStream {
 public:
  TestInputStream(const void* data, int size, int block_size)
      : array_stream_(data, size, block_size), counter_(0) {}
  ~TestInputStream() override {}

  // implements ZeroCopyInputStream ----------------------------------
  bool Next(const void** data, int* size) override {
    // We'll return empty buffers starting with the first buffer, and every
    // 3 and 5 buffers after that.
    if (counter_ % 3 == 0 || counter_ % 5 == 0) {
      *data = nullptr;
      *size = 0;
      ++counter_;
      return true;
    } else {
      ++counter_;
      return array_stream_.Next(data, size);
    }
  }

  void BackUp(int count) override { return array_stream_.BackUp(count); }
  bool Skip(int count) override { return array_stream_.Skip(count); }
  int64_t ByteCount() const override { return array_stream_.ByteCount(); }

 private:
  ArrayInputStream array_stream_;
  int counter_;
};

// -------------------------------------------------------------------

// An error collector which simply concatenates all its errors into a big
// block of text which can be checked.
class TestErrorCollector : public ErrorCollector {
 public:
  TestErrorCollector() {}
  ~TestErrorCollector() override {}

  std::string text_;

  // implements ErrorCollector ---------------------------------------
  void RecordError(int line, int column, absl::string_view message) override {
    absl::SubstituteAndAppend(&text_, "$0:$1: $2\n", line, column, message);
  }
};

// -------------------------------------------------------------------

// We test each operation over a variety of block sizes to insure that
// we test cases where reads cross buffer boundaries as well as cases
// where they don't.  This is sort of a brute-force approach to this,
// but it's easy to write and easy to understand.
const int kBlockSizes[] = {1, 2, 3, 5, 7, 13, 32, 1024};

class TokenizerTest : public testing::Test {
 protected:
  // For easy testing.
  uint64_t ParseInteger(const std::string& text) {
    uint64_t result;
    EXPECT_TRUE(Tokenizer::ParseInteger(text, kuint64max, &result))
        << "'" << text << "'";
    return result;
  }
};

// ===================================================================

// These tests causes gcc 3.3.5 (and earlier?) to give the cryptic error:
//   "sorry, unimplemented: `method_call_expr' not supported by dump_expr"
#if !defined(__GNUC__) || __GNUC__ > 3 || (__GNUC__ == 3 && __GNUC_MINOR__ > 3)

// In each test case, the entire input text should parse as a single token
// of the given type.
struct SimpleTokenCase {
  std::string input;
  Tokenizer::TokenType type;
};

inline std::ostream& operator<<(std::ostream& out,
                                const SimpleTokenCase& test_case) {
  return out << absl::CEscape(test_case.input);
}

SimpleTokenCase kSimpleTokenCases[] = {
    // Test identifiers.
    {"hello", Tokenizer::TYPE_IDENTIFIER},

    // Test integers.
    {"123", Tokenizer::TYPE_INTEGER},
    {"0xab6", Tokenizer::TYPE_INTEGER},
    {"0XAB6", Tokenizer::TYPE_INTEGER},
    {"0X1234567", Tokenizer::TYPE_INTEGER},
    {"0x89abcdef", Tokenizer::TYPE_INTEGER},
    {"0x89ABCDEF", Tokenizer::TYPE_INTEGER},
    {"01234567", Tokenizer::TYPE_INTEGER},

    // Test floats.
    {"123.45", Tokenizer::TYPE_FLOAT},
    {"1.", Tokenizer::TYPE_FLOAT},
    {"1e3", Tokenizer::TYPE_FLOAT},
    {"1E3", Tokenizer::TYPE_FLOAT},
    {"1e-3", Tokenizer::TYPE_FLOAT},
    {"1e+3", Tokenizer::TYPE_FLOAT},
    {"1.e3", Tokenizer::TYPE_FLOAT},
    {"1.2e3", Tokenizer::TYPE_FLOAT},
    {".1", Tokenizer::TYPE_FLOAT},
    {".1e3", Tokenizer::TYPE_FLOAT},
    {".1e-3", Tokenizer::TYPE_FLOAT},
    {".1e+3", Tokenizer::TYPE_FLOAT},

    // Test strings.
    {"'hello'", Tokenizer::TYPE_STRING},
    {"\"foo\"", Tokenizer::TYPE_STRING},
    {"'a\"b'", Tokenizer::TYPE_STRING},
    {"\"a'b\"", Tokenizer::TYPE_STRING},
    {"'a\\'b'", Tokenizer::TYPE_STRING},
    {"\"a\\\"b\"", Tokenizer::TYPE_STRING},
    {"'\\xf'", Tokenizer::TYPE_STRING},
    {"'\\0'", Tokenizer::TYPE_STRING},

    // Test symbols.
    {"+", Tokenizer::TYPE_SYMBOL},
    {".", Tokenizer::TYPE_SYMBOL},
};

TEST_2D(TokenizerTest, SimpleTokens, kSimpleTokenCases, kBlockSizes) {
  // Set up the tokenizer.
  TestInputStream input(kSimpleTokenCases_case.input.data(),
                        kSimpleTokenCases_case.input.size(), kBlockSizes_case);
  TestErrorCollector error_collector;
  Tokenizer tokenizer(&input, &error_collector);

  // Before Next() is called, the initial token should always be TYPE_START.
  EXPECT_EQ(Tokenizer::TYPE_START, tokenizer.current().type);
  EXPECT_EQ("", tokenizer.current().text);
  EXPECT_EQ(0, tokenizer.current().line);
  EXPECT_EQ(0, tokenizer.current().column);
  EXPECT_EQ(0, tokenizer.current().end_column);

  // Parse the token.
  ASSERT_TRUE(tokenizer.Next());

  // Check that it has the right type.
  EXPECT_EQ(kSimpleTokenCases_case.type, tokenizer.current().type);
  // Check that it contains the complete input text.
  EXPECT_EQ(kSimpleTokenCases_case.input, tokenizer.current().text);
  // Check that it is located at the beginning of the input
  EXPECT_EQ(0, tokenizer.current().line);
  EXPECT_EQ(0, tokenizer.current().column);
  EXPECT_EQ(kSimpleTokenCases_case.input.size(),
            tokenizer.current().end_column);

  // There should be no more input.
  EXPECT_FALSE(tokenizer.Next());

  // After Next() returns false, the token should have type TYPE_END.
  EXPECT_EQ(Tokenizer::TYPE_END, tokenizer.current().type);
  EXPECT_EQ("", tokenizer.current().text);
  EXPECT_EQ(0, tokenizer.current().line);
  EXPECT_EQ(kSimpleTokenCases_case.input.size(), tokenizer.current().column);
  EXPECT_EQ(kSimpleTokenCases_case.input.size(),
            tokenizer.current().end_column);

  // There should be no errors.
  EXPECT_TRUE(error_collector.text_.empty());
}

TEST_1D(TokenizerTest, FloatSuffix, kBlockSizes) {
  // Test the "allow_f_after_float" option.

  // Set up the tokenizer.
  const char* text = "1f 2.5f 6e3f 7F";
  TestInputStream input(text, strlen(text), kBlockSizes_case);
  TestErrorCollector error_collector;
  Tokenizer tokenizer(&input, &error_collector);
  tokenizer.set_allow_f_after_float(true);

  // Advance through tokens and check that they are parsed as expected.
  ASSERT_TRUE(tokenizer.Next());
  EXPECT_EQ(tokenizer.current().text, "1f");
  EXPECT_EQ(tokenizer.current().type, Tokenizer::TYPE_FLOAT);
  ASSERT_TRUE(tokenizer.Next());
  EXPECT_EQ(tokenizer.current().text, "2.5f");
  EXPECT_EQ(tokenizer.current().type, Tokenizer::TYPE_FLOAT);
  ASSERT_TRUE(tokenizer.Next());
  EXPECT_EQ(tokenizer.current().text, "6e3f");
  EXPECT_EQ(tokenizer.current().type, Tokenizer::TYPE_FLOAT);
  ASSERT_TRUE(tokenizer.Next());
  EXPECT_EQ(tokenizer.current().text, "7F");
  EXPECT_EQ(tokenizer.current().type, Tokenizer::TYPE_FLOAT);

  // There should be no more input.
  EXPECT_FALSE(tokenizer.Next());
  // There should be no errors.
  EXPECT_TRUE(error_collector.text_.empty());
}

SimpleTokenCase kWhitespaceTokenCases[] = {
    {" ", Tokenizer::TYPE_WHITESPACE},
    {"    ", Tokenizer::TYPE_WHITESPACE},
    {"\t", Tokenizer::TYPE_WHITESPACE},
    {"\v", Tokenizer::TYPE_WHITESPACE},
    {"\t ", Tokenizer::TYPE_WHITESPACE},
    {"\v\t", Tokenizer::TYPE_WHITESPACE},
    {"   \t\r", Tokenizer::TYPE_WHITESPACE},
    // Newlines:
    {"\n", Tokenizer::TYPE_NEWLINE},
};

TEST_2D(TokenizerTest, Whitespace, kWhitespaceTokenCases, kBlockSizes) {
  {
    TestInputStream input(kWhitespaceTokenCases_case.input.data(),
                          kWhitespaceTokenCases_case.input.size(),
                          kBlockSizes_case);
    TestErrorCollector error_collector;
    Tokenizer tokenizer(&input, &error_collector);

    EXPECT_FALSE(tokenizer.Next());
  }
  {
    TestInputStream input(kWhitespaceTokenCases_case.input.data(),
                          kWhitespaceTokenCases_case.input.size(),
                          kBlockSizes_case);
    TestErrorCollector error_collector;
    Tokenizer tokenizer(&input, &error_collector);
    tokenizer.set_report_whitespace(true);
    tokenizer.set_report_newlines(true);

    ASSERT_TRUE(tokenizer.Next());
    EXPECT_EQ(tokenizer.current().text, kWhitespaceTokenCases_case.input);
    EXPECT_EQ(tokenizer.current().type, kWhitespaceTokenCases_case.type);

    EXPECT_FALSE(tokenizer.Next());
  }
}

#endif

// -------------------------------------------------------------------

// In each case, the input is parsed to produce a list of tokens.  The
// last token in "output" must have type TYPE_END.
struct MultiTokenCase {
  std::string input;
  std::vector<Tokenizer::Token> output;
};

inline std::ostream& operator<<(std::ostream& out,
                                const MultiTokenCase& test_case) {
  return out << absl::CEscape(test_case.input);
}

MultiTokenCase kMultiTokenCases[] = {
    // Test empty input.
    {"",
     {
         {Tokenizer::TYPE_END, "", 0, 0, 0},
     }},

    // Test all token types at the same time.
    {"foo 1 1.2 + 'bar'",
     {
         {Tokenizer::TYPE_IDENTIFIER, "foo", 0, 0, 3},
         {Tokenizer::TYPE_INTEGER, "1", 0, 4, 5},
         {Tokenizer::TYPE_FLOAT, "1.2", 0, 6, 9},
         {Tokenizer::TYPE_SYMBOL, "+", 0, 10, 11},
         {Tokenizer::TYPE_STRING, "'bar'", 0, 12, 17},
         {Tokenizer::TYPE_END, "", 0, 17, 17},
     }},

    // Test that consecutive symbols are parsed as separate tokens.
    {"!@+%",
     {
         {Tokenizer::TYPE_SYMBOL, "!", 0, 0, 1},
         {Tokenizer::TYPE_SYMBOL, "@", 0, 1, 2},
         {Tokenizer::TYPE_SYMBOL, "+", 0, 2, 3},
         {Tokenizer::TYPE_SYMBOL, "%", 0, 3, 4},
         {Tokenizer::TYPE_END, "", 0, 4, 4},
     }},

    // Test that newlines affect line numbers correctly.
    {"foo bar\nrab oof",
     {
         {Tokenizer::TYPE_IDENTIFIER, "foo", 0, 0, 3},
         {Tokenizer::TYPE_IDENTIFIER, "bar", 0, 4, 7},
         {Tokenizer::TYPE_IDENTIFIER, "rab", 1, 0, 3},
         {Tokenizer::TYPE_IDENTIFIER, "oof", 1, 4, 7},
         {Tokenizer::TYPE_END, "", 1, 7, 7},
     }},

    // Test that tabs affect column numbers correctly.
    {"foo\tbar  \tbaz",
     {
         {Tokenizer::TYPE_IDENTIFIER, "foo", 0, 0, 3},
         {Tokenizer::TYPE_IDENTIFIER, "bar", 0, 8, 11},
         {Tokenizer::TYPE_IDENTIFIER, "baz", 0, 16, 19},
         {Tokenizer::TYPE_END, "", 0, 19, 19},
     }},

    // Test that tabs in string literals affect column numbers correctly.
    {"\"foo\tbar\" baz",
     {
         {Tokenizer::TYPE_STRING, "\"foo\tbar\"", 0, 0, 12},
         {Tokenizer::TYPE_IDENTIFIER, "baz", 0, 13, 16},
         {Tokenizer::TYPE_END, "", 0, 16, 16},
     }},

    // Test that line comments are ignored.
    {"foo // This is a comment\n"
     "bar // This is another comment",
     {
         {Tokenizer::TYPE_IDENTIFIER, "foo", 0, 0, 3},
         {Tokenizer::TYPE_IDENTIFIER, "bar", 1, 0, 3},
         {Tokenizer::TYPE_END, "", 1, 30, 30},
     }},

    // Test that block comments are ignored.
    {"foo /* This is a block comment */ bar",
     {
         {Tokenizer::TYPE_IDENTIFIER, "foo", 0, 0, 3},
         {Tokenizer::TYPE_IDENTIFIER, "bar", 0, 34, 37},
         {Tokenizer::TYPE_END, "", 0, 37, 37},
     }},

    // Test that sh-style comments are not ignored by default.
    {"foo # bar\n"
     "baz",
     {
         {Tokenizer::TYPE_IDENTIFIER, "foo", 0, 0, 3},
         {Tokenizer::TYPE_SYMBOL, "#", 0, 4, 5},
         {Tokenizer::TYPE_IDENTIFIER, "bar", 0, 6, 9},
         {Tokenizer::TYPE_IDENTIFIER, "baz", 1, 0, 3},
         {Tokenizer::TYPE_END, "", 1, 3, 3},
     }},

    // Test all whitespace chars
    {"foo\n\t\r\v\fbar",
     {
         {Tokenizer::TYPE_IDENTIFIER, "foo", 0, 0, 3},
         {Tokenizer::TYPE_IDENTIFIER, "bar", 1, 11, 14},
         {Tokenizer::TYPE_END, "", 1, 14, 14},
     }},
};

TEST_2D(TokenizerTest, MultipleTokens, kMultiTokenCases, kBlockSizes) {
  // Set up the tokenizer.
  TestInputStream input(kMultiTokenCases_case.input.data(),
                        kMultiTokenCases_case.input.size(), kBlockSizes_case);
  TestErrorCollector error_collector;
  Tokenizer tokenizer(&input, &error_collector);

  // Before Next() is called, the initial token should always be TYPE_START.
  EXPECT_EQ(Tokenizer::TYPE_START, tokenizer.current().type);
  EXPECT_EQ("", tokenizer.current().text);
  EXPECT_EQ(0, tokenizer.current().line);
  EXPECT_EQ(0, tokenizer.current().column);
  EXPECT_EQ(0, tokenizer.current().end_column);

  // Loop through all expected tokens.
  int i = 0;
  Tokenizer::Token token;
  do {
    token = kMultiTokenCases_case.output[i++];

    SCOPED_TRACE(testing::Message() << "Token #" << i << ": " << token.text);

    Tokenizer::Token previous = tokenizer.current();

    // Next() should only return false when it hits the end token.
    if (token.type != Tokenizer::TYPE_END) {
      ASSERT_TRUE(tokenizer.Next());
    } else {
      ASSERT_FALSE(tokenizer.Next());
    }

    // Check that the previous token is set correctly.
    EXPECT_EQ(previous.type, tokenizer.previous().type);
    EXPECT_EQ(previous.text, tokenizer.previous().text);
    EXPECT_EQ(previous.line, tokenizer.previous().line);
    EXPECT_EQ(previous.column, tokenizer.previous().column);
    EXPECT_EQ(previous.end_column, tokenizer.previous().end_column);

    // Check that the token matches the expected one.
    EXPECT_EQ(token.type, tokenizer.current().type);
    EXPECT_EQ(token.text, tokenizer.current().text);
    EXPECT_EQ(token.line, tokenizer.current().line);
    EXPECT_EQ(token.column, tokenizer.current().column);
    EXPECT_EQ(token.end_column, tokenizer.current().end_column);

  } while (token.type != Tokenizer::TYPE_END);

  // There should be no errors.
  EXPECT_TRUE(error_collector.text_.empty());
}

MultiTokenCase kMultiWhitespaceTokenCases[] = {
    // Test all token types at the same time.
    {"foo 1 \t1.2  \n   +\v'bar'",
     {
         {Tokenizer::TYPE_IDENTIFIER, "foo", 0, 0, 3},
         {Tokenizer::TYPE_WHITESPACE, " ", 0, 3, 4},
         {Tokenizer::TYPE_INTEGER, "1", 0, 4, 5},
         {Tokenizer::TYPE_WHITESPACE, " \t", 0, 5, 8},
         {Tokenizer::TYPE_FLOAT, "1.2", 0, 8, 11},
         {Tokenizer::TYPE_WHITESPACE, "  ", 0, 11, 13},
         {Tokenizer::TYPE_NEWLINE, "\n", 0, 13, 0},
         {Tokenizer::TYPE_WHITESPACE, "   ", 1, 0, 3},
         {Tokenizer::TYPE_SYMBOL, "+", 1, 3, 4},
         {Tokenizer::TYPE_WHITESPACE, "\v", 1, 4, 5},
         {Tokenizer::TYPE_STRING, "'bar'", 1, 5, 10},
         {Tokenizer::TYPE_END, "", 1, 10, 10},
     }},

};

TEST_2D(TokenizerTest, MultipleWhitespaceTokens, kMultiWhitespaceTokenCases,
        kBlockSizes) {
  // Set up the tokenizer.
  TestInputStream input(kMultiWhitespaceTokenCases_case.input.data(),
                        kMultiWhitespaceTokenCases_case.input.size(),
                        kBlockSizes_case);
  TestErrorCollector error_collector;
  Tokenizer tokenizer(&input, &error_collector);
  tokenizer.set_report_whitespace(true);
  tokenizer.set_report_newlines(true);

  // Before Next() is called, the initial token should always be TYPE_START.
  EXPECT_EQ(Tokenizer::TYPE_START, tokenizer.current().type);
  EXPECT_EQ("", tokenizer.current().text);
  EXPECT_EQ(0, tokenizer.current().line);
  EXPECT_EQ(0, tokenizer.current().column);
  EXPECT_EQ(0, tokenizer.current().end_column);

  // Loop through all expected tokens.
  int i = 0;
  Tokenizer::Token token;
  do {
    token = kMultiWhitespaceTokenCases_case.output[i++];

    SCOPED_TRACE(testing::Message() << "Token #" << i << ": " << token.text);

    Tokenizer::Token previous = tokenizer.current();

    // Next() should only return false when it hits the end token.
    if (token.type != Tokenizer::TYPE_END) {
      ASSERT_TRUE(tokenizer.Next());
    } else {
      ASSERT_FALSE(tokenizer.Next());
    }

    // Check that the previous token is set correctly.
    EXPECT_EQ(previous.type, tokenizer.previous().type);
    EXPECT_EQ(previous.text, tokenizer.previous().text);
    EXPECT_EQ(previous.line, tokenizer.previous().line);
    EXPECT_EQ(previous.column, tokenizer.previous().column);
    EXPECT_EQ(previous.end_column, tokenizer.previous().end_column);

    // Check that the token matches the expected one.
    EXPECT_EQ(token.type, tokenizer.current().type);
    EXPECT_EQ(token.text, tokenizer.current().text);
    EXPECT_EQ(token.line, tokenizer.current().line);
    EXPECT_EQ(token.column, tokenizer.current().column);
    EXPECT_EQ(token.end_column, tokenizer.current().end_column);

  } while (token.type != Tokenizer::TYPE_END);

  // There should be no errors.
  EXPECT_TRUE(error_collector.text_.empty());
}

// This test causes gcc 3.3.5 (and earlier?) to give the cryptic error:
//   "sorry, unimplemented: `method_call_expr' not supported by dump_expr"
#if !defined(__GNUC__) || __GNUC__ > 3 || (__GNUC__ == 3 && __GNUC_MINOR__ > 3)

TEST_1D(TokenizerTest, ShCommentStyle, kBlockSizes) {
  // Test the "comment_style" option.

  const char* text =
      "foo # bar\n"
      "baz // qux\n"
      "corge /* grault */\n"
      "garply";
  const char* const kTokens[] = {"foo",  // "# bar" is ignored
                                 "baz", "/",      "/", "qux", "corge", "/",
                                 "*",   "grault", "*", "/",   "garply"};

  // Set up the tokenizer.
  TestInputStream input(text, strlen(text), kBlockSizes_case);
  TestErrorCollector error_collector;
  Tokenizer tokenizer(&input, &error_collector);
  tokenizer.set_comment_style(Tokenizer::SH_COMMENT_STYLE);

  // Advance through tokens and check that they are parsed as expected.
  for (int i = 0; i < ABSL_ARRAYSIZE(kTokens); i++) {
    EXPECT_TRUE(tokenizer.Next());
    EXPECT_EQ(tokenizer.current().text, kTokens[i]);
  }

  // There should be no more input.
  EXPECT_FALSE(tokenizer.Next());
  // There should be no errors.
  EXPECT_TRUE(error_collector.text_.empty());
}

#endif

// -------------------------------------------------------------------

// In each case, the input is expected to have two tokens named "prev" and
// "next" with comments in between.
struct DocCommentCase {
  std::string input;

  const char* prev_trailing_comments;
  const char* detached_comments[10];
  const char* next_leading_comments;
};

inline std::ostream& operator<<(std::ostream& out,
                                const DocCommentCase& test_case) {
  return out << absl::CEscape(test_case.input);
}

// clang-format off
DocCommentCase kDocCommentCases[] = {
    {"prev next",

     "",
     {},
     ""},

    {"prev // no next token\n",

     " no next token\n",
     {},
     ""},

    {"prev // no next token and no trailing newline",

     " no next token and no trailing newline",
     {},
     ""},

    {"prev /* detached */ next",

     "",
     {" detached "},
     ""},

    {"prev // trailing comment\n"
     "next",

     " trailing comment\n",
     {},
     ""},

    {"prev\n"
     "/* leading comment */ next",

     "",
     {},
     " leading comment "},

    {"prev\n"
     "// leading comment\n"
     "// line 2\n"
     "next",

     "",
     {},
     " leading comment\n"
     " line 2\n"},

    {"prev\n"
     "// trailing comment\n"
     "// line 2\n"
     "\n"
     "next",

     " trailing comment\n"
     " line 2\n",
     {},
     ""},

    {"prev // trailing comment\n"
     "// leading comment\n"
     "// line 2\n"
     "next",

     " trailing comment\n",
     {},
     " leading comment\n"
     " line 2\n"},

    {"prev /* trailing block comment */\n"
     "/* leading block comment\n"
     " * line 2\n"
     " * line 3 */"
     "next",

     " trailing block comment ",
     {},
     " leading block comment\n"
     " line 2\n"
     " line 3 "},

    {"prev\n"
     "/* trailing block comment\n"
     " * line 2\n"
     " * line 3\n"
     " */\n"
     "/* leading block comment\n"
     " * line 2\n"
     " * line 3 */"
     "next",

     " trailing block comment\n"
     " line 2\n"
     " line 3\n",
     {},
     " leading block comment\n"
     " line 2\n"
     " line 3 "},

    {"prev\n"
     "// trailing comment\n"
     "\n"
     "// detached comment\n"
     "// line 2\n"
     "\n"
     "// second detached comment\n"
     "/* third detached comment\n"
     " * line 2 */\n"
     "// leading comment\n"
     "next",

     " trailing comment\n",
     {" detached comment\n"
      " line 2\n",
      " second detached comment\n",
      " third detached comment\n"
      " line 2 "},
     " leading comment\n"},

    {"prev /**/\n"
     "\n"
     "// detached comment\n"
     "\n"
     "// leading comment\n"
     "next",

     "",
     {" detached comment\n"},
     " leading comment\n"},

    {"prev /**/\n"
     "// leading comment\n"
     "next",

     "",
     {},
     " leading comment\n"},

    {"prev /* many comments*/ /* all inline */ /* will be handled */ next",

     " many comments",
     {" all inline "},
     " will be handled "},

    {R"pb(
     prev /* a single block comment
         that spans multiple lines
         is detached if it ends
         on the same line as next */ next
     )pb",

     "",
     {" a single block comment\n"
      "that spans multiple lines\n"
      "is detached if it ends\n"
      "on the same line as next "},
     ""},

    {R"pb(
       prev /* trailing */ /* leading */ next
     )pb",

     " trailing ",
     {},
     " leading "},

    {R"pb(
     prev /* multi-line
          trailing */ /* an oddly
                      placed detached */ /* an oddly
                                         placed leading */ next
     )pb",

     " multi-line\ntrailing ",
     {" an oddly\nplaced detached "},
     " an oddly\nplaced leading "},

    {R"pb(
       prev  // trailing with newline
       // detached
       /* another detached */
       // leading but no next token to attach it to
     )pb",

     " trailing with newline\n",
     {" detached\n", " another detached ",
      " leading but no next token to attach it to\n"},
     ""},
};
// clang-format on

TEST_2D(TokenizerTest, DocComments, kDocCommentCases, kBlockSizes) {
  // Set up the tokenizer.
  TestInputStream input(kDocCommentCases_case.input.data(),
                        kDocCommentCases_case.input.size(), kBlockSizes_case);
  TestErrorCollector error_collector;
  Tokenizer tokenizer(&input, &error_collector);

  // Set up a second tokenizer where we'll pass all NULLs to NextWithComments().
  TestInputStream input2(kDocCommentCases_case.input.data(),
                         kDocCommentCases_case.input.size(), kBlockSizes_case);
  Tokenizer tokenizer2(&input2, &error_collector);

  EXPECT_TRUE(tokenizer.Next());
  EXPECT_TRUE(tokenizer2.Next());

  EXPECT_EQ("prev", tokenizer.current().text);
  EXPECT_EQ("prev", tokenizer2.current().text);

  std::string prev_trailing_comments;
  std::vector<std::string> detached_comments;
  std::string next_leading_comments;
  bool has_next = tokenizer.NextWithComments(
      &prev_trailing_comments, &detached_comments, &next_leading_comments);
  EXPECT_EQ(has_next, tokenizer2.NextWithComments(nullptr, nullptr, nullptr));
  if (has_next) {
    EXPECT_EQ("next", tokenizer.current().text);
    EXPECT_EQ("next", tokenizer2.current().text);
  }

  EXPECT_EQ(kDocCommentCases_case.prev_trailing_comments,
            prev_trailing_comments);

  for (int i = 0; i < detached_comments.size(); i++) {
    ASSERT_LT(i, ABSL_ARRAYSIZE(kDocCommentCases));
    ASSERT_TRUE(kDocCommentCases_case.detached_comments[i] != nullptr);
    EXPECT_EQ(kDocCommentCases_case.detached_comments[i], detached_comments[i]);
  }

  // Verify that we matched all the detached comments.
  EXPECT_EQ(nullptr,
            kDocCommentCases_case.detached_comments[detached_comments.size()]);

  EXPECT_EQ(kDocCommentCases_case.next_leading_comments, next_leading_comments);
}

// -------------------------------------------------------------------

// Test parse helpers.
// TODO: Add a fuzz test for this.
TEST_F(TokenizerTest, ParseInteger) {
  EXPECT_EQ(0, ParseInteger("0"));
  EXPECT_EQ(123, ParseInteger("123"));
  EXPECT_EQ(0xabcdef12u, ParseInteger("0xabcdef12"));
  EXPECT_EQ(0xabcdef12u, ParseInteger("0xABCDEF12"));
  EXPECT_EQ(kuint64max, ParseInteger("0xFFFFFFFFFFFFFFFF"));
  EXPECT_EQ(01234567, ParseInteger("01234567"));
  EXPECT_EQ(0X123, ParseInteger("0X123"));

  // Test invalid integers that may still be tokenized as integers.
  EXPECT_EQ(0, ParseInteger("0x"));

  uint64_t i;

  // Test invalid integers that will never be tokenized as integers.
  EXPECT_FALSE(Tokenizer::ParseInteger("zxy", kuint64max, &i));
  EXPECT_FALSE(Tokenizer::ParseInteger("1.2", kuint64max, &i));
  EXPECT_FALSE(Tokenizer::ParseInteger("08", kuint64max, &i));
  EXPECT_FALSE(Tokenizer::ParseInteger("0xg", kuint64max, &i));
  EXPECT_FALSE(Tokenizer::ParseInteger("-1", kuint64max, &i));

  // Test overflows.
  EXPECT_TRUE(Tokenizer::ParseInteger("0", 0, &i));
  EXPECT_FALSE(Tokenizer::ParseInteger("1", 0, &i));
  EXPECT_TRUE(Tokenizer::ParseInteger("1", 1, &i));
  EXPECT_TRUE(Tokenizer::ParseInteger("12345", 12345, &i));
  EXPECT_FALSE(Tokenizer::ParseInteger("12346", 12345, &i));
  EXPECT_TRUE(Tokenizer::ParseInteger("0xFFFFFFFFFFFFFFFF", kuint64max, &i));
  EXPECT_FALSE(Tokenizer::ParseInteger("0x10000000000000000", kuint64max, &i));

  // Test near the limits of signed parsing (values in kint64max +/- 1600)
  for (int64_t offset = -1600; offset <= 1600; ++offset) {
    // We make sure to perform an unsigned addition so that we avoid signed
    // overflow, which would be undefined behavior.
    uint64_t i = 0x7FFFFFFFFFFFFFFFu + static_cast<uint64_t>(offset);
    char decimal[32];
    snprintf(decimal, 32, "%llu", static_cast<unsigned long long>(i));
    if (offset > 0) {
      uint64_t parsed = -1;
      EXPECT_FALSE(Tokenizer::ParseInteger(decimal, kint64max, &parsed))
          << decimal << "=>" << parsed;
    } else {
      uint64_t parsed = -1;
      EXPECT_TRUE(Tokenizer::ParseInteger(decimal, kint64max, &parsed))
          << decimal << "=>" << parsed;
      EXPECT_EQ(parsed, i);
    }
    char octal[32];
    snprintf(octal, 32, "0%llo", static_cast<unsigned long long>(i));
    if (offset > 0) {
      uint64_t parsed = -1;
      EXPECT_FALSE(Tokenizer::ParseInteger(octal, kint64max, &parsed))
          << octal << "=>" << parsed;
    } else {
      uint64_t parsed = -1;
      EXPECT_TRUE(Tokenizer::ParseInteger(octal, kint64max, &parsed))
          << octal << "=>" << parsed;
      EXPECT_EQ(parsed, i);
    }
    char hex[32];
    snprintf(hex, 32, "0x%llx", static_cast<unsigned long long>(i));
    if (offset > 0) {
      uint64_t parsed = -1;
      EXPECT_FALSE(Tokenizer::ParseInteger(hex, kint64max, &parsed))
          << hex << "=>" << parsed;
    } else {
      uint64_t parsed = -1;
      EXPECT_TRUE(Tokenizer::ParseInteger(hex, kint64max, &parsed)) << hex;
      EXPECT_EQ(parsed, i);
    }
    // EXPECT_NE(offset, -237);
  }

  // Test near the limits of unsigned parsing (values in kuint64max +/- 1600)
  // By definition, values greater than kuint64max cannot be held in a uint64_t
  // variable, so printing them is a little tricky; fortunately all but the
  // last four digits are known, so we can hard-code them in the printf string,
  // and we only need to format the last 4.
  for (int64_t offset = -1600; offset <= 1600; ++offset) {
    {
      uint64_t i = 18446744073709551615u + offset;
      char decimal[32];
      snprintf(decimal, 32, "1844674407370955%04llu",
               static_cast<unsigned long long>(1615 + offset));
      if (offset > 0) {
        uint64_t parsed = -1;
        EXPECT_FALSE(Tokenizer::ParseInteger(decimal, kuint64max, &parsed))
            << decimal << "=>" << parsed;
      } else {
        uint64_t parsed = -1;
        EXPECT_TRUE(Tokenizer::ParseInteger(decimal, kuint64max, &parsed))
            << decimal;
        EXPECT_EQ(parsed, i);
      }
    }
    {
      uint64_t i = 01777777777777777777777u + offset;
      if (offset > 0) {
        char octal[32];
        snprintf(octal, 32, "0200000000000000000%04llo",
                 static_cast<unsigned long long>(offset - 1));
        uint64_t parsed = -1;
        EXPECT_FALSE(Tokenizer::ParseInteger(octal, kuint64max, &parsed))
            << octal << "=>" << parsed;
      } else {
        char octal[32];
        snprintf(octal, 32, "0%llo", static_cast<unsigned long long>(i));
        uint64_t parsed = -1;
        EXPECT_TRUE(Tokenizer::ParseInteger(octal, kuint64max, &parsed))
            << octal;
        EXPECT_EQ(parsed, i);
      }
    }
    {
      uint64_t ui = 0xffffffffffffffffu + offset;
      char hex[32];
      if (offset > 0) {
        snprintf(hex, 32, "0x1000000000000%04llx",
                 static_cast<unsigned long long>(offset - 1));
        uint64_t parsed = -1;
        EXPECT_FALSE(Tokenizer::ParseInteger(hex, kuint64max, &parsed))
            << hex << "=>" << parsed;
      } else {
        snprintf(hex, 32, "0x%llx", static_cast<unsigned long long>(ui));
        uint64_t parsed = -1;
        EXPECT_TRUE(Tokenizer::ParseInteger(hex, kuint64max, &parsed)) << hex;
        EXPECT_EQ(parsed, ui);
      }
    }
  }
}

TEST_F(TokenizerTest, ParseFloat) {
  EXPECT_DOUBLE_EQ(1, Tokenizer::ParseFloat("1."));
  EXPECT_DOUBLE_EQ(1e3, Tokenizer::ParseFloat("1e3"));
  EXPECT_DOUBLE_EQ(1e3, Tokenizer::ParseFloat("1E3"));
  EXPECT_DOUBLE_EQ(1.5e3, Tokenizer::ParseFloat("1.5e3"));
  EXPECT_DOUBLE_EQ(.1, Tokenizer::ParseFloat(".1"));
  EXPECT_DOUBLE_EQ(.25, Tokenizer::ParseFloat(".25"));
  EXPECT_DOUBLE_EQ(.1e3, Tokenizer::ParseFloat(".1e3"));
  EXPECT_DOUBLE_EQ(.25e3, Tokenizer::ParseFloat(".25e3"));
  EXPECT_DOUBLE_EQ(.1e+3, Tokenizer::ParseFloat(".1e+3"));
  EXPECT_DOUBLE_EQ(.1e-3, Tokenizer::ParseFloat(".1e-3"));
  EXPECT_DOUBLE_EQ(5, Tokenizer::ParseFloat("5"));
  EXPECT_DOUBLE_EQ(6e-12, Tokenizer::ParseFloat("6e-12"));
  EXPECT_DOUBLE_EQ(1.2, Tokenizer::ParseFloat("1.2"));
  EXPECT_DOUBLE_EQ(1.e2, Tokenizer::ParseFloat("1.e2"));

  // Test invalid integers that may still be tokenized as integers.
  EXPECT_DOUBLE_EQ(1, Tokenizer::ParseFloat("1e"));
  EXPECT_DOUBLE_EQ(1, Tokenizer::ParseFloat("1e-"));
  EXPECT_DOUBLE_EQ(1, Tokenizer::ParseFloat("1.e"));

  // Test 'f' suffix.
  EXPECT_DOUBLE_EQ(1, Tokenizer::ParseFloat("1f"));
  EXPECT_DOUBLE_EQ(1, Tokenizer::ParseFloat("1.0f"));
  EXPECT_DOUBLE_EQ(1, Tokenizer::ParseFloat("1F"));

  // These should parse successfully even though they are out of range.
  // Overflows become infinity and underflows become zero.
  EXPECT_EQ(0.0, Tokenizer::ParseFloat("1e-9999999999999999999999999999"));
  EXPECT_EQ(HUGE_VAL, Tokenizer::ParseFloat("1e+9999999999999999999999999999"));

#if GTEST_HAS_DEATH_TEST  // death tests do not work on Windows yet
  // Test invalid integers that will never be tokenized as integers.
  EXPECT_DEBUG_DEATH(
      Tokenizer::ParseFloat("zxy"),
      "passed text that could not have been tokenized as a float");
  EXPECT_DEBUG_DEATH(
      Tokenizer::ParseFloat("1-e0"),
      "passed text that could not have been tokenized as a float");
  EXPECT_DEBUG_DEATH(
      Tokenizer::ParseFloat("-1.0"),
      "passed text that could not have been tokenized as a float");
#endif  // GTEST_HAS_DEATH_TEST
}

TEST_F(TokenizerTest, ParseString) {
  std::string output;
  Tokenizer::ParseString("'hello'", &output);
  EXPECT_EQ("hello", output);
  Tokenizer::ParseString("\"blah\\nblah2\"", &output);
  EXPECT_EQ("blah\nblah2", output);
  Tokenizer::ParseString("'\\1x\\1\\123\\739\\52\\334n\\3'", &output);
  EXPECT_EQ("\1x\1\123\739\52\334n\3", output);
  Tokenizer::ParseString("'\\x20\\x4'", &output);
  EXPECT_EQ("\x20\x4", output);
  Tokenizer::ParseString("'\\X20\\X4'", &output);
  EXPECT_EQ("\x20\x4", output);

  // Test invalid strings that may still be tokenized as strings.
  Tokenizer::ParseString("\"\\a\\l\\v\\t", &output);  // \l is invalid
  EXPECT_EQ("\a?\v\t", output);
  Tokenizer::ParseString("'", &output);
  EXPECT_EQ("", output);
  Tokenizer::ParseString("'\\", &output);
  EXPECT_EQ("\\", output);

  // Experiment with Unicode escapes. Here are one-, two- and three-byte Unicode
  // characters.
  Tokenizer::ParseString("'\\u0024\\u00a2\\u20ac\\U00024b62XX'", &output);
  EXPECT_EQ("$¢€𤭢XX", output);
  // Same thing encoded using UTF16.
  Tokenizer::ParseString("'\\u0024\\u00a2\\u20ac\\ud852\\udf62XX'", &output);
  EXPECT_EQ("$¢€𤭢XX", output);
  // Here's some broken UTF16; there's a head surrogate with no tail surrogate.
  // We just output this as if it were UTF8; it's not a defined code point, but
  // it has a defined encoding.
  Tokenizer::ParseString("'\\ud852XX'", &output);
  EXPECT_EQ("\xed\xa1\x92XX", output);
  // Malformed escape: Demons may fly out of the nose.
  Tokenizer::ParseString("'\\u0'", &output);
  EXPECT_EQ("u0", output);
  // Beyond the range of valid UTF-32 code units.
  Tokenizer::ParseString("'\\U00110000\\U00200000\\UFFFFFFFF'", &output);
  EXPECT_EQ("\\U00110000\\U00200000\\Uffffffff", output);

  // Test invalid strings that will never be tokenized as strings.
#if GTEST_HAS_DEATH_TEST  // death tests do not work on Windows yet
  EXPECT_DEBUG_DEATH(
      Tokenizer::ParseString("", &output),
      "passed text that could not have been tokenized as a string");
#endif  // GTEST_HAS_DEATH_TEST
}

TEST_F(TokenizerTest, ParseStringAppend) {
  // Check that ParseString and ParseStringAppend differ.
  std::string output("stuff+");
  Tokenizer::ParseStringAppend("'hello'", &output);
  EXPECT_EQ("stuff+hello", output);
  Tokenizer::ParseString("'hello'", &output);
  EXPECT_EQ("hello", output);
}

// -------------------------------------------------------------------

// Each case parses some input text, ignoring the tokens produced, and
// checks that the error output matches what is expected.
struct ErrorCase {
  std::string input;
  bool recoverable;  // True if the tokenizer should be able to recover and
                     // parse more tokens after seeing this error.  Cases
                     // for which this is true must end with "foo" as
                     // the last token, which the test will check for.
  const char* errors;
};

inline std::ostream& operator<<(std::ostream& out, const ErrorCase& test_case) {
  return out << absl::CEscape(test_case.input);
}

ErrorCase kErrorCases[] = {
    // String errors.
    {"'\\l' foo", true, "0:2: Invalid escape sequence in string literal.\n"},
    {"'\\X' foo", true, "0:3: Expected hex digits for escape sequence.\n"},
    {"'\\x' foo", true, "0:3: Expected hex digits for escape sequence.\n"},
    {"'foo", false, "0:4: Unexpected end of string.\n"},
    {"'bar\nfoo", true,
     "0:4: Multiline strings are not allowed. Did you miss a \"?.\n"},
    {"'\\u01' foo", true,
     "0:5: Expected four hex digits for \\u escape sequence.\n"},
    {"'\\u01' foo", true,
     "0:5: Expected four hex digits for \\u escape sequence.\n"},
    {"'\\uXYZ' foo", true,
     "0:3: Expected four hex digits for \\u escape sequence.\n"},

    // Integer errors.
    {"123foo", true, "0:3: Need space between number and identifier.\n"},

    // Hex/octal errors.
    {"0x foo", true, "0:2: \"0x\" must be followed by hex digits.\n"},
    {"0541823 foo", true,
     "0:4: Numbers starting with leading zero must be in octal.\n"},
    {"0x123z foo", true, "0:5: Need space between number and identifier.\n"},
    {"0x123.4 foo", true, "0:5: Hex and octal numbers must be integers.\n"},
    {"0123.4 foo", true, "0:4: Hex and octal numbers must be integers.\n"},

    // Float errors.
    {"1e foo", true, "0:2: \"e\" must be followed by exponent.\n"},
    {"1e- foo", true, "0:3: \"e\" must be followed by exponent.\n"},
    {"1.2.3 foo", true,
     "0:3: Already saw decimal point or exponent; can't have another one.\n"},
    {"1e2.3 foo", true,
     "0:3: Already saw decimal point or exponent; can't have another one.\n"},
    {"a.1 foo", true,
     "0:1: Need space between identifier and decimal point.\n"},
    // allow_f_after_float not enabled, so this should be an error.
    {"1.0f foo", true, "0:3: Need space between number and identifier.\n"},

    // Block comment errors.
    {"/*", false,
     "0:2: End-of-file inside block comment.\n"
     "0:0:   Comment started here.\n"},
    {"/*/*/ foo", true,
     "0:3: \"/*\" inside block comment.  Block comments cannot be nested.\n"},

    // Control characters.  Multiple consecutive control characters should only
    // produce one error.
    {"\b foo", true, "0:0: Invalid control characters encountered in text.\n"},
    {"\b\b foo", true,
     "0:0: Invalid control characters encountered in text.\n"},

    // Check that control characters at end of input don't result in an
    // infinite loop.
    {"\b", false, "0:0: Invalid control characters encountered in text.\n"},

    // Check recovery from '\0'.  We have to explicitly specify the length of
    // these strings because otherwise the string constructor will just call
    // strlen() which will see the first '\0' and think that is the end of the
    // string.
    {std::string("\0foo", 4), true,
     "0:0: Invalid control characters encountered in text.\n"},
    {std::string("\0\0foo", 5), true,
     "0:0: Invalid control characters encountered in text.\n"},

    // Check error from high order bits set
    {"\300foo", true, "0:0: Interpreting non ascii codepoint 192.\n"},
};

TEST_2D(TokenizerTest, Errors, kErrorCases, kBlockSizes) {
  // Set up the tokenizer.
  TestInputStream input(kErrorCases_case.input.data(),
                        kErrorCases_case.input.size(), kBlockSizes_case);
  TestErrorCollector error_collector;
  Tokenizer tokenizer(&input, &error_collector);

  // Ignore all input, except remember if the last token was "foo".
  bool last_was_foo = false;
  while (tokenizer.Next()) {
    last_was_foo = tokenizer.current().text == "foo";
  }

  // Check that the errors match what was expected.
  EXPECT_EQ(kErrorCases_case.errors, error_collector.text_);

  // If the error was recoverable, make sure we saw "foo" after it.
  if (kErrorCases_case.recoverable) {
    EXPECT_TRUE(last_was_foo);
  }
}

// -------------------------------------------------------------------

TEST_1D(TokenizerTest, BackUpOnDestruction, kBlockSizes) {
  std::string text = "foo bar";
  TestInputStream input(text.data(), text.size(), kBlockSizes_case);

  // Create a tokenizer, read one token, then destroy it.
  {
    TestErrorCollector error_collector;
    Tokenizer tokenizer(&input, &error_collector);

    tokenizer.Next();
  }

  // Only "foo" should have been read.
  EXPECT_EQ(strlen("foo"), input.ByteCount());
}


}  // namespace
}  // namespace io
}  // namespace protobuf
}  // namespace google<|MERGE_RESOLUTION|>--- conflicted
+++ resolved
@@ -9,31 +9,18 @@
 //  Based on original Protocol Buffers design by
 //  Sanjay Ghemawat, Jeff Dean, and others.
 
-<<<<<<< HEAD
-#include <google/protobuf/io/tokenizer.h>
-=======
 #include "google/protobuf/io/tokenizer.h"
->>>>>>> 626889fb
 
 #include <limits.h>
 #include <math.h>
 
 #include <vector>
 
-<<<<<<< HEAD
-#include <google/protobuf/stubs/common.h>
-#include <google/protobuf/stubs/logging.h>
-#include <google/protobuf/stubs/strutil.h>
-#include <google/protobuf/stubs/substitute.h>
-#include <google/protobuf/io/zero_copy_stream_impl.h>
-#include <google/protobuf/testing/googletest.h>
-=======
 #include "google/protobuf/stubs/common.h"
 #include "absl/strings/escaping.h"
 #include "absl/strings/substitute.h"
 #include "google/protobuf/io/zero_copy_stream_impl.h"
 #include "google/protobuf/testing/googletest.h"
->>>>>>> 626889fb
 #include <gtest/gtest.h>
 
 namespace google {
@@ -44,11 +31,7 @@
 // ===================================================================
 // Data-Driven Test Infrastructure
 
-<<<<<<< HEAD
-// TODO(kenton):  This is copied from coded_stream_unittest.  This is
-=======
 // TODO:  This is copied from coded_stream_unittest.  This is
->>>>>>> 626889fb
 //   temporary until these features are integrated into gTest itself.
 
 // TEST_1D and TEST_2D are macros I'd eventually like to see added to
