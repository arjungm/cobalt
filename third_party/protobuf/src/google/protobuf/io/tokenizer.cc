// Protocol Buffers - Google's data interchange format
// Copyright 2008 Google Inc.  All rights reserved.
//
// Use of this source code is governed by a BSD-style
// license that can be found in the LICENSE file or at
// https://developers.google.com/open-source/licenses/bsd

// Author: kenton@google.com (Kenton Varda)
//  Based on original Protocol Buffers design by
//  Sanjay Ghemawat, Jeff Dean, and others.
//
// Here we have a hand-written lexer.  At first you might ask yourself,
// "Hand-written text processing?  Is Kenton crazy?!"  Well, first of all,
// yes I am crazy, but that's beside the point.  There are actually reasons
// why I ended up writing this this way.
//
// The traditional approach to lexing is to use lex to generate a lexer for
// you.  Unfortunately, lex's output is ridiculously ugly and difficult to
// integrate cleanly with C++ code, especially abstract code or code meant
// as a library.  Better parser-generators exist but would add dependencies
// which most users won't already have, which we'd like to avoid.  (GNU flex
// has a C++ output option, but it's still ridiculously ugly, non-abstract,
// and not library-friendly.)
//
// The next approach that any good software engineer should look at is to
// use regular expressions.  And, indeed, I did.  I have code which
// implements this same class using regular expressions.  It's about 200
// lines shorter.  However:
// - Rather than error messages telling you "This string has an invalid
//   escape sequence at line 5, column 45", you get error messages like
//   "Parse error on line 5".  Giving more precise errors requires adding
//   a lot of code that ends up basically as complex as the hand-coded
//   version anyway.
// - The regular expression to match a string literal looks like this:
//     kString  = new RE("(\"([^\"\\\\]|"              // non-escaped
//                       "\\\\[abfnrtv?\"'\\\\0-7]|"   // normal escape
//                       "\\\\x[0-9a-fA-F])*\"|"       // hex escape
//                       "\'([^\'\\\\]|"        // Also support single-quotes.
//                       "\\\\[abfnrtv?\"'\\\\0-7]|"
//                       "\\\\x[0-9a-fA-F])*\')");
//   Verifying the correctness of this line noise is actually harder than
//   verifying the correctness of ConsumeString(), defined below.  I'm not
//   even confident that the above is correct, after staring at it for some
//   time.
// - PCRE is fast, but there's still more overhead involved than the code
//   below.
// - Sadly, regular expressions are not part of the C standard library, so
//   using them would require depending on some other library.  For the
//   open source release, this could be really annoying.  Nobody likes
//   downloading one piece of software just to find that they need to
//   download something else to make it work, and in all likelihood
//   people downloading Protocol Buffers will already be doing so just
//   to make something else work.  We could include a copy of PCRE with
//   our code, but that obligates us to keep it up-to-date and just seems
//   like a big waste just to save 200 lines of code.
//
// On a similar but unrelated note, I'm even scared to use ctype.h.
// Apparently functions like isalpha() are locale-dependent.  So, if we used
// that, then if this code is being called from some program that doesn't
// have its locale set to "C", it would behave strangely.  We can't just set
// the locale to "C" ourselves since we might break the calling program that
// way, particularly if it is multi-threaded.  WTF?  Someone please let me
// (Kenton) know if I'm missing something here...
//
// I'd love to hear about other alternatives, though, as this code isn't
// exactly pretty.

<<<<<<< HEAD
#include <google/protobuf/io/tokenizer.h>

#include <google/protobuf/stubs/common.h>
#include <google/protobuf/stubs/logging.h>
#include <google/protobuf/stubs/strutil.h>
#include <google/protobuf/stubs/stringprintf.h>
#include <google/protobuf/io/strtod.h>
#include <google/protobuf/io/zero_copy_stream.h>
#include <google/protobuf/stubs/stl_util.h>
=======
#include "google/protobuf/io/tokenizer.h"

#include "google/protobuf/stubs/common.h"
#include "absl/log/absl_check.h"
#include "absl/log/absl_log.h"
#include "absl/strings/escaping.h"
#include "absl/strings/str_format.h"
#include "google/protobuf/io/strtod.h"
#include "google/protobuf/io/zero_copy_stream.h"

// Must be included last.
#include "google/protobuf/port_def.inc"
>>>>>>> 626889fb

namespace google {
namespace protobuf {
namespace io {
namespace {

// As mentioned above, I don't trust ctype.h due to the presence of "locales".
// So, I have written replacement functions here.  Someone please smack me if
// this is a bad idea or if there is some way around this.
//
// These "character classes" are designed to be used in template methods.
// For instance, Tokenizer::ConsumeZeroOrMore<Whitespace>() will eat
// whitespace.

// Note:  No class is allowed to contain '\0', since this is used to mark end-
//   of-input and is handled specially.

#define CHARACTER_CLASS(NAME, EXPRESSION)                     \
  class NAME {                                                \
   public:                                                    \
    static inline bool InClass(char c) { return EXPRESSION; } \
  }

CHARACTER_CLASS(Whitespace, c == ' ' || c == '\n' || c == '\t' || c == '\r' ||
                                c == '\v' || c == '\f');
CHARACTER_CLASS(WhitespaceNoNewline,
                c == ' ' || c == '\t' || c == '\r' || c == '\v' || c == '\f');

CHARACTER_CLASS(Unprintable, c<' ' && c> '\0');

CHARACTER_CLASS(Digit, '0' <= c && c <= '9');
CHARACTER_CLASS(OctalDigit, '0' <= c && c <= '7');
CHARACTER_CLASS(HexDigit, ('0' <= c && c <= '9') || ('a' <= c && c <= 'f') ||
                              ('A' <= c && c <= 'F'));

CHARACTER_CLASS(Letter,
                ('a' <= c && c <= 'z') || ('A' <= c && c <= 'Z') || (c == '_'));

CHARACTER_CLASS(Alphanumeric, ('a' <= c && c <= 'z') ||
                                  ('A' <= c && c <= 'Z') ||
                                  ('0' <= c && c <= '9') || (c == '_'));

CHARACTER_CLASS(Escape, c == 'a' || c == 'b' || c == 'f' || c == 'n' ||
                            c == 'r' || c == 't' || c == 'v' || c == '\\' ||
                            c == '?' || c == '\'' || c == '\"');

#undef CHARACTER_CLASS

// Given a char, interpret it as a numeric digit and return its value.
// This supports any number base up to 36.
// Represents integer values of digits.
// Uses 36 to indicate an invalid character since we support
// bases up to 36.
static const int8_t kAsciiToInt[256] = {
    36, 36, 36, 36, 36, 36, 36, 36, 36, 36, 36, 36, 36, 36, 36, 36,  // 00-0F
    36, 36, 36, 36, 36, 36, 36, 36, 36, 36, 36, 36, 36, 36, 36, 36,  // 10-1F
    36, 36, 36, 36, 36, 36, 36, 36, 36, 36, 36, 36, 36, 36, 36, 36,  // ' '-'/'
    0,  1,  2,  3,  4,  5,  6,  7,  8,  9,                           // '0'-'9'
    36, 36, 36, 36, 36, 36, 36,                                      // ':'-'@'
    10, 11, 12, 13, 14, 15, 16, 17, 18, 19, 20, 21, 22, 23, 24, 25,  // 'A'-'P'
    26, 27, 28, 29, 30, 31, 32, 33, 34, 35,                          // 'Q'-'Z'
    36, 36, 36, 36, 36, 36,                                          // '['-'`'
    10, 11, 12, 13, 14, 15, 16, 17, 18, 19, 20, 21, 22, 23, 24, 25,  // 'a'-'p'
    26, 27, 28, 29, 30, 31, 32, 33, 34, 35,                          // 'q'-'z'
    36, 36, 36, 36, 36,                                              // '{'-DEL
    36, 36, 36, 36, 36, 36, 36, 36, 36, 36, 36, 36, 36, 36, 36, 36,  // 80-8F
    36, 36, 36, 36, 36, 36, 36, 36, 36, 36, 36, 36, 36, 36, 36, 36,  // 90-9F
    36, 36, 36, 36, 36, 36, 36, 36, 36, 36, 36, 36, 36, 36, 36, 36,  // A0-AF
    36, 36, 36, 36, 36, 36, 36, 36, 36, 36, 36, 36, 36, 36, 36, 36,  // B0-BF
    36, 36, 36, 36, 36, 36, 36, 36, 36, 36, 36, 36, 36, 36, 36, 36,  // C0-CF
    36, 36, 36, 36, 36, 36, 36, 36, 36, 36, 36, 36, 36, 36, 36, 36,  // D0-DF
    36, 36, 36, 36, 36, 36, 36, 36, 36, 36, 36, 36, 36, 36, 36, 36,  // E0-EF
    36, 36, 36, 36, 36, 36, 36, 36, 36, 36, 36, 36, 36, 36, 36, 36,  // F0-FF
};

inline int DigitValue(char digit) { return kAsciiToInt[digit & 0xFF]; }

// Inline because it's only used in one place.
inline char TranslateEscape(char c) {
  switch (c) {
    case 'a':
      return '\a';
    case 'b':
      return '\b';
    case 'f':
      return '\f';
    case 'n':
      return '\n';
    case 'r':
      return '\r';
    case 't':
      return '\t';
    case 'v':
      return '\v';
    case '\\':
      return '\\';
    case '?':
      return '\?';  // Trigraphs = :(
    case '\'':
      return '\'';
    case '"':
      return '\"';

    // We expect escape sequences to have been validated separately.
    default:
      return '?';
  }
}

}  // anonymous namespace

ErrorCollector::~ErrorCollector() {}

// ===================================================================

Tokenizer::Tokenizer(ZeroCopyInputStream* input,
                     ErrorCollector* error_collector)
    : input_(input),
      error_collector_(error_collector),
      buffer_(nullptr),
      buffer_size_(0),
      buffer_pos_(0),
      read_error_(false),
      line_(0),
      column_(0),
      record_target_(nullptr),
      record_start_(-1),
      allow_f_after_float_(false),
      comment_style_(CPP_COMMENT_STYLE),
      require_space_after_number_(true),
      allow_multiline_strings_(false) {
  current_.line = 0;
  current_.column = 0;
  current_.end_column = 0;
  current_.type = TYPE_START;
  previous_ = current_;

  Refresh();
}

Tokenizer::~Tokenizer() {
  // If we had any buffer left unread, return it to the underlying stream
  // so that someone else can read it.
  if (buffer_size_ > buffer_pos_) {
    input_->BackUp(buffer_size_ - buffer_pos_);
  }
}

bool Tokenizer::report_whitespace() const { return report_whitespace_; }
// Note: `set_report_whitespace(false)` implies `set_report_newlines(false)`.
void Tokenizer::set_report_whitespace(bool report) {
  report_whitespace_ = report;
  report_newlines_ &= report;
}

// If true, newline tokens are reported by Next().
bool Tokenizer::report_newlines() const { return report_newlines_; }
// Note: `set_report_newlines(true)` implies `set_report_whitespace(true)`.
void Tokenizer::set_report_newlines(bool report) {
  report_newlines_ = report;
  report_whitespace_ |= report;  // enable report_whitespace if necessary
}

// -------------------------------------------------------------------
// Internal helpers.

void Tokenizer::NextChar() {
  // Update our line and column counters based on the character being
  // consumed.
  if (current_char_ == '\n') {
    ++line_;
    column_ = 0;
  } else if (current_char_ == '\t') {
    column_ += kTabWidth - column_ % kTabWidth;
  } else {
    ++column_;
  }

  // Advance to the next character.
  ++buffer_pos_;
  if (buffer_pos_ < buffer_size_) {
    current_char_ = buffer_[buffer_pos_];
  } else {
    Refresh();
  }
}

void Tokenizer::Refresh() {
  if (read_error_) {
    current_char_ = '\0';
    return;
  }

  // If we're in a token, append the rest of the buffer to it.
  if (record_target_ != nullptr && record_start_ < buffer_size_) {
    record_target_->append(buffer_ + record_start_,
                           buffer_size_ - record_start_);
    record_start_ = 0;
  }

  const void* data = nullptr;
  buffer_ = nullptr;
  buffer_pos_ = 0;
  do {
    if (!input_->Next(&data, &buffer_size_)) {
      // end of stream (or read error)
      buffer_size_ = 0;
      read_error_ = true;
      current_char_ = '\0';
      return;
    }
  } while (buffer_size_ == 0);

  buffer_ = static_cast<const char*>(data);

  current_char_ = buffer_[0];
}

inline void Tokenizer::RecordTo(std::string* target) {
  record_target_ = target;
  record_start_ = buffer_pos_;
}

inline void Tokenizer::StopRecording() {
  // Note:  The if() is necessary because some STL implementations crash when
  //   you call string::append(nullptr, 0), presumably because they are trying
  //   to be helpful by detecting the nullptr pointer, even though there's
  //   nothing wrong with reading zero bytes from nullptr.
  if (buffer_pos_ != record_start_) {
    record_target_->append(buffer_ + record_start_,
                           buffer_pos_ - record_start_);
  }
  record_target_ = nullptr;
  record_start_ = -1;
}

inline void Tokenizer::StartToken() {
  current_.type = TYPE_START;  // Just for the sake of initializing it.
  current_.text.clear();
  current_.line = line_;
  current_.column = column_;
  RecordTo(&current_.text);
}

inline void Tokenizer::EndToken() {
  StopRecording();
  current_.end_column = column_;
}

// -------------------------------------------------------------------
// Helper methods that consume characters.

template <typename CharacterClass>
inline bool Tokenizer::LookingAt() {
  return CharacterClass::InClass(current_char_);
}

template <typename CharacterClass>
inline bool Tokenizer::TryConsumeOne() {
  if (CharacterClass::InClass(current_char_)) {
    NextChar();
    return true;
  } else {
    return false;
  }
}

inline bool Tokenizer::TryConsume(char c) {
  if (current_char_ == c) {
    NextChar();
    return true;
  } else {
    return false;
  }
}

template <typename CharacterClass>
inline void Tokenizer::ConsumeZeroOrMore() {
  while (CharacterClass::InClass(current_char_)) {
    NextChar();
  }
}

template <typename CharacterClass>
inline void Tokenizer::ConsumeOneOrMore(const char* error) {
  if (!CharacterClass::InClass(current_char_)) {
    AddError(error);
  } else {
    do {
      NextChar();
    } while (CharacterClass::InClass(current_char_));
  }
}

// -------------------------------------------------------------------
// Methods that read whole patterns matching certain kinds of tokens
// or comments.

void Tokenizer::ConsumeString(char delimiter) {
  while (true) {
    switch (current_char_) {
      case '\0':
        AddError("Unexpected end of string.");
        return;

      case '\n': {
        if (!allow_multiline_strings_) {
          AddError("Multiline strings are not allowed. Did you miss a \"?.");
          return;
        }
        NextChar();
        break;
      }

      case '\\': {
        // An escape sequence.
        NextChar();
        if (TryConsumeOne<Escape>()) {
          // Valid escape sequence.
        } else if (TryConsumeOne<OctalDigit>()) {
          // Possibly followed by two more octal digits, but these will
          // just be consumed by the main loop anyway so we don't need
          // to do so explicitly here.
        } else if (TryConsume('x') || TryConsume('X')) {
          if (!TryConsumeOne<HexDigit>()) {
            AddError("Expected hex digits for escape sequence.");
          }
          // Possibly followed by another hex digit, but again we don't care.
        } else if (TryConsume('u')) {
          if (!TryConsumeOne<HexDigit>() || !TryConsumeOne<HexDigit>() ||
              !TryConsumeOne<HexDigit>() || !TryConsumeOne<HexDigit>()) {
            AddError("Expected four hex digits for \\u escape sequence.");
          }
        } else if (TryConsume('U')) {
          // We expect 8 hex digits; but only the range up to 0x10ffff is
          // legal.
          if (!TryConsume('0') || !TryConsume('0') ||
              !(TryConsume('0') || TryConsume('1')) ||
              !TryConsumeOne<HexDigit>() || !TryConsumeOne<HexDigit>() ||
              !TryConsumeOne<HexDigit>() || !TryConsumeOne<HexDigit>() ||
              !TryConsumeOne<HexDigit>()) {
            AddError(
                "Expected eight hex digits up to 10ffff for \\U escape "
                "sequence");
          }
        } else {
          AddError("Invalid escape sequence in string literal.");
        }
        break;
      }

      default: {
        if (current_char_ == delimiter) {
          NextChar();
          return;
        }
        NextChar();
        break;
      }
    }
  }
}

Tokenizer::TokenType Tokenizer::ConsumeNumber(bool started_with_zero,
                                              bool started_with_dot) {
  bool is_float = false;

  if (started_with_zero && (TryConsume('x') || TryConsume('X'))) {
    // A hex number (started with "0x").
    ConsumeOneOrMore<HexDigit>("\"0x\" must be followed by hex digits.");

  } else if (started_with_zero && LookingAt<Digit>()) {
    // An octal number (had a leading zero).
    ConsumeZeroOrMore<OctalDigit>();
    if (LookingAt<Digit>()) {
      AddError("Numbers starting with leading zero must be in octal.");
      ConsumeZeroOrMore<Digit>();
    }

  } else {
    // A decimal number.
    if (started_with_dot) {
      is_float = true;
      ConsumeZeroOrMore<Digit>();
    } else {
      ConsumeZeroOrMore<Digit>();

      if (TryConsume('.')) {
        is_float = true;
        ConsumeZeroOrMore<Digit>();
      }
    }

    if (TryConsume('e') || TryConsume('E')) {
      is_float = true;
      TryConsume('-') || TryConsume('+');
      ConsumeOneOrMore<Digit>("\"e\" must be followed by exponent.");
    }

    if (allow_f_after_float_ && (TryConsume('f') || TryConsume('F'))) {
      is_float = true;
    }
  }

  if (LookingAt<Letter>() && require_space_after_number_) {
    AddError("Need space between number and identifier.");
  } else if (current_char_ == '.') {
    if (is_float) {
      AddError(
          "Already saw decimal point or exponent; can't have another one.");
    } else {
      AddError("Hex and octal numbers must be integers.");
    }
  }

  return is_float ? TYPE_FLOAT : TYPE_INTEGER;
}

void Tokenizer::ConsumeLineComment(std::string* content) {
  if (content != nullptr) RecordTo(content);

  while (current_char_ != '\0' && current_char_ != '\n') {
    NextChar();
  }
  TryConsume('\n');

  if (content != nullptr) StopRecording();
}

void Tokenizer::ConsumeBlockComment(std::string* content) {
  int start_line = line_;
  int start_column = column_ - 2;

  if (content != nullptr) RecordTo(content);

  while (true) {
    while (current_char_ != '\0' && current_char_ != '*' &&
           current_char_ != '/' && current_char_ != '\n') {
      NextChar();
    }

    if (TryConsume('\n')) {
      if (content != nullptr) StopRecording();

      // Consume leading whitespace and asterisk;
      ConsumeZeroOrMore<WhitespaceNoNewline>();
      if (TryConsume('*')) {
        if (TryConsume('/')) {
          // End of comment.
          break;
        }
      }

      if (content != nullptr) RecordTo(content);
    } else if (TryConsume('*') && TryConsume('/')) {
      // End of comment.
      if (content != nullptr) {
        StopRecording();
        // Strip trailing "*/".
        content->erase(content->size() - 2);
      }
      break;
    } else if (TryConsume('/') && current_char_ == '*') {
      // Note:  We didn't consume the '*' because if there is a '/' after it
      //   we want to interpret that as the end of the comment.
      AddError(
          "\"/*\" inside block comment.  Block comments cannot be nested.");
    } else if (current_char_ == '\0') {
      AddError("End-of-file inside block comment.");
      error_collector_->RecordError(start_line, start_column,
                                    "  Comment started here.");
      if (content != nullptr) StopRecording();
      break;
    }
  }
}

Tokenizer::NextCommentStatus Tokenizer::TryConsumeCommentStart() {
  if (comment_style_ == CPP_COMMENT_STYLE && TryConsume('/')) {
    if (TryConsume('/')) {
      return LINE_COMMENT;
    } else if (TryConsume('*')) {
      return BLOCK_COMMENT;
    } else {
      // Oops, it was just a slash.  Return it.
      current_.type = TYPE_SYMBOL;
      current_.text = "/";
      current_.line = line_;
      current_.column = column_ - 1;
      current_.end_column = column_;
      return SLASH_NOT_COMMENT;
    }
  } else if (comment_style_ == SH_COMMENT_STYLE && TryConsume('#')) {
    return LINE_COMMENT;
  } else {
    return NO_COMMENT;
  }
}

bool Tokenizer::TryConsumeWhitespace() {
  if (report_newlines_) {
    if (TryConsumeOne<WhitespaceNoNewline>()) {
      ConsumeZeroOrMore<WhitespaceNoNewline>();
      current_.type = TYPE_WHITESPACE;
      return true;
    }
    return false;
  }
  if (TryConsumeOne<Whitespace>()) {
    ConsumeZeroOrMore<Whitespace>();
    current_.type = TYPE_WHITESPACE;
    return report_whitespace_;
  }
  return false;
}

bool Tokenizer::TryConsumeNewline() {
  if (!report_whitespace_ || !report_newlines_) {
    return false;
  }
  if (TryConsume('\n')) {
    current_.type = TYPE_NEWLINE;
    return true;
  }
  return false;
}

// -------------------------------------------------------------------

bool Tokenizer::Next() {
  previous_ = current_;

  while (!read_error_) {
    StartToken();
    bool report_token = TryConsumeWhitespace() || TryConsumeNewline();
    EndToken();
    if (report_token) {
      return true;
    }

    switch (TryConsumeCommentStart()) {
      case LINE_COMMENT:
        ConsumeLineComment(nullptr);
        continue;
      case BLOCK_COMMENT:
        ConsumeBlockComment(nullptr);
        continue;
      case SLASH_NOT_COMMENT:
        return true;
      case NO_COMMENT:
        break;
    }

    // Check for EOF before continuing.
    if (read_error_) break;

    if (LookingAt<Unprintable>() || current_char_ == '\0') {
      AddError("Invalid control characters encountered in text.");
      NextChar();
      // Skip more unprintable characters, too.  But, remember that '\0' is
      // also what current_char_ is set to after EOF / read error.  We have
      // to be careful not to go into an infinite loop of trying to consume
      // it, so make sure to check read_error_ explicitly before consuming
      // '\0'.
      while (TryConsumeOne<Unprintable>() ||
             (!read_error_ && TryConsume('\0'))) {
        // Ignore.
      }

    } else {
      // Reading some sort of token.
      StartToken();

      if (TryConsumeOne<Letter>()) {
        ConsumeZeroOrMore<Alphanumeric>();
        current_.type = TYPE_IDENTIFIER;
      } else if (TryConsume('0')) {
        current_.type = ConsumeNumber(true, false);
      } else if (TryConsume('.')) {
        // This could be the beginning of a floating-point number, or it could
        // just be a '.' symbol.

        if (TryConsumeOne<Digit>()) {
          // It's a floating-point number.
          if (previous_.type == TYPE_IDENTIFIER &&
              current_.line == previous_.line &&
              current_.column == previous_.end_column) {
            // We don't accept syntax like "blah.123".
            error_collector_->RecordError(
                line_, column_ - 2,
                "Need space between identifier and decimal point.");
          }
          current_.type = ConsumeNumber(false, true);
        } else {
          current_.type = TYPE_SYMBOL;
        }
      } else if (TryConsumeOne<Digit>()) {
        current_.type = ConsumeNumber(false, false);
      } else if (TryConsume('\"')) {
        ConsumeString('\"');
        current_.type = TYPE_STRING;
      } else if (TryConsume('\'')) {
        ConsumeString('\'');
        current_.type = TYPE_STRING;
      } else {
        // Check if the high order bit is set.
        if (current_char_ & 0x80) {
          error_collector_->RecordError(
              line_, column_,
<<<<<<< HEAD
              StringPrintf("Interpreting non ascii codepoint %d.",
=======
              absl::StrFormat("Interpreting non ascii codepoint %d.",
>>>>>>> 626889fb
                              static_cast<unsigned char>(current_char_)));
        }
        NextChar();
        current_.type = TYPE_SYMBOL;
      }

      EndToken();
      return true;
    }
  }

  // EOF
  current_.type = TYPE_END;
  current_.text.clear();
  current_.line = line_;
  current_.column = column_;
  current_.end_column = column_;
  return false;
}

namespace {

// Helper class for collecting comments and putting them in the right places.
//
// This basically just buffers the most recent comment until it can be decided
// exactly where that comment should be placed.  When Flush() is called, the
// current comment goes into either prev_trailing_comments or detached_comments.
// When the CommentCollector is destroyed, the last buffered comment goes into
// next_leading_comments.
class CommentCollector {
 public:
  CommentCollector(std::string* prev_trailing_comments,
                   std::vector<std::string>* detached_comments,
                   std::string* next_leading_comments)
      : prev_trailing_comments_(prev_trailing_comments),
        detached_comments_(detached_comments),
        next_leading_comments_(next_leading_comments),
        num_comments_(0),
        has_trailing_comment_(false),
        has_comment_(false),
        is_line_comment_(false),
        can_attach_to_prev_(true) {
    if (prev_trailing_comments != nullptr) prev_trailing_comments->clear();
    if (detached_comments != nullptr) detached_comments->clear();
    if (next_leading_comments != nullptr) next_leading_comments->clear();
  }

  ~CommentCollector() {
    // Whatever is in the buffer is a leading comment.
    if (next_leading_comments_ != nullptr && has_comment_) {
      comment_buffer_.swap(*next_leading_comments_);
    }
  }

  // About to read a line comment.  Get the comment buffer pointer in order to
  // read into it.
  std::string* GetBufferForLineComment() {
    // We want to combine with previous line comments, but not block comments.
    if (has_comment_ && !is_line_comment_) {
      Flush();
    }
    has_comment_ = true;
    is_line_comment_ = true;
    return &comment_buffer_;
  }

  // About to read a block comment.  Get the comment buffer pointer in order to
  // read into it.
  std::string* GetBufferForBlockComment() {
    if (has_comment_) {
      Flush();
    }
    has_comment_ = true;
    is_line_comment_ = false;
    return &comment_buffer_;
  }

  void ClearBuffer() {
    comment_buffer_.clear();
    has_comment_ = false;
  }

  // Called once we know that the comment buffer is complete and is *not*
  // connected to the next token.
  void Flush() {
    if (has_comment_) {
      if (can_attach_to_prev_) {
        if (prev_trailing_comments_ != nullptr) {
          prev_trailing_comments_->append(comment_buffer_);
        }
        has_trailing_comment_ = true;
        can_attach_to_prev_ = false;
      } else {
        if (detached_comments_ != nullptr) {
          detached_comments_->push_back(comment_buffer_);
        }
      }
      ClearBuffer();
      num_comments_++;
    }
  }

  void DetachFromPrev() { can_attach_to_prev_ = false; }

  void MaybeDetachComment() {
    int count = num_comments_;
    if (has_comment_) count++;

    // If there's one comment, make sure it is detached.
    if (count == 1) {
      if (has_trailing_comment_ && prev_trailing_comments_ != nullptr) {
        std::string trail = *prev_trailing_comments_;
        if (detached_comments_ != nullptr) {
          // push trailing comment to front of detached
          detached_comments_->insert(detached_comments_->begin(), 1, trail);
        }
        prev_trailing_comments_->clear();
      }
      // flush pending comment so it's detached instead of leading
      Flush();
    }
  }

 private:
  std::string* prev_trailing_comments_;
  std::vector<std::string>* detached_comments_;
  std::string* next_leading_comments_;

  std::string comment_buffer_;
  int num_comments_;
  bool has_trailing_comment_;

  // True if any comments were read into comment_buffer_.  This can be true even
  // if comment_buffer_ is empty, namely if the comment was "/**/".
  bool has_comment_;

  // Is the comment in the comment buffer a line comment?
  bool is_line_comment_;

  // Is it still possible that we could be reading a comment attached to the
  // previous token?
  bool can_attach_to_prev_;
};

}  // namespace

bool Tokenizer::NextWithComments(std::string* prev_trailing_comments,
                                 std::vector<std::string>* detached_comments,
                                 std::string* next_leading_comments) {
  CommentCollector collector(prev_trailing_comments, detached_comments,
                             next_leading_comments);

  int prev_line = line_;
  int trailing_comment_end_line = -1;

  if (current_.type == TYPE_START) {
    // Ignore unicode byte order mark(BOM) if it appears at the file
    // beginning. Only UTF-8 BOM (0xEF 0xBB 0xBF) is accepted.
    if (TryConsume(static_cast<char>(0xEF))) {
      if (!TryConsume(static_cast<char>(0xBB)) ||
          !TryConsume(static_cast<char>(0xBF))) {
        AddError(
            "Proto file starts with 0xEF but not UTF-8 BOM. "
            "Only UTF-8 is accepted for proto file.");
        return false;
      }
    }
    collector.DetachFromPrev();
    prev_line = -1;
  } else {
    // A comment appearing on the same line must be attached to the previous
    // declaration.
    ConsumeZeroOrMore<WhitespaceNoNewline>();
    switch (TryConsumeCommentStart()) {
      case LINE_COMMENT:
        trailing_comment_end_line = line_;
        ConsumeLineComment(collector.GetBufferForLineComment());

        // Don't allow comments on subsequent lines to be attached to a trailing
        // comment.
        collector.Flush();
        break;
      case BLOCK_COMMENT:
        ConsumeBlockComment(collector.GetBufferForBlockComment());
        trailing_comment_end_line = line_;
        ConsumeZeroOrMore<WhitespaceNoNewline>();

        // Don't allow comments on subsequent lines to be attached to a trailing
        // comment.
        collector.Flush();
        break;
      case SLASH_NOT_COMMENT:
        return true;
      case NO_COMMENT:
        if (!TryConsume('\n')) {
          // The next token is on the same line.  There are no comments.
          return Next();
        }
        break;
    }
  }

  // OK, we are now on the line *after* the previous token.
  while (true) {
    ConsumeZeroOrMore<WhitespaceNoNewline>();

    switch (TryConsumeCommentStart()) {
      case LINE_COMMENT:
        ConsumeLineComment(collector.GetBufferForLineComment());
        break;
      case BLOCK_COMMENT:
        ConsumeBlockComment(collector.GetBufferForBlockComment());

        // Consume the rest of the line so that we don't interpret it as a
        // blank line the next time around the loop.
        ConsumeZeroOrMore<WhitespaceNoNewline>();
        TryConsume('\n');
        break;
      case SLASH_NOT_COMMENT:
        return true;
      case NO_COMMENT:
        if (TryConsume('\n')) {
          // Completely blank line.
          collector.Flush();
          collector.DetachFromPrev();
        } else {
          bool result = Next();
          if (!result || current_.text == "}" || current_.text == "]" ||
              current_.text == ")") {
            // It looks like we're at the end of a scope.  In this case it
            // makes no sense to attach a comment to the following token.
            collector.Flush();
          }
          if (result &&
              (prev_line == line_ || trailing_comment_end_line == line_)) {
            // When previous token and this one are on the same line, or
            // even if a multi-line trailing comment ends on the same line
            // as this token, it's unclear to what token the comment
            // should be attached. So we detach it.
            collector.MaybeDetachComment();
          }
          return result;
        }
        break;
    }
  }
}

// -------------------------------------------------------------------
// Token-parsing helpers.  Remember that these don't need to report
// errors since any errors should already have been reported while
// tokenizing.  Also, these can assume that whatever text they
// are given is text that the tokenizer actually parsed as a token
// of the given type.

bool Tokenizer::ParseInteger(const std::string& text, uint64_t max_value,
                             uint64_t* output) {
<<<<<<< HEAD
  // Sadly, we can't just use strtoul() since it is only 32-bit and strtoull()
  // is non-standard.  I hate the C standard library.  :(
=======
  // We can't just use strtoull() because (a) it accepts negative numbers,
  // (b) We want additional range checks, (c) it reports overflows via errno.
>>>>>>> 626889fb

#if 0
  const char *str_begin = text.c_str();
  if (*str_begin == '-') return false;
  char *str_end = nullptr;
  errno = 0;
  *output = std::strtoull(str_begin, &str_end, 0);
  return (errno == 0 && str_end && *str_end == '\0' && *output <= max_value);
#endif

  const char* ptr = text.c_str();
  int base = 10;
  uint64_t overflow_if_mul_base = (kuint64max / 10) + 1;
  if (ptr[0] == '0') {
    if (ptr[1] == 'x' || ptr[1] == 'X') {
      // This is hex.
      base = 16;
      overflow_if_mul_base = (kuint64max / 16) + 1;
      ptr += 2;
    } else {
      // This is octal.
      base = 8;
      overflow_if_mul_base = (kuint64max / 8) + 1;
    }
  }

  uint64_t result = 0;
<<<<<<< HEAD
=======
  // For all the leading '0's, and also the first non-zero character, we
  // don't need to multiply.
  while (*ptr != '\0') {
    int digit = DigitValue(*ptr++);
    if (digit >= base) {
      // The token provided by Tokenizer is invalid. i.e., 099 is an invalid
      // token, but Tokenizer still think it's integer.
      return false;
    }
    if (digit != 0) {
      result = digit;
      break;
    }
  }
>>>>>>> 626889fb
  for (; *ptr != '\0'; ptr++) {
    int digit = DigitValue(*ptr);
    if (digit < 0 || digit >= base) {
      // The token provided by Tokenizer is invalid. i.e., 099 is an invalid
      // token, but Tokenizer still think it's integer.
      return false;
    }
<<<<<<< HEAD
    if (static_cast<uint64_t>(digit) > max_value ||
        result > (max_value - digit) / base) {
      // Overflow.
=======
    if (result >= overflow_if_mul_base) {
      // We know the multiply we're about to do will overflow, so exit now.
>>>>>>> 626889fb
      return false;
    }
    // We know that result * base won't overflow, but adding digit might...
    result = result * base + digit;
    // C++ guarantees defined "wrap" semantics when unsigned integer
    // operations overflow, making this a fast way to check if adding
    // digit made result overflow, and thus, wrap around.
    if (result < static_cast<uint64_t>(base)) return false;
  }
  if (result > max_value) return false;

  *output = result;
  return true;
}

double Tokenizer::ParseFloat(const std::string& text) {
  double result = 0;
  if (!TryParseFloat(text, &result)) {
    ABSL_DLOG(FATAL)
        << " Tokenizer::ParseFloat() passed text that could not have been"
           " tokenized as a float: "
        << absl::CEscape(text);
  }
  return result;
}

bool Tokenizer::TryParseFloat(const std::string& text, double* result) {
  const char* start = text.c_str();
  char* end;
  *result = NoLocaleStrtod(start, &end);

  // "1e" is not a valid float, but if the tokenizer reads it, it will
  // report an error but still return it as a valid token.  We need to
  // accept anything the tokenizer could possibly return, error or not.
  if (*end == 'e' || *end == 'E') {
    ++end;
    if (*end == '-' || *end == '+') ++end;
  }

  // If the Tokenizer had allow_f_after_float_ enabled, the float may be
  // suffixed with the letter 'f'.
  if (*end == 'f' || *end == 'F') {
    ++end;
  }

<<<<<<< HEAD
  GOOGLE_LOG_IF(DFATAL,
         static_cast<size_t>(end - start) != text.size() || *start == '-')
      << " Tokenizer::ParseFloat() passed text that could not have been"
         " tokenized as a float: "
      << CEscape(text);
  return result;
=======
  return static_cast<size_t>(end - start) == text.size() && *start != '-';
>>>>>>> 626889fb
}

// Helper to append a Unicode code point to a string as UTF8, without bringing
// in any external dependencies.
static void AppendUTF8(uint32_t code_point, std::string* output) {
  uint32_t tmp = 0;
  int len = 0;
  if (code_point <= 0x7f) {
    tmp = code_point;
    len = 1;
  } else if (code_point <= 0x07ff) {
    tmp = 0x0000c080 | ((code_point & 0x07c0) << 2) | (code_point & 0x003f);
    len = 2;
  } else if (code_point <= 0xffff) {
    tmp = 0x00e08080 | ((code_point & 0xf000) << 4) |
          ((code_point & 0x0fc0) << 2) | (code_point & 0x003f);
    len = 3;
  } else if (code_point <= 0x10ffff) {
    tmp = 0xf0808080 | ((code_point & 0x1c0000) << 6) |
          ((code_point & 0x03f000) << 4) | ((code_point & 0x000fc0) << 2) |
          (code_point & 0x003f);
    len = 4;
  } else {
    // Unicode code points end at 0x10FFFF, so this is out-of-range.
    // ConsumeString permits hex values up to 0x1FFFFF, and FetchUnicodePoint
    // doesn't perform a range check.
<<<<<<< HEAD
    StringAppendF(output, "\\U%08x", code_point);
=======
    absl::StrAppendFormat(output, "\\U%08x", code_point);
>>>>>>> 626889fb
    return;
  }
  tmp = ghtonl(tmp);
  output->append(reinterpret_cast<const char*>(&tmp) + sizeof(tmp) - len, len);
}

// Try to read <len> hex digits from ptr, and stuff the numeric result into
// *result. Returns true if that many digits were successfully consumed.
static bool ReadHexDigits(const char* ptr, int len, uint32_t* result) {
  *result = 0;
  if (len == 0) return false;
  for (const char* end = ptr + len; ptr < end; ++ptr) {
    if (*ptr == '\0') return false;
    *result = (*result << 4) + DigitValue(*ptr);
  }
  return true;
}

// Handling UTF-16 surrogate pairs. UTF-16 encodes code points in the range
// 0x10000...0x10ffff as a pair of numbers, a head surrogate followed by a trail
// surrogate. These numbers are in a reserved range of Unicode code points, so
// if we encounter such a pair we know how to parse it and convert it into a
// single code point.
static const uint32_t kMinHeadSurrogate = 0xd800;
static const uint32_t kMaxHeadSurrogate = 0xdc00;
static const uint32_t kMinTrailSurrogate = 0xdc00;
static const uint32_t kMaxTrailSurrogate = 0xe000;

static inline bool IsHeadSurrogate(uint32_t code_point) {
  return (code_point >= kMinHeadSurrogate) && (code_point < kMaxHeadSurrogate);
}

static inline bool IsTrailSurrogate(uint32_t code_point) {
  return (code_point >= kMinTrailSurrogate) &&
         (code_point < kMaxTrailSurrogate);
}

// Combine a head and trail surrogate into a single Unicode code point.
static uint32_t AssembleUTF16(uint32_t head_surrogate,
                              uint32_t trail_surrogate) {
<<<<<<< HEAD
  GOOGLE_DCHECK(IsHeadSurrogate(head_surrogate));
  GOOGLE_DCHECK(IsTrailSurrogate(trail_surrogate));
=======
  ABSL_DCHECK(IsHeadSurrogate(head_surrogate));
  ABSL_DCHECK(IsTrailSurrogate(trail_surrogate));
>>>>>>> 626889fb
  return 0x10000 + (((head_surrogate - kMinHeadSurrogate) << 10) |
                    (trail_surrogate - kMinTrailSurrogate));
}

// Convert the escape sequence parameter to a number of expected hex digits.
static inline int UnicodeLength(char key) {
  if (key == 'u') return 4;
  if (key == 'U') return 8;
  return 0;
}

// Given a pointer to the 'u' or 'U' starting a Unicode escape sequence, attempt
// to parse that sequence. On success, returns a pointer to the first char
// beyond that sequence, and fills in *code_point. On failure, returns ptr
// itself.
static const char* FetchUnicodePoint(const char* ptr, uint32_t* code_point) {
  const char* p = ptr;
  // Fetch the code point.
  const int len = UnicodeLength(*p++);
  if (!ReadHexDigits(p, len, code_point)) return ptr;
  p += len;

  // Check if the code point we read is a "head surrogate." If so, then we
  // expect it to be immediately followed by another code point which is a valid
  // "trail surrogate," and together they form a UTF-16 pair which decodes into
  // a single Unicode point. Trail surrogates may only use \u, not \U.
  if (IsHeadSurrogate(*code_point) && *p == '\\' && *(p + 1) == 'u') {
    uint32_t trail_surrogate;
    if (ReadHexDigits(p + 2, 4, &trail_surrogate) &&
        IsTrailSurrogate(trail_surrogate)) {
      *code_point = AssembleUTF16(*code_point, trail_surrogate);
      p += 6;
    }
    // If this failed, then we just emit the head surrogate as a code point.
    // It's bogus, but so is the string.
  }

  return p;
}

// The text string must begin and end with single or double quote
// characters.
void Tokenizer::ParseStringAppend(const std::string& text,
                                  std::string* output) {
  // Reminder: text[0] is always a quote character.  (If text is
  // empty, it's invalid, so we'll just return).
  const size_t text_size = text.size();
  if (text_size == 0) {
    ABSL_DLOG(FATAL)
        << " Tokenizer::ParseStringAppend() passed text that could not"
           " have been tokenized as a string: "
        << absl::CEscape(text);
    return;
  }

  // Reserve room for new string. The branch is necessary because if
  // there is already space available the reserve() call might
  // downsize the output.
  const size_t new_len = text_size + output->size();
  if (new_len > output->capacity()) {
    output->reserve(new_len);
  }

  // Loop through the string copying characters to "output" and
  // interpreting escape sequences.  Note that any invalid escape
  // sequences or other errors were already reported while tokenizing.
  // In this case we do not need to produce valid results.
  for (const char* ptr = text.c_str() + 1; *ptr != '\0'; ptr++) {
    if (*ptr == '\\' && ptr[1] != '\0') {
      // An escape sequence.
      ++ptr;

      if (OctalDigit::InClass(*ptr)) {
        // An octal escape.  May one, two, or three digits.
        int code = DigitValue(*ptr);
        if (OctalDigit::InClass(ptr[1])) {
          ++ptr;
          code = code * 8 + DigitValue(*ptr);
        }
        if (OctalDigit::InClass(ptr[1])) {
          ++ptr;
          code = code * 8 + DigitValue(*ptr);
        }
        output->push_back(static_cast<char>(code));

      } else if (*ptr == 'x' || *ptr == 'X') {
        // A hex escape.  May zero, one, or two digits.  (The zero case
        // will have been caught as an error earlier.)
        int code = 0;
        if (HexDigit::InClass(ptr[1])) {
          ++ptr;
          code = DigitValue(*ptr);
        }
        if (HexDigit::InClass(ptr[1])) {
          ++ptr;
          code = code * 16 + DigitValue(*ptr);
        }
        output->push_back(static_cast<char>(code));

      } else if (*ptr == 'u' || *ptr == 'U') {
        uint32_t unicode;
        const char* end = FetchUnicodePoint(ptr, &unicode);
        if (end == ptr) {
          // Failure: Just dump out what we saw, don't try to parse it.
          output->push_back(*ptr);
        } else {
          AppendUTF8(unicode, output);
          ptr = end - 1;  // Because we're about to ++ptr.
        }
      } else {
        // Some other escape code.
        output->push_back(TranslateEscape(*ptr));
      }

    } else if (*ptr == text[0] && ptr[1] == '\0') {
      // Ignore final quote matching the starting quote.
    } else {
      output->push_back(*ptr);
    }
  }
}

template <typename CharacterClass>
static bool AllInClass(const std::string& s) {
  for (const char character : s) {
    if (!CharacterClass::InClass(character)) return false;
  }
  return true;
}

bool Tokenizer::IsIdentifier(const std::string& text) {
  // Mirrors IDENTIFIER definition in Tokenizer::Next() above.
  if (text.empty()) return false;
  if (!Letter::InClass(text.at(0))) return false;
  if (!AllInClass<Alphanumeric>(text.substr(1))) return false;
  return true;
}

}  // namespace io
}  // namespace protobuf
}  // namespace google

#include "google/protobuf/port_undef.inc"<|MERGE_RESOLUTION|>--- conflicted
+++ resolved
@@ -65,17 +65,6 @@
 // I'd love to hear about other alternatives, though, as this code isn't
 // exactly pretty.
 
-<<<<<<< HEAD
-#include <google/protobuf/io/tokenizer.h>
-
-#include <google/protobuf/stubs/common.h>
-#include <google/protobuf/stubs/logging.h>
-#include <google/protobuf/stubs/strutil.h>
-#include <google/protobuf/stubs/stringprintf.h>
-#include <google/protobuf/io/strtod.h>
-#include <google/protobuf/io/zero_copy_stream.h>
-#include <google/protobuf/stubs/stl_util.h>
-=======
 #include "google/protobuf/io/tokenizer.h"
 
 #include "google/protobuf/stubs/common.h"
@@ -88,7 +77,6 @@
 
 // Must be included last.
 #include "google/protobuf/port_def.inc"
->>>>>>> 626889fb
 
 namespace google {
 namespace protobuf {
@@ -698,11 +686,7 @@
         if (current_char_ & 0x80) {
           error_collector_->RecordError(
               line_, column_,
-<<<<<<< HEAD
-              StringPrintf("Interpreting non ascii codepoint %d.",
-=======
               absl::StrFormat("Interpreting non ascii codepoint %d.",
->>>>>>> 626889fb
                               static_cast<unsigned char>(current_char_)));
         }
         NextChar();
@@ -960,13 +944,8 @@
 
 bool Tokenizer::ParseInteger(const std::string& text, uint64_t max_value,
                              uint64_t* output) {
-<<<<<<< HEAD
-  // Sadly, we can't just use strtoul() since it is only 32-bit and strtoull()
-  // is non-standard.  I hate the C standard library.  :(
-=======
   // We can't just use strtoull() because (a) it accepts negative numbers,
   // (b) We want additional range checks, (c) it reports overflows via errno.
->>>>>>> 626889fb
 
 #if 0
   const char *str_begin = text.c_str();
@@ -994,8 +973,6 @@
   }
 
   uint64_t result = 0;
-<<<<<<< HEAD
-=======
   // For all the leading '0's, and also the first non-zero character, we
   // don't need to multiply.
   while (*ptr != '\0') {
@@ -1010,7 +987,6 @@
       break;
     }
   }
->>>>>>> 626889fb
   for (; *ptr != '\0'; ptr++) {
     int digit = DigitValue(*ptr);
     if (digit < 0 || digit >= base) {
@@ -1018,14 +994,8 @@
       // token, but Tokenizer still think it's integer.
       return false;
     }
-<<<<<<< HEAD
-    if (static_cast<uint64_t>(digit) > max_value ||
-        result > (max_value - digit) / base) {
-      // Overflow.
-=======
     if (result >= overflow_if_mul_base) {
       // We know the multiply we're about to do will overflow, so exit now.
->>>>>>> 626889fb
       return false;
     }
     // We know that result * base won't overflow, but adding digit might...
@@ -1071,16 +1041,7 @@
     ++end;
   }
 
-<<<<<<< HEAD
-  GOOGLE_LOG_IF(DFATAL,
-         static_cast<size_t>(end - start) != text.size() || *start == '-')
-      << " Tokenizer::ParseFloat() passed text that could not have been"
-         " tokenized as a float: "
-      << CEscape(text);
-  return result;
-=======
   return static_cast<size_t>(end - start) == text.size() && *start != '-';
->>>>>>> 626889fb
 }
 
 // Helper to append a Unicode code point to a string as UTF8, without bringing
@@ -1107,11 +1068,7 @@
     // Unicode code points end at 0x10FFFF, so this is out-of-range.
     // ConsumeString permits hex values up to 0x1FFFFF, and FetchUnicodePoint
     // doesn't perform a range check.
-<<<<<<< HEAD
-    StringAppendF(output, "\\U%08x", code_point);
-=======
     absl::StrAppendFormat(output, "\\U%08x", code_point);
->>>>>>> 626889fb
     return;
   }
   tmp = ghtonl(tmp);
@@ -1152,13 +1109,8 @@
 // Combine a head and trail surrogate into a single Unicode code point.
 static uint32_t AssembleUTF16(uint32_t head_surrogate,
                               uint32_t trail_surrogate) {
-<<<<<<< HEAD
-  GOOGLE_DCHECK(IsHeadSurrogate(head_surrogate));
-  GOOGLE_DCHECK(IsTrailSurrogate(trail_surrogate));
-=======
   ABSL_DCHECK(IsHeadSurrogate(head_surrogate));
   ABSL_DCHECK(IsTrailSurrogate(trail_surrogate));
->>>>>>> 626889fb
   return 0x10000 + (((head_surrogate - kMinHeadSurrogate) << 10) |
                     (trail_surrogate - kMinTrailSurrogate));
 }
