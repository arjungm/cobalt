// Protocol Buffers - Google's data interchange format
// Copyright 2008 Google Inc.  All rights reserved.
//
// Use of this source code is governed by a BSD-style
// license that can be found in the LICENSE file or at
// https://developers.google.com/open-source/licenses/bsd

// Author: kenton@google.com (Kenton Varda)
//  Based on original Protocol Buffers design by
//  Sanjay Ghemawat, Jeff Dean, and others.

#include "google/protobuf/io/zero_copy_stream_impl_lite.h"

#include <algorithm>
#include <cassert>
#include <cstddef>
#include <cstdint>
#include <cstring>
#include <limits>
#include <string>
#include <utility>

#include "absl/base/casts.h"
#include "absl/log/absl_check.h"
#include "absl/strings/cord.h"
#include "absl/strings/cord_buffer.h"
#include "absl/strings/string_view.h"
#include "absl/types/span.h"
#include "google/protobuf/io/zero_copy_stream.h"


// Must be included last
#include "google/protobuf/port_def.inc"

namespace google {
namespace protobuf {
namespace io {

namespace {

// Default block size for Copying{In,Out}putStreamAdaptor.
static const int kDefaultBlockSize = 8192;

}  // namespace

// ===================================================================

ArrayInputStream::ArrayInputStream(const void* data, int size, int block_size)
    : data_(reinterpret_cast<const uint8_t*>(data)),
      size_(size),
      block_size_(block_size > 0 ? block_size : size),
      position_(0),
      last_returned_size_(0) {}

bool ArrayInputStream::Next(const void** data, int* size) {
  if (position_ < size_) {
    last_returned_size_ = std::min(block_size_, size_ - position_);
    *data = data_ + position_;
    *size = last_returned_size_;
    position_ += last_returned_size_;
    return true;
  } else {
    // We're at the end of the array.
    last_returned_size_ = 0;  // Don't let caller back up.
    return false;
  }
}

void ArrayInputStream::BackUp(int count) {
  ABSL_CHECK_GT(last_returned_size_, 0)
      << "BackUp() can only be called after a successful Next().";
  ABSL_CHECK_LE(count, last_returned_size_);
  ABSL_CHECK_GE(count, 0);
  position_ -= count;
  last_returned_size_ = 0;  // Don't let caller back up further.
}

bool ArrayInputStream::Skip(int count) {
  ABSL_CHECK_GE(count, 0);
  last_returned_size_ = 0;  // Don't let caller back up.
  if (count > size_ - position_) {
    position_ = size_;
    return false;
  } else {
    position_ += count;
    return true;
  }
}

int64_t ArrayInputStream::ByteCount() const { return position_; }


// ===================================================================

ArrayOutputStream::ArrayOutputStream(void* data, int size, int block_size)
    : data_(reinterpret_cast<uint8_t*>(data)),
      size_(size),
      block_size_(block_size > 0 ? block_size : size),
      position_(0),
      last_returned_size_(0) {}

bool ArrayOutputStream::Next(void** data, int* size) {
  if (position_ < size_) {
    last_returned_size_ = std::min(block_size_, size_ - position_);
    *data = data_ + position_;
    *size = last_returned_size_;
    position_ += last_returned_size_;
    return true;
  } else {
    // We're at the end of the array.
    last_returned_size_ = 0;  // Don't let caller back up.
    return false;
  }
}

void ArrayOutputStream::BackUp(int count) {
<<<<<<< HEAD
  GOOGLE_CHECK_LE(count, last_returned_size_)
      << "BackUp() can not exceed the size of the last Next() call.";
  GOOGLE_CHECK_GE(count, 0);
=======
  ABSL_CHECK_LE(count, last_returned_size_)
      << "BackUp() can not exceed the size of the last Next() call.";
  ABSL_CHECK_GE(count, 0);
>>>>>>> 626889fb
  position_ -= count;
  last_returned_size_ -= count;
}

int64_t ArrayOutputStream::ByteCount() const { return position_; }

// ===================================================================

StringOutputStream::StringOutputStream(std::string* target) : target_(target) {}

bool StringOutputStream::Next(void** data, int* size) {
<<<<<<< HEAD
  GOOGLE_CHECK(target_ != NULL);
=======
  ABSL_CHECK(target_ != nullptr);
>>>>>>> 626889fb
  size_t old_size = target_->size();

  // Grow the string.
  size_t new_size;
  if (old_size < target_->capacity()) {
    // Resize the string to match its capacity, since we can get away
    // without a memory allocation this way.
    new_size = target_->capacity();
  } else {
    // Size has reached capacity, try to double it.
    new_size = old_size * 2;
  }
  // Avoid integer overflow in returned '*size'.
  new_size = std::min(new_size, old_size + std::numeric_limits<int>::max());
  // Increase the size, also make sure that it is at least kMinimumSize.
<<<<<<< HEAD
  STLStringResizeUninitialized(
      target_,
=======
  target_->resize(
>>>>>>> 626889fb
      std::max(new_size,
               kMinimumSize + 0));  // "+ 0" works around GCC4 weirdness.

  *data = mutable_string_data(target_) + old_size;
  *size = target_->size() - old_size;
  return true;
}

void StringOutputStream::BackUp(int count) {
<<<<<<< HEAD
  GOOGLE_CHECK_GE(count, 0);
  GOOGLE_CHECK(target_ != NULL);
  GOOGLE_CHECK_LE(static_cast<size_t>(count), target_->size());
=======
  ABSL_CHECK_GE(count, 0);
  ABSL_CHECK(target_ != nullptr);
  ABSL_CHECK_LE(static_cast<size_t>(count), target_->size());
>>>>>>> 626889fb
  target_->resize(target_->size() - count);
}

int64_t StringOutputStream::ByteCount() const {
<<<<<<< HEAD
  GOOGLE_CHECK(target_ != NULL);
=======
  ABSL_CHECK(target_ != nullptr);
>>>>>>> 626889fb
  return target_->size();
}

// ===================================================================

int CopyingInputStream::Skip(int count) {
  char junk[4096];
  int skipped = 0;
  while (skipped < count) {
    int bytes = Read(junk, std::min(count - skipped,
                                    absl::implicit_cast<int>(sizeof(junk))));
    if (bytes <= 0) {
      // EOF or read error.
      return skipped;
    }
    skipped += bytes;
  }
  return skipped;
}

CopyingInputStreamAdaptor::CopyingInputStreamAdaptor(
    CopyingInputStream* copying_stream, int block_size)
    : copying_stream_(copying_stream),
      owns_copying_stream_(false),
      failed_(false),
      position_(0),
      buffer_size_(block_size > 0 ? block_size : kDefaultBlockSize),
      buffer_used_(0),
      backup_bytes_(0) {}

CopyingInputStreamAdaptor::~CopyingInputStreamAdaptor() {
  if (owns_copying_stream_) {
    delete copying_stream_;
  }
}

bool CopyingInputStreamAdaptor::Next(const void** data, int* size) {
  if (failed_) {
    // Already failed on a previous read.
    return false;
  }

  AllocateBufferIfNeeded();

  if (backup_bytes_ > 0) {
    // We have data left over from a previous BackUp(), so just return that.
    *data = buffer_.get() + buffer_used_ - backup_bytes_;
    *size = backup_bytes_;
    backup_bytes_ = 0;
    return true;
  }

  // Read new data into the buffer.
  buffer_used_ = copying_stream_->Read(buffer_.get(), buffer_size_);
  if (buffer_used_ <= 0) {
    // EOF or read error.  We don't need the buffer anymore.
    if (buffer_used_ < 0) {
      // Read error (not EOF).
      failed_ = true;
    }
    FreeBuffer();
    return false;
  }
  position_ += buffer_used_;

  *size = buffer_used_;
  *data = buffer_.get();
  return true;
}

void CopyingInputStreamAdaptor::BackUp(int count) {
  ABSL_CHECK(backup_bytes_ == 0 && buffer_ != nullptr)
      << " BackUp() can only be called after Next().";
  ABSL_CHECK_LE(count, buffer_used_)
      << " Can't back up over more bytes than were returned by the last call"
         " to Next().";
  ABSL_CHECK_GE(count, 0) << " Parameter to BackUp() can't be negative.";

  backup_bytes_ = count;
}

bool CopyingInputStreamAdaptor::Skip(int count) {
  ABSL_CHECK_GE(count, 0);

  if (failed_) {
    // Already failed on a previous read.
    return false;
  }

  // First skip any bytes left over from a previous BackUp().
  if (backup_bytes_ >= count) {
    // We have more data left over than we're trying to skip.  Just chop it.
    backup_bytes_ -= count;
    return true;
  }

  count -= backup_bytes_;
  backup_bytes_ = 0;

  int skipped = copying_stream_->Skip(count);
  position_ += skipped;
  return skipped == count;
}

int64_t CopyingInputStreamAdaptor::ByteCount() const {
  return position_ - backup_bytes_;
}

void CopyingInputStreamAdaptor::AllocateBufferIfNeeded() {
<<<<<<< HEAD
  if (buffer_.get() == NULL) {
=======
  if (buffer_ == nullptr) {
>>>>>>> 626889fb
    buffer_.reset(new uint8_t[buffer_size_]);
  }
}

void CopyingInputStreamAdaptor::FreeBuffer() {
  ABSL_CHECK_EQ(backup_bytes_, 0);
  buffer_used_ = 0;
  buffer_.reset();
}

// ===================================================================

CopyingOutputStreamAdaptor::CopyingOutputStreamAdaptor(
    CopyingOutputStream* copying_stream, int block_size)
    : copying_stream_(copying_stream),
      owns_copying_stream_(false),
      failed_(false),
      position_(0),
      buffer_size_(block_size > 0 ? block_size : kDefaultBlockSize),
      buffer_used_(0) {}

CopyingOutputStreamAdaptor::~CopyingOutputStreamAdaptor() {
  WriteBuffer();
  if (owns_copying_stream_) {
    delete copying_stream_;
  }
}

bool CopyingOutputStreamAdaptor::Flush() { return WriteBuffer(); }

bool CopyingOutputStreamAdaptor::Next(void** data, int* size) {
  if (buffer_used_ == buffer_size_) {
    if (!WriteBuffer()) return false;
  }

  AllocateBufferIfNeeded();

  *data = buffer_.get() + buffer_used_;
  *size = buffer_size_ - buffer_used_;
  buffer_used_ = buffer_size_;
  return true;
}

void CopyingOutputStreamAdaptor::BackUp(int count) {
  if (count == 0) {
    Flush();
    return;
  }
<<<<<<< HEAD
  GOOGLE_CHECK_GE(count, 0);
  GOOGLE_CHECK_EQ(buffer_used_, buffer_size_)
=======
  ABSL_CHECK_GE(count, 0);
  ABSL_CHECK_EQ(buffer_used_, buffer_size_)
>>>>>>> 626889fb
      << " BackUp() can only be called after Next().";
  ABSL_CHECK_LE(count, buffer_used_)
      << " Can't back up over more bytes than were returned by the last call"
         " to Next().";

  buffer_used_ -= count;
}

int64_t CopyingOutputStreamAdaptor::ByteCount() const {
  return position_ + buffer_used_;
}

bool CopyingOutputStreamAdaptor::WriteAliasedRaw(const void* data, int size) {
  if (size >= buffer_size_) {
    if (!Flush() || !copying_stream_->Write(data, size)) {
      return false;
    }
<<<<<<< HEAD
    GOOGLE_DCHECK_EQ(buffer_used_, 0);
=======
    ABSL_DCHECK_EQ(buffer_used_, 0);
>>>>>>> 626889fb
    position_ += size;
    return true;
  }

  void* out;
  int out_size;
  while (true) {
    if (!Next(&out, &out_size)) {
      return false;
    }

    if (size <= out_size) {
      std::memcpy(out, data, size);
      BackUp(out_size - size);
      return true;
    }

    std::memcpy(out, data, out_size);
    data = static_cast<const char*>(data) + out_size;
    size -= out_size;
  }
  return true;
}

<<<<<<< HEAD
=======
bool CopyingOutputStreamAdaptor::WriteCord(const absl::Cord& cord) {
  for (absl::string_view chunk : cord.Chunks()) {
    if (!WriteAliasedRaw(chunk.data(), chunk.size())) {
      return false;
    }
  }
  return true;
}
>>>>>>> 626889fb

bool CopyingOutputStreamAdaptor::WriteBuffer() {
  if (failed_) {
    // Already failed on a previous write.
    return false;
  }

  if (buffer_used_ == 0) return true;

  if (copying_stream_->Write(buffer_.get(), buffer_used_)) {
    position_ += buffer_used_;
    buffer_used_ = 0;
    return true;
  } else {
    failed_ = true;
    FreeBuffer();
    return false;
  }
}

void CopyingOutputStreamAdaptor::AllocateBufferIfNeeded() {
<<<<<<< HEAD
  if (buffer_ == NULL) {
=======
  if (buffer_ == nullptr) {
>>>>>>> 626889fb
    buffer_.reset(new uint8_t[buffer_size_]);
  }
}

void CopyingOutputStreamAdaptor::FreeBuffer() {
  buffer_used_ = 0;
  buffer_.reset();
}

// ===================================================================

LimitingInputStream::LimitingInputStream(ZeroCopyInputStream* input,
                                         int64_t limit)
    : input_(input), limit_(limit) {
  prior_bytes_read_ = input_->ByteCount();
}

LimitingInputStream::~LimitingInputStream() {
  // If we overshot the limit, back up.
  if (limit_ < 0) input_->BackUp(-limit_);
}

bool LimitingInputStream::Next(const void** data, int* size) {
  if (limit_ <= 0) return false;
  if (!input_->Next(data, size)) return false;

  limit_ -= *size;
  if (limit_ < 0) {
    // We overshot the limit.  Reduce *size to hide the rest of the buffer.
    *size += limit_;
  }
  return true;
}

void LimitingInputStream::BackUp(int count) {
  if (limit_ < 0) {
    input_->BackUp(count - limit_);
    limit_ = count;
  } else {
    input_->BackUp(count);
    limit_ += count;
  }
}

bool LimitingInputStream::Skip(int count) {
  if (count > limit_) {
    if (limit_ < 0) return false;
    input_->Skip(limit_);
    limit_ = 0;
    return false;
  } else {
    if (!input_->Skip(count)) return false;
    limit_ -= count;
    return true;
  }
}

int64_t LimitingInputStream::ByteCount() const {
  if (limit_ < 0) {
    return input_->ByteCount() + limit_ - prior_bytes_read_;
  } else {
    return input_->ByteCount() - prior_bytes_read_;
  }
}

bool LimitingInputStream::ReadCord(absl::Cord* cord, int count) {
  if (count <= 0) return true;
  if (count <= limit_) {
    if (!input_->ReadCord(cord, count)) return false;
    limit_ -= count;
    return true;
  }
  input_->ReadCord(cord, limit_);
  limit_ = 0;
  return false;
}


// ===================================================================
CordInputStream::CordInputStream(const absl::Cord* cord)
    : it_(cord->char_begin()),
      length_(cord->size()),
      bytes_remaining_(length_) {
  LoadChunkData();
}

bool CordInputStream::LoadChunkData() {
  if (bytes_remaining_ != 0) {
    absl::string_view sv = absl::Cord::ChunkRemaining(it_);
    data_ = sv.data();
    size_ = available_ = sv.size();
    return true;
  }
  size_ = available_ = 0;
  return false;
}

bool CordInputStream::NextChunk(size_t skip) {
  // `size_ == 0` indicates we're at EOF.
  if (size_ == 0) return false;

  // The caller consumed 'size_ - available_' bytes that are not yet accounted
  // for in the iterator position to get to the start of the next chunk.
  const size_t distance = size_ - available_ + skip;
  absl::Cord::Advance(&it_, distance);
  bytes_remaining_ -= skip;

  return LoadChunkData();
}

bool CordInputStream::Next(const void** data, int* size) {
  if (available_ > 0 || NextChunk(0)) {
    *data = data_ + size_ - available_;
    *size = available_;
    bytes_remaining_ -= available_;
    available_ = 0;
    return true;
  }
  return false;
}

void CordInputStream::BackUp(int count) {
  // Backup is only allowed on last returned chunk from `Next()`.
  ABSL_CHECK_LE(static_cast<size_t>(count), size_ - available_);

  available_ += count;
  bytes_remaining_ += count;
}

bool CordInputStream::Skip(int count) {
  // Short circuit if we stay inside the current chunk.
  if (static_cast<size_t>(count) <= available_) {
    available_ -= count;
    bytes_remaining_ -= count;
    return true;
  }

  // Sanity check the skip count.
  if (static_cast<size_t>(count) <= bytes_remaining_) {
    // Skip to end: do not return EOF condition: skipping into EOF is ok.
    NextChunk(count);
    return true;
  }
  NextChunk(bytes_remaining_);
  return false;
}

int64_t CordInputStream::ByteCount() const {
  return length_ - bytes_remaining_;
}

bool CordInputStream::ReadCord(absl::Cord* cord, int count) {
  // Advance the iterator to the current position
  const size_t used = size_ - available_;
  absl::Cord::Advance(&it_, used);

  // Read the cord, adjusting the iterator position.
  // Make sure to cap at available bytes to avoid hard crashes.
  const size_t n = std::min(static_cast<size_t>(count), bytes_remaining_);
  cord->Append(absl::Cord::AdvanceAndRead(&it_, n));

  // Update current chunk data.
  bytes_remaining_ -= n;
  LoadChunkData();

  return n == static_cast<size_t>(count);
}


CordOutputStream::CordOutputStream(size_t size_hint) : size_hint_(size_hint) {}

CordOutputStream::CordOutputStream(absl::Cord cord, size_t size_hint)
    : cord_(std::move(cord)),
      size_hint_(size_hint),
      state_(cord_.empty() ? State::kEmpty : State::kSteal) {}

CordOutputStream::CordOutputStream(absl::CordBuffer buffer, size_t size_hint)
    : size_hint_(size_hint),
      state_(buffer.length() < buffer.capacity() ? State::kPartial
                                                 : State::kFull),
      buffer_(std::move(buffer)) {}

CordOutputStream::CordOutputStream(absl::Cord cord, absl::CordBuffer buffer,
                                   size_t size_hint)
    : cord_(std::move(cord)),
      size_hint_(size_hint),
      state_(buffer.length() < buffer.capacity() ? State::kPartial
                                                 : State::kFull),
      buffer_(std::move(buffer)) {}

bool CordOutputStream::Next(void** data, int* size) {
  // Use 128 bytes as a minimum buffer size if we don't have any application
  // provided size hints. This number is picked somewhat arbitrary as 'small
  // enough to avoid excessive waste on small data, and large enough to not
  // waste CPU and memory on tiny buffer overhead'.
  // It is worth noting that absent size hints, we pick 'current size' as
  // the default buffer size (capped at max flat size), which means we quickly
  // double the buffer size. This is in contrast to `Cord::Append()` functions
  // accepting strings which use a conservative 10% growth.
  static const size_t kMinBlockSize = 128;

  size_t desired_size, max_size;
  const size_t cord_size = cord_.size() + buffer_.length();
  if (size_hint_ > cord_size) {
    // Try to hit size_hint_ exactly so the caller doesn't receive a larger
    // buffer than indicated, requiring a non-zero call to BackUp() to undo
    // the buffer capacity we returned beyond the indicated size hint.
    desired_size = size_hint_ - cord_size;
    max_size = desired_size;
  } else {
    // We're past the size hint or don't have a size hint.  Try to allocate a
    // block as large as what we have so far, or at least kMinBlockSize bytes.
    // CordBuffer will truncate this to an appropriate size if it is too large.
    desired_size = std::max(cord_size, kMinBlockSize);
    max_size = std::numeric_limits<size_t>::max();
  }

  switch (state_) {
    case State::kSteal:
      // Steal last buffer from Cord if available.
      assert(buffer_.length() == 0);
      buffer_ = cord_.GetAppendBuffer(desired_size);
      break;
    case State::kPartial:
      // Use existing capacity in 'buffer_`
      assert(buffer_.length() < buffer_.capacity());
      break;
    case State::kFull:
      assert(buffer_.length() > 0);
      cord_.Append(std::move(buffer_));
      [[fallthrough]];
    case State::kEmpty:
      assert(buffer_.length() == 0);
      buffer_ = absl::CordBuffer::CreateWithDefaultLimit(desired_size);
      break;
  }

  // Get all available capacity from the buffer.
  absl::Span<char> span = buffer_.available();
  assert(!span.empty());
  *data = span.data();

  // Only hand out up to 'max_size', which is limited if there is a size hint
  // specified, and we have more available than the size hint.
  if (span.size() > max_size) {
    *size = static_cast<int>(max_size);
    buffer_.IncreaseLengthBy(max_size);
    state_ = State::kPartial;
  } else {
    *size = static_cast<int>(span.size());
    buffer_.IncreaseLengthBy(span.size());
    state_ = State::kFull;
  }

  return true;
}

void CordOutputStream::BackUp(int count) {
  // Check if something to do, else state remains unchanged.
  assert(0 <= count && count <= ByteCount());
  if (count == 0) return;

  // Backup() is not supposed to backup beyond last Next() call
  const int buffer_length = static_cast<int>(buffer_.length());
  assert(count <= buffer_length);
  if (count <= buffer_length) {
    buffer_.SetLength(static_cast<size_t>(buffer_length - count));
    state_ = State::kPartial;
  } else {
    buffer_ = {};
    cord_.RemoveSuffix(static_cast<size_t>(count));
    state_ = State::kSteal;
  }
}

int64_t CordOutputStream::ByteCount() const {
  return static_cast<int64_t>(cord_.size() + buffer_.length());
}

bool CordOutputStream::WriteCord(const absl::Cord& cord) {
  cord_.Append(std::move(buffer_));
  cord_.Append(cord);
  state_ = State::kSteal;  // Attempt to utilize existing capacity in `cord'
  return true;
}

absl::Cord CordOutputStream::Consume() {
  cord_.Append(std::move(buffer_));
  state_ = State::kEmpty;
  return std::move(cord_);
}


}  // namespace io
}  // namespace protobuf
}  // namespace google

#include "google/protobuf/port_undef.inc"<|MERGE_RESOLUTION|>--- conflicted
+++ resolved
@@ -114,15 +114,9 @@
 }
 
 void ArrayOutputStream::BackUp(int count) {
-<<<<<<< HEAD
-  GOOGLE_CHECK_LE(count, last_returned_size_)
-      << "BackUp() can not exceed the size of the last Next() call.";
-  GOOGLE_CHECK_GE(count, 0);
-=======
   ABSL_CHECK_LE(count, last_returned_size_)
       << "BackUp() can not exceed the size of the last Next() call.";
   ABSL_CHECK_GE(count, 0);
->>>>>>> 626889fb
   position_ -= count;
   last_returned_size_ -= count;
 }
@@ -134,11 +128,7 @@
 StringOutputStream::StringOutputStream(std::string* target) : target_(target) {}
 
 bool StringOutputStream::Next(void** data, int* size) {
-<<<<<<< HEAD
-  GOOGLE_CHECK(target_ != NULL);
-=======
   ABSL_CHECK(target_ != nullptr);
->>>>>>> 626889fb
   size_t old_size = target_->size();
 
   // Grow the string.
@@ -154,12 +144,7 @@
   // Avoid integer overflow in returned '*size'.
   new_size = std::min(new_size, old_size + std::numeric_limits<int>::max());
   // Increase the size, also make sure that it is at least kMinimumSize.
-<<<<<<< HEAD
-  STLStringResizeUninitialized(
-      target_,
-=======
   target_->resize(
->>>>>>> 626889fb
       std::max(new_size,
                kMinimumSize + 0));  // "+ 0" works around GCC4 weirdness.
 
@@ -169,24 +154,14 @@
 }
 
 void StringOutputStream::BackUp(int count) {
-<<<<<<< HEAD
-  GOOGLE_CHECK_GE(count, 0);
-  GOOGLE_CHECK(target_ != NULL);
-  GOOGLE_CHECK_LE(static_cast<size_t>(count), target_->size());
-=======
   ABSL_CHECK_GE(count, 0);
   ABSL_CHECK(target_ != nullptr);
   ABSL_CHECK_LE(static_cast<size_t>(count), target_->size());
->>>>>>> 626889fb
   target_->resize(target_->size() - count);
 }
 
 int64_t StringOutputStream::ByteCount() const {
-<<<<<<< HEAD
-  GOOGLE_CHECK(target_ != NULL);
-=======
   ABSL_CHECK(target_ != nullptr);
->>>>>>> 626889fb
   return target_->size();
 }
 
@@ -296,11 +271,7 @@
 }
 
 void CopyingInputStreamAdaptor::AllocateBufferIfNeeded() {
-<<<<<<< HEAD
-  if (buffer_.get() == NULL) {
-=======
   if (buffer_ == nullptr) {
->>>>>>> 626889fb
     buffer_.reset(new uint8_t[buffer_size_]);
   }
 }
@@ -349,13 +320,8 @@
     Flush();
     return;
   }
-<<<<<<< HEAD
-  GOOGLE_CHECK_GE(count, 0);
-  GOOGLE_CHECK_EQ(buffer_used_, buffer_size_)
-=======
   ABSL_CHECK_GE(count, 0);
   ABSL_CHECK_EQ(buffer_used_, buffer_size_)
->>>>>>> 626889fb
       << " BackUp() can only be called after Next().";
   ABSL_CHECK_LE(count, buffer_used_)
       << " Can't back up over more bytes than were returned by the last call"
@@ -373,11 +339,7 @@
     if (!Flush() || !copying_stream_->Write(data, size)) {
       return false;
     }
-<<<<<<< HEAD
-    GOOGLE_DCHECK_EQ(buffer_used_, 0);
-=======
     ABSL_DCHECK_EQ(buffer_used_, 0);
->>>>>>> 626889fb
     position_ += size;
     return true;
   }
@@ -402,8 +364,6 @@
   return true;
 }
 
-<<<<<<< HEAD
-=======
 bool CopyingOutputStreamAdaptor::WriteCord(const absl::Cord& cord) {
   for (absl::string_view chunk : cord.Chunks()) {
     if (!WriteAliasedRaw(chunk.data(), chunk.size())) {
@@ -412,7 +372,6 @@
   }
   return true;
 }
->>>>>>> 626889fb
 
 bool CopyingOutputStreamAdaptor::WriteBuffer() {
   if (failed_) {
@@ -434,11 +393,7 @@
 }
 
 void CopyingOutputStreamAdaptor::AllocateBufferIfNeeded() {
-<<<<<<< HEAD
-  if (buffer_ == NULL) {
-=======
   if (buffer_ == nullptr) {
->>>>>>> 626889fb
     buffer_.reset(new uint8_t[buffer_size_]);
   }
 }
