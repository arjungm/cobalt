--- conflicted
+++ resolved
@@ -84,20 +84,10 @@
 #ifndef GOOGLE_PROTOBUF_IO_ZERO_COPY_STREAM_H__
 #define GOOGLE_PROTOBUF_IO_ZERO_COPY_STREAM_H__
 
-<<<<<<< HEAD
-
-#include <string>
-
-#include <google/protobuf/stubs/common.h>
-
-=======
 #include <cstdint>
 
 #include "absl/strings/cord.h"
->>>>>>> 626889fb
-
-// Must be included last.
-#include <google/protobuf/port_def.inc>
+
 
 // Must be included last.
 #include "google/protobuf/port_def.inc"
@@ -142,13 +132,6 @@
   // to a certain point in the input, then return.  If Next() returns a
   // buffer that goes beyond what you wanted to read, you can use BackUp()
   // to return to the point where you intended to finish.
-  //
-  // This method can be called with `count = 0` to finalize (flush) any
-  // previously returned buffer. For example, a file output stream can
-  // flush buffers returned from a previous call to Next() upon such
-  // BackUp(0) invocations. ZeroCopyOutputStream callers should always
-  // invoke BackUp() after a final Next() call, even if there is no
-  // excess buffer data to be backed up to indicate a flush point.
   //
   // Preconditions:
   // * The last method called must have been Next().
