--- conflicted
+++ resolved
@@ -21,23 +21,11 @@
 #ifndef GOOGLE_PROTOBUF_IO_ZERO_COPY_STREAM_IMPL_LITE_H__
 #define GOOGLE_PROTOBUF_IO_ZERO_COPY_STREAM_IMPL_LITE_H__
 
-<<<<<<< HEAD
-
-#include <iosfwd>
-#include <memory>
-#include <string>
-
-#include <google/protobuf/stubs/callback.h>
-#include <google/protobuf/stubs/common.h>
-#include <google/protobuf/io/zero_copy_stream.h>
-#include <google/protobuf/stubs/stl_util.h>
-=======
 #include <cstddef>
 #include <cstdint>
 #include <memory>
 #include <string>
 #include <utility>
->>>>>>> 626889fb
 
 #include "absl/base/attributes.h"
 #include "absl/base/macros.h"
@@ -46,11 +34,7 @@
 #include "google/protobuf/io/zero_copy_stream.h"
 
 // Must be included last.
-<<<<<<< HEAD
-#include <google/protobuf/port_def.inc>
-=======
 #include "google/protobuf/port_def.inc"
->>>>>>> 626889fb
 
 namespace google {
 namespace protobuf {
@@ -59,12 +43,7 @@
 // ===================================================================
 
 // A ZeroCopyInputStream backed by an in-memory array of bytes.
-<<<<<<< HEAD
-class PROTOBUF_EXPORT ArrayInputStream PROTOBUF_FUTURE_FINAL
-    : public ZeroCopyInputStream {
-=======
 class PROTOBUF_EXPORT ArrayInputStream final : public ZeroCopyInputStream {
->>>>>>> 626889fb
  public:
   // Create an InputStream that returns the bytes pointed to by "data".
   // "data" remains the property of the caller but must remain valid until
@@ -100,12 +79,7 @@
 // ===================================================================
 
 // A ZeroCopyOutputStream backed by an in-memory array of bytes.
-<<<<<<< HEAD
-class PROTOBUF_EXPORT ArrayOutputStream PROTOBUF_FUTURE_FINAL
-    : public ZeroCopyOutputStream {
-=======
 class PROTOBUF_EXPORT ArrayOutputStream final : public ZeroCopyOutputStream {
->>>>>>> 626889fb
  public:
   // Create an OutputStream that writes to the bytes pointed to by "data".
   // "data" remains the property of the caller but must remain valid until
@@ -139,12 +113,7 @@
 // ===================================================================
 
 // A ZeroCopyOutputStream which appends bytes to a string.
-<<<<<<< HEAD
-class PROTOBUF_EXPORT StringOutputStream PROTOBUF_FUTURE_FINAL
-    : public ZeroCopyOutputStream {
-=======
 class PROTOBUF_EXPORT StringOutputStream final : public ZeroCopyOutputStream {
->>>>>>> 626889fb
  public:
   // Create a StringOutputStream which appends bytes to the given string.
   // The string remains property of the caller, but it is mutated in arbitrary
@@ -331,10 +300,7 @@
   int64_t ByteCount() const override;
   bool WriteAliasedRaw(const void* data, int size) override;
   bool AllowsAliasing() const override { return true; }
-<<<<<<< HEAD
-=======
   bool WriteCord(const absl::Cord& cord) override;
->>>>>>> 626889fb
 
  private:
   // Write the current buffer, if it is present.
@@ -370,12 +336,7 @@
 
 // A ZeroCopyInputStream which wraps some other stream and limits it to
 // a particular byte count.
-<<<<<<< HEAD
-class PROTOBUF_EXPORT LimitingInputStream PROTOBUF_FUTURE_FINAL
-    : public ZeroCopyInputStream {
-=======
 class PROTOBUF_EXPORT LimitingInputStream final : public ZeroCopyInputStream {
->>>>>>> 626889fb
  public:
   LimitingInputStream(ZeroCopyInputStream* input, int64_t limit);
   ~LimitingInputStream() override;
@@ -389,21 +350,13 @@
   void BackUp(int count) override;
   bool Skip(int count) override;
   int64_t ByteCount() const override;
-<<<<<<< HEAD
-=======
   bool ReadCord(absl::Cord* cord, int count) override;
->>>>>>> 626889fb
 
 
  private:
   ZeroCopyInputStream* input_;
   int64_t limit_;  // Decreases as we go, becomes negative if we overshoot.
   int64_t prior_bytes_read_;  // Bytes read on underlying stream at construction
-<<<<<<< HEAD
-
-  GOOGLE_DISALLOW_EVIL_CONSTRUCTORS(LimitingInputStream);
-=======
->>>>>>> 626889fb
 };
 
 // ===================================================================
