// Protocol Buffers - Google's data interchange format
// Copyright 2008 Google Inc.  All rights reserved.
//
// Use of this source code is governed by a BSD-style
// license that can be found in the LICENSE file or at
// https://developers.google.com/open-source/licenses/bsd

// Author: kenton@google.com (Kenton Varda)
//  Based on original Protocol Buffers design by
//  Sanjay Ghemawat, Jeff Dean, and others.
//
// This file contains common implementations of the interfaces defined in
// zero_copy_stream.h which are only included in the full (non-lite)
// protobuf library.  These implementations include Unix file descriptors
// and C++ iostreams.  See also:  zero_copy_stream_impl_lite.h

#ifndef GOOGLE_PROTOBUF_IO_ZERO_COPY_STREAM_IMPL_H__
#define GOOGLE_PROTOBUF_IO_ZERO_COPY_STREAM_IMPL_H__

<<<<<<< HEAD

#include <iosfwd>
#include <string>

#include <google/protobuf/stubs/common.h>
#include <google/protobuf/io/zero_copy_stream.h>
#include <google/protobuf/io/zero_copy_stream_impl_lite.h>

// Must be included last.
#include <google/protobuf/port_def.inc>
=======
#include <cstdint>
#include <iosfwd>

#include "absl/strings/cord.h"
#include "google/protobuf/io/zero_copy_stream.h"
#include "google/protobuf/io/zero_copy_stream_impl_lite.h"

// Must be included last.
#include "google/protobuf/port_def.inc"
>>>>>>> 626889fb

namespace google {
namespace protobuf {
namespace io {

// ===================================================================

// A ZeroCopyInputStream which reads from a file descriptor.
//
// FileInputStream is preferred over using an ifstream with IstreamInputStream.
// The latter will introduce an extra layer of buffering, harming performance.
// Also, it's conceivable that FileInputStream could someday be enhanced
// to use zero-copy file descriptors on OSs which support them.
<<<<<<< HEAD
class PROTOBUF_EXPORT FileInputStream PROTOBUF_FUTURE_FINAL
    : public ZeroCopyInputStream {
=======
class PROTOBUF_EXPORT FileInputStream final : public ZeroCopyInputStream {
>>>>>>> 626889fb
 public:
  // Creates a stream that reads from the given Unix file descriptor.
  // If a block_size is given, it specifies the number of bytes that
  // should be read and returned with each call to Next().  Otherwise,
  // a reasonable default is used.
  explicit FileInputStream(int file_descriptor, int block_size = -1);
  FileInputStream(const FileInputStream&) = delete;
  FileInputStream& operator=(const FileInputStream&) = delete;

  // Flushes any buffers and closes the underlying file.  Returns false if
  // an error occurs during the process; use GetErrno() to examine the error.
  // Even if an error occurs, the file descriptor is closed when this returns.
  bool Close();

  // By default, the file descriptor is not closed when the stream is
  // destroyed.  Call SetCloseOnDelete(true) to change that.  WARNING:
  // This leaves no way for the caller to detect if close() fails.  If
  // detecting close() errors is important to you, you should arrange
  // to close the descriptor yourself.
  void SetCloseOnDelete(bool value) { copying_input_.SetCloseOnDelete(value); }

  // If an I/O error has occurred on this file descriptor, this is the
  // errno from that error.  Otherwise, this is zero.  Once an error
  // occurs, the stream is broken and all subsequent operations will
  // fail.
  int GetErrno() const { return copying_input_.GetErrno(); }

  // implements ZeroCopyInputStream ----------------------------------
  bool Next(const void** data, int* size) override;
  void BackUp(int count) override;
  bool Skip(int count) override;
  int64_t ByteCount() const override;

 private:
<<<<<<< HEAD
  class PROTOBUF_EXPORT CopyingFileInputStream PROTOBUF_FUTURE_FINAL
=======
  class PROTOBUF_EXPORT CopyingFileInputStream final
>>>>>>> 626889fb
      : public CopyingInputStream {
   public:
    explicit CopyingFileInputStream(int file_descriptor);
    CopyingFileInputStream(const CopyingFileInputStream&) = delete;
    CopyingFileInputStream& operator=(const CopyingFileInputStream&) = delete;
    ~CopyingFileInputStream() override;

    bool Close();
    void SetCloseOnDelete(bool value) { close_on_delete_ = value; }
    int GetErrno() const { return errno_; }

    // implements CopyingInputStream ---------------------------------
    int Read(void* buffer, int size) override;
    int Skip(int count) override;

   private:
    // The file descriptor.
    const int file_;
    bool close_on_delete_;
    bool is_closed_;

    // The errno of the I/O error, if one has occurred.  Otherwise, zero.
    int errno_;

    // Did we try to seek once and fail?  If so, we assume this file descriptor
    // doesn't support seeking and won't try again.
    bool previous_seek_failed_;
  };

  CopyingFileInputStream copying_input_;
  CopyingInputStreamAdaptor impl_;
};

// ===================================================================

// A ZeroCopyOutputStream which writes to a file descriptor.
//
// FileOutputStream is preferred over using an ofstream with
// OstreamOutputStream.  The latter will introduce an extra layer of buffering,
// harming performance.  Also, it's conceivable that FileOutputStream could
// someday be enhanced to use zero-copy file descriptors on OSs which
// support them.
<<<<<<< HEAD
class PROTOBUF_EXPORT FileOutputStream PROTOBUF_FUTURE_FINAL
=======
class PROTOBUF_EXPORT FileOutputStream final
>>>>>>> 626889fb
    : public CopyingOutputStreamAdaptor {
 public:
  // Creates a stream that writes to the given Unix file descriptor.
  // If a block_size is given, it specifies the size of the buffers
  // that should be returned by Next().  Otherwise, a reasonable default
  // is used.
  explicit FileOutputStream(int file_descriptor, int block_size = -1);
<<<<<<< HEAD
=======
  FileOutputStream(const FileOutputStream&) = delete;
  FileOutputStream& operator=(const FileOutputStream&) = delete;
>>>>>>> 626889fb

  ~FileOutputStream() override;

  // Flushes any buffers and closes the underlying file.  Returns false if
  // an error occurs during the process; use GetErrno() to examine the error.
  // Even if an error occurs, the file descriptor is closed when this returns.
  bool Close();

  // By default, the file descriptor is not closed when the stream is
  // destroyed.  Call SetCloseOnDelete(true) to change that.  WARNING:
  // This leaves no way for the caller to detect if close() fails.  If
  // detecting close() errors is important to you, you should arrange
  // to close the descriptor yourself.
  void SetCloseOnDelete(bool value) { copying_output_.SetCloseOnDelete(value); }

  // If an I/O error has occurred on this file descriptor, this is the
  // errno from that error.  Otherwise, this is zero.  Once an error
  // occurs, the stream is broken and all subsequent operations will
  // fail.
  int GetErrno() const { return copying_output_.GetErrno(); }

 private:
<<<<<<< HEAD
  class PROTOBUF_EXPORT CopyingFileOutputStream PROTOBUF_FUTURE_FINAL
=======
  class PROTOBUF_EXPORT CopyingFileOutputStream final
>>>>>>> 626889fb
      : public CopyingOutputStream {
   public:
    explicit CopyingFileOutputStream(int file_descriptor);
    CopyingFileOutputStream(const CopyingFileOutputStream&) = delete;
    CopyingFileOutputStream& operator=(const CopyingFileOutputStream&) = delete;
    ~CopyingFileOutputStream() override;

    bool Close();
    void SetCloseOnDelete(bool value) { close_on_delete_ = value; }
    int GetErrno() const { return errno_; }

    // implements CopyingOutputStream --------------------------------
    bool Write(const void* buffer, int size) override;

   private:
    // The file descriptor.
    const int file_;
    bool close_on_delete_;
    bool is_closed_;

    // The errno of the I/O error, if one has occurred.  Otherwise, zero.
    int errno_;
  };

  CopyingFileOutputStream copying_output_;
<<<<<<< HEAD

  GOOGLE_DISALLOW_EVIL_CONSTRUCTORS(FileOutputStream);
=======
>>>>>>> 626889fb
};

// ===================================================================

// A ZeroCopyInputStream which reads from a C++ istream.
//
// Note that for reading files (or anything represented by a file descriptor),
// FileInputStream is more efficient.
<<<<<<< HEAD
class PROTOBUF_EXPORT IstreamInputStream PROTOBUF_FUTURE_FINAL
    : public ZeroCopyInputStream {
=======
class PROTOBUF_EXPORT IstreamInputStream final : public ZeroCopyInputStream {
>>>>>>> 626889fb
 public:
  // Creates a stream that reads from the given C++ istream.
  // If a block_size is given, it specifies the number of bytes that
  // should be read and returned with each call to Next().  Otherwise,
  // a reasonable default is used.
  explicit IstreamInputStream(std::istream* stream, int block_size = -1);
  IstreamInputStream(const IstreamInputStream&) = delete;
  IstreamInputStream& operator=(const IstreamInputStream&) = delete;

  // implements ZeroCopyInputStream ----------------------------------
  bool Next(const void** data, int* size) override;
  void BackUp(int count) override;
  bool Skip(int count) override;
  int64_t ByteCount() const override;

 private:
<<<<<<< HEAD
  class PROTOBUF_EXPORT CopyingIstreamInputStream PROTOBUF_FUTURE_FINAL
=======
  class PROTOBUF_EXPORT CopyingIstreamInputStream final
>>>>>>> 626889fb
      : public CopyingInputStream {
   public:
    explicit CopyingIstreamInputStream(std::istream* input);
    CopyingIstreamInputStream(const CopyingIstreamInputStream&) = delete;
    CopyingIstreamInputStream& operator=(const CopyingIstreamInputStream&) =
        delete;
    ~CopyingIstreamInputStream() override;

    // implements CopyingInputStream ---------------------------------
    int Read(void* buffer, int size) override;
    // (We use the default implementation of Skip().)

   private:
    // The stream.
    std::istream* input_;
  };

  CopyingIstreamInputStream copying_input_;
  CopyingInputStreamAdaptor impl_;
};

// ===================================================================

// A ZeroCopyOutputStream which writes to a C++ ostream.
//
// Note that for writing files (or anything represented by a file descriptor),
// FileOutputStream is more efficient.
<<<<<<< HEAD
class PROTOBUF_EXPORT OstreamOutputStream PROTOBUF_FUTURE_FINAL
    : public ZeroCopyOutputStream {
=======
class PROTOBUF_EXPORT OstreamOutputStream final : public ZeroCopyOutputStream {
>>>>>>> 626889fb
 public:
  // Creates a stream that writes to the given C++ ostream.
  // If a block_size is given, it specifies the size of the buffers
  // that should be returned by Next().  Otherwise, a reasonable default
  // is used.
  explicit OstreamOutputStream(std::ostream* stream, int block_size = -1);
  OstreamOutputStream(const OstreamOutputStream&) = delete;
  OstreamOutputStream& operator=(const OstreamOutputStream&) = delete;
  ~OstreamOutputStream() override;

  // implements ZeroCopyOutputStream ---------------------------------
  bool Next(void** data, int* size) override;
  void BackUp(int count) override;
  int64_t ByteCount() const override;

 private:
<<<<<<< HEAD
  class PROTOBUF_EXPORT CopyingOstreamOutputStream PROTOBUF_FUTURE_FINAL
=======
  class PROTOBUF_EXPORT CopyingOstreamOutputStream final
>>>>>>> 626889fb
      : public CopyingOutputStream {
   public:
    explicit CopyingOstreamOutputStream(std::ostream* output);
    CopyingOstreamOutputStream(const CopyingOstreamOutputStream&) = delete;
    CopyingOstreamOutputStream& operator=(const CopyingOstreamOutputStream&) =
        delete;
    ~CopyingOstreamOutputStream() override;

    // implements CopyingOutputStream --------------------------------
    bool Write(const void* buffer, int size) override;

   private:
    // The stream.
    std::ostream* output_;
  };

  CopyingOstreamOutputStream copying_output_;
  CopyingOutputStreamAdaptor impl_;
};

// ===================================================================

// A ZeroCopyInputStream which reads from several other streams in sequence.
// ConcatenatingInputStream is unable to distinguish between end-of-stream
// and read errors in the underlying streams, so it assumes any errors mean
// end-of-stream.  So, if the underlying streams fail for any other reason,
// ConcatenatingInputStream may do odd things.  It is suggested that you do
// not use ConcatenatingInputStream on streams that might produce read errors
// other than end-of-stream.
<<<<<<< HEAD
class PROTOBUF_EXPORT ConcatenatingInputStream PROTOBUF_FUTURE_FINAL
=======
class PROTOBUF_EXPORT ConcatenatingInputStream final
>>>>>>> 626889fb
    : public ZeroCopyInputStream {
 public:
  // All streams passed in as well as the array itself must remain valid
  // until the ConcatenatingInputStream is destroyed.
  ConcatenatingInputStream(ZeroCopyInputStream* const streams[], int count);
  ConcatenatingInputStream(const ConcatenatingInputStream&) = delete;
  ConcatenatingInputStream& operator=(const ConcatenatingInputStream&) = delete;
  ~ConcatenatingInputStream() override = default;

  // implements ZeroCopyInputStream ----------------------------------
  bool Next(const void** data, int* size) override;
  void BackUp(int count) override;
  bool Skip(int count) override;
  int64_t ByteCount() const override;


 private:
  // As streams are retired, streams_ is incremented and count_ is
  // decremented.
  ZeroCopyInputStream* const* streams_;
  int stream_count_;
  int64_t bytes_retired_;  // Bytes read from previous streams.
<<<<<<< HEAD

  GOOGLE_DISALLOW_EVIL_CONSTRUCTORS(ConcatenatingInputStream);
=======
>>>>>>> 626889fb
};

// ===================================================================

}  // namespace io
}  // namespace protobuf
}  // namespace google

#include "google/protobuf/port_undef.inc"

#endif  // GOOGLE_PROTOBUF_IO_ZERO_COPY_STREAM_IMPL_H__<|MERGE_RESOLUTION|>--- conflicted
+++ resolved
@@ -17,18 +17,6 @@
 #ifndef GOOGLE_PROTOBUF_IO_ZERO_COPY_STREAM_IMPL_H__
 #define GOOGLE_PROTOBUF_IO_ZERO_COPY_STREAM_IMPL_H__
 
-<<<<<<< HEAD
-
-#include <iosfwd>
-#include <string>
-
-#include <google/protobuf/stubs/common.h>
-#include <google/protobuf/io/zero_copy_stream.h>
-#include <google/protobuf/io/zero_copy_stream_impl_lite.h>
-
-// Must be included last.
-#include <google/protobuf/port_def.inc>
-=======
 #include <cstdint>
 #include <iosfwd>
 
@@ -38,7 +26,6 @@
 
 // Must be included last.
 #include "google/protobuf/port_def.inc"
->>>>>>> 626889fb
 
 namespace google {
 namespace protobuf {
@@ -52,12 +39,7 @@
 // The latter will introduce an extra layer of buffering, harming performance.
 // Also, it's conceivable that FileInputStream could someday be enhanced
 // to use zero-copy file descriptors on OSs which support them.
-<<<<<<< HEAD
-class PROTOBUF_EXPORT FileInputStream PROTOBUF_FUTURE_FINAL
-    : public ZeroCopyInputStream {
-=======
 class PROTOBUF_EXPORT FileInputStream final : public ZeroCopyInputStream {
->>>>>>> 626889fb
  public:
   // Creates a stream that reads from the given Unix file descriptor.
   // If a block_size is given, it specifies the number of bytes that
@@ -92,11 +74,7 @@
   int64_t ByteCount() const override;
 
  private:
-<<<<<<< HEAD
-  class PROTOBUF_EXPORT CopyingFileInputStream PROTOBUF_FUTURE_FINAL
-=======
   class PROTOBUF_EXPORT CopyingFileInputStream final
->>>>>>> 626889fb
       : public CopyingInputStream {
    public:
     explicit CopyingFileInputStream(int file_descriptor);
@@ -139,11 +117,7 @@
 // harming performance.  Also, it's conceivable that FileOutputStream could
 // someday be enhanced to use zero-copy file descriptors on OSs which
 // support them.
-<<<<<<< HEAD
-class PROTOBUF_EXPORT FileOutputStream PROTOBUF_FUTURE_FINAL
-=======
 class PROTOBUF_EXPORT FileOutputStream final
->>>>>>> 626889fb
     : public CopyingOutputStreamAdaptor {
  public:
   // Creates a stream that writes to the given Unix file descriptor.
@@ -151,11 +125,8 @@
   // that should be returned by Next().  Otherwise, a reasonable default
   // is used.
   explicit FileOutputStream(int file_descriptor, int block_size = -1);
-<<<<<<< HEAD
-=======
   FileOutputStream(const FileOutputStream&) = delete;
   FileOutputStream& operator=(const FileOutputStream&) = delete;
->>>>>>> 626889fb
 
   ~FileOutputStream() override;
 
@@ -178,11 +149,7 @@
   int GetErrno() const { return copying_output_.GetErrno(); }
 
  private:
-<<<<<<< HEAD
-  class PROTOBUF_EXPORT CopyingFileOutputStream PROTOBUF_FUTURE_FINAL
-=======
   class PROTOBUF_EXPORT CopyingFileOutputStream final
->>>>>>> 626889fb
       : public CopyingOutputStream {
    public:
     explicit CopyingFileOutputStream(int file_descriptor);
@@ -208,11 +175,6 @@
   };
 
   CopyingFileOutputStream copying_output_;
-<<<<<<< HEAD
-
-  GOOGLE_DISALLOW_EVIL_CONSTRUCTORS(FileOutputStream);
-=======
->>>>>>> 626889fb
 };
 
 // ===================================================================
@@ -221,12 +183,7 @@
 //
 // Note that for reading files (or anything represented by a file descriptor),
 // FileInputStream is more efficient.
-<<<<<<< HEAD
-class PROTOBUF_EXPORT IstreamInputStream PROTOBUF_FUTURE_FINAL
-    : public ZeroCopyInputStream {
-=======
 class PROTOBUF_EXPORT IstreamInputStream final : public ZeroCopyInputStream {
->>>>>>> 626889fb
  public:
   // Creates a stream that reads from the given C++ istream.
   // If a block_size is given, it specifies the number of bytes that
@@ -243,11 +200,7 @@
   int64_t ByteCount() const override;
 
  private:
-<<<<<<< HEAD
-  class PROTOBUF_EXPORT CopyingIstreamInputStream PROTOBUF_FUTURE_FINAL
-=======
   class PROTOBUF_EXPORT CopyingIstreamInputStream final
->>>>>>> 626889fb
       : public CopyingInputStream {
    public:
     explicit CopyingIstreamInputStream(std::istream* input);
@@ -275,12 +228,7 @@
 //
 // Note that for writing files (or anything represented by a file descriptor),
 // FileOutputStream is more efficient.
-<<<<<<< HEAD
-class PROTOBUF_EXPORT OstreamOutputStream PROTOBUF_FUTURE_FINAL
-    : public ZeroCopyOutputStream {
-=======
 class PROTOBUF_EXPORT OstreamOutputStream final : public ZeroCopyOutputStream {
->>>>>>> 626889fb
  public:
   // Creates a stream that writes to the given C++ ostream.
   // If a block_size is given, it specifies the size of the buffers
@@ -297,11 +245,7 @@
   int64_t ByteCount() const override;
 
  private:
-<<<<<<< HEAD
-  class PROTOBUF_EXPORT CopyingOstreamOutputStream PROTOBUF_FUTURE_FINAL
-=======
   class PROTOBUF_EXPORT CopyingOstreamOutputStream final
->>>>>>> 626889fb
       : public CopyingOutputStream {
    public:
     explicit CopyingOstreamOutputStream(std::ostream* output);
@@ -331,11 +275,7 @@
 // ConcatenatingInputStream may do odd things.  It is suggested that you do
 // not use ConcatenatingInputStream on streams that might produce read errors
 // other than end-of-stream.
-<<<<<<< HEAD
-class PROTOBUF_EXPORT ConcatenatingInputStream PROTOBUF_FUTURE_FINAL
-=======
 class PROTOBUF_EXPORT ConcatenatingInputStream final
->>>>>>> 626889fb
     : public ZeroCopyInputStream {
  public:
   // All streams passed in as well as the array itself must remain valid
@@ -358,11 +298,6 @@
   ZeroCopyInputStream* const* streams_;
   int stream_count_;
   int64_t bytes_retired_;  // Bytes read from previous streams.
-<<<<<<< HEAD
-
-  GOOGLE_DISALLOW_EVIL_CONSTRUCTORS(ConcatenatingInputStream);
-=======
->>>>>>> 626889fb
 };
 
 // ===================================================================
