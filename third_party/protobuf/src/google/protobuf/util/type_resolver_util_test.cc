// Protocol Buffers - Google's data interchange format
// Copyright 2008 Google Inc.  All rights reserved.
//
<<<<<<< HEAD
// Redistribution and use in source and binary forms, with or without
// modification, are permitted provided that the following conditions are
// met:
//
//     * Redistributions of source code must retain the above copyright
// notice, this list of conditions and the following disclaimer.
//     * Redistributions in binary form must reproduce the above
// copyright notice, this list of conditions and the following disclaimer
// in the documentation and/or other materials provided with the
// distribution.
//     * Neither the name of Google Inc. nor the names of its
// contributors may be used to endorse or promote products derived from
// this software without specific prior written permission.
//
// THIS SOFTWARE IS PROVIDED BY THE COPYRIGHT HOLDERS AND CONTRIBUTORS
// "AS IS" AND ANY EXPRESS OR IMPLIED WARRANTIES, INCLUDING, BUT NOT
// LIMITED TO, THE IMPLIED WARRANTIES OF MERCHANTABILITY AND FITNESS FOR
// A PARTICULAR PURPOSE ARE DISCLAIMED. IN NO EVENT SHALL THE COPYRIGHT
// OWNER OR CONTRIBUTORS BE LIABLE FOR ANY DIRECT, INDIRECT, INCIDENTAL,
// SPECIAL, EXEMPLARY, OR CONSEQUENTIAL DAMAGES (INCLUDING, BUT NOT
// LIMITED TO, PROCUREMENT OF SUBSTITUTE GOODS OR SERVICES; LOSS OF USE,
// DATA, OR PROFITS; OR BUSINESS INTERRUPTION) HOWEVER CAUSED AND ON ANY
// THEORY OF LIABILITY, WHETHER IN CONTRACT, STRICT LIABILITY, OR TORT
// (INCLUDING NEGLIGENCE OR OTHERWISE) ARISING IN ANY WAY OUT OF THE USE
// OF THIS SOFTWARE, EVEN IF ADVISED OF THE POSSIBILITY OF SUCH DAMAGE.

#include <google/protobuf/util/type_resolver_util.h>

#include <cstdint>
#include <limits>
=======
// Use of this source code is governed by a BSD-style
// license that can be found in the LICENSE file or at
// https://developers.google.com/open-source/licenses/bsd

#include "google/protobuf/util/type_resolver_util.h"

#include <cstdint>
>>>>>>> 626889fb
#include <memory>
#include <string>

#include "google/protobuf/any.pb.h"
#include "google/protobuf/type.pb.h"
#include "google/protobuf/wrappers.pb.h"
#include "google/protobuf/descriptor.pb.h"
#include <gtest/gtest.h>
#include "absl/log/absl_check.h"
#include "absl/strings/str_cat.h"
#include "absl/strings/string_view.h"
#include "google/protobuf/descriptor.h"
#include "google/protobuf/util/json_format_proto3.pb.h"
#include "google/protobuf/map_unittest.pb.h"
#include "google/protobuf/test_textproto.h"
#include "google/protobuf/unittest.pb.h"
#include "google/protobuf/unittest_custom_options.pb.h"
#include "google/protobuf/unittest_import.pb.h"
#include "google/protobuf/util/type_resolver.h"

namespace google {
namespace protobuf {
namespace util {
namespace {
using google::protobuf::BoolValue;
using google::protobuf::Enum;
using google::protobuf::EnumValue;
using google::protobuf::Field;
using google::protobuf::Int32Value;
using google::protobuf::Option;
using google::protobuf::Syntax;
using google::protobuf::Type;
using google::protobuf::UInt64Value;

static const char kUrlPrefix[] = "type.googleapis.com";

const Field* FindField(const Type& type, absl::string_view name) {
  for (const Field& field : type.fields()) {
    if (field.name() == name) {
      return &field;
    }
<<<<<<< HEAD
    return nullptr;
=======
>>>>>>> 626889fb
  }
  return nullptr;
}

<<<<<<< HEAD
  bool HasField(const Type& type, Field::Cardinality cardinality,
                Field::Kind kind, const std::string& name, int number) {
    const Field* field = FindField(type, name);
    if (field == nullptr) {
      return false;
    }
    return field->cardinality() == cardinality && field->kind() == kind &&
           field->number() == number;
=======
bool HasField(const Type& type, Field::Cardinality cardinality,
              Field::Kind kind, absl::string_view name, int number) {
  const Field* field = FindField(type, name);
  if (field == nullptr) {
    return false;
>>>>>>> 626889fb
  }
  return field->cardinality() == cardinality && field->kind() == kind &&
         field->number() == number;
}

<<<<<<< HEAD
  bool CheckFieldTypeUrl(const Type& type, const std::string& name,
                         const std::string& type_url) {
    const Field* field = FindField(type, name);
    if (field == nullptr) {
      return false;
    }
    return field->type_url() == type_url;
=======
bool CheckFieldTypeUrl(const Type& type, absl::string_view name,
                       absl::string_view type_url) {
  const Field* field = FindField(type, name);
  if (field == nullptr) {
    return false;
>>>>>>> 626889fb
  }
  return field->type_url() == type_url;
}

<<<<<<< HEAD
  bool FieldInOneof(const Type& type, const std::string& name,
                    const std::string& oneof_name) {
    const Field* field = FindField(type, name);
    if (field == nullptr || field->oneof_index() <= 0 ||
        field->oneof_index() > type.oneofs_size()) {
      return false;
    }
    return type.oneofs(field->oneof_index() - 1) == oneof_name;
=======
bool FieldInOneof(const Type& type, absl::string_view name,
                  absl::string_view oneof_name) {
  const Field* field = FindField(type, name);
  if (field == nullptr || field->oneof_index() <= 0 ||
      field->oneof_index() > type.oneofs_size()) {
    return false;
>>>>>>> 626889fb
  }
  return type.oneofs(field->oneof_index() - 1) == oneof_name;
}

<<<<<<< HEAD
  bool IsPacked(const Type& type, const std::string& name) {
    const Field* field = FindField(type, name);
    if (field == nullptr) {
      return false;
    }
    return field->packed();
=======
bool IsPacked(const Type& type, absl::string_view name) {
  const Field* field = FindField(type, name);
  if (field == nullptr) {
    return false;
>>>>>>> 626889fb
  }
  return field->packed();
}

const EnumValue* FindEnumValue(const Enum& type, absl::string_view name) {
  for (const EnumValue& value : type.enumvalue()) {
    if (value.name() == name) {
      return &value;
    }
  }
  return nullptr;
}

bool EnumHasValue(const Enum& type, absl::string_view name, int number) {
  const EnumValue* value = FindEnumValue(type, name);
  if (value == nullptr) {
    return false;
  }
  return value->number() == number;
}

template <typename WrapperT, typename T>
bool HasOption(const RepeatedPtrField<Option>& options, absl::string_view name,
               T value) {
  for (const Option& option : options) {
    if (option.name() == name) {
      WrapperT wrapper;
      if (option.value().UnpackTo(&wrapper) && wrapper.value() == value) {
        return true;
      }
    }
  }
  return false;
}

<<<<<<< HEAD
  bool HasInt32Option(const RepeatedPtrField<Option>& options,
                      const std::string& name, int32_t value) {
    return HasOption<Int32Value>(options, name, value);
  }

  bool HasUInt64Option(const RepeatedPtrField<Option>& options,
                       const std::string& name, uint64_t value) {
    return HasOption<UInt64Value>(options, name, value);
  }
=======
bool HasBoolOption(const RepeatedPtrField<Option>& options,
                   absl::string_view name, bool value) {
  return HasOption<BoolValue>(options, name, value);
}

bool HasInt32Option(const RepeatedPtrField<Option>& options,
                    absl::string_view name, int32_t value) {
  return HasOption<Int32Value>(options, name, value);
}
>>>>>>> 626889fb

bool HasUInt64Option(const RepeatedPtrField<Option>& options,
                     absl::string_view name, uint64_t value) {
  return HasOption<UInt64Value>(options, name, value);
}

<<<<<<< HEAD
  std::string GetTypeUrl(std::string full_name) {
    return kUrlPrefix + std::string("/") + full_name;
  }
=======
std::string GetTypeUrl(absl::string_view full_name) {
  return absl::StrCat(kUrlPrefix, "/", full_name);
}

template <typename T>
std::string GetTypeUrl() {
  return GetTypeUrl(T::descriptor()->full_name());
}
>>>>>>> 626889fb

class DescriptorPoolTypeResolverTest : public testing::Test {
 public:
  DescriptorPoolTypeResolverTest() {
    resolver_.reset(NewTypeResolverForDescriptorPool(
        kUrlPrefix, DescriptorPool::generated_pool()));
  }

 protected:
  std::unique_ptr<TypeResolver> resolver_;
};

TEST_F(DescriptorPoolTypeResolverTest, TestAllTypes) {
  Type type;
  ASSERT_TRUE(resolver_
                  ->ResolveMessageType(
                      GetTypeUrl<proto2_unittest::TestAllTypes>(), &type)
                  .ok());
  // Check all optional fields.
  EXPECT_TRUE(HasField(type, Field::CARDINALITY_OPTIONAL, Field::TYPE_INT32,
                       "optional_int32", 1));
  EXPECT_TRUE(HasField(type, Field::CARDINALITY_OPTIONAL, Field::TYPE_INT64,
                       "optional_int64", 2));
  EXPECT_TRUE(HasField(type, Field::CARDINALITY_OPTIONAL, Field::TYPE_UINT32,
                       "optional_uint32", 3));
  EXPECT_TRUE(HasField(type, Field::CARDINALITY_OPTIONAL, Field::TYPE_UINT64,
                       "optional_uint64", 4));
  EXPECT_TRUE(HasField(type, Field::CARDINALITY_OPTIONAL, Field::TYPE_SINT32,
                       "optional_sint32", 5));
  EXPECT_TRUE(HasField(type, Field::CARDINALITY_OPTIONAL, Field::TYPE_SINT64,
                       "optional_sint64", 6));
  EXPECT_TRUE(HasField(type, Field::CARDINALITY_OPTIONAL, Field::TYPE_FIXED32,
                       "optional_fixed32", 7));
  EXPECT_TRUE(HasField(type, Field::CARDINALITY_OPTIONAL, Field::TYPE_FIXED64,
                       "optional_fixed64", 8));
  EXPECT_TRUE(HasField(type, Field::CARDINALITY_OPTIONAL, Field::TYPE_SFIXED32,
                       "optional_sfixed32", 9));
  EXPECT_TRUE(HasField(type, Field::CARDINALITY_OPTIONAL, Field::TYPE_SFIXED64,
                       "optional_sfixed64", 10));
  EXPECT_TRUE(HasField(type, Field::CARDINALITY_OPTIONAL, Field::TYPE_FLOAT,
                       "optional_float", 11));
  EXPECT_TRUE(HasField(type, Field::CARDINALITY_OPTIONAL, Field::TYPE_DOUBLE,
                       "optional_double", 12));
  EXPECT_TRUE(HasField(type, Field::CARDINALITY_OPTIONAL, Field::TYPE_BOOL,
                       "optional_bool", 13));
  EXPECT_TRUE(HasField(type, Field::CARDINALITY_OPTIONAL, Field::TYPE_STRING,
                       "optional_string", 14));
  EXPECT_TRUE(HasField(type, Field::CARDINALITY_OPTIONAL, Field::TYPE_BYTES,
                       "optional_bytes", 15));

  EXPECT_TRUE(HasField(type, Field::CARDINALITY_OPTIONAL, Field::TYPE_GROUP,
                       "optionalgroup", 16));

  EXPECT_TRUE(CheckFieldTypeUrl(
      type, "optionalgroup",
      GetTypeUrl<proto2_unittest::TestAllTypes::OptionalGroup>()));

  EXPECT_TRUE(HasField(type, Field::CARDINALITY_OPTIONAL, Field::TYPE_MESSAGE,
                       "optional_nested_message", 18));
  EXPECT_TRUE(HasField(type, Field::CARDINALITY_OPTIONAL, Field::TYPE_MESSAGE,
                       "optional_foreign_message", 19));

  EXPECT_TRUE(CheckFieldTypeUrl(
      type, "optional_nested_message",
      GetTypeUrl<proto2_unittest::TestAllTypes::NestedMessage>()));
  EXPECT_TRUE(CheckFieldTypeUrl(type, "optional_foreign_message",
                                GetTypeUrl<proto2_unittest::ForeignMessage>()));

  EXPECT_TRUE(HasField(type, Field::CARDINALITY_OPTIONAL, Field::TYPE_ENUM,
                       "optional_nested_enum", 21));
  EXPECT_TRUE(HasField(type, Field::CARDINALITY_OPTIONAL, Field::TYPE_ENUM,
                       "optional_foreign_enum", 22));

  EXPECT_TRUE(
      CheckFieldTypeUrl(type, "optional_nested_enum",
                        GetTypeUrl("proto2_unittest.TestAllTypes.NestedEnum")));
  EXPECT_TRUE(CheckFieldTypeUrl(type, "optional_foreign_enum",
                                GetTypeUrl("proto2_unittest.ForeignEnum")));

  // Check all repeated fields.
  EXPECT_TRUE(HasField(type, Field::CARDINALITY_REPEATED, Field::TYPE_INT32,
                       "repeated_int32", 31));
  EXPECT_TRUE(HasField(type, Field::CARDINALITY_REPEATED, Field::TYPE_INT64,
                       "repeated_int64", 32));
  EXPECT_TRUE(HasField(type, Field::CARDINALITY_REPEATED, Field::TYPE_UINT32,
                       "repeated_uint32", 33));
  EXPECT_TRUE(HasField(type, Field::CARDINALITY_REPEATED, Field::TYPE_UINT64,
                       "repeated_uint64", 34));
  EXPECT_TRUE(HasField(type, Field::CARDINALITY_REPEATED, Field::TYPE_SINT32,
                       "repeated_sint32", 35));
  EXPECT_TRUE(HasField(type, Field::CARDINALITY_REPEATED, Field::TYPE_SINT64,
                       "repeated_sint64", 36));
  EXPECT_TRUE(HasField(type, Field::CARDINALITY_REPEATED, Field::TYPE_FIXED32,
                       "repeated_fixed32", 37));
  EXPECT_TRUE(HasField(type, Field::CARDINALITY_REPEATED, Field::TYPE_FIXED64,
                       "repeated_fixed64", 38));
  EXPECT_TRUE(HasField(type, Field::CARDINALITY_REPEATED, Field::TYPE_SFIXED32,
                       "repeated_sfixed32", 39));
  EXPECT_TRUE(HasField(type, Field::CARDINALITY_REPEATED, Field::TYPE_SFIXED64,
                       "repeated_sfixed64", 40));
  EXPECT_TRUE(HasField(type, Field::CARDINALITY_REPEATED, Field::TYPE_FLOAT,
                       "repeated_float", 41));
  EXPECT_TRUE(HasField(type, Field::CARDINALITY_REPEATED, Field::TYPE_DOUBLE,
                       "repeated_double", 42));
  EXPECT_TRUE(HasField(type, Field::CARDINALITY_REPEATED, Field::TYPE_BOOL,
                       "repeated_bool", 43));
  EXPECT_TRUE(HasField(type, Field::CARDINALITY_REPEATED, Field::TYPE_STRING,
                       "repeated_string", 44));
  EXPECT_TRUE(HasField(type, Field::CARDINALITY_REPEATED, Field::TYPE_BYTES,
                       "repeated_bytes", 45));

  EXPECT_TRUE(HasField(type, Field::CARDINALITY_REPEATED, Field::TYPE_GROUP,
                       "repeatedgroup", 46));

  EXPECT_TRUE(CheckFieldTypeUrl(
      type, "repeatedgroup",
      GetTypeUrl<proto2_unittest::TestAllTypes::RepeatedGroup>()));

  EXPECT_TRUE(HasField(type, Field::CARDINALITY_REPEATED, Field::TYPE_MESSAGE,
                       "repeated_nested_message", 48));
  EXPECT_TRUE(HasField(type, Field::CARDINALITY_REPEATED, Field::TYPE_MESSAGE,
                       "repeated_foreign_message", 49));

  EXPECT_TRUE(CheckFieldTypeUrl(
      type, "repeated_nested_message",
      GetTypeUrl<proto2_unittest::TestAllTypes::NestedMessage>()));
  EXPECT_TRUE(CheckFieldTypeUrl(type, "repeated_foreign_message",
                                GetTypeUrl<proto2_unittest::ForeignMessage>()));

  EXPECT_TRUE(HasField(type, Field::CARDINALITY_REPEATED, Field::TYPE_ENUM,
                       "repeated_nested_enum", 51));
  EXPECT_TRUE(HasField(type, Field::CARDINALITY_REPEATED, Field::TYPE_ENUM,
                       "repeated_foreign_enum", 52));

  EXPECT_TRUE(
      CheckFieldTypeUrl(type, "repeated_nested_enum",
                        GetTypeUrl("proto2_unittest.TestAllTypes.NestedEnum")));
  EXPECT_TRUE(CheckFieldTypeUrl(type, "repeated_foreign_enum",
                                GetTypeUrl("proto2_unittest.ForeignEnum")));
}

TEST_F(DescriptorPoolTypeResolverTest, TestPackedField) {
  Type type;
  ASSERT_TRUE(resolver_
                  ->ResolveMessageType(
                      GetTypeUrl<proto2_unittest::TestPackedTypes>(), &type)
                  .ok());
  EXPECT_TRUE(HasField(type, Field::CARDINALITY_REPEATED, Field::TYPE_INT32,
                       "packed_int32", 90));
  EXPECT_TRUE(IsPacked(type, "packed_int32"));
}

TEST_F(DescriptorPoolTypeResolverTest, TestOneof) {
  Type type;
  ASSERT_TRUE(resolver_
                  ->ResolveMessageType(
                      GetTypeUrl<proto2_unittest::TestAllTypes>(), &type)
                  .ok());
  EXPECT_TRUE(HasField(type, Field::CARDINALITY_OPTIONAL, Field::TYPE_UINT32,
                       "oneof_uint32", 111));
  EXPECT_TRUE(HasField(type, Field::CARDINALITY_OPTIONAL, Field::TYPE_MESSAGE,
                       "oneof_nested_message", 112));
  EXPECT_TRUE(HasField(type, Field::CARDINALITY_OPTIONAL, Field::TYPE_STRING,
                       "oneof_string", 113));
  EXPECT_TRUE(HasField(type, Field::CARDINALITY_OPTIONAL, Field::TYPE_BYTES,
                       "oneof_bytes", 114));
  EXPECT_TRUE(FieldInOneof(type, "oneof_uint32", "oneof_field"));
  EXPECT_TRUE(FieldInOneof(type, "oneof_nested_message", "oneof_field"));
  EXPECT_TRUE(FieldInOneof(type, "oneof_string", "oneof_field"));
  EXPECT_TRUE(FieldInOneof(type, "oneof_bytes", "oneof_field"));
}

TEST_F(DescriptorPoolTypeResolverTest, TestMap) {
  Type type;
  ASSERT_TRUE(
      resolver_
          ->ResolveMessageType(GetTypeUrl<proto2_unittest::TestMap>(), &type)
          .ok());
  EXPECT_TRUE(HasField(type, Field::CARDINALITY_REPEATED, Field::TYPE_MESSAGE,
                       "map_int32_int32", 1));
  EXPECT_TRUE(CheckFieldTypeUrl(
      type, "map_int32_int32",
      GetTypeUrl("proto2_unittest.TestMap.MapInt32Int32Entry")));

  ASSERT_TRUE(
      resolver_
          ->ResolveMessageType(
              GetTypeUrl("proto2_unittest.TestMap.MapInt32Int32Entry"), &type)
          .ok());
  EXPECT_TRUE(HasBoolOption(type.options(), "map_entry", true));
}

TEST_F(DescriptorPoolTypeResolverTest, TestCustomMessageOptions) {
  Type type;
  ASSERT_TRUE(
      resolver_
          ->ResolveMessageType(
              GetTypeUrl<proto2_unittest::TestMessageWithCustomOptions>(),
              &type)
          .ok());
  EXPECT_TRUE(
      HasInt32Option(type.options(), "proto2_unittest.message_opt1", -56));
}

TEST_F(DescriptorPoolTypeResolverTest, TestCustomFieldOptions) {
  Type type;
  ASSERT_TRUE(
      resolver_
          ->ResolveMessageType(
              GetTypeUrl<proto2_unittest::TestMessageWithCustomOptions>(),
              &type)
          .ok());
  const Field* field = FindField(type, "field1");
  ASSERT_TRUE(field != nullptr);
  EXPECT_TRUE(HasUInt64Option(field->options(), "proto2_unittest.field_opt1",
                              8765432109));
}

TEST_F(DescriptorPoolTypeResolverTest, TestEnum) {
  Enum type;
  ASSERT_TRUE(
      resolver_
          ->ResolveEnumType(
              GetTypeUrl("proto2_unittest.TestAllTypes.NestedEnum"), &type)
          .ok());
  EnumHasValue(type, "FOO", 1);
  EnumHasValue(type, "BAR", 2);
  EnumHasValue(type, "BAZ", 3);
  EnumHasValue(type, "NEG", -1);
}

TEST_F(DescriptorPoolTypeResolverTest, TestCustomEnumOptions) {
  Enum type;
  ASSERT_TRUE(
      resolver_
          ->ResolveEnumType(
              GetTypeUrl("proto2_unittest.TestMessageWithCustomOptions.AnEnum"),
              &type)
          .ok());
  ASSERT_TRUE(
      HasInt32Option(type.options(), "proto2_unittest.enum_opt1", -789));
}

TEST_F(DescriptorPoolTypeResolverTest, TestCustomValueOptions) {
  Enum type;
  ASSERT_TRUE(
      resolver_
          ->ResolveEnumType(
              GetTypeUrl("proto2_unittest.TestMessageWithCustomOptions.AnEnum"),
              &type)
          .ok());
  const EnumValue* value = FindEnumValue(type, "ANENUM_VAL2");
  ASSERT_TRUE(value != nullptr);
  ASSERT_TRUE(
      HasInt32Option(value->options(), "proto2_unittest.enum_value_opt1", 123));
}

TEST_F(DescriptorPoolTypeResolverTest, TestJsonName) {
  Type type;
  ASSERT_TRUE(resolver_
                  ->ResolveMessageType(
                      GetTypeUrl<proto2_unittest::TestAllTypes>(), &type)
                  .ok());
  EXPECT_EQ("optionalInt32", FindField(type, "optional_int32")->json_name());

  ASSERT_TRUE(
      resolver_
          ->ResolveMessageType(GetTypeUrl<proto3::TestCustomJsonName>(), &type)
          .ok());
  EXPECT_EQ("@value", FindField(type, "value")->json_name());
}

class DescriptorPoolTypeResolverSyntaxTest : public testing::Test {
 protected:
  DescriptorPoolTypeResolverSyntaxTest()
      : resolver_(NewTypeResolverForDescriptorPool(kUrlPrefix, &pool_)) {}

  const FileDescriptor* BuildFile(absl::string_view file_contents) {
    FileDescriptorProto proto = ParseTextOrDie(file_contents);
    const FileDescriptor* file = pool_.BuildFile(proto);
    ABSL_CHECK(file != nullptr);
    return file;
  }

  DescriptorPool pool_;
  std::unique_ptr<TypeResolver> resolver_;
};

TEST_F(DescriptorPoolTypeResolverSyntaxTest, SyntaxProto2) {
  BuildFile(R"pb(
    package: "test"
    name: "foo"
    syntax: "proto2"
    message_type { name: "MyMessage" }
  )pb");

  Type type;
  ASSERT_TRUE(
      resolver_->ResolveMessageType(GetTypeUrl("test.MyMessage"), &type).ok());
  EXPECT_EQ(type.syntax(), Syntax::SYNTAX_PROTO2);
  EXPECT_EQ(type.edition(), "");
}

TEST_F(DescriptorPoolTypeResolverSyntaxTest, SyntaxProto3) {
  BuildFile(R"pb(
    package: "test"
    name: "foo"
    syntax: "proto3"
    message_type { name: "MyMessage" }
  )pb");

  Type type;
  ASSERT_TRUE(
      resolver_->ResolveMessageType(GetTypeUrl("test.MyMessage"), &type).ok());
  EXPECT_EQ(type.syntax(), Syntax::SYNTAX_PROTO3);
  EXPECT_EQ(type.edition(), "");
}

TEST_F(DescriptorPoolTypeResolverSyntaxTest, SyntaxEditions) {
  BuildFile(R"pb(
    package: "test"
    name: "foo"
    syntax: "editions"
    edition: EDITION_2023
    message_type { name: "MyMessage" }
  )pb");

  Type type;
  ASSERT_TRUE(
      resolver_->ResolveMessageType(GetTypeUrl("test.MyMessage"), &type).ok());
  EXPECT_EQ(type.syntax(), Syntax::SYNTAX_EDITIONS);
  EXPECT_EQ(type.edition(), "2023");
}

TEST_F(DescriptorPoolTypeResolverSyntaxTest, EditionsFieldFeatures) {
  BuildFile(R"pb(
    package: "test"
    name: "foo"
    syntax: "editions"
    edition: EDITION_2023
    message_type {
      name: "MyMessage"
      field {
        name: "field"
        number: 1
        type: TYPE_BYTES
        options {
          features {
            [pb.cpp] { string_type: CORD }
          }
        }
      }
    }
  )pb");

  Type type;
  ASSERT_TRUE(
      resolver_->ResolveMessageType(GetTypeUrl("test.MyMessage"), &type).ok());
  ASSERT_EQ(type.fields_size(), 1);
  EXPECT_THAT(type.fields(0), EqualsProto(R"pb(
                kind: TYPE_BYTES
                cardinality: CARDINALITY_OPTIONAL
                number: 1
                name: "field"
                options {
                  name: "features"
                  value {
                    [type.googleapis.com/google.protobuf.FeatureSet] {
                      [pb.cpp] { string_type: CORD }
                    }
                  }
                }
                json_name: "field"
              )pb"));
}

TEST_F(DescriptorPoolTypeResolverSyntaxTest, EditionsEnumFeatures) {
  BuildFile(R"pb(
    package: "test"
    name: "foo"
    syntax: "editions"
    edition: EDITION_2023
    enum_type {
      name: "MyEnum"
      value: { name: "FOO" number: 1 }
      options { features { enum_type: CLOSED } }
    }
  )pb");

  Enum enm;
  ASSERT_TRUE(resolver_->ResolveEnumType(GetTypeUrl("test.MyEnum"), &enm).ok());
  EXPECT_THAT(
      enm, EqualsProto(R"pb(
        name: "test.MyEnum"
        enumvalue { name: "FOO" number: 1 }
        options {
          name: "features"
          value {
            [type.googleapis.com/google.protobuf.FeatureSet] { enum_type: CLOSED }
          }
        }
        source_context { file_name: "foo" }
        syntax: SYNTAX_EDITIONS
        edition: "2023"
      )pb"));
}

TEST(ConvertDescriptorToTypeTest, TestAllTypes) {
  Type type = ConvertDescriptorToType(
      kUrlPrefix, *proto2_unittest::TestAllTypes::GetDescriptor());

  // Check all optional fields.
  EXPECT_TRUE(HasField(type, Field::CARDINALITY_OPTIONAL, Field::TYPE_INT32,
                       "optional_int32", 1));
  EXPECT_TRUE(HasField(type, Field::CARDINALITY_OPTIONAL, Field::TYPE_INT64,
                       "optional_int64", 2));
  EXPECT_TRUE(HasField(type, Field::CARDINALITY_OPTIONAL, Field::TYPE_UINT32,
                       "optional_uint32", 3));
  EXPECT_TRUE(HasField(type, Field::CARDINALITY_OPTIONAL, Field::TYPE_UINT64,
                       "optional_uint64", 4));
  EXPECT_TRUE(HasField(type, Field::CARDINALITY_OPTIONAL, Field::TYPE_SINT32,
                       "optional_sint32", 5));
  EXPECT_TRUE(HasField(type, Field::CARDINALITY_OPTIONAL, Field::TYPE_SINT64,
                       "optional_sint64", 6));
  EXPECT_TRUE(HasField(type, Field::CARDINALITY_OPTIONAL, Field::TYPE_FIXED32,
                       "optional_fixed32", 7));
  EXPECT_TRUE(HasField(type, Field::CARDINALITY_OPTIONAL, Field::TYPE_FIXED64,
                       "optional_fixed64", 8));
  EXPECT_TRUE(HasField(type, Field::CARDINALITY_OPTIONAL, Field::TYPE_SFIXED32,
                       "optional_sfixed32", 9));
  EXPECT_TRUE(HasField(type, Field::CARDINALITY_OPTIONAL, Field::TYPE_SFIXED64,
                       "optional_sfixed64", 10));
  EXPECT_TRUE(HasField(type, Field::CARDINALITY_OPTIONAL, Field::TYPE_FLOAT,
                       "optional_float", 11));
  EXPECT_TRUE(HasField(type, Field::CARDINALITY_OPTIONAL, Field::TYPE_DOUBLE,
                       "optional_double", 12));
  EXPECT_TRUE(HasField(type, Field::CARDINALITY_OPTIONAL, Field::TYPE_BOOL,
                       "optional_bool", 13));
  EXPECT_TRUE(HasField(type, Field::CARDINALITY_OPTIONAL, Field::TYPE_STRING,
                       "optional_string", 14));
  EXPECT_TRUE(HasField(type, Field::CARDINALITY_OPTIONAL, Field::TYPE_BYTES,
                       "optional_bytes", 15));

  EXPECT_TRUE(HasField(type, Field::CARDINALITY_OPTIONAL, Field::TYPE_GROUP,
                       "optionalgroup", 16));

  EXPECT_TRUE(CheckFieldTypeUrl(
      type, "optionalgroup",
      GetTypeUrl<proto2_unittest::TestAllTypes::OptionalGroup>()));

  EXPECT_TRUE(HasField(type, Field::CARDINALITY_OPTIONAL, Field::TYPE_MESSAGE,
                       "optional_nested_message", 18));
  EXPECT_TRUE(HasField(type, Field::CARDINALITY_OPTIONAL, Field::TYPE_MESSAGE,
                       "optional_foreign_message", 19));

  EXPECT_TRUE(CheckFieldTypeUrl(
      type, "optional_nested_message",
      GetTypeUrl<proto2_unittest::TestAllTypes::NestedMessage>()));
  EXPECT_TRUE(CheckFieldTypeUrl(type, "optional_foreign_message",
                                GetTypeUrl<proto2_unittest::ForeignMessage>()));

  EXPECT_TRUE(HasField(type, Field::CARDINALITY_OPTIONAL, Field::TYPE_ENUM,
                       "optional_nested_enum", 21));
  EXPECT_TRUE(HasField(type, Field::CARDINALITY_OPTIONAL, Field::TYPE_ENUM,
                       "optional_foreign_enum", 22));

  EXPECT_TRUE(
      CheckFieldTypeUrl(type, "optional_nested_enum",
                        GetTypeUrl("proto2_unittest.TestAllTypes.NestedEnum")));
  EXPECT_TRUE(CheckFieldTypeUrl(type, "optional_foreign_enum",
                                GetTypeUrl("proto2_unittest.ForeignEnum")));

  // Check all repeated fields.
  EXPECT_TRUE(HasField(type, Field::CARDINALITY_REPEATED, Field::TYPE_INT32,
                       "repeated_int32", 31));
  EXPECT_TRUE(HasField(type, Field::CARDINALITY_REPEATED, Field::TYPE_INT64,
                       "repeated_int64", 32));
  EXPECT_TRUE(HasField(type, Field::CARDINALITY_REPEATED, Field::TYPE_UINT32,
                       "repeated_uint32", 33));
  EXPECT_TRUE(HasField(type, Field::CARDINALITY_REPEATED, Field::TYPE_UINT64,
                       "repeated_uint64", 34));
  EXPECT_TRUE(HasField(type, Field::CARDINALITY_REPEATED, Field::TYPE_SINT32,
                       "repeated_sint32", 35));
  EXPECT_TRUE(HasField(type, Field::CARDINALITY_REPEATED, Field::TYPE_SINT64,
                       "repeated_sint64", 36));
  EXPECT_TRUE(HasField(type, Field::CARDINALITY_REPEATED, Field::TYPE_FIXED32,
                       "repeated_fixed32", 37));
  EXPECT_TRUE(HasField(type, Field::CARDINALITY_REPEATED, Field::TYPE_FIXED64,
                       "repeated_fixed64", 38));
  EXPECT_TRUE(HasField(type, Field::CARDINALITY_REPEATED, Field::TYPE_SFIXED32,
                       "repeated_sfixed32", 39));
  EXPECT_TRUE(HasField(type, Field::CARDINALITY_REPEATED, Field::TYPE_SFIXED64,
                       "repeated_sfixed64", 40));
  EXPECT_TRUE(HasField(type, Field::CARDINALITY_REPEATED, Field::TYPE_FLOAT,
                       "repeated_float", 41));
  EXPECT_TRUE(HasField(type, Field::CARDINALITY_REPEATED, Field::TYPE_DOUBLE,
                       "repeated_double", 42));
  EXPECT_TRUE(HasField(type, Field::CARDINALITY_REPEATED, Field::TYPE_BOOL,
                       "repeated_bool", 43));
  EXPECT_TRUE(HasField(type, Field::CARDINALITY_REPEATED, Field::TYPE_STRING,
                       "repeated_string", 44));
  EXPECT_TRUE(HasField(type, Field::CARDINALITY_REPEATED, Field::TYPE_BYTES,
                       "repeated_bytes", 45));

  EXPECT_TRUE(HasField(type, Field::CARDINALITY_REPEATED, Field::TYPE_GROUP,
                       "repeatedgroup", 46));

  EXPECT_TRUE(CheckFieldTypeUrl(
      type, "repeatedgroup",
      GetTypeUrl<proto2_unittest::TestAllTypes::RepeatedGroup>()));

  EXPECT_TRUE(HasField(type, Field::CARDINALITY_REPEATED, Field::TYPE_MESSAGE,
                       "repeated_nested_message", 48));
  EXPECT_TRUE(HasField(type, Field::CARDINALITY_REPEATED, Field::TYPE_MESSAGE,
                       "repeated_foreign_message", 49));

  EXPECT_TRUE(CheckFieldTypeUrl(
      type, "repeated_nested_message",
      GetTypeUrl<proto2_unittest::TestAllTypes::NestedMessage>()));
  EXPECT_TRUE(CheckFieldTypeUrl(type, "repeated_foreign_message",
                                GetTypeUrl<proto2_unittest::ForeignMessage>()));

  EXPECT_TRUE(HasField(type, Field::CARDINALITY_REPEATED, Field::TYPE_ENUM,
                       "repeated_nested_enum", 51));
  EXPECT_TRUE(HasField(type, Field::CARDINALITY_REPEATED, Field::TYPE_ENUM,
                       "repeated_foreign_enum", 52));

  EXPECT_TRUE(
      CheckFieldTypeUrl(type, "repeated_nested_enum",
                        GetTypeUrl("proto2_unittest.TestAllTypes.NestedEnum")));
  EXPECT_TRUE(CheckFieldTypeUrl(type, "repeated_foreign_enum",
                                GetTypeUrl("proto2_unittest.ForeignEnum")));
}

TEST(ConvertDescriptorToTypeTest, ConvertDescriptorToTypePacked) {
  Type type = ConvertDescriptorToType(
      kUrlPrefix, *proto2_unittest::TestPackedTypes::GetDescriptor());
  EXPECT_TRUE(HasField(type, Field::CARDINALITY_REPEATED, Field::TYPE_INT32,
                       "packed_int32", 90));
  EXPECT_TRUE(IsPacked(type, "packed_int32"));
}

TEST(ConvertDescriptorToTypeTest, TestOneof) {
  Type type = ConvertDescriptorToType(
      kUrlPrefix, *proto2_unittest::TestAllTypes::GetDescriptor());
  EXPECT_TRUE(HasField(type, Field::CARDINALITY_OPTIONAL, Field::TYPE_UINT32,
                       "oneof_uint32", 111));
  EXPECT_TRUE(HasField(type, Field::CARDINALITY_OPTIONAL, Field::TYPE_MESSAGE,
                       "oneof_nested_message", 112));
  EXPECT_TRUE(HasField(type, Field::CARDINALITY_OPTIONAL, Field::TYPE_STRING,
                       "oneof_string", 113));
  EXPECT_TRUE(HasField(type, Field::CARDINALITY_OPTIONAL, Field::TYPE_BYTES,
                       "oneof_bytes", 114));
  EXPECT_TRUE(FieldInOneof(type, "oneof_uint32", "oneof_field"));
  EXPECT_TRUE(FieldInOneof(type, "oneof_nested_message", "oneof_field"));
  EXPECT_TRUE(FieldInOneof(type, "oneof_string", "oneof_field"));
  EXPECT_TRUE(FieldInOneof(type, "oneof_bytes", "oneof_field"));
}

TEST(ConvertDescriptorToTypeTest, TestMap) {
  Type type = ConvertDescriptorToType(
      kUrlPrefix, *proto2_unittest::TestMap::GetDescriptor());
  EXPECT_TRUE(HasField(type, Field::CARDINALITY_REPEATED, Field::TYPE_MESSAGE,
                       "map_int32_int32", 1));
  EXPECT_TRUE(CheckFieldTypeUrl(
      type, "map_int32_int32",
      GetTypeUrl("proto2_unittest.TestMap.MapInt32Int32Entry")));
}

TEST(ConvertDescriptorToTypeTest, TestCustomOptions) {
  Type type = ConvertDescriptorToType(
      kUrlPrefix,
      *proto2_unittest::TestMessageWithCustomOptions::GetDescriptor());
  EXPECT_TRUE(
      HasInt32Option(type.options(), "proto2_unittest.message_opt1", -56));
  const Field* field = FindField(type, "field1");
  ASSERT_TRUE(field != nullptr);
  EXPECT_TRUE(HasUInt64Option(field->options(), "proto2_unittest.field_opt1",
                              8765432109));
}

TEST(ConvertDescriptorToTypeTest, TestJsonName) {
  Type type = ConvertDescriptorToType(
      kUrlPrefix, *proto2_unittest::TestAllTypes::GetDescriptor());
  EXPECT_EQ("optionalInt32", FindField(type, "optional_int32")->json_name());

  type = ConvertDescriptorToType(kUrlPrefix,
                                 *proto3::TestCustomJsonName::GetDescriptor());
  EXPECT_EQ("@value", FindField(type, "value")->json_name());
}

TEST(ConvertDescriptorToTypeTest, TestEnum) {
  Enum type = ConvertDescriptorToType(
      *proto2_unittest::TestAllTypes::NestedEnum_descriptor());
  EnumHasValue(type, "FOO", 1);
  EnumHasValue(type, "BAR", 2);
  EnumHasValue(type, "BAZ", 3);
  EnumHasValue(type, "NEG", -1);
}

TEST(ConvertDescriptorToTypeTest, TestCustomEnumOptions) {
  Enum type = ConvertDescriptorToType(
      *proto2_unittest::TestMessageWithCustomOptions::AnEnum_descriptor());
  ASSERT_TRUE(
      HasInt32Option(type.options(), "proto2_unittest.enum_opt1", -789));
  const EnumValue* value = FindEnumValue(type, "ANENUM_VAL2");
  ASSERT_TRUE(value != nullptr);
  ASSERT_TRUE(
      HasInt32Option(value->options(), "proto2_unittest.enum_value_opt1", 123));
}

}  // namespace
}  // namespace util
}  // namespace protobuf
}  // namespace google<|MERGE_RESOLUTION|>--- conflicted
+++ resolved
@@ -1,38 +1,6 @@
 // Protocol Buffers - Google's data interchange format
 // Copyright 2008 Google Inc.  All rights reserved.
 //
-<<<<<<< HEAD
-// Redistribution and use in source and binary forms, with or without
-// modification, are permitted provided that the following conditions are
-// met:
-//
-//     * Redistributions of source code must retain the above copyright
-// notice, this list of conditions and the following disclaimer.
-//     * Redistributions in binary form must reproduce the above
-// copyright notice, this list of conditions and the following disclaimer
-// in the documentation and/or other materials provided with the
-// distribution.
-//     * Neither the name of Google Inc. nor the names of its
-// contributors may be used to endorse or promote products derived from
-// this software without specific prior written permission.
-//
-// THIS SOFTWARE IS PROVIDED BY THE COPYRIGHT HOLDERS AND CONTRIBUTORS
-// "AS IS" AND ANY EXPRESS OR IMPLIED WARRANTIES, INCLUDING, BUT NOT
-// LIMITED TO, THE IMPLIED WARRANTIES OF MERCHANTABILITY AND FITNESS FOR
-// A PARTICULAR PURPOSE ARE DISCLAIMED. IN NO EVENT SHALL THE COPYRIGHT
-// OWNER OR CONTRIBUTORS BE LIABLE FOR ANY DIRECT, INDIRECT, INCIDENTAL,
-// SPECIAL, EXEMPLARY, OR CONSEQUENTIAL DAMAGES (INCLUDING, BUT NOT
-// LIMITED TO, PROCUREMENT OF SUBSTITUTE GOODS OR SERVICES; LOSS OF USE,
-// DATA, OR PROFITS; OR BUSINESS INTERRUPTION) HOWEVER CAUSED AND ON ANY
-// THEORY OF LIABILITY, WHETHER IN CONTRACT, STRICT LIABILITY, OR TORT
-// (INCLUDING NEGLIGENCE OR OTHERWISE) ARISING IN ANY WAY OUT OF THE USE
-// OF THIS SOFTWARE, EVEN IF ADVISED OF THE POSSIBILITY OF SUCH DAMAGE.
-
-#include <google/protobuf/util/type_resolver_util.h>
-
-#include <cstdint>
-#include <limits>
-=======
 // Use of this source code is governed by a BSD-style
 // license that can be found in the LICENSE file or at
 // https://developers.google.com/open-source/licenses/bsd
@@ -40,7 +8,6 @@
 #include "google/protobuf/util/type_resolver_util.h"
 
 #include <cstdint>
->>>>>>> 626889fb
 #include <memory>
 #include <string>
 
@@ -82,88 +49,43 @@
     if (field.name() == name) {
       return &field;
     }
-<<<<<<< HEAD
-    return nullptr;
-=======
->>>>>>> 626889fb
   }
   return nullptr;
 }
 
-<<<<<<< HEAD
-  bool HasField(const Type& type, Field::Cardinality cardinality,
-                Field::Kind kind, const std::string& name, int number) {
-    const Field* field = FindField(type, name);
-    if (field == nullptr) {
-      return false;
-    }
-    return field->cardinality() == cardinality && field->kind() == kind &&
-           field->number() == number;
-=======
 bool HasField(const Type& type, Field::Cardinality cardinality,
               Field::Kind kind, absl::string_view name, int number) {
   const Field* field = FindField(type, name);
   if (field == nullptr) {
     return false;
->>>>>>> 626889fb
   }
   return field->cardinality() == cardinality && field->kind() == kind &&
          field->number() == number;
 }
 
-<<<<<<< HEAD
-  bool CheckFieldTypeUrl(const Type& type, const std::string& name,
-                         const std::string& type_url) {
-    const Field* field = FindField(type, name);
-    if (field == nullptr) {
-      return false;
-    }
-    return field->type_url() == type_url;
-=======
 bool CheckFieldTypeUrl(const Type& type, absl::string_view name,
                        absl::string_view type_url) {
   const Field* field = FindField(type, name);
   if (field == nullptr) {
     return false;
->>>>>>> 626889fb
   }
   return field->type_url() == type_url;
 }
 
-<<<<<<< HEAD
-  bool FieldInOneof(const Type& type, const std::string& name,
-                    const std::string& oneof_name) {
-    const Field* field = FindField(type, name);
-    if (field == nullptr || field->oneof_index() <= 0 ||
-        field->oneof_index() > type.oneofs_size()) {
-      return false;
-    }
-    return type.oneofs(field->oneof_index() - 1) == oneof_name;
-=======
 bool FieldInOneof(const Type& type, absl::string_view name,
                   absl::string_view oneof_name) {
   const Field* field = FindField(type, name);
   if (field == nullptr || field->oneof_index() <= 0 ||
       field->oneof_index() > type.oneofs_size()) {
     return false;
->>>>>>> 626889fb
   }
   return type.oneofs(field->oneof_index() - 1) == oneof_name;
 }
 
-<<<<<<< HEAD
-  bool IsPacked(const Type& type, const std::string& name) {
-    const Field* field = FindField(type, name);
-    if (field == nullptr) {
-      return false;
-    }
-    return field->packed();
-=======
 bool IsPacked(const Type& type, absl::string_view name) {
   const Field* field = FindField(type, name);
   if (field == nullptr) {
     return false;
->>>>>>> 626889fb
   }
   return field->packed();
 }
@@ -199,17 +121,6 @@
   return false;
 }
 
-<<<<<<< HEAD
-  bool HasInt32Option(const RepeatedPtrField<Option>& options,
-                      const std::string& name, int32_t value) {
-    return HasOption<Int32Value>(options, name, value);
-  }
-
-  bool HasUInt64Option(const RepeatedPtrField<Option>& options,
-                       const std::string& name, uint64_t value) {
-    return HasOption<UInt64Value>(options, name, value);
-  }
-=======
 bool HasBoolOption(const RepeatedPtrField<Option>& options,
                    absl::string_view name, bool value) {
   return HasOption<BoolValue>(options, name, value);
@@ -219,18 +130,12 @@
                     absl::string_view name, int32_t value) {
   return HasOption<Int32Value>(options, name, value);
 }
->>>>>>> 626889fb
 
 bool HasUInt64Option(const RepeatedPtrField<Option>& options,
                      absl::string_view name, uint64_t value) {
   return HasOption<UInt64Value>(options, name, value);
 }
 
-<<<<<<< HEAD
-  std::string GetTypeUrl(std::string full_name) {
-    return kUrlPrefix + std::string("/") + full_name;
-  }
-=======
 std::string GetTypeUrl(absl::string_view full_name) {
   return absl::StrCat(kUrlPrefix, "/", full_name);
 }
@@ -239,7 +144,6 @@
 std::string GetTypeUrl() {
   return GetTypeUrl(T::descriptor()->full_name());
 }
->>>>>>> 626889fb
 
 class DescriptorPoolTypeResolverTest : public testing::Test {
  public:
