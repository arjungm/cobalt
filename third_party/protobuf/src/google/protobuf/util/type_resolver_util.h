// Protocol Buffers - Google's data interchange format
// Copyright 2008 Google Inc.  All rights reserved.
//
// Use of this source code is governed by a BSD-style
// license that can be found in the LICENSE file or at
// https://developers.google.com/open-source/licenses/bsd

// Defines utilities for the TypeResolver.

#ifndef GOOGLE_PROTOBUF_UTIL_TYPE_RESOLVER_UTIL_H__
#define GOOGLE_PROTOBUF_UTIL_TYPE_RESOLVER_UTIL_H__

#include "google/protobuf/type.pb.h"
#include "absl/strings/string_view.h"
#include "google/protobuf/descriptor.h"

// Must be included last.
#include "google/protobuf/port_def.inc"

namespace google {
namespace protobuf {
class DescriptorPool;
namespace util {
class TypeResolver;

<<<<<<< HEAD
// Must be included last.
#include <google/protobuf/port_def.inc>

=======
>>>>>>> 626889fb
// Creates a TypeResolver that serves type information in the given descriptor
// pool. Caller takes ownership of the returned TypeResolver.
PROTOBUF_EXPORT TypeResolver* NewTypeResolverForDescriptorPool(
    absl::string_view url_prefix, const DescriptorPool* pool);

// Performs a direct conversion from a descriptor to a type proto.
PROTOBUF_EXPORT google::protobuf::Type ConvertDescriptorToType(
    absl::string_view url_prefix, const Descriptor& descriptor);

// Performs a direct conversion from an enum descriptor to a type proto.
PROTOBUF_EXPORT google::protobuf::Enum ConvertDescriptorToType(
    const EnumDescriptor& descriptor);

}  // namespace util
}  // namespace protobuf
}  // namespace google

#include "google/protobuf/port_undef.inc"

#endif  // GOOGLE_PROTOBUF_UTIL_TYPE_RESOLVER_UTIL_H__<|MERGE_RESOLUTION|>--- conflicted
+++ resolved
@@ -23,12 +23,6 @@
 namespace util {
 class TypeResolver;
 
-<<<<<<< HEAD
-// Must be included last.
-#include <google/protobuf/port_def.inc>
-
-=======
->>>>>>> 626889fb
 // Creates a TypeResolver that serves type information in the given descriptor
 // pool. Caller takes ownership of the returned TypeResolver.
 PROTOBUF_EXPORT TypeResolver* NewTypeResolverForDescriptorPool(
