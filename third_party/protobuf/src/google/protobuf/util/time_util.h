--- conflicted
+++ resolved
@@ -31,11 +31,7 @@
 #include "google/protobuf/timestamp.pb.h"
 
 // Must be included last.
-<<<<<<< HEAD
-#include <google/protobuf/port_def.inc>
-=======
 #include "google/protobuf/port_def.inc"
->>>>>>> 626889fb
 
 namespace google {
 namespace protobuf {
@@ -50,13 +46,6 @@
   // The min/max Timestamp/Duration values we support.
   //
   // For "0001-01-01T00:00:00Z".
-<<<<<<< HEAD
-  static const int64_t kTimestampMinSeconds = -62135596800LL;
-  // For "9999-12-31T23:59:59.999999999Z".
-  static const int64_t kTimestampMaxSeconds = 253402300799LL;
-  static const int64_t kDurationMinSeconds = -315576000000LL;
-  static const int64_t kDurationMaxSeconds = 315576000000LL;
-=======
   static constexpr int64_t kTimestampMinSeconds = -62135596800LL;
   // For "9999-12-31T23:59:59.999999999Z".
   static constexpr int64_t kTimestampMaxSeconds = 253402300799LL;
@@ -82,7 +71,6 @@
            !(duration.seconds() >= 1 && duration.nanos() < 0) &&
            !(duration.seconds() <= -1 && duration.nanos() > 0);
   }
->>>>>>> 626889fb
 
   // Converts Timestamp to/from RFC 3339 date string format.
   // Generated output will always be Z-normalized and uses 3, 6 or 9
