// Protocol Buffers - Google's data interchange format
// Copyright 2008 Google Inc.  All rights reserved.
//
// Use of this source code is governed by a BSD-style
// license that can be found in the LICENSE file or at
// https://developers.google.com/open-source/licenses/bsd

// Author: jschorr@google.com (Joseph Schorr)
//  Based on original Protocol Buffers design by
//  Sanjay Ghemawat, Jeff Dean, and others.
//
// TODO: Move some of these tests to field_comparator_test.cc.

#include "google/protobuf/util/message_differencer.h"

#include <algorithm>
#include <random>
#include <string>
#include <vector>

<<<<<<< HEAD
#include <google/protobuf/stubs/common.h>

#include <google/protobuf/stubs/strutil.h>

#include <google/protobuf/stubs/logging.h>
#include <google/protobuf/any_test.pb.h>
#include <google/protobuf/map_test_util.h>
#include <google/protobuf/map_unittest.pb.h>
#include <google/protobuf/test_util.h>
#include <google/protobuf/unittest.pb.h>
#include <google/protobuf/io/coded_stream.h>
#include <google/protobuf/io/zero_copy_stream_impl.h>
#include <google/protobuf/text_format.h>
#include <google/protobuf/wire_format.h>
#include <google/protobuf/util/message_differencer_unittest.pb.h>
#include <google/protobuf/util/field_comparator.h>
#include <google/protobuf/util/message_differencer.h>
#include <google/protobuf/testing/googletest.h>
=======
#include "google/protobuf/stubs/common.h"
#include <gmock/gmock.h>
#include "google/protobuf/testing/googletest.h"
>>>>>>> 626889fb
#include <gtest/gtest.h>
#include "absl/functional/bind_front.h"
#include "absl/log/absl_check.h"
#include "absl/memory/memory.h"
#include "absl/strings/str_cat.h"
#include "absl/strings/str_split.h"
#include "absl/strings/string_view.h"
#include "google/protobuf/any_test.pb.h"
#include "google/protobuf/descriptor.h"
#include "google/protobuf/map_test_util.h"
#include "google/protobuf/map_unittest.pb.h"
#include "google/protobuf/message.h"
#include "google/protobuf/reflection_tester.h"
#include "google/protobuf/test_util.h"
#include "google/protobuf/text_format.h"
#include "google/protobuf/unittest.pb.h"
#include "google/protobuf/util/field_comparator.h"
#include "google/protobuf/util/message_differencer_unittest.pb.h"
#include "google/protobuf/util/message_differencer_unittest_proto3.pb.h"
#include "google/protobuf/wire_format.h"
#include "google/protobuf/wire_format_lite.h"


namespace google {
namespace protobuf {

namespace internal {
class UnsetFieldsMetadataMessageDifferencerTestUtil {
 public:
  static void AddExplicitUnsetField(
      const Message& message, const FieldDescriptor& fd,
      TextFormat::Parser::UnsetFieldsMetadata* metadata) {
    metadata->ids_.insert(metadata->GetUnsetFieldId(message, fd));
  }
};
}  // namespace internal

namespace {

using ::google::protobuf::internal::UnsetFieldsMetadataMessageDifferencerTestUtil;


proto3_unittest::TestNoPresenceField MakeTestNoPresenceField() {
  proto3_unittest::TestNoPresenceField msg1, msg2;
  msg1.set_no_presence_bool(true);
  msg1.set_no_presence_bool2(true);
  msg1.set_no_presence_bool3(true);
  msg1.set_no_presence_string("yolo");
  msg2 = msg1;
  *msg1.mutable_no_presence_nested() = msg2;
  *msg1.add_no_presence_repeated_nested() = msg2;
  return msg1;
}

const FieldDescriptor* GetFieldDescriptor(const Message& message,
                                          const std::string& field_name) {
  std::vector<std::string> field_path =
      absl::StrSplit(field_name, '.', absl::SkipEmpty());
  const Descriptor* descriptor = message.GetDescriptor();
  const FieldDescriptor* field = nullptr;
  for (int i = 0; i < field_path.size(); i++) {
    field = descriptor->FindFieldByName(field_path[i]);
    descriptor = field->message_type();
  }
  return field;
}

void ExpectEqualsWithDifferencer(util::MessageDifferencer* differencer,
                                 const Message& msg1, const Message& msg2) {
  differencer->set_scope(util::MessageDifferencer::FULL);
  EXPECT_TRUE(differencer->Compare(msg1, msg2));

  differencer->set_scope(util::MessageDifferencer::PARTIAL);
  EXPECT_TRUE(differencer->Compare(msg1, msg2));
}

TEST(MessageDifferencerTest, BasicEqualityTest) {
  // Create the testing protos
  unittest::TestAllTypes msg1;
  unittest::TestAllTypes msg2;

  TestUtil::SetAllFields(&msg1);
  TestUtil::SetAllFields(&msg2);

  // Compare
  EXPECT_TRUE(util::MessageDifferencer::Equals(msg1, msg2));
}

TEST(MessageDifferencerTest, BasicInequalityTest) {
  // Create the testing protos
  unittest::TestAllTypes msg1;
  unittest::TestAllTypes msg2;

  TestUtil::SetAllFields(&msg1);
  TestUtil::SetAllFields(&msg2);

  msg1.set_optional_int32(-1);

  // Compare
  EXPECT_FALSE(util::MessageDifferencer::Equals(msg1, msg2));
}

TEST(MessageDifferencerTest, RepeatedFieldInequalityTest) {
  // Create the testing protos
  unittest::TestAllTypes msg1;
  unittest::TestAllTypes msg2;

  TestUtil::SetAllFields(&msg1);
  TestUtil::SetAllFields(&msg2);

  msg1.add_repeated_int32(-1);

  // Compare
  EXPECT_FALSE(util::MessageDifferencer::Equals(msg1, msg2));
}

TEST(MessageDifferencerTest, RepeatedFieldSetOptimizationTest) {
  util::MessageDifferencer differencer;
  proto2_unittest::TestDiffMessage msg1;
  proto2_unittest::TestDiffMessage msg2;
  proto2_unittest::TestDiffMessage::Item* item1 = msg1.add_item();
  proto2_unittest::TestDiffMessage::Item* item2 = msg2.add_item();
  differencer.TreatAsSet(item1->GetDescriptor()->FindFieldByName("ra"));
  differencer.TreatAsSet(item2->GetDescriptor()->FindFieldByName("ra"));
  for (int i = 0; i < 1000; i++) {
    item1->add_ra(i);
    item2->add_ra(i);
  }
  EXPECT_TRUE(differencer.Compare(msg1, msg2));
  item2->add_ra(1001);
  EXPECT_FALSE(differencer.Compare(msg1, msg2));
  item1->add_ra(1001);
  EXPECT_TRUE(differencer.Compare(msg1, msg2));
  item1->add_ra(1002);
  EXPECT_FALSE(differencer.Compare(msg1, msg2));
}

TEST(MessageDifferencerTest, MapFieldEqualityTest) {
  // Create the testing protos
  unittest::TestMap msg1;
  unittest::TestMap msg2;

  MapReflectionTester tester(unittest::TestMap::descriptor());
  tester.SetMapFieldsViaReflection(&msg1);
  tester.SetMapFieldsViaReflection(&msg2);
  tester.SwapMapsViaReflection(&msg1);

  // Compare
  EXPECT_TRUE(util::MessageDifferencer::Equals(msg1, msg2));

  // Get map entries by index will sync map to repeated field
  MapTestUtil::GetMapEntries(msg1, 0);
  EXPECT_TRUE(util::MessageDifferencer::Equals(msg1, msg2));

  // Compare values not match
  (*msg1.mutable_map_int32_int32())[1] = 2;
  (*msg2.mutable_map_int32_int32())[1] = 3;
  EXPECT_FALSE(util::MessageDifferencer::Equals(msg1, msg2));

  // Compare keys not match
  msg1.Clear();
  msg2.Clear();
  (*msg1.mutable_map_string_string())["1"] = "";
  (*msg2.mutable_map_string_string())["2"] = "";
  EXPECT_FALSE(util::MessageDifferencer::Equals(msg1, msg2));

  // Compare message values not match
  msg1.Clear();
  msg2.Clear();
  (*msg1.mutable_map_int32_foreign_message())[1].set_c(1);
  (*msg2.mutable_map_int32_foreign_message())[1].set_c(2);
  EXPECT_FALSE(util::MessageDifferencer::Equals(msg1, msg2));
}

TEST(MessageDifferencerTest, BasicPartialEqualityTest) {
  // Create the testing protos
  unittest::TestAllTypes msg1;
  unittest::TestAllTypes msg2;

  TestUtil::SetAllFields(&msg1);
  TestUtil::SetAllFields(&msg2);

  // Compare
  util::MessageDifferencer differencer;
  differencer.set_scope(util::MessageDifferencer::PARTIAL);
  EXPECT_TRUE(differencer.Compare(msg1, msg2));
}

TEST(MessageDifferencerTest, BasicPartialEqualityTestNoPresenceForceCompare) {
  util::MessageDifferencer differencer;
  differencer.set_scope(util::MessageDifferencer::PARTIAL);
  differencer.set_force_compare_no_presence(true);

  // Create the testing protos
  proto3_unittest::TestNoPresenceField msg1 = MakeTestNoPresenceField();
  proto3_unittest::TestNoPresenceField msg2 = MakeTestNoPresenceField();
  EXPECT_TRUE(differencer.Compare(msg1, msg2));
}

TEST(MessageDifferencerTest, PartialEqualityTestExtraField) {
  // Create the testing protos
  unittest::TestAllTypes msg1;
  unittest::TestAllTypes msg2;

  TestUtil::SetAllFields(&msg1);
  TestUtil::SetAllFields(&msg2);

  msg1.clear_optional_int32();

  // Compare
  util::MessageDifferencer differencer;
  differencer.set_scope(util::MessageDifferencer::PARTIAL);
  EXPECT_TRUE(differencer.Compare(msg1, msg2));
}

TEST(MessageDifferencerTest,
     PartialEqualityTestExtraFieldNoPresenceForceCompare) {
  util::MessageDifferencer force_compare_differencer;
  force_compare_differencer.set_scope(util::MessageDifferencer::PARTIAL);
  force_compare_differencer.set_force_compare_no_presence(true);

  // This differencer is not setting force_compare_no_presence.
  util::MessageDifferencer default_differencer;
  default_differencer.set_scope(util::MessageDifferencer::PARTIAL);
  default_differencer.set_force_compare_no_presence(false);


  // Create the testing protos
  proto3_unittest::TestNoPresenceField msg1 = MakeTestNoPresenceField();
  proto3_unittest::TestNoPresenceField msg2 = MakeTestNoPresenceField();

  // Clearing a no presence field inside a repeated field in a nested message.
  msg1.mutable_no_presence_repeated_nested(0)->clear_no_presence_bool();
  EXPECT_FALSE(force_compare_differencer.Compare(msg1, msg2));
  EXPECT_THAT(force_compare_differencer.NoPresenceFieldsCausingFailure(),
              testing::UnorderedElementsAre(
                  "proto3_unittest.TestNoPresenceField.no_presence_bool"));
  EXPECT_TRUE(default_differencer.Compare(msg1, msg2));
  EXPECT_TRUE(default_differencer.NoPresenceFieldsCausingFailure().empty());
  force_compare_differencer.ReportDifferencesTo(nullptr);

  EXPECT_FALSE(force_compare_differencer.Compare(msg2, msg1));
  EXPECT_TRUE(
      force_compare_differencer.NoPresenceFieldsCausingFailure().empty());
  EXPECT_FALSE(default_differencer.Compare(msg2, msg1));
  EXPECT_TRUE(default_differencer.NoPresenceFieldsCausingFailure().empty());
}


TEST(MessageDifferencerTest,
     PartialEqualityTestForceCompareWorksForRepeatedField) {
  util::MessageDifferencer force_compare_differencer;
  force_compare_differencer.set_scope(util::MessageDifferencer::PARTIAL);
  force_compare_differencer.set_force_compare_no_presence(true);

  // This differencer is not setting force_compare_no_presence.
  util::MessageDifferencer default_differencer;
  default_differencer.set_scope(util::MessageDifferencer::PARTIAL);
  default_differencer.set_force_compare_no_presence(false);

  // Repeated fields always have presence, so clearing them would remove them
  // from the comparison.
  // Create the testing protos
  proto3_unittest::TestNoPresenceField msg1 = MakeTestNoPresenceField();
  proto3_unittest::TestNoPresenceField msg2 = MakeTestNoPresenceField();

  msg1.clear_no_presence_repeated_nested();
  EXPECT_TRUE(force_compare_differencer.Compare(msg1, msg2));
  EXPECT_TRUE(
      force_compare_differencer.NoPresenceFieldsCausingFailure().empty());
  EXPECT_TRUE(default_differencer.Compare(msg1, msg2));
  EXPECT_TRUE(default_differencer.NoPresenceFieldsCausingFailure().empty());

  EXPECT_FALSE(force_compare_differencer.Compare(msg2, msg1));
  EXPECT_FALSE(default_differencer.Compare(msg2, msg1));
}

TEST(MessageDifferencerTest,
     PartialEqualityTestForceCompareWorksForRepeatedFieldInstance) {
  util::MessageDifferencer force_compare_differencer;
  force_compare_differencer.set_scope(util::MessageDifferencer::PARTIAL);
  force_compare_differencer.set_force_compare_no_presence(true);

  // This differencer is not setting force_compare_no_presence.
  util::MessageDifferencer default_differencer;
  default_differencer.set_scope(util::MessageDifferencer::PARTIAL);
  default_differencer.set_force_compare_no_presence(false);

  // Clearing a field inside a repeated field will trigger a failure when
  // forcing comparison for no presence fields.
  proto3_unittest::TestNoPresenceField msg1 = MakeTestNoPresenceField();
  proto3_unittest::TestNoPresenceField msg2 = MakeTestNoPresenceField();

  msg1.mutable_no_presence_nested()->clear_no_presence_bool();
  EXPECT_FALSE(force_compare_differencer.Compare(msg1, msg2));
  EXPECT_THAT(force_compare_differencer.NoPresenceFieldsCausingFailure(),
              testing::UnorderedElementsAre(
                  "proto3_unittest.TestNoPresenceField.no_presence_bool"));
  EXPECT_TRUE(default_differencer.Compare(msg1, msg2));

  EXPECT_FALSE(force_compare_differencer.Compare(msg2, msg1));
  EXPECT_TRUE(
      force_compare_differencer.NoPresenceFieldsCausingFailure().empty());
  EXPECT_FALSE(default_differencer.Compare(msg2, msg1));
}

TEST(MessageDifferencerTest,
     PartialEqualityTestForceCompareIsNoOptForNestedMessages) {
  util::MessageDifferencer force_compare_differencer;
  force_compare_differencer.set_scope(util::MessageDifferencer::PARTIAL);
  force_compare_differencer.set_force_compare_no_presence(true);

  // This differencer is not setting force_compare_no_presence.
  util::MessageDifferencer default_differencer;
  default_differencer.set_scope(util::MessageDifferencer::PARTIAL);
  default_differencer.set_force_compare_no_presence(false);

  // Nested fields always have presence, so clearing them would remove them
  // from the comparison.
  proto3_unittest::TestNoPresenceField msg1 = MakeTestNoPresenceField();
  proto3_unittest::TestNoPresenceField msg2 = MakeTestNoPresenceField();

  msg1.clear_no_presence_nested();
  EXPECT_TRUE(force_compare_differencer.Compare(msg1, msg2));
  EXPECT_TRUE(
      force_compare_differencer.NoPresenceFieldsCausingFailure().empty());
  EXPECT_TRUE(default_differencer.Compare(msg1, msg2));

  EXPECT_FALSE(force_compare_differencer.Compare(msg2, msg1));
  EXPECT_TRUE(
      force_compare_differencer.NoPresenceFieldsCausingFailure().empty());
  EXPECT_FALSE(default_differencer.Compare(msg2, msg1));

  // Creating an instance of the nested field will cause the comparison to fail
  // since it contains a no presence singualr field.
  msg1.mutable_no_presence_nested();
  EXPECT_FALSE(force_compare_differencer.Compare(msg1, msg2));
  EXPECT_THAT(force_compare_differencer.NoPresenceFieldsCausingFailure(),
              testing::UnorderedElementsAre(
                  "proto3_unittest.TestNoPresenceField.no_presence_bool"));
  EXPECT_TRUE(default_differencer.Compare(msg1, msg2));

  EXPECT_FALSE(force_compare_differencer.Compare(msg2, msg1));
  EXPECT_TRUE(
      force_compare_differencer.NoPresenceFieldsCausingFailure().empty());
  EXPECT_FALSE(default_differencer.Compare(msg2, msg1));
}

TEST(MessageDifferencerTest,
     PartialEqualityTestSingularNoPresenceFieldMissing) {
  util::MessageDifferencer force_compare_differencer;
  force_compare_differencer.set_scope(util::MessageDifferencer::PARTIAL);
  force_compare_differencer.set_force_compare_no_presence(true);

  // This differencer is not setting force_compare_no_presence.
  util::MessageDifferencer default_differencer;
  default_differencer.set_scope(util::MessageDifferencer::PARTIAL);
  default_differencer.set_force_compare_no_presence(false);

  // When clearing a singular no presence field, it will be included in the
  // comparison.
  proto3_unittest::TestNoPresenceField msg1 = MakeTestNoPresenceField();
  proto3_unittest::TestNoPresenceField msg2 = MakeTestNoPresenceField();

  msg1.clear_no_presence_bool();
  EXPECT_FALSE(force_compare_differencer.Compare(msg1, msg2));
  EXPECT_TRUE(
      !force_compare_differencer.NoPresenceFieldsCausingFailure().empty());
  EXPECT_TRUE(default_differencer.Compare(msg1, msg2));

  EXPECT_FALSE(force_compare_differencer.Compare(msg2, msg1));
  EXPECT_TRUE(
      force_compare_differencer.NoPresenceFieldsCausingFailure().empty());
  EXPECT_FALSE(default_differencer.Compare(msg2, msg1));
}

TEST(MessageDifferencerTest,
     PartialEqualityTestBooleanPresenceFieldMissingWithAddress) {
  util::MessageDifferencer address_differencer;
  address_differencer.set_scope(util::MessageDifferencer::PARTIAL);

  // This differencer is not setting force_compare_no_presence.
  util::MessageDifferencer default_differencer;
  default_differencer.set_scope(util::MessageDifferencer::PARTIAL);
  default_differencer.set_force_compare_no_presence(false);

  // When clearing a singular no presence field, it will be included in the
  // comparison.
  proto3_unittest::TestNoPresenceField msg1 = MakeTestNoPresenceField();
  proto3_unittest::TestNoPresenceField msg2 = MakeTestNoPresenceField();

  const FieldDescriptor* fd1 = msg1.GetDescriptor()->FindFieldByNumber(1);
  TextFormat::Parser::UnsetFieldsMetadata metadata;
  UnsetFieldsMetadataMessageDifferencerTestUtil::AddExplicitUnsetField(
      msg1, *fd1, &metadata);
  address_differencer.set_require_no_presence_fields(metadata);

  EXPECT_TRUE(address_differencer.Compare(msg1, msg2));
  EXPECT_TRUE(default_differencer.Compare(msg1, msg2));

  msg1.clear_no_presence_bool();

  EXPECT_FALSE(address_differencer.Compare(msg1, msg2));
  EXPECT_TRUE(default_differencer.Compare(msg1, msg2));

  msg2.clear_no_presence_bool();

  EXPECT_TRUE(address_differencer.Compare(msg1, msg2));
  EXPECT_TRUE(default_differencer.Compare(msg1, msg2));

  msg1.set_no_presence_bool(true);

  EXPECT_FALSE(default_differencer.Compare(msg1, msg2));
  EXPECT_FALSE(address_differencer.Compare(msg1, msg2));
}

TEST(MessageDifferencerTest,
     PartialEqualityTestStringPresenceFieldMissingWithAddress) {
  util::MessageDifferencer address_differencer;
  address_differencer.set_scope(util::MessageDifferencer::PARTIAL);

  // This differencer is not setting force_compare_no_presence.
  util::MessageDifferencer default_differencer;
  default_differencer.set_scope(util::MessageDifferencer::PARTIAL);
  default_differencer.set_force_compare_no_presence(false);

  // When clearing a singular no presence field, it will be included in the
  // comparison.
  proto3_unittest::TestNoPresenceField msg1 = MakeTestNoPresenceField();
  proto3_unittest::TestNoPresenceField msg2 = MakeTestNoPresenceField();

  const FieldDescriptor* fd1 = msg1.GetDescriptor()->FindFieldByNumber(4);
  TextFormat::Parser::UnsetFieldsMetadata metadata;
  UnsetFieldsMetadataMessageDifferencerTestUtil::AddExplicitUnsetField(
      msg1, *fd1, &metadata);
  address_differencer.set_require_no_presence_fields(metadata);

  EXPECT_TRUE(address_differencer.Compare(msg1, msg2));
  EXPECT_TRUE(default_differencer.Compare(msg1, msg2));

  msg1.clear_no_presence_string();

  EXPECT_FALSE(address_differencer.Compare(msg1, msg2));
  EXPECT_TRUE(default_differencer.Compare(msg1, msg2));

  msg2.clear_no_presence_string();

  EXPECT_TRUE(address_differencer.Compare(msg1, msg2));
  EXPECT_TRUE(default_differencer.Compare(msg1, msg2));

  msg1.set_no_presence_string("yolo");

  EXPECT_FALSE(default_differencer.Compare(msg1, msg2));
  EXPECT_FALSE(address_differencer.Compare(msg1, msg2));
}

// Ensure multiple booleans are addressed distinctly. This is trivially the case
// now, but tests against possible optimizations in the future to use bitfields.
TEST(MessageDifferencerTest,
     PartialEqualityTestTwoBoolsPresenceFieldMissingWithAddress) {
  util::MessageDifferencer address_differencer;
  address_differencer.set_scope(util::MessageDifferencer::PARTIAL);

  // This differencer is not setting force_compare_no_presence.
  util::MessageDifferencer default_differencer;
  default_differencer.set_scope(util::MessageDifferencer::PARTIAL);
  default_differencer.set_force_compare_no_presence(false);

  // When clearing a singular no presence field, it will be included in the
  // comparison.
  proto3_unittest::TestNoPresenceField msg1 = MakeTestNoPresenceField();
  proto3_unittest::TestNoPresenceField msg2 = MakeTestNoPresenceField();

  const FieldDescriptor* fd1 = msg1.GetDescriptor()->FindFieldByNumber(5);
  TextFormat::Parser::UnsetFieldsMetadata metadata;
  UnsetFieldsMetadataMessageDifferencerTestUtil::AddExplicitUnsetField(
      msg1, *fd1, &metadata);
  address_differencer.set_require_no_presence_fields(metadata);

  EXPECT_TRUE(address_differencer.Compare(msg1, msg2));
  EXPECT_TRUE(default_differencer.Compare(msg1, msg2));

  // Trigger on bool2.
  msg1.clear_no_presence_bool2();

  EXPECT_FALSE(address_differencer.Compare(msg1, msg2));
  EXPECT_TRUE(default_differencer.Compare(msg1, msg2));

  // Triggering on bool2 still ignores bool3.
  msg1.set_no_presence_bool2(true);
  msg1.clear_no_presence_bool3();

  EXPECT_TRUE(address_differencer.Compare(msg1, msg2));
  EXPECT_TRUE(default_differencer.Compare(msg1, msg2));
}

TEST(MessageDifferencerTest,
     PartialEqualityTestBooleanNestedMessagePresenceFieldMissingWithAddress) {
  util::MessageDifferencer address_differencer;
  address_differencer.set_scope(util::MessageDifferencer::PARTIAL);

  // This differencer is not setting force_compare_no_presence.
  util::MessageDifferencer default_differencer;
  default_differencer.set_scope(util::MessageDifferencer::PARTIAL);
  default_differencer.set_force_compare_no_presence(false);

  // When clearing a singular no presence field, it will be included in the
  // comparison.
  proto3_unittest::TestNoPresenceField msg1 = MakeTestNoPresenceField();
  proto3_unittest::TestNoPresenceField msg2 = MakeTestNoPresenceField();

  const FieldDescriptor* fd1 = msg1.GetDescriptor()->FindFieldByNumber(1);
  TextFormat::Parser::UnsetFieldsMetadata metadata;
  UnsetFieldsMetadataMessageDifferencerTestUtil::AddExplicitUnsetField(
      msg1.no_presence_nested(), *fd1, &metadata);
  address_differencer.set_require_no_presence_fields(metadata);

  EXPECT_TRUE(address_differencer.Compare(msg1, msg2));
  EXPECT_TRUE(default_differencer.Compare(msg1, msg2));

  msg1.mutable_no_presence_nested()->clear_no_presence_bool();

  EXPECT_FALSE(address_differencer.Compare(msg1, msg2));
  EXPECT_TRUE(default_differencer.Compare(msg1, msg2));

  msg2.mutable_no_presence_nested()->clear_no_presence_bool();

  EXPECT_TRUE(address_differencer.Compare(msg1, msg2));
  EXPECT_TRUE(default_differencer.Compare(msg1, msg2));

  msg1.mutable_no_presence_nested()->set_no_presence_bool(true);

  EXPECT_FALSE(default_differencer.Compare(msg1, msg2));
  EXPECT_FALSE(address_differencer.Compare(msg1, msg2));
}

TEST(MessageDifferencerTest,
     PartialEqualityTestBooleanRepeatedMessagePresenceFieldMissingWithAddress) {
  util::MessageDifferencer address_differencer;
  address_differencer.set_scope(util::MessageDifferencer::PARTIAL);

  // This differencer is not setting force_compare_no_presence.
  util::MessageDifferencer default_differencer;
  default_differencer.set_scope(util::MessageDifferencer::PARTIAL);
  default_differencer.set_force_compare_no_presence(false);

  // When clearing a singular no presence field, it will be included in the
  // comparison.
  proto3_unittest::TestNoPresenceField msg1 = MakeTestNoPresenceField();
  proto3_unittest::TestNoPresenceField msg2 = MakeTestNoPresenceField();

  const FieldDescriptor* fd1 = msg1.GetDescriptor()->FindFieldByNumber(1);
  TextFormat::Parser::UnsetFieldsMetadata metadata;
  UnsetFieldsMetadataMessageDifferencerTestUtil::AddExplicitUnsetField(
      msg1.no_presence_repeated_nested(0), *fd1, &metadata);
  address_differencer.set_require_no_presence_fields(metadata);

  EXPECT_TRUE(address_differencer.Compare(msg1, msg2));
  EXPECT_TRUE(default_differencer.Compare(msg1, msg2));

  msg1.mutable_no_presence_repeated_nested(0)->clear_no_presence_bool();

  EXPECT_FALSE(address_differencer.Compare(msg1, msg2));
  EXPECT_TRUE(default_differencer.Compare(msg1, msg2));

  msg2.mutable_no_presence_repeated_nested(0)->clear_no_presence_bool();

  EXPECT_TRUE(address_differencer.Compare(msg1, msg2));
  EXPECT_TRUE(default_differencer.Compare(msg1, msg2));

  msg1.mutable_no_presence_repeated_nested(0)->set_no_presence_bool(true);

  EXPECT_FALSE(default_differencer.Compare(msg1, msg2));
  EXPECT_FALSE(address_differencer.Compare(msg1, msg2));
}

TEST(MessageDifferencerTest,
     PartialEqualityTestExtraFieldNoPresenceForceCompareReporterAware) {
  std::string output;
  // Before we can check the output string, we must make sure the
  // StreamReporter is destroyed because its destructor will
  // flush the stream.
  {
    io::StringOutputStream output_stream(&output);
    util::MessageDifferencer::StreamReporter reporter(&output_stream);

    util::MessageDifferencer force_compare_differencer;
    force_compare_differencer.set_scope(util::MessageDifferencer::PARTIAL);
    force_compare_differencer.set_force_compare_no_presence(true);
    force_compare_differencer.ReportDifferencesTo(&reporter);

    // Clearing a no presence field inside a repeated field.
    proto3_unittest::TestNoPresenceField msg1 = MakeTestNoPresenceField();
    proto3_unittest::TestNoPresenceField msg2 = MakeTestNoPresenceField();

    msg1.mutable_no_presence_repeated_nested(0)->clear_no_presence_bool();
    EXPECT_FALSE(force_compare_differencer.Compare(msg1, msg2));
    EXPECT_TRUE(
        !force_compare_differencer.NoPresenceFieldsCausingFailure().empty());
  }
  EXPECT_EQ(output,
            "added: no_presence_repeated_nested[0].no_presence_bool (added for "
            "better PARTIAL comparison): true\n");
}

TEST(MessageDifferencerTest, PartialEqualityTestSkipRequiredField) {
  // Create the testing protos
  unittest::TestRequired msg1;
  unittest::TestRequired msg2;

  msg1.set_a(401);
  msg2.set_a(401);
  msg2.set_b(402);

  // Compare
  util::MessageDifferencer differencer;
  differencer.set_scope(util::MessageDifferencer::PARTIAL);
  EXPECT_TRUE(differencer.Compare(msg1, msg2));
}

TEST(MessageDifferencerTest, BasicPartialInequalityTest) {
  // Create the testing protos
  unittest::TestAllTypes msg1;
  unittest::TestAllTypes msg2;

  TestUtil::SetAllFields(&msg1);
  TestUtil::SetAllFields(&msg2);

  msg1.set_optional_int32(-1);

  // Compare
  util::MessageDifferencer differencer;
  differencer.set_scope(util::MessageDifferencer::PARTIAL);
  EXPECT_FALSE(differencer.Compare(msg1, msg2));
}

TEST(MessageDifferencerTest, PartialInequalityMissingFieldTest) {
  // Create the testing protos
  unittest::TestAllTypes msg1;
  unittest::TestAllTypes msg2;

  TestUtil::SetAllFields(&msg1);
  TestUtil::SetAllFields(&msg2);

  msg2.clear_optional_int32();

  // Compare
  util::MessageDifferencer differencer;
  differencer.set_scope(util::MessageDifferencer::PARTIAL);
  EXPECT_FALSE(differencer.Compare(msg1, msg2));
}

TEST(MessageDifferencerTest, RepeatedFieldPartialInequalityTest) {
  // Create the testing protos
  unittest::TestAllTypes msg1;
  unittest::TestAllTypes msg2;

  TestUtil::SetAllFields(&msg1);
  TestUtil::SetAllFields(&msg2);

  msg1.add_repeated_int32(-1);

  // Compare
  util::MessageDifferencer differencer;
  differencer.set_scope(util::MessageDifferencer::PARTIAL);
  EXPECT_FALSE(differencer.Compare(msg1, msg2));
}

TEST(MessageDifferencerTest, BasicEquivalencyTest) {
  // Create the testing protos
  unittest::TestAllTypes msg1;
  unittest::TestAllTypes msg2;

  TestUtil::SetAllFields(&msg1);
  TestUtil::SetAllFields(&msg2);

  // Compare
  EXPECT_TRUE(util::MessageDifferencer::Equivalent(msg1, msg2));
}

TEST(MessageDifferencerTest, EquivalencyNotEqualTest) {
  // Create the testing protos
  unittest::TestAllTypes msg1;
  unittest::TestAllTypes msg2;

  TestUtil::SetAllFields(&msg1);
  TestUtil::SetAllFields(&msg2);

  msg1.clear_optional_int32();
  msg2.set_optional_int32(0);

  // Compare
  EXPECT_FALSE(util::MessageDifferencer::Equals(msg1, msg2));
  EXPECT_TRUE(util::MessageDifferencer::Equivalent(msg1, msg2));
}

TEST(MessageDifferencerTest, BasicInequivalencyTest) {
  // Create the testing protos
  unittest::TestAllTypes msg1;
  unittest::TestAllTypes msg2;

  TestUtil::SetAllFields(&msg1);
  TestUtil::SetAllFields(&msg2);

  msg1.set_optional_int32(-1);

  // Compare
  EXPECT_FALSE(util::MessageDifferencer::Equivalent(msg1, msg2));
}

TEST(MessageDifferencerTest, BasicEquivalencyNonSetTest) {
  // Create the testing protos
  unittest::TestAllTypes msg1;
  unittest::TestAllTypes msg2;

  // Compare
  EXPECT_TRUE(util::MessageDifferencer::Equivalent(msg1, msg2));
}

TEST(MessageDifferencerTest, BasicInequivalencyNonSetTest) {
  // Create the testing protos
  unittest::TestAllTypes msg1;
  unittest::TestAllTypes msg2;

  msg1.set_optional_int32(-1);

  // Compare
  EXPECT_FALSE(util::MessageDifferencer::Equivalent(msg1, msg2));
}

TEST(MessageDifferencerTest, BasicPartialEquivalencyTest) {
  // Create the testing protos
  unittest::TestAllTypes msg1;
  unittest::TestAllTypes msg2;

  TestUtil::SetAllFields(&msg1);
  TestUtil::SetAllFields(&msg2);

  // Compare
  util::MessageDifferencer differencer;
  differencer.set_message_field_comparison(
      util::MessageDifferencer::EQUIVALENT);
  differencer.set_scope(util::MessageDifferencer::PARTIAL);
  EXPECT_TRUE(differencer.Compare(msg1, msg2));
}

TEST(MessageDifferencerTest, PartialEquivalencyNotEqualTest) {
  // Create the testing protos
  unittest::TestAllTypes msg1;
  unittest::TestAllTypes msg2;

  TestUtil::SetAllFields(&msg1);
  TestUtil::SetAllFields(&msg2);

  msg1.set_optional_int32(0);
  msg2.clear_optional_int32();

  // Compare
  EXPECT_FALSE(util::MessageDifferencer::Equals(msg1, msg2));
  util::MessageDifferencer differencer;
  differencer.set_message_field_comparison(
      util::MessageDifferencer::EQUIVALENT);
  differencer.set_scope(util::MessageDifferencer::PARTIAL);
  EXPECT_TRUE(differencer.Compare(msg1, msg2));
}

TEST(MessageDifferencerTest, PartialEquivalencyTestExtraField) {
  // Create the testing protos
  unittest::TestAllTypes msg1;
  unittest::TestAllTypes msg2;

  TestUtil::SetAllFields(&msg1);
  TestUtil::SetAllFields(&msg2);

  msg1.clear_optional_int32();

  // Compare
  util::MessageDifferencer differencer;
  differencer.set_message_field_comparison(
      util::MessageDifferencer::EQUIVALENT);
  differencer.set_scope(util::MessageDifferencer::PARTIAL);
  EXPECT_TRUE(differencer.Compare(msg1, msg2));
}

TEST(MessageDifferencerTest, PartialEquivalencyTestSkipRequiredField) {
  // Create the testing protos
  unittest::TestRequired msg1;
  unittest::TestRequired msg2;

  msg1.set_a(401);
  msg2.set_a(401);
  msg2.set_b(402);

  // Compare
  util::MessageDifferencer differencer;
  differencer.set_message_field_comparison(
      util::MessageDifferencer::EQUIVALENT);
  differencer.set_scope(util::MessageDifferencer::PARTIAL);
  EXPECT_TRUE(differencer.Compare(msg1, msg2));
}

TEST(MessageDifferencerTest, BasicPartialInequivalencyTest) {
  // Create the testing protos
  unittest::TestAllTypes msg1;
  unittest::TestAllTypes msg2;

  TestUtil::SetAllFields(&msg1);
  TestUtil::SetAllFields(&msg2);

  msg1.set_optional_int32(-1);

  // Compare
  util::MessageDifferencer differencer;
  differencer.set_message_field_comparison(
      util::MessageDifferencer::EQUIVALENT);
  differencer.set_scope(util::MessageDifferencer::PARTIAL);
  EXPECT_FALSE(differencer.Compare(msg1, msg2));
}

TEST(MessageDifferencerTest, BasicPartialEquivalencyNonSetTest) {
  // Create the testing protos
  unittest::TestAllTypes msg1;
  unittest::TestAllTypes msg2;

  // Compare
  util::MessageDifferencer differencer;
  differencer.set_message_field_comparison(
      util::MessageDifferencer::EQUIVALENT);
  differencer.set_scope(util::MessageDifferencer::PARTIAL);
  EXPECT_TRUE(differencer.Compare(msg1, msg2));
}

TEST(MessageDifferencerTest, BasicPartialInequivalencyNonSetTest) {
  // Create the testing protos
  unittest::TestAllTypes msg1;
  unittest::TestAllTypes msg2;

  msg1.set_optional_int32(-1);

  // Compare
  util::MessageDifferencer differencer;
  differencer.set_message_field_comparison(
      util::MessageDifferencer::EQUIVALENT);
  differencer.set_scope(util::MessageDifferencer::PARTIAL);
  EXPECT_FALSE(differencer.Compare(msg1, msg2));
}

TEST(MessageDifferencerTest, ApproximateEqualityTest) {
  // Create the testing protos
  unittest::TestAllTypes msg1;
  unittest::TestAllTypes msg2;

  TestUtil::SetAllFields(&msg1);
  TestUtil::SetAllFields(&msg2);

  // Compare
  EXPECT_TRUE(util::MessageDifferencer::ApproximatelyEquals(msg1, msg2));
}

TEST(MessageDifferencerTest, ApproximateModifiedEqualityTest) {
  // Create the testing protos
  unittest::TestAllTypes msg1;
  unittest::TestAllTypes msg2;

  TestUtil::SetAllFields(&msg1);
  TestUtil::SetAllFields(&msg2);

  const float v1 = 2.300005f;
  const float v2 = 2.300006f;
  msg1.set_optional_float(v1);
  msg2.set_optional_float(v2);

  // Compare
  ASSERT_NE(v1, v2) << "Should not be the same: " << v1 << ", " << v2;
  ASSERT_FLOAT_EQ(v1, v2) << "Should be approx. equal: " << v1 << ", " << v2;
  EXPECT_FALSE(util::MessageDifferencer::Equals(msg1, msg2));
  EXPECT_TRUE(util::MessageDifferencer::ApproximatelyEquals(msg1, msg2));
}

TEST(MessageDifferencerTest, ApproximateEquivalencyTest) {
  // Create the testing protos
  unittest::TestAllTypes msg1;
  unittest::TestAllTypes msg2;

  TestUtil::SetAllFields(&msg1);
  TestUtil::SetAllFields(&msg2);

  // Compare
  EXPECT_TRUE(util::MessageDifferencer::ApproximatelyEquivalent(msg1, msg2));
}

TEST(MessageDifferencerTest, ApproximateModifiedEquivalencyTest) {
  // Create the testing protos
  unittest::TestAllTypes msg1;
  unittest::TestAllTypes msg2;

  TestUtil::SetAllFields(&msg1);
  TestUtil::SetAllFields(&msg2);

  // Modify the approximateness requirement
  const float v1 = 2.300005f;
  const float v2 = 2.300006f;
  msg1.set_optional_float(v1);
  msg2.set_optional_float(v2);

  // Compare
  ASSERT_NE(v1, v2) << "Should not be the same: " << v1 << ", " << v2;
  ASSERT_FLOAT_EQ(v1, v2) << "Should be approx. equal: " << v1 << ", " << v2;
  EXPECT_FALSE(util::MessageDifferencer::Equals(msg1, msg2));
  EXPECT_TRUE(util::MessageDifferencer::ApproximatelyEquivalent(msg1, msg2));

  // Modify the equivalency requirement too
  msg1.clear_optional_int32();
  msg2.set_optional_int32(0);

  // Compare. Now should only pass on ApproximatelyEquivalent
  EXPECT_FALSE(util::MessageDifferencer::Equals(msg1, msg2));
  EXPECT_FALSE(util::MessageDifferencer::Equivalent(msg1, msg2));
  EXPECT_FALSE(util::MessageDifferencer::ApproximatelyEquals(msg1, msg2));
  EXPECT_TRUE(util::MessageDifferencer::ApproximatelyEquivalent(msg1, msg2));
}

TEST(MessageDifferencerTest, ApproximateInequivalencyTest) {
  // Create the testing protos
  unittest::TestAllTypes msg1;
  unittest::TestAllTypes msg2;

  TestUtil::SetAllFields(&msg1);
  TestUtil::SetAllFields(&msg2);

  // Should fail on equivalency
  msg1.set_optional_int32(-1);
  EXPECT_FALSE(util::MessageDifferencer::ApproximatelyEquivalent(msg1, msg2));

  // Make these fields the same again.
  msg1.set_optional_int32(0);
  msg2.set_optional_int32(0);
  EXPECT_TRUE(util::MessageDifferencer::ApproximatelyEquivalent(msg1, msg2));

  // Should fail on approximate equality check
  const float v1 = 2.3f;
  const float v2 = 9.3f;
  msg1.set_optional_float(v1);
  msg2.set_optional_float(v2);
  EXPECT_FALSE(util::MessageDifferencer::ApproximatelyEquivalent(msg1, msg2));
}

TEST(MessageDifferencerTest, WithinFractionOrMarginFloatTest) {
  // Create the testing protos
  unittest::TestAllTypes msg1;
  unittest::TestAllTypes msg2;

  TestUtil::SetAllFields(&msg1);
  TestUtil::SetAllFields(&msg2);

  // Should fail on approximate equality check
  const float v1 = 100.0f;
  const float v2 = 109.9f;
  msg1.set_optional_float(v1);
  msg2.set_optional_float(v2);

  // Compare
  util::MessageDifferencer differencer;
  EXPECT_FALSE(differencer.Compare(msg1, msg2));
  const FieldDescriptor* fd =
      msg1.GetDescriptor()->FindFieldByName("optional_float");

  // Set float comparison to exact, margin and fraction value should not matter.
  differencer.set_float_comparison(util::MessageDifferencer::EXACT);
  // Set margin for float comparison.
  differencer.SetFractionAndMargin(fd, 0.0, 10.0);
  EXPECT_FALSE(differencer.Compare(msg1, msg2));

  // Margin and fraction float comparison is activated when float comparison is
  // set to approximate.
  differencer.set_float_comparison(util::MessageDifferencer::APPROXIMATE);
  EXPECT_TRUE(differencer.Compare(msg1, msg2));

  // Test out float comparison with fraction.
  differencer.SetFractionAndMargin(fd, 0.2, 0.0);
  EXPECT_TRUE(differencer.Compare(msg1, msg2));

  // Should fail since the fraction is smaller than error.
  differencer.SetFractionAndMargin(fd, 0.01, 0.0);
  EXPECT_FALSE(differencer.Compare(msg1, msg2));

  // Should pass if either fraction or margin are satisfied.
  differencer.SetFractionAndMargin(fd, 0.01, 10.0);
  EXPECT_TRUE(differencer.Compare(msg1, msg2));

  // Make sure that the margin and fraction only affects the field that it was
  // set for.
  msg1.set_default_float(v1);
  msg2.set_default_float(v2);
  EXPECT_FALSE(differencer.Compare(msg1, msg2));
  msg1.set_default_float(v1);
  msg2.set_default_float(v1);
  EXPECT_TRUE(differencer.Compare(msg1, msg2));
}

TEST(MessageDifferencerTest, WithinFractionOrMarginDoubleTest) {
  // Create the testing protos
  unittest::TestAllTypes msg1;
  unittest::TestAllTypes msg2;

  TestUtil::SetAllFields(&msg1);
  TestUtil::SetAllFields(&msg2);

  // Should fail on approximate equality check
  const double v1 = 100.0;
  const double v2 = 109.9;
  msg1.set_optional_double(v1);
  msg2.set_optional_double(v2);

  // Compare
  util::MessageDifferencer differencer;
  EXPECT_FALSE(differencer.Compare(msg1, msg2));

  // Set comparison to exact, margin and fraction value should not matter.
  differencer.set_float_comparison(util::MessageDifferencer::EXACT);
  // Set margin for float comparison.
  const FieldDescriptor* fd =
      msg1.GetDescriptor()->FindFieldByName("optional_double");
  differencer.SetFractionAndMargin(fd, 0.0, 10.0);
  EXPECT_FALSE(differencer.Compare(msg1, msg2));

  // Margin and fraction comparison is activated when float comparison is
  // set to approximate.
  differencer.set_float_comparison(util::MessageDifferencer::APPROXIMATE);
  EXPECT_TRUE(differencer.Compare(msg1, msg2));

  // Test out comparison with fraction.
  differencer.SetFractionAndMargin(fd, 0.2, 0.0);
  EXPECT_TRUE(differencer.Compare(msg1, msg2));

  // Should fail since the fraction is smaller than error.
  differencer.SetFractionAndMargin(fd, 0.01, 0.0);
  EXPECT_FALSE(differencer.Compare(msg1, msg2));

  // Should pass if either fraction or margin are satisfied.
  differencer.SetFractionAndMargin(fd, 0.01, 10.0);
  EXPECT_TRUE(differencer.Compare(msg1, msg2));

  // Make sure that the margin and fraction only affects the field that it was
  // set for.
  msg1.set_default_double(v1);
  msg2.set_default_double(v2);
  EXPECT_FALSE(differencer.Compare(msg1, msg2));
  msg1.set_default_double(v1);
  msg2.set_default_double(v1);
  EXPECT_TRUE(differencer.Compare(msg1, msg2));
}

TEST(MessageDifferencerTest, WithinDefaultFractionOrMarginDoubleTest) {
  // Create the testing protos
  unittest::TestAllTypes msg1;
  unittest::TestAllTypes msg2;

  TestUtil::SetAllFields(&msg1);
  TestUtil::SetAllFields(&msg2);

  // Should fail on approximate equality check
  const double v1 = 100.0;
  const double v2 = 109.9;
  msg1.set_optional_double(v1);
  msg2.set_optional_double(v2);

  util::MessageDifferencer differencer;

  // Compare
  EXPECT_FALSE(differencer.Compare(msg1, msg2));

  // Set up a custom field comparator, with a default fraction and margin for
  // float and double comparison.
  util::DefaultFieldComparator field_comparator;
  field_comparator.SetDefaultFractionAndMargin(0.0, 10.0);
  differencer.set_field_comparator(&field_comparator);

  // Set comparison to exact, margin and fraction value should not matter.
  field_comparator.set_float_comparison(util::DefaultFieldComparator::EXACT);
  EXPECT_FALSE(differencer.Compare(msg1, msg2));

  // Margin and fraction comparison is activated when float comparison is
  // set to approximate.
  field_comparator.set_float_comparison(
      util::DefaultFieldComparator::APPROXIMATE);
  EXPECT_TRUE(differencer.Compare(msg1, msg2));

  // Test out comparison with fraction.
  field_comparator.SetDefaultFractionAndMargin(0.2, 0.0);
  EXPECT_TRUE(differencer.Compare(msg1, msg2));

  // Should fail since the fraction is smaller than error.
  field_comparator.SetDefaultFractionAndMargin(0.01, 0.0);
  EXPECT_FALSE(differencer.Compare(msg1, msg2));

  // Should pass if either fraction or margin are satisfied.
  field_comparator.SetDefaultFractionAndMargin(0.01, 10.0);
  EXPECT_TRUE(differencer.Compare(msg1, msg2));

  // Make sure that the default margin and fraction affects all fields
  msg1.set_default_double(v1);
  msg2.set_default_double(v2);
  EXPECT_TRUE(differencer.Compare(msg1, msg2));
}

TEST(MessageDifferencerTest, BasicFieldOrderingsTest) {
  // Create the testing protos
  unittest::TestFieldOrderings msg1;
  unittest::TestFieldOrderings msg2;

  TestUtil::SetAllFieldsAndExtensions(&msg1);
  TestUtil::SetAllFieldsAndExtensions(&msg2);

  // Compare
  EXPECT_TRUE(util::MessageDifferencer::Equals(msg1, msg2));
}

TEST(MessageDifferencerTest, BasicFieldOrderingInequalityTest) {
  // Create the testing protos
  unittest::TestFieldOrderings msg1;
  unittest::TestFieldOrderings msg2;

  TestUtil::SetAllFieldsAndExtensions(&msg1);
  TestUtil::SetAllFieldsAndExtensions(&msg2);

  msg1.set_my_float(15.00);
  msg2.set_my_float(16.00);

  // Compare
  EXPECT_FALSE(util::MessageDifferencer::Equals(msg1, msg2));
}

TEST(MessageDifferencerTest, BasicRepeatedFieldOrderingInequalityTest) {
  // Create the testing protos
  unittest::MoreString msg1;
  unittest::MoreString msg2;

  msg1.add_data("a");
  msg1.add_data("b");
  msg2.add_data("b");
  msg2.add_data("a");

  // Compare
  EXPECT_FALSE(util::MessageDifferencer::Equals(msg1, msg2));
  EXPECT_FALSE(util::MessageDifferencer::Equivalent(msg1, msg2));
}

TEST(MessageDifferencerTest, BasicExtensionTest) {
  // Create the testing protos
  unittest::TestAllExtensions msg1;
  unittest::TestAllExtensions msg2;

  TestUtil::SetAllExtensions(&msg1);
  TestUtil::SetAllExtensions(&msg2);

  // Compare
  EXPECT_TRUE(util::MessageDifferencer::Equals(msg1, msg2));
}

TEST(MessageDifferencerTest, BasicExtensionInequalityTest) {
  // Create the testing protos
  unittest::TestAllExtensions msg1;
  unittest::TestAllExtensions msg2;

  TestUtil::SetAllExtensions(&msg1);
  TestUtil::SetAllExtensions(&msg2);

  msg1.SetExtension(unittest::optional_int32_extension, 101);
  msg2.SetExtension(unittest::optional_int32_extension, 102);

  // Compare
  EXPECT_FALSE(util::MessageDifferencer::Equals(msg1, msg2));
}

TEST(MessageDifferencerTest, OneofTest) {
  // Create the testing protos
  unittest::TestOneof2 msg1;
  unittest::TestOneof2 msg2;

  TestUtil::SetOneof1(&msg1);
  TestUtil::SetOneof1(&msg2);

  // Compare
  EXPECT_TRUE(util::MessageDifferencer::Equals(msg1, msg2));
}

TEST(MessageDifferencerTest, OneofInequalityTest) {
  // Create the testing protos
  unittest::TestOneof2 msg1;
  unittest::TestOneof2 msg2;

  TestUtil::SetOneof1(&msg1);
  TestUtil::SetOneof2(&msg2);

  // Compare
  EXPECT_FALSE(util::MessageDifferencer::Equals(msg1, msg2));
}

TEST(MessageDifferencerTest, UnknownFieldPartialEqualTest) {
  unittest::TestEmptyMessage empty1;
  unittest::TestEmptyMessage empty2;

  UnknownFieldSet* unknown1 = empty1.mutable_unknown_fields();
  UnknownFieldSet* unknown2 = empty2.mutable_unknown_fields();

  unknown1->AddVarint(243, 122);
  unknown1->AddLengthDelimited(245, "abc");
  unknown1->AddGroup(246)->AddFixed32(248, 1);
  unknown1->mutable_field(2)->mutable_group()->AddFixed32(248, 2);

  unknown2->AddVarint(243, 122);
  unknown2->AddLengthDelimited(245, "abc");
  unknown2->AddGroup(246)->AddFixed32(248, 1);
  unknown2->mutable_field(2)->mutable_group()->AddFixed32(248, 2);

  util::MessageDifferencer differencer;
  differencer.set_scope(util::MessageDifferencer::PARTIAL);
  EXPECT_TRUE(differencer.Compare(empty1, empty2));
}

TEST(MessageDifferencerTest, SpecifiedFieldsEqualityAllTest) {
  unittest::TestAllTypes msg1;
  unittest::TestAllTypes msg2;

  TestUtil::SetAllFields(&msg1);
  TestUtil::SetAllFields(&msg2);

  std::vector<const FieldDescriptor*> fields1;
  std::vector<const FieldDescriptor*> fields2;
  msg1.GetReflection()->ListFields(msg1, &fields1);
  msg2.GetReflection()->ListFields(msg2, &fields2);

  util::MessageDifferencer differencer;
  EXPECT_TRUE(differencer.CompareWithFields(msg1, msg2, fields1, fields2));
}

TEST(MessageDifferencerTest, SpecifiedFieldsInequalityAllTest) {
  unittest::TestAllTypes msg1;
  unittest::TestAllTypes msg2;

  TestUtil::SetAllFields(&msg1);

  std::vector<const FieldDescriptor*> fields1;
  std::vector<const FieldDescriptor*> fields2;
  msg1.GetReflection()->ListFields(msg1, &fields1);
  msg2.GetReflection()->ListFields(msg2, &fields2);

  util::MessageDifferencer differencer;
  EXPECT_FALSE(differencer.CompareWithFields(msg1, msg2, fields1, fields2));
}

TEST(MessageDifferencerTest, SpecifiedFieldsEmptyListAlwaysSucceeds) {
  unittest::TestAllTypes msg1;
  unittest::TestAllTypes msg2;

  TestUtil::SetAllFields(&msg1);

  std::vector<const FieldDescriptor*> empty_fields;

  util::MessageDifferencer differencer;
  EXPECT_TRUE(
      differencer.CompareWithFields(msg1, msg2, empty_fields, empty_fields));

  TestUtil::SetAllFields(&msg2);
  EXPECT_TRUE(
      differencer.CompareWithFields(msg1, msg2, empty_fields, empty_fields));
}

TEST(MessageDifferencerTest, SpecifiedFieldsCompareWithSelf) {
  unittest::TestAllTypes msg1;
  TestUtil::SetAllFields(&msg1);

  std::vector<const FieldDescriptor*> fields;
  msg1.GetReflection()->ListFields(msg1, &fields);

  util::MessageDifferencer differencer;
  EXPECT_TRUE(differencer.CompareWithFields(msg1, msg1, fields, fields));

  {
    // Compare with a subset of fields.
    std::vector<const FieldDescriptor*> compare_fields;
    for (int i = 0; i < fields.size(); ++i) {
      if (i % 2 == 0) {
        compare_fields.push_back(fields[i]);
      }
    }
    EXPECT_TRUE(differencer.CompareWithFields(msg1, msg1, compare_fields,
                                              compare_fields));
  }
  {
    // Specify a different set of fields to compare, even though we're using the
    // same message. This should fail, since we are explicitly saying that the
    // set of fields are different.
    std::vector<const FieldDescriptor*> compare_fields1;
    std::vector<const FieldDescriptor*> compare_fields2;
    for (int i = 0; i < fields.size(); ++i) {
      if (i % 2 == 0) {
        compare_fields1.push_back(fields[i]);
      } else {
        compare_fields2.push_back(fields[i]);
      }
    }
    EXPECT_FALSE(differencer.CompareWithFields(msg1, msg1, compare_fields1,
                                               compare_fields2));
  }
}

TEST(MessageDifferencerTest, SpecifiedFieldsEqualityAllShuffledTest) {
  // This is a public function, so make sure there are no assumptions about the
  // list of fields. Randomly shuffle them to make sure that they are properly
  // ordered for comparison.
  unittest::TestAllTypes msg1;
  unittest::TestAllTypes msg2;

  TestUtil::SetAllFields(&msg1);
  TestUtil::SetAllFields(&msg2);

  std::vector<const FieldDescriptor*> fields1;
  std::vector<const FieldDescriptor*> fields2;
  msg1.GetReflection()->ListFields(msg1, &fields1);
  msg2.GetReflection()->ListFields(msg2, &fields2);

  std::default_random_engine rng;
  std::shuffle(fields1.begin(), fields1.end(), rng);
  std::shuffle(fields2.begin(), fields2.end(), rng);

  util::MessageDifferencer differencer;
  EXPECT_TRUE(differencer.CompareWithFields(msg1, msg2, fields1, fields2));
}

TEST(MessageDifferencerTest, SpecifiedFieldsSubsetEqualityTest) {
  // Specify a set of fields to compare. All the fields are equal.
  unittest::TestAllTypes msg1;
  unittest::TestAllTypes msg2;
  TestUtil::SetAllFields(&msg1);
  TestUtil::SetAllFields(&msg2);

  std::vector<const FieldDescriptor*> fields1;
  msg1.GetReflection()->ListFields(msg1, &fields1);

  std::vector<const FieldDescriptor*> compare_fields;
  // Only compare the field descriptors with even indices.
  for (int i = 0; i < fields1.size(); ++i) {
    if (i % 2 == 0) {
      compare_fields.push_back(fields1[i]);
    }
  }

  util::MessageDifferencer differencer;
  EXPECT_TRUE(differencer.CompareWithFields(msg1, msg2, compare_fields,
                                            compare_fields));
}

TEST(MessageDifferencerTest,
     SpecifiedFieldsSubsetIgnoresOtherFieldDifferencesTest) {
  // Specify a set of fields to compare, but clear all the other fields in one
  // of the messages. This should fail a regular compare, but CompareWithFields
  // should succeed.
  unittest::TestAllTypes msg1;
  unittest::TestAllTypes msg2;
  TestUtil::SetAllFields(&msg1);
  TestUtil::SetAllFields(&msg2);

  std::vector<const FieldDescriptor*> fields1;
  const Reflection* reflection = msg1.GetReflection();
  reflection->ListFields(msg1, &fields1);

  std::vector<const FieldDescriptor*> compare_fields;
  // Only compare the field descriptors with even indices.
  for (int i = 0; i < fields1.size(); ++i) {
    if (i % 2 == 0) {
      compare_fields.push_back(fields1[i]);
    } else {
      reflection->ClearField(&msg2, fields1[i]);
    }
  }

  util::MessageDifferencer differencer;
  EXPECT_FALSE(differencer.Compare(msg1, msg2));
  EXPECT_TRUE(differencer.CompareWithFields(msg1, msg2, compare_fields,
                                            compare_fields));
}

TEST(MessageDifferencerTest, SpecifiedFieldsDetectsDifferencesTest) {
  // Change all of the repeated fields in one of the messages, and use only
  // those fields for comparison.
  unittest::TestAllTypes msg1;
  unittest::TestAllTypes msg2;
  TestUtil::SetAllFields(&msg1);
  TestUtil::SetAllFields(&msg2);
  TestUtil::ModifyRepeatedFields(&msg2);

  std::vector<const FieldDescriptor*> fields1;
  msg1.GetReflection()->ListFields(msg1, &fields1);

  std::vector<const FieldDescriptor*> compare_fields;
  // Only compare the repeated field descriptors.
  for (int i = 0; i < fields1.size(); ++i) {
    if (fields1[i]->is_repeated()) {
      compare_fields.push_back(fields1[i]);
    }
  }

  util::MessageDifferencer differencer;
  EXPECT_FALSE(differencer.CompareWithFields(msg1, msg2, compare_fields,
                                             compare_fields));
}

TEST(MessageDifferencerTest, SpecifiedFieldsEquivalenceAllTest) {
  unittest::TestAllTypes msg1;
  unittest::TestAllTypes msg2;

  TestUtil::SetAllFields(&msg1);
  TestUtil::SetAllFields(&msg2);

  std::vector<const FieldDescriptor*> fields1;
  std::vector<const FieldDescriptor*> fields2;
  msg1.GetReflection()->ListFields(msg1, &fields1);
  msg2.GetReflection()->ListFields(msg2, &fields2);

  util::MessageDifferencer differencer;
  differencer.set_message_field_comparison(
      util::MessageDifferencer::EQUIVALENT);
  EXPECT_TRUE(differencer.CompareWithFields(msg1, msg2, fields1, fields2));
}

TEST(MessageDifferencerTest,
     SpecifiedFieldsEquivalenceIgnoresOtherFieldDifferencesTest) {
  unittest::TestAllTypes msg1;
  unittest::TestAllTypes msg2;
  const Descriptor* desc = msg1.GetDescriptor();

  const FieldDescriptor* optional_int32_desc =
      desc->FindFieldByName("optional_int32");
  const FieldDescriptor* optional_int64_desc =
      desc->FindFieldByName("optional_int64");
  const FieldDescriptor* default_int64_desc =
      desc->FindFieldByName("default_int64");
  ASSERT_TRUE(optional_int32_desc != nullptr);
  ASSERT_TRUE(optional_int64_desc != nullptr);
  ASSERT_TRUE(default_int64_desc != nullptr);
  msg1.set_optional_int32(0);
  msg2.set_optional_int64(0);
  msg1.set_default_int64(default_int64_desc->default_value_int64());

  // Set a field to a non-default value so we know that field selection is
  // actually doing something.
  msg2.set_optional_uint64(23);

  std::vector<const FieldDescriptor*> fields1;
  std::vector<const FieldDescriptor*> fields2;
  fields1.push_back(optional_int32_desc);
  fields1.push_back(default_int64_desc);

  fields2.push_back(optional_int64_desc);

  util::MessageDifferencer differencer;
  EXPECT_FALSE(differencer.CompareWithFields(msg1, msg2, fields1, fields2));
  differencer.set_message_field_comparison(
      util::MessageDifferencer::EQUIVALENT);
  EXPECT_FALSE(differencer.Compare(msg1, msg2));
  EXPECT_TRUE(differencer.CompareWithFields(msg1, msg2, fields1, fields2));
}

TEST(MessageDifferencerTest, RepeatedFieldTreatmentChangeListToSet) {
<<<<<<< HEAD
  protobuf_unittest::TestDiffMessage msg1;
  protobuf_unittest::TestDiffMessage msg2;
=======
  proto2_unittest::TestDiffMessage msg1;
  proto2_unittest::TestDiffMessage msg2;
>>>>>>> 626889fb

  msg1.add_rv(1);
  msg1.add_rv(2);
  msg2.add_rv(2);
  msg2.add_rv(1);

  util::MessageDifferencer differencer;
  differencer.TreatAsList(
<<<<<<< HEAD
      protobuf_unittest::TestDiffMessage::descriptor()->FindFieldByName("rv"));
  differencer.TreatAsSet(
      protobuf_unittest::TestDiffMessage::descriptor()->FindFieldByName("rv"));
=======
      proto2_unittest::TestDiffMessage::descriptor()->FindFieldByName("rv"));
  differencer.TreatAsSet(
      proto2_unittest::TestDiffMessage::descriptor()->FindFieldByName("rv"));
>>>>>>> 626889fb

  EXPECT_TRUE(differencer.Compare(msg1, msg2));
}

TEST(MessageDifferencerTest, RepeatedFieldTreatmentChangeSetToList) {
<<<<<<< HEAD
  protobuf_unittest::TestDiffMessage msg1;
  protobuf_unittest::TestDiffMessage msg2;
=======
  proto2_unittest::TestDiffMessage msg1;
  proto2_unittest::TestDiffMessage msg2;
>>>>>>> 626889fb

  msg1.add_rv(1);
  msg1.add_rv(2);
  msg2.add_rv(2);
  msg2.add_rv(1);

  util::MessageDifferencer differencer;
  differencer.TreatAsSet(
<<<<<<< HEAD
      protobuf_unittest::TestDiffMessage::descriptor()->FindFieldByName("rv"));
  differencer.TreatAsList(
      protobuf_unittest::TestDiffMessage::descriptor()->FindFieldByName("rv"));
=======
      proto2_unittest::TestDiffMessage::descriptor()->FindFieldByName("rv"));
  differencer.TreatAsList(
      proto2_unittest::TestDiffMessage::descriptor()->FindFieldByName("rv"));
>>>>>>> 626889fb

  EXPECT_FALSE(differencer.Compare(msg1, msg2));
}

TEST(MessageDifferencerTest, RepeatedFieldSmartListTest) {
  // Create the testing protos
  proto2_unittest::TestDiffMessage msg1;
  proto2_unittest::TestDiffMessage msg2;

  msg1.add_rv(1);
  msg1.add_rv(2);
  msg1.add_rv(3);
  msg1.add_rv(9);
  msg1.add_rv(4);
  msg1.add_rv(5);
  msg1.add_rv(7);
  msg1.add_rv(2);
  msg2.add_rv(9);
  msg2.add_rv(0);
  msg2.add_rv(2);
  msg2.add_rv(7);
  msg2.add_rv(3);
  msg2.add_rv(4);
  msg2.add_rv(5);
  msg2.add_rv(6);
  msg2.add_rv(2);
  // Compare
  // a: 1,      2,    3, 9, 4, 5, 7,   2
  // b:   9, 0, 2, 7, 3,    4, 5,   6, 2
  std::string diff_report;
  util::MessageDifferencer differencer;
  differencer.ReportDifferencesToString(&diff_report);
  differencer.set_repeated_field_comparison(
      util::MessageDifferencer::AS_SMART_LIST);
  EXPECT_FALSE(differencer.Compare(msg1, msg2));
  EXPECT_EQ(
      "deleted: rv[0]: 1\n"
      "added: rv[0]: 9\n"
      "added: rv[1]: 0\n"
      "moved: rv[1] -> rv[2] : 2\n"
      "added: rv[3]: 7\n"
      "moved: rv[2] -> rv[4] : 3\n"
      "deleted: rv[3]: 9\n"
      "moved: rv[4] -> rv[5] : 4\n"
      "moved: rv[5] -> rv[6] : 5\n"
      "deleted: rv[6]: 7\n"
      "added: rv[7]: 6\n"
      "moved: rv[7] -> rv[8] : 2\n",
      diff_report);

  // Compare two sub messages
  // a: 1, 2, 3,    4, 5
  // b:    2,    6, 4,
  msg1.Clear();
  msg2.Clear();
  msg1.add_rm()->set_a(1);
  msg1.add_rm()->set_a(2);
  msg1.add_rm()->set_a(3);
  msg1.add_rm()->set_a(4);
  msg1.add_rm()->set_a(5);
  msg2.add_rm()->set_a(2);
  msg2.add_rm()->set_a(6);
  msg2.add_rm()->set_a(4);
  differencer.ReportDifferencesToString(&diff_report);
  differencer.set_repeated_field_comparison(
      util::MessageDifferencer::AS_SMART_LIST);
  EXPECT_FALSE(differencer.Compare(msg1, msg2));
  EXPECT_EQ(
      "deleted: rm[0]: { a: 1 }\n"
      "moved: rm[1] -> rm[0] : { a: 2 }\n"
      "deleted: rm[2]: { a: 3 }\n"
      "added: rm[1]: { a: 6 }\n"
      "moved: rm[3] -> rm[2] : { a: 4 }\n"
      "deleted: rm[4]: { a: 5 }\n",
      diff_report);
}

TEST(MessageDifferencerTest, RepeatedFieldSmartSetTest) {
  // Create the testing protos
  proto2_unittest::TestDiffMessage msg1;
  proto2_unittest::TestDiffMessage msg2;
  proto2_unittest::TestField elem1_1, elem2_1, elem3_1;
  proto2_unittest::TestField elem1_2, elem2_2, elem3_2;

  // Only one field is different for each pair of elements
  elem1_1.set_a(1);
  elem1_2.set_a(0);
  elem1_1.set_b(1);
  elem1_2.set_b(1);
  elem1_1.set_c(1);
  elem1_2.set_c(1);
  elem2_1.set_a(2);
  elem2_2.set_a(2);
  elem2_1.set_b(2);
  elem2_2.set_b(0);
  elem2_1.set_c(2);
  elem2_2.set_c(2);
  elem3_1.set_a(3);
  elem3_2.set_a(3);
  elem3_1.set_b(3);
  elem3_2.set_b(0);
  elem3_1.set_c(3);
  elem3_2.set_c(3);

  *msg1.add_rm() = elem1_1;
  *msg1.add_rm() = elem2_1;
  *msg1.add_rm() = elem3_1;
  // Change the order of those elements for the second message.
  *msg2.add_rm() = elem3_2;
  *msg2.add_rm() = elem1_2;
  *msg2.add_rm() = elem2_2;

  std::string diff_report;
  util::MessageDifferencer differencer;
  differencer.ReportDifferencesToString(&diff_report);
  differencer.set_repeated_field_comparison(
      util::MessageDifferencer::AS_SMART_SET);
  EXPECT_FALSE(differencer.Compare(msg1, msg2));
  EXPECT_EQ(
      "modified: rm[0].a -> rm[1].a: 1 -> 0\n"
      "modified: rm[1].b -> rm[2].b: 2 -> 0\n"
      "modified: rm[2].b -> rm[0].b: 3 -> 0\n",
      diff_report);
}

TEST(MessageDifferencerTest, RepeatedFieldSmartSetTest_IdenticalElements) {
  // Create the testing protos
  proto2_unittest::TestDiffMessage msg1;
  proto2_unittest::TestDiffMessage msg2;
  proto2_unittest::TestField elem;

  elem.set_a(1);
  elem.set_b(1);
  elem.set_c(1);

  *msg1.add_rm() = elem;
  *msg1.add_rm() = elem;
  *msg2.add_rm() = elem;
  *msg2.add_rm() = elem;

  util::MessageDifferencer differencer;
  differencer.set_repeated_field_comparison(
      util::MessageDifferencer::AS_SMART_SET);
  EXPECT_TRUE(differencer.Compare(msg1, msg2));
}

TEST(MessageDifferencerTest, RepeatedFieldSmartSetTest_PreviouslyMatch) {
  // Create the testing protos
  proto2_unittest::TestDiffMessage msg1;
  proto2_unittest::TestDiffMessage msg2;
  proto2_unittest::TestField elem1_1, elem1_2;
  proto2_unittest::TestField elem2_1, elem2_2;

  elem1_1.set_a(1);
  elem1_1.set_b(1);
  elem1_1.set_c(1);
  elem1_2.set_a(1);
  elem1_2.set_b(1);
  elem1_2.set_c(0);

  elem2_1.set_a(1);
  elem2_1.set_b(1);
  elem2_1.set_c(1);
  elem2_2.set_a(1);
  elem2_2.set_b(0);
  elem2_2.set_c(1);

  *msg1.add_rm() = elem1_1;
  *msg1.add_rm() = elem2_1;
  *msg2.add_rm() = elem1_2;
  *msg2.add_rm() = elem2_2;

  std::string diff_report;
  util::MessageDifferencer differencer;
  differencer.ReportDifferencesToString(&diff_report);
  differencer.set_repeated_field_comparison(
      util::MessageDifferencer::AS_SMART_SET);
  EXPECT_FALSE(differencer.Compare(msg1, msg2));
  EXPECT_EQ(
      "modified: rm[0].c: 1 -> 0\n"
      "modified: rm[1].b: 1 -> 0\n",
      diff_report);
}

TEST(MessageDifferencerTest, RepeatedFieldSmartSet_MultipleMatches) {
  // Create the testing protos
  proto2_unittest::TestDiffMessage msg1;
  proto2_unittest::TestDiffMessage msg2;
  proto2_unittest::TestField elem1_1, elem2_1, elem3_1;
  proto2_unittest::TestField elem2_2, elem3_2;

  // Only one field is different for each pair of elements
  elem1_1.set_a(1);
  elem1_1.set_b(1);
  elem1_1.set_c(1);
  elem2_1.set_a(2);
  elem2_2.set_a(2);
  elem2_1.set_b(2);
  elem2_2.set_b(0);
  elem2_1.set_c(2);
  elem2_2.set_c(2);
  elem3_1.set_a(3);
  elem3_2.set_a(3);
  elem3_1.set_b(3);
  elem3_2.set_b(0);
  elem3_1.set_c(3);
  elem3_2.set_c(3);

  // In this testcase, elem1_1 will match with elem2_2 first and then get
  // reverted because elem2_1 matches with elem2_2 later.
  *msg1.add_rm() = elem1_1;
  *msg1.add_rm() = elem2_1;
  *msg1.add_rm() = elem3_1;
  *msg2.add_rm() = elem2_2;
  *msg2.add_rm() = elem3_2;

  std::string diff_report;
  util::MessageDifferencer differencer;
  differencer.ReportDifferencesToString(&diff_report);
  differencer.set_repeated_field_comparison(
      util::MessageDifferencer::AS_SMART_SET);
  EXPECT_FALSE(differencer.Compare(msg1, msg2));
  EXPECT_EQ(
      "modified: rm[1].b -> rm[0].b: 2 -> 0\n"
      "modified: rm[2].b -> rm[1].b: 3 -> 0\n"
      "deleted: rm[0]: { c: 1 a: 1 b: 1 }\n",
      diff_report);
}

TEST(MessageDifferencerTest, RepeatedFieldSmartSet_MultipleMatchesNoReporter) {
  proto2_unittest::TestDiffMessage msg1;
  proto2_unittest::TestDiffMessage msg2;
  proto2_unittest::TestField elem1, elem2, elem3, elem4;
  elem1.set_a(1);
  elem2.set_a(2);
  elem3.set_a(3);
  elem4.set_a(4);

  *msg1.add_rm() = elem1;
  *msg1.add_rm() = elem2;
  *msg1.add_rm() = elem3;
  *msg2.add_rm() = elem2;
  *msg2.add_rm() = elem3;
  *msg2.add_rm() = elem4;

  util::MessageDifferencer differencer;
  differencer.set_repeated_field_comparison(
      util::MessageDifferencer::AS_SMART_SET);
  EXPECT_FALSE(differencer.Compare(msg1, msg2));
}

TEST(MessageDifferencerTest, RepeatedFieldSmartSet_NonMessageTypeTest) {
  // Create the testing protos
  proto2_unittest::TestDiffMessage msg1;
  proto2_unittest::TestDiffMessage msg2;

  // Create 3 elements, but in different order.
  msg1.add_rw("b");
  msg2.add_rw("a");
  msg1.add_rw("x");
  msg2.add_rw("x");
  msg1.add_rw("a");
  msg2.add_rw("b");

  std::string diff_report;
  util::MessageDifferencer differencer;
  differencer.ReportDifferencesToString(&diff_report);
  differencer.set_repeated_field_comparison(
      util::MessageDifferencer::AS_SMART_SET);
  EXPECT_TRUE(differencer.Compare(msg1, msg2));
  EXPECT_EQ(
      "moved: rw[0] -> rw[2] : \"b\"\n"
      "moved: rw[2] -> rw[0] : \"a\"\n",
      diff_report);
}

TEST(MessageDifferencerTest, RepeatedFieldSetTest_SetOfSet) {
  // Create the testing protos
  proto2_unittest::TestDiffMessage msg1;
  proto2_unittest::TestDiffMessage msg2;

  proto2_unittest::TestDiffMessage::Item* item = msg1.add_item();
  item->add_ra(1);
  item->add_ra(2);
  item->add_ra(3);
  item = msg1.add_item();
  item->add_ra(5);
  item->add_ra(6);
  item = msg1.add_item();
  item->add_ra(1);
  item->add_ra(3);
  item = msg1.add_item();
  item->add_ra(6);
  item->add_ra(7);
  item->add_ra(8);

  item = msg2.add_item();
  item->add_ra(6);
  item->add_ra(5);
  item = msg2.add_item();
  item->add_ra(6);
  item->add_ra(8);
  item->add_ra(7);
  item = msg2.add_item();
  item->add_ra(1);
  item->add_ra(3);
  item = msg2.add_item();
  item->add_ra(3);
  item->add_ra(2);
  item->add_ra(1);

  // Compare
  util::MessageDifferencer differencer;
  differencer.set_repeated_field_comparison(util::MessageDifferencer::AS_SET);
  EXPECT_TRUE(differencer.Compare(msg1, msg2));
}

TEST(MessageDifferencerTest, RepeatedFieldSetTest_Combination) {
  // Create the testing protos
  proto2_unittest::TestDiffMessage msg1;
  proto2_unittest::TestDiffMessage msg2;
  // Treat "item" as Map, with key = "a"
  // Treat "item.ra" also as Set
  // Treat "rv" as Set
  // Treat "rw" as List
  proto2_unittest::TestDiffMessage::Item* item = msg1.add_item();
  item->set_a(3);
  item->add_ra(1);
  item->add_ra(2);
  item->add_ra(3);
  item = msg1.add_item();
  item->set_a(4);
  item->add_ra(5);
  item->add_ra(6);
  item = msg1.add_item();
  item->set_a(1);
  item->add_ra(1);
  item->add_ra(3);
  item = msg1.add_item();
  item->set_a(2);
  item->add_ra(6);
  item->add_ra(7);
  item->add_ra(8);

  item = msg2.add_item();
  item->set_a(4);
  item->add_ra(6);
  item->add_ra(5);
  item = msg2.add_item();
  item->set_a(2);
  item->add_ra(6);
  item->add_ra(8);
  item->add_ra(7);
  item = msg2.add_item();
  item->set_a(1);
  item->add_ra(1);
  item->add_ra(3);
  item = msg2.add_item();
  item->set_a(3);
  item->add_ra(3);
  item->add_ra(2);
  item->add_ra(1);

  msg1.add_rv(3);
  msg1.add_rv(4);
  msg1.add_rv(7);
  msg1.add_rv(0);
  msg2.add_rv(4);
  msg2.add_rv(3);
  msg2.add_rv(0);
  msg2.add_rv(7);

  msg1.add_rw("nothing");
  msg2.add_rw("nothing");
  msg1.add_rw("should");
  msg2.add_rw("should");
  msg1.add_rw("change");
  msg2.add_rw("change");

  // Compare
  util::MessageDifferencer differencer1;
  differencer1.TreatAsMap(msg1.GetDescriptor()->FindFieldByName("item"),
                          item->GetDescriptor()->FindFieldByName("a"));
  differencer1.TreatAsSet(msg1.GetDescriptor()->FindFieldByName("rv"));
  differencer1.TreatAsSet(item->GetDescriptor()->FindFieldByName("ra"));
  EXPECT_TRUE(differencer1.Compare(msg1, msg2));

  util::MessageDifferencer differencer2;
  differencer2.TreatAsMap(msg1.GetDescriptor()->FindFieldByName("item"),
                          item->GetDescriptor()->FindFieldByName("a"));
  differencer2.set_repeated_field_comparison(util::MessageDifferencer::AS_SET);
  differencer2.TreatAsList(msg1.GetDescriptor()->FindFieldByName("rw"));
  EXPECT_TRUE(differencer2.Compare(msg1, msg2));
}

// This class is a comparator that uses the default comparator, but counts how
// many times it was called.
class CountingComparator : public util::SimpleFieldComparator {
 public:
  ComparisonResult Compare(const Message& message_1, const Message& message_2,
                           const FieldDescriptor* field, int index_1,
                           int index_2,
                           const util::FieldContext* field_context) override {
    ++compare_count_;
    return SimpleCompare(message_1, message_2, field, index_1, index_2,
                         field_context);
  }

  int compare_count() const { return compare_count_; }

 private:
  int compare_count_ = 0;
};

TEST(MessageDifferencerTest, RepeatedFieldSet_RecursivePerformance) {
  constexpr int kDepth = 20;

  proto2_unittest::TestField left;
  proto2_unittest::TestField* p = &left;
  for (int i = 0; i < kDepth; ++i) {
    p = p->add_rm();
  }

  proto2_unittest::TestField right = left;
  util::MessageDifferencer differencer;
  differencer.set_repeated_field_comparison(
      util::MessageDifferencer::RepeatedFieldComparison::AS_SET);
  CountingComparator comparator;
  differencer.set_field_comparator(&comparator);
  std::string report;
  differencer.ReportDifferencesToString(&report);
  differencer.Compare(left, right);

  EXPECT_LE(comparator.compare_count(), kDepth * kDepth);
}

TEST(MessageDifferencerTest, RepeatedFieldSmartSet_RecursivePerformance) {
  constexpr int kDepth = 20;

  proto2_unittest::TestField left;
  proto2_unittest::TestField* p = &left;
  for (int i = 0; i < kDepth; ++i) {
    p = p->add_rm();
  }

  proto2_unittest::TestField right = left;
  util::MessageDifferencer differencer;
  differencer.set_repeated_field_comparison(
      util::MessageDifferencer::RepeatedFieldComparison::AS_SMART_SET);
  CountingComparator comparator;
  differencer.set_field_comparator(&comparator);
  std::string report;
  differencer.ReportDifferencesToString(&report);
  differencer.Compare(left, right);

  EXPECT_LE(comparator.compare_count(), kDepth * kDepth);
}

TEST(MessageDifferencerTest, RepeatedFieldSmartList_RecursivePerformance) {
  constexpr int kDepth = 20;

  proto2_unittest::TestField left;
  proto2_unittest::TestField* p = &left;
  for (int i = 0; i < kDepth; ++i) {
    p = p->add_rm();
  }

  proto2_unittest::TestField right = left;
  util::MessageDifferencer differencer;
  differencer.set_repeated_field_comparison(
      util::MessageDifferencer::RepeatedFieldComparison::AS_SMART_LIST);
  CountingComparator comparator;
  differencer.set_field_comparator(&comparator);
  std::string report;
  differencer.ReportDifferencesToString(&report);
  differencer.Compare(left, right);

  EXPECT_LE(comparator.compare_count(), kDepth * kDepth);
}

TEST(MessageDifferencerTest, RepeatedFieldMapTest_Partial) {
  proto2_unittest::TestDiffMessage msg1;
  // message msg1 {
  //   item { a: 1; b: "11" }
  // }
  proto2_unittest::TestDiffMessage::Item* item = msg1.add_item();
  item->set_a(1);
  item->set_b("11");

  proto2_unittest::TestDiffMessage msg2;
  // message msg2 {
  //   item { a: 2; b: "22" }
  //   item { a: 1; b: "11" }
  // }
  item = msg2.add_item();
  item->set_a(2);
  item->set_b("22");
  item = msg2.add_item();
  item->set_a(1);
  item->set_b("11");

  // Compare
  util::MessageDifferencer differencer;
  differencer.TreatAsMap(GetFieldDescriptor(msg1, "item"),
                         GetFieldDescriptor(msg1, "item.a"));
  differencer.set_scope(util::MessageDifferencer::PARTIAL);
  EXPECT_TRUE(differencer.Compare(msg1, msg2));
}

TEST(MessageDifferencerTest, RepeatedFieldSetTest_Duplicates) {
  proto2_unittest::TestDiffMessage a, b, c;
  // message a: {
  //   rv: 0
  //   rv: 1
  //   rv: 0
  // }
  a.add_rv(0);
  a.add_rv(1);
  a.add_rv(0);
  // message b: {
  //   rv: 0
  //   rv: 0
  //   rv: 1
  // }
  b.add_rv(0);
  b.add_rv(0);
  b.add_rv(1);
  // message c: {
  //   rv: 0
  //   rv: 1
  // }
  c.add_rv(0);
  c.add_rv(1);
  util::MessageDifferencer differencer;
  differencer.TreatAsSet(GetFieldDescriptor(a, "rv"));
  EXPECT_TRUE(differencer.Compare(b, a));
  EXPECT_FALSE(differencer.Compare(c, a));

  util::MessageDifferencer differencer1;
  differencer1.set_repeated_field_comparison(util::MessageDifferencer::AS_SET);
  EXPECT_TRUE(differencer1.Compare(b, a));
  EXPECT_FALSE(differencer1.Compare(c, a));
}

TEST(MessageDifferencerTest, RepeatedFieldSetTest_PartialSimple) {
  proto2_unittest::TestDiffMessage a, b, c;
  // message a: {
  //   rm { c: 1 }
  //   rm { c: 0 }
  // }
  a.add_rm()->set_c(1);
  a.add_rm()->set_c(0);
  // message b: {
  //   rm { c: 1 }
  //   rm {}
  // }
  b.add_rm()->set_c(1);
  b.add_rm();
  // message c: {
  //   rm {}
  //   rm { c: 1 }
  // }
  c.add_rm();
  c.add_rm()->set_c(1);
  util::MessageDifferencer differencer;
  differencer.set_scope(util::MessageDifferencer::PARTIAL);
  differencer.TreatAsSet(GetFieldDescriptor(a, "rm"));
  EXPECT_TRUE(differencer.Compare(b, a));
  EXPECT_TRUE(differencer.Compare(c, a));
}

TEST(MessageDifferencerTest, RepeatedFieldSetTest_Partial) {
  proto2_unittest::TestDiffMessage msg1, msg2;
  // message msg1: {
  //   rm { a: 1 }
  //   rm { b: 2 }
  //   rm { c: 3 }
  // }
  msg1.add_rm()->set_a(1);
  msg1.add_rm()->set_b(2);
  msg1.add_rm()->set_c(3);
  // message msg2: {
  //   rm { a: 1; c: 3 }
  //   rm { b: 2; c: 3 }
  //   rm { b: 2 }
  // }
  proto2_unittest::TestField* field = msg2.add_rm();
  field->set_a(1);
  field->set_c(3);
  field = msg2.add_rm();
  field->set_b(2);
  field->set_c(3);
  field = msg2.add_rm();
  field->set_b(2);

  util::MessageDifferencer differencer;
  differencer.set_scope(util::MessageDifferencer::PARTIAL);
  differencer.TreatAsSet(GetFieldDescriptor(msg1, "rm"));
  EXPECT_TRUE(differencer.Compare(msg1, msg2));
}

TEST(MessageDifferencerTest, RepeatedFieldMapTest_MultipleFieldsAsKey) {
  proto2_unittest::TestDiffMessage msg1;
  proto2_unittest::TestDiffMessage msg2;
  // Treat "item" as Map, with key = ("a", "ra")
  // Treat "item.ra" as Set
  proto2_unittest::TestDiffMessage::Item* item = msg1.add_item();
  // key => value: (1, {2, 3}) => "a"
  item->set_a(1);
  item->add_ra(2);
  item->add_ra(3);
  item->set_b("a");
  item = msg1.add_item();
  // key => value: (2, {1, 3}) => "b"
  item->set_a(2);
  item->add_ra(1);
  item->add_ra(3);
  item->set_b("b");
  item = msg1.add_item();
  // key => value: (1, {1, 3}) => "c"
  item->set_a(1);
  item->add_ra(1);
  item->add_ra(3);
  item->set_b("c");

  item = msg2.add_item();
  // key => value: (1, {1, 3}) => "c"
  item->set_a(1);
  item->add_ra(3);
  item->add_ra(1);
  item->set_b("c");
  item = msg2.add_item();
  // key => value: (1, {2, 3}) => "a"
  item->set_a(1);
  item->add_ra(3);
  item->add_ra(2);
  item->set_b("a");
  item = msg2.add_item();
  // key => value: (2, {1, 3}) => "b"
  item->set_a(2);
  item->add_ra(3);
  item->add_ra(1);
  item->set_b("b");

  // Compare
  util::MessageDifferencer differencer;
  differencer.TreatAsSet(GetFieldDescriptor(msg1, "item.ra"));
  EXPECT_FALSE(differencer.Compare(msg1, msg2));
  std::vector<const FieldDescriptor*> key_fields;
  key_fields.push_back(GetFieldDescriptor(msg1, "item.a"));
  key_fields.push_back(GetFieldDescriptor(msg1, "item.ra"));
  differencer.TreatAsMapWithMultipleFieldsAsKey(
      GetFieldDescriptor(msg1, "item"), key_fields);
  EXPECT_TRUE(differencer.Compare(msg1, msg2));

  // Introduce some differences.
  msg1.clear_item();
  msg2.clear_item();
  item = msg1.add_item();
  item->set_a(4);
  item->add_ra(5);
  item->add_ra(6);
  item->set_b("hello");
  item = msg2.add_item();
  item->set_a(4);
  item->add_ra(6);
  item->add_ra(5);
  item->set_b("world");
  std::string output;
  differencer.ReportDifferencesToString(&output);
  EXPECT_FALSE(differencer.Compare(msg1, msg2));
  EXPECT_EQ(
      "moved: item[0].ra[0] -> item[0].ra[1] : 5\n"
      "moved: item[0].ra[1] -> item[0].ra[0] : 6\n"
      "modified: item[0].b: \"hello\" -> \"world\"\n",
      output);
}

TEST(MessageDifferencerTest, RepeatedFieldMapTest_MultipleFieldPathsAsKey) {
  proto2_unittest::TestDiffMessage msg1;
  proto2_unittest::TestDiffMessage msg2;
  // Treat "item" as Map, with key = ("m.a", "m.rc")
  // Treat "item.m.rc" as Set
  proto2_unittest::TestDiffMessage::Item* item = msg1.add_item();
  // key => value: (1, {2, 3}) => "a"
  item->mutable_m()->set_a(1);
  item->mutable_m()->add_rc(2);
  item->mutable_m()->add_rc(3);
  item->set_b("a");
  item = msg1.add_item();
  // key => value: (2, {1, 3}) => "b"
  item->mutable_m()->set_a(2);
  item->mutable_m()->add_rc(1);
  item->mutable_m()->add_rc(3);
  item->set_b("b");
  item = msg1.add_item();
  // key => value: (1, {1, 3}) => "c"
  item->mutable_m()->set_a(1);
  item->mutable_m()->add_rc(1);
  item->mutable_m()->add_rc(3);
  item->set_b("c");

  item = msg2.add_item();
  // key => value: (1, {1, 3}) => "c"
  item->mutable_m()->set_a(1);
  item->mutable_m()->add_rc(3);
  item->mutable_m()->add_rc(1);
  item->set_b("c");
  item = msg2.add_item();
  // key => value: (1, {2, 3}) => "a"
  item->mutable_m()->set_a(1);
  item->mutable_m()->add_rc(3);
  item->mutable_m()->add_rc(2);
  item->set_b("a");
  item = msg2.add_item();
  // key => value: (2, {1, 3}) => "b"
  item->mutable_m()->set_a(2);
  item->mutable_m()->add_rc(3);
  item->mutable_m()->add_rc(1);
  item->set_b("b");

  // Compare
  util::MessageDifferencer differencer;
  differencer.TreatAsSet(GetFieldDescriptor(msg1, "item.m.rc"));
  EXPECT_FALSE(differencer.Compare(msg1, msg2));
  std::vector<std::vector<const FieldDescriptor*> > key_field_paths;
  std::vector<const FieldDescriptor*> key_field_path1;
  key_field_path1.push_back(GetFieldDescriptor(msg1, "item.m"));
  key_field_path1.push_back(GetFieldDescriptor(msg1, "item.m.a"));
  std::vector<const FieldDescriptor*> key_field_path2;
  key_field_path2.push_back(GetFieldDescriptor(msg1, "item.m"));
  key_field_path2.push_back(GetFieldDescriptor(msg1, "item.m.rc"));
  key_field_paths.push_back(key_field_path1);
  key_field_paths.push_back(key_field_path2);
  differencer.TreatAsMapWithMultipleFieldPathsAsKey(
      GetFieldDescriptor(msg1, "item"), key_field_paths);
  EXPECT_TRUE(differencer.Compare(msg1, msg2));

  // Introduce some differences.
  msg1.clear_item();
  msg2.clear_item();
  item = msg1.add_item();
  item->mutable_m()->set_a(4);
  item->mutable_m()->add_rc(5);
  item->mutable_m()->add_rc(6);
  item->set_b("hello");
  item = msg2.add_item();
  item->mutable_m()->set_a(4);
  item->mutable_m()->add_rc(6);
  item->mutable_m()->add_rc(5);
  item->set_b("world");
  std::string output;
  differencer.ReportDifferencesToString(&output);
  EXPECT_FALSE(differencer.Compare(msg1, msg2));
  EXPECT_EQ(
      "modified: item[0].b: \"hello\" -> \"world\"\n"
      "moved: item[0].m.rc[0] -> item[0].m.rc[1] : 5\n"
      "moved: item[0].m.rc[1] -> item[0].m.rc[0] : 6\n",
      output);
}

TEST(MessageDifferencerTest, RepeatedFieldMapTest_IgnoredKeyFields) {
  proto2_unittest::TestDiffMessage msg1;
  proto2_unittest::TestDiffMessage msg2;
  // Treat "item" as Map, with key = ("a", "ra")
  proto2_unittest::TestDiffMessage::Item* item = msg1.add_item();
  item->set_a(1);
  item->add_ra(2);
  item->set_b("hello");
  item = msg2.add_item();
  item->set_a(1);
  item->add_ra(3);
  item->set_b("world");
  // Compare
  util::MessageDifferencer differencer;
  std::vector<const FieldDescriptor*> key_fields;
  key_fields.push_back(GetFieldDescriptor(msg1, "item.a"));
  key_fields.push_back(GetFieldDescriptor(msg1, "item.ra"));
  differencer.TreatAsMapWithMultipleFieldsAsKey(
      GetFieldDescriptor(msg1, "item"), key_fields);
  std::string output;
  differencer.ReportDifferencesToString(&output);
  EXPECT_FALSE(differencer.Compare(msg1, msg2));
  EXPECT_EQ(
      "added: item[0]: { a: 1 ra: 3 b: \"world\" }\n"
      "deleted: item[0]: { a: 1 ra: 2 b: \"hello\" }\n",
      output);
  // Ignored fields that are listed as parts of the key are still used
  // in key comparison, but they're not used in value comparison.
  differencer.IgnoreField(GetFieldDescriptor(msg1, "item.ra"));
  output.clear();
  EXPECT_FALSE(differencer.Compare(msg1, msg2));
  EXPECT_EQ(
      "added: item[0]: { a: 1 ra: 3 b: \"world\" }\n"
      "deleted: item[0]: { a: 1 ra: 2 b: \"hello\" }\n",
      output);
  // Ignoring a field in the key is different from treating the left fields
  // as key. That is:
  //   (key = ("a", "ra") && ignore "ra") != (key = ("a") && ignore "ra")
  util::MessageDifferencer differencer2;
  differencer2.TreatAsMap(GetFieldDescriptor(msg1, "item"),
                          GetFieldDescriptor(msg1, "item.a"));
  differencer2.IgnoreField(GetFieldDescriptor(msg1, "item.ra"));
  output.clear();
  differencer2.ReportDifferencesToString(&output);
  EXPECT_FALSE(differencer2.Compare(msg1, msg2));
  EXPECT_EQ(
      "ignored: item[0].ra\n"
      "modified: item[0].b: \"hello\" -> \"world\"\n",
      output);
}

TEST(MessageDifferencerTest, PrintMapKeysTest) {
  // Note that because map is unordered, the comparison
  // output string for test evaluation cannot assume order of
  // output of fields (IOW if two fields are deleted
  // one cannot assume which deleted field log will be printed first).
  // Test currently just has a single record per operation to address this.
  // This should only be a limitation for EXPECT_EQ evaluation.
<<<<<<< HEAD
  protobuf_unittest::TestDiffMessage msg1;
  protobuf_unittest::TestDiffMessage msg2;
  protobuf_unittest::TestDiffMessage::Item* item = msg1.add_item();
=======
  proto2_unittest::TestDiffMessage msg1;
  proto2_unittest::TestDiffMessage msg2;
  proto2_unittest::TestDiffMessage::Item* item = msg1.add_item();
>>>>>>> 626889fb
  item->mutable_mp()->insert({{"key_a", 1}, {"key_b", 2}, {"key_c", 3}});
  item = msg2.add_item();
  item->mutable_mp()->insert({{"key_a", 1}, {"key_b", 3}, {"key_d", 4}});

  util::MessageDifferencer differencer;
  std::string diff;
  differencer.ReportDifferencesToString(&diff);
  EXPECT_FALSE(differencer.Compare(msg1, msg2));
  EXPECT_EQ(
      "modified: item[0].mp[key_b]: 2 -> 3\n"
      "added: item[0].mp[key_d]: 4\n"
      "deleted: item[0].mp[key_c]: 3\n",
      diff);

  google::protobuf::Any any1, any2;
  any1.PackFrom(msg1);
  any2.PackFrom(msg2);
  std::string diff_with_any;
  differencer.ReportDifferencesToString(&diff_with_any);
  EXPECT_FALSE(differencer.Compare(any1, any2));
  EXPECT_EQ(
      "modified: item[0].mp[key_b]: 2 -> 3\n"
      "added: item[0].mp[key_d]: 4\n"
      "deleted: item[0].mp[key_c]: 3\n",
      diff_with_any);
}

<<<<<<< HEAD
static const char* const kIgnoredFields[] = {"rm.b", "rm.m.b"};
=======
static constexpr absl::string_view kIgnoredFields[] = {"rm.b", "rm.m.b"};
>>>>>>> 626889fb

class TestIgnorer : public util::MessageDifferencer::IgnoreCriteria {
 public:
  bool IsIgnored(const Message& message1, const Message& message2,
                 const FieldDescriptor* field,
                 const std::vector<util::MessageDifferencer::SpecificField>&
                     parent_fields) override {
    std::string name = "";
    for (size_t i = 0; i < parent_fields.size(); ++i) {
      absl::StrAppend(&name, parent_fields[i].field->name(), ".");
    }
    absl::StrAppend(&name, field->name());
    for (size_t i = 0; i < ABSL_ARRAYSIZE(kIgnoredFields); ++i) {
      if (name == kIgnoredFields[i]) {
        return true;
      }
    }
    return false;
  }
};

TEST(MessageDifferencerTest, TreatRepeatedFieldAsSetWithIgnoredFields) {
  proto2_unittest::TestDiffMessage msg1;
  proto2_unittest::TestDiffMessage msg2;
  TextFormat::MergeFromString("rm { a: 11\n b: 12 }", &msg1);
  TextFormat::MergeFromString("rm { a: 11\n b: 13 }", &msg2);
  util::MessageDifferencer differ;
  differ.TreatAsSet(GetFieldDescriptor(msg1, "rm"));
  differ.AddIgnoreCriteria(std::make_unique<TestIgnorer>());
  EXPECT_TRUE(differ.Compare(msg1, msg2));
}

TEST(MessageDifferencerTest, TreatRepeatedFieldAsMapWithIgnoredKeyFields) {
  proto2_unittest::TestDiffMessage msg1;
  proto2_unittest::TestDiffMessage msg2;
  TextFormat::MergeFromString("rm { a: 11\n m { a: 12\n b: 13\n } }", &msg1);
  TextFormat::MergeFromString("rm { a: 11\n m { a: 12\n b: 14\n } }", &msg2);
  util::MessageDifferencer differ;
  differ.TreatAsMap(GetFieldDescriptor(msg1, "rm"),
                    GetFieldDescriptor(msg1, "rm.m"));
  differ.AddIgnoreCriteria(std::make_unique<TestIgnorer>());
  EXPECT_TRUE(differ.Compare(msg1, msg2));
}

// Takes the product of all elements of item.ra as the key for key comparison.
class ValueProductMapKeyComparator
    : public util::MessageDifferencer::MapKeyComparator {
 public:
  typedef util::MessageDifferencer::SpecificField SpecificField;
  bool IsMatch(const Message& message1, const Message& message2,
<<<<<<< HEAD
=======
               int unpacked_any,
>>>>>>> 626889fb
               const std::vector<SpecificField>& parent_fields) const override {
    const Reflection* reflection1 = message1.GetReflection();
    const Reflection* reflection2 = message2.GetReflection();
    // FieldDescriptor for item.ra
    const FieldDescriptor* ra_field =
        message1.GetDescriptor()->FindFieldByName("ra");
    // Get the product of all elements in item.ra
    int result1 = 1, result2 = 1;
    for (int i = 0; i < reflection1->FieldSize(message1, ra_field); ++i) {
      result1 *= reflection1->GetRepeatedInt32(message1, ra_field, i);
    }
    for (int i = 0; i < reflection2->FieldSize(message2, ra_field); ++i) {
      result2 *= reflection2->GetRepeatedInt32(message2, ra_field, i);
    }
    return result1 == result2;
  }
};

TEST(MessageDifferencerTest, RepeatedFieldMapTest_CustomMapKeyComparator) {
  proto2_unittest::TestDiffMessage msg1;
  proto2_unittest::TestDiffMessage msg2;
  // Treat "item" as Map, using custom key comparator to determine if two
  // elements have the same key.
  proto2_unittest::TestDiffMessage::Item* item = msg1.add_item();
  item->add_ra(6);
  item->add_ra(35);
  item->set_b("hello");
  item = msg2.add_item();
  item->add_ra(10);
  item->add_ra(21);
  item->set_b("hello");
  util::MessageDifferencer differencer;
  ValueProductMapKeyComparator key_comparator;
  differencer.TreatAsMapUsingKeyComparator(GetFieldDescriptor(msg1, "item"),
                                           &key_comparator);
  std::string output;
  differencer.ReportDifferencesToString(&output);
  // Though the above two messages have different values for item.ra, they
  // are regarded as having the same key because 6 * 35 == 10 * 21. That's
  // how the key comparator determines if the two have the same key.
  // However, in value comparison, all fields of the message are taken into
  // consideration, so they are different because their item.ra fields have
  // different values using normal value comparison.
  EXPECT_FALSE(differencer.Compare(msg1, msg2));
  EXPECT_EQ(
      "modified: item[0].ra[0]: 6 -> 10\n"
      "modified: item[0].ra[1]: 35 -> 21\n",
      output);
  differencer.IgnoreField(GetFieldDescriptor(msg1, "item.ra"));
  output.clear();
  // item.ra is ignored in value comparison, so the two messages equal.
  EXPECT_TRUE(differencer.Compare(msg1, msg2));
  EXPECT_EQ("ignored: item[0].ra\n", output);
}

// Compares fields by their index offset by one, so index 0 matches with 1, etc.
class OffsetByOneMapKeyComparator
    : public util::MessageDifferencer::MapKeyComparator {
 public:
  typedef util::MessageDifferencer::SpecificField SpecificField;
  bool IsMatch(const Message& message1, const Message& message2,
<<<<<<< HEAD
=======
               int unpacked_any,
>>>>>>> 626889fb
               const std::vector<SpecificField>& parent_fields) const override {
    return parent_fields.back().index + 1 == parent_fields.back().new_index;
  }
};

TEST(MessageDifferencerTest, RepeatedFieldMapTest_CustomIndexMapKeyComparator) {
  proto2_unittest::TestDiffMessage msg1;
  proto2_unittest::TestDiffMessage msg2;
  // Treat "item" as Map, using custom key comparator to determine if two
  // elements have the same key.
  proto2_unittest::TestDiffMessage::Item* item = msg1.add_item();
  item->set_b("one");
  item = msg2.add_item();
  item->set_b("zero");
  item = msg2.add_item();
  item->set_b("one");
  util::MessageDifferencer differencer;
  OffsetByOneMapKeyComparator key_comparator;
  differencer.TreatAsMapUsingKeyComparator(GetFieldDescriptor(msg1, "item"),
                                           &key_comparator);
  std::string output;
  differencer.ReportDifferencesToString(&output);
  // With the offset by one comparator msg1.item[0] should be compared to
  // msg2.item[1] and thus be moved, msg2.item[0] should be marked as added.
  EXPECT_FALSE(differencer.Compare(msg1, msg2));
  EXPECT_EQ(
      "moved: item[0] -> item[1] : { b: \"one\" }\n"
      "added: item[0]: { b: \"zero\" }\n",
      output);
}

TEST(MessageDifferencerTest, RepeatedFieldSetTest_Subset) {
  proto2_unittest::TestDiffMessage msg1;
  proto2_unittest::TestDiffMessage msg2;

  msg1.add_rv(3);
  msg1.add_rv(8);
  msg1.add_rv(2);
  msg2.add_rv(2);
  msg2.add_rv(3);
  msg2.add_rv(5);
  msg2.add_rv(8);

  util::MessageDifferencer differencer;

  // Fail with only partial scope set.
  differencer.set_scope(util::MessageDifferencer::PARTIAL);
  differencer.set_repeated_field_comparison(util::MessageDifferencer::AS_LIST);
  EXPECT_FALSE(differencer.Compare(msg1, msg2));

  // Fail with only set-like comparison set.
  differencer.set_scope(util::MessageDifferencer::FULL);
  differencer.set_repeated_field_comparison(util::MessageDifferencer::AS_SET);
  EXPECT_FALSE(differencer.Compare(msg1, msg2));

  // Succeed with scope and repeated field comparison set properly.
  differencer.set_scope(util::MessageDifferencer::PARTIAL);
  differencer.set_repeated_field_comparison(util::MessageDifferencer::AS_SET);
  EXPECT_TRUE(differencer.Compare(msg1, msg2));
}

TEST(MessageDifferencerTest, IgnoreField_Single) {
  proto2_unittest::TestField msg1;
  proto2_unittest::TestField msg2;

  msg1.set_c(3);
  msg1.add_rc(1);

  msg2.set_c(5);
  msg2.add_rc(1);

  util::MessageDifferencer differencer;
  differencer.IgnoreField(GetFieldDescriptor(msg1, "c"));

  ExpectEqualsWithDifferencer(&differencer, msg1, msg2);
}

TEST(MessageDifferencerTest, IgnoreField_Repeated) {
  proto2_unittest::TestField msg1;
  proto2_unittest::TestField msg2;

  msg1.set_c(3);
  msg1.add_rc(1);
  msg1.add_rc(2);

  msg2.set_c(3);
  msg2.add_rc(1);
  msg2.add_rc(3);

  util::MessageDifferencer differencer;
  differencer.IgnoreField(GetFieldDescriptor(msg1, "rc"));

  ExpectEqualsWithDifferencer(&differencer, msg1, msg2);
}

TEST(MessageDifferencerTest, IgnoreField_Message) {
  proto2_unittest::TestDiffMessage msg1;
  proto2_unittest::TestDiffMessage msg2;

  proto2_unittest::TestField* field;

  field = msg1.add_rm();
  field->set_c(3);

  field = msg2.add_rm();
  field->set_c(4);

  util::MessageDifferencer differencer;
  differencer.IgnoreField(GetFieldDescriptor(msg1, "rm"));

  ExpectEqualsWithDifferencer(&differencer, msg1, msg2);
}

TEST(MessageDifferencerTest, IgnoreField_Group) {
  proto2_unittest::TestDiffMessage msg1;
  proto2_unittest::TestDiffMessage msg2;

  proto2_unittest::TestDiffMessage::Item* item;

  item = msg1.add_item();
  item->set_a(3);

  item = msg2.add_item();
  item->set_a(4);

  util::MessageDifferencer differencer;
  differencer.IgnoreField(GetFieldDescriptor(msg1, "item"));

  ExpectEqualsWithDifferencer(&differencer, msg1, msg2);
}

TEST(MessageDifferencerTest, IgnoreField_Missing) {
  proto2_unittest::TestField msg1;
  proto2_unittest::TestField msg2;

  msg1.set_c(3);
  msg1.add_rc(1);

  msg2.add_rc(1);

  util::MessageDifferencer differencer;
  differencer.IgnoreField(GetFieldDescriptor(msg1, "c"));

  ExpectEqualsWithDifferencer(&differencer, msg1, msg2);
  ExpectEqualsWithDifferencer(&differencer, msg2, msg1);
}

TEST(MessageDifferencerTest, IgnoreField_Multiple) {
  proto2_unittest::TestField msg1;
  proto2_unittest::TestField msg2;

  msg1.set_c(3);
  msg1.add_rc(1);
  msg1.add_rc(2);

  msg2.set_c(5);
  msg2.add_rc(1);
  msg2.add_rc(3);

  const FieldDescriptor* c = GetFieldDescriptor(msg1, "c");
  const FieldDescriptor* rc = GetFieldDescriptor(msg1, "rc");

  {  // Ignore c
    util::MessageDifferencer differencer;
    differencer.IgnoreField(c);

    EXPECT_FALSE(differencer.Compare(msg1, msg2));
  }
  {  // Ignore rc
    util::MessageDifferencer differencer;
    differencer.IgnoreField(rc);

    EXPECT_FALSE(differencer.Compare(msg1, msg2));
  }
  {  // Ignore both
    util::MessageDifferencer differencer;
    differencer.IgnoreField(c);
    differencer.IgnoreField(rc);

    ExpectEqualsWithDifferencer(&differencer, msg1, msg2);
  }
}

TEST(MessageDifferencerTest, IgnoreField_NestedMessage) {
  proto2_unittest::TestDiffMessage msg1;
  proto2_unittest::TestDiffMessage msg2;

  proto2_unittest::TestField* field;

  field = msg1.add_rm();
  field->set_c(3);
  field->add_rc(1);

  field = msg2.add_rm();
  field->set_c(4);
  field->add_rc(1);

  util::MessageDifferencer differencer;
  differencer.IgnoreField(GetFieldDescriptor(msg1, "rm.c"));

  ExpectEqualsWithDifferencer(&differencer, msg1, msg2);
}

TEST(MessageDifferencerTest, IgnoreField_NestedGroup) {
  proto2_unittest::TestDiffMessage msg1;
  proto2_unittest::TestDiffMessage msg2;

  proto2_unittest::TestDiffMessage::Item* item;

  item = msg1.add_item();
  item->set_a(3);
  item->set_b("foo");

  item = msg2.add_item();
  item->set_a(4);
  item->set_b("foo");

  util::MessageDifferencer differencer;
  differencer.IgnoreField(GetFieldDescriptor(msg1, "item.a"));

  ExpectEqualsWithDifferencer(&differencer, msg1, msg2);
}

TEST(MessageDifferencerTest, IgnoreField_InsideSet) {
  proto2_unittest::TestDiffMessage msg1;
  proto2_unittest::TestDiffMessage msg2;

  proto2_unittest::TestDiffMessage::Item* item;

  item = msg1.add_item();
  item->set_a(1);
  item->set_b("foo");
  item->add_ra(1);

  item = msg1.add_item();
  item->set_a(2);
  item->set_b("bar");
  item->add_ra(2);

  item = msg2.add_item();
  item->set_a(2);
  item->set_b("bar");
  item->add_ra(2);

  item = msg2.add_item();
  item->set_a(1);
  item->set_b("baz");
  item->add_ra(1);

  const FieldDescriptor* item_desc = GetFieldDescriptor(msg1, "item");
  const FieldDescriptor* b = GetFieldDescriptor(msg1, "item.b");

  util::MessageDifferencer differencer;
  differencer.IgnoreField(b);
  differencer.TreatAsSet(item_desc);

  ExpectEqualsWithDifferencer(&differencer, msg1, msg2);
}

TEST(MessageDifferencerTest, IgnoreField_InsideMap) {
  proto2_unittest::TestDiffMessage msg1;
  proto2_unittest::TestDiffMessage msg2;

  proto2_unittest::TestDiffMessage::Item* item;

  item = msg1.add_item();
  item->set_a(1);
  item->set_b("foo");
  item->add_ra(1);

  item = msg1.add_item();
  item->set_a(2);
  item->set_b("bar");
  item->add_ra(2);

  item = msg2.add_item();
  item->set_a(2);
  item->set_b("bar");
  item->add_ra(2);

  item = msg2.add_item();
  item->set_a(1);
  item->set_b("baz");
  item->add_ra(1);

  const FieldDescriptor* item_desc = GetFieldDescriptor(msg1, "item");
  const FieldDescriptor* a = GetFieldDescriptor(msg1, "item.a");
  const FieldDescriptor* b = GetFieldDescriptor(msg1, "item.b");

  util::MessageDifferencer differencer;
  differencer.IgnoreField(b);
  differencer.TreatAsMap(item_desc, a);

  ExpectEqualsWithDifferencer(&differencer, msg1, msg2);
}

TEST(MessageDifferencerTest, IgnoreField_DoesNotIgnoreKey) {
  proto2_unittest::TestDiffMessage msg1;
  proto2_unittest::TestDiffMessage msg2;

  proto2_unittest::TestDiffMessage::Item* item;

  item = msg1.add_item();
  item->set_a(1);
  item->set_b("foo");
  item->add_ra(1);

  item = msg2.add_item();
  item->set_a(2);
  item->set_b("foo");
  item->add_ra(1);

  const FieldDescriptor* item_desc = GetFieldDescriptor(msg1, "item");
  const FieldDescriptor* a = GetFieldDescriptor(msg1, "item.a");

  util::MessageDifferencer differencer;
  differencer.IgnoreField(a);
  differencer.TreatAsMap(item_desc, a);

  EXPECT_FALSE(differencer.Compare(msg1, msg2));
}

TEST(MessageDifferencerTest, IgnoreField_TrumpsCompareWithFields) {
  proto2_unittest::TestField msg1;
  proto2_unittest::TestField msg2;

  msg1.set_c(3);
  msg1.add_rc(1);
  msg1.add_rc(2);

  msg2.set_c(3);
  msg2.add_rc(1);
  msg2.add_rc(3);

  const FieldDescriptor* c = GetFieldDescriptor(msg1, "c");
  const FieldDescriptor* rc = GetFieldDescriptor(msg1, "rc");

  std::vector<const FieldDescriptor*> fields;
  fields.push_back(c);
  fields.push_back(rc);

  util::MessageDifferencer differencer;
  differencer.IgnoreField(rc);

  differencer.set_scope(util::MessageDifferencer::FULL);
  EXPECT_TRUE(differencer.CompareWithFields(msg1, msg2, fields, fields));

  differencer.set_scope(util::MessageDifferencer::PARTIAL);
  EXPECT_TRUE(differencer.CompareWithFields(msg1, msg2, fields, fields));
}

TEST(MessageDifferencerTest, IgnoreField_SetReportIgnoresFalse) {
  proto2_unittest::TestField msg1;
  proto2_unittest::TestField msg2;

  msg1.set_a(1);
  msg1.set_b(2);
  msg1.set_c(3);
  msg1.add_rc(1);
  msg1.add_rc(2);

  msg2.set_a(1);
  msg2.set_b(1);

  const FieldDescriptor* a = GetFieldDescriptor(msg1, "a");
  const FieldDescriptor* b = GetFieldDescriptor(msg1, "b");
  const FieldDescriptor* c = GetFieldDescriptor(msg1, "c");
  const FieldDescriptor* rc = GetFieldDescriptor(msg1, "rc");

  std::vector<const FieldDescriptor*> fields;
  fields.push_back(a);
  fields.push_back(b);
  fields.push_back(c);
  fields.push_back(rc);

  std::string diff_report;
  util::MessageDifferencer differencer;
  differencer.set_report_ignores(false);
  differencer.set_report_matches(true);
  differencer.ReportDifferencesToString(&diff_report);
  differencer.IgnoreField(c);
  differencer.IgnoreField(rc);
  differencer.set_scope(util::MessageDifferencer::FULL);
  EXPECT_FALSE(differencer.CompareWithFields(msg1, msg2, fields, fields));

  EXPECT_EQ(diff_report,
            "matched: a : 1\n"
            "modified: b: 2 -> 1\n");
}


// Test class to save a copy of the last field_context.parent_fields() vector
// passed to the comparison function.
class ParentSavingFieldComparator : public util::FieldComparator {
 public:
  ParentSavingFieldComparator() {}

  ComparisonResult Compare(const Message& message_1, const Message& message_2,
                           const FieldDescriptor* field, int index_1,
                           int index_2,
                           const util::FieldContext* field_context) override {
    if (field_context) parent_fields_ = *(field_context->parent_fields());
    if (field->cpp_type() == FieldDescriptor::CPPTYPE_MESSAGE) {
      return RECURSE;
    } else {
      return SAME;
    }
  }

  std::vector<util::MessageDifferencer::SpecificField> parent_fields() {
    return parent_fields_;
  }

 private:
  std::vector<util::MessageDifferencer::SpecificField> parent_fields_;
};

// Tests if MessageDifferencer sends the parent fields in the FieldContext
// parameter.
TEST(MessageDifferencerTest, FieldContextParentFieldsTest) {
  proto2_unittest::TestDiffMessage msg1;
  msg1.add_rm()->set_c(1);
  proto2_unittest::TestDiffMessage msg2;
  msg2.add_rm()->set_c(1);

  ParentSavingFieldComparator field_comparator;
  util::MessageDifferencer differencer;
  differencer.set_field_comparator(&field_comparator);
  differencer.Compare(msg1, msg2);

  // We want only one parent with the name "rm"
  ASSERT_EQ(1, field_comparator.parent_fields().size());
  EXPECT_EQ("rm", field_comparator.parent_fields()[0].field->name());
}


class ComparisonTest : public testing::Test {
 protected:
  ComparisonTest() : use_equivalency_(false), repeated_field_as_set_(false) {
    // Setup the test.
    TestUtil::SetAllFields(&proto1_);
    TestUtil::SetAllFields(&proto2_);

    TestUtil::SetAllExtensions(&proto1ex_);
    TestUtil::SetAllExtensions(&proto2ex_);

    TestUtil::SetAllFieldsAndExtensions(&orderings_proto1_);
    TestUtil::SetAllFieldsAndExtensions(&orderings_proto2_);

    unknown1_ = empty1_.mutable_unknown_fields();
    unknown2_ = empty2_.mutable_unknown_fields();
  }

  ~ComparisonTest() override {}

  void SetSpecialFieldOption(const Message& message,
                             util::MessageDifferencer* d) {
    if (!ignored_field_.empty()) {
      d->IgnoreField(GetFieldDescriptor(message, ignored_field_));
    }

    if (repeated_field_as_set_) {
      d->set_repeated_field_comparison(util::MessageDifferencer::AS_SET);
    }

    if (!set_field_.empty()) {
      d->TreatAsSet(GetFieldDescriptor(message, set_field_));
    }

    if (!map_field_.empty() && !map_key_.empty()) {
      d->TreatAsMap(
          GetFieldDescriptor(message, map_field_),
          GetFieldDescriptor(message, absl::StrCat(map_field_, ".", map_key_)));
    }
  }

  std::string Run(const Message& msg1, const Message& msg2) {
    std::string output;

    // Setup the comparison.
    util::MessageDifferencer differencer;
    differencer.ReportDifferencesToString(&output);

    if (use_equivalency_) {
      differencer.set_message_field_comparison(
          util::MessageDifferencer::EQUIVALENT);
    }

    SetSpecialFieldOption(msg1, &differencer);

    // Conduct the comparison.
    EXPECT_FALSE(differencer.Compare(msg1, msg2));

    return output;
  }

  std::string Run() { return Run(proto1_, proto2_); }

  std::string RunOrder() { return Run(orderings_proto1_, orderings_proto2_); }

  std::string RunEx() { return Run(proto1ex_, proto2ex_); }

  std::string RunDiff() { return Run(proto1diff_, proto2diff_); }

  std::string RunUn() { return Run(empty1_, empty2_); }

  void use_equivalency() { use_equivalency_ = true; }

  void repeated_field_as_set() { repeated_field_as_set_ = true; }

  void field_as_set(const std::string& field) { set_field_ = field; }

  void field_as_map(const std::string& field, const std::string& key) {
    map_field_ = field;
    map_key_ = key;
  }

  void ignore_field(const std::string& field) { ignored_field_ = field; }

  unittest::TestAllTypes proto1_;
  unittest::TestAllTypes proto2_;

  unittest::TestFieldOrderings orderings_proto1_;
  unittest::TestFieldOrderings orderings_proto2_;

  unittest::TestAllExtensions proto1ex_;
  unittest::TestAllExtensions proto2ex_;

  unittest::TestDiffMessage proto1diff_;
  unittest::TestDiffMessage proto2diff_;

  unittest::TestEmptyMessage empty1_;
  unittest::TestEmptyMessage empty2_;

  unittest::TestMap map_proto1_;
  unittest::TestMap map_proto2_;

  UnknownFieldSet* unknown1_;
  UnknownFieldSet* unknown2_;

  bool use_equivalency_;
  bool repeated_field_as_set_;

  std::string set_field_;
  std::string map_field_;
  std::string map_key_;
  std::string ignored_field_;
};

// Basic tests.
TEST_F(ComparisonTest, AdditionTest) {
  proto1_.clear_optional_int32();

  EXPECT_EQ("added: optional_int32: 101\n", Run());
}

TEST_F(ComparisonTest, Addition_OrderTest) {
  orderings_proto1_.clear_my_int();

  EXPECT_EQ("added: my_int: 1\n", RunOrder());
}

TEST_F(ComparisonTest, DeletionTest) {
  proto2_.clear_optional_int32();

  EXPECT_EQ("deleted: optional_int32: 101\n", Run());
}

TEST_F(ComparisonTest, Deletion_OrderTest) {
  orderings_proto2_.clear_my_string();

  EXPECT_EQ("deleted: my_string: \"foo\"\n", RunOrder());
}

TEST_F(ComparisonTest, RepeatedDeletionTest) {
  proto2_.clear_repeated_int32();

  EXPECT_EQ(
      "deleted: repeated_int32[0]: 201\n"
      "deleted: repeated_int32[1]: 301\n",
      Run());
}

TEST_F(ComparisonTest, ModificationTest) {
  proto1_.set_optional_int32(-1);

  EXPECT_EQ("modified: optional_int32: -1 -> 101\n", Run());
}

// Basic equivalency tests.
TEST_F(ComparisonTest, EquivalencyAdditionTest) {
  use_equivalency();

  proto1_.clear_optional_int32();

  EXPECT_EQ("modified: optional_int32: 0 -> 101\n", Run());
}

TEST_F(ComparisonTest, EquivalencyDeletionTest) {
  use_equivalency();

  proto2_.clear_optional_int32();

  EXPECT_EQ("modified: optional_int32: 101 -> 0\n", Run());
}

// Group tests.
TEST_F(ComparisonTest, GroupAdditionTest) {
  proto1_.mutable_optionalgroup()->clear_a();

  EXPECT_EQ("added: optionalgroup.a: 117\n", Run());
}

TEST_F(ComparisonTest, GroupDeletionTest) {
  proto2_.mutable_optionalgroup()->clear_a();

  EXPECT_EQ("deleted: optionalgroup.a: 117\n", Run());
}

TEST_F(ComparisonTest, GroupModificationTest) {
  proto1_.mutable_optionalgroup()->set_a(2);

  EXPECT_EQ("modified: optionalgroup.a: 2 -> 117\n", Run());
}

TEST_F(ComparisonTest, GroupFullAdditionTest) {
  proto1_.clear_optionalgroup();

  // Note the difference in the output between this and GroupAdditionTest.
  EXPECT_EQ("added: optionalgroup: { a: 117 }\n", Run());
}

TEST_F(ComparisonTest, GroupFullDeletionTest) {
  proto2_.clear_optionalgroup();

  EXPECT_EQ("deleted: optionalgroup: { a: 117 }\n", Run());
}

TEST_F(ComparisonTest, RepeatedSetOptionTest) {
  repeated_field_as_set();

  proto2_.clear_repeatedgroup();
  proto1_.clear_repeatedgroup();
  proto1_.add_repeatedgroup()->set_a(317);
  proto2_.add_repeatedgroup()->set_a(909);
  proto2_.add_repeatedgroup()->set_a(907);
  proto1_.add_repeatedgroup()->set_a(904);
  proto1_.add_repeatedgroup()->set_a(907);
  proto1_.add_repeatedgroup()->set_a(909);

  EXPECT_EQ(
      "moved: repeatedgroup[2] -> repeatedgroup[1] : { a: 907 }\n"
      "moved: repeatedgroup[3] -> repeatedgroup[0] : { a: 909 }\n"
      "deleted: repeatedgroup[0]: { a: 317 }\n"
      "deleted: repeatedgroup[1]: { a: 904 }\n",
      Run());
}

TEST_F(ComparisonTest, RepeatedSetOptionTest_Ex) {
  repeated_field_as_set();

  proto1ex_.ClearExtension(proto2_unittest::repeated_nested_message_extension);
  proto2ex_.ClearExtension(proto2_unittest::repeated_nested_message_extension);
  proto2ex_.AddExtension(proto2_unittest::repeated_nested_message_extension)
      ->set_bb(909);
  proto2ex_.AddExtension(proto2_unittest::repeated_nested_message_extension)
      ->set_bb(907);
  proto1ex_.AddExtension(proto2_unittest::repeated_nested_message_extension)
      ->set_bb(904);
  proto1ex_.AddExtension(proto2_unittest::repeated_nested_message_extension)
      ->set_bb(907);
  proto1ex_.AddExtension(proto2_unittest::repeated_nested_message_extension)
      ->set_bb(909);

  EXPECT_EQ(
      "moved: (proto2_unittest.repeated_nested_message_extension)[2] ->"
      " (proto2_unittest.repeated_nested_message_extension)[0] :"
      " { bb: 909 }\n"
      "deleted: (proto2_unittest.repeated_nested_message_extension)[0]:"
      " { bb: 904 }\n",
      RunEx());
}

TEST_F(ComparisonTest, RepeatedMapFieldTest_Group) {
  field_as_map("repeatedgroup", "a");
  proto1_.clear_repeatedgroup();
  proto2_.clear_repeatedgroup();

  proto1_.add_repeatedgroup()->set_a(317);  // deleted
  proto1_.add_repeatedgroup()->set_a(904);  // deleted
  proto1_.add_repeatedgroup()->set_a(907);  // moved from
  proto1_.add_repeatedgroup()->set_a(909);  // moved from

  proto2_.add_repeatedgroup()->set_a(909);  // moved to
  proto2_.add_repeatedgroup()->set_a(318);  // added
  proto2_.add_repeatedgroup()->set_a(907);  // moved to

  EXPECT_EQ(
      "moved: repeatedgroup[3] -> repeatedgroup[0] : { a: 909 }\n"
      "added: repeatedgroup[1]: { a: 318 }\n"
      "deleted: repeatedgroup[0]: { a: 317 }\n"
      "deleted: repeatedgroup[1]: { a: 904 }\n",
      Run());
}

TEST_F(ComparisonTest, RepeatedMapFieldTest_MessageKey) {
  // Use m as key, but use b as value.
  field_as_map("item", "m");

  proto2_unittest::TestDiffMessage msg1;
  proto2_unittest::TestDiffMessage msg2;
  proto2_unittest::TestDiffMessage::Item* item = msg1.add_item();

  // The following code creates one deletion, one addition and two moved fields
  // on the messages.
  item->mutable_m()->set_c(0);
  item->set_b("first");
  item = msg1.add_item();
  item->mutable_m()->set_c(2);
  item->set_b("second");
  item = msg1.add_item();
  item->set_b("null");  // empty key moved
  item = msg1.add_item();
  item->mutable_m()->set_c(3);
  item->set_b("third");  // deletion
  item = msg1.add_item();
  item->mutable_m()->set_c(2);
  item->set_b("second");  // duplicated key ( deletion )
  item = msg2.add_item();
  item->mutable_m()->set_c(2);
  item->set_b("second");  // modification
  item = msg2.add_item();
  item->mutable_m()->set_c(4);
  item->set_b("fourth");  // addition
  item = msg2.add_item();
  item->mutable_m()->set_c(0);
  item->set_b("fist");  // move with change
  item = msg2.add_item();
  item->set_b("null");

  EXPECT_EQ(
      "modified: item[0].b -> item[2].b: \"first\" -> \"fist\"\n"
      "moved: item[1] -> item[0] : { b: \"second\" m { c: 2 } }\n"
      "moved: item[2] -> item[3] : { b: \"null\" }\n"
      "added: item[1]: { b: \"fourth\" m { c: 4 } }\n"
      "deleted: item[3]: { b: \"third\" m { c: 3 } }\n"
      "deleted: item[4]: { b: \"second\" m { c: 2 } }\n",
      Run(msg1, msg2));
}

TEST_F(ComparisonTest, RepeatedFieldSetTest_SetOfSet) {
  repeated_field_as_set();
  // Create the testing protos
  proto2_unittest::TestDiffMessage msg1;
  proto2_unittest::TestDiffMessage msg2;

  proto2_unittest::TestDiffMessage::Item* item = msg1.add_item();
  item->add_ra(1);
  item->add_ra(2);
  item->add_ra(3);
  item = msg1.add_item();
  item->add_ra(5);
  item->add_ra(6);
  item = msg1.add_item();
  item->add_ra(1);
  item->add_ra(3);
  item = msg1.add_item();
  item->add_ra(6);
  item->add_ra(7);
  item->add_ra(8);

  item = msg2.add_item();
  item->add_ra(6);
  item->add_ra(5);
  item = msg2.add_item();
  item->add_ra(6);
  item->add_ra(8);
  item = msg2.add_item();
  item->add_ra(1);
  item->add_ra(3);
  item = msg2.add_item();
  item->add_ra(3);
  item->add_ra(2);
  item->add_ra(1);

  // Compare
  EXPECT_EQ(
      "moved: item[0].ra[0] -> item[3].ra[2] : 1\n"
      "moved: item[0].ra[2] -> item[3].ra[0] : 3\n"
      "moved: item[0] -> item[3] : { ra: 1 ra: 2 ra: 3 }\n"
      "moved: item[1].ra[0] -> item[0].ra[1] : 5\n"
      "moved: item[1].ra[1] -> item[0].ra[0] : 6\n"
      "moved: item[1] -> item[0] : { ra: 5 ra: 6 }\n"
      "added: item[1]: { ra: 6 ra: 8 }\n"
      "deleted: item[3]: { ra: 6 ra: 7 ra: 8 }\n",
      Run(msg1, msg2));
}

TEST_F(ComparisonTest, RepeatedMapFieldTest_RepeatedKey) {
  // used rb as a key, but b is the value.
  repeated_field_as_set();
  field_as_map("item", "rb");

  proto2_unittest::TestDiffMessage msg1;
  proto2_unittest::TestDiffMessage msg2;
  proto2_unittest::TestDiffMessage::Item* item = msg1.add_item();
  item->add_rb("a");
  item->add_rb("b");
  item->set_b("first");

  item = msg2.add_item();
  item->add_rb("c");
  item->set_b("second");

  item = msg2.add_item();
  item->add_rb("b");
  item->add_rb("a");
  item->set_b("fist");

  EXPECT_EQ(
      "modified: item[0].b -> item[1].b: \"first\" -> \"fist\"\n"
      "moved: item[0].rb[0] -> item[1].rb[1] : \"a\"\n"
      "moved: item[0].rb[1] -> item[1].rb[0] : \"b\"\n"
      "added: item[0]: { b: \"second\" rb: \"c\" }\n",
      Run(msg1, msg2));
}

TEST_F(ComparisonTest, RepeatedMapFieldTest_RepeatedMessageKey) {
  field_as_map("item", "rm");

  proto2_unittest::TestDiffMessage msg1;
  proto2_unittest::TestDiffMessage msg2;
  proto2_unittest::TestDiffMessage::Item* item = msg1.add_item();
  proto2_unittest::TestField* key = item->add_rm();
  key->set_c(2);
  key->add_rc(10);
  key->add_rc(10);
  item = msg1.add_item();
  key = item->add_rm();
  key->set_c(0);
  key->add_rc(1);
  key->add_rc(2);
  key = item->add_rm();
  key->set_c(0);
  item->add_rb("first");

  item = msg2.add_item();
  item->CopyFrom(msg1.item(1));
  item->add_rb("second");

  EXPECT_EQ(
      "added: item[0].rb[1]: \"second\"\n"
      "deleted: item[0]: { rm { c: 2 rc: 10 rc: 10 } }\n",
      Run(msg1, msg2));
}

TEST_F(ComparisonTest, RepeatedSetOptionTest_Unknown) {
  // Currently, as_set option doesn't have affects on unknown field.
  // If needed, this feature will be added by request.
  repeated_field_as_set();
  unknown1_->AddGroup(245)->AddFixed32(248, 1);
  unknown2_->AddGroup(245)->AddFixed32(248, 3);
  unknown2_->AddGroup(245)->AddFixed32(248, 1);

  // We expect it behaves the same as normal comparison.
  EXPECT_EQ(
      "modified: 245[0].248[0]: 0x00000001 -> 0x00000003\n"
      "added: 245[1]: { ... }\n",
      RunUn());
}

TEST_F(ComparisonTest, Matching_Unknown) {
  unknown1_->AddGroup(245)->AddFixed32(248, 1);
  unknown2_->AddGroup(245)->AddFixed32(248, 1);
  unknown1_->AddGroup(245)->AddFixed32(248, 3);
  unknown2_->AddGroup(245)->AddFixed32(248, 3);
  unknown2_->AddLengthDelimited(242, "cat");
  unknown2_->AddGroup(246)->AddFixed32(248, 4);

  // report_match is false so only added/modified fields are expected.
  EXPECT_EQ(
      "added: 242[0]: \"cat\"\n"
      "added: 246[0]: { ... }\n",
      RunUn());
}

TEST_F(ComparisonTest, RepeatedSetFieldTest) {
  field_as_set("repeatedgroup");

  proto1_.clear_repeatedgroup();
  proto2_.clear_repeatedgroup();
  proto2_.add_repeatedgroup()->set_a(909);
  proto2_.add_repeatedgroup()->set_a(907);
  proto1_.add_repeatedgroup()->set_a(317);
  proto1_.add_repeatedgroup()->set_a(904);
  proto1_.add_repeatedgroup()->set_a(907);
  proto1_.add_repeatedgroup()->set_a(909);

  EXPECT_EQ(
      "moved: repeatedgroup[2] -> repeatedgroup[1] : { a: 907 }\n"
      "moved: repeatedgroup[3] -> repeatedgroup[0] : { a: 909 }\n"
      "deleted: repeatedgroup[0]: { a: 317 }\n"
      "deleted: repeatedgroup[1]: { a: 904 }\n",
      Run());
}

// Embedded message tests.
TEST_F(ComparisonTest, EmbeddedAdditionTest) {
  proto1_.mutable_optional_nested_message()->clear_bb();

  EXPECT_EQ("added: optional_nested_message.bb: 118\n", Run());
}

TEST_F(ComparisonTest, EmbeddedDeletionTest) {
  proto2_.mutable_optional_nested_message()->clear_bb();

  EXPECT_EQ("deleted: optional_nested_message.bb: 118\n", Run());
}

TEST_F(ComparisonTest, EmbeddedModificationTest) {
  proto1_.mutable_optional_nested_message()->set_bb(2);

  EXPECT_EQ("modified: optional_nested_message.bb: 2 -> 118\n", Run());
}

TEST_F(ComparisonTest, EmbeddedFullAdditionTest) {
  proto1_.clear_optional_nested_message();

  EXPECT_EQ("added: optional_nested_message: { bb: 118 }\n", Run());
}

TEST_F(ComparisonTest, EmbeddedPartialAdditionTest) {
  proto1_.clear_optional_nested_message();
  proto2_.mutable_optional_nested_message()->clear_bb();

  EXPECT_EQ("added: optional_nested_message: { }\n", Run());
}

TEST_F(ComparisonTest, EmbeddedFullDeletionTest) {
  proto2_.clear_optional_nested_message();

  EXPECT_EQ("deleted: optional_nested_message: { bb: 118 }\n", Run());
}

// Repeated element tests.
TEST_F(ComparisonTest, BasicRepeatedTest) {
  proto1_.clear_repeated_int32();
  proto2_.clear_repeated_int32();

  proto1_.add_repeated_int32(500);
  proto1_.add_repeated_int32(501);
  proto1_.add_repeated_int32(502);
  proto1_.add_repeated_int32(503);
  proto1_.add_repeated_int32(500);

  proto2_.add_repeated_int32(500);
  proto2_.add_repeated_int32(509);
  proto2_.add_repeated_int32(502);
  proto2_.add_repeated_int32(504);

  EXPECT_EQ(
      "modified: repeated_int32[1]: 501 -> 509\n"
      "modified: repeated_int32[3]: 503 -> 504\n"
      "deleted: repeated_int32[4]: 500\n",
      Run());
}

TEST_F(ComparisonTest, BasicRepeatedTest_SetOption) {
  repeated_field_as_set();
  proto1_.clear_repeated_int32();
  proto2_.clear_repeated_int32();

  proto1_.add_repeated_int32(501);
  proto1_.add_repeated_int32(502);
  proto1_.add_repeated_int32(503);
  proto1_.add_repeated_int32(500);
  proto1_.add_repeated_int32(500);

  proto2_.add_repeated_int32(500);
  proto2_.add_repeated_int32(509);
  proto2_.add_repeated_int32(503);
  proto2_.add_repeated_int32(502);
  proto2_.add_repeated_int32(504);

  EXPECT_EQ(
      "moved: repeated_int32[1] -> repeated_int32[3] : 502\n"
      "moved: repeated_int32[3] -> repeated_int32[0] : 500\n"
      "added: repeated_int32[1]: 509\n"
      "added: repeated_int32[4]: 504\n"
      "deleted: repeated_int32[0]: 501\n"
      "deleted: repeated_int32[4]: 500\n",
      Run());
}

TEST_F(ComparisonTest, BasicRepeatedTest_SetField) {
  field_as_set("repeated_int32");
  proto1_.clear_repeated_int32();
  proto2_.clear_repeated_int32();

  proto1_.add_repeated_int32(501);
  proto1_.add_repeated_int32(502);
  proto1_.add_repeated_int32(503);
  proto1_.add_repeated_int32(500);
  proto1_.add_repeated_int32(500);

  proto2_.add_repeated_int32(500);
  proto2_.add_repeated_int32(509);
  proto2_.add_repeated_int32(503);
  proto2_.add_repeated_int32(502);
  proto2_.add_repeated_int32(504);

  EXPECT_EQ(
      "moved: repeated_int32[1] -> repeated_int32[3] : 502\n"
      "moved: repeated_int32[3] -> repeated_int32[0] : 500\n"
      "added: repeated_int32[1]: 509\n"
      "added: repeated_int32[4]: 504\n"
      "deleted: repeated_int32[0]: 501\n"
      "deleted: repeated_int32[4]: 500\n",
      Run());
}

// Multiple action tests.
TEST_F(ComparisonTest, AddDeleteTest) {
  proto1_.clear_optional_int32();
  proto2_.clear_optional_int64();

  EXPECT_EQ(
      "added: optional_int32: 101\n"
      "deleted: optional_int64: 102\n",
      Run());
}

TEST_F(ComparisonTest, AddDelete_FieldOrderingTest) {
  orderings_proto1_.ClearExtension(unittest::my_extension_string);
  orderings_proto2_.clear_my_int();

  EXPECT_EQ(
      "deleted: my_int: 1\n"
      "added: (proto2_unittest.my_extension_string): \"bar\"\n",
      RunOrder());
}

TEST_F(ComparisonTest, AllThreeTest) {
  proto1_.clear_optional_int32();
  proto2_.clear_optional_float();
  proto2_.set_optional_string("hello world!");

  EXPECT_EQ(
      "added: optional_int32: 101\n"
      "deleted: optional_float: 111\n"
      "modified: optional_string: \"115\" -> \"hello world!\"\n",
      Run());
}

TEST_F(ComparisonTest, SandwichTest) {
  proto1_.clear_optional_int64();
  proto1_.clear_optional_uint32();

  proto2_.clear_optional_uint64();

  EXPECT_EQ(
      "added: optional_int64: 102\n"
      "added: optional_uint32: 103\n"
      "deleted: optional_uint64: 104\n",
      Run());
}

TEST_F(ComparisonTest, IgnoredNoChangeTest) {
  proto1diff_.set_v(3);
  proto2diff_.set_v(3);
  proto2diff_.set_w("foo");

  ignore_field("v");

  EXPECT_EQ(
      "ignored: v\n"
      "added: w: \"foo\"\n",
      RunDiff());
}

TEST_F(ComparisonTest, IgnoredAddTest) {
  proto2diff_.set_v(3);
  proto2diff_.set_w("foo");

  ignore_field("v");

  EXPECT_EQ(
      "ignored: v\n"
      "added: w: \"foo\"\n",
      RunDiff());
}

TEST_F(ComparisonTest, IgnoredDeleteTest) {
  proto1diff_.set_v(3);
  proto2diff_.set_w("foo");

  ignore_field("v");

  EXPECT_EQ(
      "ignored: v\n"
      "added: w: \"foo\"\n",
      RunDiff());
}

TEST_F(ComparisonTest, IgnoredModifyTest) {
  proto1diff_.set_v(3);
  proto2diff_.set_v(4);
  proto2diff_.set_w("foo");

  ignore_field("v");

  EXPECT_EQ(
      "ignored: v\n"
      "added: w: \"foo\"\n",
      RunDiff());
}

TEST_F(ComparisonTest, IgnoredRepeatedAddTest) {
  proto1diff_.add_rv(3);
  proto1diff_.add_rv(4);

  proto2diff_.add_rv(3);
  proto2diff_.add_rv(4);
  proto2diff_.add_rv(5);

  proto2diff_.set_w("foo");

  ignore_field("rv");

  EXPECT_EQ(
      "ignored: rv\n"
      "added: w: \"foo\"\n",
      RunDiff());
}

TEST_F(ComparisonTest, IgnoredRepeatedDeleteTest) {
  proto1diff_.add_rv(3);
  proto1diff_.add_rv(4);
  proto1diff_.add_rv(5);

  proto2diff_.add_rv(3);
  proto2diff_.add_rv(4);

  proto2diff_.set_w("foo");

  ignore_field("rv");

  EXPECT_EQ(
      "ignored: rv\n"
      "added: w: \"foo\"\n",
      RunDiff());
}

TEST_F(ComparisonTest, IgnoredRepeatedModifyTest) {
  proto1diff_.add_rv(3);
  proto1diff_.add_rv(4);

  proto2diff_.add_rv(3);
  proto2diff_.add_rv(5);

  proto2diff_.set_w("foo");

  ignore_field("rv");

  EXPECT_EQ(
      "ignored: rv\n"
      "added: w: \"foo\"\n",
      RunDiff());
}

TEST_F(ComparisonTest, IgnoredWholeNestedMessage) {
  proto1diff_.mutable_m()->set_c(3);
  proto2diff_.mutable_m()->set_c(4);

  proto2diff_.set_w("foo");

  ignore_field("m");

  EXPECT_EQ(
      "added: w: \"foo\"\n"
      "ignored: m\n",
      RunDiff());
}

TEST_F(ComparisonTest, IgnoredNestedField) {
  proto1diff_.mutable_m()->set_c(3);
  proto2diff_.mutable_m()->set_c(4);

  proto2diff_.set_w("foo");

  ignore_field("m.c");

  EXPECT_EQ(
      "added: w: \"foo\"\n"
      "ignored: m.c\n",
      RunDiff());
}

TEST_F(ComparisonTest, IgnoredRepeatedNested) {
  proto1diff_.add_rm()->set_c(0);
  proto1diff_.add_rm()->set_c(1);
  proto2diff_.add_rm()->set_c(2);
  proto2diff_.add_rm()->set_c(3);

  proto2diff_.set_w("foo");

  ignore_field("rm.c");

  EXPECT_EQ(
      "ignored: rm[0].c\n"
      "ignored: rm[1].c\n"
      "added: w: \"foo\"\n",
      RunDiff());
}

TEST_F(ComparisonTest, IgnoredNestedRepeated) {
  proto1diff_.mutable_m()->add_rc(23);
  proto1diff_.mutable_m()->add_rc(24);
  proto2diff_.mutable_m()->add_rc(25);

  proto2diff_.set_w("foo");

  ignore_field("m.rc");

  EXPECT_EQ(
      "added: w: \"foo\"\n"
      "ignored: m.rc\n",
      RunDiff());
}

TEST_F(ComparisonTest, ExtensionTest) {
  proto1ex_.SetExtension(unittest::optional_int32_extension, 401);
  proto2ex_.SetExtension(unittest::optional_int32_extension, 402);

  proto1ex_.ClearExtension(unittest::optional_int64_extension);
  proto2ex_.SetExtension(unittest::optional_int64_extension, 403);

  EXPECT_EQ(
      "modified: (proto2_unittest.optional_int32_extension): 401 -> 402\n"
      "added: (proto2_unittest.optional_int64_extension): 403\n",
      RunEx());
}

TEST_F(ComparisonTest, MatchedUnknownFieldTagTest) {
  unknown1_->AddVarint(240, 122);
  unknown2_->AddVarint(240, 121);
  unknown1_->AddFixed32(241, 1);
  unknown2_->AddFixed64(241, 2);
  unknown1_->AddLengthDelimited(242, "cat");
  unknown2_->AddLengthDelimited(242, "dog");

  EXPECT_EQ(
      "modified: 240[0]: 122 -> 121\n"
      "deleted: 241[0]: 0x00000001\n"
      "added: 241[0]: 0x0000000000000002\n"
      "modified: 242[0]: \"cat\" -> \"dog\"\n",
      RunUn());
}

TEST_F(ComparisonTest, UnmatchedUnknownFieldTagTest) {
  unknown1_->AddFixed32(243, 1);
  unknown2_->AddVarint(244, 2);
  unknown2_->AddVarint(244, 4);

  EXPECT_EQ(
      "deleted: 243[0]: 0x00000001\n"
      "added: 244[0]: 2\n"
      "added: 244[1]: 4\n",
      RunUn());
}

TEST_F(ComparisonTest, DifferentSizedUnknownFieldTest) {
  unknown1_->AddVarint(240, 1);
  unknown1_->AddVarint(240, 3);
  unknown1_->AddVarint(240, 4);
  unknown2_->AddVarint(240, 2);
  unknown2_->AddVarint(240, 3);
  unknown2_->AddVarint(240, 2);
  unknown2_->AddVarint(240, 5);

  EXPECT_EQ(
      "modified: 240[0]: 1 -> 2\n"
      "modified: 240[2]: 4 -> 2\n"
      "added: 240[3]: 5\n",
      RunUn());
}

TEST_F(ComparisonTest, UnknownFieldsAll) {
  unknown1_->AddVarint(243, 122);
  unknown1_->AddFixed64(244, 0x0172356);
  unknown1_->AddFixed64(244, 0x098);
  unknown1_->AddGroup(245)->AddFixed32(248, 1);
  unknown1_->mutable_field(3)->mutable_group()->AddFixed32(248, 2);
  unknown1_->AddGroup(249)->AddFixed64(250, 1);

  unknown2_->AddVarint(243, 121);
  unknown2_->AddLengthDelimited(73882, "test 123");
  unknown2_->AddGroup(245)->AddFixed32(248, 3);
  unknown2_->AddGroup(247);

  EXPECT_EQ(
      "modified: 243[0]: 122 -> 121\n"
      "deleted: 244[0]: 0x0000000000172356\n"
      "deleted: 244[1]: 0x0000000000000098\n"
      "modified: 245[0].248[0]: 0x00000001 -> 0x00000003\n"
      "deleted: 245[0].248[1]: 0x00000002\n"
      "added: 247[0]: { ... }\n"
      "deleted: 249[0]: { ... }\n"
      "added: 73882[0]: \"test 123\"\n",
      RunUn());
}

TEST_F(ComparisonTest, EquivalentIgnoresUnknown) {
  unittest::ForeignMessage message1, message2;

  message1.set_c(5);
  message1.mutable_unknown_fields()->AddVarint(123, 456);
  message2.set_c(5);
  message2.mutable_unknown_fields()->AddVarint(321, 654);

  EXPECT_FALSE(util::MessageDifferencer::Equals(message1, message2));
  EXPECT_TRUE(util::MessageDifferencer::Equivalent(message1, message2));
}

TEST_F(ComparisonTest, MapTest) {
  Map<std::string, std::string>& map1 =
      *map_proto1_.mutable_map_string_string();
  map1["key1"] = "1";
  map1["key2"] = "2";
  map1["key3"] = "3";
  Map<std::string, std::string>& map2 =
      *map_proto2_.mutable_map_string_string();
  map2["key3"] = "0";
  map2["key2"] = "2";
  map2["key1"] = "1";

  EXPECT_EQ("modified: map_string_string[key3]: \"3\" -> \"0\"\n",
            Run(map_proto1_, map_proto2_));
}

TEST_F(ComparisonTest, MapIgnoreKeyTest) {
  Map<std::string, std::string>& map1 =
      *map_proto1_.mutable_map_string_string();
  map1["key1"] = "1";
  map1["key2"] = "2";
  map1["key3"] = "3";
  Map<std::string, std::string>& map2 =
      *map_proto2_.mutable_map_string_string();
  map2["key4"] = "2";
  map2["key5"] = "3";
  map2["key6"] = "1";

  util::MessageDifferencer differencer;
  differencer.IgnoreField(
      GetFieldDescriptor(map_proto1_, "map_string_string.key"));
  EXPECT_TRUE(differencer.Compare(map_proto1_, map_proto2_));
}

TEST_F(ComparisonTest, MapRoundTripSyncTest) {
  TextFormat::Parser parser;
  unittest::TestMap map_reflection1;

  // By setting via reflection, data exists in repeated field.
  ASSERT_TRUE(parser.ParseFromString("map_int32_foreign_message { key: 1 }",
                                     &map_reflection1));

  // During copy, data is synced from repeated field to map.
  unittest::TestMap map_reflection2 = map_reflection1;

  // During comparison, data is synced from map to repeated field.
  EXPECT_TRUE(
      util::MessageDifferencer::Equals(map_reflection1, map_reflection2));
}

TEST_F(ComparisonTest, MapEntryPartialTest) {
  TextFormat::Parser parser;
  unittest::TestMap map1;
  unittest::TestMap map2;

  std::string output;
  util::MessageDifferencer differencer;
  differencer.set_scope(util::MessageDifferencer::PARTIAL);
  differencer.ReportDifferencesToString(&output);

  ASSERT_TRUE(parser.ParseFromString(
      "map_int32_foreign_message { key: 1 value { c: 1 } }", &map1));
  ASSERT_TRUE(parser.ParseFromString(
      "map_int32_foreign_message { key: 1 value { c: 2 }}", &map2));
  EXPECT_FALSE(differencer.Compare(map1, map2));
  EXPECT_EQ("modified: map_int32_foreign_message[1].c: 1 -> 2\n", output);

  ASSERT_TRUE(
      parser.ParseFromString("map_int32_foreign_message { key: 1 }", &map1));
  EXPECT_TRUE(differencer.Compare(map1, map2));
}

TEST_F(ComparisonTest, MapEntryPartialEmptyKeyTest) {
  TextFormat::Parser parser;
  unittest::TestMap map1;
  unittest::TestMap map2;
  ASSERT_TRUE(parser.ParseFromString("map_int32_foreign_message {}", &map1));
  ASSERT_TRUE(
      parser.ParseFromString("map_int32_foreign_message { key: 1 }", &map2));

  util::MessageDifferencer differencer;
  differencer.set_scope(util::MessageDifferencer::PARTIAL);
<<<<<<< HEAD
  // TODO(jieluo): Remove the round trip
=======
  // TODO: Remove the round trip
>>>>>>> 626889fb
  std::string serialized_value;
  map1.SerializeToString(&serialized_value);
  map1.ParseFromString(serialized_value);
  EXPECT_FALSE(differencer.Compare(map1, map2));
}

TEST_F(ComparisonTest, MapEntryMissingEmptyFieldIsOkTest) {
  TextFormat::Parser parser;
  proto2_unittest::TestMap msg1;
  proto2_unittest::TestMap msg2;

  ASSERT_TRUE(parser.ParseFromString(
      "map_string_foreign_message { key: 'key1' value {}}", &msg1));
  ASSERT_TRUE(parser.ParseFromString(
      "map_string_foreign_message { key: 'key1' }", &msg2));

  util::MessageDifferencer differencer;
  differencer.set_scope(util::MessageDifferencer::PARTIAL);

  ASSERT_TRUE(differencer.Compare(msg1, msg2));
}

// Considers strings keys as equal if they have equal lengths.
class LengthMapKeyComparator
    : public util::MessageDifferencer::MapKeyComparator {
 public:
  typedef util::MessageDifferencer::SpecificField SpecificField;
  bool IsMatch(const Message& message1, const Message& message2,
<<<<<<< HEAD
=======
               int unpacked_any,
>>>>>>> 626889fb
               const std::vector<SpecificField>& parent_fields) const override {
    const Reflection* reflection1 = message1.GetReflection();
    const Reflection* reflection2 = message2.GetReflection();
    const FieldDescriptor* key_field = message1.GetDescriptor()->map_key();
    return reflection1->GetString(message1, key_field).size() ==
           reflection2->GetString(message2, key_field).size();
  }
};

TEST_F(ComparisonTest, MapEntryCustomMapKeyComparator) {
  TextFormat::Parser parser;
  proto2_unittest::TestMap msg1;
  proto2_unittest::TestMap msg2;

  ASSERT_TRUE(parser.ParseFromString(
      "map_string_foreign_message { key: 'key1' value { c: 1 }}", &msg1));
  ASSERT_TRUE(parser.ParseFromString(
      "map_string_foreign_message { key: 'key2' value { c: 1 }}", &msg2));

  util::MessageDifferencer differencer;
  LengthMapKeyComparator key_comparator;
  differencer.TreatAsMapUsingKeyComparator(
      GetFieldDescriptor(msg1, "map_string_foreign_message"), &key_comparator);
  std::string output;
  differencer.ReportDifferencesToString(&output);
  // Though the above two messages have different keys for their map entries,
  // they are considered the same by key_comparator because their lengths are
  // equal.  However, in value comparison, all fields of the message are taken
  // into consideration, so they are reported as different.
  EXPECT_FALSE(differencer.Compare(msg1, msg2));
  EXPECT_EQ(
      "modified: map_string_foreign_message[key1].key: \"key1\" -> \"key2\"\n",
      output);
  differencer.IgnoreField(
      GetFieldDescriptor(msg1, "map_string_foreign_message.key"));
  output.clear();
  EXPECT_TRUE(differencer.Compare(msg1, msg2));
  EXPECT_EQ("ignored: map_string_foreign_message[key1].key\n", output);
}

class MatchingTest : public testing::Test {
 public:
  typedef util::MessageDifferencer MessageDifferencer;

 protected:
  MatchingTest() {}

  ~MatchingTest() override {}

  std::string RunWithResult(MessageDifferencer* differencer,
                            const Message& msg1, const Message& msg2,
                            bool result) {
    std::string output;
    {
      // Before we return the "output" string, we must make sure the
      // StreamReporter is destructored because its destructor will
      // flush the stream.
      io::StringOutputStream output_stream(&output);
      MessageDifferencer::StreamReporter reporter(&output_stream);
      reporter.set_report_modified_aggregates(true);
      differencer->set_report_matches(true);
      differencer->ReportDifferencesTo(&reporter);
      if (result) {
        EXPECT_TRUE(differencer->Compare(msg1, msg2));
      } else {
        EXPECT_FALSE(differencer->Compare(msg1, msg2));
      }
    }
    return output;
  }
};

TEST_F(MatchingTest, StreamReporterMatching) {
  proto2_unittest::TestField msg1, msg2;
  msg1.set_c(72);
  msg2.set_c(72);
  msg1.add_rc(13);
  msg2.add_rc(13);
  msg1.add_rc(17);
  msg2.add_rc(17);
  std::string output;
  MessageDifferencer differencer;
  differencer.set_report_matches(true);
  differencer.ReportDifferencesToString(&output);
  EXPECT_TRUE(differencer.Compare(msg1, msg2));
  EXPECT_EQ(
      "matched: c : 72\n"
      "matched: rc[0] : 13\n"
      "matched: rc[1] : 17\n",
      output);
}

TEST_F(MatchingTest, DontReportMatchedWhenIgnoring) {
  proto2_unittest::TestField msg1, msg2;
  msg1.set_c(72);
  msg2.set_c(72);
  msg1.add_rc(13);
  msg2.add_rc(13);
  msg1.add_rc(17);
  msg2.add_rc(17);
  std::string output;
  MessageDifferencer differencer;
  differencer.set_report_matches(true);
  differencer.ReportDifferencesToString(&output);

  differencer.IgnoreField(msg1.GetDescriptor()->FindFieldByName("c"));

  EXPECT_TRUE(differencer.Compare(msg1, msg2));
  EXPECT_EQ(
      "ignored: c\n"
      "matched: rc[0] : 13\n"
      "matched: rc[1] : 17\n",
      output);
}

TEST_F(MatchingTest, ReportMatchedForMovedFields) {
  proto2_unittest::TestDiffMessage msg1, msg2;
  proto2_unittest::TestDiffMessage::Item* item = msg1.add_item();
  item->set_a(53);
  item->set_b("hello");
  item = msg2.add_item();
  item->set_a(27);
  item = msg2.add_item();
  item->set_a(53);
  item->set_b("hello");
  item = msg1.add_item();
  item->set_a(27);
  MessageDifferencer differencer;
  const FieldDescriptor* desc;
  desc = msg1.GetDescriptor()->FindFieldByName("item");
  differencer.TreatAsSet(desc);

  EXPECT_EQ(
      "matched: item[0].a -> item[1].a : 53\n"
      "matched: item[0].b -> item[1].b : \"hello\"\n"
      "moved: item[0] -> item[1] : { a: 53 b: \"hello\" }\n"
      "matched: item[1].a -> item[0].a : 27\n"
      "moved: item[1] -> item[0] : { a: 27 }\n",
      RunWithResult(&differencer, msg1, msg2, true));
}


TEST_F(MatchingTest, MatchesAppearInPostTraversalOrderForMovedFields) {
  proto2_unittest::TestDiffMessage msg1, msg2;
  proto2_unittest::TestDiffMessage::Item* item;
  proto2_unittest::TestField* field;

  const FieldDescriptor* desc;
  const FieldDescriptor* nested_desc;
  const FieldDescriptor* double_nested_desc;
  desc = msg1.GetDescriptor()->FindFieldByName("item");
  nested_desc = desc->message_type()->FindFieldByName("rm");
  double_nested_desc = nested_desc->message_type()->FindFieldByName("rc");
  MessageDifferencer differencer;
  differencer.TreatAsSet(desc);
  differencer.TreatAsSet(nested_desc);
  differencer.TreatAsSet(double_nested_desc);

  item = msg1.add_item();
  field = item->add_rm();
  field->set_c(1);
  field->add_rc(2);
  field->add_rc(3);
  field = item->add_rm();
  field->set_c(4);
  field->add_rc(5);
  field->add_rc(6);
  field->add_rc(7);
  item = msg2.add_item();
  field = item->add_rm();
  field->set_c(4);
  field->add_rc(7);
  field->add_rc(6);
  field->add_rc(5);
  field = item->add_rm();
  field->set_c(1);
  field->add_rc(3);
  field->add_rc(2);
  item = msg1.add_item();
  field = item->add_rm();
  field->set_c(8);
  field->add_rc(10);
  field->add_rc(11);
  field->add_rc(9);
  item = msg2.add_item();
  field = item->add_rm();
  field->set_c(8);
  field->add_rc(9);
  field->add_rc(10);
  field->add_rc(11);

  EXPECT_EQ(
      "matched: item[0].rm[0].c -> item[0].rm[1].c : 1\n"
      "moved: item[0].rm[0].rc[0] -> item[0].rm[1].rc[1] : 2\n"
      "moved: item[0].rm[0].rc[1] -> item[0].rm[1].rc[0] : 3\n"
      "moved: item[0].rm[0] -> item[0].rm[1] : { c: 1 rc: 2 rc: 3 }\n"
      "matched: item[0].rm[1].c -> item[0].rm[0].c : 4\n"
      "moved: item[0].rm[1].rc[0] -> item[0].rm[0].rc[2] : 5\n"
      "matched: item[0].rm[1].rc[1] -> item[0].rm[0].rc[1] : 6\n"
      "moved: item[0].rm[1].rc[2] -> item[0].rm[0].rc[0] : 7\n"
      "moved: item[0].rm[1] -> item[0].rm[0] : { c: 4 rc: 5 rc: 6 rc: 7 }\n"
      "matched: item[0] : { rm { c: 1 rc: 2 rc: 3 }"
      " rm { c: 4 rc: 5 rc: 6 rc: 7 } }\n"
      "matched: item[1].rm[0].c : 8\n"
      "moved: item[1].rm[0].rc[0] -> item[1].rm[0].rc[1] : 10\n"
      "moved: item[1].rm[0].rc[1] -> item[1].rm[0].rc[2] : 11\n"
      "moved: item[1].rm[0].rc[2] -> item[1].rm[0].rc[0] : 9\n"
      "matched: item[1].rm[0] : { c: 8 rc: 10 rc: 11 rc: 9 }\n"
      "matched: item[1] : { rm { c: 8 rc: 10 rc: 11 rc: 9 } }\n",
      RunWithResult(&differencer, msg1, msg2, true));
}

TEST_F(MatchingTest, MatchAndModifiedInterleaveProperly) {
  proto2_unittest::TestDiffMessage msg1, msg2;
  proto2_unittest::TestDiffMessage::Item* item;
  proto2_unittest::TestField* field;

  const FieldDescriptor* desc;
  const FieldDescriptor* nested_key;
  const FieldDescriptor* nested_desc;
  const FieldDescriptor* double_nested_key;
  const FieldDescriptor* double_nested_desc;
  desc = msg1.GetDescriptor()->FindFieldByName("item");
  nested_key = desc->message_type()->FindFieldByName("a");
  nested_desc = desc->message_type()->FindFieldByName("rm");
  double_nested_key = nested_desc->message_type()->FindFieldByName("c");
  double_nested_desc = nested_desc->message_type()->FindFieldByName("rc");

  MessageDifferencer differencer;
  differencer.TreatAsMap(desc, nested_key);
  differencer.TreatAsMap(nested_desc, double_nested_key);
  differencer.TreatAsSet(double_nested_desc);

  item = msg1.add_item();
  item->set_a(1);
  field = item->add_rm();
  field->set_c(2);
  field->add_rc(3);
  field->add_rc(4);
  field = item->add_rm();
  field->set_c(5);
  field->add_rc(6);
  field->add_rc(7);
  field->add_rc(8);
  item = msg1.add_item();
  item->set_a(9);
  field = item->add_rm();
  field->set_c(10);
  field->add_rc(11);
  field->add_rc(12);
  field = item->add_rm();
  field->set_c(13);

  item = msg2.add_item();
  item->set_a(1);
  field = item->add_rm();
  field->set_c(5);
  field->add_rc(8);
  field->add_rc(8);
  field->add_rc(6);
  field = item->add_rm();
  field->set_c(3);
  field->add_rc(2);
  field->add_rc(4);
  item = msg2.add_item();
  item->set_a(9);
  field = item->add_rm();
  field->set_c(10);
  field->add_rc(12);
  field->add_rc(11);
  field = item->add_rm();
  field->set_c(13);

  EXPECT_EQ(
      "matched: item[0].a : 1\n"
      "matched: item[0].rm[1].c -> item[0].rm[0].c : 5\n"
      "moved: item[0].rm[1].rc[0] -> item[0].rm[0].rc[2] : 6\n"
      "moved: item[0].rm[1].rc[2] -> item[0].rm[0].rc[0] : 8\n"
      "added: item[0].rm[0].rc[1]: 8\n"
      "deleted: item[0].rm[1].rc[1]: 7\n"
      "modified: item[0].rm[1] -> item[0].rm[0]: { c: 5 rc: 6 rc: 7 rc: 8 } ->"
      " { c: 5 rc: 8 rc: 8 rc: 6 }\n"
      "added: item[0].rm[1]: { c: 3 rc: 2 rc: 4 }\n"
      "deleted: item[0].rm[0]: { c: 2 rc: 3 rc: 4 }\n"
      "modified: item[0]: { a: 1 rm { c: 2 rc: 3 rc: 4 }"
      " rm { c: 5 rc: 6 rc: 7 rc: 8 } } ->"
      " { a: 1 rm { c: 5 rc: 8 rc: 8 rc: 6 }"
      " rm { c: 3 rc: 2 rc: 4 } }\n"
      "matched: item[1].a : 9\n"
      "matched: item[1].rm[0].c : 10\n"
      "moved: item[1].rm[0].rc[0] -> item[1].rm[0].rc[1] : 11\n"
      "moved: item[1].rm[0].rc[1] -> item[1].rm[0].rc[0] : 12\n"
      "matched: item[1].rm[0] : { c: 10 rc: 11 rc: 12 }\n"
      "matched: item[1].rm[1].c : 13\n"
      "matched: item[1].rm[1] : { c: 13 }\n"
      "matched: item[1] : { a: 9 rm { c: 10 rc: 11 rc: 12 } rm { c: 13 } }\n",
      RunWithResult(&differencer, msg1, msg2, false));
}

TEST_F(MatchingTest, MatchingWorksWithExtensions) {
  proto2_unittest::TestAllExtensions msg1, msg2;
  proto2_unittest::TestAllTypes::NestedMessage* nested;
  using proto2_unittest::repeated_nested_message_extension;

  const FileDescriptor* descriptor;
  const FieldDescriptor* desc;
  const FieldDescriptor* nested_key;
  descriptor = msg1.GetDescriptor()->file();
  desc = descriptor->FindExtensionByName("repeated_nested_message_extension");
  ASSERT_FALSE(desc == nullptr);
  nested_key = desc->message_type()->FindFieldByName("bb");

  MessageDifferencer differencer;
  differencer.TreatAsMap(desc, nested_key);

  nested = msg1.AddExtension(repeated_nested_message_extension);
  nested->set_bb(7);
  nested = msg1.AddExtension(repeated_nested_message_extension);
  nested->set_bb(13);
  nested = msg1.AddExtension(repeated_nested_message_extension);
  nested->set_bb(11);
  nested = msg2.AddExtension(repeated_nested_message_extension);
  nested->set_bb(11);
  nested = msg2.AddExtension(repeated_nested_message_extension);
  nested->set_bb(13);
  nested = msg2.AddExtension(repeated_nested_message_extension);
  nested->set_bb(7);

  EXPECT_EQ(
      "matched: (proto2_unittest.repeated_nested_message_extension)[0].bb ->"
      " (proto2_unittest.repeated_nested_message_extension)[2].bb : 7\n"
      "moved: (proto2_unittest.repeated_nested_message_extension)[0] ->"
      " (proto2_unittest.repeated_nested_message_extension)[2] :"
      " { bb: 7 }\n"
      "matched: (proto2_unittest.repeated_nested_message_extension)[1].bb :"
      " 13\n"
      "matched: (proto2_unittest.repeated_nested_message_extension)[1] :"
      " { bb: 13 }\n"
      "matched: (proto2_unittest.repeated_nested_message_extension)[2].bb ->"
      " (proto2_unittest.repeated_nested_message_extension)[0].bb :"
      " 11\n"
      "moved: (proto2_unittest.repeated_nested_message_extension)[2] ->"
      " (proto2_unittest.repeated_nested_message_extension)[0] :"
      " { bb: 11 }\n",
      RunWithResult(&differencer, msg1, msg2, true));
}

TEST(AnyTest, Simple) {
  proto2_unittest::TestField value1, value2;
  value1.set_a(20);
  value2.set_a(21);

  proto2_unittest::TestAny m1, m2;
  m1.mutable_any_value()->PackFrom(value1);
  m2.mutable_any_value()->PackFrom(value2);
  util::MessageDifferencer message_differencer;
  std::string difference_string;
  message_differencer.ReportDifferencesToString(&difference_string);
  EXPECT_FALSE(message_differencer.Compare(m1, m2));
  EXPECT_EQ("modified: any_value.a: 20 -> 21\n", difference_string);
}

TEST(AnyTest, DifferentTypes) {
  proto2_unittest::TestField value1;
  value1.set_a(20);
  proto2_unittest::ForeignMessage value2;
  value2.set_c(30);

  proto2_unittest::TestAny m1, m2;
  m1.mutable_any_value()->PackFrom(value1);
  m2.mutable_any_value()->PackFrom(value2);
  util::MessageDifferencer message_differencer;
  std::string difference_string;
  message_differencer.ReportDifferencesToString(&difference_string);
  EXPECT_FALSE(message_differencer.Compare(m1, m2));
  // Any should be treated as a regular proto when the payload types differ.
  EXPECT_THAT(
      difference_string,
      testing::ContainsRegex(
          R"(type_url: ".+/proto2_unittest.TestField\" -> ".+/proto2_unittest.ForeignMessage")"));
}

TEST(Anytest, TreatAsSet) {
  proto2_unittest::TestField value1, value2;
  value1.set_a(20);
  value1.set_b(30);
  value2.set_a(20);
  value2.set_b(31);

  proto2_unittest::TestAny m1, m2;
  m1.add_repeated_any_value()->PackFrom(value1);
  m1.add_repeated_any_value()->PackFrom(value2);
  m2.add_repeated_any_value()->PackFrom(value2);
  m2.add_repeated_any_value()->PackFrom(value1);

  util::MessageDifferencer message_differencer;
  message_differencer.TreatAsSet(GetFieldDescriptor(m1, "repeated_any_value"));
  EXPECT_TRUE(message_differencer.Compare(m1, m2));
}

TEST(Anytest, TreatAsSet_DifferentType) {
  proto2_unittest::TestField value1;
  value1.set_a(20);
  value1.set_b(30);
  proto2_unittest::TestDiffMessage value2;
  value2.add_rv(40);

  proto2_unittest::TestAny m1, m2;
  m1.add_repeated_any_value()->PackFrom(value1);
  m1.add_repeated_any_value()->PackFrom(value2);
  m2.add_repeated_any_value()->PackFrom(value2);
  m2.add_repeated_any_value()->PackFrom(value1);

  util::MessageDifferencer message_differencer;
  message_differencer.TreatAsSet(GetFieldDescriptor(m1, "repeated_any_value"));
  EXPECT_TRUE(message_differencer.Compare(m1, m2));
}


}  // namespace
}  // namespace protobuf
}  // namespace google<|MERGE_RESOLUTION|>--- conflicted
+++ resolved
@@ -18,30 +18,9 @@
 #include <string>
 #include <vector>
 
-<<<<<<< HEAD
-#include <google/protobuf/stubs/common.h>
-
-#include <google/protobuf/stubs/strutil.h>
-
-#include <google/protobuf/stubs/logging.h>
-#include <google/protobuf/any_test.pb.h>
-#include <google/protobuf/map_test_util.h>
-#include <google/protobuf/map_unittest.pb.h>
-#include <google/protobuf/test_util.h>
-#include <google/protobuf/unittest.pb.h>
-#include <google/protobuf/io/coded_stream.h>
-#include <google/protobuf/io/zero_copy_stream_impl.h>
-#include <google/protobuf/text_format.h>
-#include <google/protobuf/wire_format.h>
-#include <google/protobuf/util/message_differencer_unittest.pb.h>
-#include <google/protobuf/util/field_comparator.h>
-#include <google/protobuf/util/message_differencer.h>
-#include <google/protobuf/testing/googletest.h>
-=======
 #include "google/protobuf/stubs/common.h"
 #include <gmock/gmock.h>
 #include "google/protobuf/testing/googletest.h"
->>>>>>> 626889fb
 #include <gtest/gtest.h>
 #include "absl/functional/bind_front.h"
 #include "absl/log/absl_check.h"
@@ -1508,13 +1487,8 @@
 }
 
 TEST(MessageDifferencerTest, RepeatedFieldTreatmentChangeListToSet) {
-<<<<<<< HEAD
-  protobuf_unittest::TestDiffMessage msg1;
-  protobuf_unittest::TestDiffMessage msg2;
-=======
   proto2_unittest::TestDiffMessage msg1;
   proto2_unittest::TestDiffMessage msg2;
->>>>>>> 626889fb
 
   msg1.add_rv(1);
   msg1.add_rv(2);
@@ -1523,27 +1497,16 @@
 
   util::MessageDifferencer differencer;
   differencer.TreatAsList(
-<<<<<<< HEAD
-      protobuf_unittest::TestDiffMessage::descriptor()->FindFieldByName("rv"));
-  differencer.TreatAsSet(
-      protobuf_unittest::TestDiffMessage::descriptor()->FindFieldByName("rv"));
-=======
       proto2_unittest::TestDiffMessage::descriptor()->FindFieldByName("rv"));
   differencer.TreatAsSet(
       proto2_unittest::TestDiffMessage::descriptor()->FindFieldByName("rv"));
->>>>>>> 626889fb
 
   EXPECT_TRUE(differencer.Compare(msg1, msg2));
 }
 
 TEST(MessageDifferencerTest, RepeatedFieldTreatmentChangeSetToList) {
-<<<<<<< HEAD
-  protobuf_unittest::TestDiffMessage msg1;
-  protobuf_unittest::TestDiffMessage msg2;
-=======
   proto2_unittest::TestDiffMessage msg1;
   proto2_unittest::TestDiffMessage msg2;
->>>>>>> 626889fb
 
   msg1.add_rv(1);
   msg1.add_rv(2);
@@ -1552,15 +1515,9 @@
 
   util::MessageDifferencer differencer;
   differencer.TreatAsSet(
-<<<<<<< HEAD
-      protobuf_unittest::TestDiffMessage::descriptor()->FindFieldByName("rv"));
-  differencer.TreatAsList(
-      protobuf_unittest::TestDiffMessage::descriptor()->FindFieldByName("rv"));
-=======
       proto2_unittest::TestDiffMessage::descriptor()->FindFieldByName("rv"));
   differencer.TreatAsList(
       proto2_unittest::TestDiffMessage::descriptor()->FindFieldByName("rv"));
->>>>>>> 626889fb
 
   EXPECT_FALSE(differencer.Compare(msg1, msg2));
 }
@@ -2380,15 +2337,9 @@
   // one cannot assume which deleted field log will be printed first).
   // Test currently just has a single record per operation to address this.
   // This should only be a limitation for EXPECT_EQ evaluation.
-<<<<<<< HEAD
-  protobuf_unittest::TestDiffMessage msg1;
-  protobuf_unittest::TestDiffMessage msg2;
-  protobuf_unittest::TestDiffMessage::Item* item = msg1.add_item();
-=======
   proto2_unittest::TestDiffMessage msg1;
   proto2_unittest::TestDiffMessage msg2;
   proto2_unittest::TestDiffMessage::Item* item = msg1.add_item();
->>>>>>> 626889fb
   item->mutable_mp()->insert({{"key_a", 1}, {"key_b", 2}, {"key_c", 3}});
   item = msg2.add_item();
   item->mutable_mp()->insert({{"key_a", 1}, {"key_b", 3}, {"key_d", 4}});
@@ -2416,11 +2367,7 @@
       diff_with_any);
 }
 
-<<<<<<< HEAD
-static const char* const kIgnoredFields[] = {"rm.b", "rm.m.b"};
-=======
 static constexpr absl::string_view kIgnoredFields[] = {"rm.b", "rm.m.b"};
->>>>>>> 626889fb
 
 class TestIgnorer : public util::MessageDifferencer::IgnoreCriteria {
  public:
@@ -2471,10 +2418,7 @@
  public:
   typedef util::MessageDifferencer::SpecificField SpecificField;
   bool IsMatch(const Message& message1, const Message& message2,
-<<<<<<< HEAD
-=======
                int unpacked_any,
->>>>>>> 626889fb
                const std::vector<SpecificField>& parent_fields) const override {
     const Reflection* reflection1 = message1.GetReflection();
     const Reflection* reflection2 = message2.GetReflection();
@@ -2536,10 +2480,7 @@
  public:
   typedef util::MessageDifferencer::SpecificField SpecificField;
   bool IsMatch(const Message& message1, const Message& message2,
-<<<<<<< HEAD
-=======
                int unpacked_any,
->>>>>>> 626889fb
                const std::vector<SpecificField>& parent_fields) const override {
     return parent_fields.back().index + 1 == parent_fields.back().new_index;
   }
@@ -3946,11 +3887,7 @@
 
   util::MessageDifferencer differencer;
   differencer.set_scope(util::MessageDifferencer::PARTIAL);
-<<<<<<< HEAD
-  // TODO(jieluo): Remove the round trip
-=======
   // TODO: Remove the round trip
->>>>>>> 626889fb
   std::string serialized_value;
   map1.SerializeToString(&serialized_value);
   map1.ParseFromString(serialized_value);
@@ -3979,10 +3916,7 @@
  public:
   typedef util::MessageDifferencer::SpecificField SpecificField;
   bool IsMatch(const Message& message1, const Message& message2,
-<<<<<<< HEAD
-=======
                int unpacked_any,
->>>>>>> 626889fb
                const std::vector<SpecificField>& parent_fields) const override {
     const Reflection* reflection1 = message1.GetReflection();
     const Reflection* reflection2 = message2.GetReflection();
