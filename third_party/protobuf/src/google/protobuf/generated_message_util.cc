// Protocol Buffers - Google's data interchange format
// Copyright 2008 Google Inc.  All rights reserved.
//
// Use of this source code is governed by a BSD-style
// license that can be found in the LICENSE file or at
// https://developers.google.com/open-source/licenses/bsd

// Author: kenton@google.com (Kenton Varda)
//  Based on original Protocol Buffers design by
//  Sanjay Ghemawat, Jeff Dean, and others.

#include "google/protobuf/generated_message_util.h"

#include <atomic>
<<<<<<< HEAD
#include <limits>
#include <vector>

#include <google/protobuf/io/coded_stream.h>
#include <google/protobuf/io/zero_copy_stream_impl_lite.h>
#include <google/protobuf/arenastring.h>
#include <google/protobuf/extension_set.h>
#include <google/protobuf/message_lite.h>
#include <google/protobuf/metadata_lite.h>
#include <google/protobuf/repeated_field.h>
#include <google/protobuf/wire_format_lite.h>

// Must be included last
#include <google/protobuf/port_def.inc>
=======
#include <cstdint>
#include <limits>

#include "google/protobuf/arenastring.h"
#include "google/protobuf/extension_set.h"
#include "google/protobuf/io/coded_stream.h"
#include "google/protobuf/io/zero_copy_stream_impl_lite.h"
#include "google/protobuf/message_lite.h"
#include "google/protobuf/metadata_lite.h"
#include "google/protobuf/port.h"
#include "google/protobuf/repeated_field.h"
#include "google/protobuf/wire_format_lite.h"

// Must be included last
#include "google/protobuf/port_def.inc"

#ifndef PROTOBUF_PRAGMA_INIT_SEG_DONE
PROTOBUF_PRAGMA_INIT_SEG
#define PROTOBUF_PRAGMA_INIT_SEG_DONE
#endif
>>>>>>> 626889fb

PROTOBUF_PRAGMA_INIT_SEG


namespace google {
namespace protobuf {
namespace internal {

void DestroyString(const void* s) {
  static_cast<const std::string*>(s)->~basic_string();
}

<<<<<<< HEAD
PROTOBUF_ATTRIBUTE_NO_DESTROY PROTOBUF_CONSTINIT
    PROTOBUF_ATTRIBUTE_INIT_PRIORITY1 ExplicitlyConstructedArenaString
        fixed_address_empty_string{};  // NOLINT
=======
>>>>>>> 626889fb

PROTOBUF_ATTRIBUTE_NO_DESTROY PROTOBUF_CONSTINIT const EmptyCord empty_cord_;

<<<<<<< HEAD
PROTOBUF_CONSTINIT bool init_protobuf_defaults_state{false};
void InitProtobufDefaultsSlow() {
  fixed_address_empty_string.DefaultConstruct();
  init_protobuf_defaults_state = true;
=======
#if defined(PROTOBUF_DESCRIPTOR_WEAK_MESSAGES_ALLOWED)

// We add a single dummy entry to guarantee the section is never empty.
struct DummyWeakDefault {
  const Message* m;
  WeakDescriptorDefaultTail tail;
};
DummyWeakDefault dummy_weak_default __attribute__((section("pb_defaults"))) = {
    nullptr, {&dummy_weak_default.m, sizeof(dummy_weak_default)}};

extern "C" {
// When using --descriptor_implicit_weak_messages we expect the default instance
// objects to live in the `pb_defaults` section. We load them all using the
// __start/__end symbols provided by the linker.
// Each object is its own type and size, so we use a `char` to load them
// appropriately.
extern const char __start_pb_defaults;
extern const char __stop_pb_defaults;
}
static void InitWeakDefaults() {
  // force link the dummy entry.
  StrongPointer<DummyWeakDefault*, &dummy_weak_default>();
  // We don't know the size of each object, but we know the layout of the tail.
  // It contains a WeakDescriptorDefaultTail object.
  // As such, we iterate the section backwards.
  const char* start = &__start_pb_defaults;
  const char* end = &__stop_pb_defaults;
  while (start != end) {
    auto* tail = reinterpret_cast<const WeakDescriptorDefaultTail*>(end) - 1;
    end -= tail->size;
    const Message* instance = reinterpret_cast<const Message*>(end);
    *tail->target = instance;
  }
}
#else
void InitWeakDefaults() {}
#endif

PROTOBUF_CONSTINIT bool init_protobuf_defaults_state{false};
void InitProtobufDefaultsSlow() {
  fixed_address_empty_string.Init();
  init_protobuf_defaults_state = true;
  InitWeakDefaults();
>>>>>>> 626889fb
}
// Force the initialization of the empty string.
// Normally, registration would do it, but we don't have any guarantee that
// there is any object with reflection.
PROTOBUF_ATTRIBUTE_INIT_PRIORITY1 static std::true_type init_empty_string =
    (InitProtobufDefaults(), std::true_type{});

const std::string& GetEmptyString() {
  InitProtobufDefaults();
  return GetEmptyStringAlreadyInited();
}

template <typename T>
const T& Get(const void* ptr) {
  return *static_cast<const T*>(ptr);
}

// PrimitiveTypeHelper is a wrapper around the interface of WireFormatLite.
// WireFormatLite has a very inconvenient interface with respect to template
// meta-programming. This class wraps the different named functions into
// a single Serialize / SerializeToArray interface.
template <int type>
struct PrimitiveTypeHelper;

template <>
struct PrimitiveTypeHelper<WireFormatLite::TYPE_BOOL> {
  typedef bool Type;
  static void Serialize(const void* ptr, io::CodedOutputStream* output) {
    WireFormatLite::WriteBoolNoTag(Get<bool>(ptr), output);
  }
  static uint8_t* SerializeToArray(const void* ptr, uint8_t* buffer) {
    return WireFormatLite::WriteBoolNoTagToArray(Get<Type>(ptr), buffer);
  }
};

template <>
struct PrimitiveTypeHelper<WireFormatLite::TYPE_INT32> {
  typedef int32_t Type;
  static void Serialize(const void* ptr, io::CodedOutputStream* output) {
    WireFormatLite::WriteInt32NoTag(Get<int32_t>(ptr), output);
  }
  static uint8_t* SerializeToArray(const void* ptr, uint8_t* buffer) {
    return WireFormatLite::WriteInt32NoTagToArray(Get<Type>(ptr), buffer);
  }
};

template <>
struct PrimitiveTypeHelper<WireFormatLite::TYPE_SINT32> {
  typedef int32_t Type;
  static void Serialize(const void* ptr, io::CodedOutputStream* output) {
    WireFormatLite::WriteSInt32NoTag(Get<int32_t>(ptr), output);
  }
  static uint8_t* SerializeToArray(const void* ptr, uint8_t* buffer) {
    return WireFormatLite::WriteSInt32NoTagToArray(Get<Type>(ptr), buffer);
  }
};

template <>
struct PrimitiveTypeHelper<WireFormatLite::TYPE_UINT32> {
  typedef uint32_t Type;
  static void Serialize(const void* ptr, io::CodedOutputStream* output) {
    WireFormatLite::WriteUInt32NoTag(Get<uint32_t>(ptr), output);
  }
  static uint8_t* SerializeToArray(const void* ptr, uint8_t* buffer) {
    return WireFormatLite::WriteUInt32NoTagToArray(Get<Type>(ptr), buffer);
  }
};
template <>
struct PrimitiveTypeHelper<WireFormatLite::TYPE_INT64> {
  typedef int64_t Type;
  static void Serialize(const void* ptr, io::CodedOutputStream* output) {
    WireFormatLite::WriteInt64NoTag(Get<int64_t>(ptr), output);
  }
  static uint8_t* SerializeToArray(const void* ptr, uint8_t* buffer) {
    return WireFormatLite::WriteInt64NoTagToArray(Get<Type>(ptr), buffer);
  }
};

template <>
struct PrimitiveTypeHelper<WireFormatLite::TYPE_SINT64> {
  typedef int64_t Type;
  static void Serialize(const void* ptr, io::CodedOutputStream* output) {
    WireFormatLite::WriteSInt64NoTag(Get<int64_t>(ptr), output);
  }
  static uint8_t* SerializeToArray(const void* ptr, uint8_t* buffer) {
    return WireFormatLite::WriteSInt64NoTagToArray(Get<Type>(ptr), buffer);
  }
};
template <>
struct PrimitiveTypeHelper<WireFormatLite::TYPE_UINT64> {
  typedef uint64_t Type;
  static void Serialize(const void* ptr, io::CodedOutputStream* output) {
    WireFormatLite::WriteUInt64NoTag(Get<uint64_t>(ptr), output);
  }
  static uint8_t* SerializeToArray(const void* ptr, uint8_t* buffer) {
    return WireFormatLite::WriteUInt64NoTagToArray(Get<Type>(ptr), buffer);
  }
};

template <>
struct PrimitiveTypeHelper<WireFormatLite::TYPE_FIXED32> {
  typedef uint32_t Type;
  static void Serialize(const void* ptr, io::CodedOutputStream* output) {
    WireFormatLite::WriteFixed32NoTag(Get<uint32_t>(ptr), output);
  }
  static uint8_t* SerializeToArray(const void* ptr, uint8_t* buffer) {
    return WireFormatLite::WriteFixed32NoTagToArray(Get<Type>(ptr), buffer);
  }
};

template <>
struct PrimitiveTypeHelper<WireFormatLite::TYPE_FIXED64> {
  typedef uint64_t Type;
  static void Serialize(const void* ptr, io::CodedOutputStream* output) {
    WireFormatLite::WriteFixed64NoTag(Get<uint64_t>(ptr), output);
  }
  static uint8_t* SerializeToArray(const void* ptr, uint8_t* buffer) {
    return WireFormatLite::WriteFixed64NoTagToArray(Get<Type>(ptr), buffer);
  }
};

template <>
struct PrimitiveTypeHelper<WireFormatLite::TYPE_ENUM>
    : PrimitiveTypeHelper<WireFormatLite::TYPE_INT32> {};

template <>
struct PrimitiveTypeHelper<WireFormatLite::TYPE_SFIXED32>
    : PrimitiveTypeHelper<WireFormatLite::TYPE_FIXED32> {
  typedef int32_t Type;
};
template <>
struct PrimitiveTypeHelper<WireFormatLite::TYPE_SFIXED64>
    : PrimitiveTypeHelper<WireFormatLite::TYPE_FIXED64> {
  typedef int64_t Type;
};
template <>
struct PrimitiveTypeHelper<WireFormatLite::TYPE_FLOAT>
    : PrimitiveTypeHelper<WireFormatLite::TYPE_FIXED32> {
  typedef float Type;
};
template <>
struct PrimitiveTypeHelper<WireFormatLite::TYPE_DOUBLE>
    : PrimitiveTypeHelper<WireFormatLite::TYPE_FIXED64> {
  typedef double Type;
};

template <>
struct PrimitiveTypeHelper<WireFormatLite::TYPE_STRING> {
  typedef std::string Type;
  static void Serialize(const void* ptr, io::CodedOutputStream* output) {
    const Type& value = *static_cast<const Type*>(ptr);
    output->WriteVarint32(value.size());
    output->WriteRawMaybeAliased(value.data(), value.size());
  }
  static uint8_t* SerializeToArray(const void* ptr, uint8_t* buffer) {
    const Type& value = *static_cast<const Type*>(ptr);
    return io::CodedOutputStream::WriteStringWithSizeToArray(value, buffer);
  }
};

template <>
struct PrimitiveTypeHelper<WireFormatLite::TYPE_BYTES>
    : PrimitiveTypeHelper<WireFormatLite::TYPE_STRING> {};

// We want to serialize to both CodedOutputStream and directly into byte arrays
// without duplicating the code. In fact we might want extra output channels in
// the future.
template <typename O, int type>
struct OutputHelper;

template <int type, typename O>
void SerializeTo(const void* ptr, O* output) {
  OutputHelper<O, type>::Serialize(ptr, output);
}

template <typename O>
void WriteTagTo(uint32_t tag, O* output) {
  SerializeTo<WireFormatLite::TYPE_UINT32>(&tag, output);
}

template <typename O>
void WriteLengthTo(uint32_t length, O* output) {
  SerializeTo<WireFormatLite::TYPE_UINT32>(&length, output);
}

// Specialization for coded output stream
template <int type>
struct OutputHelper<io::CodedOutputStream, type> {
  static void Serialize(const void* ptr, io::CodedOutputStream* output) {
    PrimitiveTypeHelper<type>::Serialize(ptr, output);
  }
};

// Specialization for writing into a plain array
struct ArrayOutput {
  uint8_t* ptr;
  bool is_deterministic;
};

template <int type>
struct OutputHelper<ArrayOutput, type> {
  static void Serialize(const void* ptr, ArrayOutput* output) {
    output->ptr = PrimitiveTypeHelper<type>::SerializeToArray(ptr, output->ptr);
  }
};

void SerializeMessageNoTable(const MessageLite* msg,
                             io::CodedOutputStream* output) {
  msg->SerializeWithCachedSizes(output);
}

void SerializeMessageNoTable(const MessageLite* msg, ArrayOutput* output) {
  io::ArrayOutputStream array_stream(output->ptr, INT_MAX);
  io::CodedOutputStream o(&array_stream);
  o.SetSerializationDeterministic(output->is_deterministic);
  msg->SerializeWithCachedSizes(&o);
  output->ptr += o.ByteCount();
}

// We need to use a helper class to get access to the private members
class AccessorHelper {
 public:
  static int Size(const RepeatedPtrFieldBase& x) { return x.size(); }
  static void const* Get(const RepeatedPtrFieldBase& x, int idx) {
    return x.raw_data()[idx];
  }
};

void SerializeNotImplemented(int field) {
  ABSL_LOG(FATAL) << "Not implemented field number " << field;
}

// When switching to c++11 we should make these constexpr functions
#define SERIALIZE_TABLE_OP(type, type_class) \
  ((type - 1) + static_cast<int>(type_class) * FieldMetadata::kNumTypes)

template <int type>
bool IsNull(const void* ptr) {
  return *static_cast<const typename PrimitiveTypeHelper<type>::Type*>(ptr) ==
         0;
}

template <>
bool IsNull<WireFormatLite::TYPE_STRING>(const void* ptr) {
  return static_cast<const ArenaStringPtr*>(ptr)->Get().size() == 0;
}

template <>
bool IsNull<WireFormatLite::TYPE_BYTES>(const void* ptr) {
  return static_cast<const ArenaStringPtr*>(ptr)->Get().size() == 0;
}

template <>
bool IsNull<WireFormatLite::TYPE_GROUP>(const void* ptr) {
  return Get<const MessageLite*>(ptr) == nullptr;
}

template <>
bool IsNull<WireFormatLite::TYPE_MESSAGE>(const void* ptr) {
  return Get<const MessageLite*>(ptr) == nullptr;
}

void ExtensionSerializer(const MessageLite* extendee, const uint8_t* ptr,
                         uint32_t offset, uint32_t tag, uint32_t has_offset,
                         io::CodedOutputStream* output) {
  reinterpret_cast<const ExtensionSet*>(ptr + offset)
      ->SerializeWithCachedSizes(extendee, tag, has_offset, output);
}

void UnknownFieldSerializerLite(const uint8_t* ptr, uint32_t offset,
                                uint32_t /*tag*/, uint32_t /*has_offset*/,
                                io::CodedOutputStream* output) {
  output->WriteString(
      reinterpret_cast<const InternalMetadata*>(ptr + offset)
          ->unknown_fields<std::string>(&internal::GetEmptyString));
}

MessageLite* DuplicateIfNonNullInternal(MessageLite* message) {
  if (message) {
    MessageLite* ret = message->New();
    ret->CheckTypeAndMergeFrom(*message);
    return ret;
  } else {
    return nullptr;
  }
}

void GenericSwap(MessageLite* m1, MessageLite* m2) {
  std::unique_ptr<MessageLite> tmp(m1->New());
  tmp->CheckTypeAndMergeFrom(*m1);
  m1->Clear();
  m1->CheckTypeAndMergeFrom(*m2);
  m2->Clear();
  m2->CheckTypeAndMergeFrom(*tmp);
}

// Returns a message owned by this Arena.  This may require Own()ing or
// duplicating the message.
MessageLite* GetOwnedMessageInternal(Arena* message_arena,
                                     MessageLite* submessage,
                                     Arena* submessage_arena) {
<<<<<<< HEAD
  GOOGLE_DCHECK(Arena::InternalGetOwningArena(submessage) == submessage_arena);
  GOOGLE_DCHECK(message_arena != submessage_arena);
  GOOGLE_DCHECK_EQ(submessage_arena, nullptr);
=======
  ABSL_DCHECK(submessage->GetArena() == submessage_arena);
  ABSL_DCHECK(message_arena != submessage_arena);
  ABSL_DCHECK_EQ(submessage_arena, nullptr);
>>>>>>> 626889fb
  if (message_arena != nullptr && submessage_arena == nullptr) {
    message_arena->Own(submessage);
    return submessage;
  } else {
    MessageLite* ret = submessage->New(message_arena);
    ret->CheckTypeAndMergeFrom(*submessage);
    return ret;
  }
}

}  // namespace internal
}  // namespace protobuf
}  // namespace google

<<<<<<< HEAD
#include <google/protobuf/port_undef.inc>
=======
#include "google/protobuf/port_undef.inc"
>>>>>>> 626889fb
<|MERGE_RESOLUTION|>--- conflicted
+++ resolved
@@ -12,22 +12,6 @@
 #include "google/protobuf/generated_message_util.h"
 
 #include <atomic>
-<<<<<<< HEAD
-#include <limits>
-#include <vector>
-
-#include <google/protobuf/io/coded_stream.h>
-#include <google/protobuf/io/zero_copy_stream_impl_lite.h>
-#include <google/protobuf/arenastring.h>
-#include <google/protobuf/extension_set.h>
-#include <google/protobuf/message_lite.h>
-#include <google/protobuf/metadata_lite.h>
-#include <google/protobuf/repeated_field.h>
-#include <google/protobuf/wire_format_lite.h>
-
-// Must be included last
-#include <google/protobuf/port_def.inc>
-=======
 #include <cstdint>
 #include <limits>
 
@@ -48,9 +32,6 @@
 PROTOBUF_PRAGMA_INIT_SEG
 #define PROTOBUF_PRAGMA_INIT_SEG_DONE
 #endif
->>>>>>> 626889fb
-
-PROTOBUF_PRAGMA_INIT_SEG
 
 
 namespace google {
@@ -61,21 +42,9 @@
   static_cast<const std::string*>(s)->~basic_string();
 }
 
-<<<<<<< HEAD
-PROTOBUF_ATTRIBUTE_NO_DESTROY PROTOBUF_CONSTINIT
-    PROTOBUF_ATTRIBUTE_INIT_PRIORITY1 ExplicitlyConstructedArenaString
-        fixed_address_empty_string{};  // NOLINT
-=======
->>>>>>> 626889fb
 
 PROTOBUF_ATTRIBUTE_NO_DESTROY PROTOBUF_CONSTINIT const EmptyCord empty_cord_;
 
-<<<<<<< HEAD
-PROTOBUF_CONSTINIT bool init_protobuf_defaults_state{false};
-void InitProtobufDefaultsSlow() {
-  fixed_address_empty_string.DefaultConstruct();
-  init_protobuf_defaults_state = true;
-=======
 #if defined(PROTOBUF_DESCRIPTOR_WEAK_MESSAGES_ALLOWED)
 
 // We add a single dummy entry to guarantee the section is never empty.
@@ -119,7 +88,6 @@
   fixed_address_empty_string.Init();
   init_protobuf_defaults_state = true;
   InitWeakDefaults();
->>>>>>> 626889fb
 }
 // Force the initialization of the empty string.
 // Normally, registration would do it, but we don't have any guarantee that
@@ -421,15 +389,9 @@
 MessageLite* GetOwnedMessageInternal(Arena* message_arena,
                                      MessageLite* submessage,
                                      Arena* submessage_arena) {
-<<<<<<< HEAD
-  GOOGLE_DCHECK(Arena::InternalGetOwningArena(submessage) == submessage_arena);
-  GOOGLE_DCHECK(message_arena != submessage_arena);
-  GOOGLE_DCHECK_EQ(submessage_arena, nullptr);
-=======
   ABSL_DCHECK(submessage->GetArena() == submessage_arena);
   ABSL_DCHECK(message_arena != submessage_arena);
   ABSL_DCHECK_EQ(submessage_arena, nullptr);
->>>>>>> 626889fb
   if (message_arena != nullptr && submessage_arena == nullptr) {
     message_arena->Own(submessage);
     return submessage;
@@ -444,8 +406,4 @@
 }  // namespace protobuf
 }  // namespace google
 
-<<<<<<< HEAD
-#include <google/protobuf/port_undef.inc>
-=======
-#include "google/protobuf/port_undef.inc"
->>>>>>> 626889fb
+#include "google/protobuf/port_undef.inc"