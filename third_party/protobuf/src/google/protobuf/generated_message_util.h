// Protocol Buffers - Google's data interchange format
// Copyright 2008 Google Inc.  All rights reserved.
//
// Use of this source code is governed by a BSD-style
// license that can be found in the LICENSE file or at
// https://developers.google.com/open-source/licenses/bsd

// Author: kenton@google.com (Kenton Varda)
//  Based on original Protocol Buffers design by
//  Sanjay Ghemawat, Jeff Dean, and others.
//
// This file contains miscellaneous helper code used by generated code --
// including lite types -- but which should not be used directly by users.

#ifndef GOOGLE_PROTOBUF_GENERATED_MESSAGE_UTIL_H__
#define GOOGLE_PROTOBUF_GENERATED_MESSAGE_UTIL_H__

#include <assert.h>

<<<<<<< HEAD
=======
#include <algorithm>
>>>>>>> 626889fb
#include <atomic>
#include <climits>
#include <cstddef>
#include <initializer_list>
#include <memory>
#include <string>
#include <type_traits>
#include <utility>
#include <vector>

<<<<<<< HEAD
#include <google/protobuf/stubs/common.h>
#include <google/protobuf/stubs/once.h>  // Add direct dep on port for pb.cc
#include <google/protobuf/port.h>
#include <google/protobuf/stubs/strutil.h>
#include <google/protobuf/any.h>
#include <google/protobuf/has_bits.h>
#include <google/protobuf/implicit_weak_message.h>
#include <google/protobuf/message_lite.h>
#include <google/protobuf/repeated_field.h>
#include <google/protobuf/wire_format_lite.h>
#include <google/protobuf/stubs/casts.h>

// Must be included last.
#include <google/protobuf/port_def.inc>
=======
#include "google/protobuf/stubs/common.h"
#include "absl/base/call_once.h"
#include "absl/base/casts.h"
#include "absl/base/optimization.h"
#include "absl/strings/string_view.h"
#include "absl/types/optional.h"
#include "google/protobuf/any.h"
#include "google/protobuf/has_bits.h"
#include "google/protobuf/implicit_weak_message.h"
#include "google/protobuf/message_lite.h"
#include "google/protobuf/port.h"
#include "google/protobuf/repeated_field.h"
#include "google/protobuf/repeated_ptr_field.h"
#include "google/protobuf/wire_format_lite.h"


// Must be included last.
#include "google/protobuf/port_def.inc"
>>>>>>> 626889fb

#ifdef SWIG
#error "You cannot SWIG proto headers"
#endif

namespace google {
namespace protobuf {

class Arena;
class Message;

namespace io {
class CodedInputStream;
}

namespace internal {


// This fastpath inlines a single branch instead of having to make the
// InitProtobufDefaults function call.
// It also generates less inlined code than a function-scope static initializer.
PROTOBUF_EXPORT extern bool init_protobuf_defaults_state;
PROTOBUF_EXPORT void InitProtobufDefaultsSlow();
PROTOBUF_EXPORT inline void InitProtobufDefaults() {
  // This is not thread-safe, but is called within a static initializer. As long
  // as there are no calls to this function from off the main thread, before
  // main() starts, this is safe. After main() starts,
  // init_protobuf_defaults_state will always be true.
<<<<<<< HEAD
  if (PROTOBUF_PREDICT_FALSE(!init_protobuf_defaults_state)) {
=======
  if (ABSL_PREDICT_FALSE(!init_protobuf_defaults_state)) {
>>>>>>> 626889fb
    InitProtobufDefaultsSlow();
  }
}

// This used by proto1
PROTOBUF_EXPORT const ::std::string& GetEmptyString();

// Default empty Cord object. Don't use directly. Instead, call
// GetEmptyCordAlreadyInited() to get the reference.
union EmptyCord {
  constexpr EmptyCord() : value() {}
  ~EmptyCord() {}
  ::absl::Cord value;
};
PROTOBUF_EXPORT extern const EmptyCord empty_cord_;

constexpr const ::absl::Cord& GetEmptyCordAlreadyInited() {
  return empty_cord_.value;
}

// True if IsInitialized() is true for all elements of t.  Type is expected
// to be a RepeatedPtrField<some message type>.  It's useful to have this
// helper here to keep the protobuf compiler from ever having to emit loops in
// IsInitialized() methods.  We want the C++ compiler to inline this or not
// as it sees fit.
template <typename Msg>
bool AllAreInitialized(const RepeatedPtrField<Msg>& t) {
  for (int i = t.size(); --i >= 0;) {
    if (!t.Get(i).IsInitialized()) return false;
  }
  return true;
}

// "Weak" variant of AllAreInitialized, used to implement implicit weak fields.
// This version operates on MessageLite to avoid introducing a dependency on the
// concrete message type.
template <class T>
bool AllAreInitializedWeak(const RepeatedPtrField<T>& t) {
  for (int i = t.size(); --i >= 0;) {
    if (!reinterpret_cast<const RepeatedPtrFieldBase&>(t)
             .Get<ImplicitWeakTypeHandler<T> >(i)
             .IsInitialized()) {
      return false;
    }
  }
  return true;
}

inline bool IsPresent(const void* base, uint32_t hasbit) {
  const uint32_t* has_bits_array = static_cast<const uint32_t*>(base);
  return (has_bits_array[hasbit / 32] & (1u << (hasbit & 31))) != 0;
}

inline bool IsOneofPresent(const void* base, uint32_t offset, uint32_t tag) {
  const uint32_t* oneof = reinterpret_cast<const uint32_t*>(
      static_cast<const uint8_t*>(base) + offset);
  return *oneof == tag >> 3;
}

typedef void (*SpecialSerializer)(const uint8_t* base, uint32_t offset,
                                  uint32_t tag, uint32_t has_offset,
                                  io::CodedOutputStream* output);

PROTOBUF_EXPORT void ExtensionSerializer(const MessageLite* extendee,
                                         const uint8_t* ptr, uint32_t offset,
                                         uint32_t tag, uint32_t has_offset,
                                         io::CodedOutputStream* output);
PROTOBUF_EXPORT void UnknownFieldSerializerLite(const uint8_t* base,
                                                uint32_t offset, uint32_t tag,
                                                uint32_t has_offset,
                                                io::CodedOutputStream* output);

PROTOBUF_EXPORT MessageLite* DuplicateIfNonNullInternal(MessageLite* message);
PROTOBUF_EXPORT MessageLite* GetOwnedMessageInternal(Arena* message_arena,
                                                     MessageLite* submessage,
                                                     Arena* submessage_arena);
PROTOBUF_EXPORT void GenericSwap(MessageLite* m1, MessageLite* m2);
// We specialize GenericSwap for non-lite messages to benefit from reflection.
PROTOBUF_EXPORT void GenericSwap(Message* m1, Message* m2);

template <typename T>
T* DuplicateIfNonNull(T* message) {
  // The casts must be reinterpret_cast<> because T might be a forward-declared
  // type that the compiler doesn't know is related to MessageLite.
  return reinterpret_cast<T*>(
      DuplicateIfNonNullInternal(reinterpret_cast<MessageLite*>(message)));
}

template <typename T>
T* GetOwnedMessage(Arena* message_arena, T* submessage,
                   Arena* submessage_arena) {
  // The casts must be reinterpret_cast<> because T might be a forward-declared
  // type that the compiler doesn't know is related to MessageLite.
  return reinterpret_cast<T*>(GetOwnedMessageInternal(
      message_arena, reinterpret_cast<MessageLite*>(submessage),
      submessage_arena));
}

PROTOBUF_EXPORT void DestroyMessage(const void* message);
PROTOBUF_EXPORT void DestroyString(const void* s);
// Destroy (not delete) the message
inline void OnShutdownDestroyMessage(const void* ptr) {
  OnShutdownRun(DestroyMessage, ptr);
}
// Destroy the string (call std::string destructor)
inline void OnShutdownDestroyString(const std::string* ptr) {
  OnShutdownRun(DestroyString, ptr);
}

// Helpers for deterministic serialization =============================

// Iterator base for MapSorterFlat and MapSorterPtr.
template <typename storage_type>
struct MapSorterIt {
  storage_type* ptr;
  MapSorterIt(storage_type* ptr) : ptr(ptr) {}
  bool operator==(const MapSorterIt& other) const { return ptr == other.ptr; }
  bool operator!=(const MapSorterIt& other) const { return !(*this == other); }
  MapSorterIt& operator++() {
    ++ptr;
    return *this;
  }
  MapSorterIt operator++(int) {
    auto other = *this;
    ++ptr;
    return other;
  }
  MapSorterIt operator+(int v) { return MapSorterIt{ptr + v}; }
};

// Defined outside of MapSorterFlat to only be templatized on the key.
template <typename KeyT>
struct MapSorterLessThan {
  using storage_type = std::pair<KeyT, const void*>;
  bool operator()(const storage_type& a, const storage_type& b) const {
    return a.first < b.first;
  }
};

// MapSorterFlat stores keys inline with pointers to map entries, so that
// keys can be compared without indirection. This type is used for maps with
// keys that are not strings.
template <typename MapT>
class MapSorterFlat {
 public:
  using value_type = typename MapT::value_type;
  // To avoid code bloat we don't put `value_type` in `storage_type`. It is not
  // necessary for the call to sort, and avoiding it prevents unnecessary
  // separate instantiations of sort.
  using storage_type = std::pair<typename MapT::key_type, const void*>;

  // This const_iterator dereferenes to the map entry stored in the sorting
  // array pairs. This is the same interface as the Map::const_iterator type,
  // and allows generated code to use the same loop body with either form:
  //   for (const auto& entry : map) { ... }
  //   for (const auto& entry : MapSorterFlat(map)) { ... }
  struct const_iterator : public MapSorterIt<storage_type> {
    using pointer = const typename MapT::value_type*;
    using reference = const typename MapT::value_type&;
    using MapSorterIt<storage_type>::MapSorterIt;

    pointer operator->() const {
      return static_cast<const value_type*>(this->ptr->second);
    }
    reference operator*() const { return *this->operator->(); }
  };

  explicit MapSorterFlat(const MapT& m)
      : size_(m.size()), items_(size_ ? new storage_type[size_] : nullptr) {
    if (!size_) return;
    storage_type* it = &items_[0];
    for (const auto& entry : m) {
      *it++ = {entry.first, &entry};
    }
    std::sort(&items_[0], &items_[size_],
              MapSorterLessThan<typename MapT::key_type>{});
  }
  size_t size() const { return size_; }
  const_iterator begin() const { return {items_.get()}; }
  const_iterator end() const { return {items_.get() + size_}; }

 private:
  size_t size_;
  std::unique_ptr<storage_type[]> items_;
};

<<<<<<< HEAD
PROTOBUF_EXPORT void DestroyMessage(const void* message);
PROTOBUF_EXPORT void DestroyString(const void* s);
// Destroy (not delete) the message
inline void OnShutdownDestroyMessage(const void* ptr) {
  OnShutdownRun(DestroyMessage, ptr);
=======
// Defined outside of MapSorterPtr to only be templatized on the key.
template <typename KeyT>
struct MapSorterPtrLessThan {
  bool operator()(const void* a, const void* b) const {
    // The pointers point to the `std::pair<const Key, Value>` object.
    // We cast directly to the key to read it.
    return *reinterpret_cast<const KeyT*>(a) <
           *reinterpret_cast<const KeyT*>(b);
  }
};

// MapSorterPtr stores and sorts pointers to map entries. This type is used for
// maps with keys that are strings.
template <typename MapT>
class MapSorterPtr {
 public:
  using value_type = typename MapT::value_type;
  // To avoid code bloat we don't put `value_type` in `storage_type`. It is not
  // necessary for the call to sort, and avoiding it prevents unnecessary
  // separate instantiations of sort.
  using storage_type = const void*;

  // This const_iterator dereferenes the map entry pointer stored in the sorting
  // array. This is the same interface as the Map::const_iterator type, and
  // allows generated code to use the same loop body with either form:
  //   for (const auto& entry : map) { ... }
  //   for (const auto& entry : MapSorterPtr(map)) { ... }
  struct const_iterator : public MapSorterIt<storage_type> {
    using pointer = const typename MapT::value_type*;
    using reference = const typename MapT::value_type&;
    using MapSorterIt<storage_type>::MapSorterIt;

    pointer operator->() const {
      return static_cast<const value_type*>(*this->ptr);
    }
    reference operator*() const { return *this->operator->(); }
  };

  explicit MapSorterPtr(const MapT& m)
      : size_(m.size()), items_(size_ ? new storage_type[size_] : nullptr) {
    if (!size_) return;
    storage_type* it = &items_[0];
    for (const auto& entry : m) {
      *it++ = &entry;
    }
    static_assert(PROTOBUF_FIELD_OFFSET(typename MapT::value_type, first) == 0,
                  "Must hold for MapSorterPtrLessThan to work.");
    std::sort(&items_[0], &items_[size_],
              MapSorterPtrLessThan<typename MapT::key_type>{});
  }
  size_t size() const { return size_; }
  const_iterator begin() const { return {items_.get()}; }
  const_iterator end() const { return {items_.get() + size_}; }

 private:
  size_t size_;
  std::unique_ptr<storage_type[]> items_;
};

struct WeakDescriptorDefaultTail {
  const Message** target;
  size_t size;
};

// Tag to distinguish overloads below:
//  - if last argument is `BytesTag tag = BytesTag{}` then the overload is
//    available to both string and byte fields.
//  - if last argument is `BytesTag tag` then the overload is only available to
//    byte fields.
//  - if there is no BytesTag argument, then the overload is only available to
//    string fields.
struct BytesTag {
  explicit BytesTag() = default;
};

// Assigns to `dest` the content of `value`, optionally bounded by `size`.
// This overload set is used to implement `set_xxx()` methods for repeated
// string fields in generated code.
inline void AssignToString(std::string& dest, const std::string& value,
                           BytesTag tag = BytesTag{}) {
  dest.assign(value);
}
inline void AssignToString(std::string& dest, std::string&& value,
                           BytesTag tag = BytesTag{}) {
  dest.assign(std::move(value));
}
inline void AssignToString(std::string& dest, const char* value,
                           BytesTag tag = BytesTag{}) {
  dest.assign(value);
}
inline void AssignToString(std::string& dest, const char* value,
                           std::size_t size) {
  dest.assign(value, size);
}
inline void AssignToString(std::string& dest, const void* value,
                           std::size_t size, BytesTag tag) {
  dest.assign(reinterpret_cast<const char*>(value), size);
}
inline void AssignToString(std::string& dest, absl::string_view value,
                           BytesTag tag = BytesTag{}) {
  dest.assign(value.data(), value.size());
}

// Adds `value`, optionally bounded by `size`, as the last element of `dest`.
// This overload set is used to implement `add_xxx()` methods for repeated
// string fields in generated code.
template <typename Arg, typename... Args>
void AddToRepeatedPtrField(google::protobuf::RepeatedPtrField<std::string>& dest,
                           Arg&& value, Args... args) {
  AssignToString(*dest.Add(), std::forward<Arg>(value), args...);
>>>>>>> 626889fb
}
inline void AddToRepeatedPtrField(google::protobuf::RepeatedPtrField<std::string>& dest,
                                  std::string&& value,
                                  BytesTag tag = BytesTag{}) {
  dest.Add(std::move(value));
}

constexpr absl::optional<uintptr_t> EncodePlacementArenaOffsets(
    std::initializer_list<size_t> offsets) {
  uintptr_t arena_bits = 0;
  for (size_t offset : offsets) {
    offset /= sizeof(Arena*);
    if (offset >= sizeof(arena_bits) * 8) {
      return absl::nullopt;
    }
    arena_bits |= uintptr_t{1} << offset;
  }
  return arena_bits;
}

}  // namespace internal
}  // namespace protobuf
}  // namespace google

#include "google/protobuf/port_undef.inc"

#endif  // GOOGLE_PROTOBUF_GENERATED_MESSAGE_UTIL_H__<|MERGE_RESOLUTION|>--- conflicted
+++ resolved
@@ -17,10 +17,7 @@
 
 #include <assert.h>
 
-<<<<<<< HEAD
-=======
 #include <algorithm>
->>>>>>> 626889fb
 #include <atomic>
 #include <climits>
 #include <cstddef>
@@ -31,22 +28,6 @@
 #include <utility>
 #include <vector>
 
-<<<<<<< HEAD
-#include <google/protobuf/stubs/common.h>
-#include <google/protobuf/stubs/once.h>  // Add direct dep on port for pb.cc
-#include <google/protobuf/port.h>
-#include <google/protobuf/stubs/strutil.h>
-#include <google/protobuf/any.h>
-#include <google/protobuf/has_bits.h>
-#include <google/protobuf/implicit_weak_message.h>
-#include <google/protobuf/message_lite.h>
-#include <google/protobuf/repeated_field.h>
-#include <google/protobuf/wire_format_lite.h>
-#include <google/protobuf/stubs/casts.h>
-
-// Must be included last.
-#include <google/protobuf/port_def.inc>
-=======
 #include "google/protobuf/stubs/common.h"
 #include "absl/base/call_once.h"
 #include "absl/base/casts.h"
@@ -65,7 +46,6 @@
 
 // Must be included last.
 #include "google/protobuf/port_def.inc"
->>>>>>> 626889fb
 
 #ifdef SWIG
 #error "You cannot SWIG proto headers"
@@ -94,11 +74,7 @@
   // as there are no calls to this function from off the main thread, before
   // main() starts, this is safe. After main() starts,
   // init_protobuf_defaults_state will always be true.
-<<<<<<< HEAD
-  if (PROTOBUF_PREDICT_FALSE(!init_protobuf_defaults_state)) {
-=======
   if (ABSL_PREDICT_FALSE(!init_protobuf_defaults_state)) {
->>>>>>> 626889fb
     InitProtobufDefaultsSlow();
   }
 }
@@ -285,13 +261,6 @@
   std::unique_ptr<storage_type[]> items_;
 };
 
-<<<<<<< HEAD
-PROTOBUF_EXPORT void DestroyMessage(const void* message);
-PROTOBUF_EXPORT void DestroyString(const void* s);
-// Destroy (not delete) the message
-inline void OnShutdownDestroyMessage(const void* ptr) {
-  OnShutdownRun(DestroyMessage, ptr);
-=======
 // Defined outside of MapSorterPtr to only be templatized on the key.
 template <typename KeyT>
 struct MapSorterPtrLessThan {
@@ -402,7 +371,6 @@
 void AddToRepeatedPtrField(google::protobuf::RepeatedPtrField<std::string>& dest,
                            Arg&& value, Args... args) {
   AssignToString(*dest.Add(), std::forward<Arg>(value), args...);
->>>>>>> 626889fb
 }
 inline void AddToRepeatedPtrField(google::protobuf::RepeatedPtrField<std::string>& dest,
                                   std::string&& value,
