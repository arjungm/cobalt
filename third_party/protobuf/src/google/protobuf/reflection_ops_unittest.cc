// Protocol Buffers - Google's data interchange format
// Copyright 2008 Google Inc.  All rights reserved.
//
// Use of this source code is governed by a BSD-style
// license that can be found in the LICENSE file or at
// https://developers.google.com/open-source/licenses/bsd

// Author: kenton@google.com (Kenton Varda)
//  Based on original Protocol Buffers design by
//  Sanjay Ghemawat, Jeff Dean, and others.

#include "google/protobuf/reflection_ops.h"

#include <gtest/gtest.h>
#include "absl/strings/str_join.h"
#include "google/protobuf/descriptor.h"
#include "google/protobuf/test_util.h"
#include "google/protobuf/unittest.pb.h"
#include "google/protobuf/unittest_import.pb.h"


namespace google {
namespace protobuf {
namespace internal {
namespace {

TEST(ReflectionOpsTest, SanityCheck) {
  unittest::TestAllTypes message;

  TestUtil::SetAllFields(&message);
  TestUtil::ExpectAllFieldsSet(message);
}

TEST(ReflectionOpsTest, Copy) {
  unittest::TestAllTypes message, message2;

  TestUtil::SetAllFields(&message);

  ReflectionOps::Copy(message, &message2);

  TestUtil::ExpectAllFieldsSet(message2);

  // Copying from self should be a no-op.
  ReflectionOps::Copy(message2, &message2);
  TestUtil::ExpectAllFieldsSet(message2);
}

TEST(ReflectionOpsTest, CopyExtensions) {
  unittest::TestAllExtensions message, message2;

  TestUtil::SetAllExtensions(&message);

  ReflectionOps::Copy(message, &message2);

  TestUtil::ExpectAllExtensionsSet(message2);
}

TEST(ReflectionOpsTest, CopyOneof) {
  unittest::TestOneof2 message, message2;
  TestUtil::SetOneof1(&message);
  ReflectionOps::Copy(message, &message2);
  TestUtil::ExpectOneofSet1(message2);

  TestUtil::SetOneof2(&message);
  TestUtil::ExpectOneofSet2(message);
  ReflectionOps::Copy(message, &message2);
  TestUtil::ExpectOneofSet2(message2);
}

TEST(ReflectionOpsTest, Merge) {
  // Note:  Copy is implemented in terms of Merge() so technically the Copy
  //   test already tested most of this.

  unittest::TestAllTypes message, message2;

  TestUtil::SetAllFields(&message);

  // This field will test merging into an empty spot.
  message2.set_optional_int32(message.optional_int32());
  message.clear_optional_int32();

  // This tests overwriting.
  message2.set_optional_string(message.optional_string());
  message.set_optional_string("something else");

  // This tests concatenating.
  message2.add_repeated_int32(message.repeated_int32(1));
  int32_t i = message.repeated_int32(0);
  message.clear_repeated_int32();
  message.add_repeated_int32(i);

  ReflectionOps::Merge(message2, &message);

  TestUtil::ExpectAllFieldsSet(message);
}

TEST(ReflectionOpsTest, MergeExtensions) {
  // Note:  Copy is implemented in terms of Merge() so technically the Copy
  //   test already tested most of this.

  unittest::TestAllExtensions message, message2;

  TestUtil::SetAllExtensions(&message);

  // This field will test merging into an empty spot.
  message2.SetExtension(
      unittest::optional_int32_extension,
      message.GetExtension(unittest::optional_int32_extension));
  message.ClearExtension(unittest::optional_int32_extension);

  // This tests overwriting.
  message2.SetExtension(
      unittest::optional_string_extension,
      message.GetExtension(unittest::optional_string_extension));
  message.SetExtension(unittest::optional_string_extension, "something else");

  // This tests concatenating.
  message2.AddExtension(
      unittest::repeated_int32_extension,
      message.GetExtension(unittest::repeated_int32_extension, 1));
  int32_t i = message.GetExtension(unittest::repeated_int32_extension, 0);
  message.ClearExtension(unittest::repeated_int32_extension);
  message.AddExtension(unittest::repeated_int32_extension, i);

  ReflectionOps::Merge(message2, &message);

  TestUtil::ExpectAllExtensionsSet(message);
}

TEST(ReflectionOpsTest, MergeUnknown) {
  // Test that the messages' UnknownFieldSets are correctly merged.
  unittest::TestEmptyMessage message1, message2;
  message1.mutable_unknown_fields()->AddVarint(1234, 1);
  message2.mutable_unknown_fields()->AddVarint(1234, 2);

  ReflectionOps::Merge(message2, &message1);

  ASSERT_EQ(2, message1.unknown_fields().field_count());
  ASSERT_EQ(UnknownField::TYPE_VARINT,
            message1.unknown_fields().field(0).type());
  EXPECT_EQ(1, message1.unknown_fields().field(0).varint());
  ASSERT_EQ(UnknownField::TYPE_VARINT,
            message1.unknown_fields().field(1).type());
  EXPECT_EQ(2, message1.unknown_fields().field(1).varint());
}

TEST(ReflectionOpsTest, MergeOneof) {
  unittest::TestOneof2 message1, message2;
  TestUtil::SetOneof1(&message1);

  // Merge to empty message
  ReflectionOps::Merge(message1, &message2);
  TestUtil::ExpectOneofSet1(message2);

  // Merge with the same oneof fields
  ReflectionOps::Merge(message1, &message2);
  TestUtil::ExpectOneofSet1(message2);

  // Merge with different oneof fields
  TestUtil::SetOneof2(&message1);
  ReflectionOps::Merge(message1, &message2);
  TestUtil::ExpectOneofSet2(message2);
}

#if GTEST_HAS_DEATH_TEST

TEST(ReflectionOpsTest, MergeFromSelf) {
  // Note:  Copy is implemented in terms of Merge() so technically the Copy
  //   test already tested most of this.

  unittest::TestAllTypes message;

  EXPECT_DEATH(ReflectionOps::Merge(message, &message), "&from");
}

#endif  // GTEST_HAS_DEATH_TEST

TEST(ReflectionOpsTest, Clear) {
  unittest::TestAllTypes message;

  TestUtil::SetAllFields(&message);

  ReflectionOps::Clear(&message);

  TestUtil::ExpectClear(message);

  // Check that getting embedded messages returns the objects created during
  // SetAllFields() rather than default instances.
  EXPECT_NE(&unittest::TestAllTypes::OptionalGroup::default_instance(),
            &message.optionalgroup());
  EXPECT_NE(&unittest::TestAllTypes::NestedMessage::default_instance(),
            &message.optional_nested_message());
  EXPECT_NE(&unittest::ForeignMessage::default_instance(),
            &message.optional_foreign_message());
  EXPECT_NE(&unittest_import::ImportMessage::default_instance(),
            &message.optional_import_message());
}

TEST(ReflectionOpsTest, ClearExtensions) {
  unittest::TestAllExtensions message;

  TestUtil::SetAllExtensions(&message);

  ReflectionOps::Clear(&message);

  TestUtil::ExpectExtensionsClear(message);

  // Check that getting embedded messages returns the objects created during
  // SetAllExtensions() rather than default instances.
  EXPECT_NE(&unittest::OptionalGroup_extension::default_instance(),
            &message.GetExtension(unittest::optionalgroup_extension));
  EXPECT_NE(&unittest::TestAllTypes::NestedMessage::default_instance(),
            &message.GetExtension(unittest::optional_nested_message_extension));
  EXPECT_NE(
      &unittest::ForeignMessage::default_instance(),
      &message.GetExtension(unittest::optional_foreign_message_extension));
  EXPECT_NE(&unittest_import::ImportMessage::default_instance(),
            &message.GetExtension(unittest::optional_import_message_extension));
}

TEST(ReflectionOpsTest, ClearUnknown) {
  // Test that the message's UnknownFieldSet is correctly cleared.
  unittest::TestEmptyMessage message;
  message.mutable_unknown_fields()->AddVarint(1234, 1);

  ReflectionOps::Clear(&message);

  EXPECT_EQ(0, message.unknown_fields().field_count());
}

TEST(ReflectionOpsTest, ClearOneof) {
  unittest::TestOneof2 message;

  TestUtil::ExpectOneofClear(message);
  TestUtil::SetOneof1(&message);
  TestUtil::ExpectOneofSet1(message);
  ReflectionOps::Clear(&message);
  TestUtil::ExpectOneofClear(message);

  TestUtil::SetOneof1(&message);
  TestUtil::ExpectOneofSet1(message);
  TestUtil::SetOneof2(&message);
  TestUtil::ExpectOneofSet2(message);
  ReflectionOps::Clear(&message);
  TestUtil::ExpectOneofClear(message);
}

TEST(ReflectionOpsTest, DiscardUnknownFields) {
  unittest::TestAllTypes message;
  TestUtil::SetAllFields(&message);

  // Set some unknown fields in message.
  message.mutable_unknown_fields()->AddVarint(123456, 654321);
  message.mutable_optional_nested_message()
      ->mutable_unknown_fields()
      ->AddVarint(123456, 654321);
  message.mutable_repeated_nested_message(0)
      ->mutable_unknown_fields()
      ->AddVarint(123456, 654321);

  EXPECT_EQ(1, message.unknown_fields().field_count());
  EXPECT_EQ(1,
            message.optional_nested_message().unknown_fields().field_count());
  EXPECT_EQ(1,
            message.repeated_nested_message(0).unknown_fields().field_count());

  // Discard them.
  ReflectionOps::DiscardUnknownFields(&message);
  TestUtil::ExpectAllFieldsSet(message);

  EXPECT_EQ(0, message.unknown_fields().field_count());
  EXPECT_EQ(0,
            message.optional_nested_message().unknown_fields().field_count());
  EXPECT_EQ(0,
            message.repeated_nested_message(0).unknown_fields().field_count());
}

TEST(ReflectionOpsTest, DiscardUnknownFieldsIsANoopIfNotPresent) {
  unittest::TestAllTypes message;
  EXPECT_EQ(&message.unknown_fields(),
            &google::protobuf::UnknownFieldSet::default_instance());
  ReflectionOps::DiscardUnknownFields(&message);
  EXPECT_EQ(&message.unknown_fields(),
            &google::protobuf::UnknownFieldSet::default_instance());
}

TEST(ReflectionOpsTest, DiscardUnknownExtensions) {
  unittest::TestAllExtensions message;
  TestUtil::SetAllExtensions(&message);

  // Set some unknown fields.
  message.mutable_unknown_fields()->AddVarint(123456, 654321);
  message.MutableExtension(unittest::optional_nested_message_extension)
      ->mutable_unknown_fields()
      ->AddVarint(123456, 654321);
  message.MutableExtension(unittest::repeated_nested_message_extension, 0)
      ->mutable_unknown_fields()
      ->AddVarint(123456, 654321);

  EXPECT_EQ(1, message.unknown_fields().field_count());
  EXPECT_EQ(1, message.GetExtension(unittest::optional_nested_message_extension)
                   .unknown_fields()
                   .field_count());
  EXPECT_EQ(1,
            message.GetExtension(unittest::repeated_nested_message_extension, 0)
                .unknown_fields()
                .field_count());

  // Discard them.
  ReflectionOps::DiscardUnknownFields(&message);
  TestUtil::ExpectAllExtensionsSet(message);

  EXPECT_EQ(0, message.unknown_fields().field_count());
  EXPECT_EQ(0, message.GetExtension(unittest::optional_nested_message_extension)
                   .unknown_fields()
                   .field_count());
  EXPECT_EQ(0,
            message.GetExtension(unittest::repeated_nested_message_extension, 0)
                .unknown_fields()
                .field_count());
}

TEST(ReflectionOpsTest, IsInitialized) {
  unittest::TestRequired message;

  EXPECT_FALSE(ReflectionOps::IsInitialized(message));
  EXPECT_FALSE(ReflectionOps::IsInitialized(message, true, false));
  EXPECT_TRUE(ReflectionOps::IsInitialized(message, false, true));
  message.set_a(1);
  EXPECT_FALSE(ReflectionOps::IsInitialized(message));
  EXPECT_FALSE(ReflectionOps::IsInitialized(message, true, true));
  EXPECT_TRUE(ReflectionOps::IsInitialized(message, false, true));
  message.set_b(2);
  EXPECT_FALSE(ReflectionOps::IsInitialized(message));
  EXPECT_FALSE(ReflectionOps::IsInitialized(message, true, true));
  EXPECT_TRUE(ReflectionOps::IsInitialized(message, false, true));
  message.set_c(3);
  EXPECT_TRUE(ReflectionOps::IsInitialized(message));
  EXPECT_TRUE(ReflectionOps::IsInitialized(message, true, false));
  EXPECT_TRUE(ReflectionOps::IsInitialized(message, false, true));
}

TEST(ReflectionOpsTest, ForeignIsInitialized) {
  unittest::TestRequiredForeign message;

  // Starts out initialized because the foreign message is itself an optional
  // field.
  EXPECT_TRUE(ReflectionOps::IsInitialized(message));
  EXPECT_TRUE(ReflectionOps::IsInitialized(message, false, true));

  // Once we create that field, the message is no longer initialized.
  message.mutable_optional_message();
  EXPECT_FALSE(ReflectionOps::IsInitialized(message));
  EXPECT_TRUE(ReflectionOps::IsInitialized(message, true, false));
  EXPECT_FALSE(ReflectionOps::IsInitialized(message, false, true));

  // Initialize it.  Now we're initialized.
  message.mutable_optional_message()->set_a(1);
  message.mutable_optional_message()->set_b(2);
  message.mutable_optional_message()->set_c(3);
  EXPECT_TRUE(ReflectionOps::IsInitialized(message));
  EXPECT_TRUE(ReflectionOps::IsInitialized(message, true, false));
  EXPECT_TRUE(ReflectionOps::IsInitialized(message, false, true));

  // Add a repeated version of the message.  No longer initialized.
  unittest::TestRequired* sub_message = message.add_repeated_message();
  EXPECT_FALSE(ReflectionOps::IsInitialized(message));
  EXPECT_TRUE(ReflectionOps::IsInitialized(message, true, false));
  EXPECT_FALSE(ReflectionOps::IsInitialized(message, false, true));

  // Initialize that repeated version.
  sub_message->set_a(1);
  sub_message->set_b(2);
  sub_message->set_c(3);
  EXPECT_TRUE(ReflectionOps::IsInitialized(message));
  EXPECT_TRUE(ReflectionOps::IsInitialized(message, true, false));
  EXPECT_TRUE(ReflectionOps::IsInitialized(message, false, true));
}

TEST(ReflectionOpsTest, ExtensionIsInitialized) {
  unittest::TestAllExtensions message;

  // Starts out initialized because the foreign message is itself an optional
  // field.
  EXPECT_TRUE(ReflectionOps::IsInitialized(message));
  EXPECT_TRUE(ReflectionOps::IsInitialized(message, true, false));
  EXPECT_TRUE(ReflectionOps::IsInitialized(message, false, true));

  // Once we create that field, the message is no longer initialized.
  message.MutableExtension(unittest::TestRequired::single);
  EXPECT_FALSE(ReflectionOps::IsInitialized(message));
  EXPECT_TRUE(ReflectionOps::IsInitialized(message, true, false));
  EXPECT_FALSE(ReflectionOps::IsInitialized(message, false, true));

  // Initialize it.  Now we're initialized.
  message.MutableExtension(unittest::TestRequired::single)->set_a(1);
  message.MutableExtension(unittest::TestRequired::single)->set_b(2);
  message.MutableExtension(unittest::TestRequired::single)->set_c(3);
  EXPECT_TRUE(ReflectionOps::IsInitialized(message));
  EXPECT_TRUE(ReflectionOps::IsInitialized(message, true, false));
  EXPECT_TRUE(ReflectionOps::IsInitialized(message, false, true));

  // Add a repeated version of the message.  No longer initialized.
  message.AddExtension(unittest::TestRequired::multi);
  EXPECT_FALSE(ReflectionOps::IsInitialized(message));
  EXPECT_TRUE(ReflectionOps::IsInitialized(message, true, false));
  EXPECT_FALSE(ReflectionOps::IsInitialized(message, false, true));

  // Initialize that repeated version.
  message.MutableExtension(unittest::TestRequired::multi, 0)->set_a(1);
  message.MutableExtension(unittest::TestRequired::multi, 0)->set_b(2);
  message.MutableExtension(unittest::TestRequired::multi, 0)->set_c(3);
  EXPECT_TRUE(ReflectionOps::IsInitialized(message));
  EXPECT_TRUE(ReflectionOps::IsInitialized(message, true, false));
  EXPECT_TRUE(ReflectionOps::IsInitialized(message, false, true));
}

TEST(ReflectionOpsTest, OneofIsInitialized) {
  unittest::TestRequiredOneof message;
  EXPECT_TRUE(ReflectionOps::IsInitialized(message));
  EXPECT_TRUE(ReflectionOps::IsInitialized(message, true, false));
  EXPECT_TRUE(ReflectionOps::IsInitialized(message, false, true));

  message.mutable_foo_message();
  EXPECT_FALSE(ReflectionOps::IsInitialized(message));
  EXPECT_TRUE(ReflectionOps::IsInitialized(message, true, false));
  EXPECT_FALSE(ReflectionOps::IsInitialized(message, false, true));

  message.set_foo_int(1);
  EXPECT_TRUE(ReflectionOps::IsInitialized(message));
  EXPECT_TRUE(ReflectionOps::IsInitialized(message, true, false));
  EXPECT_TRUE(ReflectionOps::IsInitialized(message, false, true));

  message.mutable_foo_message();
  EXPECT_FALSE(ReflectionOps::IsInitialized(message));
  EXPECT_TRUE(ReflectionOps::IsInitialized(message, true, false));
  EXPECT_FALSE(ReflectionOps::IsInitialized(message, false, true));
  message.mutable_foo_message()->set_required_double(0.1);
  EXPECT_TRUE(ReflectionOps::IsInitialized(message));
  EXPECT_TRUE(ReflectionOps::IsInitialized(message, true, false));
  EXPECT_TRUE(ReflectionOps::IsInitialized(message, false, true));
}

static std::string FindInitializationErrors(const Message& message) {
  std::vector<std::string> errors;
  ReflectionOps::FindInitializationErrors(message, "", &errors);
  return absl::StrJoin(errors, ",");
}

TEST(ReflectionOpsTest, FindInitializationErrors) {
  unittest::TestRequired message;
  EXPECT_EQ("a,b,c", FindInitializationErrors(message));
}

TEST(ReflectionOpsTest, FindForeignInitializationErrors) {
  unittest::TestRequiredForeign message;
  message.mutable_optional_message();
  message.add_repeated_message();
  message.add_repeated_message();
  EXPECT_EQ(
      "optional_message.a,"
      "optional_message.b,"
      "optional_message.c,"
      "repeated_message[0].a,"
      "repeated_message[0].b,"
      "repeated_message[0].c,"
      "repeated_message[1].a,"
      "repeated_message[1].b,"
      "repeated_message[1].c",
      FindInitializationErrors(message));
}

TEST(ReflectionOpsTest, FindExtensionInitializationErrors) {
  unittest::TestAllExtensions message;
  message.MutableExtension(unittest::TestRequired::single);
  message.AddExtension(unittest::TestRequired::multi);
  message.AddExtension(unittest::TestRequired::multi);
  EXPECT_EQ(
      "(proto2_unittest.TestRequired.single).a,"
      "(proto2_unittest.TestRequired.single).b,"
      "(proto2_unittest.TestRequired.single).c,"
      "(proto2_unittest.TestRequired.multi)[0].a,"
      "(proto2_unittest.TestRequired.multi)[0].b,"
      "(proto2_unittest.TestRequired.multi)[0].c,"
      "(proto2_unittest.TestRequired.multi)[1].a,"
      "(proto2_unittest.TestRequired.multi)[1].b,"
      "(proto2_unittest.TestRequired.multi)[1].c",
      FindInitializationErrors(message));
}

TEST(ReflectionOpsTest, FindOneofInitializationErrors) {
  unittest::TestRequiredOneof message;
  message.mutable_foo_message();
  EXPECT_EQ("foo_message.required_double", FindInitializationErrors(message));
}

TEST(ReflectionOpsTest, GenericSwap) {
  Arena arena;
  {
    unittest::TestAllTypes message;
<<<<<<< HEAD
    auto* arena_message = Arena::CreateMessage<unittest::TestAllTypes>(&arena);
=======
    auto* arena_message = Arena::Create<unittest::TestAllTypes>(&arena);
>>>>>>> 626889fb
    TestUtil::SetAllFields(arena_message);
    const uint64_t initial_arena_size = arena.SpaceUsed();

    GenericSwap(&message, arena_message);

    TestUtil::ExpectAllFieldsSet(message);
    TestUtil::ExpectClear(*arena_message);
    // The temp should be allocated on the arena in this case.
    EXPECT_GT(arena.SpaceUsed(), initial_arena_size);
  }
  {
    unittest::TestAllTypes message;
<<<<<<< HEAD
    auto* arena_message = Arena::CreateMessage<unittest::TestAllTypes>(&arena);
=======
    auto* arena_message = Arena::Create<unittest::TestAllTypes>(&arena);
>>>>>>> 626889fb
    TestUtil::SetAllFields(arena_message);
    const uint64_t initial_arena_size = arena.SpaceUsed();

    GenericSwap(arena_message, &message);

    TestUtil::ExpectAllFieldsSet(message);
    TestUtil::ExpectClear(*arena_message);
    // The temp should be allocated on the arena in this case.
    EXPECT_GT(arena.SpaceUsed(), initial_arena_size);
  }
}

}  // namespace
}  // namespace internal
}  // namespace protobuf
}  // namespace google<|MERGE_RESOLUTION|>--- conflicted
+++ resolved
@@ -498,11 +498,7 @@
   Arena arena;
   {
     unittest::TestAllTypes message;
-<<<<<<< HEAD
-    auto* arena_message = Arena::CreateMessage<unittest::TestAllTypes>(&arena);
-=======
     auto* arena_message = Arena::Create<unittest::TestAllTypes>(&arena);
->>>>>>> 626889fb
     TestUtil::SetAllFields(arena_message);
     const uint64_t initial_arena_size = arena.SpaceUsed();
 
@@ -515,11 +511,7 @@
   }
   {
     unittest::TestAllTypes message;
-<<<<<<< HEAD
-    auto* arena_message = Arena::CreateMessage<unittest::TestAllTypes>(&arena);
-=======
     auto* arena_message = Arena::Create<unittest::TestAllTypes>(&arena);
->>>>>>> 626889fb
     TestUtil::SetAllFields(arena_message);
     const uint64_t initial_arena_size = arena.SpaceUsed();
 
