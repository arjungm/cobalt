// Protocol Buffers - Google's data interchange format
// Copyright 2008 Google Inc.  All rights reserved.
//
// Use of this source code is governed by a BSD-style
// license that can be found in the LICENSE file or at
// https://developers.google.com/open-source/licenses/bsd

#include <limits.h>

#include <cstdlib>
#include <string>
#include <utility>

#include "google/protobuf/any.pb.h"
#include <gtest/gtest.h>
#include "google/protobuf/any_test.pb.h"
#include "google/protobuf/unittest.pb.h"
#include "google/protobuf/unittest_import.pb.h"


// Must be included last.
<<<<<<< HEAD
#include <google/protobuf/port_def.inc>
=======
#include "google/protobuf/port_def.inc"
>>>>>>> 626889fb

namespace google {
namespace protobuf {
namespace {

TEST(AnyMetadataTest, ConstInit) {
  PROTOBUF_CONSTINIT static internal::AnyMetadata metadata(nullptr, nullptr);
  (void)metadata;
}

TEST(AnyTest, TestPackAndUnpack) {
  proto2_unittest::TestAny submessage;
  submessage.set_int32_value(12345);
<<<<<<< HEAD
  protobuf_unittest::TestAny message;
=======
  proto2_unittest::TestAny message;
>>>>>>> 626889fb
  ASSERT_TRUE(message.mutable_any_value()->PackFrom(submessage));

  std::string data = message.SerializeAsString();

  ASSERT_TRUE(message.ParseFromString(data));
  EXPECT_TRUE(message.has_any_value());
  submessage.Clear();
  ASSERT_TRUE(message.any_value().UnpackTo(&submessage));
  EXPECT_EQ(12345, submessage.int32_value());
}

TEST(AnyTest, TestPackFromSerializationExceedsSizeLimit) {
<<<<<<< HEAD
  protobuf_unittest::TestAny submessage;
  submessage.mutable_text()->resize(INT_MAX, 'a');
  protobuf_unittest::TestAny message;
=======
  if (sizeof(size_t) == 4) {
    GTEST_SKIP() << "This toolchain can't allocate that much memory.";
  }
  proto2_unittest::TestAny submessage;
  submessage.mutable_text()->resize(INT_MAX, 'a');
  proto2_unittest::TestAny message;
>>>>>>> 626889fb
  EXPECT_FALSE(message.mutable_any_value()->PackFrom(submessage));
}

TEST(AnyTest, TestUnpackWithTypeMismatch) {
  proto2_unittest::TestAny payload;
  payload.set_int32_value(13);
  google::protobuf::Any any;
  any.PackFrom(payload);

  // Attempt to unpack into the wrong type.
  proto2_unittest::TestAllTypes dest;
  EXPECT_FALSE(any.UnpackTo(&dest));
}

TEST(AnyTest, TestPackAndUnpackAny) {
  // We can pack a Any message inside another Any message.
  proto2_unittest::TestAny submessage;
  submessage.set_int32_value(12345);
  google::protobuf::Any any;
  any.PackFrom(submessage);
  proto2_unittest::TestAny message;
  message.mutable_any_value()->PackFrom(any);

  std::string data = message.SerializeAsString();

  ASSERT_TRUE(message.ParseFromString(data));
  EXPECT_TRUE(message.has_any_value());
  any.Clear();
  submessage.Clear();
  ASSERT_TRUE(message.any_value().UnpackTo(&any));
  ASSERT_TRUE(any.UnpackTo(&submessage));
  EXPECT_EQ(12345, submessage.int32_value());
}

TEST(AnyTest, TestPackWithCustomTypeUrl) {
  proto2_unittest::TestAny submessage;
  submessage.set_int32_value(12345);
  google::protobuf::Any any;
  // Pack with a custom type URL prefix.
  any.PackFrom(submessage, "type.myservice.com");
  EXPECT_EQ("type.myservice.com/proto2_unittest.TestAny", any.type_url());
  // Pack with a custom type URL prefix ending with '/'.
  any.PackFrom(submessage, "type.myservice.com/");
  EXPECT_EQ("type.myservice.com/proto2_unittest.TestAny", any.type_url());
  // Pack with an empty type URL prefix.
  any.PackFrom(submessage, "");
  EXPECT_EQ("/proto2_unittest.TestAny", any.type_url());

  // Test unpacking the type.
  submessage.Clear();
  EXPECT_TRUE(any.UnpackTo(&submessage));
  EXPECT_EQ(12345, submessage.int32_value());
}

TEST(AnyTest, TestIs) {
  proto2_unittest::TestAny submessage;
  submessage.set_int32_value(12345);
  google::protobuf::Any any;
  any.PackFrom(submessage);
  ASSERT_TRUE(any.ParseFromString(any.SerializeAsString()));
  EXPECT_TRUE(any.Is<proto2_unittest::TestAny>());
  EXPECT_FALSE(any.Is<google::protobuf::Any>());

  proto2_unittest::TestAny message;
  message.mutable_any_value()->PackFrom(any);
  ASSERT_TRUE(message.ParseFromString(message.SerializeAsString()));
  EXPECT_FALSE(message.any_value().Is<proto2_unittest::TestAny>());
  EXPECT_TRUE(message.any_value().Is<google::protobuf::Any>());

  any.set_type_url("/proto2_unittest.TestAny");
  EXPECT_TRUE(any.Is<proto2_unittest::TestAny>());
  // The type URL must contain at least one "/".
  any.set_type_url("proto2_unittest.TestAny");
  EXPECT_FALSE(any.Is<proto2_unittest::TestAny>());
  // The type name after the slash must be fully qualified.
  any.set_type_url("/TestAny");
  EXPECT_FALSE(any.Is<proto2_unittest::TestAny>());
}

TEST(AnyTest, MoveConstructor) {
  proto2_unittest::TestAny payload;
  payload.set_int32_value(12345);

  google::protobuf::Any src;
  src.PackFrom(payload);

  const char* type_url = src.type_url().data();

  google::protobuf::Any dst(std::move(src));
  EXPECT_EQ(type_url, dst.type_url().data());
  payload.Clear();
  ASSERT_TRUE(dst.UnpackTo(&payload));
  EXPECT_EQ(12345, payload.int32_value());
}

TEST(AnyTest, MoveAssignment) {
  proto2_unittest::TestAny payload;
  payload.set_int32_value(12345);

  google::protobuf::Any src;
  src.PackFrom(payload);

  const char* type_url = src.type_url().data();

  google::protobuf::Any dst;
  dst = std::move(src);
  EXPECT_EQ(type_url, dst.type_url().data());
  payload.Clear();
  ASSERT_TRUE(dst.UnpackTo(&payload));
  EXPECT_EQ(12345, payload.int32_value());
}

#if GTEST_HAS_DEATH_TEST
#ifndef NDEBUG
TEST(AnyTest, PackSelfDeath) {
  google::protobuf::Any any;
  EXPECT_DEATH(any.PackFrom(any), "&message");
  EXPECT_DEATH(any.PackFrom(any, ""), "&message");
}
#endif  // !NDEBUG
#endif  // GTEST_HAS_DEATH_TEST


}  // namespace
}  // namespace protobuf
}  // namespace google

<<<<<<< HEAD
#include <google/protobuf/port_undef.inc>
=======
#include "google/protobuf/port_undef.inc"
>>>>>>> 626889fb
<|MERGE_RESOLUTION|>--- conflicted
+++ resolved
@@ -19,29 +19,16 @@
 
 
 // Must be included last.
-<<<<<<< HEAD
-#include <google/protobuf/port_def.inc>
-=======
 #include "google/protobuf/port_def.inc"
->>>>>>> 626889fb
 
 namespace google {
 namespace protobuf {
 namespace {
 
-TEST(AnyMetadataTest, ConstInit) {
-  PROTOBUF_CONSTINIT static internal::AnyMetadata metadata(nullptr, nullptr);
-  (void)metadata;
-}
-
 TEST(AnyTest, TestPackAndUnpack) {
   proto2_unittest::TestAny submessage;
   submessage.set_int32_value(12345);
-<<<<<<< HEAD
-  protobuf_unittest::TestAny message;
-=======
   proto2_unittest::TestAny message;
->>>>>>> 626889fb
   ASSERT_TRUE(message.mutable_any_value()->PackFrom(submessage));
 
   std::string data = message.SerializeAsString();
@@ -54,18 +41,12 @@
 }
 
 TEST(AnyTest, TestPackFromSerializationExceedsSizeLimit) {
-<<<<<<< HEAD
-  protobuf_unittest::TestAny submessage;
-  submessage.mutable_text()->resize(INT_MAX, 'a');
-  protobuf_unittest::TestAny message;
-=======
   if (sizeof(size_t) == 4) {
     GTEST_SKIP() << "This toolchain can't allocate that much memory.";
   }
   proto2_unittest::TestAny submessage;
   submessage.mutable_text()->resize(INT_MAX, 'a');
   proto2_unittest::TestAny message;
->>>>>>> 626889fb
   EXPECT_FALSE(message.mutable_any_value()->PackFrom(submessage));
 }
 
@@ -193,8 +174,4 @@
 }  // namespace protobuf
 }  // namespace google
 
-<<<<<<< HEAD
-#include <google/protobuf/port_undef.inc>
-=======
-#include "google/protobuf/port_undef.inc"
->>>>>>> 626889fb
+#include "google/protobuf/port_undef.inc"