// Protocol Buffers - Google's data interchange format
// Copyright 2008 Google Inc.  All rights reserved.
//
// Use of this source code is governed by a BSD-style
// license that can be found in the LICENSE file or at
// https://developers.google.com/open-source/licenses/bsd

#ifndef GOOGLE_PROTOBUF_EXTENSION_SET_INL_H__
#define GOOGLE_PROTOBUF_EXTENSION_SET_INL_H__

<<<<<<< HEAD
#include <google/protobuf/extension_set.h>
#include <google/protobuf/metadata_lite.h>
#include <google/protobuf/parse_context.h>
=======
#include "google/protobuf/extension_set.h"
#include "google/protobuf/metadata_lite.h"
#include "google/protobuf/parse_context.h"
>>>>>>> 626889fb

namespace google {
namespace protobuf {
namespace internal {

template <typename T>
const char* ExtensionSet::ParseFieldWithExtensionInfo(
    int number, bool was_packed_on_wire, const ExtensionInfo& extension,
    InternalMetadata* metadata, const char* ptr, internal::ParseContext* ctx) {
  if (was_packed_on_wire) {
    switch (extension.type) {
#define HANDLE_TYPE(UPPERCASE, CPP_CAMELCASE)                                \
  case WireFormatLite::TYPE_##UPPERCASE:                                     \
    return internal::Packed##CPP_CAMELCASE##Parser(                          \
        MutableRawRepeatedField(number, extension.type, extension.is_packed, \
                                extension.descriptor),                       \
        ptr, ctx);
      HANDLE_TYPE(INT32, Int32);
      HANDLE_TYPE(INT64, Int64);
      HANDLE_TYPE(UINT32, UInt32);
      HANDLE_TYPE(UINT64, UInt64);
      HANDLE_TYPE(SINT32, SInt32);
      HANDLE_TYPE(SINT64, SInt64);
      HANDLE_TYPE(FIXED32, Fixed32);
      HANDLE_TYPE(FIXED64, Fixed64);
      HANDLE_TYPE(SFIXED32, SFixed32);
      HANDLE_TYPE(SFIXED64, SFixed64);
      HANDLE_TYPE(FLOAT, Float);
      HANDLE_TYPE(DOUBLE, Double);
      HANDLE_TYPE(BOOL, Bool);
#undef HANDLE_TYPE

      case WireFormatLite::TYPE_ENUM:
        return internal::PackedEnumParserArg<T>(
            MutableRawRepeatedField(number, extension.type, extension.is_packed,
                                    extension.descriptor),
            ptr, ctx, extension.enum_validity_check, metadata, number);
      case WireFormatLite::TYPE_STRING:
      case WireFormatLite::TYPE_BYTES:
      case WireFormatLite::TYPE_GROUP:
      case WireFormatLite::TYPE_MESSAGE:
        ABSL_LOG(FATAL) << "Non-primitive types can't be packed.";
        break;
    }
  } else {
    switch (extension.type) {
#define HANDLE_VARINT_TYPE(UPPERCASE, CPP_CAMELCASE)                        \
  case WireFormatLite::TYPE_##UPPERCASE: {                                  \
    uint64_t value;                                                         \
    ptr = VarintParse(ptr, &value);                                         \
    GOOGLE_PROTOBUF_PARSER_ASSERT(ptr);                                    \
    if (extension.is_repeated) {                                            \
      Add##CPP_CAMELCASE(number, WireFormatLite::TYPE_##UPPERCASE,          \
                         extension.is_packed, value, extension.descriptor); \
    } else {                                                                \
      Set##CPP_CAMELCASE(number, WireFormatLite::TYPE_##UPPERCASE, value,   \
                         extension.descriptor);                             \
    }                                                                       \
  } break

      HANDLE_VARINT_TYPE(INT32, Int32);
      HANDLE_VARINT_TYPE(INT64, Int64);
      HANDLE_VARINT_TYPE(UINT32, UInt32);
      HANDLE_VARINT_TYPE(UINT64, UInt64);
      HANDLE_VARINT_TYPE(BOOL, Bool);
#undef HANDLE_VARINT_TYPE
#define HANDLE_SVARINT_TYPE(UPPERCASE, CPP_CAMELCASE, SIZE)                 \
  case WireFormatLite::TYPE_##UPPERCASE: {                                  \
    uint64_t val;                                                           \
    ptr = VarintParse(ptr, &val);                                           \
    GOOGLE_PROTOBUF_PARSER_ASSERT(ptr);                                    \
    auto value = WireFormatLite::ZigZagDecode##SIZE(val);                   \
    if (extension.is_repeated) {                                            \
      Add##CPP_CAMELCASE(number, WireFormatLite::TYPE_##UPPERCASE,          \
                         extension.is_packed, value, extension.descriptor); \
    } else {                                                                \
      Set##CPP_CAMELCASE(number, WireFormatLite::TYPE_##UPPERCASE, value,   \
                         extension.descriptor);                             \
    }                                                                       \
  } break

      HANDLE_SVARINT_TYPE(SINT32, Int32, 32);
      HANDLE_SVARINT_TYPE(SINT64, Int64, 64);
#undef HANDLE_SVARINT_TYPE
#define HANDLE_FIXED_TYPE(UPPERCASE, CPP_CAMELCASE, CPPTYPE)                \
  case WireFormatLite::TYPE_##UPPERCASE: {                                  \
    auto value = UnalignedLoad<CPPTYPE>(ptr);                               \
    ptr += sizeof(CPPTYPE);                                                 \
    if (extension.is_repeated) {                                            \
      Add##CPP_CAMELCASE(number, WireFormatLite::TYPE_##UPPERCASE,          \
                         extension.is_packed, value, extension.descriptor); \
    } else {                                                                \
      Set##CPP_CAMELCASE(number, WireFormatLite::TYPE_##UPPERCASE, value,   \
                         extension.descriptor);                             \
    }                                                                       \
  } break

      HANDLE_FIXED_TYPE(FIXED32, UInt32, uint32_t);
      HANDLE_FIXED_TYPE(FIXED64, UInt64, uint64_t);
      HANDLE_FIXED_TYPE(SFIXED32, Int32, int32_t);
      HANDLE_FIXED_TYPE(SFIXED64, Int64, int64_t);
      HANDLE_FIXED_TYPE(FLOAT, Float, float);
      HANDLE_FIXED_TYPE(DOUBLE, Double, double);
#undef HANDLE_FIXED_TYPE

      case WireFormatLite::TYPE_ENUM: {
<<<<<<< HEAD
        uint64_t val;
        ptr = VarintParse(ptr, &val);
=======
        uint64_t tmp;
        ptr = VarintParse(ptr, &tmp);
>>>>>>> 626889fb
        GOOGLE_PROTOBUF_PARSER_ASSERT(ptr);
        int value = tmp;

<<<<<<< HEAD
        if (!extension.enum_validity_check.func(
                extension.enum_validity_check.arg, value)) {
          WriteVarint(number, val, metadata->mutable_unknown_fields<T>());
=======
        if (!extension.enum_validity_check.IsValid(value)) {
          WriteVarint(number, value, metadata->mutable_unknown_fields<T>());
>>>>>>> 626889fb
        } else if (extension.is_repeated) {
          AddEnum(number, WireFormatLite::TYPE_ENUM, extension.is_packed, value,
                  extension.descriptor);
        } else {
          SetEnum(number, WireFormatLite::TYPE_ENUM, value,
                  extension.descriptor);
        }
        break;
      }

      case WireFormatLite::TYPE_BYTES:
      case WireFormatLite::TYPE_STRING: {
        std::string* value =
            extension.is_repeated
                ? AddString(number, WireFormatLite::TYPE_STRING,
                            extension.descriptor)
                : MutableString(number, WireFormatLite::TYPE_STRING,
                                extension.descriptor);
        int size = ReadSize(&ptr);
        GOOGLE_PROTOBUF_PARSER_ASSERT(ptr);
        return ctx->ReadString(ptr, size, value);
      }

      case WireFormatLite::TYPE_GROUP: {
        MessageLite* value =
            extension.is_repeated
                ? AddMessage(number, WireFormatLite::TYPE_GROUP,
                             *extension.message_info.prototype,
                             extension.descriptor)
                : MutableMessage(number, WireFormatLite::TYPE_GROUP,
                                 *extension.message_info.prototype,
                                 extension.descriptor);
        uint32_t tag = (number << 3) + WireFormatLite::WIRETYPE_START_GROUP;
        return ctx->ParseGroup(value, ptr, tag);
      }

      case WireFormatLite::TYPE_MESSAGE: {
        MessageLite* value =
            extension.is_repeated
                ? AddMessage(number, WireFormatLite::TYPE_MESSAGE,
                             *extension.message_info.prototype,
                             extension.descriptor)
                : MutableMessage(number, WireFormatLite::TYPE_MESSAGE,
                                 *extension.message_info.prototype,
                                 extension.descriptor);
        return ctx->ParseMessage(value, ptr);
      }
    }
  }
  return ptr;
}

template <typename Msg, typename T>
const char* ExtensionSet::ParseMessageSetItemTmpl(
    const char* ptr, const Msg* extendee, internal::InternalMetadata* metadata,
    internal::ParseContext* ctx) {
  std::string payload;
<<<<<<< HEAD
  uint32_t type_id;
=======
  uint32_t type_id = 0;
>>>>>>> 626889fb
  enum class State { kNoTag, kHasType, kHasPayload, kDone };
  State state = State::kNoTag;

  while (!ctx->Done(&ptr)) {
    uint32_t tag = static_cast<uint8_t>(*ptr++);
    if (tag == WireFormatLite::kMessageSetTypeIdTag) {
      uint64_t tmp;
      ptr = ParseBigVarint(ptr, &tmp);
<<<<<<< HEAD
      GOOGLE_PROTOBUF_PARSER_ASSERT(ptr);
      if (state == State::kNoTag) {
        type_id = tmp;
        state = State::kHasType;
      } else if (state == State::kHasPayload) {
        type_id = tmp;
=======
      // We should fail parsing if type id is 0 after cast to uint32.
      GOOGLE_PROTOBUF_PARSER_ASSERT(ptr != nullptr &&
                                     static_cast<uint32_t>(tmp) != 0);
      if (state == State::kNoTag) {
        type_id = static_cast<uint32_t>(tmp);
        state = State::kHasType;
      } else if (state == State::kHasPayload) {
        type_id = static_cast<uint32_t>(tmp);
>>>>>>> 626889fb
        ExtensionInfo extension;
        bool was_packed_on_wire;
        if (!FindExtension(2, type_id, extendee, ctx, &extension,
                           &was_packed_on_wire)) {
          WriteLengthDelimited(type_id, payload,
                               metadata->mutable_unknown_fields<T>());
        } else {
          MessageLite* value =
              extension.is_repeated
                  ? AddMessage(type_id, WireFormatLite::TYPE_MESSAGE,
                               *extension.message_info.prototype,
                               extension.descriptor)
                  : MutableMessage(type_id, WireFormatLite::TYPE_MESSAGE,
                                   *extension.message_info.prototype,
                                   extension.descriptor);

          const char* p;
          // We can't use regular parse from string as we have to track
          // proper recursion depth and descriptor pools. Spawn a new
          // ParseContext inheriting those attributes.
          ParseContext tmp_ctx(ParseContext::kSpawn, *ctx, &p, payload);
          GOOGLE_PROTOBUF_PARSER_ASSERT(value->_InternalParse(p, &tmp_ctx) &&
                                         tmp_ctx.EndedAtLimit());
        }
        state = State::kDone;
      }
    } else if (tag == WireFormatLite::kMessageSetMessageTag) {
      if (state == State::kHasType) {
        ptr = ParseFieldMaybeLazily(static_cast<uint64_t>(type_id) * 8 + 2, ptr,
                                    extendee, metadata, ctx);
        GOOGLE_PROTOBUF_PARSER_ASSERT(ptr != nullptr);
        state = State::kDone;
      } else {
        std::string tmp;
        int32_t size = ReadSize(&ptr);
        GOOGLE_PROTOBUF_PARSER_ASSERT(ptr);
        ptr = ctx->ReadString(ptr, size, &tmp);
        GOOGLE_PROTOBUF_PARSER_ASSERT(ptr);
        if (state == State::kNoTag) {
          payload = std::move(tmp);
          state = State::kHasPayload;
        }
      }
    } else {
      ptr = ReadTag(ptr - 1, &tag);
      if (tag == 0 || (tag & 7) == 4) {
        ctx->SetLastTag(tag);
        return ptr;
      }
      ptr = ParseField(tag, ptr, extendee, metadata, ctx);
      GOOGLE_PROTOBUF_PARSER_ASSERT(ptr);
    }
  }
  return ptr;
}

}  // namespace internal
}  // namespace protobuf
}  // namespace google

#endif  // GOOGLE_PROTOBUF_EXTENSION_SET_INL_H__<|MERGE_RESOLUTION|>--- conflicted
+++ resolved
@@ -8,15 +8,9 @@
 #ifndef GOOGLE_PROTOBUF_EXTENSION_SET_INL_H__
 #define GOOGLE_PROTOBUF_EXTENSION_SET_INL_H__
 
-<<<<<<< HEAD
-#include <google/protobuf/extension_set.h>
-#include <google/protobuf/metadata_lite.h>
-#include <google/protobuf/parse_context.h>
-=======
 #include "google/protobuf/extension_set.h"
 #include "google/protobuf/metadata_lite.h"
 #include "google/protobuf/parse_context.h"
->>>>>>> 626889fb
 
 namespace google {
 namespace protobuf {
@@ -123,24 +117,13 @@
 #undef HANDLE_FIXED_TYPE
 
       case WireFormatLite::TYPE_ENUM: {
-<<<<<<< HEAD
-        uint64_t val;
-        ptr = VarintParse(ptr, &val);
-=======
         uint64_t tmp;
         ptr = VarintParse(ptr, &tmp);
->>>>>>> 626889fb
         GOOGLE_PROTOBUF_PARSER_ASSERT(ptr);
         int value = tmp;
 
-<<<<<<< HEAD
-        if (!extension.enum_validity_check.func(
-                extension.enum_validity_check.arg, value)) {
-          WriteVarint(number, val, metadata->mutable_unknown_fields<T>());
-=======
         if (!extension.enum_validity_check.IsValid(value)) {
           WriteVarint(number, value, metadata->mutable_unknown_fields<T>());
->>>>>>> 626889fb
         } else if (extension.is_repeated) {
           AddEnum(number, WireFormatLite::TYPE_ENUM, extension.is_packed, value,
                   extension.descriptor);
@@ -198,11 +181,7 @@
     const char* ptr, const Msg* extendee, internal::InternalMetadata* metadata,
     internal::ParseContext* ctx) {
   std::string payload;
-<<<<<<< HEAD
-  uint32_t type_id;
-=======
   uint32_t type_id = 0;
->>>>>>> 626889fb
   enum class State { kNoTag, kHasType, kHasPayload, kDone };
   State state = State::kNoTag;
 
@@ -211,14 +190,6 @@
     if (tag == WireFormatLite::kMessageSetTypeIdTag) {
       uint64_t tmp;
       ptr = ParseBigVarint(ptr, &tmp);
-<<<<<<< HEAD
-      GOOGLE_PROTOBUF_PARSER_ASSERT(ptr);
-      if (state == State::kNoTag) {
-        type_id = tmp;
-        state = State::kHasType;
-      } else if (state == State::kHasPayload) {
-        type_id = tmp;
-=======
       // We should fail parsing if type id is 0 after cast to uint32.
       GOOGLE_PROTOBUF_PARSER_ASSERT(ptr != nullptr &&
                                      static_cast<uint32_t>(tmp) != 0);
@@ -227,7 +198,6 @@
         state = State::kHasType;
       } else if (state == State::kHasPayload) {
         type_id = static_cast<uint32_t>(tmp);
->>>>>>> 626889fb
         ExtensionInfo extension;
         bool was_packed_on_wire;
         if (!FindExtension(2, type_id, extendee, ctx, &extension,
