--- conflicted
+++ resolved
@@ -17,10 +17,7 @@
 import com.google.protobuf.UnittestImportPublicLite.PublicImportMessageLite;
 import com.google.protobuf.UnittestLite.ForeignEnumLite;
 import com.google.protobuf.UnittestLite.ForeignMessageLite;
-<<<<<<< HEAD
-=======
 import com.google.protobuf.UnittestLite.RecursiveGroup;
->>>>>>> 626889fb
 import com.google.protobuf.UnittestLite.RecursiveMessage;
 import com.google.protobuf.UnittestLite.TestAllExtensionsLite;
 import com.google.protobuf.UnittestLite.TestAllTypesLite;
@@ -37,16 +34,6 @@
 import map_lite_test.MapTestProto.MapContainer;
 import map_lite_test.MapTestProto.TestMap;
 import map_lite_test.MapTestProto.TestMap.MessageValue;
-<<<<<<< HEAD
-import protobuf_unittest.NestedExtensionLite;
-import protobuf_unittest.NonNestedExtensionLite;
-import protobuf_unittest.UnittestProto.TestOneof2;
-import protobuf_unittest.lite_equals_and_hash.LiteEqualsAndHash.Bar;
-import protobuf_unittest.lite_equals_and_hash.LiteEqualsAndHash.BarPrime;
-import protobuf_unittest.lite_equals_and_hash.LiteEqualsAndHash.Foo;
-import protobuf_unittest.lite_equals_and_hash.LiteEqualsAndHash.TestOneofEquals;
-import protobuf_unittest.lite_equals_and_hash.LiteEqualsAndHash.TestRecursiveOneof;
-=======
 import proto2_unittest.NestedExtensionLite;
 import proto2_unittest.NonNestedExtensionLite;
 import proto2_unittest.UnittestProto.TestOneof2;
@@ -55,7 +42,6 @@
 import proto2_unittest.lite_equals_and_hash.LiteEqualsAndHash.Foo;
 import proto2_unittest.lite_equals_and_hash.LiteEqualsAndHash.TestOneofEquals;
 import proto2_unittest.lite_equals_and_hash.LiteEqualsAndHash.TestRecursiveOneof;
->>>>>>> 626889fb
 import java.io.ByteArrayInputStream;
 import java.io.ByteArrayOutputStream;
 import java.io.IOException;
@@ -67,10 +53,7 @@
 import java.util.Arrays;
 import java.util.Iterator;
 import java.util.List;
-<<<<<<< HEAD
-=======
 import java.util.concurrent.atomic.AtomicBoolean;
->>>>>>> 626889fb
 import org.junit.Before;
 import org.junit.Test;
 import org.junit.runner.RunWith;
@@ -189,8 +172,6 @@
   }
 
   @Test
-<<<<<<< HEAD
-=======
   public void testParsedOneofSubMessageIsImmutable() throws InvalidProtocolBufferException {
     TestAllTypesLite message =
         TestAllTypesLite.parseFrom(
@@ -203,7 +184,6 @@
   }
 
   @Test
->>>>>>> 626889fb
   public void testMemoization() throws Exception {
     GeneratedMessageLite<?, ?> message = TestUtilLite.getAllLiteExtensionsSet();
 
@@ -239,8 +219,6 @@
   }
 
   @Test
-<<<<<<< HEAD
-=======
   public void testProto3EnumListValueCopyOnWrite() {
     Proto3MessageLite.Builder builder = Proto3MessageLite.newBuilder();
 
@@ -257,7 +235,6 @@
   }
 
   @Test
->>>>>>> 626889fb
   public void testSanityCopyOnWrite() throws InvalidProtocolBufferException {
     // Since builders are implemented as a thin wrapper around a message
     // instance, we attempt to verify that we can't cause the builder to modify
@@ -1444,7 +1421,6 @@
             .build();
 
     assertToStringEquals("oneof_nested_message2 {\n  dd: 3\n}", result);
-<<<<<<< HEAD
   }
 
   @Test
@@ -1462,25 +1438,6 @@
   }
 
   @Test
-=======
-  }
-
-  @Test
-  public void testMergeFrom_differentFieldsOfSameTypeSetWithinOneField() throws Exception {
-    TestAllTypesLite result =
-        TestAllTypesLite.newBuilder()
-            .setOneofNestedMessage(NestedMessage.newBuilder().setBb(2))
-            .mergeFrom(
-                TestAllTypesLite.newBuilder()
-                    .setOneofLazyNestedMessage(NestedMessage.newBuilder().setCc(3))
-                    .build())
-            .build();
-
-    assertToStringEquals("oneof_lazy_nested_message {\n  cc: 3\n}", result);
-  }
-
-  @Test
->>>>>>> 626889fb
   public void testMergeFrom_sameFieldSetWithinOneofField() throws Exception {
     TestAllTypesLite result =
         TestAllTypesLite.newBuilder()
@@ -1562,10 +1519,6 @@
     assertToStringEquals("optional_double: 3.14\noptional_float: 2.72", proto);
   }
 
-<<<<<<< HEAD
-
-=======
->>>>>>> 626889fb
   @Test
   public void testToStringStringFields() throws Exception {
     TestAllTypesLite proto =
@@ -1832,19 +1785,6 @@
             }
           });
       assertWithMessage("expected exception").fail();
-<<<<<<< HEAD
-    } catch (InvalidProtocolBufferException expected) {
-      boolean found = false;
-      for (Throwable exception = expected; exception != null; exception = exception.getCause()) {
-        if (exception == readException) {
-          found = true;
-          break;
-        }
-      }
-      if (!found) {
-        throw new AssertionError("Lost cause of parsing error", expected);
-      }
-=======
     } catch (InvalidProtocolBufferException expected) {
       boolean found = false;
       for (Throwable exception = expected; exception != null; exception = exception.getCause()) {
@@ -1961,121 +1901,11 @@
       assertWithMessage("expected exception").fail();
     } catch (InvalidProtocolBufferException expected) {
       assertThat(expected).isNotSameInstanceAs(sketchy);
->>>>>>> 626889fb
     }
     assertThat(sketchy.getUnfinishedMessage()).isEqualTo(TestAllTypesLite.getDefaultInstance());
   }
 
   @Test
-<<<<<<< HEAD
-  public void testParseFromArray_manyNestedMessagesError() throws Exception {
-    RecursiveMessage.Builder recursiveMessage =
-        RecursiveMessage.newBuilder().setPayload(ByteString.copyFrom(new byte[1]));
-    for (int i = 0; i < 20; i++) {
-      recursiveMessage = RecursiveMessage.newBuilder().setRecurse(recursiveMessage.build());
-    }
-    byte[] result = recursiveMessage.build().toByteArray();
-    result[
-            result.length
-                - CodedOutputStream.computeTagSize(RecursiveMessage.PAYLOAD_FIELD_NUMBER)
-                - CodedOutputStream.computeLengthDelimitedFieldSize(1)] =
-        0; // Set invalid tag
-    try {
-      RecursiveMessage.parseFrom(result);
-      assertWithMessage("Result was: " + Arrays.toString(result)).fail();
-    } catch (InvalidProtocolBufferException expected) {
-      boolean found = false;
-      int exceptionCount = 0;
-      for (Throwable exception = expected; exception != null; exception = exception.getCause()) {
-        if (exception instanceof InvalidProtocolBufferException) {
-          exceptionCount++;
-        }
-        for (StackTraceElement element : exception.getStackTrace()) {
-          if (InvalidProtocolBufferException.class.getName().equals(element.getClassName())
-              && "invalidTag".equals(element.getMethodName())) {
-            found = true;
-          } else if (Android.isOnAndroidDevice()
-              && "decodeUnknownField".equals(element.getMethodName())) {
-            // Android is missing the first element of the stack trace - b/181147885
-            found = true;
-          }
-        }
-      }
-      if (!found) {
-        throw new AssertionError("Lost cause of parsing error", expected);
-      }
-      if (exceptionCount > 1) {
-        throw new AssertionError(exceptionCount + " nested parsing exceptions", expected);
-      }
-    }
-  }
-
-  @Test
-  public void testParseFromStream_manyNestedMessagesError() throws Exception {
-    RecursiveMessage.Builder recursiveMessage =
-        RecursiveMessage.newBuilder().setPayload(ByteString.copyFrom(new byte[1]));
-    for (int i = 0; i < 20; i++) {
-      recursiveMessage = RecursiveMessage.newBuilder().setRecurse(recursiveMessage.build());
-    }
-    byte[] result = recursiveMessage.build().toByteArray();
-    result[
-            result.length
-                - CodedOutputStream.computeTagSize(RecursiveMessage.PAYLOAD_FIELD_NUMBER)
-                - CodedOutputStream.computeLengthDelimitedFieldSize(1)] =
-        0; // Set invalid tag
-    try {
-      RecursiveMessage.parseFrom(CodedInputStream.newInstance(new ByteArrayInputStream(result)));
-      assertWithMessage("Result was: " + Arrays.toString(result)).fail();
-    } catch (InvalidProtocolBufferException expected) {
-      boolean found = false;
-      int exceptionCount = 0;
-      for (Throwable exception = expected; exception != null; exception = exception.getCause()) {
-        if (exception instanceof InvalidProtocolBufferException) {
-          exceptionCount++;
-        }
-        for (StackTraceElement element : exception.getStackTrace()) {
-          if (InvalidProtocolBufferException.class.getName().equals(element.getClassName())
-              && "invalidTag".equals(element.getMethodName())) {
-            found = true;
-          } else if (Android.isOnAndroidDevice() && "readTag".equals(element.getMethodName())) {
-            // Android is missing the first element of the stack trace - b/181147885
-            found = true;
-          }
-        }
-      }
-      if (!found) {
-        throw new AssertionError("Lost cause of parsing error", expected);
-      }
-      if (exceptionCount > 1) {
-        throw new AssertionError(exceptionCount + " nested parsing exceptions", expected);
-      }
-    }
-  }
-
-  @Test
-  public void testParseFromStream_sneakyNestedException() throws Exception {
-    final InvalidProtocolBufferException sketchy =
-        new InvalidProtocolBufferException("Created in a sketchy way!")
-            .setUnfinishedMessage(TestAllTypesLite.getDefaultInstance());
-    try {
-      RecursiveMessage.parseFrom(
-          CodedInputStream.newInstance(
-              new InputStream() {
-                @Override
-                public int read() throws IOException {
-                  throw sketchy;
-                }
-              }));
-      assertWithMessage("expected exception").fail();
-    } catch (InvalidProtocolBufferException expected) {
-      assertThat(expected).isNotSameInstanceAs(sketchy);
-    }
-    assertThat(sketchy.getUnfinishedMessage()).isEqualTo(TestAllTypesLite.getDefaultInstance());
-  }
-
-  @Test
-=======
->>>>>>> 626889fb
   public void testMergeFrom_sanity() throws Exception {
     TestAllTypesLite one = TestUtilLite.getAllLiteSetBuilder().build();
     byte[] bytes = one.toByteArray();
@@ -2598,15 +2428,12 @@
   }
 
   @Test
-<<<<<<< HEAD
-=======
   public void testParseFromEmptyBytes() throws Exception {
     assertThat(TestAllTypesLite.parseFrom(new byte[] {}))
         .isSameInstanceAs(TestAllTypesLite.getDefaultInstance());
   }
 
   @Test
->>>>>>> 626889fb
   public void testParseFromByteBuffer() throws Exception {
     TestAllTypesLite message =
         TestAllTypesLite.newBuilder()
@@ -2639,8 +2466,6 @@
     } catch (InvalidProtocolBufferException expected) {
       assertThat(TestAllTypesLite.newBuilder().setOptionalInt32(123).build())
           .isEqualTo(expected.getUnfinishedMessage());
-<<<<<<< HEAD
-=======
     }
   }
 
@@ -2739,7 +2564,6 @@
 
     for (Thread thread : threads) {
       thread.join();
->>>>>>> 626889fb
     }
 
     assertThat(thrown.get()).isFalse();
@@ -2770,8 +2594,6 @@
   }
 
   @Test
-<<<<<<< HEAD
-=======
   public void testParseFromBytes_setRecursionLimit_exception() throws IOException {
     ByteString byteString = generateNestingGroups(199);
     ArrayDecoders.setRecursionLimit(200);
@@ -2853,7 +2675,6 @@
   }
 
   @Test
->>>>>>> 626889fb
   public void testParseFromByteBuffer_extensions() throws Exception {
     TestAllExtensionsLite message =
         TestAllExtensionsLite.newBuilder()
@@ -2896,15 +2717,9 @@
       assertWithMessage("expected exception").fail();
     } catch (InvalidProtocolBufferException expected) {
       assertThat(
-<<<<<<< HEAD
-          TestAllExtensionsLite.newBuilder()
-              .setExtension(UnittestLite.optionalInt32ExtensionLite, 123)
-              .build())
-=======
               TestAllExtensionsLite.newBuilder()
                   .setExtension(UnittestLite.optionalInt32ExtensionLite, 123)
                   .build())
->>>>>>> 626889fb
           .isEqualTo(expected.getUnfinishedMessage());
     }
   }
@@ -3118,11 +2933,7 @@
   @Test
   public void testNullExtensionRegistry() throws Exception {
     try {
-<<<<<<< HEAD
-      TestAllTypesLite.parseFrom(new byte[] {}, null);
-=======
       TestAllTypesLite.parseFrom(TestUtilLite.getAllLiteSetBuilder().build().toByteArray(), null);
->>>>>>> 626889fb
       assertWithMessage("expected exception").fail();
     } catch (NullPointerException expected) {
     }
@@ -3182,7 +2993,6 @@
             proto3_unittest.UnittestProto3.TestAllTypes.parseFrom(
                 message.toByteString(), ExtensionRegistryLite.getEmptyRegistry()))
         .isEqualTo(message);
-<<<<<<< HEAD
   }
 
   @Test
@@ -3202,27 +3012,6 @@
     assertThat(message1).isNotEqualTo(message2);
   }
 
-=======
-  }
-
-  @Test
-  public void testNegative0FloatingPointEquality() throws Exception {
-    // Like Double#equals and Float#equals, we treat -0.0 as not being equal to +0.0 even though
-    // IEEE 754 mandates that they are equivalent. This test asserts that behavior.
-    proto3_unittest.UnittestProto3.TestAllTypes message1 =
-        proto3_unittest.UnittestProto3.TestAllTypes.newBuilder()
-            .setOptionalFloat(-0.0f)
-            .setOptionalDouble(-0.0)
-            .build();
-    proto3_unittest.UnittestProto3.TestAllTypes message2 =
-        proto3_unittest.UnittestProto3.TestAllTypes.newBuilder()
-            .setOptionalFloat(0.0f)
-            .setOptionalDouble(0.0)
-            .build();
-    assertThat(message1).isNotEqualTo(message2);
-  }
-
->>>>>>> 626889fb
   private static String encodeHex(ByteString bytes) {
     String hexDigits = "0123456789abcdef";
     StringBuilder stringBuilder = new StringBuilder(bytes.size() * 2);
