--- conflicted
+++ resolved
@@ -23,11 +23,7 @@
 <dependency>
   <groupId>com.google.protobuf</groupId>
   <artifactId>protobuf-java</artifactId>
-<<<<<<< HEAD
-  <version>3.20.3</version>
-=======
   <version><!--version--></version>
->>>>>>> 626889fb
 </dependency>
 ```
 
@@ -45,25 +41,10 @@
 <dependency>
   <groupId>com.google.protobuf</groupId>
   <artifactId>protobuf-java-util</artifactId>
-<<<<<<< HEAD
-  <version>3.20.3</version>
-</dependency>
-```
-
-### Gradle
-
-If you are using Gradle, add the following to your `build.gradle` file's dependencies:
-```
-    implementation 'com.google.protobuf:protobuf-java:3.20.3'
-```
-Again, be sure to check that the version number matches (or is newer than) the version number of protoc that you are using.
-
-=======
   <version><!--version--></version>
 </dependency>
 ```
 
->>>>>>> 626889fb
 ### Use Java Protocol Buffers on Android
 
 For Android users, it's recommended to use protobuf Java Lite runtime because
@@ -209,9 +190,4 @@
 The complete documentation for Protocol Buffers is available via the
 web at:
 
-  https://developers.google.com/protocol-buffers/
-
-## Kotlin Protocol Buffers
-
-Code to support more idiomatic Kotlin protocol buffers has been added to the
-repository, and Kotlin support will be launched in the next numbered release.+  https://developers.google.com/protocol-buffers/