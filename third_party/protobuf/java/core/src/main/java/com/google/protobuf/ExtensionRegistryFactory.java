// Protocol Buffers - Google's data interchange format
// Copyright 2008 Google Inc.  All rights reserved.
//
// Use of this source code is governed by a BSD-style
// license that can be found in the LICENSE file or at
// https://developers.google.com/open-source/licenses/bsd

package com.google.protobuf;

import static com.google.protobuf.ExtensionRegistryLite.EMPTY_REGISTRY_LITE;

/**
 * A factory object to create instances of {@link ExtensionRegistryLite}.
 *
 * <p>This factory detects (via reflection) if the full (non-Lite) protocol buffer libraries are
 * available, and if so, the instances returned are actually {@link ExtensionRegistry}.
 */
final class ExtensionRegistryFactory {

  static final String FULL_REGISTRY_CLASS_NAME = "com.google.protobuf.ExtensionRegistry";

  /* Visible for Testing
  @Nullable */
  static final Class<?> EXTENSION_REGISTRY_CLASS = reflectExtensionRegistry();

  static Class<?> reflectExtensionRegistry() {
    try {
      return Class.forName(FULL_REGISTRY_CLASS_NAME);
    } catch (ClassNotFoundException e) {
      // The exception allocation is potentially expensive on Android (where it can be triggered
      // many times at start up). Is there a way to ameliorate this?
      return null;
    }
  }

  /** Construct a new, empty instance. */
  public static ExtensionRegistryLite create() {
    ExtensionRegistryLite result = invokeSubclassFactory("newInstance");

    return result != null ? result : new ExtensionRegistryLite();
  }

  /** Get the unmodifiable singleton empty instance. */
  public static ExtensionRegistryLite createEmpty() {
    ExtensionRegistryLite result = invokeSubclassFactory("getEmptyRegistry");
<<<<<<< HEAD

    return result != null ? result : EMPTY_REGISTRY_LITE;
  }
=======
>>>>>>> 626889fb

    return result != null ? result : EMPTY_REGISTRY_LITE;
  }

  static boolean isFullRegistry(ExtensionRegistryLite registry) {
    return !Protobuf.assumeLiteRuntime
        && EXTENSION_REGISTRY_CLASS != null
        && EXTENSION_REGISTRY_CLASS.isAssignableFrom(registry.getClass());
  }

  private static final ExtensionRegistryLite invokeSubclassFactory(String methodName) {
    if (EXTENSION_REGISTRY_CLASS == null) {
      return null;
    }

    try {
      return (ExtensionRegistryLite)
          EXTENSION_REGISTRY_CLASS.getDeclaredMethod(methodName).invoke(null);
    } catch (Exception e) {
      return null;
    }
  }
}<|MERGE_RESOLUTION|>--- conflicted
+++ resolved
@@ -43,12 +43,6 @@
   /** Get the unmodifiable singleton empty instance. */
   public static ExtensionRegistryLite createEmpty() {
     ExtensionRegistryLite result = invokeSubclassFactory("getEmptyRegistry");
-<<<<<<< HEAD
-
-    return result != null ? result : EMPTY_REGISTRY_LITE;
-  }
-=======
->>>>>>> 626889fb
 
     return result != null ? result : EMPTY_REGISTRY_LITE;
   }
