--- conflicted
+++ resolved
@@ -23,16 +23,9 @@
 final class FloatArrayList extends AbstractProtobufList<Float>
     implements FloatList, RandomAccess, PrimitiveNonBoxingCollection {
 
-<<<<<<< HEAD
-  private static final FloatArrayList EMPTY_LIST = new FloatArrayList(new float[0], 0);
-  static {
-    EMPTY_LIST.makeImmutable();
-  }
-=======
   private static final float[] EMPTY_ARRAY = new float[0];
 
   private static final FloatArrayList EMPTY_LIST = new FloatArrayList(EMPTY_ARRAY, 0, false);
->>>>>>> 626889fb
 
   public static FloatArrayList emptyList() {
     return EMPTY_LIST;
@@ -181,12 +174,7 @@
   public void addFloat(float element) {
     ensureIsMutable();
     if (size == array.length) {
-<<<<<<< HEAD
-      // Resize to 1.5x the size
-      int length = ((size * 3) / 2) + 1;
-=======
       int length = growSize(array.length);
->>>>>>> 626889fb
       float[] newArray = new float[length];
 
       System.arraycopy(array, 0, newArray, 0, size);
