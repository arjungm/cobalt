--- conflicted
+++ resolved
@@ -444,26 +444,6 @@
     return memoizedSize;
   }
 
-<<<<<<< HEAD
-
-
-  /**
-   * Used by parsing constructors in generated classes.
-   */
-  protected void makeExtensionsImmutable() {
-    // Noop for messages without extensions.
-  }
-
-  /**
-   * TODO(xiaofeng): remove this after b/29368482 is fixed. We need to move this
-   * interface to AbstractMessage in order to versioning GeneratedMessage but
-   * this move breaks binary compatibility for AppEngine. After AppEngine is
-   * fixed we can exclude this from google3.
-   */
-  protected interface BuilderParent extends AbstractMessage.BuilderParent {}
-
-=======
->>>>>>> 626889fb
   /**
    * This class is used to make a generated protected method inaccessible from user's code (e.g.,
    * the {@link #newInstance} method below). When this class is used as a parameter's type in a
