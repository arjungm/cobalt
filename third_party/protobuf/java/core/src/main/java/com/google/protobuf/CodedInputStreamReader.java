// Protocol Buffers - Google's data interchange format
// Copyright 2008 Google Inc.  All rights reserved.
//
// Use of this source code is governed by a BSD-style
// license that can be found in the LICENSE file or at
// https://developers.google.com/open-source/licenses/bsd

package com.google.protobuf;

import static com.google.protobuf.WireFormat.FIXED32_SIZE;
import static com.google.protobuf.WireFormat.FIXED64_SIZE;
import static com.google.protobuf.WireFormat.WIRETYPE_END_GROUP;
import static com.google.protobuf.WireFormat.WIRETYPE_FIXED32;
import static com.google.protobuf.WireFormat.WIRETYPE_FIXED64;
import static com.google.protobuf.WireFormat.WIRETYPE_LENGTH_DELIMITED;
import static com.google.protobuf.WireFormat.WIRETYPE_START_GROUP;
import static com.google.protobuf.WireFormat.WIRETYPE_VARINT;

import java.io.IOException;
import java.util.List;
import java.util.Map;

/** An adapter between the {@link Reader} interface and {@link CodedInputStream}. */
@CheckReturnValue
@ExperimentalApi
final class CodedInputStreamReader implements Reader {
  private static final int FIXED32_MULTIPLE_MASK = FIXED32_SIZE - 1;
  private static final int FIXED64_MULTIPLE_MASK = FIXED64_SIZE - 1;
  private static final int NEXT_TAG_UNSET = 0;

  private final CodedInputStream input;
  private int tag;
  private int endGroupTag;
  private int nextTag = NEXT_TAG_UNSET;

  public static CodedInputStreamReader forCodedInput(CodedInputStream input) {
    if (input.wrapper != null) {
      return input.wrapper;
    }
    return new CodedInputStreamReader(input);
  }

  private CodedInputStreamReader(CodedInputStream input) {
    this.input = Internal.checkNotNull(input, "input");
    this.input.wrapper = this;
  }

  @Override
  public boolean shouldDiscardUnknownFields() {
    return input.shouldDiscardUnknownFields();
  }

  @Override
  public int getFieldNumber() throws IOException {
    if (nextTag != NEXT_TAG_UNSET) {
      tag = nextTag;
      nextTag = NEXT_TAG_UNSET;
    } else {
      tag = input.readTag();
    }
    if (tag == 0 || tag == endGroupTag) {
      return Reader.READ_DONE;
    }
    return WireFormat.getTagFieldNumber(tag);
  }

  @Override
  public int getTag() {
    return tag;
  }

  @Override
  public boolean skipField() throws IOException {
    if (input.isAtEnd() || tag == endGroupTag) {
      return false;
    }
    return input.skipField(tag);
  }

  private void requireWireType(int requiredWireType) throws IOException {
    if (WireFormat.getTagWireType(tag) != requiredWireType) {
      throw InvalidProtocolBufferException.invalidWireType();
    }
  }

  @Override
  public double readDouble() throws IOException {
    requireWireType(WIRETYPE_FIXED64);
    return input.readDouble();
  }

  @Override
  public float readFloat() throws IOException {
    requireWireType(WIRETYPE_FIXED32);
    return input.readFloat();
  }

  @Override
  public long readUInt64() throws IOException {
    requireWireType(WIRETYPE_VARINT);
    return input.readUInt64();
  }

  @Override
  public long readInt64() throws IOException {
    requireWireType(WIRETYPE_VARINT);
    return input.readInt64();
  }

  @Override
  public int readInt32() throws IOException {
    requireWireType(WIRETYPE_VARINT);
    return input.readInt32();
  }

  @Override
  public long readFixed64() throws IOException {
    requireWireType(WIRETYPE_FIXED64);
    return input.readFixed64();
  }

  @Override
  public int readFixed32() throws IOException {
    requireWireType(WIRETYPE_FIXED32);
    return input.readFixed32();
  }

  @Override
  public boolean readBool() throws IOException {
    requireWireType(WIRETYPE_VARINT);
    return input.readBool();
  }

  @Override
  public String readString() throws IOException {
    requireWireType(WIRETYPE_LENGTH_DELIMITED);
    return input.readString();
  }

  @Override
  public String readStringRequireUtf8() throws IOException {
    requireWireType(WIRETYPE_LENGTH_DELIMITED);
    return input.readStringRequireUtf8();
  }

  @Override
  public <T> T readMessage(Class<T> clazz, ExtensionRegistryLite extensionRegistry)
      throws IOException {
    requireWireType(WIRETYPE_LENGTH_DELIMITED);
    return readMessage(Protobuf.getInstance().schemaFor(clazz), extensionRegistry);
  }

  @SuppressWarnings("unchecked")
  @Override
  public <T> T readMessageBySchemaWithCheck(
      Schema<T> schema, ExtensionRegistryLite extensionRegistry) throws IOException {
    requireWireType(WIRETYPE_LENGTH_DELIMITED);
    return readMessage(schema, extensionRegistry);
  }

  @Deprecated
  @Override
  public <T> T readGroup(Class<T> clazz, ExtensionRegistryLite extensionRegistry)
      throws IOException {
    requireWireType(WIRETYPE_START_GROUP);
    return readGroup(Protobuf.getInstance().schemaFor(clazz), extensionRegistry);
  }

  @Deprecated
  @Override
  public <T> T readGroupBySchemaWithCheck(Schema<T> schema, ExtensionRegistryLite extensionRegistry)
      throws IOException {
    requireWireType(WIRETYPE_START_GROUP);
    return readGroup(schema, extensionRegistry);
  }

  @Override
  public <T> void mergeMessageField(
      T target, Schema<T> schema, ExtensionRegistryLite extensionRegistry) throws IOException {
    requireWireType(WIRETYPE_LENGTH_DELIMITED);
    mergeMessageFieldInternal(target, schema, extensionRegistry);
  }

  private <T> void mergeMessageFieldInternal(
      T target, Schema<T> schema, ExtensionRegistryLite extensionRegistry) throws IOException {
    int size = input.readUInt32();
    input.checkRecursionLimit();

    // Push the new limit.
    final int prevLimit = input.pushLimit(size);
<<<<<<< HEAD
    ++input.recursionDepth;
=======
    ++input.messageDepth;
>>>>>>> 626889fb
    schema.mergeFrom(target, this, extensionRegistry);
    input.checkLastTagWas(0);
    --input.messageDepth;
    // Restore the previous limit.
    input.popLimit(prevLimit);
  }

  // Should have the same semantics of CodedInputStream#readMessage()
  private <T> T readMessage(Schema<T> schema, ExtensionRegistryLite extensionRegistry)
      throws IOException {
    T newInstance = schema.newInstance();
    mergeMessageFieldInternal(newInstance, schema, extensionRegistry);
    schema.makeImmutable(newInstance);
    return newInstance;
  }

  @Override
  public <T> void mergeGroupField(
      T target, Schema<T> schema, ExtensionRegistryLite extensionRegistry) throws IOException {
    requireWireType(WIRETYPE_START_GROUP);
    mergeGroupFieldInternal(target, schema, extensionRegistry);
  }

  private <T> void mergeGroupFieldInternal(
      T target, Schema<T> schema, ExtensionRegistryLite extensionRegistry) throws IOException {
    int prevEndGroupTag = endGroupTag;
    endGroupTag = WireFormat.makeTag(WireFormat.getTagFieldNumber(tag), WIRETYPE_END_GROUP);

    try {
      schema.mergeFrom(target, this, extensionRegistry);
      if (tag != endGroupTag) {
        throw InvalidProtocolBufferException.parseFailure();
      }
    } finally {
      // Restore the old end group tag.
      endGroupTag = prevEndGroupTag;
    }
  }

  private <T> T readGroup(Schema<T> schema, ExtensionRegistryLite extensionRegistry)
      throws IOException {
    T newInstance = schema.newInstance();
    mergeGroupFieldInternal(newInstance, schema, extensionRegistry);
    schema.makeImmutable(newInstance);
    return newInstance;
  }

  @Override
  public ByteString readBytes() throws IOException {
    requireWireType(WIRETYPE_LENGTH_DELIMITED);
    return input.readBytes();
  }

  @Override
  public int readUInt32() throws IOException {
    requireWireType(WIRETYPE_VARINT);
    return input.readUInt32();
  }

  @Override
  public int readEnum() throws IOException {
    requireWireType(WIRETYPE_VARINT);
    return input.readEnum();
  }

  @Override
  public int readSFixed32() throws IOException {
    requireWireType(WIRETYPE_FIXED32);
    return input.readSFixed32();
  }

  @Override
  public long readSFixed64() throws IOException {
    requireWireType(WIRETYPE_FIXED64);
    return input.readSFixed64();
  }

  @Override
  public int readSInt32() throws IOException {
    requireWireType(WIRETYPE_VARINT);
    return input.readSInt32();
  }

  @Override
  public long readSInt64() throws IOException {
    requireWireType(WIRETYPE_VARINT);
    return input.readSInt64();
  }

  @Override
  public void readDoubleList(List<Double> target) throws IOException {
    if (target instanceof DoubleArrayList) {
      DoubleArrayList plist = (DoubleArrayList) target;
      switch (WireFormat.getTagWireType(tag)) {
        case WIRETYPE_LENGTH_DELIMITED:
          final int bytes = input.readUInt32();
          verifyPackedFixed64Length(bytes);
          int endPos = input.getTotalBytesRead() + bytes;
          do {
            plist.addDouble(input.readDouble());
          } while (input.getTotalBytesRead() < endPos);
          break;
        case WIRETYPE_FIXED64:
          while (true) {
            plist.addDouble(input.readDouble());
            if (input.isAtEnd()) {
              return;
            }
            int nextTag = input.readTag();
            if (nextTag != tag) {
              // We've reached the end of the repeated field. Save the next tag value.
              this.nextTag = nextTag;
              return;
            }
          }
        default:
          throw InvalidProtocolBufferException.invalidWireType();
      }
    } else {
      switch (WireFormat.getTagWireType(tag)) {
        case WIRETYPE_LENGTH_DELIMITED:
          final int bytes = input.readUInt32();
          verifyPackedFixed64Length(bytes);
          int endPos = input.getTotalBytesRead() + bytes;
          do {
            target.add(input.readDouble());
          } while (input.getTotalBytesRead() < endPos);
          break;
        case WIRETYPE_FIXED64:
          while (true) {
            target.add(input.readDouble());
            if (input.isAtEnd()) {
              return;
            }
            int nextTag = input.readTag();
            if (nextTag != tag) {
              // We've reached the end of the repeated field. Save the next tag value.
              this.nextTag = nextTag;
              return;
            }
          }
        default:
          throw InvalidProtocolBufferException.invalidWireType();
      }
    }
  }

  @Override
  public void readFloatList(List<Float> target) throws IOException {
    if (target instanceof FloatArrayList) {
      FloatArrayList plist = (FloatArrayList) target;
      switch (WireFormat.getTagWireType(tag)) {
        case WIRETYPE_LENGTH_DELIMITED:
          final int bytes = input.readUInt32();
          verifyPackedFixed32Length(bytes);
          int endPos = input.getTotalBytesRead() + bytes;
          do {
            plist.addFloat(input.readFloat());
          } while (input.getTotalBytesRead() < endPos);
          break;
        case WIRETYPE_FIXED32:
          while (true) {
            plist.addFloat(input.readFloat());
            if (input.isAtEnd()) {
              return;
            }
            int nextTag = input.readTag();
            if (nextTag != tag) {
              // We've reached the end of the repeated field. Save the next tag value.
              this.nextTag = nextTag;
              return;
            }
          }
        default:
          throw InvalidProtocolBufferException.invalidWireType();
      }
    } else {
      switch (WireFormat.getTagWireType(tag)) {
        case WIRETYPE_LENGTH_DELIMITED:
          final int bytes = input.readUInt32();
          verifyPackedFixed32Length(bytes);
          int endPos = input.getTotalBytesRead() + bytes;
          do {
            target.add(input.readFloat());
          } while (input.getTotalBytesRead() < endPos);
          break;
        case WIRETYPE_FIXED32:
          while (true) {
            target.add(input.readFloat());
            if (input.isAtEnd()) {
              return;
            }
            int nextTag = input.readTag();
            if (nextTag != tag) {
              // We've reached the end of the repeated field. Save the next tag value.
              this.nextTag = nextTag;
              return;
            }
          }
        default:
          throw InvalidProtocolBufferException.invalidWireType();
      }
    }
  }

  @Override
  public void readUInt64List(List<Long> target) throws IOException {
    if (target instanceof LongArrayList) {
      LongArrayList plist = (LongArrayList) target;
      switch (WireFormat.getTagWireType(tag)) {
        case WIRETYPE_LENGTH_DELIMITED:
          final int bytes = input.readUInt32();
          int endPos = input.getTotalBytesRead() + bytes;
          do {
            plist.addLong(input.readUInt64());
          } while (input.getTotalBytesRead() < endPos);
          requirePosition(endPos);
          break;
        case WIRETYPE_VARINT:
          while (true) {
            plist.addLong(input.readUInt64());
            if (input.isAtEnd()) {
              return;
            }
            int nextTag = input.readTag();
            if (nextTag != tag) {
              // We've reached the end of the repeated field. Save the next tag value.
              this.nextTag = nextTag;
              return;
            }
          }
        default:
          throw InvalidProtocolBufferException.invalidWireType();
      }
    } else {
      switch (WireFormat.getTagWireType(tag)) {
        case WIRETYPE_LENGTH_DELIMITED:
          final int bytes = input.readUInt32();
          int endPos = input.getTotalBytesRead() + bytes;
          do {
            target.add(input.readUInt64());
          } while (input.getTotalBytesRead() < endPos);
          requirePosition(endPos);
          break;
        case WIRETYPE_VARINT:
          while (true) {
            target.add(input.readUInt64());
            if (input.isAtEnd()) {
              return;
            }
            int nextTag = input.readTag();
            if (nextTag != tag) {
              // We've reached the end of the repeated field. Save the next tag value.
              this.nextTag = nextTag;
              return;
            }
          }
        default:
          throw InvalidProtocolBufferException.invalidWireType();
      }
    }
  }

  @Override
  public void readInt64List(List<Long> target) throws IOException {
    if (target instanceof LongArrayList) {
      LongArrayList plist = (LongArrayList) target;
      switch (WireFormat.getTagWireType(tag)) {
        case WIRETYPE_LENGTH_DELIMITED:
          final int bytes = input.readUInt32();
          int endPos = input.getTotalBytesRead() + bytes;
          do {
            plist.addLong(input.readInt64());
          } while (input.getTotalBytesRead() < endPos);
          requirePosition(endPos);
          break;
        case WIRETYPE_VARINT:
          while (true) {
            plist.addLong(input.readInt64());
            if (input.isAtEnd()) {
              return;
            }
            int nextTag = input.readTag();
            if (nextTag != tag) {
              // We've reached the end of the repeated field. Save the next tag value.
              this.nextTag = nextTag;
              return;
            }
          }
        default:
          throw InvalidProtocolBufferException.invalidWireType();
      }
    } else {
      switch (WireFormat.getTagWireType(tag)) {
        case WIRETYPE_LENGTH_DELIMITED:
          final int bytes = input.readUInt32();
          int endPos = input.getTotalBytesRead() + bytes;
          do {
            target.add(input.readInt64());
          } while (input.getTotalBytesRead() < endPos);
          requirePosition(endPos);
          break;
        case WIRETYPE_VARINT:
          while (true) {
            target.add(input.readInt64());
            if (input.isAtEnd()) {
              return;
            }
            int nextTag = input.readTag();
            if (nextTag != tag) {
              // We've reached the end of the repeated field. Save the next tag value.
              this.nextTag = nextTag;
              return;
            }
          }
        default:
          throw InvalidProtocolBufferException.invalidWireType();
      }
    }
  }

  @Override
  public void readInt32List(List<Integer> target) throws IOException {
    if (target instanceof IntArrayList) {
      IntArrayList plist = (IntArrayList) target;
      switch (WireFormat.getTagWireType(tag)) {
        case WIRETYPE_LENGTH_DELIMITED:
          final int bytes = input.readUInt32();
          int endPos = input.getTotalBytesRead() + bytes;
          do {
            plist.addInt(input.readInt32());
          } while (input.getTotalBytesRead() < endPos);
          requirePosition(endPos);
          break;
        case WIRETYPE_VARINT:
          while (true) {
            plist.addInt(input.readInt32());
            if (input.isAtEnd()) {
              return;
            }
            int nextTag = input.readTag();
            if (nextTag != tag) {
              // We've reached the end of the repeated field. Save the next tag value.
              this.nextTag = nextTag;
              return;
            }
          }
        default:
          throw InvalidProtocolBufferException.invalidWireType();
      }
    } else {
      switch (WireFormat.getTagWireType(tag)) {
        case WIRETYPE_LENGTH_DELIMITED:
          final int bytes = input.readUInt32();
          int endPos = input.getTotalBytesRead() + bytes;
          do {
            target.add(input.readInt32());
          } while (input.getTotalBytesRead() < endPos);
          requirePosition(endPos);
          break;
        case WIRETYPE_VARINT:
          while (true) {
            target.add(input.readInt32());
            if (input.isAtEnd()) {
              return;
            }
            int nextTag = input.readTag();
            if (nextTag != tag) {
              // We've reached the end of the repeated field. Save the next tag value.
              this.nextTag = nextTag;
              return;
            }
          }
        default:
          throw InvalidProtocolBufferException.invalidWireType();
      }
    }
  }

  @Override
  public void readFixed64List(List<Long> target) throws IOException {
    if (target instanceof LongArrayList) {
      LongArrayList plist = (LongArrayList) target;
      switch (WireFormat.getTagWireType(tag)) {
        case WIRETYPE_LENGTH_DELIMITED:
          final int bytes = input.readUInt32();
          verifyPackedFixed64Length(bytes);
          int endPos = input.getTotalBytesRead() + bytes;
          do {
            plist.addLong(input.readFixed64());
          } while (input.getTotalBytesRead() < endPos);
          break;
        case WIRETYPE_FIXED64:
          while (true) {
            plist.addLong(input.readFixed64());
            if (input.isAtEnd()) {
              return;
            }
            int nextTag = input.readTag();
            if (nextTag != tag) {
              // We've reached the end of the repeated field. Save the next tag value.
              this.nextTag = nextTag;
              return;
            }
          }
        default:
          throw InvalidProtocolBufferException.invalidWireType();
      }
    } else {
      switch (WireFormat.getTagWireType(tag)) {
        case WIRETYPE_LENGTH_DELIMITED:
          final int bytes = input.readUInt32();
          verifyPackedFixed64Length(bytes);
          int endPos = input.getTotalBytesRead() + bytes;
          do {
            target.add(input.readFixed64());
          } while (input.getTotalBytesRead() < endPos);
          break;
        case WIRETYPE_FIXED64:
          while (true) {
            target.add(input.readFixed64());
            if (input.isAtEnd()) {
              return;
            }
            int nextTag = input.readTag();
            if (nextTag != tag) {
              // We've reached the end of the repeated field. Save the next tag value.
              this.nextTag = nextTag;
              return;
            }
          }
        default:
          throw InvalidProtocolBufferException.invalidWireType();
      }
    }
  }

  @Override
  public void readFixed32List(List<Integer> target) throws IOException {
    if (target instanceof IntArrayList) {
      IntArrayList plist = (IntArrayList) target;
      switch (WireFormat.getTagWireType(tag)) {
        case WIRETYPE_LENGTH_DELIMITED:
          final int bytes = input.readUInt32();
          verifyPackedFixed32Length(bytes);
          int endPos = input.getTotalBytesRead() + bytes;
          do {
            plist.addInt(input.readFixed32());
          } while (input.getTotalBytesRead() < endPos);
          break;
        case WIRETYPE_FIXED32:
          while (true) {
            plist.addInt(input.readFixed32());
            if (input.isAtEnd()) {
              return;
            }
            int nextTag = input.readTag();
            if (nextTag != tag) {
              // We've reached the end of the repeated field. Save the next tag value.
              this.nextTag = nextTag;
              return;
            }
          }
        default:
          throw InvalidProtocolBufferException.invalidWireType();
      }
    } else {
      switch (WireFormat.getTagWireType(tag)) {
        case WIRETYPE_LENGTH_DELIMITED:
          final int bytes = input.readUInt32();
          verifyPackedFixed32Length(bytes);
          int endPos = input.getTotalBytesRead() + bytes;
          do {
            target.add(input.readFixed32());
          } while (input.getTotalBytesRead() < endPos);
          break;
        case WIRETYPE_FIXED32:
          while (true) {
            target.add(input.readFixed32());
            if (input.isAtEnd()) {
              return;
            }
            int nextTag = input.readTag();
            if (nextTag != tag) {
              // We've reached the end of the repeated field. Save the next tag value.
              this.nextTag = nextTag;
              return;
            }
          }
        default:
          throw InvalidProtocolBufferException.invalidWireType();
      }
    }
  }

  @Override
  public void readBoolList(List<Boolean> target) throws IOException {
    if (target instanceof BooleanArrayList) {
      BooleanArrayList plist = (BooleanArrayList) target;
      switch (WireFormat.getTagWireType(tag)) {
        case WIRETYPE_LENGTH_DELIMITED:
          final int bytes = input.readUInt32();
          int endPos = input.getTotalBytesRead() + bytes;
          do {
            plist.addBoolean(input.readBool());
          } while (input.getTotalBytesRead() < endPos);
          requirePosition(endPos);
          break;
        case WIRETYPE_VARINT:
          while (true) {
            plist.addBoolean(input.readBool());
            if (input.isAtEnd()) {
              return;
            }
            int nextTag = input.readTag();
            if (nextTag != tag) {
              // We've reached the end of the repeated field. Save the next tag value.
              this.nextTag = nextTag;
              return;
            }
          }
        default:
          throw InvalidProtocolBufferException.invalidWireType();
      }
    } else {
      switch (WireFormat.getTagWireType(tag)) {
        case WIRETYPE_LENGTH_DELIMITED:
          final int bytes = input.readUInt32();
          int endPos = input.getTotalBytesRead() + bytes;
          do {
            target.add(input.readBool());
          } while (input.getTotalBytesRead() < endPos);
          requirePosition(endPos);
          break;
        case WIRETYPE_VARINT:
          while (true) {
            target.add(input.readBool());
            if (input.isAtEnd()) {
              return;
            }
            int nextTag = input.readTag();
            if (nextTag != tag) {
              // We've reached the end of the repeated field. Save the next tag value.
              this.nextTag = nextTag;
              return;
            }
          }
        default:
          throw InvalidProtocolBufferException.invalidWireType();
      }
    }
  }

  @Override
  public void readStringList(List<String> target) throws IOException {
    readStringListInternal(target, false);
  }

  @Override
  public void readStringListRequireUtf8(List<String> target) throws IOException {
    readStringListInternal(target, true);
  }

  public void readStringListInternal(List<String> target, boolean requireUtf8) throws IOException {
    if (WireFormat.getTagWireType(tag) != WIRETYPE_LENGTH_DELIMITED) {
      throw InvalidProtocolBufferException.invalidWireType();
    }

    if (target instanceof LazyStringList && !requireUtf8) {
      LazyStringList lazyList = (LazyStringList) target;
      while (true) {
        lazyList.add(readBytes());
        if (input.isAtEnd()) {
          return;
        }
        int nextTag = input.readTag();
        if (nextTag != tag) {
          // We've reached the end of the repeated field. Save the next tag value.
          this.nextTag = nextTag;
          return;
        }
      }
    } else {
      while (true) {
        target.add(requireUtf8 ? readStringRequireUtf8() : readString());
        if (input.isAtEnd()) {
          return;
        }
        int nextTag = input.readTag();
        if (nextTag != tag) {
          // We've reached the end of the repeated field. Save the next tag value.
          this.nextTag = nextTag;
          return;
        }
      }
    }
  }

  @Override
  public <T> void readMessageList(
      List<T> target, Class<T> targetType, ExtensionRegistryLite extensionRegistry)
      throws IOException {
    final Schema<T> schema = Protobuf.getInstance().schemaFor(targetType);
    readMessageList(target, schema, extensionRegistry);
  }

  @Override
  public <T> void readMessageList(
      List<T> target, Schema<T> schema, ExtensionRegistryLite extensionRegistry)
      throws IOException {
    if (WireFormat.getTagWireType(tag) != WIRETYPE_LENGTH_DELIMITED) {
      throw InvalidProtocolBufferException.invalidWireType();
    }
    final int listTag = tag;
    while (true) {
      target.add(readMessage(schema, extensionRegistry));
      if (input.isAtEnd() || nextTag != NEXT_TAG_UNSET) {
        return;
      }
      int nextTag = input.readTag();
      if (nextTag != listTag) {
        // We've reached the end of the repeated field. Save the next tag value.
        this.nextTag = nextTag;
        return;
      }
    }
  }

  @Deprecated
  @Override
  public <T> void readGroupList(
      List<T> target, Class<T> targetType, ExtensionRegistryLite extensionRegistry)
      throws IOException {
    final Schema<T> schema = Protobuf.getInstance().schemaFor(targetType);
    readGroupList(target, schema, extensionRegistry);
  }

  @Deprecated
  @Override
  public <T> void readGroupList(
      List<T> target, Schema<T> schema, ExtensionRegistryLite extensionRegistry)
      throws IOException {
    if (WireFormat.getTagWireType(tag) != WIRETYPE_START_GROUP) {
      throw InvalidProtocolBufferException.invalidWireType();
    }
    final int listTag = tag;
    while (true) {
      target.add(readGroup(schema, extensionRegistry));
      if (input.isAtEnd() || nextTag != NEXT_TAG_UNSET) {
        return;
      }
      int nextTag = input.readTag();
      if (nextTag != listTag) {
        // We've reached the end of the repeated field. Save the next tag value.
        this.nextTag = nextTag;
        return;
      }
    }
  }

  @Override
  public void readBytesList(List<ByteString> target) throws IOException {
    if (WireFormat.getTagWireType(tag) != WIRETYPE_LENGTH_DELIMITED) {
      throw InvalidProtocolBufferException.invalidWireType();
    }

    while (true) {
      target.add(readBytes());
      if (input.isAtEnd()) {
        return;
      }
      int nextTag = input.readTag();
      if (nextTag != tag) {
        // We've reached the end of the repeated field. Save the next tag value.
        this.nextTag = nextTag;
        return;
      }
    }
  }

  @Override
  public void readUInt32List(List<Integer> target) throws IOException {
    if (target instanceof IntArrayList) {
      IntArrayList plist = (IntArrayList) target;
      switch (WireFormat.getTagWireType(tag)) {
        case WIRETYPE_LENGTH_DELIMITED:
          final int bytes = input.readUInt32();
          int endPos = input.getTotalBytesRead() + bytes;
          do {
            plist.addInt(input.readUInt32());
          } while (input.getTotalBytesRead() < endPos);
          requirePosition(endPos);
          break;
        case WIRETYPE_VARINT:
          while (true) {
            plist.addInt(input.readUInt32());
            if (input.isAtEnd()) {
              return;
            }
            int nextTag = input.readTag();
            if (nextTag != tag) {
              // We've reached the end of the repeated field. Save the next tag value.
              this.nextTag = nextTag;
              return;
            }
          }
        default:
          throw InvalidProtocolBufferException.invalidWireType();
      }
    } else {
      switch (WireFormat.getTagWireType(tag)) {
        case WIRETYPE_LENGTH_DELIMITED:
          final int bytes = input.readUInt32();
          int endPos = input.getTotalBytesRead() + bytes;
          do {
            target.add(input.readUInt32());
          } while (input.getTotalBytesRead() < endPos);
          requirePosition(endPos);
          break;
        case WIRETYPE_VARINT:
          while (true) {
            target.add(input.readUInt32());
            if (input.isAtEnd()) {
              return;
            }
            int nextTag = input.readTag();
            if (nextTag != tag) {
              // We've reached the end of the repeated field. Save the next tag value.
              this.nextTag = nextTag;
              return;
            }
          }
        default:
          throw InvalidProtocolBufferException.invalidWireType();
      }
    }
  }

  @Override
  public void readEnumList(List<Integer> target) throws IOException {
    if (target instanceof IntArrayList) {
      IntArrayList plist = (IntArrayList) target;
      switch (WireFormat.getTagWireType(tag)) {
        case WIRETYPE_LENGTH_DELIMITED:
          final int bytes = input.readUInt32();
          int endPos = input.getTotalBytesRead() + bytes;
          do {
            plist.addInt(input.readEnum());
          } while (input.getTotalBytesRead() < endPos);
          requirePosition(endPos);
          break;
        case WIRETYPE_VARINT:
          while (true) {
            plist.addInt(input.readEnum());
            if (input.isAtEnd()) {
              return;
            }
            int nextTag = input.readTag();
            if (nextTag != tag) {
              // We've reached the end of the repeated field. Save the next tag value.
              this.nextTag = nextTag;
              return;
            }
          }
        default:
          throw InvalidProtocolBufferException.invalidWireType();
      }
    } else {
      switch (WireFormat.getTagWireType(tag)) {
        case WIRETYPE_LENGTH_DELIMITED:
          final int bytes = input.readUInt32();
          int endPos = input.getTotalBytesRead() + bytes;
          do {
            target.add(input.readEnum());
          } while (input.getTotalBytesRead() < endPos);
          requirePosition(endPos);
          break;
        case WIRETYPE_VARINT:
          while (true) {
            target.add(input.readEnum());
            if (input.isAtEnd()) {
              return;
            }
            int nextTag = input.readTag();
            if (nextTag != tag) {
              // We've reached the end of the repeated field. Save the next tag value.
              this.nextTag = nextTag;
              return;
            }
          }
        default:
          throw InvalidProtocolBufferException.invalidWireType();
      }
    }
  }

  @Override
  public void readSFixed32List(List<Integer> target) throws IOException {
    if (target instanceof IntArrayList) {
      IntArrayList plist = (IntArrayList) target;
      switch (WireFormat.getTagWireType(tag)) {
        case WIRETYPE_LENGTH_DELIMITED:
          final int bytes = input.readUInt32();
          verifyPackedFixed32Length(bytes);
          int endPos = input.getTotalBytesRead() + bytes;
          do {
            plist.addInt(input.readSFixed32());
          } while (input.getTotalBytesRead() < endPos);
          break;
        case WIRETYPE_FIXED32:
          while (true) {
            plist.addInt(input.readSFixed32());
            if (input.isAtEnd()) {
              return;
            }
            int nextTag = input.readTag();
            if (nextTag != tag) {
              // We've reached the end of the repeated field. Save the next tag value.
              this.nextTag = nextTag;
              return;
            }
          }
        default:
          throw InvalidProtocolBufferException.invalidWireType();
      }
    } else {
      switch (WireFormat.getTagWireType(tag)) {
        case WIRETYPE_LENGTH_DELIMITED:
          final int bytes = input.readUInt32();
          verifyPackedFixed32Length(bytes);
          int endPos = input.getTotalBytesRead() + bytes;
          do {
            target.add(input.readSFixed32());
          } while (input.getTotalBytesRead() < endPos);
          break;
        case WIRETYPE_FIXED32:
          while (true) {
            target.add(input.readSFixed32());
            if (input.isAtEnd()) {
              return;
            }
            int nextTag = input.readTag();
            if (nextTag != tag) {
              // We've reached the end of the repeated field. Save the next tag value.
              this.nextTag = nextTag;
              return;
            }
          }
        default:
          throw InvalidProtocolBufferException.invalidWireType();
      }
    }
  }

  @Override
  public void readSFixed64List(List<Long> target) throws IOException {
    if (target instanceof LongArrayList) {
      LongArrayList plist = (LongArrayList) target;
      switch (WireFormat.getTagWireType(tag)) {
        case WIRETYPE_LENGTH_DELIMITED:
          final int bytes = input.readUInt32();
          verifyPackedFixed64Length(bytes);
          int endPos = input.getTotalBytesRead() + bytes;
          do {
            plist.addLong(input.readSFixed64());
          } while (input.getTotalBytesRead() < endPos);
          break;
        case WIRETYPE_FIXED64:
          while (true) {
            plist.addLong(input.readSFixed64());
            if (input.isAtEnd()) {
              return;
            }
            int nextTag = input.readTag();
            if (nextTag != tag) {
              // We've reached the end of the repeated field. Save the next tag value.
              this.nextTag = nextTag;
              return;
            }
          }
        default:
          throw InvalidProtocolBufferException.invalidWireType();
      }
    } else {
      switch (WireFormat.getTagWireType(tag)) {
        case WIRETYPE_LENGTH_DELIMITED:
          final int bytes = input.readUInt32();
          verifyPackedFixed64Length(bytes);
          int endPos = input.getTotalBytesRead() + bytes;
          do {
            target.add(input.readSFixed64());
          } while (input.getTotalBytesRead() < endPos);
          break;
        case WIRETYPE_FIXED64:
          while (true) {
            target.add(input.readSFixed64());
            if (input.isAtEnd()) {
              return;
            }
            int nextTag = input.readTag();
            if (nextTag != tag) {
              // We've reached the end of the repeated field. Save the next tag value.
              this.nextTag = nextTag;
              return;
            }
          }
        default:
          throw InvalidProtocolBufferException.invalidWireType();
      }
    }
  }

  @Override
  public void readSInt32List(List<Integer> target) throws IOException {
    if (target instanceof IntArrayList) {
      IntArrayList plist = (IntArrayList) target;
      switch (WireFormat.getTagWireType(tag)) {
        case WIRETYPE_LENGTH_DELIMITED:
          final int bytes = input.readUInt32();
          int endPos = input.getTotalBytesRead() + bytes;
          do {
            plist.addInt(input.readSInt32());
          } while (input.getTotalBytesRead() < endPos);
          requirePosition(endPos);
          break;
        case WIRETYPE_VARINT:
          while (true) {
            plist.addInt(input.readSInt32());
            if (input.isAtEnd()) {
              return;
            }
            int nextTag = input.readTag();
            if (nextTag != tag) {
              // We've reached the end of the repeated field. Save the next tag value.
              this.nextTag = nextTag;
              return;
            }
          }
        default:
          throw InvalidProtocolBufferException.invalidWireType();
      }
    } else {
      switch (WireFormat.getTagWireType(tag)) {
        case WIRETYPE_LENGTH_DELIMITED:
          final int bytes = input.readUInt32();
          int endPos = input.getTotalBytesRead() + bytes;
          do {
            target.add(input.readSInt32());
          } while (input.getTotalBytesRead() < endPos);
          requirePosition(endPos);
          break;
        case WIRETYPE_VARINT:
          while (true) {
            target.add(input.readSInt32());
            if (input.isAtEnd()) {
              return;
            }
            int nextTag = input.readTag();
            if (nextTag != tag) {
              // We've reached the end of the repeated field. Save the next tag value.
              this.nextTag = nextTag;
              return;
            }
          }
        default:
          throw InvalidProtocolBufferException.invalidWireType();
      }
    }
  }

  @Override
  public void readSInt64List(List<Long> target) throws IOException {
    if (target instanceof LongArrayList) {
      LongArrayList plist = (LongArrayList) target;
      switch (WireFormat.getTagWireType(tag)) {
        case WIRETYPE_LENGTH_DELIMITED:
          final int bytes = input.readUInt32();
          int endPos = input.getTotalBytesRead() + bytes;
          do {
            plist.addLong(input.readSInt64());
          } while (input.getTotalBytesRead() < endPos);
          requirePosition(endPos);
          break;
        case WIRETYPE_VARINT:
          while (true) {
            plist.addLong(input.readSInt64());
            if (input.isAtEnd()) {
              return;
            }
            int nextTag = input.readTag();
            if (nextTag != tag) {
              // We've reached the end of the repeated field. Save the next tag value.
              this.nextTag = nextTag;
              return;
            }
          }
        default:
          throw InvalidProtocolBufferException.invalidWireType();
      }
    } else {
      switch (WireFormat.getTagWireType(tag)) {
        case WIRETYPE_LENGTH_DELIMITED:
          final int bytes = input.readUInt32();
          int endPos = input.getTotalBytesRead() + bytes;
          do {
            target.add(input.readSInt64());
          } while (input.getTotalBytesRead() < endPos);
          requirePosition(endPos);
          break;
        case WIRETYPE_VARINT:
          while (true) {
            target.add(input.readSInt64());
            if (input.isAtEnd()) {
              return;
            }
            int nextTag = input.readTag();
            if (nextTag != tag) {
              // We've reached the end of the repeated field. Save the next tag value.
              this.nextTag = nextTag;
              return;
            }
          }
        default:
          throw InvalidProtocolBufferException.invalidWireType();
      }
    }
  }

  private void verifyPackedFixed64Length(int bytes) throws IOException {
    if ((bytes & FIXED64_MULTIPLE_MASK) != 0) {
      // Require that the number of bytes be a multiple of 8.
      throw InvalidProtocolBufferException.parseFailure();
    }
  }

  @SuppressWarnings("unchecked")
  @Override
  public <K, V> void readMap(
      Map<K, V> target,
      MapEntryLite.Metadata<K, V> metadata,
      ExtensionRegistryLite extensionRegistry)
      throws IOException {
    requireWireType(WIRETYPE_LENGTH_DELIMITED);
    int size = input.readUInt32();
    final int prevLimit = input.pushLimit(size);
    K key = metadata.defaultKey;
    V value = metadata.defaultValue;
    try {
      while (true) {
        int number = getFieldNumber();
        if (number == READ_DONE || input.isAtEnd()) {
          break;
        }
        try {
          switch (number) {
            case 1:
              key = (K) readField(metadata.keyType, null, null);
              break;
            case 2:
              value =
                  (V)
                      readField(
                          metadata.valueType, metadata.defaultValue.getClass(), extensionRegistry);
              break;
            default:
              if (!skipField()) {
                throw new InvalidProtocolBufferException("Unable to parse map entry.");
              }
              break;
          }
        } catch (InvalidProtocolBufferException.InvalidWireTypeException ignore) {
          // the type doesn't match, skip the field.
          if (!skipField()) {
            throw new InvalidProtocolBufferException("Unable to parse map entry.", ignore);
          }
        }
      }
      target.put(key, value);
    } finally {
      // Restore the previous limit.
      input.popLimit(prevLimit);
    }
  }

  private Object readField(
      WireFormat.FieldType fieldType, Class<?> messageType, ExtensionRegistryLite extensionRegistry)
      throws IOException {
    switch (fieldType) {
      case BOOL:
        return readBool();
      case BYTES:
        return readBytes();
      case DOUBLE:
        return readDouble();
      case ENUM:
        return readEnum();
      case FIXED32:
        return readFixed32();
      case FIXED64:
        return readFixed64();
      case FLOAT:
        return readFloat();
      case INT32:
        return readInt32();
      case INT64:
        return readInt64();
      case MESSAGE:
        return readMessage(messageType, extensionRegistry);
      case SFIXED32:
        return readSFixed32();
      case SFIXED64:
        return readSFixed64();
      case SINT32:
        return readSInt32();
      case SINT64:
        return readSInt64();
      case STRING:
        return readStringRequireUtf8();
      case UINT32:
        return readUInt32();
      case UINT64:
        return readUInt64();
      default:
        throw new IllegalArgumentException("unsupported field type.");
    }
  }

  private void verifyPackedFixed32Length(int bytes) throws IOException {
    if ((bytes & FIXED32_MULTIPLE_MASK) != 0) {
      // Require that the number of bytes be a multiple of 4.
      throw InvalidProtocolBufferException.parseFailure();
    }
  }

  private void requirePosition(int expectedPosition) throws IOException {
    if (input.getTotalBytesRead() != expectedPosition) {
      throw InvalidProtocolBufferException.truncatedMessage();
    }
  }
}<|MERGE_RESOLUTION|>--- conflicted
+++ resolved
@@ -188,11 +188,7 @@
 
     // Push the new limit.
     final int prevLimit = input.pushLimit(size);
-<<<<<<< HEAD
-    ++input.recursionDepth;
-=======
     ++input.messageDepth;
->>>>>>> 626889fb
     schema.mergeFrom(target, this, extensionRegistry);
     input.checkLastTagWas(0);
     --input.messageDepth;
