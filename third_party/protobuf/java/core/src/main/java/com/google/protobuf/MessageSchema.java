// Protocol Buffers - Google's data interchange format
// Copyright 2008 Google Inc.  All rights reserved.
//
// Use of this source code is governed by a BSD-style
// license that can be found in the LICENSE file or at
// https://developers.google.com/open-source/licenses/bsd

package com.google.protobuf;

import static com.google.protobuf.ArrayDecoders.decodeBoolList;
import static com.google.protobuf.ArrayDecoders.decodeBytes;
import static com.google.protobuf.ArrayDecoders.decodeBytesList;
import static com.google.protobuf.ArrayDecoders.decodeDouble;
import static com.google.protobuf.ArrayDecoders.decodeDoubleList;
import static com.google.protobuf.ArrayDecoders.decodeExtensionOrUnknownField;
import static com.google.protobuf.ArrayDecoders.decodeFixed32;
import static com.google.protobuf.ArrayDecoders.decodeFixed32List;
import static com.google.protobuf.ArrayDecoders.decodeFixed64;
import static com.google.protobuf.ArrayDecoders.decodeFixed64List;
import static com.google.protobuf.ArrayDecoders.decodeFloat;
import static com.google.protobuf.ArrayDecoders.decodeFloatList;
import static com.google.protobuf.ArrayDecoders.decodeGroupList;
import static com.google.protobuf.ArrayDecoders.decodeMessageField;
import static com.google.protobuf.ArrayDecoders.decodeMessageList;
import static com.google.protobuf.ArrayDecoders.decodePackedBoolList;
import static com.google.protobuf.ArrayDecoders.decodePackedDoubleList;
import static com.google.protobuf.ArrayDecoders.decodePackedFixed32List;
import static com.google.protobuf.ArrayDecoders.decodePackedFixed64List;
import static com.google.protobuf.ArrayDecoders.decodePackedFloatList;
import static com.google.protobuf.ArrayDecoders.decodePackedSInt32List;
import static com.google.protobuf.ArrayDecoders.decodePackedSInt64List;
import static com.google.protobuf.ArrayDecoders.decodePackedVarint32List;
import static com.google.protobuf.ArrayDecoders.decodePackedVarint64List;
import static com.google.protobuf.ArrayDecoders.decodeSInt32List;
import static com.google.protobuf.ArrayDecoders.decodeSInt64List;
import static com.google.protobuf.ArrayDecoders.decodeString;
import static com.google.protobuf.ArrayDecoders.decodeStringList;
import static com.google.protobuf.ArrayDecoders.decodeStringListRequireUtf8;
import static com.google.protobuf.ArrayDecoders.decodeStringRequireUtf8;
import static com.google.protobuf.ArrayDecoders.decodeUnknownField;
import static com.google.protobuf.ArrayDecoders.decodeVarint32;
import static com.google.protobuf.ArrayDecoders.decodeVarint32List;
import static com.google.protobuf.ArrayDecoders.decodeVarint64;
import static com.google.protobuf.ArrayDecoders.decodeVarint64List;
import static com.google.protobuf.ArrayDecoders.mergeGroupField;
import static com.google.protobuf.ArrayDecoders.mergeMessageField;
import static com.google.protobuf.ArrayDecoders.skipField;

import com.google.protobuf.ArrayDecoders.Registers;
import com.google.protobuf.ByteString.CodedBuilder;
import com.google.protobuf.FieldSet.FieldDescriptorLite;
import com.google.protobuf.Internal.EnumVerifier;
import com.google.protobuf.Internal.ProtobufList;
import com.google.protobuf.MapEntryLite.Metadata;
import java.io.IOException;
import java.lang.reflect.Field;
import java.util.Arrays;
import java.util.Iterator;
import java.util.List;
import java.util.Map;

/** Schema used for standard messages. */
@CheckReturnValue
final class MessageSchema<T> implements Schema<T> {
  private static final int INTS_PER_FIELD = 3;
  private static final int OFFSET_BITS = 20;
  private static final int OFFSET_MASK = 0XFFFFF;
  private static final int FIELD_TYPE_MASK = 0x0FF00000;
  private static final int REQUIRED_MASK = 0x10000000;
  private static final int ENFORCE_UTF8_MASK = 0x20000000;
<<<<<<< HEAD
=======
  private static final int LEGACY_ENUM_IS_CLOSED_MASK = 0x80000000;
>>>>>>> 626889fb
  private static final int NO_PRESENCE_SENTINEL = -1 & OFFSET_MASK;
  private static final int[] EMPTY_INT_ARRAY = new int[0];

  /**
   * Bit masks for field type extra feature bits encoded in Java gencode via
   * GetExperimentalJavaFieldType in helpers.cc.
   */
  private static final int REQUIRED_BIT = 0x100;

  private static final int UTF8_CHECK_BIT = 0x200;
  private static final int CHECK_INITIALIZED_BIT = 0x400;
  private static final int LEGACY_ENUM_IS_CLOSED_BIT = 0x800;
  private static final int HAS_HAS_BIT = 0x1000;

  /** An offset applied to the field type ID for scalar fields that are a member of a oneof. */
  static final int ONEOF_TYPE_OFFSET = 51 /* FieldType.MAP + 1 */;

  /**
   * Keep a direct reference to the unsafe object so we don't need to go through the UnsafeUtil
   * wrapper for every call.
   */
  private static final sun.misc.Unsafe UNSAFE = UnsafeUtil.getUnsafe();

  /**
   * Holds all information for accessing the message fields. The layout is as follows (field
   * positions are relative to the offset of the start of the field in the buffer):
   *
   * <p>
   *
   * <pre>
   * buffer[i]
   * [ 0 -    3] unused
   * [ 4 -   31] field number
   *
   * buffer[i+1]
   * [32 -   33] unused
   * [34 -   34] whether UTF-8 enforcement should be applied to a string field.
   * [35 -   35] whether the field is required
   * [36 -   43] field type / for oneof: field type + {@link #ONEOF_TYPE_OFFSET}
   * [44 -   63] field offset / oneof value field offset
   *
   * buffer[i+2]
   * [64 -   69] unused
   * [70 -   75] field presence mask shift (unused for oneof/repeated fields)
   * [76 -   95] presence field offset / oneof case field offset / cached size field offset
   * </pre>
   *
<<<<<<< HEAD
   * Note that presence field offset can only use 20 bits - 1. All bits set to 1 is the sentinel
   * value for non-presence. This is not validated at runtime, we simply assume message layouts
   * will not exceed 1MB (assuming ~10 bytes per field, that implies 100k fields which should hit
   * other javac limits first).
=======
   * Offset refer to the field offsets returned by Unsafe.objectFieldOffset() for reflective access
   * to corresponding field.
   *
   * <p>Note that presence field offset can only use 20 bits - 1. All bits set to 1 is the sentinel
   * value for non-presence. This is not validated at runtime, we simply assume message layouts will
   * not exceed 1MB (assuming ~10 bytes per field, that implies 100k fields which should hit other
   * javac limits first). This corresponds to a shared bitFieldN_, which must have the field
   * presence mask shift applied to get the corresponding field's presence.
>>>>>>> 626889fb
   */
  private final int[] buffer;

  /**
   * Holds object references for fields. For each field entry in {@code buffer}, there are two
   * corresponding entries in this array. The content is different from different field types:
   *
   * <pre>
   *   Map fields:
   *     objects[pos] = map default entry instance
   *     objects[pos + 1] = EnumVerifier if map value is enum, or message class reference if map
   *                        value is message.
   *   Message fields:
   *     objects[pos] = null or cached message schema
   *     objects[pos + 1] = message class reference
   *   Enum fields:
   *     objects[pos] = null
   *     objects[pos + 1] = EnumVerifier
   * </pre>
   */
  private final Object[] objects;

  private final int minFieldNumber;
  private final int maxFieldNumber;

  private final MessageLite defaultInstance;
  private final boolean hasExtensions;
  private final boolean lite;
  // TODO: Make both full-runtime and lite-runtime support cached field size.
  private final boolean useCachedSizeField;

  /** Represents [checkInitialized positions, map field positions, repeated field offsets]. */
  private final int[] intArray;

  /**
   * Values at indices 0 -> checkInitializedCount in intArray are positions to check for
   * initialization.
   */
  private final int checkInitializedCount;

  /**
   * Values at indices checkInitializedCount -> repeatedFieldOffsetStart are map positions.
   * Everything after that are repeated field offsets.
   */
  private final int repeatedFieldOffsetStart;

  private final NewInstanceSchema newInstanceSchema;
  private final ListFieldSchema listFieldSchema;
  private final UnknownFieldSchema<?, ?> unknownFieldSchema;
  private final ExtensionSchema<?> extensionSchema;
  private final MapFieldSchema mapFieldSchema;

  private MessageSchema(
      int[] buffer,
      Object[] objects,
      int minFieldNumber,
      int maxFieldNumber,
      MessageLite defaultInstance,
      boolean useCachedSizeField,
      int[] intArray,
      int checkInitialized,
      int mapFieldPositions,
      NewInstanceSchema newInstanceSchema,
      ListFieldSchema listFieldSchema,
      UnknownFieldSchema<?, ?> unknownFieldSchema,
      ExtensionSchema<?> extensionSchema,
      MapFieldSchema mapFieldSchema) {
    this.buffer = buffer;
    this.objects = objects;
    this.minFieldNumber = minFieldNumber;
    this.maxFieldNumber = maxFieldNumber;

    this.lite = defaultInstance instanceof GeneratedMessageLite;
    this.hasExtensions = extensionSchema != null && extensionSchema.hasExtensions(defaultInstance);
    this.useCachedSizeField = useCachedSizeField;

    this.intArray = intArray;
    this.checkInitializedCount = checkInitialized;
    this.repeatedFieldOffsetStart = mapFieldPositions;

    this.newInstanceSchema = newInstanceSchema;
    this.listFieldSchema = listFieldSchema;
    this.unknownFieldSchema = unknownFieldSchema;
    this.extensionSchema = extensionSchema;
    this.defaultInstance = defaultInstance;
    this.mapFieldSchema = mapFieldSchema;
  }

  static <T> MessageSchema<T> newSchema(
      Class<T> messageClass,
      MessageInfo messageInfo,
      NewInstanceSchema newInstanceSchema,
      ListFieldSchema listFieldSchema,
      UnknownFieldSchema<?, ?> unknownFieldSchema,
      ExtensionSchema<?> extensionSchema,
      MapFieldSchema mapFieldSchema) {
    if (messageInfo instanceof RawMessageInfo) {
      return newSchemaForRawMessageInfo(
          (RawMessageInfo) messageInfo,
          newInstanceSchema,
          listFieldSchema,
          unknownFieldSchema,
          extensionSchema,
          mapFieldSchema);

    } else {
      return newSchemaForMessageInfo(
          (StructuralMessageInfo) messageInfo,
          newInstanceSchema,
          listFieldSchema,
          unknownFieldSchema,
          extensionSchema,
          mapFieldSchema);
    }
  }

  static <T> MessageSchema<T> newSchemaForRawMessageInfo(
      RawMessageInfo messageInfo,
      NewInstanceSchema newInstanceSchema,
      ListFieldSchema listFieldSchema,
      UnknownFieldSchema<?, ?> unknownFieldSchema,
      ExtensionSchema<?> extensionSchema,
      MapFieldSchema mapFieldSchema) {
    String info = messageInfo.getStringInfo();
    final int length = info.length();
    int i = 0;

    int next = info.charAt(i++);
    if (next >= 0xD800) {
      int result = next & 0x1FFF;
      int shift = 13;
      while ((next = info.charAt(i++)) >= 0xD800) {
        result |= (next & 0x1FFF) << shift;
        shift += 13;
      }
      next = result | (next << shift);
    }
    final int unusedFlags = next;

    next = info.charAt(i++);
    if (next >= 0xD800) {
      int result = next & 0x1FFF;
      int shift = 13;
      while ((next = info.charAt(i++)) >= 0xD800) {
        result |= (next & 0x1FFF) << shift;
        shift += 13;
      }
      next = result | (next << shift);
    }
    final int fieldCount = next;

    final int oneofCount;
    final int hasBitsCount;
    final int minFieldNumber;
    final int maxFieldNumber;
    final int numEntries;
    final int mapFieldCount;
    final int repeatedFieldCount;
    final int checkInitialized;
    final int[] intArray;
    int objectsPosition;
    if (fieldCount == 0) {
      oneofCount = 0;
      hasBitsCount = 0;
      minFieldNumber = 0;
      maxFieldNumber = 0;
      numEntries = 0;
      mapFieldCount = 0;
      repeatedFieldCount = 0;
      checkInitialized = 0;
      intArray = EMPTY_INT_ARRAY;
      objectsPosition = 0;
    } else {
      next = info.charAt(i++);
      if (next >= 0xD800) {
        int result = next & 0x1FFF;
        int shift = 13;
        while ((next = info.charAt(i++)) >= 0xD800) {
          result |= (next & 0x1FFF) << shift;
          shift += 13;
        }
        next = result | (next << shift);
      }
      oneofCount = next;

      next = info.charAt(i++);
      if (next >= 0xD800) {
        int result = next & 0x1FFF;
        int shift = 13;
        while ((next = info.charAt(i++)) >= 0xD800) {
          result |= (next & 0x1FFF) << shift;
          shift += 13;
        }
        next = result | (next << shift);
      }
      hasBitsCount = next;

      next = info.charAt(i++);
      if (next >= 0xD800) {
        int result = next & 0x1FFF;
        int shift = 13;
        while ((next = info.charAt(i++)) >= 0xD800) {
          result |= (next & 0x1FFF) << shift;
          shift += 13;
        }
        next = result | (next << shift);
      }
      minFieldNumber = next;

      next = info.charAt(i++);
      if (next >= 0xD800) {
        int result = next & 0x1FFF;
        int shift = 13;
        while ((next = info.charAt(i++)) >= 0xD800) {
          result |= (next & 0x1FFF) << shift;
          shift += 13;
        }
        next = result | (next << shift);
      }
      maxFieldNumber = next;

      next = info.charAt(i++);
      if (next >= 0xD800) {
        int result = next & 0x1FFF;
        int shift = 13;
        while ((next = info.charAt(i++)) >= 0xD800) {
          result |= (next & 0x1FFF) << shift;
          shift += 13;
        }
        next = result | (next << shift);
      }
      numEntries = next;

      next = info.charAt(i++);
      if (next >= 0xD800) {
        int result = next & 0x1FFF;
        int shift = 13;
        while ((next = info.charAt(i++)) >= 0xD800) {
          result |= (next & 0x1FFF) << shift;
          shift += 13;
        }
        next = result | (next << shift);
      }
      mapFieldCount = next;

      next = info.charAt(i++);
      if (next >= 0xD800) {
        int result = next & 0x1FFF;
        int shift = 13;
        while ((next = info.charAt(i++)) >= 0xD800) {
          result |= (next & 0x1FFF) << shift;
          shift += 13;
        }
        next = result | (next << shift);
      }
      repeatedFieldCount = next;

      next = info.charAt(i++);
      if (next >= 0xD800) {
        int result = next & 0x1FFF;
        int shift = 13;
        while ((next = info.charAt(i++)) >= 0xD800) {
          result |= (next & 0x1FFF) << shift;
          shift += 13;
        }
        next = result | (next << shift);
      }
      checkInitialized = next;
      intArray = new int[checkInitialized + mapFieldCount + repeatedFieldCount];
      // Field objects are after a list of (oneof, oneofCase) pairs  + a list of hasbits fields.
      objectsPosition = oneofCount * 2 + hasBitsCount;
    }

    final sun.misc.Unsafe unsafe = UNSAFE;
    final Object[] messageInfoObjects = messageInfo.getObjects();
    int checkInitializedPosition = 0;
    final Class<?> messageClass = messageInfo.getDefaultInstance().getClass();
    int[] buffer = new int[numEntries * INTS_PER_FIELD];
    Object[] objects = new Object[numEntries * 2];

    int mapFieldIndex = checkInitialized;
    int repeatedFieldIndex = checkInitialized + mapFieldCount;

    int bufferIndex = 0;
    while (i < length) {
      final int fieldNumber;
      final int fieldTypeWithExtraBits;
      final int fieldType;

      next = info.charAt(i++);
      if (next >= 0xD800) {
        int result = next & 0x1FFF;
        int shift = 13;
        while ((next = info.charAt(i++)) >= 0xD800) {
          result |= (next & 0x1FFF) << shift;
          shift += 13;
        }
        next = result | (next << shift);
      }
      fieldNumber = next;

      next = info.charAt(i++);
      if (next >= 0xD800) {
        int result = next & 0x1FFF;
        int shift = 13;
        while ((next = info.charAt(i++)) >= 0xD800) {
          result |= (next & 0x1FFF) << shift;
          shift += 13;
        }
        next = result | (next << shift);
      }
      fieldTypeWithExtraBits = next;
      fieldType = fieldTypeWithExtraBits & 0xFF;

      if ((fieldTypeWithExtraBits & CHECK_INITIALIZED_BIT) != 0) {
        intArray[checkInitializedPosition++] = bufferIndex;
      }

      final int fieldOffset;
      final int presenceMaskShift;
      final int presenceFieldOffset;

      // Oneof
      if (fieldType >= ONEOF_TYPE_OFFSET) {
        next = info.charAt(i++);
        if (next >= 0xD800) {
          int result = next & 0x1FFF;
          int shift = 13;
          while ((next = info.charAt(i++)) >= 0xD800) {
            result |= (next & 0x1FFF) << shift;
            shift += 13;
          }
          next = result | (next << shift);
        }
        int oneofIndex = next;

        final int oneofFieldType = fieldType - ONEOF_TYPE_OFFSET;
        if (oneofFieldType == 9 /* FieldType.MESSAGE */
            || oneofFieldType == 17 /* FieldType.GROUP */) {
          objects[bufferIndex / INTS_PER_FIELD * 2 + 1] = messageInfoObjects[objectsPosition++];
        } else if (oneofFieldType == 12 /* FieldType.ENUM */) {
<<<<<<< HEAD
          if (!isProto3) {
=======
          // TODO: Remove proto2 check once legacy gencode not setting this bit
          // no longer needs to be supported.
          if (messageInfo.getSyntax().equals(ProtoSyntax.PROTO2)
              || (fieldTypeWithExtraBits & LEGACY_ENUM_IS_CLOSED_BIT) != 0) {
>>>>>>> 626889fb
            objects[bufferIndex / INTS_PER_FIELD * 2 + 1] = messageInfoObjects[objectsPosition++];
          }
        }

        final java.lang.reflect.Field oneofField;
        int index = oneofIndex * 2;
        Object o = messageInfoObjects[index];
        if (o instanceof java.lang.reflect.Field) {
          oneofField = (java.lang.reflect.Field) o;
        } else {
          oneofField = reflectField(messageClass, (String) o);
          // Memoize java.lang.reflect.Field instances for oneof/hasbits fields, since they're
          // potentially used for many Protobuf fields.  Since there's a 1-1 mapping from the
          // Protobuf field to the Java Field for non-oneofs, there's no benefit for memoizing
          // those.
          messageInfoObjects[index] = oneofField;
        }

        fieldOffset = (int) unsafe.objectFieldOffset(oneofField);

        final java.lang.reflect.Field oneofCaseField;
        index++;
        o = messageInfoObjects[index];
        if (o instanceof java.lang.reflect.Field) {
          oneofCaseField = (java.lang.reflect.Field) o;
        } else {
          oneofCaseField = reflectField(messageClass, (String) o);
          messageInfoObjects[index] = oneofCaseField;
        }

        presenceFieldOffset = (int) unsafe.objectFieldOffset(oneofCaseField);
        presenceMaskShift = 0;
      } else {
        Field field = reflectField(messageClass, (String) messageInfoObjects[objectsPosition++]);
        if (fieldType == 9 /* FieldType.MESSAGE */ || fieldType == 17 /* FieldType.GROUP */) {
          objects[bufferIndex / INTS_PER_FIELD * 2 + 1] = field.getType();
        } else if (fieldType == 27 /* FieldType.MESSAGE_LIST */
            || fieldType == 49 /* FieldType.GROUP_LIST */) {
          objects[bufferIndex / INTS_PER_FIELD * 2 + 1] = messageInfoObjects[objectsPosition++];
        } else if (fieldType == 12 /* FieldType.ENUM */
            || fieldType == 30 /* FieldType.ENUM_LIST */
            || fieldType == 44 /* FieldType.ENUM_LIST_PACKED */) {
<<<<<<< HEAD
          if (!isProto3) {
=======
          // TODO: Remove proto2 check once legacy gencode not setting this bit
          // no longer needs to be supported.
          if (messageInfo.getSyntax() == ProtoSyntax.PROTO2
              || (fieldTypeWithExtraBits & LEGACY_ENUM_IS_CLOSED_BIT) != 0) {
>>>>>>> 626889fb
            objects[bufferIndex / INTS_PER_FIELD * 2 + 1] = messageInfoObjects[objectsPosition++];
          }
        } else if (fieldType == 50 /* FieldType.MAP */) {
          intArray[mapFieldIndex++] = bufferIndex;
          objects[bufferIndex / INTS_PER_FIELD * 2] = messageInfoObjects[objectsPosition++];
          if ((fieldTypeWithExtraBits & LEGACY_ENUM_IS_CLOSED_BIT) != 0) {
            objects[bufferIndex / INTS_PER_FIELD * 2 + 1] = messageInfoObjects[objectsPosition++];
          }
        }

        fieldOffset = (int) unsafe.objectFieldOffset(field);
<<<<<<< HEAD
        boolean hasHasBit = (fieldTypeWithExtraBits & 0x1000) == 0x1000;
=======
        boolean hasHasBit = (fieldTypeWithExtraBits & HAS_HAS_BIT) != 0;
>>>>>>> 626889fb
        if (hasHasBit && fieldType <= 17 /* FieldType.GROUP */) {
          next = info.charAt(i++);
          if (next >= 0xD800) {
            int result = next & 0x1FFF;
            int shift = 13;
            while ((next = info.charAt(i++)) >= 0xD800) {
              result |= (next & 0x1FFF) << shift;
              shift += 13;
            }
            next = result | (next << shift);
          }
          int hasBitsIndex = next;

          final java.lang.reflect.Field hasBitsField;
          int index = oneofCount * 2 + hasBitsIndex / 32;
          Object o = messageInfoObjects[index];
          if (o instanceof java.lang.reflect.Field) {
            hasBitsField = (java.lang.reflect.Field) o;
          } else {
            hasBitsField = reflectField(messageClass, (String) o);
            messageInfoObjects[index] = hasBitsField;
          }

          presenceFieldOffset = (int) unsafe.objectFieldOffset(hasBitsField);
          presenceMaskShift = hasBitsIndex % 32;
        } else {
          presenceFieldOffset = NO_PRESENCE_SENTINEL;
          presenceMaskShift = 0;
        }

        if (fieldType >= 18 && fieldType <= 49) {
          // Field types of repeated fields are in a consecutive range from 18 (DOUBLE_LIST) to
          // 49 (GROUP_LIST).
          intArray[repeatedFieldIndex++] = fieldOffset;
        }
      }

      buffer[bufferIndex++] = fieldNumber;
      buffer[bufferIndex++] =
          ((fieldTypeWithExtraBits & UTF8_CHECK_BIT) != 0 ? ENFORCE_UTF8_MASK : 0)
              | ((fieldTypeWithExtraBits & REQUIRED_BIT) != 0 ? REQUIRED_MASK : 0)
              | ((fieldTypeWithExtraBits & LEGACY_ENUM_IS_CLOSED_BIT) != 0
                  ? LEGACY_ENUM_IS_CLOSED_MASK
                  : 0)
              | (fieldType << OFFSET_BITS)
              | fieldOffset;
      buffer[bufferIndex++] = (presenceMaskShift << OFFSET_BITS) | presenceFieldOffset;
    }

    return new MessageSchema<T>(
        buffer,
        objects,
        minFieldNumber,
        maxFieldNumber,
        messageInfo.getDefaultInstance(),
        /* useCachedSizeField= */ false,
        intArray,
        checkInitialized,
        checkInitialized + mapFieldCount,
        newInstanceSchema,
        listFieldSchema,
        unknownFieldSchema,
        extensionSchema,
        mapFieldSchema);
  }

  private static java.lang.reflect.Field reflectField(Class<?> messageClass, String fieldName) {
    try {
      return messageClass.getDeclaredField(fieldName);
    } catch (NoSuchFieldException e) {
      // Some Samsung devices lie about what fields are present via the getDeclaredField API so
      // we do the for loop properly that they seem to have messed up...
      java.lang.reflect.Field[] fields = messageClass.getDeclaredFields();
      for (java.lang.reflect.Field field : fields) {
        if (fieldName.equals(field.getName())) {
          return field;
        }
      }

      // If we make it here, the runtime still lies about what we know to be true at compile
      // time. We throw to alert server monitoring for further remediation.
      throw new RuntimeException(
          "Field "
              + fieldName
              + " for "
              + messageClass.getName()
              + " not found. Known fields are "
              + Arrays.toString(fields),
          e);
    }
  }

  static <T> MessageSchema<T> newSchemaForMessageInfo(
      StructuralMessageInfo messageInfo,
      NewInstanceSchema newInstanceSchema,
      ListFieldSchema listFieldSchema,
      UnknownFieldSchema<?, ?> unknownFieldSchema,
      ExtensionSchema<?> extensionSchema,
      MapFieldSchema mapFieldSchema) {
    FieldInfo[] fis = messageInfo.getFields();
    final int minFieldNumber;
    final int maxFieldNumber;
    if (fis.length == 0) {
      minFieldNumber = 0;
      maxFieldNumber = 0;
    } else {
      minFieldNumber = fis[0].getFieldNumber();
      maxFieldNumber = fis[fis.length - 1].getFieldNumber();
    }

    final int numEntries = fis.length;

    int[] buffer = new int[numEntries * INTS_PER_FIELD];
    Object[] objects = new Object[numEntries * 2];

    int mapFieldCount = 0;
    int repeatedFieldCount = 0;
    for (FieldInfo fi : fis) {
      if (fi.getType() == FieldType.MAP) {
        mapFieldCount++;
      } else if (fi.getType().id() >= 18 && fi.getType().id() <= 49) {
        // Field types of repeated fields are in a consecutive range from 18 (DOUBLE_LIST) to
        // 49 (GROUP_LIST).
        repeatedFieldCount++;
      }
    }
    int[] mapFieldPositions = mapFieldCount > 0 ? new int[mapFieldCount] : null;
    int[] repeatedFieldOffsets = repeatedFieldCount > 0 ? new int[repeatedFieldCount] : null;
    mapFieldCount = 0;
    repeatedFieldCount = 0;

    int[] checkInitialized = messageInfo.getCheckInitialized();
    if (checkInitialized == null) {
      checkInitialized = EMPTY_INT_ARRAY;
    }
    int checkInitializedIndex = 0;
    // Fill in the manifest data from the descriptors.
    int fieldIndex = 0;
    for (int bufferIndex = 0; fieldIndex < fis.length; bufferIndex += INTS_PER_FIELD) {
      final FieldInfo fi = fis[fieldIndex];
      final int fieldNumber = fi.getFieldNumber();

      // We found the entry for the next field. Store the entry in the manifest for
      // this field and increment the field index.
      storeFieldData(fi, buffer, bufferIndex, objects);

      // Convert field number to index
      if (checkInitializedIndex < checkInitialized.length
          && checkInitialized[checkInitializedIndex] == fieldNumber) {
        checkInitialized[checkInitializedIndex++] = bufferIndex;
      }

      if (fi.getType() == FieldType.MAP) {
        mapFieldPositions[mapFieldCount++] = bufferIndex;
      } else if (fi.getType().id() >= 18 && fi.getType().id() <= 49) {
        // Field types of repeated fields are in a consecutive range from 18 (DOUBLE_LIST) to
        // 49 (GROUP_LIST).
        repeatedFieldOffsets[repeatedFieldCount++] =
            (int) UnsafeUtil.objectFieldOffset(fi.getField());
      }

      fieldIndex++;
    }

    if (mapFieldPositions == null) {
      mapFieldPositions = EMPTY_INT_ARRAY;
    }
    if (repeatedFieldOffsets == null) {
      repeatedFieldOffsets = EMPTY_INT_ARRAY;
    }
    int combinedLength =
        checkInitialized.length + mapFieldPositions.length + repeatedFieldOffsets.length;
    int[] combined;
    if (combinedLength > 0) {
      combined = new int[combinedLength];
      System.arraycopy(checkInitialized, 0, combined, 0, checkInitialized.length);
      System.arraycopy(
          mapFieldPositions, 0, combined, checkInitialized.length, mapFieldPositions.length);
      System.arraycopy(
          repeatedFieldOffsets,
          0,
          combined,
          checkInitialized.length + mapFieldPositions.length,
          repeatedFieldOffsets.length);
    } else {
      combined = EMPTY_INT_ARRAY;
    }

    return new MessageSchema<T>(
        buffer,
        objects,
        minFieldNumber,
        maxFieldNumber,
        messageInfo.getDefaultInstance(),
        /* useCachedSizeField= */ true,
        combined,
        checkInitialized.length,
        checkInitialized.length + mapFieldPositions.length,
        newInstanceSchema,
        listFieldSchema,
        unknownFieldSchema,
        extensionSchema,
        mapFieldSchema);
  }

  private static void storeFieldData(
      FieldInfo fi, int[] buffer, int bufferIndex, Object[] objects) {
    final int fieldOffset;
    final int typeId;
    final int presenceMaskShift;
    final int presenceFieldOffset;

    OneofInfo oneof = fi.getOneof();
    if (oneof != null) {
      typeId = fi.getType().id() + ONEOF_TYPE_OFFSET;
      fieldOffset = (int) UnsafeUtil.objectFieldOffset(oneof.getValueField());
      presenceFieldOffset = (int) UnsafeUtil.objectFieldOffset(oneof.getCaseField());
      presenceMaskShift = 0;
    } else {
      FieldType type = fi.getType();
      fieldOffset = (int) UnsafeUtil.objectFieldOffset(fi.getField());
      typeId = type.id();
      if (!type.isList() && !type.isMap()) {
        Field presenceField = fi.getPresenceField();
        if (presenceField == null) {
          presenceFieldOffset = NO_PRESENCE_SENTINEL;
        } else {
          presenceFieldOffset = (int) UnsafeUtil.objectFieldOffset(presenceField);
        }
        presenceMaskShift = Integer.numberOfTrailingZeros(fi.getPresenceMask());
      } else {
        if (fi.getCachedSizeField() == null) {
          presenceFieldOffset = 0;
          presenceMaskShift = 0;
        } else {
          presenceFieldOffset = (int) UnsafeUtil.objectFieldOffset(fi.getCachedSizeField());
          presenceMaskShift = 0;
        }
      }
    }

    buffer[bufferIndex] = fi.getFieldNumber();
    buffer[bufferIndex + 1] =
        (fi.isEnforceUtf8() ? ENFORCE_UTF8_MASK : 0)
            | (fi.isRequired() ? REQUIRED_MASK : 0)
            | (typeId << OFFSET_BITS)
            | fieldOffset;
    buffer[bufferIndex + 2] = (presenceMaskShift << OFFSET_BITS) | presenceFieldOffset;

    Object messageFieldClass = fi.getMessageFieldClass();
    if (fi.getMapDefaultEntry() != null) {
      objects[bufferIndex / INTS_PER_FIELD * 2] = fi.getMapDefaultEntry();
      if (messageFieldClass != null) {
        objects[bufferIndex / INTS_PER_FIELD * 2 + 1] = messageFieldClass;
      } else if (fi.getEnumVerifier() != null) {
        objects[bufferIndex / INTS_PER_FIELD * 2 + 1] = fi.getEnumVerifier();
      }
    } else {
      if (messageFieldClass != null) {
        objects[bufferIndex / INTS_PER_FIELD * 2 + 1] = messageFieldClass;
      } else if (fi.getEnumVerifier() != null) {
        objects[bufferIndex / INTS_PER_FIELD * 2 + 1] = fi.getEnumVerifier();
      }
    }
  }

  @SuppressWarnings("unchecked")
  @Override
  public T newInstance() {
    return (T) newInstanceSchema.newInstance(defaultInstance);
  }

  @Override
  public boolean equals(T message, T other) {
    final int bufferLength = buffer.length;
    for (int pos = 0; pos < bufferLength; pos += INTS_PER_FIELD) {
      if (!equals(message, other, pos)) {
        return false;
      }
    }

    Object messageUnknown = unknownFieldSchema.getFromMessage(message);
    Object otherUnknown = unknownFieldSchema.getFromMessage(other);
    if (!messageUnknown.equals(otherUnknown)) {
      return false;
    }

    if (hasExtensions) {
      FieldSet<?> messageExtensions = extensionSchema.getExtensions(message);
      FieldSet<?> otherExtensions = extensionSchema.getExtensions(other);
      return messageExtensions.equals(otherExtensions);
    }
    return true;
  }

  private boolean equals(T message, T other, int pos) {
    final int typeAndOffset = typeAndOffsetAt(pos);
    final long offset = offset(typeAndOffset);

    switch (type(typeAndOffset)) {
      case 0: // DOUBLE:
        return arePresentForEquals(message, other, pos)
            && Double.doubleToLongBits(UnsafeUtil.getDouble(message, offset))
                == Double.doubleToLongBits(UnsafeUtil.getDouble(other, offset));
      case 1: // FLOAT:
        return arePresentForEquals(message, other, pos)
            && Float.floatToIntBits(UnsafeUtil.getFloat(message, offset))
                == Float.floatToIntBits(UnsafeUtil.getFloat(other, offset));
      case 2: // INT64:
        return arePresentForEquals(message, other, pos)
            && UnsafeUtil.getLong(message, offset) == UnsafeUtil.getLong(other, offset);
      case 3: // UINT64:
        return arePresentForEquals(message, other, pos)
            && UnsafeUtil.getLong(message, offset) == UnsafeUtil.getLong(other, offset);
      case 4: // INT32:
        return arePresentForEquals(message, other, pos)
            && UnsafeUtil.getInt(message, offset) == UnsafeUtil.getInt(other, offset);
      case 5: // FIXED64:
        return arePresentForEquals(message, other, pos)
            && UnsafeUtil.getLong(message, offset) == UnsafeUtil.getLong(other, offset);
      case 6: // FIXED32:
        return arePresentForEquals(message, other, pos)
            && UnsafeUtil.getInt(message, offset) == UnsafeUtil.getInt(other, offset);
      case 7: // BOOL:
        return arePresentForEquals(message, other, pos)
            && UnsafeUtil.getBoolean(message, offset) == UnsafeUtil.getBoolean(other, offset);
      case 8: // STRING:
        return arePresentForEquals(message, other, pos)
            && SchemaUtil.safeEquals(
                UnsafeUtil.getObject(message, offset), UnsafeUtil.getObject(other, offset));
      case 9: // MESSAGE:
        return arePresentForEquals(message, other, pos)
            && SchemaUtil.safeEquals(
                UnsafeUtil.getObject(message, offset), UnsafeUtil.getObject(other, offset));
      case 10: // BYTES:
        return arePresentForEquals(message, other, pos)
            && SchemaUtil.safeEquals(
                UnsafeUtil.getObject(message, offset), UnsafeUtil.getObject(other, offset));
      case 11: // UINT32:
        return arePresentForEquals(message, other, pos)
            && UnsafeUtil.getInt(message, offset) == UnsafeUtil.getInt(other, offset);
      case 12: // ENUM:
        return arePresentForEquals(message, other, pos)
            && UnsafeUtil.getInt(message, offset) == UnsafeUtil.getInt(other, offset);
      case 13: // SFIXED32:
        return arePresentForEquals(message, other, pos)
            && UnsafeUtil.getInt(message, offset) == UnsafeUtil.getInt(other, offset);
      case 14: // SFIXED64:
        return arePresentForEquals(message, other, pos)
            && UnsafeUtil.getLong(message, offset) == UnsafeUtil.getLong(other, offset);
      case 15: // SINT32:
        return arePresentForEquals(message, other, pos)
            && UnsafeUtil.getInt(message, offset) == UnsafeUtil.getInt(other, offset);
      case 16: // SINT64:
        return arePresentForEquals(message, other, pos)
            && UnsafeUtil.getLong(message, offset) == UnsafeUtil.getLong(other, offset);
      case 17: // GROUP:
        return arePresentForEquals(message, other, pos)
            && SchemaUtil.safeEquals(
                UnsafeUtil.getObject(message, offset), UnsafeUtil.getObject(other, offset));

      case 18: // DOUBLE_LIST:
      case 19: // FLOAT_LIST:
      case 20: // INT64_LIST:
      case 21: // UINT64_LIST:
      case 22: // INT32_LIST:
      case 23: // FIXED64_LIST:
      case 24: // FIXED32_LIST:
      case 25: // BOOL_LIST:
      case 26: // STRING_LIST:
      case 27: // MESSAGE_LIST:
      case 28: // BYTES_LIST:
      case 29: // UINT32_LIST:
      case 30: // ENUM_LIST:
      case 31: // SFIXED32_LIST:
      case 32: // SFIXED64_LIST:
      case 33: // SINT32_LIST:
      case 34: // SINT64_LIST:
      case 35: // DOUBLE_LIST_PACKED:
      case 36: // FLOAT_LIST_PACKED:
      case 37: // INT64_LIST_PACKED:
      case 38: // UINT64_LIST_PACKED:
      case 39: // INT32_LIST_PACKED:
      case 40: // FIXED64_LIST_PACKED:
      case 41: // FIXED32_LIST_PACKED:
      case 42: // BOOL_LIST_PACKED:
      case 43: // UINT32_LIST_PACKED:
      case 44: // ENUM_LIST_PACKED:
      case 45: // SFIXED32_LIST_PACKED:
      case 46: // SFIXED64_LIST_PACKED:
      case 47: // SINT32_LIST_PACKED:
      case 48: // SINT64_LIST_PACKED:
      case 49: // GROUP_LIST:
        return SchemaUtil.safeEquals(
            UnsafeUtil.getObject(message, offset), UnsafeUtil.getObject(other, offset));
      case 50: // MAP:
        return SchemaUtil.safeEquals(
            UnsafeUtil.getObject(message, offset), UnsafeUtil.getObject(other, offset));
      case 51: // ONEOF_DOUBLE:
      case 52: // ONEOF_FLOAT:
      case 53: // ONEOF_INT64:
      case 54: // ONEOF_UINT64:
      case 55: // ONEOF_INT32:
      case 56: // ONEOF_FIXED64:
      case 57: // ONEOF_FIXED32:
      case 58: // ONEOF_BOOL:
      case 59: // ONEOF_STRING:
      case 60: // ONEOF_MESSAGE:
      case 61: // ONEOF_BYTES:
      case 62: // ONEOF_UINT32:
      case 63: // ONEOF_ENUM:
      case 64: // ONEOF_SFIXED32:
      case 65: // ONEOF_SFIXED64:
      case 66: // ONEOF_SINT32:
      case 67: // ONEOF_SINT64:
      case 68: // ONEOF_GROUP:
        return isOneofCaseEqual(message, other, pos)
            && SchemaUtil.safeEquals(
                UnsafeUtil.getObject(message, offset), UnsafeUtil.getObject(other, offset));
      default:
        // Assume it's an empty entry - just go to the next entry.
        return true;
    }
  }

  @Override
  public int hashCode(T message) {
    int hashCode = 0;
    final int bufferLength = buffer.length;
    for (int pos = 0; pos < bufferLength; pos += INTS_PER_FIELD) {
      final int typeAndOffset = typeAndOffsetAt(pos);
      final int entryNumber = numberAt(pos);

      final long offset = offset(typeAndOffset);

      switch (type(typeAndOffset)) {
        case 0: // DOUBLE:
          hashCode =
              (hashCode * 53)
                  + Internal.hashLong(
                      Double.doubleToLongBits(UnsafeUtil.getDouble(message, offset)));
          break;
        case 1: // FLOAT:
          hashCode = (hashCode * 53) + Float.floatToIntBits(UnsafeUtil.getFloat(message, offset));
          break;
        case 2: // INT64:
          hashCode = (hashCode * 53) + Internal.hashLong(UnsafeUtil.getLong(message, offset));
          break;
        case 3: // UINT64:
          hashCode = (hashCode * 53) + Internal.hashLong(UnsafeUtil.getLong(message, offset));
          break;
        case 4: // INT32:
          hashCode = (hashCode * 53) + (UnsafeUtil.getInt(message, offset));
          break;
        case 5: // FIXED64:
          hashCode = (hashCode * 53) + Internal.hashLong(UnsafeUtil.getLong(message, offset));
          break;
        case 6: // FIXED32:
          hashCode = (hashCode * 53) + (UnsafeUtil.getInt(message, offset));
          break;
        case 7: // BOOL:
          hashCode = (hashCode * 53) + Internal.hashBoolean(UnsafeUtil.getBoolean(message, offset));
          break;
        case 8: // STRING:
          hashCode = (hashCode * 53) + ((String) UnsafeUtil.getObject(message, offset)).hashCode();
          break;
        case 9: // MESSAGE:
          {
            int protoHash = 37;
            Object submessage = UnsafeUtil.getObject(message, offset);
            if (submessage != null) {
              protoHash = submessage.hashCode();
            }
            hashCode = (53 * hashCode) + protoHash;
            break;
          }
        case 10: // BYTES:
          hashCode = (hashCode * 53) + UnsafeUtil.getObject(message, offset).hashCode();
          break;
        case 11: // UINT32:
          hashCode = (hashCode * 53) + (UnsafeUtil.getInt(message, offset));
          break;
        case 12: // ENUM:
          hashCode = (hashCode * 53) + (UnsafeUtil.getInt(message, offset));
          break;
        case 13: // SFIXED32:
          hashCode = (hashCode * 53) + (UnsafeUtil.getInt(message, offset));
          break;
        case 14: // SFIXED64:
          hashCode = (hashCode * 53) + Internal.hashLong(UnsafeUtil.getLong(message, offset));
          break;
        case 15: // SINT32:
          hashCode = (hashCode * 53) + (UnsafeUtil.getInt(message, offset));
          break;
        case 16: // SINT64:
          hashCode = (hashCode * 53) + Internal.hashLong(UnsafeUtil.getLong(message, offset));
          break;

        case 17: // GROUP:
          {
            int protoHash = 37;
            Object submessage = UnsafeUtil.getObject(message, offset);
            if (submessage != null) {
              protoHash = submessage.hashCode();
            }
            hashCode = (53 * hashCode) + protoHash;
            break;
          }
        case 18: // DOUBLE_LIST:
        case 19: // FLOAT_LIST:
        case 20: // INT64_LIST:
        case 21: // UINT64_LIST:
        case 22: // INT32_LIST:
        case 23: // FIXED64_LIST:
        case 24: // FIXED32_LIST:
        case 25: // BOOL_LIST:
        case 26: // STRING_LIST:
        case 27: // MESSAGE_LIST:
        case 28: // BYTES_LIST:
        case 29: // UINT32_LIST:
        case 30: // ENUM_LIST:
        case 31: // SFIXED32_LIST:
        case 32: // SFIXED64_LIST:
        case 33: // SINT32_LIST:
        case 34: // SINT64_LIST:
        case 35: // DOUBLE_LIST_PACKED:
        case 36: // FLOAT_LIST_PACKED:
        case 37: // INT64_LIST_PACKED:
        case 38: // UINT64_LIST_PACKED:
        case 39: // INT32_LIST_PACKED:
        case 40: // FIXED64_LIST_PACKED:
        case 41: // FIXED32_LIST_PACKED:
        case 42: // BOOL_LIST_PACKED:
        case 43: // UINT32_LIST_PACKED:
        case 44: // ENUM_LIST_PACKED:
        case 45: // SFIXED32_LIST_PACKED:
        case 46: // SFIXED64_LIST_PACKED:
        case 47: // SINT32_LIST_PACKED:
        case 48: // SINT64_LIST_PACKED:
        case 49: // GROUP_LIST:
          hashCode = (hashCode * 53) + UnsafeUtil.getObject(message, offset).hashCode();
          break;
        case 50: // MAP:
          hashCode = (hashCode * 53) + UnsafeUtil.getObject(message, offset).hashCode();
          break;
        case 51: // ONEOF_DOUBLE:
          if (isOneofPresent(message, entryNumber, pos)) {
            hashCode =
                (hashCode * 53)
                    + Internal.hashLong(Double.doubleToLongBits(oneofDoubleAt(message, offset)));
          }
          break;
        case 52: // ONEOF_FLOAT:
          if (isOneofPresent(message, entryNumber, pos)) {
            hashCode = (hashCode * 53) + Float.floatToIntBits(oneofFloatAt(message, offset));
          }
          break;
        case 53: // ONEOF_INT64:
          if (isOneofPresent(message, entryNumber, pos)) {
            hashCode = (hashCode * 53) + Internal.hashLong(oneofLongAt(message, offset));
          }
          break;
        case 54: // ONEOF_UINT64:
          if (isOneofPresent(message, entryNumber, pos)) {
            hashCode = (hashCode * 53) + Internal.hashLong(oneofLongAt(message, offset));
          }
          break;
        case 55: // ONEOF_INT32:
          if (isOneofPresent(message, entryNumber, pos)) {
            hashCode = (hashCode * 53) + (oneofIntAt(message, offset));
          }
          break;
        case 56: // ONEOF_FIXED64:
          if (isOneofPresent(message, entryNumber, pos)) {
            hashCode = (hashCode * 53) + Internal.hashLong(oneofLongAt(message, offset));
          }
          break;
        case 57: // ONEOF_FIXED32:
          if (isOneofPresent(message, entryNumber, pos)) {
            hashCode = (hashCode * 53) + (oneofIntAt(message, offset));
          }
          break;
        case 58: // ONEOF_BOOL:
          if (isOneofPresent(message, entryNumber, pos)) {
            hashCode = (hashCode * 53) + Internal.hashBoolean(oneofBooleanAt(message, offset));
          }
          break;
        case 59: // ONEOF_STRING:
          if (isOneofPresent(message, entryNumber, pos)) {
            hashCode =
                (hashCode * 53) + ((String) UnsafeUtil.getObject(message, offset)).hashCode();
          }
          break;
        case 60: // ONEOF_MESSAGE:
          if (isOneofPresent(message, entryNumber, pos)) {
            Object submessage = UnsafeUtil.getObject(message, offset);
            hashCode = (53 * hashCode) + submessage.hashCode();
          }
          break;
        case 61: // ONEOF_BYTES:
          if (isOneofPresent(message, entryNumber, pos)) {
            hashCode = (hashCode * 53) + UnsafeUtil.getObject(message, offset).hashCode();
          }
          break;
        case 62: // ONEOF_UINT32:
          if (isOneofPresent(message, entryNumber, pos)) {
            hashCode = (hashCode * 53) + (oneofIntAt(message, offset));
          }
          break;
        case 63: // ONEOF_ENUM:
          if (isOneofPresent(message, entryNumber, pos)) {
            hashCode = (hashCode * 53) + (oneofIntAt(message, offset));
          }
          break;
        case 64: // ONEOF_SFIXED32:
          if (isOneofPresent(message, entryNumber, pos)) {
            hashCode = (hashCode * 53) + (oneofIntAt(message, offset));
          }
          break;
        case 65: // ONEOF_SFIXED64:
          if (isOneofPresent(message, entryNumber, pos)) {
            hashCode = (hashCode * 53) + Internal.hashLong(oneofLongAt(message, offset));
          }
          break;
        case 66: // ONEOF_SINT32:
          if (isOneofPresent(message, entryNumber, pos)) {
            hashCode = (hashCode * 53) + (oneofIntAt(message, offset));
          }
          break;
        case 67: // ONEOF_SINT64:
          if (isOneofPresent(message, entryNumber, pos)) {
            hashCode = (hashCode * 53) + Internal.hashLong(oneofLongAt(message, offset));
          }
          break;
        case 68: // ONEOF_GROUP:
          if (isOneofPresent(message, entryNumber, pos)) {
            Object submessage = UnsafeUtil.getObject(message, offset);
            hashCode = (53 * hashCode) + submessage.hashCode();
          }
          break;
        default:
          // Assume it's an empty entry - just go to the next entry.
          break;
      }
    }

    hashCode = (hashCode * 53) + unknownFieldSchema.getFromMessage(message).hashCode();

    if (hasExtensions) {
      hashCode = (hashCode * 53) + extensionSchema.getExtensions(message).hashCode();
    }

    return hashCode;
  }

  @Override
  public void mergeFrom(T message, T other) {
    checkMutable(message);
    if (other == null) {
      throw new NullPointerException();
    }
    for (int i = 0; i < buffer.length; i += INTS_PER_FIELD) {
      // A separate method allows for better JIT optimizations
      mergeSingleField(message, other, i);
    }

    SchemaUtil.mergeUnknownFields(unknownFieldSchema, message, other);

    if (hasExtensions) {
      SchemaUtil.mergeExtensions(extensionSchema, message, other);
    }
  }

  private void mergeSingleField(T message, T other, int pos) {
    final int typeAndOffset = typeAndOffsetAt(pos);
    final long offset = offset(typeAndOffset);
    final int number = numberAt(pos);

    switch (type(typeAndOffset)) {
      case 0: // DOUBLE:
        if (isFieldPresent(other, pos)) {
          UnsafeUtil.putDouble(message, offset, UnsafeUtil.getDouble(other, offset));
          setFieldPresent(message, pos);
        }
        break;
      case 1: // FLOAT:
        if (isFieldPresent(other, pos)) {
          UnsafeUtil.putFloat(message, offset, UnsafeUtil.getFloat(other, offset));
          setFieldPresent(message, pos);
        }
        break;
      case 2: // INT64:
        if (isFieldPresent(other, pos)) {
          UnsafeUtil.putLong(message, offset, UnsafeUtil.getLong(other, offset));
          setFieldPresent(message, pos);
        }
        break;
      case 3: // UINT64:
        if (isFieldPresent(other, pos)) {
          UnsafeUtil.putLong(message, offset, UnsafeUtil.getLong(other, offset));
          setFieldPresent(message, pos);
        }
        break;
      case 4: // INT32:
        if (isFieldPresent(other, pos)) {
          UnsafeUtil.putInt(message, offset, UnsafeUtil.getInt(other, offset));
          setFieldPresent(message, pos);
        }
        break;
      case 5: // FIXED64:
        if (isFieldPresent(other, pos)) {
          UnsafeUtil.putLong(message, offset, UnsafeUtil.getLong(other, offset));
          setFieldPresent(message, pos);
        }
        break;
      case 6: // FIXED32:
        if (isFieldPresent(other, pos)) {
          UnsafeUtil.putInt(message, offset, UnsafeUtil.getInt(other, offset));
          setFieldPresent(message, pos);
        }
        break;
      case 7: // BOOL:
        if (isFieldPresent(other, pos)) {
          UnsafeUtil.putBoolean(message, offset, UnsafeUtil.getBoolean(other, offset));
          setFieldPresent(message, pos);
        }
        break;
      case 8: // STRING:
        if (isFieldPresent(other, pos)) {
          UnsafeUtil.putObject(message, offset, UnsafeUtil.getObject(other, offset));
          setFieldPresent(message, pos);
        }
        break;
      case 9: // MESSAGE:
        mergeMessage(message, other, pos);
        break;
      case 10: // BYTES:
        if (isFieldPresent(other, pos)) {
          UnsafeUtil.putObject(message, offset, UnsafeUtil.getObject(other, offset));
          setFieldPresent(message, pos);
        }
        break;
      case 11: // UINT32:
        if (isFieldPresent(other, pos)) {
          UnsafeUtil.putInt(message, offset, UnsafeUtil.getInt(other, offset));
          setFieldPresent(message, pos);
        }
        break;
      case 12: // ENUM:
        if (isFieldPresent(other, pos)) {
          UnsafeUtil.putInt(message, offset, UnsafeUtil.getInt(other, offset));
          setFieldPresent(message, pos);
        }
        break;
      case 13: // SFIXED32:
        if (isFieldPresent(other, pos)) {
          UnsafeUtil.putInt(message, offset, UnsafeUtil.getInt(other, offset));
          setFieldPresent(message, pos);
        }
        break;
      case 14: // SFIXED64:
        if (isFieldPresent(other, pos)) {
          UnsafeUtil.putLong(message, offset, UnsafeUtil.getLong(other, offset));
          setFieldPresent(message, pos);
        }
        break;
      case 15: // SINT32:
        if (isFieldPresent(other, pos)) {
          UnsafeUtil.putInt(message, offset, UnsafeUtil.getInt(other, offset));
          setFieldPresent(message, pos);
        }
        break;
      case 16: // SINT64:
        if (isFieldPresent(other, pos)) {
          UnsafeUtil.putLong(message, offset, UnsafeUtil.getLong(other, offset));
          setFieldPresent(message, pos);
        }
        break;
      case 17: // GROUP:
        mergeMessage(message, other, pos);
        break;
      case 18: // DOUBLE_LIST:
      case 19: // FLOAT_LIST:
      case 20: // INT64_LIST:
      case 21: // UINT64_LIST:
      case 22: // INT32_LIST:
      case 23: // FIXED64_LIST:
      case 24: // FIXED32_LIST:
      case 25: // BOOL_LIST:
      case 26: // STRING_LIST:
      case 27: // MESSAGE_LIST:
      case 28: // BYTES_LIST:
      case 29: // UINT32_LIST:
      case 30: // ENUM_LIST:
      case 31: // SFIXED32_LIST:
      case 32: // SFIXED64_LIST:
      case 33: // SINT32_LIST:
      case 34: // SINT64_LIST:
      case 35: // DOUBLE_LIST_PACKED:
      case 36: // FLOAT_LIST_PACKED:
      case 37: // INT64_LIST_PACKED:
      case 38: // UINT64_LIST_PACKED:
      case 39: // INT32_LIST_PACKED:
      case 40: // FIXED64_LIST_PACKED:
      case 41: // FIXED32_LIST_PACKED:
      case 42: // BOOL_LIST_PACKED:
      case 43: // UINT32_LIST_PACKED:
      case 44: // ENUM_LIST_PACKED:
      case 45: // SFIXED32_LIST_PACKED:
      case 46: // SFIXED64_LIST_PACKED:
      case 47: // SINT32_LIST_PACKED:
      case 48: // SINT64_LIST_PACKED:
      case 49: // GROUP_LIST:
        listFieldSchema.mergeListsAt(message, other, offset);
        break;
      case 50: // MAP:
        SchemaUtil.mergeMap(mapFieldSchema, message, other, offset);
        break;
      case 51: // ONEOF_DOUBLE:
      case 52: // ONEOF_FLOAT:
      case 53: // ONEOF_INT64:
      case 54: // ONEOF_UINT64:
      case 55: // ONEOF_INT32:
      case 56: // ONEOF_FIXED64:
      case 57: // ONEOF_FIXED32:
      case 58: // ONEOF_BOOL:
      case 59: // ONEOF_STRING:
        if (isOneofPresent(other, number, pos)) {
          UnsafeUtil.putObject(message, offset, UnsafeUtil.getObject(other, offset));
          setOneofPresent(message, number, pos);
        }
        break;

      case 60: // ONEOF_MESSAGE:
        mergeOneofMessage(message, other, pos);
        break;
      case 61: // ONEOF_BYTES:
      case 62: // ONEOF_UINT32:
      case 63: // ONEOF_ENUM:
      case 64: // ONEOF_SFIXED32:
      case 65: // ONEOF_SFIXED64:
      case 66: // ONEOF_SINT32:
      case 67: // ONEOF_SINT64:
        if (isOneofPresent(other, number, pos)) {
          UnsafeUtil.putObject(message, offset, UnsafeUtil.getObject(other, offset));
          setOneofPresent(message, number, pos);
        }
        break;
      case 68: // ONEOF_GROUP:
        mergeOneofMessage(message, other, pos);
        break;
      default:
        break;
    }
  }

  private void mergeMessage(T targetParent, T sourceParent, int pos) {
    if (!isFieldPresent(sourceParent, pos)) {
      return;
    }

    final int typeAndOffset = typeAndOffsetAt(pos);
    final long offset = offset(typeAndOffset);

    final Object source = UNSAFE.getObject(sourceParent, offset);
    if (source == null) {
      throw new IllegalStateException(
          "Source subfield " + numberAt(pos) + " is present but null: " + sourceParent);
    }

    final Schema fieldSchema = getMessageFieldSchema(pos);
    if (!isFieldPresent(targetParent, pos)) {
      if (!isMutable(source)) {
        // Can safely share source if it is immutable
        UNSAFE.putObject(targetParent, offset, source);
      } else {
        // Make a safetey copy of source
        final Object copyOfSource = fieldSchema.newInstance();
        fieldSchema.mergeFrom(copyOfSource, source);
        UNSAFE.putObject(targetParent, offset, copyOfSource);
      }
      setFieldPresent(targetParent, pos);
      return;
    }

    // Sub-message is present, merge from source
    Object target = UNSAFE.getObject(targetParent, offset);
    if (!isMutable(target)) {
      Object newInstance = fieldSchema.newInstance();
      fieldSchema.mergeFrom(newInstance, target);
      UNSAFE.putObject(targetParent, offset, newInstance);
      target = newInstance;
    }
    fieldSchema.mergeFrom(target, source);
  }

  private void mergeOneofMessage(T targetParent, T sourceParent, int pos) {
    int number = numberAt(pos);
    if (!isOneofPresent(sourceParent, number, pos)) {
      return;
    }

    long offset = offset(typeAndOffsetAt(pos));
    final Object source = UNSAFE.getObject(sourceParent, offset);
    if (source == null) {
      throw new IllegalStateException(
          "Source subfield " + numberAt(pos) + " is present but null: " + sourceParent);
    }

    final Schema fieldSchema = getMessageFieldSchema(pos);
    if (!isOneofPresent(targetParent, number, pos)) {
      if (!isMutable(source)) {
        // Can safely share source if it is immutable
        UNSAFE.putObject(targetParent, offset, source);
      } else {
        // Make a safety copy of theirs
        final Object copyOfSource = fieldSchema.newInstance();
        fieldSchema.mergeFrom(copyOfSource, source);
        UNSAFE.putObject(targetParent, offset, copyOfSource);
      }
      setOneofPresent(targetParent, number, pos);
      return;
    }

    // Sub-message is present, merge from source
    Object target = UNSAFE.getObject(targetParent, offset);
    if (!isMutable(target)) {
      Object newInstance = fieldSchema.newInstance();
      fieldSchema.mergeFrom(newInstance, target);
      UNSAFE.putObject(targetParent, offset, newInstance);
      target = newInstance;
    }
    fieldSchema.mergeFrom(target, source);
  }

  @Override
  @SuppressWarnings("unchecked") // Field type checks guarantee type casts from Unsafe.
  public int getSerializedSize(T message) {
<<<<<<< HEAD
    return proto3 ? getSerializedSizeProto3(message) : getSerializedSizeProto2(message);
  }

  @SuppressWarnings("unchecked")
  private int getSerializedSizeProto2(T message) {
=======
>>>>>>> 626889fb
    int size = 0;

    final sun.misc.Unsafe unsafe = UNSAFE;
    int currentPresenceFieldOffset = NO_PRESENCE_SENTINEL;
    int currentPresenceField = 0;
    for (int i = 0; i < buffer.length; i += INTS_PER_FIELD) {
      final int typeAndOffset = typeAndOffsetAt(i);
      final int fieldType = type(typeAndOffset);
      final int number = numberAt(i);

      int presenceMask = 0;
      int presenceMaskAndOffset = buffer[i + 2];
      final int presenceOrCachedSizeFieldOffset = presenceMaskAndOffset & OFFSET_MASK;
      if (fieldType <= 17) {
        // Performance optimization to cache the presence field which is shared for multiple
        // fields.
        // TODO: Improve caching for case when fields alternate between having and not
        // having presence by caching presence field for last field with presence only.
        if (presenceOrCachedSizeFieldOffset != currentPresenceFieldOffset) {
          currentPresenceFieldOffset = presenceOrCachedSizeFieldOffset;
          currentPresenceField =
              currentPresenceFieldOffset == NO_PRESENCE_SENTINEL
                  ? 0
                  : unsafe.getInt(message, (long) currentPresenceFieldOffset);
        }
        // Mask for presence bit of the current field from the shared presence field.
        presenceMask = 1 << (presenceMaskAndOffset >>> OFFSET_BITS);
      }

      final long offset = offset(typeAndOffset);
      final int cachedSizeOffset =
          fieldType >= FieldType.DOUBLE_LIST_PACKED.id()
                  && fieldType <= FieldType.SINT64_LIST_PACKED.id()
              ? presenceOrCachedSizeFieldOffset
              : 0;

      switch (fieldType) {
        case 0: // DOUBLE:
          if (isFieldPresent(
              message, i, currentPresenceFieldOffset, currentPresenceField, presenceMask)) {
            size += CodedOutputStream.computeDoubleSize(number, 0);
          }
          break;
        case 1: // FLOAT:
          if (isFieldPresent(
              message, i, currentPresenceFieldOffset, currentPresenceField, presenceMask)) {
            size += CodedOutputStream.computeFloatSize(number, 0);
          }
          break;
        case 2: // INT64:
          if (isFieldPresent(
              message, i, currentPresenceFieldOffset, currentPresenceField, presenceMask)) {
            size += CodedOutputStream.computeInt64Size(number, unsafe.getLong(message, offset));
          }
          break;
        case 3: // UINT64:
          if (isFieldPresent(
              message, i, currentPresenceFieldOffset, currentPresenceField, presenceMask)) {
            size += CodedOutputStream.computeUInt64Size(number, unsafe.getLong(message, offset));
          }
          break;
        case 4: // INT32:
          if (isFieldPresent(
              message, i, currentPresenceFieldOffset, currentPresenceField, presenceMask)) {
            size += CodedOutputStream.computeInt32Size(number, unsafe.getInt(message, offset));
          }
          break;
        case 5: // FIXED64:
          if (isFieldPresent(
              message, i, currentPresenceFieldOffset, currentPresenceField, presenceMask)) {
            size += CodedOutputStream.computeFixed64Size(number, 0);
          }
          break;
        case 6: // FIXED32:
          if (isFieldPresent(
              message, i, currentPresenceFieldOffset, currentPresenceField, presenceMask)) {
            size += CodedOutputStream.computeFixed32Size(number, 0);
          }
          break;
        case 7: // BOOL:
          if (isFieldPresent(
              message, i, currentPresenceFieldOffset, currentPresenceField, presenceMask)) {
            size += CodedOutputStream.computeBoolSize(number, true);
          }
          break;
        case 8: // STRING:
          if (isFieldPresent(
              message, i, currentPresenceFieldOffset, currentPresenceField, presenceMask)) {
            Object value = unsafe.getObject(message, offset);
            if (value instanceof ByteString) {
              size += CodedOutputStream.computeBytesSize(number, (ByteString) value);
            } else {
              size += CodedOutputStream.computeStringSize(number, (String) value);
            }
          }
          break;
        case 9: // MESSAGE:
          if (isFieldPresent(
              message, i, currentPresenceFieldOffset, currentPresenceField, presenceMask)) {
            Object value = unsafe.getObject(message, offset);
            size += SchemaUtil.computeSizeMessage(number, value, getMessageFieldSchema(i));
          }
          break;
        case 10: // BYTES:
          if (isFieldPresent(
              message, i, currentPresenceFieldOffset, currentPresenceField, presenceMask)) {
            ByteString value = (ByteString) unsafe.getObject(message, offset);
            size += CodedOutputStream.computeBytesSize(number, value);
          }
          break;
        case 11: // UINT32:
          if (isFieldPresent(
              message, i, currentPresenceFieldOffset, currentPresenceField, presenceMask)) {
            size += CodedOutputStream.computeUInt32Size(number, unsafe.getInt(message, offset));
          }
          break;
        case 12: // ENUM:
          if (isFieldPresent(
              message, i, currentPresenceFieldOffset, currentPresenceField, presenceMask)) {
            size += CodedOutputStream.computeEnumSize(number, unsafe.getInt(message, offset));
          }
          break;
        case 13: // SFIXED32:
          if (isFieldPresent(
              message, i, currentPresenceFieldOffset, currentPresenceField, presenceMask)) {
            size += CodedOutputStream.computeSFixed32Size(number, 0);
          }
          break;
        case 14: // SFIXED64:
          if (isFieldPresent(
              message, i, currentPresenceFieldOffset, currentPresenceField, presenceMask)) {
            size += CodedOutputStream.computeSFixed64Size(number, 0);
          }
          break;
        case 15: // SINT32:
          if (isFieldPresent(
              message, i, currentPresenceFieldOffset, currentPresenceField, presenceMask)) {
            size += CodedOutputStream.computeSInt32Size(number, unsafe.getInt(message, offset));
          }
          break;
        case 16: // SINT64:
          if (isFieldPresent(
              message, i, currentPresenceFieldOffset, currentPresenceField, presenceMask)) {
            size += CodedOutputStream.computeSInt64Size(number, unsafe.getLong(message, offset));
          }
          break;
        case 17: // GROUP:
          if (isFieldPresent(
              message, i, currentPresenceFieldOffset, currentPresenceField, presenceMask)) {
            size +=
                CodedOutputStream.computeGroupSize(
                    number,
                    (MessageLite) unsafe.getObject(message, offset),
                    getMessageFieldSchema(i));
          }
          break;
        case 18: // DOUBLE_LIST:
          size +=
              SchemaUtil.computeSizeFixed64List(
                  number, (List<?>) unsafe.getObject(message, offset), false);
          break;
        case 19: // FLOAT_LIST:
          size +=
              SchemaUtil.computeSizeFixed32List(
                  number, (List<?>) unsafe.getObject(message, offset), false);
          break;
        case 20: // INT64_LIST:
          size +=
              SchemaUtil.computeSizeInt64List(
                  number, (List<Long>) unsafe.getObject(message, offset), false);
          break;
        case 21: // UINT64_LIST:
          size +=
              SchemaUtil.computeSizeUInt64List(
                  number, (List<Long>) unsafe.getObject(message, offset), false);
          break;
        case 22: // INT32_LIST:
          size +=
              SchemaUtil.computeSizeInt32List(
                  number, (List<Integer>) unsafe.getObject(message, offset), false);
          break;
        case 23: // FIXED64_LIST:
          size +=
              SchemaUtil.computeSizeFixed64List(
                  number, (List<?>) unsafe.getObject(message, offset), false);
          break;
        case 24: // FIXED32_LIST:
          size +=
              SchemaUtil.computeSizeFixed32List(
                  number, (List<?>) unsafe.getObject(message, offset), false);
          break;
        case 25: // BOOL_LIST:
          size +=
              SchemaUtil.computeSizeBoolList(
                  number, (List<?>) unsafe.getObject(message, offset), false);
          break;
        case 26: // STRING_LIST:
          size +=
              SchemaUtil.computeSizeStringList(number, (List<?>) unsafe.getObject(message, offset));
          break;
        case 27: // MESSAGE_LIST:
          size +=
              SchemaUtil.computeSizeMessageList(
                  number, (List<?>) unsafe.getObject(message, offset), getMessageFieldSchema(i));
          break;
        case 28: // BYTES_LIST:
          size +=
              SchemaUtil.computeSizeByteStringList(
                  number, (List<ByteString>) unsafe.getObject(message, offset));
          break;
        case 29: // UINT32_LIST:
          size +=
              SchemaUtil.computeSizeUInt32List(
                  number, (List<Integer>) unsafe.getObject(message, offset), false);
          break;
        case 30: // ENUM_LIST:
          size +=
              SchemaUtil.computeSizeEnumList(
                  number, (List<Integer>) unsafe.getObject(message, offset), false);
          break;
        case 31: // SFIXED32_LIST:
          size +=
              SchemaUtil.computeSizeFixed32List(
                  number, (List<Integer>) unsafe.getObject(message, offset), false);
          break;
        case 32: // SFIXED64_LIST:
          size +=
              SchemaUtil.computeSizeFixed64List(
                  number, (List<Long>) unsafe.getObject(message, offset), false);
          break;
        case 33: // SINT32_LIST:
          size +=
              SchemaUtil.computeSizeSInt32List(
                  number, (List<Integer>) unsafe.getObject(message, offset), false);
          break;
        case 34: // SINT64_LIST:
          size +=
              SchemaUtil.computeSizeSInt64List(
                  number, (List<Long>) unsafe.getObject(message, offset), false);
          break;
        case 35:
          { // DOUBLE_LIST_PACKED:
            int fieldSize =
                SchemaUtil.computeSizeFixed64ListNoTag(
                    (List<Double>) unsafe.getObject(message, offset));
            if (fieldSize > 0) {
              if (useCachedSizeField) {
                unsafe.putInt(message, (long) cachedSizeOffset, fieldSize);
              }
              size +=
                  CodedOutputStream.computeTagSize(number)
                      + CodedOutputStream.computeUInt32SizeNoTag(fieldSize)
                      + fieldSize;
            }
            break;
          }
        case 36:
          { // FLOAT_LIST_PACKED:
            int fieldSize =
                SchemaUtil.computeSizeFixed32ListNoTag(
                    (List<Float>) unsafe.getObject(message, offset));
            if (fieldSize > 0) {
              if (useCachedSizeField) {
                unsafe.putInt(message, (long) cachedSizeOffset, fieldSize);
              }
              size +=
                  CodedOutputStream.computeTagSize(number)
                      + CodedOutputStream.computeUInt32SizeNoTag(fieldSize)
                      + fieldSize;
            }
            break;
          }
        case 37:
          { // INT64_LIST_PACKED:
            int fieldSize =
                SchemaUtil.computeSizeInt64ListNoTag(
                    (List<Long>) unsafe.getObject(message, offset));
            if (fieldSize > 0) {
              if (useCachedSizeField) {
                unsafe.putInt(message, (long) cachedSizeOffset, fieldSize);
              }
              size +=
                  CodedOutputStream.computeTagSize(number)
                      + CodedOutputStream.computeUInt32SizeNoTag(fieldSize)
                      + fieldSize;
            }
            break;
          }
        case 38:
          { // UINT64_LIST_PACKED:
            int fieldSize =
                SchemaUtil.computeSizeUInt64ListNoTag(
                    (List<Long>) unsafe.getObject(message, offset));
            if (fieldSize > 0) {
              if (useCachedSizeField) {
                unsafe.putInt(message, (long) cachedSizeOffset, fieldSize);
              }
              size +=
                  CodedOutputStream.computeTagSize(number)
                      + CodedOutputStream.computeUInt32SizeNoTag(fieldSize)
                      + fieldSize;
            }
            break;
          }
        case 39:
          { // INT32_LIST_PACKED:
            int fieldSize =
                SchemaUtil.computeSizeInt32ListNoTag(
                    (List<Integer>) unsafe.getObject(message, offset));
            if (fieldSize > 0) {
              if (useCachedSizeField) {
                unsafe.putInt(message, (long) cachedSizeOffset, fieldSize);
              }
              size +=
                  CodedOutputStream.computeTagSize(number)
                      + CodedOutputStream.computeUInt32SizeNoTag(fieldSize)
                      + fieldSize;
            }
            break;
          }
        case 40:
          { // FIXED64_LIST_PACKED:
            int fieldSize =
                SchemaUtil.computeSizeFixed64ListNoTag(
                    (List<Long>) unsafe.getObject(message, offset));
            if (fieldSize > 0) {
              if (useCachedSizeField) {
                unsafe.putInt(message, (long) cachedSizeOffset, fieldSize);
              }
              size +=
                  CodedOutputStream.computeTagSize(number)
                      + CodedOutputStream.computeUInt32SizeNoTag(fieldSize)
                      + fieldSize;
            }
            break;
          }
        case 41:
          { // FIXED32_LIST_PACKED:
            int fieldSize =
                SchemaUtil.computeSizeFixed32ListNoTag(
                    (List<Integer>) unsafe.getObject(message, offset));
            if (fieldSize > 0) {
              if (useCachedSizeField) {
                unsafe.putInt(message, (long) cachedSizeOffset, fieldSize);
              }
              size +=
                  CodedOutputStream.computeTagSize(number)
                      + CodedOutputStream.computeUInt32SizeNoTag(fieldSize)
                      + fieldSize;
            }
            break;
          }
        case 42:
          { // BOOL_LIST_PACKED:
            int fieldSize =
                SchemaUtil.computeSizeBoolListNoTag(
                    (List<Boolean>) unsafe.getObject(message, offset));
            if (fieldSize > 0) {
              if (useCachedSizeField) {
                unsafe.putInt(message, (long) cachedSizeOffset, fieldSize);
              }
              size +=
                  CodedOutputStream.computeTagSize(number)
                      + CodedOutputStream.computeUInt32SizeNoTag(fieldSize)
                      + fieldSize;
            }
            break;
          }
        case 43:
          { // UINT32_LIST_PACKED:
            int fieldSize =
                SchemaUtil.computeSizeUInt32ListNoTag(
                    (List<Integer>) unsafe.getObject(message, offset));
            if (fieldSize > 0) {
              if (useCachedSizeField) {
                unsafe.putInt(message, (long) cachedSizeOffset, fieldSize);
              }
              size +=
                  CodedOutputStream.computeTagSize(number)
                      + CodedOutputStream.computeUInt32SizeNoTag(fieldSize)
                      + fieldSize;
            }
            break;
          }
        case 44:
          { // ENUM_LIST_PACKED:
            int fieldSize =
                SchemaUtil.computeSizeEnumListNoTag(
                    (List<Integer>) unsafe.getObject(message, offset));
            if (fieldSize > 0) {
              if (useCachedSizeField) {
                unsafe.putInt(message, (long) cachedSizeOffset, fieldSize);
              }
              size +=
                  CodedOutputStream.computeTagSize(number)
                      + CodedOutputStream.computeUInt32SizeNoTag(fieldSize)
                      + fieldSize;
            }
            break;
          }
        case 45:
          { // SFIXED32_LIST_PACKED:
            int fieldSize =
                SchemaUtil.computeSizeFixed32ListNoTag(
                    (List<Integer>) unsafe.getObject(message, offset));
            if (fieldSize > 0) {
              if (useCachedSizeField) {
                unsafe.putInt(message, (long) cachedSizeOffset, fieldSize);
              }
              size +=
                  CodedOutputStream.computeTagSize(number)
                      + CodedOutputStream.computeUInt32SizeNoTag(fieldSize)
                      + fieldSize;
            }
            break;
          }
        case 46:
          { // SFIXED64_LIST_PACKED:
            int fieldSize =
                SchemaUtil.computeSizeFixed64ListNoTag(
                    (List<Long>) unsafe.getObject(message, offset));
            if (fieldSize > 0) {
              if (useCachedSizeField) {
                unsafe.putInt(message, (long) cachedSizeOffset, fieldSize);
              }
              size +=
                  CodedOutputStream.computeTagSize(number)
                      + CodedOutputStream.computeUInt32SizeNoTag(fieldSize)
                      + fieldSize;
            }
            break;
          }
        case 47:
          { // SINT32_LIST_PACKED:
            int fieldSize =
                SchemaUtil.computeSizeSInt32ListNoTag(
                    (List<Integer>) unsafe.getObject(message, offset));
            if (fieldSize > 0) {
              if (useCachedSizeField) {
                unsafe.putInt(message, (long) cachedSizeOffset, fieldSize);
              }
              size +=
                  CodedOutputStream.computeTagSize(number)
                      + CodedOutputStream.computeUInt32SizeNoTag(fieldSize)
                      + fieldSize;
            }
            break;
          }
        case 48:
          { // SINT64_LIST_PACKED:
            int fieldSize =
                SchemaUtil.computeSizeSInt64ListNoTag(
                    (List<Long>) unsafe.getObject(message, offset));
            if (fieldSize > 0) {
              if (useCachedSizeField) {
                unsafe.putInt(message, (long) cachedSizeOffset, fieldSize);
              }
              size +=
                  CodedOutputStream.computeTagSize(number)
                      + CodedOutputStream.computeUInt32SizeNoTag(fieldSize)
                      + fieldSize;
            }
            break;
          }
        case 49: // GROUP_LIST:
          size +=
              SchemaUtil.computeSizeGroupList(
                  number,
                  (List<MessageLite>) unsafe.getObject(message, offset),
                  getMessageFieldSchema(i));
          break;
        case 50: // MAP:
          // TODO: Use schema cache.
          size +=
              mapFieldSchema.getSerializedSize(
                  number, unsafe.getObject(message, offset), getMapFieldDefaultEntry(i));
          break;
        case 51: // ONEOF_DOUBLE:
          if (isOneofPresent(message, number, i)) {
            size += CodedOutputStream.computeDoubleSize(number, 0);
          }
          break;
        case 52: // ONEOF_FLOAT:
          if (isOneofPresent(message, number, i)) {
            size += CodedOutputStream.computeFloatSize(number, 0);
          }
          break;
        case 53: // ONEOF_INT64:
          if (isOneofPresent(message, number, i)) {
            size += CodedOutputStream.computeInt64Size(number, oneofLongAt(message, offset));
          }
          break;
        case 54: // ONEOF_UINT64:
          if (isOneofPresent(message, number, i)) {
            size += CodedOutputStream.computeUInt64Size(number, oneofLongAt(message, offset));
          }
          break;
        case 55: // ONEOF_INT32:
          if (isOneofPresent(message, number, i)) {
            size += CodedOutputStream.computeInt32Size(number, oneofIntAt(message, offset));
          }
          break;
        case 56: // ONEOF_FIXED64:
          if (isOneofPresent(message, number, i)) {
            size += CodedOutputStream.computeFixed64Size(number, 0);
          }
          break;
        case 57: // ONEOF_FIXED32:
          if (isOneofPresent(message, number, i)) {
            size += CodedOutputStream.computeFixed32Size(number, 0);
          }
          break;
        case 58: // ONEOF_BOOL:
          if (isOneofPresent(message, number, i)) {
            size += CodedOutputStream.computeBoolSize(number, true);
          }
          break;
        case 59: // ONEOF_STRING:
          if (isOneofPresent(message, number, i)) {
            Object value = unsafe.getObject(message, offset);
            if (value instanceof ByteString) {
              size += CodedOutputStream.computeBytesSize(number, (ByteString) value);
            } else {
              size += CodedOutputStream.computeStringSize(number, (String) value);
            }
          }
          break;
        case 60: // ONEOF_MESSAGE:
          if (isOneofPresent(message, number, i)) {
            Object value = unsafe.getObject(message, offset);
            size += SchemaUtil.computeSizeMessage(number, value, getMessageFieldSchema(i));
          }
          break;
        case 61: // ONEOF_BYTES:
          if (isOneofPresent(message, number, i)) {
            size +=
                CodedOutputStream.computeBytesSize(
                    number, (ByteString) unsafe.getObject(message, offset));
          }
          break;
        case 62: // ONEOF_UINT32:
          if (isOneofPresent(message, number, i)) {
            size += CodedOutputStream.computeUInt32Size(number, oneofIntAt(message, offset));
          }
          break;
        case 63: // ONEOF_ENUM:
          if (isOneofPresent(message, number, i)) {
            size += CodedOutputStream.computeEnumSize(number, oneofIntAt(message, offset));
          }
          break;
        case 64: // ONEOF_SFIXED32:
          if (isOneofPresent(message, number, i)) {
            size += CodedOutputStream.computeSFixed32Size(number, 0);
          }
          break;
        case 65: // ONEOF_SFIXED64:
          if (isOneofPresent(message, number, i)) {
            size += CodedOutputStream.computeSFixed64Size(number, 0);
          }
          break;
        case 66: // ONEOF_SINT32:
          if (isOneofPresent(message, number, i)) {
            size += CodedOutputStream.computeSInt32Size(number, oneofIntAt(message, offset));
          }
          break;
        case 67: // ONEOF_SINT64:
          if (isOneofPresent(message, number, i)) {
            size += CodedOutputStream.computeSInt64Size(number, oneofLongAt(message, offset));
          }
          break;
        case 68: // ONEOF_GROUP:
          if (isOneofPresent(message, number, i)) {
            size +=
                CodedOutputStream.computeGroupSize(
                    number,
                    (MessageLite) unsafe.getObject(message, offset),
                    getMessageFieldSchema(i));
          }
          break;
        default:
          // Assume it's an empty entry.
      }
    }

    size += getUnknownFieldsSerializedSize(unknownFieldSchema, message);

    if (hasExtensions) {
      size += extensionSchema.getExtensions(message).getSerializedSize();
    }

    return size;
  }

  private <UT, UB> int getUnknownFieldsSerializedSize(
      UnknownFieldSchema<UT, UB> schema, T message) {
    UT unknowns = schema.getFromMessage(message);
    return schema.getSerializedSize(unknowns);
  }

  @Override
  // TODO: Consider serializing oneof fields last so that only one entry per
  // oneof is actually serialized. This would mean that we would violate the serialization order
  // contract. It should also be noted that Go currently does this.
  public void writeTo(T message, Writer writer) throws IOException {
    if (writer.fieldOrder() == Writer.FieldOrder.DESCENDING) {
      writeFieldsInDescendingOrder(message, writer);
    } else {
      writeFieldsInAscendingOrder(message, writer);
    }
  }

  @SuppressWarnings("unchecked")
  private void writeFieldsInAscendingOrder(T message, Writer writer) throws IOException {
    Iterator<? extends Map.Entry<?, ?>> extensionIterator = null;
    Map.Entry nextExtension = null;
    if (hasExtensions) {
      FieldSet<?> extensions = extensionSchema.getExtensions(message);
      if (!extensions.isEmpty()) {
        extensionIterator = extensions.iterator();
        nextExtension = extensionIterator.next();
      }
    }

    int currentPresenceFieldOffset = NO_PRESENCE_SENTINEL;
    int currentPresenceField = 0;
    final int bufferLength = buffer.length;
    final sun.misc.Unsafe unsafe = UNSAFE;
    for (int pos = 0; pos < bufferLength; pos += INTS_PER_FIELD) {
      final int typeAndOffset = typeAndOffsetAt(pos);
      final int number = numberAt(pos);
      final int fieldType = type(typeAndOffset);

      int presenceMask = 0;
      if (fieldType <= 17) {
        int presenceMaskAndOffset = buffer[pos + 2];
        final int presenceFieldOffset = presenceMaskAndOffset & OFFSET_MASK;

        // Performance optimization to cache the presence field which is shared for multiple
        // fields.
        // TODO: Improve caching for case when fields alternate between having and not
        // having presence by caching presence field for last field with presence only.
        if (presenceFieldOffset != currentPresenceFieldOffset) {
          currentPresenceFieldOffset = presenceFieldOffset;
          currentPresenceField =
              currentPresenceFieldOffset == NO_PRESENCE_SENTINEL
                  ? 0
                  : unsafe.getInt(message, (long) presenceFieldOffset);
        }
        // Mask for presence bit of the current field from the shared presence field.
        presenceMask = 1 << (presenceMaskAndOffset >>> OFFSET_BITS);
      }

      // Write any extensions that need to be written before the current field.
      while (nextExtension != null && extensionSchema.extensionNumber(nextExtension) <= number) {
        extensionSchema.serializeExtension(writer, nextExtension);
        nextExtension = extensionIterator.hasNext() ? extensionIterator.next() : null;
      }
      final long offset = offset(typeAndOffset);

      switch (fieldType) {
        case 0: // DOUBLE:
          if (isFieldPresent(
              message, pos, currentPresenceFieldOffset, currentPresenceField, presenceMask)) {
            writer.writeDouble(number, doubleAt(message, offset));
          }
          break;
        case 1: // FLOAT:
          if (isFieldPresent(
              message, pos, currentPresenceFieldOffset, currentPresenceField, presenceMask)) {
            writer.writeFloat(number, floatAt(message, offset));
          }
          break;
        case 2: // INT64:
          if (isFieldPresent(
              message, pos, currentPresenceFieldOffset, currentPresenceField, presenceMask)) {
            writer.writeInt64(number, unsafe.getLong(message, offset));
          }
          break;
        case 3: // UINT64:
          if (isFieldPresent(
              message, pos, currentPresenceFieldOffset, currentPresenceField, presenceMask)) {
            writer.writeUInt64(number, unsafe.getLong(message, offset));
          }
          break;
        case 4: // INT32:
          if (isFieldPresent(
              message, pos, currentPresenceFieldOffset, currentPresenceField, presenceMask)) {
            writer.writeInt32(number, unsafe.getInt(message, offset));
          }
          break;
        case 5: // FIXED64:
          if (isFieldPresent(
              message, pos, currentPresenceFieldOffset, currentPresenceField, presenceMask)) {
            writer.writeFixed64(number, unsafe.getLong(message, offset));
          }
          break;
        case 6: // FIXED32:
          if (isFieldPresent(
              message, pos, currentPresenceFieldOffset, currentPresenceField, presenceMask)) {
            writer.writeFixed32(number, unsafe.getInt(message, offset));
          }
          break;
        case 7: // BOOL:
          if (isFieldPresent(
              message, pos, currentPresenceFieldOffset, currentPresenceField, presenceMask)) {
            writer.writeBool(number, booleanAt(message, offset));
          }
          break;
        case 8: // STRING:
          if (isFieldPresent(
              message, pos, currentPresenceFieldOffset, currentPresenceField, presenceMask)) {
            writeString(number, unsafe.getObject(message, offset), writer);
          }
          break;
        case 9: // MESSAGE:
          if (isFieldPresent(
              message, pos, currentPresenceFieldOffset, currentPresenceField, presenceMask)) {
            Object value = unsafe.getObject(message, offset);
            writer.writeMessage(number, value, getMessageFieldSchema(pos));
          }
          break;
        case 10: // BYTES:
          if (isFieldPresent(
              message, pos, currentPresenceFieldOffset, currentPresenceField, presenceMask)) {
            writer.writeBytes(number, (ByteString) unsafe.getObject(message, offset));
          }
          break;
        case 11: // UINT32:
          if (isFieldPresent(
              message, pos, currentPresenceFieldOffset, currentPresenceField, presenceMask)) {
            writer.writeUInt32(number, unsafe.getInt(message, offset));
          }
          break;
        case 12: // ENUM:
          if (isFieldPresent(
              message, pos, currentPresenceFieldOffset, currentPresenceField, presenceMask)) {
            writer.writeEnum(number, unsafe.getInt(message, offset));
          }
          break;
        case 13: // SFIXED32:
          if (isFieldPresent(
              message, pos, currentPresenceFieldOffset, currentPresenceField, presenceMask)) {
            writer.writeSFixed32(number, unsafe.getInt(message, offset));
          }
          break;
        case 14: // SFIXED64:
          if (isFieldPresent(
              message, pos, currentPresenceFieldOffset, currentPresenceField, presenceMask)) {
            writer.writeSFixed64(number, unsafe.getLong(message, offset));
          }
          break;
        case 15: // SINT32:
          if (isFieldPresent(
              message, pos, currentPresenceFieldOffset, currentPresenceField, presenceMask)) {
            writer.writeSInt32(number, unsafe.getInt(message, offset));
          }
          break;
        case 16: // SINT64:
          if (isFieldPresent(
              message, pos, currentPresenceFieldOffset, currentPresenceField, presenceMask)) {
            writer.writeSInt64(number, unsafe.getLong(message, offset));
          }
          break;
        case 17: // GROUP:
          if (isFieldPresent(
              message, pos, currentPresenceFieldOffset, currentPresenceField, presenceMask)) {
            writer.writeGroup(
                number, unsafe.getObject(message, offset), getMessageFieldSchema(pos));
          }
          break;
        case 18: // DOUBLE_LIST:
          SchemaUtil.writeDoubleList(
              numberAt(pos), (List<Double>) unsafe.getObject(message, offset), writer, false);
          break;
        case 19: // FLOAT_LIST:
          SchemaUtil.writeFloatList(
              numberAt(pos), (List<Float>) unsafe.getObject(message, offset), writer, false);
          break;
        case 20: // INT64_LIST:
          SchemaUtil.writeInt64List(
              numberAt(pos), (List<Long>) unsafe.getObject(message, offset), writer, false);
          break;
        case 21: // UINT64_LIST:
          SchemaUtil.writeUInt64List(
              numberAt(pos), (List<Long>) unsafe.getObject(message, offset), writer, false);
          break;
        case 22: // INT32_LIST:
          SchemaUtil.writeInt32List(
              numberAt(pos), (List<Integer>) unsafe.getObject(message, offset), writer, false);
          break;
        case 23: // FIXED64_LIST:
          SchemaUtil.writeFixed64List(
              numberAt(pos), (List<Long>) unsafe.getObject(message, offset), writer, false);
          break;
        case 24: // FIXED32_LIST:
          SchemaUtil.writeFixed32List(
              numberAt(pos), (List<Integer>) unsafe.getObject(message, offset), writer, false);
          break;
        case 25: // BOOL_LIST:
          SchemaUtil.writeBoolList(
              numberAt(pos), (List<Boolean>) unsafe.getObject(message, offset), writer, false);
          break;
        case 26: // STRING_LIST:
          SchemaUtil.writeStringList(
              numberAt(pos), (List<String>) unsafe.getObject(message, offset), writer);
          break;
        case 27: // MESSAGE_LIST:
          SchemaUtil.writeMessageList(
              numberAt(pos),
              (List<?>) unsafe.getObject(message, offset),
              writer,
              getMessageFieldSchema(pos));
          break;
        case 28: // BYTES_LIST:
          SchemaUtil.writeBytesList(
              numberAt(pos), (List<ByteString>) unsafe.getObject(message, offset), writer);
          break;
        case 29: // UINT32_LIST:
          SchemaUtil.writeUInt32List(
              numberAt(pos), (List<Integer>) unsafe.getObject(message, offset), writer, false);
          break;
        case 30: // ENUM_LIST:
          SchemaUtil.writeEnumList(
              numberAt(pos), (List<Integer>) unsafe.getObject(message, offset), writer, false);
          break;
        case 31: // SFIXED32_LIST:
          SchemaUtil.writeSFixed32List(
              numberAt(pos), (List<Integer>) unsafe.getObject(message, offset), writer, false);
          break;
        case 32: // SFIXED64_LIST:
          SchemaUtil.writeSFixed64List(
              numberAt(pos), (List<Long>) unsafe.getObject(message, offset), writer, false);
          break;
        case 33: // SINT32_LIST:
          SchemaUtil.writeSInt32List(
              numberAt(pos), (List<Integer>) unsafe.getObject(message, offset), writer, false);
          break;
        case 34: // SINT64_LIST:
          SchemaUtil.writeSInt64List(
              numberAt(pos), (List<Long>) unsafe.getObject(message, offset), writer, false);
          break;
        case 35: // DOUBLE_LIST_PACKED:
          // TODO: Make use of cached field size to speed up serialization.
          SchemaUtil.writeDoubleList(
              numberAt(pos), (List<Double>) unsafe.getObject(message, offset), writer, true);
          break;
        case 36: // FLOAT_LIST_PACKED:
          SchemaUtil.writeFloatList(
              numberAt(pos), (List<Float>) unsafe.getObject(message, offset), writer, true);
          break;
        case 37: // INT64_LIST_PACKED:
          SchemaUtil.writeInt64List(
              numberAt(pos), (List<Long>) unsafe.getObject(message, offset), writer, true);
          break;
        case 38: // UINT64_LIST_PACKED:
          SchemaUtil.writeUInt64List(
              numberAt(pos), (List<Long>) unsafe.getObject(message, offset), writer, true);
          break;
        case 39: // INT32_LIST_PACKED:
          SchemaUtil.writeInt32List(
              numberAt(pos), (List<Integer>) unsafe.getObject(message, offset), writer, true);
          break;
        case 40: // FIXED64_LIST_PACKED:
          SchemaUtil.writeFixed64List(
              numberAt(pos), (List<Long>) unsafe.getObject(message, offset), writer, true);
          break;
        case 41: // FIXED32_LIST_PACKED:
          SchemaUtil.writeFixed32List(
              numberAt(pos), (List<Integer>) unsafe.getObject(message, offset), writer, true);

          break;
        case 42: // BOOL_LIST_PACKED:
          SchemaUtil.writeBoolList(
              numberAt(pos), (List<Boolean>) unsafe.getObject(message, offset), writer, true);
          break;
        case 43: // UINT32_LIST_PACKED:
          SchemaUtil.writeUInt32List(
              numberAt(pos), (List<Integer>) unsafe.getObject(message, offset), writer, true);
          break;
        case 44: // ENUM_LIST_PACKED:
          SchemaUtil.writeEnumList(
              numberAt(pos), (List<Integer>) unsafe.getObject(message, offset), writer, true);
          break;
        case 45: // SFIXED32_LIST_PACKED:
          SchemaUtil.writeSFixed32List(
              numberAt(pos), (List<Integer>) unsafe.getObject(message, offset), writer, true);
          break;
        case 46: // SFIXED64_LIST_PACKED:
          SchemaUtil.writeSFixed64List(
              numberAt(pos), (List<Long>) unsafe.getObject(message, offset), writer, true);
          break;
        case 47: // SINT32_LIST_PACKED:
          SchemaUtil.writeSInt32List(
              numberAt(pos), (List<Integer>) unsafe.getObject(message, offset), writer, true);
          break;
        case 48: // SINT64_LIST_PACKED:
          SchemaUtil.writeSInt64List(
              numberAt(pos), (List<Long>) unsafe.getObject(message, offset), writer, true);
          break;
        case 49: // GROUP_LIST:
          SchemaUtil.writeGroupList(
              numberAt(pos),
              (List<?>) unsafe.getObject(message, offset),
              writer,
              getMessageFieldSchema(pos));
          break;
        case 50: // MAP:
          // TODO: Use schema cache.
          writeMapHelper(writer, number, unsafe.getObject(message, offset), pos);
          break;
        case 51: // ONEOF_DOUBLE:
          if (isOneofPresent(message, number, pos)) {
            writer.writeDouble(number, oneofDoubleAt(message, offset));
          }
          break;
        case 52: // ONEOF_FLOAT:
          if (isOneofPresent(message, number, pos)) {
            writer.writeFloat(number, oneofFloatAt(message, offset));
          }
          break;
        case 53: // ONEOF_INT64:
          if (isOneofPresent(message, number, pos)) {
            writer.writeInt64(number, oneofLongAt(message, offset));
          }
          break;
        case 54: // ONEOF_UINT64:
          if (isOneofPresent(message, number, pos)) {
            writer.writeUInt64(number, oneofLongAt(message, offset));
          }
          break;
        case 55: // ONEOF_INT32:
          if (isOneofPresent(message, number, pos)) {
            writer.writeInt32(number, oneofIntAt(message, offset));
          }
          break;
        case 56: // ONEOF_FIXED64:
          if (isOneofPresent(message, number, pos)) {
            writer.writeFixed64(number, oneofLongAt(message, offset));
          }
          break;
        case 57: // ONEOF_FIXED32:
          if (isOneofPresent(message, number, pos)) {
            writer.writeFixed32(number, oneofIntAt(message, offset));
          }
          break;
        case 58: // ONEOF_BOOL:
          if (isOneofPresent(message, number, pos)) {
            writer.writeBool(number, oneofBooleanAt(message, offset));
          }
          break;
        case 59: // ONEOF_STRING:
          if (isOneofPresent(message, number, pos)) {
            writeString(number, unsafe.getObject(message, offset), writer);
          }
          break;
        case 60: // ONEOF_MESSAGE:
          if (isOneofPresent(message, number, pos)) {
            Object value = unsafe.getObject(message, offset);
            writer.writeMessage(number, value, getMessageFieldSchema(pos));
          }
          break;
        case 61: // ONEOF_BYTES:
          if (isOneofPresent(message, number, pos)) {
            writer.writeBytes(number, (ByteString) unsafe.getObject(message, offset));
          }
          break;
        case 62: // ONEOF_UINT32:
          if (isOneofPresent(message, number, pos)) {
            writer.writeUInt32(number, oneofIntAt(message, offset));
          }
          break;
        case 63: // ONEOF_ENUM:
          if (isOneofPresent(message, number, pos)) {
            writer.writeEnum(number, oneofIntAt(message, offset));
          }
          break;
        case 64: // ONEOF_SFIXED32:
          if (isOneofPresent(message, number, pos)) {
            writer.writeSFixed32(number, oneofIntAt(message, offset));
          }
          break;
        case 65: // ONEOF_SFIXED64:
          if (isOneofPresent(message, number, pos)) {
            writer.writeSFixed64(number, oneofLongAt(message, offset));
          }
          break;
        case 66: // ONEOF_SINT32:
          if (isOneofPresent(message, number, pos)) {
            writer.writeSInt32(number, oneofIntAt(message, offset));
          }
          break;
        case 67: // ONEOF_SINT64:
          if (isOneofPresent(message, number, pos)) {
            writer.writeSInt64(number, oneofLongAt(message, offset));
          }
          break;
        case 68: // ONEOF_GROUP:
          if (isOneofPresent(message, number, pos)) {
            writer.writeGroup(
                number, unsafe.getObject(message, offset), getMessageFieldSchema(pos));
          }
          break;
        default:
          // Assume it's an empty entry - just go to the next entry.
          break;
      }
    }
<<<<<<< HEAD

    size += getUnknownFieldsSerializedSize(unknownFieldSchema, message);

    return size;
  }

  private <UT, UB> int getUnknownFieldsSerializedSize(
      UnknownFieldSchema<UT, UB> schema, T message) {
    UT unknowns = schema.getFromMessage(message);
    return schema.getSerializedSize(unknowns);
  }

  private static List<?> listAt(Object message, long offset) {
    return (List<?>) UnsafeUtil.getObject(message, offset);
  }

  @Override
  // TODO(nathanmittler): Consider serializing oneof fields last so that only one entry per
  // oneof is actually serialized. This would mean that we would violate the serialization order
  // contract. It should also be noted that Go currently does this.
  public void writeTo(T message, Writer writer) throws IOException {
    if (writer.fieldOrder() == Writer.FieldOrder.DESCENDING) {
      writeFieldsInDescendingOrder(message, writer);
    } else {
      if (proto3) {
        writeFieldsInAscendingOrderProto3(message, writer);
      } else {
        writeFieldsInAscendingOrderProto2(message, writer);
      }
=======
    while (nextExtension != null) {
      extensionSchema.serializeExtension(writer, nextExtension);
      nextExtension = extensionIterator.hasNext() ? extensionIterator.next() : null;
>>>>>>> 626889fb
    }
    writeUnknownInMessageTo(unknownFieldSchema, message, writer);
  }

  @SuppressWarnings("unchecked")
  private void writeFieldsInDescendingOrder(T message, Writer writer) throws IOException {
    writeUnknownInMessageTo(unknownFieldSchema, message, writer);

    Iterator<? extends Map.Entry<?, ?>> extensionIterator = null;
    Map.Entry nextExtension = null;
    if (hasExtensions) {
      FieldSet<?> extensions = extensionSchema.getExtensions(message);
      if (!extensions.isEmpty()) {
        extensionIterator = extensions.descendingIterator();
        nextExtension = extensionIterator.next();
      }
    }
<<<<<<< HEAD
    int currentPresenceFieldOffset = NO_PRESENCE_SENTINEL;
    int currentPresenceField = 0;
    final int bufferLength = buffer.length;
    final sun.misc.Unsafe unsafe = UNSAFE;
    for (int pos = 0; pos < bufferLength; pos += INTS_PER_FIELD) {
      final int typeAndOffset = typeAndOffsetAt(pos);
      final int number = numberAt(pos);
      final int fieldType = type(typeAndOffset);

      int presenceMaskAndOffset = 0;
      int presenceMask = 0;
      if (fieldType <= 17) {
        presenceMaskAndOffset = buffer[pos + 2];
        final int presenceFieldOffset = presenceMaskAndOffset & OFFSET_MASK;
        if (presenceFieldOffset != currentPresenceFieldOffset) {
          currentPresenceFieldOffset = presenceFieldOffset;
          currentPresenceField = unsafe.getInt(message, (long) presenceFieldOffset);
        }
        presenceMask = 1 << (presenceMaskAndOffset >>> OFFSET_BITS);
      }
=======

    for (int pos = buffer.length - INTS_PER_FIELD; pos >= 0; pos -= INTS_PER_FIELD) {
      final int typeAndOffset = typeAndOffsetAt(pos);
      final int number = numberAt(pos);
>>>>>>> 626889fb

      // Write any extensions that need to be written before the current field.
      while (nextExtension != null && extensionSchema.extensionNumber(nextExtension) > number) {
        extensionSchema.serializeExtension(writer, nextExtension);
        nextExtension = extensionIterator.hasNext() ? extensionIterator.next() : null;
      }

      switch (type(typeAndOffset)) {
        case 0: // DOUBLE:
          if (isFieldPresent(message, pos)) {
            writer.writeDouble(number, doubleAt(message, offset(typeAndOffset)));
          }
          break;
        case 1: // FLOAT:
          if (isFieldPresent(message, pos)) {
            writer.writeFloat(number, floatAt(message, offset(typeAndOffset)));
          }
          break;
        case 2: // INT64:
          if (isFieldPresent(message, pos)) {
            writer.writeInt64(number, longAt(message, offset(typeAndOffset)));
          }
          break;
        case 3: // UINT64:
          if (isFieldPresent(message, pos)) {
            writer.writeUInt64(number, longAt(message, offset(typeAndOffset)));
          }
          break;
        case 4: // INT32:
          if (isFieldPresent(message, pos)) {
            writer.writeInt32(number, intAt(message, offset(typeAndOffset)));
          }
          break;
        case 5: // FIXED64:
          if (isFieldPresent(message, pos)) {
            writer.writeFixed64(number, longAt(message, offset(typeAndOffset)));
          }
          break;
        case 6: // FIXED32:
          if (isFieldPresent(message, pos)) {
            writer.writeFixed32(number, intAt(message, offset(typeAndOffset)));
          }
          break;
        case 7: // BOOL:
          if (isFieldPresent(message, pos)) {
            writer.writeBool(number, booleanAt(message, offset(typeAndOffset)));
          }
          break;
        case 8: // STRING:
          if (isFieldPresent(message, pos)) {
            writeString(number, UnsafeUtil.getObject(message, offset(typeAndOffset)), writer);
          }
          break;
        case 9: // MESSAGE:
          if (isFieldPresent(message, pos)) {
            Object value = UnsafeUtil.getObject(message, offset(typeAndOffset));
            writer.writeMessage(number, value, getMessageFieldSchema(pos));
          }
          break;
        case 10: // BYTES:
          if (isFieldPresent(message, pos)) {
            writer.writeBytes(
                number, (ByteString) UnsafeUtil.getObject(message, offset(typeAndOffset)));
          }
          break;
        case 11: // UINT32:
          if (isFieldPresent(message, pos)) {
            writer.writeUInt32(number, intAt(message, offset(typeAndOffset)));
          }
          break;
        case 12: // ENUM:
          if (isFieldPresent(message, pos)) {
            writer.writeEnum(number, intAt(message, offset(typeAndOffset)));
          }
          break;
        case 13: // SFIXED32:
          if (isFieldPresent(message, pos)) {
            writer.writeSFixed32(number, intAt(message, offset(typeAndOffset)));
          }
          break;
        case 14: // SFIXED64:
          if (isFieldPresent(message, pos)) {
            writer.writeSFixed64(number, longAt(message, offset(typeAndOffset)));
          }
          break;
        case 15: // SINT32:
          if (isFieldPresent(message, pos)) {
            writer.writeSInt32(number, intAt(message, offset(typeAndOffset)));
          }
          break;
        case 16: // SINT64:
          if (isFieldPresent(message, pos)) {
            writer.writeSInt64(number, longAt(message, offset(typeAndOffset)));
          }
          break;
        case 17: // GROUP:
          if (isFieldPresent(message, pos)) {
            writer.writeGroup(
                number,
                UnsafeUtil.getObject(message, offset(typeAndOffset)),
                getMessageFieldSchema(pos));
          }
          break;
        case 18: // DOUBLE_LIST:
          SchemaUtil.writeDoubleList(
              numberAt(pos),
              (List<Double>) UnsafeUtil.getObject(message, offset(typeAndOffset)),
              writer,
              false);
          break;
        case 19: // FLOAT_LIST:
          SchemaUtil.writeFloatList(
              numberAt(pos),
              (List<Float>) UnsafeUtil.getObject(message, offset(typeAndOffset)),
              writer,
              false);
          break;
        case 20: // INT64_LIST:
          SchemaUtil.writeInt64List(
              numberAt(pos),
              (List<Long>) UnsafeUtil.getObject(message, offset(typeAndOffset)),
              writer,
              false);
          break;
        case 21: // UINT64_LIST:
          SchemaUtil.writeUInt64List(
              numberAt(pos),
              (List<Long>) UnsafeUtil.getObject(message, offset(typeAndOffset)),
              writer,
              false);
          break;
        case 22: // INT32_LIST:
          SchemaUtil.writeInt32List(
              numberAt(pos),
              (List<Integer>) UnsafeUtil.getObject(message, offset(typeAndOffset)),
              writer,
              false);
          break;
        case 23: // FIXED64_LIST:
          SchemaUtil.writeFixed64List(
              numberAt(pos),
              (List<Long>) UnsafeUtil.getObject(message, offset(typeAndOffset)),
              writer,
              false);
          break;
        case 24: // FIXED32_LIST:
          SchemaUtil.writeFixed32List(
              numberAt(pos),
              (List<Integer>) UnsafeUtil.getObject(message, offset(typeAndOffset)),
              writer,
              false);
          break;
        case 25: // BOOL_LIST:
          SchemaUtil.writeBoolList(
              numberAt(pos),
              (List<Boolean>) UnsafeUtil.getObject(message, offset(typeAndOffset)),
              writer,
              false);
          break;
        case 26: // STRING_LIST:
          SchemaUtil.writeStringList(
              numberAt(pos),
              (List<String>) UnsafeUtil.getObject(message, offset(typeAndOffset)),
              writer);
          break;
        case 27: // MESSAGE_LIST:
          SchemaUtil.writeMessageList(
              numberAt(pos),
              (List<?>) UnsafeUtil.getObject(message, offset(typeAndOffset)),
              writer,
              getMessageFieldSchema(pos));
          break;
        case 28: // BYTES_LIST:
          SchemaUtil.writeBytesList(
              numberAt(pos),
              (List<ByteString>) UnsafeUtil.getObject(message, offset(typeAndOffset)),
              writer);
          break;
        case 29: // UINT32_LIST:
          SchemaUtil.writeUInt32List(
              numberAt(pos),
              (List<Integer>) UnsafeUtil.getObject(message, offset(typeAndOffset)),
              writer,
              false);
          break;
        case 30: // ENUM_LIST:
          SchemaUtil.writeEnumList(
              numberAt(pos),
              (List<Integer>) UnsafeUtil.getObject(message, offset(typeAndOffset)),
              writer,
              false);
          break;
        case 31: // SFIXED32_LIST:
          SchemaUtil.writeSFixed32List(
              numberAt(pos),
              (List<Integer>) UnsafeUtil.getObject(message, offset(typeAndOffset)),
              writer,
              false);
          break;
        case 32: // SFIXED64_LIST:
          SchemaUtil.writeSFixed64List(
              numberAt(pos),
              (List<Long>) UnsafeUtil.getObject(message, offset(typeAndOffset)),
              writer,
              false);
          break;
        case 33: // SINT32_LIST:
          SchemaUtil.writeSInt32List(
              numberAt(pos),
              (List<Integer>) UnsafeUtil.getObject(message, offset(typeAndOffset)),
              writer,
              false);
          break;
        case 34: // SINT64_LIST:
          SchemaUtil.writeSInt64List(
              numberAt(pos),
              (List<Long>) UnsafeUtil.getObject(message, offset(typeAndOffset)),
              writer,
              false);
          break;
        case 35: // DOUBLE_LIST_PACKED:
          SchemaUtil.writeDoubleList(
              numberAt(pos),
              (List<Double>) UnsafeUtil.getObject(message, offset(typeAndOffset)),
              writer,
              true);
          break;
        case 36: // FLOAT_LIST_PACKED:
          SchemaUtil.writeFloatList(
              numberAt(pos),
              (List<Float>) UnsafeUtil.getObject(message, offset(typeAndOffset)),
              writer,
              true);
          break;
        case 37: // INT64_LIST_PACKED:
          SchemaUtil.writeInt64List(
              numberAt(pos),
              (List<Long>) UnsafeUtil.getObject(message, offset(typeAndOffset)),
              writer,
              true);
          break;
        case 38: // UINT64_LIST_PACKED:
          SchemaUtil.writeUInt64List(
              numberAt(pos),
              (List<Long>) UnsafeUtil.getObject(message, offset(typeAndOffset)),
              writer,
              true);
          break;
        case 39: // INT32_LIST_PACKED:
          SchemaUtil.writeInt32List(
              numberAt(pos),
              (List<Integer>) UnsafeUtil.getObject(message, offset(typeAndOffset)),
              writer,
              true);
          break;
        case 40: // FIXED64_LIST_PACKED:
          SchemaUtil.writeFixed64List(
              numberAt(pos),
              (List<Long>) UnsafeUtil.getObject(message, offset(typeAndOffset)),
              writer,
              true);
          break;
        case 41: // FIXED32_LIST_PACKED:
          SchemaUtil.writeFixed32List(
              numberAt(pos),
              (List<Integer>) UnsafeUtil.getObject(message, offset(typeAndOffset)),
              writer,
              true);

          break;
        case 42: // BOOL_LIST_PACKED:
          SchemaUtil.writeBoolList(
              numberAt(pos),
              (List<Boolean>) UnsafeUtil.getObject(message, offset(typeAndOffset)),
              writer,
              true);
          break;
        case 43: // UINT32_LIST_PACKED:
          SchemaUtil.writeUInt32List(
              numberAt(pos),
              (List<Integer>) UnsafeUtil.getObject(message, offset(typeAndOffset)),
              writer,
              true);
          break;
        case 44: // ENUM_LIST_PACKED:
          SchemaUtil.writeEnumList(
              numberAt(pos),
              (List<Integer>) UnsafeUtil.getObject(message, offset(typeAndOffset)),
              writer,
              true);
          break;
        case 45: // SFIXED32_LIST_PACKED:
          SchemaUtil.writeSFixed32List(
              numberAt(pos),
              (List<Integer>) UnsafeUtil.getObject(message, offset(typeAndOffset)),
              writer,
              true);
          break;
        case 46: // SFIXED64_LIST_PACKED:
          SchemaUtil.writeSFixed64List(
              numberAt(pos),
              (List<Long>) UnsafeUtil.getObject(message, offset(typeAndOffset)),
              writer,
              true);
          break;
        case 47: // SINT32_LIST_PACKED:
          SchemaUtil.writeSInt32List(
              numberAt(pos),
              (List<Integer>) UnsafeUtil.getObject(message, offset(typeAndOffset)),
              writer,
              true);
          break;
        case 48: // SINT64_LIST_PACKED:
          SchemaUtil.writeSInt64List(
              numberAt(pos),
              (List<Long>) UnsafeUtil.getObject(message, offset(typeAndOffset)),
              writer,
              true);
          break;
        case 49: // GROUP_LIST:
          SchemaUtil.writeGroupList(
              numberAt(pos),
              (List<?>) UnsafeUtil.getObject(message, offset(typeAndOffset)),
              writer,
              getMessageFieldSchema(pos));
          break;
        case 50: // MAP:
          // TODO: Use schema cache.
          writeMapHelper(writer, number, UnsafeUtil.getObject(message, offset(typeAndOffset)), pos);
          break;
        case 51: // ONEOF_DOUBLE:
          if (isOneofPresent(message, number, pos)) {
            writer.writeDouble(number, oneofDoubleAt(message, offset(typeAndOffset)));
          }
          break;
        case 52: // ONEOF_FLOAT:
          if (isOneofPresent(message, number, pos)) {
            writer.writeFloat(number, oneofFloatAt(message, offset(typeAndOffset)));
          }
          break;
        case 53: // ONEOF_INT64:
          if (isOneofPresent(message, number, pos)) {
            writer.writeInt64(number, oneofLongAt(message, offset(typeAndOffset)));
          }
          break;
        case 54: // ONEOF_UINT64:
          if (isOneofPresent(message, number, pos)) {
            writer.writeUInt64(number, oneofLongAt(message, offset(typeAndOffset)));
          }
          break;
        case 55: // ONEOF_INT32:
          if (isOneofPresent(message, number, pos)) {
            writer.writeInt32(number, oneofIntAt(message, offset(typeAndOffset)));
          }
          break;
        case 56: // ONEOF_FIXED64:
          if (isOneofPresent(message, number, pos)) {
            writer.writeFixed64(number, oneofLongAt(message, offset(typeAndOffset)));
          }
          break;
        case 57: // ONEOF_FIXED32:
          if (isOneofPresent(message, number, pos)) {
            writer.writeFixed32(number, oneofIntAt(message, offset(typeAndOffset)));
          }
          break;
        case 58: // ONEOF_BOOL:
          if (isOneofPresent(message, number, pos)) {
            writer.writeBool(number, oneofBooleanAt(message, offset(typeAndOffset)));
          }
          break;
        case 59: // ONEOF_STRING:
          if (isOneofPresent(message, number, pos)) {
            writeString(number, UnsafeUtil.getObject(message, offset(typeAndOffset)), writer);
          }
          break;
        case 60: // ONEOF_MESSAGE:
          if (isOneofPresent(message, number, pos)) {
            Object value = UnsafeUtil.getObject(message, offset(typeAndOffset));
            writer.writeMessage(number, value, getMessageFieldSchema(pos));
          }
          break;
        case 61: // ONEOF_BYTES:
          if (isOneofPresent(message, number, pos)) {
            writer.writeBytes(
                number, (ByteString) UnsafeUtil.getObject(message, offset(typeAndOffset)));
          }
          break;
        case 62: // ONEOF_UINT32:
          if (isOneofPresent(message, number, pos)) {
            writer.writeUInt32(number, oneofIntAt(message, offset(typeAndOffset)));
          }
          break;
        case 63: // ONEOF_ENUM:
          if (isOneofPresent(message, number, pos)) {
            writer.writeEnum(number, oneofIntAt(message, offset(typeAndOffset)));
          }
          break;
        case 64: // ONEOF_SFIXED32:
          if (isOneofPresent(message, number, pos)) {
            writer.writeSFixed32(number, oneofIntAt(message, offset(typeAndOffset)));
          }
          break;
        case 65: // ONEOF_SFIXED64:
          if (isOneofPresent(message, number, pos)) {
            writer.writeSFixed64(number, oneofLongAt(message, offset(typeAndOffset)));
          }
          break;
        case 66: // ONEOF_SINT32:
          if (isOneofPresent(message, number, pos)) {
            writer.writeSInt32(number, oneofIntAt(message, offset(typeAndOffset)));
          }
          break;
        case 67: // ONEOF_SINT64:
          if (isOneofPresent(message, number, pos)) {
            writer.writeSInt64(number, oneofLongAt(message, offset(typeAndOffset)));
          }
          break;
        case 68: // ONEOF_GROUP:
          if (isOneofPresent(message, number, pos)) {
            writer.writeGroup(
                number,
                UnsafeUtil.getObject(message, offset(typeAndOffset)),
                getMessageFieldSchema(pos));
          }
          break;
        default:
          break;
      }
    }
    while (nextExtension != null) {
      extensionSchema.serializeExtension(writer, nextExtension);
      nextExtension = extensionIterator.hasNext() ? extensionIterator.next() : null;
    }
  }

  @SuppressWarnings("unchecked")
  private <K, V> void writeMapHelper(Writer writer, int number, Object mapField, int pos)
      throws IOException {
    if (mapField != null) {
      writer.writeMap(
          number,
          (MapEntryLite.Metadata<K, V>) mapFieldSchema.forMapMetadata(getMapFieldDefaultEntry(pos)),
          (Map<K, V>) mapFieldSchema.forMapData(mapField));
    }
<<<<<<< HEAD
    final int bufferLength = buffer.length;
    for (int pos = 0; pos < bufferLength; pos += INTS_PER_FIELD) {
      final int typeAndOffset = typeAndOffsetAt(pos);
      final int number = numberAt(pos);
=======
  }

  private <UT, UB> void writeUnknownInMessageTo(
      UnknownFieldSchema<UT, UB> schema, T message, Writer writer) throws IOException {
    schema.writeTo(schema.getFromMessage(message), writer);
  }
>>>>>>> 626889fb

  @Override
  public void mergeFrom(T message, Reader reader, ExtensionRegistryLite extensionRegistry)
      throws IOException {
    if (extensionRegistry == null) {
      throw new NullPointerException();
    }
    checkMutable(message);
    mergeFromHelper(unknownFieldSchema, extensionSchema, message, reader, extensionRegistry);
  }

  /**
   * A helper method for wildcard capture of {@code unknownFieldSchema}. See:
   * https://docs.oracle.com/javase/tutorial/java/generics/capture.html
   */
  private <UT, UB, ET extends FieldDescriptorLite<ET>> void mergeFromHelper(
      UnknownFieldSchema<UT, UB> unknownFieldSchema,
      ExtensionSchema<ET> extensionSchema,
      T message,
      Reader reader,
      ExtensionRegistryLite extensionRegistry)
      throws IOException {
    UB unknownFields = null;
    FieldSet<ET> extensions = null;
    try {
      while (true) {
        final int number = reader.getFieldNumber();
        final int pos = positionForFieldNumber(number);
        if (pos < 0) {
          if (number == Reader.READ_DONE) {
            return;
          }
          // Check if it's an extension.
          Object extension =
              !hasExtensions
                  ? null
                  : extensionSchema.findExtensionByNumber(
                      extensionRegistry, defaultInstance, number);
          if (extension != null) {
            if (extensions == null) {
              extensions = extensionSchema.getMutableExtensions(message);
            }
            unknownFields =
                extensionSchema.parseExtension(
                    message,
                    reader,
                    extension,
                    extensionRegistry,
                    extensions,
                    unknownFields,
                    unknownFieldSchema);
            continue;
          }
          if (unknownFieldSchema.shouldDiscardUnknownFields(reader)) {
            if (reader.skipField()) {
              continue;
            }
          } else {
            if (unknownFields == null) {
              unknownFields = unknownFieldSchema.getBuilderFromMessage(message);
            }
            // Unknown field.
            if (unknownFieldSchema.mergeOneFieldFrom(
                unknownFields, reader, /* currentDepth= */ 0)) {
              continue;
            }
          }
<<<<<<< HEAD
          break;
        case 8: // STRING:
          if (isFieldPresent(message, pos)) {
            writeString(number, UnsafeUtil.getObject(message, offset(typeAndOffset)), writer);
          }
          break;
        case 9: // MESSAGE:
          if (isFieldPresent(message, pos)) {
            Object value = UnsafeUtil.getObject(message, offset(typeAndOffset));
            writer.writeMessage(number, value, getMessageFieldSchema(pos));
          }
          break;
        case 10: // BYTES:
          if (isFieldPresent(message, pos)) {
            writer.writeBytes(
                number, (ByteString) UnsafeUtil.getObject(message, offset(typeAndOffset)));
          }
          break;
        case 11: // UINT32:
          if (isFieldPresent(message, pos)) {
            writer.writeUInt32(number, intAt(message, offset(typeAndOffset)));
          }
          break;
        case 12: // ENUM:
          if (isFieldPresent(message, pos)) {
            writer.writeEnum(number, intAt(message, offset(typeAndOffset)));
          }
          break;
        case 13: // SFIXED32:
          if (isFieldPresent(message, pos)) {
            writer.writeSFixed32(number, intAt(message, offset(typeAndOffset)));
          }
          break;
        case 14: // SFIXED64:
          if (isFieldPresent(message, pos)) {
            writer.writeSFixed64(number, longAt(message, offset(typeAndOffset)));
          }
          break;
        case 15: // SINT32:
          if (isFieldPresent(message, pos)) {
            writer.writeSInt32(number, intAt(message, offset(typeAndOffset)));
          }
          break;
        case 16: // SINT64:
          if (isFieldPresent(message, pos)) {
            writer.writeSInt64(number, longAt(message, offset(typeAndOffset)));
          }
          break;
        case 17: // GROUP:
          if (isFieldPresent(message, pos)) {
            writer.writeGroup(
                number,
                UnsafeUtil.getObject(message, offset(typeAndOffset)),
                getMessageFieldSchema(pos));
          }
          break;
        case 18: // DOUBLE_LIST:
          SchemaUtil.writeDoubleList(
              numberAt(pos),
              (List<Double>) UnsafeUtil.getObject(message, offset(typeAndOffset)),
              writer,
              false);
          break;
        case 19: // FLOAT_LIST:
          SchemaUtil.writeFloatList(
              numberAt(pos),
              (List<Float>) UnsafeUtil.getObject(message, offset(typeAndOffset)),
              writer,
              false);
          break;
        case 20: // INT64_LIST:
          SchemaUtil.writeInt64List(
              numberAt(pos),
              (List<Long>) UnsafeUtil.getObject(message, offset(typeAndOffset)),
              writer,
              false);
          break;
        case 21: // UINT64_LIST:
          SchemaUtil.writeUInt64List(
              numberAt(pos),
              (List<Long>) UnsafeUtil.getObject(message, offset(typeAndOffset)),
              writer,
              false);
          break;
        case 22: // INT32_LIST:
          SchemaUtil.writeInt32List(
              numberAt(pos),
              (List<Integer>) UnsafeUtil.getObject(message, offset(typeAndOffset)),
              writer,
              false);
          break;
        case 23: // FIXED64_LIST:
          SchemaUtil.writeFixed64List(
              numberAt(pos),
              (List<Long>) UnsafeUtil.getObject(message, offset(typeAndOffset)),
              writer,
              false);
          break;
        case 24: // FIXED32_LIST:
          SchemaUtil.writeFixed32List(
              numberAt(pos),
              (List<Integer>) UnsafeUtil.getObject(message, offset(typeAndOffset)),
              writer,
              false);
          break;
        case 25: // BOOL_LIST:
          SchemaUtil.writeBoolList(
              numberAt(pos),
              (List<Boolean>) UnsafeUtil.getObject(message, offset(typeAndOffset)),
              writer,
              false);
          break;
        case 26: // STRING_LIST:
          SchemaUtil.writeStringList(
              numberAt(pos),
              (List<String>) UnsafeUtil.getObject(message, offset(typeAndOffset)),
              writer);
          break;
        case 27: // MESSAGE_LIST:
          SchemaUtil.writeMessageList(
              numberAt(pos),
              (List<?>) UnsafeUtil.getObject(message, offset(typeAndOffset)),
              writer,
              getMessageFieldSchema(pos));
          break;
        case 28: // BYTES_LIST:
          SchemaUtil.writeBytesList(
              numberAt(pos),
              (List<ByteString>) UnsafeUtil.getObject(message, offset(typeAndOffset)),
              writer);
          break;
        case 29: // UINT32_LIST:
          SchemaUtil.writeUInt32List(
              numberAt(pos),
              (List<Integer>) UnsafeUtil.getObject(message, offset(typeAndOffset)),
              writer,
              false);
          break;
        case 30: // ENUM_LIST:
          SchemaUtil.writeEnumList(
              numberAt(pos),
              (List<Integer>) UnsafeUtil.getObject(message, offset(typeAndOffset)),
              writer,
              false);
          break;
        case 31: // SFIXED32_LIST:
          SchemaUtil.writeSFixed32List(
              numberAt(pos),
              (List<Integer>) UnsafeUtil.getObject(message, offset(typeAndOffset)),
              writer,
              false);
          break;
        case 32: // SFIXED64_LIST:
          SchemaUtil.writeSFixed64List(
              numberAt(pos),
              (List<Long>) UnsafeUtil.getObject(message, offset(typeAndOffset)),
              writer,
              false);
          break;
        case 33: // SINT32_LIST:
          SchemaUtil.writeSInt32List(
              numberAt(pos),
              (List<Integer>) UnsafeUtil.getObject(message, offset(typeAndOffset)),
              writer,
              false);
          break;
        case 34: // SINT64_LIST:
          SchemaUtil.writeSInt64List(
              numberAt(pos),
              (List<Long>) UnsafeUtil.getObject(message, offset(typeAndOffset)),
              writer,
              false);
          break;
        case 35: // DOUBLE_LIST_PACKED:
          // TODO(xiaofeng): Make use of cached field size to speed up serialization.
          SchemaUtil.writeDoubleList(
              numberAt(pos),
              (List<Double>) UnsafeUtil.getObject(message, offset(typeAndOffset)),
              writer,
              true);
          break;
        case 36: // FLOAT_LIST_PACKED:
          SchemaUtil.writeFloatList(
              numberAt(pos),
              (List<Float>) UnsafeUtil.getObject(message, offset(typeAndOffset)),
              writer,
              true);
          break;
        case 37: // INT64_LIST_PACKED:
          SchemaUtil.writeInt64List(
              numberAt(pos),
              (List<Long>) UnsafeUtil.getObject(message, offset(typeAndOffset)),
              writer,
              true);
          break;
        case 38: // UINT64_LIST_PACKED:
          SchemaUtil.writeUInt64List(
              numberAt(pos),
              (List<Long>) UnsafeUtil.getObject(message, offset(typeAndOffset)),
              writer,
              true);
          break;
        case 39: // INT32_LIST_PACKED:
          SchemaUtil.writeInt32List(
              numberAt(pos),
              (List<Integer>) UnsafeUtil.getObject(message, offset(typeAndOffset)),
              writer,
              true);
          break;
        case 40: // FIXED64_LIST_PACKED:
          SchemaUtil.writeFixed64List(
              numberAt(pos),
              (List<Long>) UnsafeUtil.getObject(message, offset(typeAndOffset)),
              writer,
              true);
          break;
        case 41: // FIXED32_LIST_PACKED:
          SchemaUtil.writeFixed32List(
              numberAt(pos),
              (List<Integer>) UnsafeUtil.getObject(message, offset(typeAndOffset)),
              writer,
              true);

          break;
        case 42: // BOOL_LIST_PACKED:
          SchemaUtil.writeBoolList(
              numberAt(pos),
              (List<Boolean>) UnsafeUtil.getObject(message, offset(typeAndOffset)),
              writer,
              true);
          break;
        case 43: // UINT32_LIST_PACKED:
          SchemaUtil.writeUInt32List(
              numberAt(pos),
              (List<Integer>) UnsafeUtil.getObject(message, offset(typeAndOffset)),
              writer,
              true);
          break;
        case 44: // ENUM_LIST_PACKED:
          SchemaUtil.writeEnumList(
              numberAt(pos),
              (List<Integer>) UnsafeUtil.getObject(message, offset(typeAndOffset)),
              writer,
              true);
          break;
        case 45: // SFIXED32_LIST_PACKED:
          SchemaUtil.writeSFixed32List(
              numberAt(pos),
              (List<Integer>) UnsafeUtil.getObject(message, offset(typeAndOffset)),
              writer,
              true);
          break;
        case 46: // SFIXED64_LIST_PACKED:
          SchemaUtil.writeSFixed64List(
              numberAt(pos),
              (List<Long>) UnsafeUtil.getObject(message, offset(typeAndOffset)),
              writer,
              true);
          break;
        case 47: // SINT32_LIST_PACKED:
          SchemaUtil.writeSInt32List(
              numberAt(pos),
              (List<Integer>) UnsafeUtil.getObject(message, offset(typeAndOffset)),
              writer,
              true);
          break;
        case 48: // SINT64_LIST_PACKED:
          SchemaUtil.writeSInt64List(
              numberAt(pos),
              (List<Long>) UnsafeUtil.getObject(message, offset(typeAndOffset)),
              writer,
              true);
          break;
        case 49: // GROUP_LIST:
          SchemaUtil.writeGroupList(
              numberAt(pos),
              (List<?>) UnsafeUtil.getObject(message, offset(typeAndOffset)),
              writer,
              getMessageFieldSchema(pos));
          break;
        case 50: // MAP:
          // TODO(dweis): Use schema cache.
          writeMapHelper(writer, number, UnsafeUtil.getObject(message, offset(typeAndOffset)), pos);
          break;
        case 51: // ONEOF_DOUBLE:
          if (isOneofPresent(message, number, pos)) {
            writer.writeDouble(number, oneofDoubleAt(message, offset(typeAndOffset)));
          }
          break;
        case 52: // ONEOF_FLOAT:
          if (isOneofPresent(message, number, pos)) {
            writer.writeFloat(number, oneofFloatAt(message, offset(typeAndOffset)));
          }
          break;
        case 53: // ONEOF_INT64:
          if (isOneofPresent(message, number, pos)) {
            writer.writeInt64(number, oneofLongAt(message, offset(typeAndOffset)));
          }
          break;
        case 54: // ONEOF_UINT64:
          if (isOneofPresent(message, number, pos)) {
            writer.writeUInt64(number, oneofLongAt(message, offset(typeAndOffset)));
          }
          break;
        case 55: // ONEOF_INT32:
          if (isOneofPresent(message, number, pos)) {
            writer.writeInt32(number, oneofIntAt(message, offset(typeAndOffset)));
          }
          break;
        case 56: // ONEOF_FIXED64:
          if (isOneofPresent(message, number, pos)) {
            writer.writeFixed64(number, oneofLongAt(message, offset(typeAndOffset)));
          }
          break;
        case 57: // ONEOF_FIXED32:
          if (isOneofPresent(message, number, pos)) {
            writer.writeFixed32(number, oneofIntAt(message, offset(typeAndOffset)));
          }
          break;
        case 58: // ONEOF_BOOL:
          if (isOneofPresent(message, number, pos)) {
            writer.writeBool(number, oneofBooleanAt(message, offset(typeAndOffset)));
          }
          break;
        case 59: // ONEOF_STRING:
          if (isOneofPresent(message, number, pos)) {
            writeString(number, UnsafeUtil.getObject(message, offset(typeAndOffset)), writer);
          }
          break;
        case 60: // ONEOF_MESSAGE:
          if (isOneofPresent(message, number, pos)) {
            Object value = UnsafeUtil.getObject(message, offset(typeAndOffset));
            writer.writeMessage(number, value, getMessageFieldSchema(pos));
          }
          break;
        case 61: // ONEOF_BYTES:
          if (isOneofPresent(message, number, pos)) {
            writer.writeBytes(
                number, (ByteString) UnsafeUtil.getObject(message, offset(typeAndOffset)));
          }
          break;
        case 62: // ONEOF_UINT32:
          if (isOneofPresent(message, number, pos)) {
            writer.writeUInt32(number, oneofIntAt(message, offset(typeAndOffset)));
          }
          break;
        case 63: // ONEOF_ENUM:
          if (isOneofPresent(message, number, pos)) {
            writer.writeEnum(number, oneofIntAt(message, offset(typeAndOffset)));
          }
          break;
        case 64: // ONEOF_SFIXED32:
          if (isOneofPresent(message, number, pos)) {
            writer.writeSFixed32(number, oneofIntAt(message, offset(typeAndOffset)));
          }
          break;
        case 65: // ONEOF_SFIXED64:
          if (isOneofPresent(message, number, pos)) {
            writer.writeSFixed64(number, oneofLongAt(message, offset(typeAndOffset)));
          }
          break;
        case 66: // ONEOF_SINT32:
          if (isOneofPresent(message, number, pos)) {
            writer.writeSInt32(number, oneofIntAt(message, offset(typeAndOffset)));
          }
          break;
        case 67: // ONEOF_SINT64:
          if (isOneofPresent(message, number, pos)) {
            writer.writeSInt64(number, oneofLongAt(message, offset(typeAndOffset)));
          }
          break;
        case 68: // ONEOF_GROUP:
          if (isOneofPresent(message, number, pos)) {
            writer.writeGroup(
                number,
                UnsafeUtil.getObject(message, offset(typeAndOffset)),
                getMessageFieldSchema(pos));
          }
          break;
        default:
          // Assume it's an empty entry - just go to the next entry.
          break;
      }
    }
    while (nextExtension != null) {
      extensionSchema.serializeExtension(writer, nextExtension);
      nextExtension = extensionIterator.hasNext() ? extensionIterator.next() : null;
    }
    writeUnknownInMessageTo(unknownFieldSchema, message, writer);
  }

  @SuppressWarnings("unchecked")
  private void writeFieldsInDescendingOrder(T message, Writer writer) throws IOException {
    writeUnknownInMessageTo(unknownFieldSchema, message, writer);

    Iterator<? extends Map.Entry<?, ?>> extensionIterator = null;
    Map.Entry nextExtension = null;
    if (hasExtensions) {
      FieldSet<?> extensions = extensionSchema.getExtensions(message);
      if (!extensions.isEmpty()) {
        extensionIterator = extensions.descendingIterator();
        nextExtension = extensionIterator.next();
      }
    }

    for (int pos = buffer.length - INTS_PER_FIELD; pos >= 0; pos -= INTS_PER_FIELD) {
      final int typeAndOffset = typeAndOffsetAt(pos);
      final int number = numberAt(pos);

      // Write any extensions that need to be written before the current field.
      while (nextExtension != null && extensionSchema.extensionNumber(nextExtension) > number) {
        extensionSchema.serializeExtension(writer, nextExtension);
        nextExtension = extensionIterator.hasNext() ? extensionIterator.next() : null;
      }

      switch (type(typeAndOffset)) {
        case 0: // DOUBLE:
          if (isFieldPresent(message, pos)) {
            writer.writeDouble(number, doubleAt(message, offset(typeAndOffset)));
          }
          break;
        case 1: // FLOAT:
          if (isFieldPresent(message, pos)) {
            writer.writeFloat(number, floatAt(message, offset(typeAndOffset)));
          }
          break;
        case 2: // INT64:
          if (isFieldPresent(message, pos)) {
            writer.writeInt64(number, longAt(message, offset(typeAndOffset)));
          }
          break;
        case 3: // UINT64:
          if (isFieldPresent(message, pos)) {
            writer.writeUInt64(number, longAt(message, offset(typeAndOffset)));
          }
          break;
        case 4: // INT32:
          if (isFieldPresent(message, pos)) {
            writer.writeInt32(number, intAt(message, offset(typeAndOffset)));
          }
          break;
        case 5: // FIXED64:
          if (isFieldPresent(message, pos)) {
            writer.writeFixed64(number, longAt(message, offset(typeAndOffset)));
          }
          break;
        case 6: // FIXED32:
          if (isFieldPresent(message, pos)) {
            writer.writeFixed32(number, intAt(message, offset(typeAndOffset)));
          }
          break;
        case 7: // BOOL:
          if (isFieldPresent(message, pos)) {
            writer.writeBool(number, booleanAt(message, offset(typeAndOffset)));
          }
          break;
        case 8: // STRING:
          if (isFieldPresent(message, pos)) {
            writeString(number, UnsafeUtil.getObject(message, offset(typeAndOffset)), writer);
          }
          break;
        case 9: // MESSAGE:
          if (isFieldPresent(message, pos)) {
            Object value = UnsafeUtil.getObject(message, offset(typeAndOffset));
            writer.writeMessage(number, value, getMessageFieldSchema(pos));
          }
          break;
        case 10: // BYTES:
          if (isFieldPresent(message, pos)) {
            writer.writeBytes(
                number, (ByteString) UnsafeUtil.getObject(message, offset(typeAndOffset)));
          }
          break;
        case 11: // UINT32:
          if (isFieldPresent(message, pos)) {
            writer.writeUInt32(number, intAt(message, offset(typeAndOffset)));
          }
          break;
        case 12: // ENUM:
          if (isFieldPresent(message, pos)) {
            writer.writeEnum(number, intAt(message, offset(typeAndOffset)));
          }
          break;
        case 13: // SFIXED32:
          if (isFieldPresent(message, pos)) {
            writer.writeSFixed32(number, intAt(message, offset(typeAndOffset)));
          }
          break;
        case 14: // SFIXED64:
          if (isFieldPresent(message, pos)) {
            writer.writeSFixed64(number, longAt(message, offset(typeAndOffset)));
          }
          break;
        case 15: // SINT32:
          if (isFieldPresent(message, pos)) {
            writer.writeSInt32(number, intAt(message, offset(typeAndOffset)));
          }
          break;
        case 16: // SINT64:
          if (isFieldPresent(message, pos)) {
            writer.writeSInt64(number, longAt(message, offset(typeAndOffset)));
          }
          break;
        case 17: // GROUP:
          if (isFieldPresent(message, pos)) {
            writer.writeGroup(
                number,
                UnsafeUtil.getObject(message, offset(typeAndOffset)),
                getMessageFieldSchema(pos));
          }
          break;
        case 18: // DOUBLE_LIST:
          SchemaUtil.writeDoubleList(
              numberAt(pos),
              (List<Double>) UnsafeUtil.getObject(message, offset(typeAndOffset)),
              writer,
              false);
          break;
        case 19: // FLOAT_LIST:
          SchemaUtil.writeFloatList(
              numberAt(pos),
              (List<Float>) UnsafeUtil.getObject(message, offset(typeAndOffset)),
              writer,
              false);
          break;
        case 20: // INT64_LIST:
          SchemaUtil.writeInt64List(
              numberAt(pos),
              (List<Long>) UnsafeUtil.getObject(message, offset(typeAndOffset)),
              writer,
              false);
          break;
        case 21: // UINT64_LIST:
          SchemaUtil.writeUInt64List(
              numberAt(pos),
              (List<Long>) UnsafeUtil.getObject(message, offset(typeAndOffset)),
              writer,
              false);
          break;
        case 22: // INT32_LIST:
          SchemaUtil.writeInt32List(
              numberAt(pos),
              (List<Integer>) UnsafeUtil.getObject(message, offset(typeAndOffset)),
              writer,
              false);
          break;
        case 23: // FIXED64_LIST:
          SchemaUtil.writeFixed64List(
              numberAt(pos),
              (List<Long>) UnsafeUtil.getObject(message, offset(typeAndOffset)),
              writer,
              false);
          break;
        case 24: // FIXED32_LIST:
          SchemaUtil.writeFixed32List(
              numberAt(pos),
              (List<Integer>) UnsafeUtil.getObject(message, offset(typeAndOffset)),
              writer,
              false);
          break;
        case 25: // BOOL_LIST:
          SchemaUtil.writeBoolList(
              numberAt(pos),
              (List<Boolean>) UnsafeUtil.getObject(message, offset(typeAndOffset)),
              writer,
              false);
          break;
        case 26: // STRING_LIST:
          SchemaUtil.writeStringList(
              numberAt(pos),
              (List<String>) UnsafeUtil.getObject(message, offset(typeAndOffset)),
              writer);
          break;
        case 27: // MESSAGE_LIST:
          SchemaUtil.writeMessageList(
              numberAt(pos),
              (List<?>) UnsafeUtil.getObject(message, offset(typeAndOffset)),
              writer,
              getMessageFieldSchema(pos));
          break;
        case 28: // BYTES_LIST:
          SchemaUtil.writeBytesList(
              numberAt(pos),
              (List<ByteString>) UnsafeUtil.getObject(message, offset(typeAndOffset)),
              writer);
          break;
        case 29: // UINT32_LIST:
          SchemaUtil.writeUInt32List(
              numberAt(pos),
              (List<Integer>) UnsafeUtil.getObject(message, offset(typeAndOffset)),
              writer,
              false);
          break;
        case 30: // ENUM_LIST:
          SchemaUtil.writeEnumList(
              numberAt(pos),
              (List<Integer>) UnsafeUtil.getObject(message, offset(typeAndOffset)),
              writer,
              false);
          break;
        case 31: // SFIXED32_LIST:
          SchemaUtil.writeSFixed32List(
              numberAt(pos),
              (List<Integer>) UnsafeUtil.getObject(message, offset(typeAndOffset)),
              writer,
              false);
          break;
        case 32: // SFIXED64_LIST:
          SchemaUtil.writeSFixed64List(
              numberAt(pos),
              (List<Long>) UnsafeUtil.getObject(message, offset(typeAndOffset)),
              writer,
              false);
          break;
        case 33: // SINT32_LIST:
          SchemaUtil.writeSInt32List(
              numberAt(pos),
              (List<Integer>) UnsafeUtil.getObject(message, offset(typeAndOffset)),
              writer,
              false);
          break;
        case 34: // SINT64_LIST:
          SchemaUtil.writeSInt64List(
              numberAt(pos),
              (List<Long>) UnsafeUtil.getObject(message, offset(typeAndOffset)),
              writer,
              false);
          break;
        case 35: // DOUBLE_LIST_PACKED:
          SchemaUtil.writeDoubleList(
              numberAt(pos),
              (List<Double>) UnsafeUtil.getObject(message, offset(typeAndOffset)),
              writer,
              true);
          break;
        case 36: // FLOAT_LIST_PACKED:
          SchemaUtil.writeFloatList(
              numberAt(pos),
              (List<Float>) UnsafeUtil.getObject(message, offset(typeAndOffset)),
              writer,
              true);
          break;
        case 37: // INT64_LIST_PACKED:
          SchemaUtil.writeInt64List(
              numberAt(pos),
              (List<Long>) UnsafeUtil.getObject(message, offset(typeAndOffset)),
              writer,
              true);
          break;
        case 38: // UINT64_LIST_PACKED:
          SchemaUtil.writeUInt64List(
              numberAt(pos),
              (List<Long>) UnsafeUtil.getObject(message, offset(typeAndOffset)),
              writer,
              true);
          break;
        case 39: // INT32_LIST_PACKED:
          SchemaUtil.writeInt32List(
              numberAt(pos),
              (List<Integer>) UnsafeUtil.getObject(message, offset(typeAndOffset)),
              writer,
              true);
          break;
        case 40: // FIXED64_LIST_PACKED:
          SchemaUtil.writeFixed64List(
              numberAt(pos),
              (List<Long>) UnsafeUtil.getObject(message, offset(typeAndOffset)),
              writer,
              true);
          break;
        case 41: // FIXED32_LIST_PACKED:
          SchemaUtil.writeFixed32List(
              numberAt(pos),
              (List<Integer>) UnsafeUtil.getObject(message, offset(typeAndOffset)),
              writer,
              true);

          break;
        case 42: // BOOL_LIST_PACKED:
          SchemaUtil.writeBoolList(
              numberAt(pos),
              (List<Boolean>) UnsafeUtil.getObject(message, offset(typeAndOffset)),
              writer,
              true);
          break;
        case 43: // UINT32_LIST_PACKED:
          SchemaUtil.writeUInt32List(
              numberAt(pos),
              (List<Integer>) UnsafeUtil.getObject(message, offset(typeAndOffset)),
              writer,
              true);
          break;
        case 44: // ENUM_LIST_PACKED:
          SchemaUtil.writeEnumList(
              numberAt(pos),
              (List<Integer>) UnsafeUtil.getObject(message, offset(typeAndOffset)),
              writer,
              true);
          break;
        case 45: // SFIXED32_LIST_PACKED:
          SchemaUtil.writeSFixed32List(
              numberAt(pos),
              (List<Integer>) UnsafeUtil.getObject(message, offset(typeAndOffset)),
              writer,
              true);
          break;
        case 46: // SFIXED64_LIST_PACKED:
          SchemaUtil.writeSFixed64List(
              numberAt(pos),
              (List<Long>) UnsafeUtil.getObject(message, offset(typeAndOffset)),
              writer,
              true);
          break;
        case 47: // SINT32_LIST_PACKED:
          SchemaUtil.writeSInt32List(
              numberAt(pos),
              (List<Integer>) UnsafeUtil.getObject(message, offset(typeAndOffset)),
              writer,
              true);
          break;
        case 48: // SINT64_LIST_PACKED:
          SchemaUtil.writeSInt64List(
              numberAt(pos),
              (List<Long>) UnsafeUtil.getObject(message, offset(typeAndOffset)),
              writer,
              true);
          break;
        case 49: // GROUP_LIST:
          SchemaUtil.writeGroupList(
              numberAt(pos),
              (List<?>) UnsafeUtil.getObject(message, offset(typeAndOffset)),
              writer,
              getMessageFieldSchema(pos));
          break;
        case 50: // MAP:
          // TODO(dweis): Use schema cache.
          writeMapHelper(writer, number, UnsafeUtil.getObject(message, offset(typeAndOffset)), pos);
          break;
        case 51: // ONEOF_DOUBLE:
          if (isOneofPresent(message, number, pos)) {
            writer.writeDouble(number, oneofDoubleAt(message, offset(typeAndOffset)));
          }
          break;
        case 52: // ONEOF_FLOAT:
          if (isOneofPresent(message, number, pos)) {
            writer.writeFloat(number, oneofFloatAt(message, offset(typeAndOffset)));
          }
          break;
        case 53: // ONEOF_INT64:
          if (isOneofPresent(message, number, pos)) {
            writer.writeInt64(number, oneofLongAt(message, offset(typeAndOffset)));
          }
          break;
        case 54: // ONEOF_UINT64:
          if (isOneofPresent(message, number, pos)) {
            writer.writeUInt64(number, oneofLongAt(message, offset(typeAndOffset)));
          }
          break;
        case 55: // ONEOF_INT32:
          if (isOneofPresent(message, number, pos)) {
            writer.writeInt32(number, oneofIntAt(message, offset(typeAndOffset)));
          }
          break;
        case 56: // ONEOF_FIXED64:
          if (isOneofPresent(message, number, pos)) {
            writer.writeFixed64(number, oneofLongAt(message, offset(typeAndOffset)));
          }
          break;
        case 57: // ONEOF_FIXED32:
          if (isOneofPresent(message, number, pos)) {
            writer.writeFixed32(number, oneofIntAt(message, offset(typeAndOffset)));
          }
          break;
        case 58: // ONEOF_BOOL:
          if (isOneofPresent(message, number, pos)) {
            writer.writeBool(number, oneofBooleanAt(message, offset(typeAndOffset)));
          }
          break;
        case 59: // ONEOF_STRING:
          if (isOneofPresent(message, number, pos)) {
            writeString(number, UnsafeUtil.getObject(message, offset(typeAndOffset)), writer);
          }
          break;
        case 60: // ONEOF_MESSAGE:
          if (isOneofPresent(message, number, pos)) {
            Object value = UnsafeUtil.getObject(message, offset(typeAndOffset));
            writer.writeMessage(number, value, getMessageFieldSchema(pos));
          }
          break;
        case 61: // ONEOF_BYTES:
          if (isOneofPresent(message, number, pos)) {
            writer.writeBytes(
                number, (ByteString) UnsafeUtil.getObject(message, offset(typeAndOffset)));
          }
          break;
        case 62: // ONEOF_UINT32:
          if (isOneofPresent(message, number, pos)) {
            writer.writeUInt32(number, oneofIntAt(message, offset(typeAndOffset)));
          }
          break;
        case 63: // ONEOF_ENUM:
          if (isOneofPresent(message, number, pos)) {
            writer.writeEnum(number, oneofIntAt(message, offset(typeAndOffset)));
          }
          break;
        case 64: // ONEOF_SFIXED32:
          if (isOneofPresent(message, number, pos)) {
            writer.writeSFixed32(number, oneofIntAt(message, offset(typeAndOffset)));
          }
          break;
        case 65: // ONEOF_SFIXED64:
          if (isOneofPresent(message, number, pos)) {
            writer.writeSFixed64(number, oneofLongAt(message, offset(typeAndOffset)));
          }
          break;
        case 66: // ONEOF_SINT32:
          if (isOneofPresent(message, number, pos)) {
            writer.writeSInt32(number, oneofIntAt(message, offset(typeAndOffset)));
          }
          break;
        case 67: // ONEOF_SINT64:
          if (isOneofPresent(message, number, pos)) {
            writer.writeSInt64(number, oneofLongAt(message, offset(typeAndOffset)));
          }
          break;
        case 68: // ONEOF_GROUP:
          if (isOneofPresent(message, number, pos)) {
            writer.writeGroup(
                number,
                UnsafeUtil.getObject(message, offset(typeAndOffset)),
                getMessageFieldSchema(pos));
          }
          break;
        default:
          break;
      }
    }
    while (nextExtension != null) {
      extensionSchema.serializeExtension(writer, nextExtension);
      nextExtension = extensionIterator.hasNext() ? extensionIterator.next() : null;
    }
  }

  @SuppressWarnings("unchecked")
  private <K, V> void writeMapHelper(Writer writer, int number, Object mapField, int pos)
      throws IOException {
    if (mapField != null) {
      writer.writeMap(
          number,
          (MapEntryLite.Metadata<K, V>) mapFieldSchema.forMapMetadata(getMapFieldDefaultEntry(pos)),
          (Map<K, V>) mapFieldSchema.forMapData(mapField));
    }
  }

  private <UT, UB> void writeUnknownInMessageTo(
      UnknownFieldSchema<UT, UB> schema, T message, Writer writer) throws IOException {
    schema.writeTo(schema.getFromMessage(message), writer);
  }

  @Override
  public void mergeFrom(T message, Reader reader, ExtensionRegistryLite extensionRegistry)
      throws IOException {
    if (extensionRegistry == null) {
      throw new NullPointerException();
    }
    checkMutable(message);
    mergeFromHelper(unknownFieldSchema, extensionSchema, message, reader, extensionRegistry);
  }

  /**
   * A helper method for wildcard capture of {@code unknownFieldSchema}. See:
   * https://docs.oracle.com/javase/tutorial/java/generics/capture.html
   */
  private <UT, UB, ET extends FieldDescriptorLite<ET>> void mergeFromHelper(
      UnknownFieldSchema<UT, UB> unknownFieldSchema,
      ExtensionSchema<ET> extensionSchema,
      T message,
      Reader reader,
      ExtensionRegistryLite extensionRegistry)
      throws IOException {
    UB unknownFields = null;
    FieldSet<ET> extensions = null;
    try {
      while (true) {
        final int number = reader.getFieldNumber();
        final int pos = positionForFieldNumber(number);
        if (pos < 0) {
          if (number == Reader.READ_DONE) {
            return;
          }
          // Check if it's an extension.
          Object extension =
              !hasExtensions
                  ? null
                  : extensionSchema.findExtensionByNumber(
                      extensionRegistry, defaultInstance, number);
          if (extension != null) {
            if (extensions == null) {
              extensions = extensionSchema.getMutableExtensions(message);
            }
            unknownFields =
                extensionSchema.parseExtension(
                    message,
                    reader,
                    extension,
                    extensionRegistry,
                    extensions,
                    unknownFields,
                    unknownFieldSchema);
            continue;
          }
          if (unknownFieldSchema.shouldDiscardUnknownFields(reader)) {
            if (reader.skipField()) {
              continue;
            }
          } else {
            if (unknownFields == null) {
              unknownFields = unknownFieldSchema.getBuilderFromMessage(message);
            }
            // Unknown field.
            if (unknownFieldSchema.mergeOneFieldFrom(unknownFields, reader)) {
              continue;
            }
          }
=======
>>>>>>> 626889fb
          // Done reading.
          return;
        }
        final int typeAndOffset = typeAndOffsetAt(pos);
<<<<<<< HEAD

        try {
          switch (type(typeAndOffset)) {
            case 0: // DOUBLE:
              UnsafeUtil.putDouble(message, offset(typeAndOffset), reader.readDouble());
              setFieldPresent(message, pos);
              break;
            case 1: // FLOAT:
              UnsafeUtil.putFloat(message, offset(typeAndOffset), reader.readFloat());
              setFieldPresent(message, pos);
              break;
            case 2: // INT64:
              UnsafeUtil.putLong(message, offset(typeAndOffset), reader.readInt64());
              setFieldPresent(message, pos);
              break;
            case 3: // UINT64:
              UnsafeUtil.putLong(message, offset(typeAndOffset), reader.readUInt64());
              setFieldPresent(message, pos);
              break;
            case 4: // INT32:
              UnsafeUtil.putInt(message, offset(typeAndOffset), reader.readInt32());
              setFieldPresent(message, pos);
              break;
            case 5: // FIXED64:
              UnsafeUtil.putLong(message, offset(typeAndOffset), reader.readFixed64());
              setFieldPresent(message, pos);
              break;
            case 6: // FIXED32:
              UnsafeUtil.putInt(message, offset(typeAndOffset), reader.readFixed32());
              setFieldPresent(message, pos);
              break;
            case 7: // BOOL:
              UnsafeUtil.putBoolean(message, offset(typeAndOffset), reader.readBool());
              setFieldPresent(message, pos);
              break;
            case 8: // STRING:
              readString(message, typeAndOffset, reader);
              setFieldPresent(message, pos);
              break;
            case 9:
              { // MESSAGE:
                final MessageLite current = (MessageLite) mutableMessageFieldForMerge(message, pos);
                reader.mergeMessageField(
                    current, (Schema<MessageLite>) getMessageFieldSchema(pos), extensionRegistry);
                storeMessageField(message, pos, current);
                break;
              }
            case 10: // BYTES:
              UnsafeUtil.putObject(message, offset(typeAndOffset), reader.readBytes());
              setFieldPresent(message, pos);
              break;
            case 11: // UINT32:
              UnsafeUtil.putInt(message, offset(typeAndOffset), reader.readUInt32());
              setFieldPresent(message, pos);
              break;
            case 12: // ENUM:
              {
                int enumValue = reader.readEnum();
                EnumVerifier enumVerifier = getEnumFieldVerifier(pos);
                if (enumVerifier == null || enumVerifier.isInRange(enumValue)) {
                  UnsafeUtil.putInt(message, offset(typeAndOffset), enumValue);
                  setFieldPresent(message, pos);
                } else {
                  unknownFields =
                      SchemaUtil.storeUnknownEnum(
                          message, number, enumValue, unknownFields, unknownFieldSchema);
                }
                break;
              }
            case 13: // SFIXED32:
              UnsafeUtil.putInt(message, offset(typeAndOffset), reader.readSFixed32());
              setFieldPresent(message, pos);
              break;
            case 14: // SFIXED64:
              UnsafeUtil.putLong(message, offset(typeAndOffset), reader.readSFixed64());
              setFieldPresent(message, pos);
              break;
            case 15: // SINT32:
              UnsafeUtil.putInt(message, offset(typeAndOffset), reader.readSInt32());
              setFieldPresent(message, pos);
              break;
            case 16: // SINT64:
              UnsafeUtil.putLong(message, offset(typeAndOffset), reader.readSInt64());
              setFieldPresent(message, pos);
              break;
            case 17:
              { // GROUP:
                final MessageLite current = (MessageLite) mutableMessageFieldForMerge(message, pos);
                reader.mergeGroupField(
                    current, (Schema<MessageLite>) getMessageFieldSchema(pos), extensionRegistry);
                storeMessageField(message, pos, current);
                break;
              }
            case 18: // DOUBLE_LIST:
              reader.readDoubleList(
                  listFieldSchema.<Double>mutableListAt(message, offset(typeAndOffset)));
              break;
            case 19: // FLOAT_LIST:
              reader.readFloatList(
                  listFieldSchema.<Float>mutableListAt(message, offset(typeAndOffset)));
              break;
            case 20: // INT64_LIST:
              reader.readInt64List(
                  listFieldSchema.<Long>mutableListAt(message, offset(typeAndOffset)));
              break;
            case 21: // UINT64_LIST:
              reader.readUInt64List(
                  listFieldSchema.<Long>mutableListAt(message, offset(typeAndOffset)));
              break;
            case 22: // INT32_LIST:
              reader.readInt32List(
                  listFieldSchema.<Integer>mutableListAt(message, offset(typeAndOffset)));
              break;
            case 23: // FIXED64_LIST:
              reader.readFixed64List(
                  listFieldSchema.<Long>mutableListAt(message, offset(typeAndOffset)));
              break;
            case 24: // FIXED32_LIST:
              reader.readFixed32List(
                  listFieldSchema.<Integer>mutableListAt(message, offset(typeAndOffset)));
              break;
            case 25: // BOOL_LIST:
              reader.readBoolList(
                  listFieldSchema.<Boolean>mutableListAt(message, offset(typeAndOffset)));
              break;
            case 26: // STRING_LIST:
              readStringList(message, typeAndOffset, reader);
              break;
            case 27:
              { // MESSAGE_LIST:
                readMessageList(
                    message,
                    typeAndOffset,
                    reader,
                    (Schema<T>) getMessageFieldSchema(pos),
                    extensionRegistry);
                break;
              }
            case 28: // BYTES_LIST:
              reader.readBytesList(
                  listFieldSchema.<ByteString>mutableListAt(message, offset(typeAndOffset)));
              break;
            case 29: // UINT32_LIST:
              reader.readUInt32List(
                  listFieldSchema.<Integer>mutableListAt(message, offset(typeAndOffset)));
              break;
            case 30: // ENUM_LIST:
              {
                List<Integer> enumList =
                    listFieldSchema.<Integer>mutableListAt(message, offset(typeAndOffset));
                reader.readEnumList(enumList);
                unknownFields =
                    SchemaUtil.filterUnknownEnumList(
                        message,
                        number,
                        enumList,
                        getEnumFieldVerifier(pos),
                        unknownFields,
                        unknownFieldSchema);
                break;
              }
            case 31: // SFIXED32_LIST:
              reader.readSFixed32List(
                  listFieldSchema.<Integer>mutableListAt(message, offset(typeAndOffset)));
              break;
            case 32: // SFIXED64_LIST:
              reader.readSFixed64List(
                  listFieldSchema.<Long>mutableListAt(message, offset(typeAndOffset)));
              break;
            case 33: // SINT32_LIST:
              reader.readSInt32List(
                  listFieldSchema.<Integer>mutableListAt(message, offset(typeAndOffset)));
              break;
            case 34: // SINT64_LIST:
              reader.readSInt64List(
                  listFieldSchema.<Long>mutableListAt(message, offset(typeAndOffset)));
              break;
            case 35: // DOUBLE_LIST_PACKED:
              reader.readDoubleList(
                  listFieldSchema.<Double>mutableListAt(message, offset(typeAndOffset)));
              break;
            case 36: // FLOAT_LIST_PACKED:
              reader.readFloatList(
                  listFieldSchema.<Float>mutableListAt(message, offset(typeAndOffset)));
              break;
            case 37: // INT64_LIST_PACKED:
              reader.readInt64List(
                  listFieldSchema.<Long>mutableListAt(message, offset(typeAndOffset)));
              break;
            case 38: // UINT64_LIST_PACKED:
              reader.readUInt64List(
                  listFieldSchema.<Long>mutableListAt(message, offset(typeAndOffset)));
              break;
            case 39: // INT32_LIST_PACKED:
              reader.readInt32List(
                  listFieldSchema.<Integer>mutableListAt(message, offset(typeAndOffset)));
              break;
            case 40: // FIXED64_LIST_PACKED:
              reader.readFixed64List(
                  listFieldSchema.<Long>mutableListAt(message, offset(typeAndOffset)));
              break;
            case 41: // FIXED32_LIST_PACKED:
              reader.readFixed32List(
                  listFieldSchema.<Integer>mutableListAt(message, offset(typeAndOffset)));
              break;
            case 42: // BOOL_LIST_PACKED:
              reader.readBoolList(
                  listFieldSchema.<Boolean>mutableListAt(message, offset(typeAndOffset)));
              break;
            case 43: // UINT32_LIST_PACKED:
              reader.readUInt32List(
                  listFieldSchema.<Integer>mutableListAt(message, offset(typeAndOffset)));
              break;
            case 44: // ENUM_LIST_PACKED:
              {
                List<Integer> enumList =
                    listFieldSchema.<Integer>mutableListAt(message, offset(typeAndOffset));
                reader.readEnumList(enumList);
                unknownFields =
                    SchemaUtil.filterUnknownEnumList(
                        message,
                        number,
                        enumList,
                        getEnumFieldVerifier(pos),
                        unknownFields,
                        unknownFieldSchema);
                break;
              }
            case 45: // SFIXED32_LIST_PACKED:
              reader.readSFixed32List(
                  listFieldSchema.<Integer>mutableListAt(message, offset(typeAndOffset)));
              break;
            case 46: // SFIXED64_LIST_PACKED:
              reader.readSFixed64List(
                  listFieldSchema.<Long>mutableListAt(message, offset(typeAndOffset)));
              break;
            case 47: // SINT32_LIST_PACKED:
              reader.readSInt32List(
                  listFieldSchema.<Integer>mutableListAt(message, offset(typeAndOffset)));
              break;
            case 48: // SINT64_LIST_PACKED:
              reader.readSInt64List(
                  listFieldSchema.<Long>mutableListAt(message, offset(typeAndOffset)));
              break;
            case 49:
              { // GROUP_LIST:
                readGroupList(
                    message,
                    offset(typeAndOffset),
                    reader,
                    (Schema<T>) getMessageFieldSchema(pos),
                    extensionRegistry);
                break;
              }
            case 50: // MAP:
              mergeMap(message, pos, getMapFieldDefaultEntry(pos), extensionRegistry, reader);
              break;
            case 51: // ONEOF_DOUBLE:
              UnsafeUtil.putObject(
                  message, offset(typeAndOffset), Double.valueOf(reader.readDouble()));
              setOneofPresent(message, number, pos);
              break;
            case 52: // ONEOF_FLOAT:
              UnsafeUtil.putObject(
                  message, offset(typeAndOffset), Float.valueOf(reader.readFloat()));
              setOneofPresent(message, number, pos);
              break;
            case 53: // ONEOF_INT64:
              UnsafeUtil.putObject(
                  message, offset(typeAndOffset), Long.valueOf(reader.readInt64()));
              setOneofPresent(message, number, pos);
              break;
            case 54: // ONEOF_UINT64:
              UnsafeUtil.putObject(
                  message, offset(typeAndOffset), Long.valueOf(reader.readUInt64()));
              setOneofPresent(message, number, pos);
              break;
            case 55: // ONEOF_INT32:
              UnsafeUtil.putObject(
                  message, offset(typeAndOffset), Integer.valueOf(reader.readInt32()));
              setOneofPresent(message, number, pos);
              break;
            case 56: // ONEOF_FIXED64:
              UnsafeUtil.putObject(
                  message, offset(typeAndOffset), Long.valueOf(reader.readFixed64()));
              setOneofPresent(message, number, pos);
              break;
            case 57: // ONEOF_FIXED32:
              UnsafeUtil.putObject(
                  message, offset(typeAndOffset), Integer.valueOf(reader.readFixed32()));
              setOneofPresent(message, number, pos);
              break;
            case 58: // ONEOF_BOOL:
              UnsafeUtil.putObject(
                  message, offset(typeAndOffset), Boolean.valueOf(reader.readBool()));
              setOneofPresent(message, number, pos);
              break;
            case 59: // ONEOF_STRING:
              readString(message, typeAndOffset, reader);
              setOneofPresent(message, number, pos);
              break;
            case 60:
              { // ONEOF_MESSAGE:
                final MessageLite current =
                    (MessageLite) mutableOneofMessageFieldForMerge(message, number, pos);
                reader.mergeMessageField(
                    current, (Schema<MessageLite>) getMessageFieldSchema(pos), extensionRegistry);
                storeOneofMessageField(message, number, pos, current);
                break;
              }
            case 61: // ONEOF_BYTES:
              UnsafeUtil.putObject(message, offset(typeAndOffset), reader.readBytes());
              setOneofPresent(message, number, pos);
              break;
            case 62: // ONEOF_UINT32:
              UnsafeUtil.putObject(
                  message, offset(typeAndOffset), Integer.valueOf(reader.readUInt32()));
              setOneofPresent(message, number, pos);
              break;
            case 63: // ONEOF_ENUM:
              {
                int enumValue = reader.readEnum();
                EnumVerifier enumVerifier = getEnumFieldVerifier(pos);
                if (enumVerifier == null || enumVerifier.isInRange(enumValue)) {
                  UnsafeUtil.putObject(message, offset(typeAndOffset), enumValue);
                  setOneofPresent(message, number, pos);
                } else {
                  unknownFields =
                      SchemaUtil.storeUnknownEnum(
                          message, number, enumValue, unknownFields, unknownFieldSchema);
                }
                break;
              }
            case 64: // ONEOF_SFIXED32:
              UnsafeUtil.putObject(
                  message, offset(typeAndOffset), Integer.valueOf(reader.readSFixed32()));
              setOneofPresent(message, number, pos);
              break;
            case 65: // ONEOF_SFIXED64:
              UnsafeUtil.putObject(
                  message, offset(typeAndOffset), Long.valueOf(reader.readSFixed64()));
              setOneofPresent(message, number, pos);
              break;
            case 66: // ONEOF_SINT32:
              UnsafeUtil.putObject(
                  message, offset(typeAndOffset), Integer.valueOf(reader.readSInt32()));
              setOneofPresent(message, number, pos);
              break;
            case 67: // ONEOF_SINT64:
              UnsafeUtil.putObject(
                  message, offset(typeAndOffset), Long.valueOf(reader.readSInt64()));
              setOneofPresent(message, number, pos);
              break;
            case 68:
              { // ONEOF_GROUP:
                final MessageLite current =
                    (MessageLite) mutableOneofMessageFieldForMerge(message, number, pos);
                reader.mergeGroupField(
                    current, (Schema<MessageLite>) getMessageFieldSchema(pos), extensionRegistry);
                storeOneofMessageField(message, number, pos, current);
                break;
              }
            default:
              // Assume we've landed on an empty entry. Treat it as an unknown field.
              if (unknownFields == null) {
                unknownFields = unknownFieldSchema.getBuilderFromMessage(message);
              }
              if (!unknownFieldSchema.mergeOneFieldFrom(unknownFields, reader)) {
                return;
              }
              break;
          }
        } catch (InvalidProtocolBufferException.InvalidWireTypeException e) {
          // Treat fields with an invalid wire type as unknown fields
          // (i.e. same as the default case).
          if (unknownFieldSchema.shouldDiscardUnknownFields(reader)) {
            if (!reader.skipField()) {
              return;
            }
          } else {
            if (unknownFields == null) {
              unknownFields = unknownFieldSchema.getBuilderFromMessage(message);
            }
            if (!unknownFieldSchema.mergeOneFieldFrom(unknownFields, reader)) {
              return;
            }
          }
        }
      }
    } finally {
      for (int i = checkInitializedCount; i < repeatedFieldOffsetStart; i++) {
        unknownFields =
            filterMapUnknownEnumValues(
                message, intArray[i], unknownFields, unknownFieldSchema, message);
      }
      if (unknownFields != null) {
        unknownFieldSchema.setBuilderToMessage(message, unknownFields);
      }
    }
  }

  @SuppressWarnings("ReferenceEquality")
  static UnknownFieldSetLite getMutableUnknownFields(Object message) {
    // TODO(b/248560713) decide if we're keeping support for Full in schema classes and handle this
    // better.
    UnknownFieldSetLite unknownFields = ((GeneratedMessageLite) message).unknownFields;
    if (unknownFields == UnknownFieldSetLite.getDefaultInstance()) {
      unknownFields = UnknownFieldSetLite.newInstance();
      ((GeneratedMessageLite) message).unknownFields = unknownFields;
    }
    return unknownFields;
  }

  /** Decodes a map entry key or value. Stores result in registers.object1. */
  private int decodeMapEntryValue(
      byte[] data,
      int position,
      int limit,
      WireFormat.FieldType fieldType,
      Class<?> messageType,
      Registers registers)
      throws IOException {
    switch (fieldType) {
      case BOOL:
        position = decodeVarint64(data, position, registers);
        registers.object1 = registers.long1 != 0;
        break;
      case BYTES:
        position = decodeBytes(data, position, registers);
        break;
      case DOUBLE:
        registers.object1 = decodeDouble(data, position);
        position += 8;
        break;
      case FIXED32:
      case SFIXED32:
        registers.object1 = decodeFixed32(data, position);
        position += 4;
        break;
      case FIXED64:
      case SFIXED64:
        registers.object1 = decodeFixed64(data, position);
        position += 8;
        break;
      case FLOAT:
        registers.object1 = decodeFloat(data, position);
        position += 4;
        break;
      case ENUM:
      case INT32:
      case UINT32:
        position = decodeVarint32(data, position, registers);
        registers.object1 = registers.int1;
        break;
      case INT64:
      case UINT64:
        position = decodeVarint64(data, position, registers);
        registers.object1 = registers.long1;
        break;
      case MESSAGE:
        position =
            decodeMessageField(
                Protobuf.getInstance().schemaFor(messageType), data, position, limit, registers);
        break;
      case SINT32:
        position = decodeVarint32(data, position, registers);
        registers.object1 = CodedInputStream.decodeZigZag32(registers.int1);
        break;
      case SINT64:
        position = decodeVarint64(data, position, registers);
        registers.object1 = CodedInputStream.decodeZigZag64(registers.long1);
        break;
      case STRING:
        position = decodeStringRequireUtf8(data, position, registers);
        break;
      default:
        throw new RuntimeException("unsupported field type.");
    }
    return position;
  }

  /** Decodes a map entry. */
  private <K, V> int decodeMapEntry(
      byte[] data,
      int position,
      int limit,
      MapEntryLite.Metadata<K, V> metadata,
      Map<K, V> target,
      Registers registers)
      throws IOException {
    position = decodeVarint32(data, position, registers);
    final int length = registers.int1;
    if (length < 0 || length > limit - position) {
      throw InvalidProtocolBufferException.truncatedMessage();
    }
    final int end = position + length;
    K key = metadata.defaultKey;
    V value = metadata.defaultValue;
    while (position < end) {
      int tag = data[position++];
      if (tag < 0) {
        position = decodeVarint32(tag, data, position, registers);
        tag = registers.int1;
      }
      final int fieldNumber = tag >>> 3;
      final int wireType = tag & 0x7;
      switch (fieldNumber) {
        case 1:
          if (wireType == metadata.keyType.getWireType()) {
            position =
                decodeMapEntryValue(data, position, limit, metadata.keyType, null, registers);
            key = (K) registers.object1;
            continue;
          }
          break;
        case 2:
          if (wireType == metadata.valueType.getWireType()) {
            position =
                decodeMapEntryValue(
                    data,
                    position,
                    limit,
                    metadata.valueType,
                    metadata.defaultValue.getClass(),
                    registers);
            value = (V) registers.object1;
            continue;
          }
          break;
        default:
          break;
      }
      position = skipField(tag, data, position, limit, registers);
    }
    if (position != end) {
      throw InvalidProtocolBufferException.parseFailure();
    }
    target.put(key, value);
    return end;
  }

  @SuppressWarnings("ReferenceEquality")
  private int parseRepeatedField(
      T message,
      byte[] data,
      int position,
      int limit,
      int tag,
      int number,
      int wireType,
      int bufferPosition,
      long typeAndOffset,
      int fieldType,
      long fieldOffset,
      Registers registers)
      throws IOException {
    ProtobufList<?> list = (ProtobufList<?>) UNSAFE.getObject(message, fieldOffset);
    if (!list.isModifiable()) {
      final int size = list.size();
      list =
          list.mutableCopyWithCapacity(
              size == 0 ? AbstractProtobufList.DEFAULT_CAPACITY : size * 2);
      UNSAFE.putObject(message, fieldOffset, list);
    }
    switch (fieldType) {
      case 18: // DOUBLE_LIST:
      case 35: // DOUBLE_LIST_PACKED:
        if (wireType == WireFormat.WIRETYPE_LENGTH_DELIMITED) {
          position = decodePackedDoubleList(data, position, list, registers);
        } else if (wireType == WireFormat.WIRETYPE_FIXED64) {
          position = decodeDoubleList(tag, data, position, limit, list, registers);
        }
        break;
      case 19: // FLOAT_LIST:
      case 36: // FLOAT_LIST_PACKED:
        if (wireType == WireFormat.WIRETYPE_LENGTH_DELIMITED) {
          position = decodePackedFloatList(data, position, list, registers);
        } else if (wireType == WireFormat.WIRETYPE_FIXED32) {
          position = decodeFloatList(tag, data, position, limit, list, registers);
        }
        break;
      case 20: // INT64_LIST:
      case 21: // UINT64_LIST:
      case 37: // INT64_LIST_PACKED:
      case 38: // UINT64_LIST_PACKED:
        if (wireType == WireFormat.WIRETYPE_LENGTH_DELIMITED) {
          position = decodePackedVarint64List(data, position, list, registers);
        } else if (wireType == WireFormat.WIRETYPE_VARINT) {
          position = decodeVarint64List(tag, data, position, limit, list, registers);
        }
        break;
      case 22: // INT32_LIST:
      case 29: // UINT32_LIST:
      case 39: // INT32_LIST_PACKED:
      case 43: // UINT32_LIST_PACKED:
        if (wireType == WireFormat.WIRETYPE_LENGTH_DELIMITED) {
          position = decodePackedVarint32List(data, position, list, registers);
        } else if (wireType == WireFormat.WIRETYPE_VARINT) {
          position = decodeVarint32List(tag, data, position, limit, list, registers);
        }
        break;
      case 23: // FIXED64_LIST:
      case 32: // SFIXED64_LIST:
      case 40: // FIXED64_LIST_PACKED:
      case 46: // SFIXED64_LIST_PACKED:
        if (wireType == WireFormat.WIRETYPE_LENGTH_DELIMITED) {
          position = decodePackedFixed64List(data, position, list, registers);
        } else if (wireType == WireFormat.WIRETYPE_FIXED64) {
          position = decodeFixed64List(tag, data, position, limit, list, registers);
        }
        break;
      case 24: // FIXED32_LIST:
      case 31: // SFIXED32_LIST:
      case 41: // FIXED32_LIST_PACKED:
      case 45: // SFIXED32_LIST_PACKED:
        if (wireType == WireFormat.WIRETYPE_LENGTH_DELIMITED) {
          position = decodePackedFixed32List(data, position, list, registers);
        } else if (wireType == WireFormat.WIRETYPE_FIXED32) {
          position = decodeFixed32List(tag, data, position, limit, list, registers);
        }
        break;
      case 25: // BOOL_LIST:
      case 42: // BOOL_LIST_PACKED:
        if (wireType == WireFormat.WIRETYPE_LENGTH_DELIMITED) {
          position = decodePackedBoolList(data, position, list, registers);
        } else if (wireType == WireFormat.WIRETYPE_VARINT) {
          position = decodeBoolList(tag, data, position, limit, list, registers);
        }
        break;
      case 26: // STRING_LIST:
        if (wireType == WireFormat.WIRETYPE_LENGTH_DELIMITED) {
          if ((typeAndOffset & ENFORCE_UTF8_MASK) == 0) {
            position = decodeStringList(tag, data, position, limit, list, registers);
          } else {
            position = decodeStringListRequireUtf8(tag, data, position, limit, list, registers);
          }
        }
        break;
      case 27: // MESSAGE_LIST:
        if (wireType == WireFormat.WIRETYPE_LENGTH_DELIMITED) {
          position =
              decodeMessageList(
                  getMessageFieldSchema(bufferPosition),
                  tag,
                  data,
                  position,
                  limit,
                  list,
                  registers);
        }
        break;
      case 28: // BYTES_LIST:
        if (wireType == WireFormat.WIRETYPE_LENGTH_DELIMITED) {
          position = decodeBytesList(tag, data, position, limit, list, registers);
        }
        break;
      case 30: // ENUM_LIST:
      case 44: // ENUM_LIST_PACKED:
        if (wireType == WireFormat.WIRETYPE_LENGTH_DELIMITED) {
          position = decodePackedVarint32List(data, position, list, registers);
        } else if (wireType == WireFormat.WIRETYPE_VARINT) {
          position = decodeVarint32List(tag, data, position, limit, list, registers);
        } else {
          break;
        }
        SchemaUtil.filterUnknownEnumList(
            message,
            number,
            (ProtobufList<Integer>) list,
            getEnumFieldVerifier(bufferPosition),
            null,
            (UnknownFieldSchema<UnknownFieldSetLite, UnknownFieldSetLite>) unknownFieldSchema);
        break;
      case 33: // SINT32_LIST:
      case 47: // SINT32_LIST_PACKED:
        if (wireType == WireFormat.WIRETYPE_LENGTH_DELIMITED) {
          position = decodePackedSInt32List(data, position, list, registers);
        } else if (wireType == WireFormat.WIRETYPE_VARINT) {
          position = decodeSInt32List(tag, data, position, limit, list, registers);
        }
        break;
      case 34: // SINT64_LIST:
      case 48: // SINT64_LIST_PACKED:
        if (wireType == WireFormat.WIRETYPE_LENGTH_DELIMITED) {
          position = decodePackedSInt64List(data, position, list, registers);
        } else if (wireType == WireFormat.WIRETYPE_VARINT) {
          position = decodeSInt64List(tag, data, position, limit, list, registers);
        }
        break;
      case 49: // GROUP_LIST:
        if (wireType == WireFormat.WIRETYPE_START_GROUP) {
          position =
              decodeGroupList(
                  getMessageFieldSchema(bufferPosition),
                  tag,
                  data,
                  position,
                  limit,
                  list,
                  registers);
        }
        break;
      default:
        break;
    }
    return position;
  }

  private <K, V> int parseMapField(
      T message,
      byte[] data,
      int position,
      int limit,
      int bufferPosition,
      long fieldOffset,
      Registers registers)
      throws IOException {
    final sun.misc.Unsafe unsafe = UNSAFE;
    Object mapDefaultEntry = getMapFieldDefaultEntry(bufferPosition);
    Object mapField = unsafe.getObject(message, fieldOffset);
    if (mapFieldSchema.isImmutable(mapField)) {
      Object oldMapField = mapField;
      mapField = mapFieldSchema.newMapField(mapDefaultEntry);
      mapFieldSchema.mergeFrom(mapField, oldMapField);
      unsafe.putObject(message, fieldOffset, mapField);
    }
    return decodeMapEntry(
        data,
        position,
        limit,
        (Metadata<K, V>) mapFieldSchema.forMapMetadata(mapDefaultEntry),
        (Map<K, V>) mapFieldSchema.forMutableMapData(mapField),
        registers);
  }

  private int parseOneofField(
      T message,
      byte[] data,
      int position,
      int limit,
      int tag,
      int number,
      int wireType,
      int typeAndOffset,
      int fieldType,
      long fieldOffset,
      int bufferPosition,
      Registers registers)
      throws IOException {
    final sun.misc.Unsafe unsafe = UNSAFE;
    final long oneofCaseOffset = buffer[bufferPosition + 2] & OFFSET_MASK;
    switch (fieldType) {
      case 51: // ONEOF_DOUBLE:
        if (wireType == WireFormat.WIRETYPE_FIXED64) {
          unsafe.putObject(message, fieldOffset, decodeDouble(data, position));
          position += 8;
          unsafe.putInt(message, oneofCaseOffset, number);
        }
        break;
      case 52: // ONEOF_FLOAT:
        if (wireType == WireFormat.WIRETYPE_FIXED32) {
          unsafe.putObject(message, fieldOffset, decodeFloat(data, position));
          position += 4;
          unsafe.putInt(message, oneofCaseOffset, number);
        }
        break;
      case 53: // ONEOF_INT64:
      case 54: // ONEOF_UINT64:
        if (wireType == WireFormat.WIRETYPE_VARINT) {
          position = decodeVarint64(data, position, registers);
          unsafe.putObject(message, fieldOffset, registers.long1);
          unsafe.putInt(message, oneofCaseOffset, number);
        }
        break;
      case 55: // ONEOF_INT32:
      case 62: // ONEOF_UINT32:
        if (wireType == WireFormat.WIRETYPE_VARINT) {
          position = decodeVarint32(data, position, registers);
          unsafe.putObject(message, fieldOffset, registers.int1);
          unsafe.putInt(message, oneofCaseOffset, number);
        }
        break;
      case 56: // ONEOF_FIXED64:
      case 65: // ONEOF_SFIXED64:
        if (wireType == WireFormat.WIRETYPE_FIXED64) {
          unsafe.putObject(message, fieldOffset, decodeFixed64(data, position));
          position += 8;
          unsafe.putInt(message, oneofCaseOffset, number);
        }
        break;
      case 57: // ONEOF_FIXED32:
      case 64: // ONEOF_SFIXED32:
        if (wireType == WireFormat.WIRETYPE_FIXED32) {
          unsafe.putObject(message, fieldOffset, decodeFixed32(data, position));
          position += 4;
          unsafe.putInt(message, oneofCaseOffset, number);
        }
        break;
      case 58: // ONEOF_BOOL:
        if (wireType == WireFormat.WIRETYPE_VARINT) {
          position = decodeVarint64(data, position, registers);
          unsafe.putObject(message, fieldOffset, registers.long1 != 0);
          unsafe.putInt(message, oneofCaseOffset, number);
        }
        break;
      case 59: // ONEOF_STRING:
        if (wireType == WireFormat.WIRETYPE_LENGTH_DELIMITED) {
          position = decodeVarint32(data, position, registers);
          final int length = registers.int1;
          if (length == 0) {
            unsafe.putObject(message, fieldOffset, "");
          } else {
            if ((typeAndOffset & ENFORCE_UTF8_MASK) != 0
                && !Utf8.isValidUtf8(data, position, position + length)) {
              throw InvalidProtocolBufferException.invalidUtf8();
            }
            final String value = new String(data, position, length, Internal.UTF_8);
            unsafe.putObject(message, fieldOffset, value);
            position += length;
          }
          unsafe.putInt(message, oneofCaseOffset, number);
        }
        break;
      case 60: // ONEOF_MESSAGE:
        if (wireType == WireFormat.WIRETYPE_LENGTH_DELIMITED) {
          final Object current = mutableOneofMessageFieldForMerge(message, number, bufferPosition);
          position =
              mergeMessageField(
                  current, getMessageFieldSchema(bufferPosition), data, position, limit, registers);
          storeOneofMessageField(message, number, bufferPosition, current);
        }
        break;
      case 61: // ONEOF_BYTES:
        if (wireType == WireFormat.WIRETYPE_LENGTH_DELIMITED) {
          position = decodeBytes(data, position, registers);
          unsafe.putObject(message, fieldOffset, registers.object1);
          unsafe.putInt(message, oneofCaseOffset, number);
        }
        break;
      case 63: // ONEOF_ENUM:
        if (wireType == WireFormat.WIRETYPE_VARINT) {
          position = decodeVarint32(data, position, registers);
          final int enumValue = registers.int1;
          EnumVerifier enumVerifier = getEnumFieldVerifier(bufferPosition);
          if (enumVerifier == null || enumVerifier.isInRange(enumValue)) {
            unsafe.putObject(message, fieldOffset, enumValue);
            unsafe.putInt(message, oneofCaseOffset, number);
          } else {
            // UnknownFieldSetLite requires varint to be represented as Long.
            getMutableUnknownFields(message).storeField(tag, (long) enumValue);
          }
        }
        break;
      case 66: // ONEOF_SINT32:
        if (wireType == WireFormat.WIRETYPE_VARINT) {
          position = decodeVarint32(data, position, registers);
          unsafe.putObject(message, fieldOffset, CodedInputStream.decodeZigZag32(registers.int1));
          unsafe.putInt(message, oneofCaseOffset, number);
        }
        break;
      case 67: // ONEOF_SINT64:
        if (wireType == WireFormat.WIRETYPE_VARINT) {
          position = decodeVarint64(data, position, registers);
          unsafe.putObject(message, fieldOffset, CodedInputStream.decodeZigZag64(registers.long1));
          unsafe.putInt(message, oneofCaseOffset, number);
        }
        break;
      case 68: // ONEOF_GROUP:
        if (wireType == WireFormat.WIRETYPE_START_GROUP) {
          final Object current = mutableOneofMessageFieldForMerge(message, number, bufferPosition);
          final int endTag = (tag & ~0x7) | WireFormat.WIRETYPE_END_GROUP;
          position =
              mergeGroupField(
                  current,
                  getMessageFieldSchema(bufferPosition),
                  data,
                  position,
                  limit,
                  endTag,
                  registers);
          storeOneofMessageField(message, number, bufferPosition, current);
        }
        break;
      default:
        break;
    }
    return position;
  }

  private Schema getMessageFieldSchema(int pos) {
    final int index = pos / INTS_PER_FIELD * 2;
    Schema schema = (Schema) objects[index];
    if (schema != null) {
      return schema;
    }
    schema = Protobuf.getInstance().schemaFor((Class) objects[index + 1]);
    objects[index] = schema;
    return schema;
  }

  private Object getMapFieldDefaultEntry(int pos) {
    return objects[pos / INTS_PER_FIELD * 2];
  }

  private EnumVerifier getEnumFieldVerifier(int pos) {
    return (EnumVerifier) objects[pos / INTS_PER_FIELD * 2 + 1];
  }

  /**
   * Parses a proto2 message or group and returns the position after the message/group. If it's
   * parsing a message (endGroup == 0), returns limit if parsing is successful; It it's parsing a
   * group (endGroup != 0), parsing ends when a tag == endGroup is encountered and the position
   * after that tag is returned.
   */
  @CanIgnoreReturnValue
  int parseProto2Message(
      T message, byte[] data, int position, int limit, int endGroup, Registers registers)
      throws IOException {
    checkMutable(message);
    final sun.misc.Unsafe unsafe = UNSAFE;
    int currentPresenceFieldOffset = NO_PRESENCE_SENTINEL;
    int currentPresenceField = 0;
    int tag = 0;
    int oldNumber = -1;
    int pos = 0;
    while (position < limit) {
      tag = data[position++];
      if (tag < 0) {
        position = decodeVarint32(tag, data, position, registers);
        tag = registers.int1;
      }
      final int number = tag >>> 3;
      final int wireType = tag & 0x7;
      if (number > oldNumber) {
        pos = positionForFieldNumber(number, pos / INTS_PER_FIELD);
      } else {
        pos = positionForFieldNumber(number);
      }
      oldNumber = number;
      if (pos == -1) {
        // need to reset
        pos = 0;
      } else {
        final int typeAndOffset = buffer[pos + 1];
        final int fieldType = type(typeAndOffset);
        final long fieldOffset = offset(typeAndOffset);
        if (fieldType <= 17) {
          // Proto2 optional fields have has-bits.
          final int presenceMaskAndOffset = buffer[pos + 2];
          final int presenceMask = 1 << (presenceMaskAndOffset >>> OFFSET_BITS);
          final int presenceFieldOffset = presenceMaskAndOffset & OFFSET_MASK;
          // We cache the 32-bit has-bits integer value and only write it back when parsing a field
          // using a different has-bits integer.
          if (presenceFieldOffset != currentPresenceFieldOffset) {
            if (currentPresenceFieldOffset != NO_PRESENCE_SENTINEL) {
              unsafe.putInt(message, (long) currentPresenceFieldOffset, currentPresenceField);
            }
            currentPresenceFieldOffset = presenceFieldOffset;
            currentPresenceField = unsafe.getInt(message, (long) presenceFieldOffset);
          }
          switch (fieldType) {
            case 0: // DOUBLE
              if (wireType == WireFormat.WIRETYPE_FIXED64) {
                UnsafeUtil.putDouble(message, fieldOffset, decodeDouble(data, position));
                position += 8;
                currentPresenceField |= presenceMask;
                continue;
=======

        try {
          switch (type(typeAndOffset)) {
            case 0: // DOUBLE:
              UnsafeUtil.putDouble(message, offset(typeAndOffset), reader.readDouble());
              setFieldPresent(message, pos);
              break;
            case 1: // FLOAT:
              UnsafeUtil.putFloat(message, offset(typeAndOffset), reader.readFloat());
              setFieldPresent(message, pos);
              break;
            case 2: // INT64:
              UnsafeUtil.putLong(message, offset(typeAndOffset), reader.readInt64());
              setFieldPresent(message, pos);
              break;
            case 3: // UINT64:
              UnsafeUtil.putLong(message, offset(typeAndOffset), reader.readUInt64());
              setFieldPresent(message, pos);
              break;
            case 4: // INT32:
              UnsafeUtil.putInt(message, offset(typeAndOffset), reader.readInt32());
              setFieldPresent(message, pos);
              break;
            case 5: // FIXED64:
              UnsafeUtil.putLong(message, offset(typeAndOffset), reader.readFixed64());
              setFieldPresent(message, pos);
              break;
            case 6: // FIXED32:
              UnsafeUtil.putInt(message, offset(typeAndOffset), reader.readFixed32());
              setFieldPresent(message, pos);
              break;
            case 7: // BOOL:
              UnsafeUtil.putBoolean(message, offset(typeAndOffset), reader.readBool());
              setFieldPresent(message, pos);
              break;
            case 8: // STRING:
              readString(message, typeAndOffset, reader);
              setFieldPresent(message, pos);
              break;
            case 9:
              { // MESSAGE:
                final MessageLite current = (MessageLite) mutableMessageFieldForMerge(message, pos);
                reader.mergeMessageField(
                    current, (Schema<MessageLite>) getMessageFieldSchema(pos), extensionRegistry);
                storeMessageField(message, pos, current);
                break;
              }
            case 10: // BYTES:
              UnsafeUtil.putObject(message, offset(typeAndOffset), reader.readBytes());
              setFieldPresent(message, pos);
              break;
            case 11: // UINT32:
              UnsafeUtil.putInt(message, offset(typeAndOffset), reader.readUInt32());
              setFieldPresent(message, pos);
              break;
            case 12: // ENUM:
              {
                int enumValue = reader.readEnum();
                EnumVerifier enumVerifier = getEnumFieldVerifier(pos);
                if (enumVerifier == null || enumVerifier.isInRange(enumValue)) {
                  UnsafeUtil.putInt(message, offset(typeAndOffset), enumValue);
                  setFieldPresent(message, pos);
                } else {
                  unknownFields =
                      SchemaUtil.storeUnknownEnum(
                          message, number, enumValue, unknownFields, unknownFieldSchema);
                }
                break;
              }
            case 13: // SFIXED32:
              UnsafeUtil.putInt(message, offset(typeAndOffset), reader.readSFixed32());
              setFieldPresent(message, pos);
              break;
            case 14: // SFIXED64:
              UnsafeUtil.putLong(message, offset(typeAndOffset), reader.readSFixed64());
              setFieldPresent(message, pos);
              break;
            case 15: // SINT32:
              UnsafeUtil.putInt(message, offset(typeAndOffset), reader.readSInt32());
              setFieldPresent(message, pos);
              break;
            case 16: // SINT64:
              UnsafeUtil.putLong(message, offset(typeAndOffset), reader.readSInt64());
              setFieldPresent(message, pos);
              break;
            case 17:
              { // GROUP:
                final MessageLite current = (MessageLite) mutableMessageFieldForMerge(message, pos);
                reader.mergeGroupField(
                    current, (Schema<MessageLite>) getMessageFieldSchema(pos), extensionRegistry);
                storeMessageField(message, pos, current);
                break;
              }
            case 18: // DOUBLE_LIST:
              reader.readDoubleList(
                  listFieldSchema.<Double>mutableListAt(message, offset(typeAndOffset)));
              break;
            case 19: // FLOAT_LIST:
              reader.readFloatList(
                  listFieldSchema.<Float>mutableListAt(message, offset(typeAndOffset)));
              break;
            case 20: // INT64_LIST:
              reader.readInt64List(
                  listFieldSchema.<Long>mutableListAt(message, offset(typeAndOffset)));
              break;
            case 21: // UINT64_LIST:
              reader.readUInt64List(
                  listFieldSchema.<Long>mutableListAt(message, offset(typeAndOffset)));
              break;
            case 22: // INT32_LIST:
              reader.readInt32List(
                  listFieldSchema.<Integer>mutableListAt(message, offset(typeAndOffset)));
              break;
            case 23: // FIXED64_LIST:
              reader.readFixed64List(
                  listFieldSchema.<Long>mutableListAt(message, offset(typeAndOffset)));
              break;
            case 24: // FIXED32_LIST:
              reader.readFixed32List(
                  listFieldSchema.<Integer>mutableListAt(message, offset(typeAndOffset)));
              break;
            case 25: // BOOL_LIST:
              reader.readBoolList(
                  listFieldSchema.<Boolean>mutableListAt(message, offset(typeAndOffset)));
              break;
            case 26: // STRING_LIST:
              readStringList(message, typeAndOffset, reader);
              break;
            case 27:
              { // MESSAGE_LIST:
                readMessageList(
                    message,
                    typeAndOffset,
                    reader,
                    (Schema<T>) getMessageFieldSchema(pos),
                    extensionRegistry);
                break;
              }
            case 28: // BYTES_LIST:
              reader.readBytesList(
                  listFieldSchema.<ByteString>mutableListAt(message, offset(typeAndOffset)));
              break;
            case 29: // UINT32_LIST:
              reader.readUInt32List(
                  listFieldSchema.<Integer>mutableListAt(message, offset(typeAndOffset)));
              break;
            case 30: // ENUM_LIST:
              {
                List<Integer> enumList =
                    listFieldSchema.<Integer>mutableListAt(message, offset(typeAndOffset));
                reader.readEnumList(enumList);
                unknownFields =
                    SchemaUtil.filterUnknownEnumList(
                        message,
                        number,
                        enumList,
                        getEnumFieldVerifier(pos),
                        unknownFields,
                        unknownFieldSchema);
                break;
>>>>>>> 626889fb
              }
            case 31: // SFIXED32_LIST:
              reader.readSFixed32List(
                  listFieldSchema.<Integer>mutableListAt(message, offset(typeAndOffset)));
              break;
            case 32: // SFIXED64_LIST:
              reader.readSFixed64List(
                  listFieldSchema.<Long>mutableListAt(message, offset(typeAndOffset)));
              break;
            case 33: // SINT32_LIST:
              reader.readSInt32List(
                  listFieldSchema.<Integer>mutableListAt(message, offset(typeAndOffset)));
              break;
            case 34: // SINT64_LIST:
              reader.readSInt64List(
                  listFieldSchema.<Long>mutableListAt(message, offset(typeAndOffset)));
              break;
            case 35: // DOUBLE_LIST_PACKED:
              reader.readDoubleList(
                  listFieldSchema.<Double>mutableListAt(message, offset(typeAndOffset)));
              break;
            case 36: // FLOAT_LIST_PACKED:
              reader.readFloatList(
                  listFieldSchema.<Float>mutableListAt(message, offset(typeAndOffset)));
              break;
            case 37: // INT64_LIST_PACKED:
              reader.readInt64List(
                  listFieldSchema.<Long>mutableListAt(message, offset(typeAndOffset)));
              break;
            case 38: // UINT64_LIST_PACKED:
              reader.readUInt64List(
                  listFieldSchema.<Long>mutableListAt(message, offset(typeAndOffset)));
              break;
            case 39: // INT32_LIST_PACKED:
              reader.readInt32List(
                  listFieldSchema.<Integer>mutableListAt(message, offset(typeAndOffset)));
              break;
            case 40: // FIXED64_LIST_PACKED:
              reader.readFixed64List(
                  listFieldSchema.<Long>mutableListAt(message, offset(typeAndOffset)));
              break;
            case 41: // FIXED32_LIST_PACKED:
              reader.readFixed32List(
                  listFieldSchema.<Integer>mutableListAt(message, offset(typeAndOffset)));
              break;
            case 42: // BOOL_LIST_PACKED:
              reader.readBoolList(
                  listFieldSchema.<Boolean>mutableListAt(message, offset(typeAndOffset)));
              break;
            case 43: // UINT32_LIST_PACKED:
              reader.readUInt32List(
                  listFieldSchema.<Integer>mutableListAt(message, offset(typeAndOffset)));
              break;
            case 44: // ENUM_LIST_PACKED:
              {
                List<Integer> enumList =
                    listFieldSchema.<Integer>mutableListAt(message, offset(typeAndOffset));
                reader.readEnumList(enumList);
                unknownFields =
                    SchemaUtil.filterUnknownEnumList(
                        message,
                        number,
                        enumList,
                        getEnumFieldVerifier(pos),
                        unknownFields,
                        unknownFieldSchema);
                break;
              }
            case 45: // SFIXED32_LIST_PACKED:
              reader.readSFixed32List(
                  listFieldSchema.<Integer>mutableListAt(message, offset(typeAndOffset)));
              break;
            case 46: // SFIXED64_LIST_PACKED:
              reader.readSFixed64List(
                  listFieldSchema.<Long>mutableListAt(message, offset(typeAndOffset)));
              break;
            case 47: // SINT32_LIST_PACKED:
              reader.readSInt32List(
                  listFieldSchema.<Integer>mutableListAt(message, offset(typeAndOffset)));
              break;
            case 48: // SINT64_LIST_PACKED:
              reader.readSInt64List(
                  listFieldSchema.<Long>mutableListAt(message, offset(typeAndOffset)));
              break;
            case 49:
              { // GROUP_LIST:
                readGroupList(
                    message,
                    offset(typeAndOffset),
                    reader,
                    (Schema<T>) getMessageFieldSchema(pos),
                    extensionRegistry);
                break;
              }
            case 50: // MAP:
              mergeMap(message, pos, getMapFieldDefaultEntry(pos), extensionRegistry, reader);
              break;
            case 51: // ONEOF_DOUBLE:
              UnsafeUtil.putObject(
                  message, offset(typeAndOffset), Double.valueOf(reader.readDouble()));
              setOneofPresent(message, number, pos);
              break;
            case 52: // ONEOF_FLOAT:
              UnsafeUtil.putObject(
                  message, offset(typeAndOffset), Float.valueOf(reader.readFloat()));
              setOneofPresent(message, number, pos);
              break;
<<<<<<< HEAD
            case 9: // MESSAGE
              if (wireType == WireFormat.WIRETYPE_LENGTH_DELIMITED) {
                final Object current = mutableMessageFieldForMerge(message, pos);
                position =
                    mergeMessageField(
                        current, getMessageFieldSchema(pos), data, position, limit, registers);
                storeMessageField(message, pos, current);
                currentPresenceField |= presenceMask;
                continue;
              }
=======
            case 53: // ONEOF_INT64:
              UnsafeUtil.putObject(
                  message, offset(typeAndOffset), Long.valueOf(reader.readInt64()));
              setOneofPresent(message, number, pos);
>>>>>>> 626889fb
              break;
            case 54: // ONEOF_UINT64:
              UnsafeUtil.putObject(
                  message, offset(typeAndOffset), Long.valueOf(reader.readUInt64()));
              setOneofPresent(message, number, pos);
              break;
            case 55: // ONEOF_INT32:
              UnsafeUtil.putObject(
                  message, offset(typeAndOffset), Integer.valueOf(reader.readInt32()));
              setOneofPresent(message, number, pos);
              break;
            case 56: // ONEOF_FIXED64:
              UnsafeUtil.putObject(
                  message, offset(typeAndOffset), Long.valueOf(reader.readFixed64()));
              setOneofPresent(message, number, pos);
              break;
            case 57: // ONEOF_FIXED32:
              UnsafeUtil.putObject(
                  message, offset(typeAndOffset), Integer.valueOf(reader.readFixed32()));
              setOneofPresent(message, number, pos);
              break;
            case 58: // ONEOF_BOOL:
              UnsafeUtil.putObject(
                  message, offset(typeAndOffset), Boolean.valueOf(reader.readBool()));
              setOneofPresent(message, number, pos);
              break;
            case 59: // ONEOF_STRING:
              readString(message, typeAndOffset, reader);
              setOneofPresent(message, number, pos);
              break;
            case 60:
              { // ONEOF_MESSAGE:
                final MessageLite current =
                    (MessageLite) mutableOneofMessageFieldForMerge(message, number, pos);
                reader.mergeMessageField(
                    current, (Schema<MessageLite>) getMessageFieldSchema(pos), extensionRegistry);
                storeOneofMessageField(message, number, pos, current);
                break;
              }
            case 61: // ONEOF_BYTES:
              UnsafeUtil.putObject(message, offset(typeAndOffset), reader.readBytes());
              setOneofPresent(message, number, pos);
              break;
            case 62: // ONEOF_UINT32:
              UnsafeUtil.putObject(
                  message, offset(typeAndOffset), Integer.valueOf(reader.readUInt32()));
              setOneofPresent(message, number, pos);
              break;
            case 63: // ONEOF_ENUM:
              {
                int enumValue = reader.readEnum();
                EnumVerifier enumVerifier = getEnumFieldVerifier(pos);
                if (enumVerifier == null || enumVerifier.isInRange(enumValue)) {
                  UnsafeUtil.putObject(message, offset(typeAndOffset), enumValue);
                  setOneofPresent(message, number, pos);
                } else {
                  unknownFields =
                      SchemaUtil.storeUnknownEnum(
                          message, number, enumValue, unknownFields, unknownFieldSchema);
                }
                break;
              }
            case 64: // ONEOF_SFIXED32:
              UnsafeUtil.putObject(
                  message, offset(typeAndOffset), Integer.valueOf(reader.readSFixed32()));
              setOneofPresent(message, number, pos);
              break;
            case 65: // ONEOF_SFIXED64:
              UnsafeUtil.putObject(
                  message, offset(typeAndOffset), Long.valueOf(reader.readSFixed64()));
              setOneofPresent(message, number, pos);
              break;
            case 66: // ONEOF_SINT32:
              UnsafeUtil.putObject(
                  message, offset(typeAndOffset), Integer.valueOf(reader.readSInt32()));
              setOneofPresent(message, number, pos);
              break;
            case 67: // ONEOF_SINT64:
              UnsafeUtil.putObject(
                  message, offset(typeAndOffset), Long.valueOf(reader.readSInt64()));
              setOneofPresent(message, number, pos);
              break;
            case 68:
              { // ONEOF_GROUP:
                final MessageLite current =
                    (MessageLite) mutableOneofMessageFieldForMerge(message, number, pos);
                reader.mergeGroupField(
                    current, (Schema<MessageLite>) getMessageFieldSchema(pos), extensionRegistry);
                storeOneofMessageField(message, number, pos, current);
                break;
              }
            default:
              // Assume we've landed on an empty entry. Treat it as an unknown field.
              if (unknownFields == null) {
                unknownFields = unknownFieldSchema.getBuilderFromMessage(message);
              }
              if (!unknownFieldSchema.mergeOneFieldFrom(
                  unknownFields, reader, /* currentDepth= */ 0)) {
                return;
              }
              break;
<<<<<<< HEAD
            case 17: // GROUP
              if (wireType == WireFormat.WIRETYPE_START_GROUP) {
                final Object current = mutableMessageFieldForMerge(message, pos);
                final int endTag = (number << 3) | WireFormat.WIRETYPE_END_GROUP;
                position =
                    mergeGroupField(
                        current,
                        getMessageFieldSchema(pos),
                        data,
                        position,
                        limit,
                        endTag,
                        registers);
                storeMessageField(message, pos, current);
                currentPresenceField |= presenceMask;
                continue;
              }
              break;
            default:
              break;
          }
        } else if (fieldType == 27) {
          // Handle repeated message fields.
          if (wireType == WireFormat.WIRETYPE_LENGTH_DELIMITED) {
            ProtobufList<?> list = (ProtobufList<?>) unsafe.getObject(message, fieldOffset);
            if (!list.isModifiable()) {
              final int size = list.size();
              list =
                  list.mutableCopyWithCapacity(
                      size == 0 ? AbstractProtobufList.DEFAULT_CAPACITY : size * 2);
              unsafe.putObject(message, fieldOffset, list);
            }
=======
          }
        } catch (InvalidProtocolBufferException.InvalidWireTypeException e) {
          // Treat fields with an invalid wire type as unknown fields
          // (i.e. same as the default case).
          if (unknownFieldSchema.shouldDiscardUnknownFields(reader)) {
            if (!reader.skipField()) {
              return;
            }
          } else {
            if (unknownFields == null) {
              unknownFields = unknownFieldSchema.getBuilderFromMessage(message);
            }
            if (!unknownFieldSchema.mergeOneFieldFrom(
                unknownFields, reader, /* currentDepth= */ 0)) {
              return;
            }
          }
        }
      }
    } finally {
      for (int i = checkInitializedCount; i < repeatedFieldOffsetStart; i++) {
        unknownFields =
            filterMapUnknownEnumValues(
                message, intArray[i], unknownFields, unknownFieldSchema, message);
      }
      if (unknownFields != null) {
        unknownFieldSchema.setBuilderToMessage(message, unknownFields);
      }
    }
  }

  @SuppressWarnings("ReferenceEquality")
  static UnknownFieldSetLite getMutableUnknownFields(Object message) {
    // TODO decide if we're keeping support for Full in schema classes and handle this
    // better.
    UnknownFieldSetLite unknownFields = ((GeneratedMessageLite) message).unknownFields;
    if (unknownFields == UnknownFieldSetLite.getDefaultInstance()) {
      unknownFields = UnknownFieldSetLite.newInstance();
      ((GeneratedMessageLite) message).unknownFields = unknownFields;
    }
    return unknownFields;
  }

  /** Decodes a map entry key or value. Stores result in registers.object1. */
  private int decodeMapEntryValue(
      byte[] data,
      int position,
      int limit,
      WireFormat.FieldType fieldType,
      Class<?> messageType,
      Registers registers)
      throws IOException {
    switch (fieldType) {
      case BOOL:
        position = decodeVarint64(data, position, registers);
        registers.object1 = registers.long1 != 0;
        break;
      case BYTES:
        position = decodeBytes(data, position, registers);
        break;
      case DOUBLE:
        registers.object1 = decodeDouble(data, position);
        position += 8;
        break;
      case FIXED32:
      case SFIXED32:
        registers.object1 = decodeFixed32(data, position);
        position += 4;
        break;
      case FIXED64:
      case SFIXED64:
        registers.object1 = decodeFixed64(data, position);
        position += 8;
        break;
      case FLOAT:
        registers.object1 = decodeFloat(data, position);
        position += 4;
        break;
      case ENUM:
      case INT32:
      case UINT32:
        position = decodeVarint32(data, position, registers);
        registers.object1 = registers.int1;
        break;
      case INT64:
      case UINT64:
        position = decodeVarint64(data, position, registers);
        registers.object1 = registers.long1;
        break;
      case MESSAGE:
        position =
            decodeMessageField(
                Protobuf.getInstance().schemaFor(messageType), data, position, limit, registers);
        break;
      case SINT32:
        position = decodeVarint32(data, position, registers);
        registers.object1 = CodedInputStream.decodeZigZag32(registers.int1);
        break;
      case SINT64:
        position = decodeVarint64(data, position, registers);
        registers.object1 = CodedInputStream.decodeZigZag64(registers.long1);
        break;
      case STRING:
        position = decodeStringRequireUtf8(data, position, registers);
        break;
      default:
        throw new RuntimeException("unsupported field type.");
    }
    return position;
  }

  /** Decodes a map entry. */
  private <K, V> int decodeMapEntry(
      byte[] data,
      int position,
      int limit,
      MapEntryLite.Metadata<K, V> metadata,
      Map<K, V> target,
      Registers registers)
      throws IOException {
    position = decodeVarint32(data, position, registers);
    final int length = registers.int1;
    if (length < 0 || length > limit - position) {
      throw InvalidProtocolBufferException.truncatedMessage();
    }
    final int end = position + length;
    K key = metadata.defaultKey;
    V value = metadata.defaultValue;
    while (position < end) {
      int tag = data[position++];
      if (tag < 0) {
        position = decodeVarint32(tag, data, position, registers);
        tag = registers.int1;
      }
      final int fieldNumber = tag >>> 3;
      final int wireType = tag & 0x7;
      switch (fieldNumber) {
        case 1:
          if (wireType == metadata.keyType.getWireType()) {
>>>>>>> 626889fb
            position =
                decodeMapEntryValue(data, position, limit, metadata.keyType, null, registers);
            key = (K) registers.object1;
            continue;
          }
          break;
        case 2:
          if (wireType == metadata.valueType.getWireType()) {
            position =
                decodeMapEntryValue(
                    data,
                    position,
                    limit,
                    metadata.valueType,
                    metadata.defaultValue.getClass(),
                    registers);
            value = (V) registers.object1;
            continue;
          }
          break;
        default:
          break;
      }
      position = skipField(tag, data, position, limit, registers);
    }
    if (position != end) {
      throw InvalidProtocolBufferException.parseFailure();
    }
    target.put(key, value);
    return end;
  }

  @SuppressWarnings("ReferenceEquality")
  private int parseRepeatedField(
      T message,
      byte[] data,
      int position,
      int limit,
      int tag,
      int number,
      int wireType,
      int bufferPosition,
      long typeAndOffset,
      int fieldType,
      long fieldOffset,
      Registers registers)
      throws IOException {
    ProtobufList<?> list = (ProtobufList<?>) UNSAFE.getObject(message, fieldOffset);
    if (!list.isModifiable()) {
      final int size = list.size();
      list = list.mutableCopyWithCapacity(size * 2);
      UNSAFE.putObject(message, fieldOffset, list);
    }
    switch (fieldType) {
      case 18: // DOUBLE_LIST:
      case 35: // DOUBLE_LIST_PACKED:
        if (wireType == WireFormat.WIRETYPE_LENGTH_DELIMITED) {
          position = decodePackedDoubleList(data, position, list, registers);
        } else if (wireType == WireFormat.WIRETYPE_FIXED64) {
          position = decodeDoubleList(tag, data, position, limit, list, registers);
        }
        break;
      case 19: // FLOAT_LIST:
      case 36: // FLOAT_LIST_PACKED:
        if (wireType == WireFormat.WIRETYPE_LENGTH_DELIMITED) {
          position = decodePackedFloatList(data, position, list, registers);
        } else if (wireType == WireFormat.WIRETYPE_FIXED32) {
          position = decodeFloatList(tag, data, position, limit, list, registers);
        }
        break;
      case 20: // INT64_LIST:
      case 21: // UINT64_LIST:
      case 37: // INT64_LIST_PACKED:
      case 38: // UINT64_LIST_PACKED:
        if (wireType == WireFormat.WIRETYPE_LENGTH_DELIMITED) {
          position = decodePackedVarint64List(data, position, list, registers);
        } else if (wireType == WireFormat.WIRETYPE_VARINT) {
          position = decodeVarint64List(tag, data, position, limit, list, registers);
        }
        break;
      case 22: // INT32_LIST:
      case 29: // UINT32_LIST:
      case 39: // INT32_LIST_PACKED:
      case 43: // UINT32_LIST_PACKED:
        if (wireType == WireFormat.WIRETYPE_LENGTH_DELIMITED) {
          position = decodePackedVarint32List(data, position, list, registers);
        } else if (wireType == WireFormat.WIRETYPE_VARINT) {
          position = decodeVarint32List(tag, data, position, limit, list, registers);
        }
        break;
      case 23: // FIXED64_LIST:
      case 32: // SFIXED64_LIST:
      case 40: // FIXED64_LIST_PACKED:
      case 46: // SFIXED64_LIST_PACKED:
        if (wireType == WireFormat.WIRETYPE_LENGTH_DELIMITED) {
          position = decodePackedFixed64List(data, position, list, registers);
        } else if (wireType == WireFormat.WIRETYPE_FIXED64) {
          position = decodeFixed64List(tag, data, position, limit, list, registers);
        }
        break;
      case 24: // FIXED32_LIST:
      case 31: // SFIXED32_LIST:
      case 41: // FIXED32_LIST_PACKED:
      case 45: // SFIXED32_LIST_PACKED:
        if (wireType == WireFormat.WIRETYPE_LENGTH_DELIMITED) {
          position = decodePackedFixed32List(data, position, list, registers);
        } else if (wireType == WireFormat.WIRETYPE_FIXED32) {
          position = decodeFixed32List(tag, data, position, limit, list, registers);
        }
        break;
      case 25: // BOOL_LIST:
      case 42: // BOOL_LIST_PACKED:
        if (wireType == WireFormat.WIRETYPE_LENGTH_DELIMITED) {
          position = decodePackedBoolList(data, position, list, registers);
        } else if (wireType == WireFormat.WIRETYPE_VARINT) {
          position = decodeBoolList(tag, data, position, limit, list, registers);
        }
        break;
      case 26: // STRING_LIST:
        if (wireType == WireFormat.WIRETYPE_LENGTH_DELIMITED) {
          if ((typeAndOffset & ENFORCE_UTF8_MASK) == 0) {
            position = decodeStringList(tag, data, position, limit, list, registers);
          } else {
            position = decodeStringListRequireUtf8(tag, data, position, limit, list, registers);
          }
        }
        break;
      case 27: // MESSAGE_LIST:
        if (wireType == WireFormat.WIRETYPE_LENGTH_DELIMITED) {
          position =
              decodeMessageList(
                  getMessageFieldSchema(bufferPosition),
                  tag,
                  data,
                  position,
                  limit,
                  list,
                  registers);
        }
        break;
      case 28: // BYTES_LIST:
        if (wireType == WireFormat.WIRETYPE_LENGTH_DELIMITED) {
          position = decodeBytesList(tag, data, position, limit, list, registers);
        }
        break;
      case 30: // ENUM_LIST:
      case 44: // ENUM_LIST_PACKED:
        if (wireType == WireFormat.WIRETYPE_LENGTH_DELIMITED) {
          position = decodePackedVarint32List(data, position, list, registers);
        } else if (wireType == WireFormat.WIRETYPE_VARINT) {
          position = decodeVarint32List(tag, data, position, limit, list, registers);
        } else {
          break;
        }
        SchemaUtil.filterUnknownEnumList(
            message,
            number,
            (ProtobufList<Integer>) list,
            getEnumFieldVerifier(bufferPosition),
            null,
            (UnknownFieldSchema<UnknownFieldSetLite, UnknownFieldSetLite>) unknownFieldSchema);
        break;
      case 33: // SINT32_LIST:
      case 47: // SINT32_LIST_PACKED:
        if (wireType == WireFormat.WIRETYPE_LENGTH_DELIMITED) {
          position = decodePackedSInt32List(data, position, list, registers);
        } else if (wireType == WireFormat.WIRETYPE_VARINT) {
          position = decodeSInt32List(tag, data, position, limit, list, registers);
        }
        break;
      case 34: // SINT64_LIST:
      case 48: // SINT64_LIST_PACKED:
        if (wireType == WireFormat.WIRETYPE_LENGTH_DELIMITED) {
          position = decodePackedSInt64List(data, position, list, registers);
        } else if (wireType == WireFormat.WIRETYPE_VARINT) {
          position = decodeSInt64List(tag, data, position, limit, list, registers);
        }
        break;
      case 49: // GROUP_LIST:
        if (wireType == WireFormat.WIRETYPE_START_GROUP) {
          position =
              decodeGroupList(
                  getMessageFieldSchema(bufferPosition),
                  tag,
                  data,
                  position,
                  limit,
                  (ProtobufList<Object>) list,
                  registers);
        }
        break;
<<<<<<< HEAD
      }

      if (hasExtensions
          && registers.extensionRegistry != ExtensionRegistryLite.getEmptyRegistry()) {
        position = decodeExtensionOrUnknownField(
            tag, data, position, limit, message, defaultInstance,
            (UnknownFieldSchema<UnknownFieldSetLite, UnknownFieldSetLite>) unknownFieldSchema,
            registers);
      } else {
        position = decodeUnknownField(
            tag, data, position, limit, getMutableUnknownFields(message), registers);
      }
    }
    if (currentPresenceFieldOffset != NO_PRESENCE_SENTINEL) {
      unsafe.putInt(message, (long) currentPresenceFieldOffset, currentPresenceField);
    }
    UnknownFieldSetLite unknownFields = null;
    for (int i = checkInitializedCount; i < repeatedFieldOffsetStart; i++) {
      unknownFields =
          filterMapUnknownEnumValues(
              message,
              intArray[i],
              unknownFields,
              (UnknownFieldSchema<UnknownFieldSetLite, UnknownFieldSetLite>) unknownFieldSchema,
              message);
=======
      default:
        break;
>>>>>>> 626889fb
    }
    return position;
  }

  private <K, V> int parseMapField(
      T message,
      byte[] data,
      int position,
      int limit,
      int bufferPosition,
      long fieldOffset,
      Registers registers)
      throws IOException {
    final sun.misc.Unsafe unsafe = UNSAFE;
    Object mapDefaultEntry = getMapFieldDefaultEntry(bufferPosition);
    Object mapField = unsafe.getObject(message, fieldOffset);
    if (mapFieldSchema.isImmutable(mapField)) {
      Object oldMapField = mapField;
      mapField = mapFieldSchema.newMapField(mapDefaultEntry);
      mapFieldSchema.mergeFrom(mapField, oldMapField);
      unsafe.putObject(message, fieldOffset, mapField);
    }
    return decodeMapEntry(
        data,
        position,
        limit,
        (Metadata<K, V>) mapFieldSchema.forMapMetadata(mapDefaultEntry),
        (Map<K, V>) mapFieldSchema.forMutableMapData(mapField),
        registers);
  }

  private int parseOneofField(
      T message,
      byte[] data,
      int position,
      int limit,
      int tag,
      int number,
      int wireType,
      int typeAndOffset,
      int fieldType,
      long fieldOffset,
      int bufferPosition,
      Registers registers)
      throws IOException {
    final sun.misc.Unsafe unsafe = UNSAFE;
    final long oneofCaseOffset = buffer[bufferPosition + 2] & OFFSET_MASK;
    switch (fieldType) {
      case 51: // ONEOF_DOUBLE:
        if (wireType == WireFormat.WIRETYPE_FIXED64) {
          unsafe.putObject(message, fieldOffset, decodeDouble(data, position));
          position += 8;
          unsafe.putInt(message, oneofCaseOffset, number);
        }
        break;
      case 52: // ONEOF_FLOAT:
        if (wireType == WireFormat.WIRETYPE_FIXED32) {
          unsafe.putObject(message, fieldOffset, decodeFloat(data, position));
          position += 4;
          unsafe.putInt(message, oneofCaseOffset, number);
        }
        break;
      case 53: // ONEOF_INT64:
      case 54: // ONEOF_UINT64:
        if (wireType == WireFormat.WIRETYPE_VARINT) {
          position = decodeVarint64(data, position, registers);
          unsafe.putObject(message, fieldOffset, registers.long1);
          unsafe.putInt(message, oneofCaseOffset, number);
        }
        break;
      case 55: // ONEOF_INT32:
      case 62: // ONEOF_UINT32:
        if (wireType == WireFormat.WIRETYPE_VARINT) {
          position = decodeVarint32(data, position, registers);
          unsafe.putObject(message, fieldOffset, registers.int1);
          unsafe.putInt(message, oneofCaseOffset, number);
        }
        break;
      case 56: // ONEOF_FIXED64:
      case 65: // ONEOF_SFIXED64:
        if (wireType == WireFormat.WIRETYPE_FIXED64) {
          unsafe.putObject(message, fieldOffset, decodeFixed64(data, position));
          position += 8;
          unsafe.putInt(message, oneofCaseOffset, number);
        }
        break;
      case 57: // ONEOF_FIXED32:
      case 64: // ONEOF_SFIXED32:
        if (wireType == WireFormat.WIRETYPE_FIXED32) {
          unsafe.putObject(message, fieldOffset, decodeFixed32(data, position));
          position += 4;
          unsafe.putInt(message, oneofCaseOffset, number);
        }
        break;
      case 58: // ONEOF_BOOL:
        if (wireType == WireFormat.WIRETYPE_VARINT) {
          position = decodeVarint64(data, position, registers);
          unsafe.putObject(message, fieldOffset, registers.long1 != 0);
          unsafe.putInt(message, oneofCaseOffset, number);
        }
        break;
      case 59: // ONEOF_STRING:
        if (wireType == WireFormat.WIRETYPE_LENGTH_DELIMITED) {
          position = decodeVarint32(data, position, registers);
          final int length = registers.int1;
          if (length == 0) {
            unsafe.putObject(message, fieldOffset, "");
          } else {
            if ((typeAndOffset & ENFORCE_UTF8_MASK) != 0
                && !Utf8.isValidUtf8(data, position, position + length)) {
              throw InvalidProtocolBufferException.invalidUtf8();
            }
            final String value = new String(data, position, length, Internal.UTF_8);
            unsafe.putObject(message, fieldOffset, value);
            position += length;
          }
          unsafe.putInt(message, oneofCaseOffset, number);
        }
        break;
      case 60: // ONEOF_MESSAGE:
        if (wireType == WireFormat.WIRETYPE_LENGTH_DELIMITED) {
          final Object current = mutableOneofMessageFieldForMerge(message, number, bufferPosition);
          position =
              mergeMessageField(
                  current, getMessageFieldSchema(bufferPosition), data, position, limit, registers);
          storeOneofMessageField(message, number, bufferPosition, current);
        }
        break;
      case 61: // ONEOF_BYTES:
        if (wireType == WireFormat.WIRETYPE_LENGTH_DELIMITED) {
          position = decodeBytes(data, position, registers);
          unsafe.putObject(message, fieldOffset, registers.object1);
          unsafe.putInt(message, oneofCaseOffset, number);
        }
        break;
      case 63: // ONEOF_ENUM:
        if (wireType == WireFormat.WIRETYPE_VARINT) {
          position = decodeVarint32(data, position, registers);
          final int enumValue = registers.int1;
          EnumVerifier enumVerifier = getEnumFieldVerifier(bufferPosition);
          if (enumVerifier == null || enumVerifier.isInRange(enumValue)) {
            unsafe.putObject(message, fieldOffset, enumValue);
            unsafe.putInt(message, oneofCaseOffset, number);
          } else {
            // UnknownFieldSetLite requires varint to be represented as Long.
            getMutableUnknownFields(message).storeField(tag, (long) enumValue);
          }
        }
        break;
      case 66: // ONEOF_SINT32:
        if (wireType == WireFormat.WIRETYPE_VARINT) {
          position = decodeVarint32(data, position, registers);
          unsafe.putObject(message, fieldOffset, CodedInputStream.decodeZigZag32(registers.int1));
          unsafe.putInt(message, oneofCaseOffset, number);
        }
        break;
      case 67: // ONEOF_SINT64:
        if (wireType == WireFormat.WIRETYPE_VARINT) {
          position = decodeVarint64(data, position, registers);
          unsafe.putObject(message, fieldOffset, CodedInputStream.decodeZigZag64(registers.long1));
          unsafe.putInt(message, oneofCaseOffset, number);
        }
        break;
      case 68: // ONEOF_GROUP:
        if (wireType == WireFormat.WIRETYPE_START_GROUP) {
          final Object current = mutableOneofMessageFieldForMerge(message, number, bufferPosition);
          final int endTag = (tag & ~0x7) | WireFormat.WIRETYPE_END_GROUP;
          position =
              mergeGroupField(
                  current,
                  getMessageFieldSchema(bufferPosition),
                  data,
                  position,
                  limit,
                  endTag,
                  registers);
          storeOneofMessageField(message, number, bufferPosition, current);
        }
        break;
      default:
        break;
    }
    return position;
  }

<<<<<<< HEAD
  private Object mutableMessageFieldForMerge(T message, int pos) {
    final Schema fieldSchema = getMessageFieldSchema(pos);
    final long offset = offset(typeAndOffsetAt(pos));

    // Field not present, create a new one
    if (!isFieldPresent(message, pos)) {
      return fieldSchema.newInstance();
    }

    // Field present, if mutable, ready to merge
    final Object current = UNSAFE.getObject(message, offset);
    if (isMutable(current)) {
      return current;
    }

    // Field present but immutable, make a new mutable copy
    final Object newMessage = fieldSchema.newInstance();
    if (current != null) {
      fieldSchema.mergeFrom(newMessage, current);
    }
    return newMessage;
  }

  private void storeMessageField(T message, int pos, Object field) {
    UNSAFE.putObject(message, offset(typeAndOffsetAt(pos)), field);
    setFieldPresent(message, pos);
  }

  private Object mutableOneofMessageFieldForMerge(T message, int fieldNumber, int pos) {
    final Schema fieldSchema = getMessageFieldSchema(pos);

    // Field not present, create it and mark it present
    if (!isOneofPresent(message, fieldNumber, pos)) {
      return fieldSchema.newInstance();
    }

    // Field present, if mutable, ready to merge
    final Object current = UNSAFE.getObject(message, offset(typeAndOffsetAt(pos)));
    if (isMutable(current)) {
      return current;
    }

    // Field present but immutable, make a new mutable copy
    final Object newMessage = fieldSchema.newInstance();
    if (current != null) {
      fieldSchema.mergeFrom(newMessage, current);
    }
    return newMessage;
  }

  private void storeOneofMessageField(T message, int fieldNumber, int pos, Object field) {
    UNSAFE.putObject(message, offset(typeAndOffsetAt(pos)), field);
    setOneofPresent(message, fieldNumber, pos);
  }

  /** Parses a proto3 message and returns the limit if parsing is successful. */
  @CanIgnoreReturnValue
  private int parseProto3Message(
      T message, byte[] data, int position, int limit, Registers registers) throws IOException {
=======
  private Schema getMessageFieldSchema(int pos) {
    final int index = pos / INTS_PER_FIELD * 2;
    Schema schema = (Schema) objects[index];
    if (schema != null) {
      return schema;
    }
    schema = Protobuf.getInstance().schemaFor((Class) objects[index + 1]);
    objects[index] = schema;
    return schema;
  }

  private Object getMapFieldDefaultEntry(int pos) {
    return objects[pos / INTS_PER_FIELD * 2];
  }

  private EnumVerifier getEnumFieldVerifier(int pos) {
    return (EnumVerifier) objects[pos / INTS_PER_FIELD * 2 + 1];
  }

  /**
   * Parses a message and returns the position after the message/group. If it's parsing a
   * LENGTH_PREFIXED message (endDelimited == 0), returns limit if parsing is successful; If it's
   * parsing a DELIMITED message aka group (endDelimited != 0), parsing ends when a tag ==
   * endDelimited is encountered and the position after that tag is returned.
   */
  @CanIgnoreReturnValue
  int parseMessage(
      T message, byte[] data, int position, int limit, int endDelimited, Registers registers)
      throws IOException {
>>>>>>> 626889fb
    checkMutable(message);
    final sun.misc.Unsafe unsafe = UNSAFE;
    int currentPresenceFieldOffset = NO_PRESENCE_SENTINEL;
    int currentPresenceField = 0;
    int tag = 0;
    int oldNumber = -1;
    int pos = 0;
    while (position < limit) {
      tag = data[position++];
      if (tag < 0) {
        position = decodeVarint32(tag, data, position, registers);
        tag = registers.int1;
      }
      final int number = tag >>> 3;
      final int wireType = tag & 0x7;
      if (number > oldNumber) {
        pos = positionForFieldNumber(number, pos / INTS_PER_FIELD);
      } else {
        pos = positionForFieldNumber(number);
      }
      oldNumber = number;
      if (pos == -1) {
        // need to reset
        pos = 0;
      } else {
        final int typeAndOffset = buffer[pos + 1];
        final int fieldType = type(typeAndOffset);
        final long fieldOffset = offset(typeAndOffset);
        if (fieldType <= 17) {
<<<<<<< HEAD
          // Proto3 optional fields have has-bits.
          final int presenceMaskAndOffset = buffer[pos + 2];
          final int presenceMask = 1 << (presenceMaskAndOffset >>> OFFSET_BITS);
          final int presenceFieldOffset = presenceMaskAndOffset & OFFSET_MASK;
          // We cache the 32-bit has-bits integer value and only write it back when parsing a field
          // using a different has-bits integer.
          //
          // Note that for fields that do not have hasbits, we unconditionally write and discard
          // the data.
=======
          // Fields with explicit presence (i.e. optional) have has-bits.
          final int presenceMaskAndOffset = buffer[pos + 2];
          final int presenceMask = 1 << (presenceMaskAndOffset >>> OFFSET_BITS);
          final int presenceFieldOffset = presenceMaskAndOffset & OFFSET_MASK;
          // We cache the 32-bit presence integer value and only write it back when parsing a field
          // using a different presence integer.
>>>>>>> 626889fb
          if (presenceFieldOffset != currentPresenceFieldOffset) {
            if (currentPresenceFieldOffset != NO_PRESENCE_SENTINEL) {
              unsafe.putInt(message, (long) currentPresenceFieldOffset, currentPresenceField);
            }
<<<<<<< HEAD
            if (presenceFieldOffset != NO_PRESENCE_SENTINEL) {
              currentPresenceField = unsafe.getInt(message, (long) presenceFieldOffset);
            }
            currentPresenceFieldOffset = presenceFieldOffset;
=======
            currentPresenceFieldOffset = presenceFieldOffset;
            // For fields without presence, we unconditionally write and discard
            // the data.
            currentPresenceField =
                presenceFieldOffset == NO_PRESENCE_SENTINEL
                    ? 0
                    : unsafe.getInt(message, (long) presenceFieldOffset);
>>>>>>> 626889fb
          }
          switch (fieldType) {
            case 0: // DOUBLE
              if (wireType == WireFormat.WIRETYPE_FIXED64) {
                UnsafeUtil.putDouble(message, fieldOffset, decodeDouble(data, position));
                position += 8;
                currentPresenceField |= presenceMask;
                continue;
              }
              break;
            case 1: // FLOAT
              if (wireType == WireFormat.WIRETYPE_FIXED32) {
                UnsafeUtil.putFloat(message, fieldOffset, decodeFloat(data, position));
                position += 4;
                currentPresenceField |= presenceMask;
                continue;
              }
              break;
            case 2: // INT64
            case 3: // UINT64
              if (wireType == WireFormat.WIRETYPE_VARINT) {
                position = decodeVarint64(data, position, registers);
                unsafe.putLong(message, fieldOffset, registers.long1);
                currentPresenceField |= presenceMask;
                continue;
              }
              break;
            case 4: // INT32
            case 11: // UINT32
              if (wireType == WireFormat.WIRETYPE_VARINT) {
                position = decodeVarint32(data, position, registers);
                unsafe.putInt(message, fieldOffset, registers.int1);
                currentPresenceField |= presenceMask;
                continue;
              }
              break;
            case 5: // FIXED64
            case 14: // SFIXED64
              if (wireType == WireFormat.WIRETYPE_FIXED64) {
                unsafe.putLong(message, fieldOffset, decodeFixed64(data, position));
                position += 8;
                currentPresenceField |= presenceMask;
                continue;
              }
              break;
            case 6: // FIXED32
            case 13: // SFIXED32
              if (wireType == WireFormat.WIRETYPE_FIXED32) {
                unsafe.putInt(message, fieldOffset, decodeFixed32(data, position));
                position += 4;
                currentPresenceField |= presenceMask;
                continue;
              }
              break;
            case 7: // BOOL
              if (wireType == WireFormat.WIRETYPE_VARINT) {
                position = decodeVarint64(data, position, registers);
                UnsafeUtil.putBoolean(message, fieldOffset, registers.long1 != 0);
                currentPresenceField |= presenceMask;
                continue;
              }
              break;
            case 8: // STRING
              if (wireType == WireFormat.WIRETYPE_LENGTH_DELIMITED) {
                if (isEnforceUtf8(typeAndOffset)) {
                  position = decodeStringRequireUtf8(data, position, registers);
                } else {
                  position = decodeString(data, position, registers);
                }
                unsafe.putObject(message, fieldOffset, registers.object1);
                currentPresenceField |= presenceMask;
                continue;
              }
              break;
            case 9: // MESSAGE
              if (wireType == WireFormat.WIRETYPE_LENGTH_DELIMITED) {
                final Object current = mutableMessageFieldForMerge(message, pos);
                position =
                    mergeMessageField(
                        current, getMessageFieldSchema(pos), data, position, limit, registers);
                storeMessageField(message, pos, current);
                currentPresenceField |= presenceMask;
                continue;
              }
              break;
            case 10: // BYTES
              if (wireType == WireFormat.WIRETYPE_LENGTH_DELIMITED) {
                position = decodeBytes(data, position, registers);
                unsafe.putObject(message, fieldOffset, registers.object1);
                currentPresenceField |= presenceMask;
                continue;
              }
              break;
            case 12: // ENUM
              if (wireType == WireFormat.WIRETYPE_VARINT) {
                position = decodeVarint32(data, position, registers);
<<<<<<< HEAD
                unsafe.putInt(message, fieldOffset, registers.int1);
                currentPresenceField |= presenceMask;
=======
                final int enumValue = registers.int1;
                EnumVerifier enumVerifier = getEnumFieldVerifier(pos);
                if (!isLegacyEnumIsClosed(typeAndOffset)
                    || enumVerifier == null
                    || enumVerifier.isInRange(enumValue)) {
                  // Parse open enums and in-range closed enums into their fields directly.
                  unsafe.putInt(message, fieldOffset, enumValue);
                  currentPresenceField |= presenceMask;
                } else {
                  // Store out-of-range closed enums in unknown fields.
                  // UnknownFieldSetLite requires varint to be represented as Long.
                  getMutableUnknownFields(message).storeField(tag, (long) enumValue);
                }
>>>>>>> 626889fb
                continue;
              }
              break;
            case 15: // SINT32
              if (wireType == WireFormat.WIRETYPE_VARINT) {
                position = decodeVarint32(data, position, registers);
                unsafe.putInt(
                    message, fieldOffset, CodedInputStream.decodeZigZag32(registers.int1));
                currentPresenceField |= presenceMask;
                continue;
              }
              break;
            case 16: // SINT64
              if (wireType == WireFormat.WIRETYPE_VARINT) {
                position = decodeVarint64(data, position, registers);
                unsafe.putLong(
                    message, fieldOffset, CodedInputStream.decodeZigZag64(registers.long1));
<<<<<<< HEAD
=======

                currentPresenceField |= presenceMask;
                continue;
              }
              break;
            case 17: // GROUP
              if (wireType == WireFormat.WIRETYPE_START_GROUP) {
                final Object current = mutableMessageFieldForMerge(message, pos);
                final int endTag = (number << 3) | WireFormat.WIRETYPE_END_GROUP;
                position =
                    mergeGroupField(
                        current,
                        getMessageFieldSchema(pos),
                        data,
                        position,
                        limit,
                        endTag,
                        registers);
                storeMessageField(message, pos, current);
>>>>>>> 626889fb
                currentPresenceField |= presenceMask;
                continue;
              }
              break;
            default:
              break;
          }
        } else if (fieldType == 27) {
          // Handle repeated message field.
          if (wireType == WireFormat.WIRETYPE_LENGTH_DELIMITED) {
            ProtobufList<?> list = (ProtobufList<?>) unsafe.getObject(message, fieldOffset);
            if (!list.isModifiable()) {
              final int size = list.size();
              list =
                  list.mutableCopyWithCapacity(
                      size == 0 ? AbstractProtobufList.DEFAULT_CAPACITY : size * 2);
              unsafe.putObject(message, fieldOffset, list);
            }
            position =
                decodeMessageList(
                    getMessageFieldSchema(pos), tag, data, position, limit, list, registers);
            continue;
          }
        } else if (fieldType <= 49) {
          // Handle all other repeated fields.
          final int oldPosition = position;
          position =
              parseRepeatedField(
                  message,
                  data,
                  position,
                  limit,
                  tag,
                  number,
                  wireType,
                  pos,
                  typeAndOffset,
                  fieldType,
                  fieldOffset,
                  registers);
          if (position != oldPosition) {
            continue;
          }
        } else if (fieldType == 50) {
          if (wireType == WireFormat.WIRETYPE_LENGTH_DELIMITED) {
            final int oldPosition = position;
            position = parseMapField(message, data, position, limit, pos, fieldOffset, registers);
            if (position != oldPosition) {
              continue;
            }
          }
        } else {
          final int oldPosition = position;
          position =
              parseOneofField(
                  message,
                  data,
                  position,
                  limit,
                  tag,
                  number,
                  wireType,
                  typeAndOffset,
                  fieldType,
                  fieldOffset,
                  pos,
                  registers);
          if (position != oldPosition) {
            continue;
          }
        }
      }
      if (tag == endDelimited && endDelimited != 0) {
        break;
      }

      if (hasExtensions
          && registers.extensionRegistry != ExtensionRegistryLite.getEmptyRegistry()) {
        position = decodeExtensionOrUnknownField(
            tag, data, position, limit, message, defaultInstance,
            (UnknownFieldSchema<UnknownFieldSetLite, UnknownFieldSetLite>) unknownFieldSchema,
            registers);
      } else {
        position = decodeUnknownField(
            tag, data, position, limit, getMutableUnknownFields(message), registers);
      }
    }
    if (currentPresenceFieldOffset != NO_PRESENCE_SENTINEL) {
      unsafe.putInt(message, (long) currentPresenceFieldOffset, currentPresenceField);
    }
<<<<<<< HEAD
    if (position != limit) {
      throw InvalidProtocolBufferException.parseFailure();
=======
    UnknownFieldSetLite unknownFields = null;
    for (int i = checkInitializedCount; i < repeatedFieldOffsetStart; i++) {
      unknownFields =
          filterMapUnknownEnumValues(
              message,
              intArray[i],
              unknownFields,
              (UnknownFieldSchema<UnknownFieldSetLite, UnknownFieldSetLite>) unknownFieldSchema,
              message);
    }
    if (unknownFields != null) {
      ((UnknownFieldSchema<UnknownFieldSetLite, UnknownFieldSetLite>) unknownFieldSchema)
          .setBuilderToMessage(message, unknownFields);
    }
    if (endDelimited == 0) {
      if (position != limit) {
        throw InvalidProtocolBufferException.parseFailure();
      }
    } else {
      if (position > limit || tag != endDelimited) {
        throw InvalidProtocolBufferException.parseFailure();
      }
>>>>>>> 626889fb
    }
    return position;
  }

  private Object mutableMessageFieldForMerge(T message, int pos) {
    final Schema fieldSchema = getMessageFieldSchema(pos);
    final long offset = offset(typeAndOffsetAt(pos));

    // Field not present, create a new one
    if (!isFieldPresent(message, pos)) {
      return fieldSchema.newInstance();
    }

    // Field present, if mutable, ready to merge
    final Object current = UNSAFE.getObject(message, offset);
    if (isMutable(current)) {
      return current;
    }

    // Field present but immutable, make a new mutable copy
    final Object newMessage = fieldSchema.newInstance();
    if (current != null) {
      fieldSchema.mergeFrom(newMessage, current);
    }
    return newMessage;
  }

  private void storeMessageField(T message, int pos, Object field) {
    UNSAFE.putObject(message, offset(typeAndOffsetAt(pos)), field);
    setFieldPresent(message, pos);
  }

  private Object mutableOneofMessageFieldForMerge(T message, int fieldNumber, int pos) {
    final Schema fieldSchema = getMessageFieldSchema(pos);

    // Field not present, create it and mark it present
    if (!isOneofPresent(message, fieldNumber, pos)) {
      return fieldSchema.newInstance();
    }

    // Field present, if mutable, ready to merge
    final Object current = UNSAFE.getObject(message, offset(typeAndOffsetAt(pos)));
    if (isMutable(current)) {
      return current;
    }

    // Field present but immutable, make a new mutable copy
    final Object newMessage = fieldSchema.newInstance();
    if (current != null) {
      fieldSchema.mergeFrom(newMessage, current);
    }
    return newMessage;
  }

  private void storeOneofMessageField(T message, int fieldNumber, int pos, Object field) {
    UNSAFE.putObject(message, offset(typeAndOffsetAt(pos)), field);
    setOneofPresent(message, fieldNumber, pos);
  }

  @Override
  public void mergeFrom(T message, byte[] data, int position, int limit, Registers registers)
      throws IOException {
    parseMessage(message, data, position, limit, 0, registers);
  }

  @Override
  public void makeImmutable(T message) {
    if (!isMutable(message)) {
      return;
<<<<<<< HEAD
    }

    // TODO(b/248560713) decide if we're keeping support for Full in schema classes and handle this
    // better.
    if (message instanceof GeneratedMessageLite) {
      GeneratedMessageLite<?, ?> generatedMessage = ((GeneratedMessageLite<?, ?>) message);
      generatedMessage.clearMemoizedSerializedSize();
      generatedMessage.clearMemoizedHashCode();
      generatedMessage.markImmutable();
    }

=======
    }

    // TODO decide if we're keeping support for Full in schema classes and handle this
    // better.
    if (message instanceof GeneratedMessageLite) {
      GeneratedMessageLite<?, ?> generatedMessage = ((GeneratedMessageLite<?, ?>) message);
      generatedMessage.clearMemoizedSerializedSize();
      generatedMessage.clearMemoizedHashCode();
      generatedMessage.markImmutable();
    }

>>>>>>> 626889fb
    final int bufferLength = buffer.length;
    for (int pos = 0; pos < bufferLength; pos += INTS_PER_FIELD) {
      final int typeAndOffset = typeAndOffsetAt(pos);
      final long offset = offset(typeAndOffset);
      switch (type(typeAndOffset)) {
        case 17: // GROUP
        case 9: // MESSAGE
          if (isFieldPresent(message, pos)) {
            getMessageFieldSchema(pos).makeImmutable(UNSAFE.getObject(message, offset));
          }
          break;
<<<<<<< HEAD
=======
        case 60: // ONEOF_MESSAGE
        case 68: // ONEOF_GROUP
          if (isOneofPresent(message, numberAt(pos), pos)) {
            getMessageFieldSchema(pos).makeImmutable(UNSAFE.getObject(message, offset));
          }
          break;
>>>>>>> 626889fb
        case 18: // DOUBLE_LIST:
        case 19: // FLOAT_LIST:
        case 20: // INT64_LIST:
        case 21: // UINT64_LIST:
        case 22: // INT32_LIST:
        case 23: // FIXED64_LIST:
        case 24: // FIXED32_LIST:
        case 25: // BOOL_LIST:
        case 26: // STRING_LIST:
        case 27: // MESSAGE_LIST:
        case 28: // BYTES_LIST:
        case 29: // UINT32_LIST:
        case 30: // ENUM_LIST:
        case 31: // SFIXED32_LIST:
        case 32: // SFIXED64_LIST:
        case 33: // SINT32_LIST:
        case 34: // SINT64_LIST:
        case 35: // DOUBLE_LIST_PACKED:
        case 36: // FLOAT_LIST_PACKED:
        case 37: // INT64_LIST_PACKED:
        case 38: // UINT64_LIST_PACKED:
        case 39: // INT32_LIST_PACKED:
        case 40: // FIXED64_LIST_PACKED:
        case 41: // FIXED32_LIST_PACKED:
        case 42: // BOOL_LIST_PACKED:
        case 43: // UINT32_LIST_PACKED:
        case 44: // ENUM_LIST_PACKED:
        case 45: // SFIXED32_LIST_PACKED:
        case 46: // SFIXED64_LIST_PACKED:
        case 47: // SINT32_LIST_PACKED:
        case 48: // SINT64_LIST_PACKED:
        case 49: // GROUP_LIST:
          listFieldSchema.makeImmutableListAt(message, offset);
          break;
        case 50: // MAP:
          {
            Object mapField = UNSAFE.getObject(message, offset);
            if (mapField != null) {
              UNSAFE.putObject(message, offset, mapFieldSchema.toImmutable(mapField));
            }
          }
          break;
      }
    }
    unknownFieldSchema.makeImmutable(message);
    if (hasExtensions) {
      extensionSchema.makeImmutable(message);
    }
  }

  @SuppressWarnings("unchecked")
  private final <K, V> void mergeMap(
      Object message,
      int pos,
      Object mapDefaultEntry,
      ExtensionRegistryLite extensionRegistry,
      Reader reader)
      throws IOException {
    long offset = offset(typeAndOffsetAt(pos));
    Object mapField = UnsafeUtil.getObject(message, offset);
    // TODO: Consider creating separate implementations for full and lite. In lite
    // runtime map field will never be null but here we still need to check null because the
    // code is shared by both full and lite. It might be better if full/lite uses different
    // schema implementations.
    if (mapField == null) {
      mapField = mapFieldSchema.newMapField(mapDefaultEntry);
      UnsafeUtil.putObject(message, offset, mapField);
    } else if (mapFieldSchema.isImmutable(mapField)) {
      Object oldMapField = mapField;
      mapField = mapFieldSchema.newMapField(mapDefaultEntry);
      mapFieldSchema.mergeFrom(mapField, oldMapField);
      UnsafeUtil.putObject(message, offset, mapField);
    }
    reader.readMap(
        (Map<K, V>) mapFieldSchema.forMutableMapData(mapField),
        (Metadata<K, V>) mapFieldSchema.forMapMetadata(mapDefaultEntry),
        extensionRegistry);
  }

  private <UT, UB> UB filterMapUnknownEnumValues(
      Object message,
      int pos,
      UB unknownFields,
      UnknownFieldSchema<UT, UB> unknownFieldSchema,
      Object containerMessage) {
    int fieldNumber = numberAt(pos);
    long offset = offset(typeAndOffsetAt(pos));
    Object mapField = UnsafeUtil.getObject(message, offset);
    if (mapField == null) {
      return unknownFields;
    }
    EnumVerifier enumVerifier = getEnumFieldVerifier(pos);
    if (enumVerifier == null) {
      return unknownFields;
    }
    Map<?, ?> mapData = mapFieldSchema.forMutableMapData(mapField);
    // Filter unknown enum values.
    unknownFields =
        filterUnknownEnumMap(
            pos,
            fieldNumber,
            mapData,
            enumVerifier,
            unknownFields,
            unknownFieldSchema,
            containerMessage);
    return unknownFields;
  }

  @SuppressWarnings("unchecked")
  private <K, V, UT, UB> UB filterUnknownEnumMap(
      int pos,
      int number,
      Map<K, V> mapData,
      EnumVerifier enumVerifier,
      UB unknownFields,
      UnknownFieldSchema<UT, UB> unknownFieldSchema,
      Object containerMessage) {
    Metadata<K, V> metadata =
        (Metadata<K, V>) mapFieldSchema.forMapMetadata(getMapFieldDefaultEntry(pos));
    for (Iterator<Map.Entry<K, V>> it = mapData.entrySet().iterator(); it.hasNext(); ) {
      Map.Entry<K, V> entry = it.next();
      if (!enumVerifier.isInRange((Integer) entry.getValue())) {
        if (unknownFields == null) {
          unknownFields = unknownFieldSchema.getBuilderFromMessage(containerMessage);
        }
        int entrySize =
            MapEntryLite.computeSerializedSize(metadata, entry.getKey(), entry.getValue());
        CodedBuilder codedBuilder = ByteString.newCodedBuilder(entrySize);
        CodedOutputStream codedOutput = codedBuilder.getCodedOutput();
        try {
          MapEntryLite.writeTo(codedOutput, metadata, entry.getKey(), entry.getValue());
        } catch (IOException e) {
          // Writing to ByteString CodedOutputStream should not throw IOException.
          throw new RuntimeException(e);
        }
        unknownFieldSchema.addLengthDelimited(unknownFields, number, codedBuilder.build());
        it.remove();
      }
    }
    return unknownFields;
  }

  @Override
  public final boolean isInitialized(T message) {
    int currentPresenceFieldOffset = NO_PRESENCE_SENTINEL;
    int currentPresenceField = 0;
    for (int i = 0; i < checkInitializedCount; i++) {
      final int pos = intArray[i];
      final int number = numberAt(pos);
      final int typeAndOffset = typeAndOffsetAt(pos);

      int presenceMaskAndOffset = buffer[pos + 2];
      final int presenceFieldOffset = presenceMaskAndOffset & OFFSET_MASK;
      int presenceMask = 1 << (presenceMaskAndOffset >>> OFFSET_BITS);
      if (presenceFieldOffset != currentPresenceFieldOffset) {
        currentPresenceFieldOffset = presenceFieldOffset;
        if (currentPresenceFieldOffset != NO_PRESENCE_SENTINEL) {
          currentPresenceField = UNSAFE.getInt(message, (long) presenceFieldOffset);
        }
      }

      if (isRequired(typeAndOffset)) {
        if (!isFieldPresent(
            message, pos, currentPresenceFieldOffset, currentPresenceField, presenceMask)) {
          return false;
        }
        // If a required message field is set but has no required fields of its own, we still
        // proceed and check the message is initialized. It should be fairly cheap to check these
        // messages but is worth documenting.
      }
      // Check nested message and groups.
      switch (type(typeAndOffset)) {
        case 9: // MESSAGE
        case 17: // GROUP
          if (isFieldPresent(
                  message, pos, currentPresenceFieldOffset, currentPresenceField, presenceMask)
              && !isInitialized(message, typeAndOffset, getMessageFieldSchema(pos))) {
            return false;
          }
          break;
        case 27: // MESSAGE_LIST
        case 49: // GROUP_LIST
          if (!isListInitialized(message, typeAndOffset, pos)) {
            return false;
          }
          break;
        case 60: // ONEOF_MESSAGE
        case 68: // ONEOF_GROUP
          if (isOneofPresent(message, number, pos)
              && !isInitialized(message, typeAndOffset, getMessageFieldSchema(pos))) {
            return false;
          }
          break;
        case 50: // MAP
          if (!isMapInitialized(message, typeAndOffset, pos)) {
            return false;
          }
          break;
        default:
          break;
      }
    }

    if (hasExtensions) {
      if (!extensionSchema.getExtensions(message).isInitialized()) {
        return false;
      }
    }

    return true;
  }

  private static boolean isInitialized(Object message, int typeAndOffset, Schema schema) {
    Object nested = UnsafeUtil.getObject(message, offset(typeAndOffset));
    return schema.isInitialized(nested);
  }

  private <N> boolean isListInitialized(Object message, int typeAndOffset, int pos) {
    @SuppressWarnings("unchecked")
    List<N> list = (List<N>) UnsafeUtil.getObject(message, offset(typeAndOffset));
    if (list.isEmpty()) {
      return true;
    }

    Schema schema = getMessageFieldSchema(pos);
    for (int i = 0; i < list.size(); i++) {
      N nested = list.get(i);
      if (!schema.isInitialized(nested)) {
        return false;
      }
    }
    return true;
  }

  private boolean isMapInitialized(T message, int typeAndOffset, int pos) {
    Map<?, ?> map = mapFieldSchema.forMapData(UnsafeUtil.getObject(message, offset(typeAndOffset)));
    if (map.isEmpty()) {
      return true;
    }
    Object mapDefaultEntry = getMapFieldDefaultEntry(pos);
    MapEntryLite.Metadata<?, ?> metadata = mapFieldSchema.forMapMetadata(mapDefaultEntry);
    if (metadata.valueType.getJavaType() != WireFormat.JavaType.MESSAGE) {
      return true;
    }
    // TODO: Use schema cache.
    Schema schema = null;
    for (Object nested : map.values()) {
      if (schema == null) {
        schema = Protobuf.getInstance().schemaFor(nested.getClass());
      }
      if (!schema.isInitialized(nested)) {
        return false;
      }
    }
    return true;
  }

  private void writeString(int fieldNumber, Object value, Writer writer) throws IOException {
    if (value instanceof String) {
      writer.writeString(fieldNumber, (String) value);
    } else {
      writer.writeBytes(fieldNumber, (ByteString) value);
    }
  }

  private void readString(Object message, int typeAndOffset, Reader reader) throws IOException {
    if (isEnforceUtf8(typeAndOffset)) {
      // Enforce valid UTF-8 on the read.
      UnsafeUtil.putObject(message, offset(typeAndOffset), reader.readStringRequireUtf8());
    } else if (lite) {
      // Lite messages use String fields to store strings. Read a string but do not
      // enforce UTF-8
      UnsafeUtil.putObject(message, offset(typeAndOffset), reader.readString());
    } else {
      // Full runtime messages use Objects to store either a String or ByteString. Read
      // the string as a ByteString and do not enforce UTF-8.
      UnsafeUtil.putObject(message, offset(typeAndOffset), reader.readBytes());
    }
  }

  private void readStringList(Object message, int typeAndOffset, Reader reader) throws IOException {
    if (isEnforceUtf8(typeAndOffset)) {
      reader.readStringListRequireUtf8(
          listFieldSchema.<String>mutableListAt(message, offset(typeAndOffset)));
    } else {
      reader.readStringList(listFieldSchema.<String>mutableListAt(message, offset(typeAndOffset)));
    }
  }

  private <E> void readMessageList(
      Object message,
      int typeAndOffset,
      Reader reader,
      Schema<E> schema,
      ExtensionRegistryLite extensionRegistry)
      throws IOException {
    long offset = offset(typeAndOffset);
    reader.readMessageList(
        listFieldSchema.<E>mutableListAt(message, offset), schema, extensionRegistry);
  }

  private <E> void readGroupList(
      Object message,
      long offset,
      Reader reader,
      Schema<E> schema,
      ExtensionRegistryLite extensionRegistry)
      throws IOException {
    reader.readGroupList(
        listFieldSchema.<E>mutableListAt(message, offset), schema, extensionRegistry);
  }

  private int numberAt(int pos) {
    return buffer[pos];
  }

  private int typeAndOffsetAt(int pos) {
    return buffer[pos + 1];
  }

  private int presenceMaskAndOffsetAt(int pos) {
    return buffer[pos + 2];
  }

  private static int type(int value) {
    return (value & FIELD_TYPE_MASK) >>> OFFSET_BITS;
  }

  private static boolean isRequired(int value) {
    return (value & REQUIRED_MASK) != 0;
  }

  private static boolean isEnforceUtf8(int value) {
    return (value & ENFORCE_UTF8_MASK) != 0;
  }

  private static boolean isLegacyEnumIsClosed(int value) {
    return (value & LEGACY_ENUM_IS_CLOSED_MASK) != 0;
  }

  private static long offset(int value) {
    return value & OFFSET_MASK;
  }

  private static boolean isMutable(Object message) {
    if (message == null) {
      return false;
    }

<<<<<<< HEAD
    // TODO(b/248560713) decide if we're keeping support for Full in schema classes and handle this
=======
    // TODO decide if we're keeping support for Full in schema classes and handle this
>>>>>>> 626889fb
    // better.
    if (message instanceof GeneratedMessageLite<?, ?>) {
      return ((GeneratedMessageLite<?, ?>) message).isMutable();
    }

    // For other types, we'll assume this is true because that's what was
    // happening before we started checking.
    return true;
  }

  private static void checkMutable(Object message) {
    if (!isMutable(message)) {
      throw new IllegalArgumentException("Mutating immutable message: " + message);
    }
  }

  private static <T> double doubleAt(T message, long offset) {
    return UnsafeUtil.getDouble(message, offset);
  }

  private static <T> float floatAt(T message, long offset) {
    return UnsafeUtil.getFloat(message, offset);
  }

  private static <T> int intAt(T message, long offset) {
    return UnsafeUtil.getInt(message, offset);
  }

  private static <T> long longAt(T message, long offset) {
    return UnsafeUtil.getLong(message, offset);
  }

  private static <T> boolean booleanAt(T message, long offset) {
    return UnsafeUtil.getBoolean(message, offset);
  }

  private static <T> double oneofDoubleAt(T message, long offset) {
    return ((Double) UnsafeUtil.getObject(message, offset)).doubleValue();
  }

  private static <T> float oneofFloatAt(T message, long offset) {
    return ((Float) UnsafeUtil.getObject(message, offset)).floatValue();
  }

  private static <T> int oneofIntAt(T message, long offset) {
    return ((Integer) UnsafeUtil.getObject(message, offset)).intValue();
  }

  private static <T> long oneofLongAt(T message, long offset) {
    return ((Long) UnsafeUtil.getObject(message, offset)).longValue();
  }

  private static <T> boolean oneofBooleanAt(T message, long offset) {
    return ((Boolean) UnsafeUtil.getObject(message, offset)).booleanValue();
  }

  /** Returns true the field is present in both messages, or neither. */
  private boolean arePresentForEquals(T message, T other, int pos) {
    return isFieldPresent(message, pos) == isFieldPresent(other, pos);
  }

  private boolean isFieldPresent(
      T message, int pos, int presenceFieldOffset, int presenceField, int presenceMask) {
    if (presenceFieldOffset == NO_PRESENCE_SENTINEL) {
      return isFieldPresent(message, pos);
    } else {
      return (presenceField & presenceMask) != 0;
    }
  }

  private boolean isFieldPresent(T message, int pos) {
    final int presenceMaskAndOffset = presenceMaskAndOffsetAt(pos);
    final long presenceFieldOffset = presenceMaskAndOffset & OFFSET_MASK;
    if (presenceFieldOffset == NO_PRESENCE_SENTINEL) {
      final int typeAndOffset = typeAndOffsetAt(pos);
      final long offset = offset(typeAndOffset);
      switch (type(typeAndOffset)) {
        case 0: // DOUBLE:
            return Double.doubleToRawLongBits(UnsafeUtil.getDouble(message, offset)) != 0L;
        case 1: // FLOAT:
            return Float.floatToRawIntBits(UnsafeUtil.getFloat(message, offset)) != 0;
        case 2: // INT64:
          return UnsafeUtil.getLong(message, offset) != 0L;
        case 3: // UINT64:
          return UnsafeUtil.getLong(message, offset) != 0L;
        case 4: // INT32:
          return UnsafeUtil.getInt(message, offset) != 0;
        case 5: // FIXED64:
          return UnsafeUtil.getLong(message, offset) != 0L;
        case 6: // FIXED32:
          return UnsafeUtil.getInt(message, offset) != 0;
        case 7: // BOOL:
          return UnsafeUtil.getBoolean(message, offset);
        case 8: // STRING:
          Object value = UnsafeUtil.getObject(message, offset);
          if (value instanceof String) {
            return !((String) value).isEmpty();
          } else if (value instanceof ByteString) {
            return !ByteString.EMPTY.equals(value);
          } else {
            throw new IllegalArgumentException();
          }
        case 9: // MESSAGE:
          return UnsafeUtil.getObject(message, offset) != null;
        case 10: // BYTES:
          return !ByteString.EMPTY.equals(UnsafeUtil.getObject(message, offset));
        case 11: // UINT32:
          return UnsafeUtil.getInt(message, offset) != 0;
        case 12: // ENUM:
          return UnsafeUtil.getInt(message, offset) != 0;
        case 13: // SFIXED32:
          return UnsafeUtil.getInt(message, offset) != 0;
        case 14: // SFIXED64:
          return UnsafeUtil.getLong(message, offset) != 0L;
        case 15: // SINT32:
          return UnsafeUtil.getInt(message, offset) != 0;
        case 16: // SINT64:
          return UnsafeUtil.getLong(message, offset) != 0L;
        case 17: // GROUP:
          return UnsafeUtil.getObject(message, offset) != null;
        default:
          throw new IllegalArgumentException();
      }
    } else {
      final int presenceMask = 1 << (presenceMaskAndOffset >>> OFFSET_BITS);
      return (UnsafeUtil.getInt(message, presenceMaskAndOffset & OFFSET_MASK) & presenceMask) != 0;
    }
  }

  private void setFieldPresent(T message, int pos) {
    int presenceMaskAndOffset = presenceMaskAndOffsetAt(pos);
    final long presenceFieldOffset = presenceMaskAndOffset & OFFSET_MASK;
    if (presenceFieldOffset == NO_PRESENCE_SENTINEL) {
      return;
    }
    final int presenceMask = 1 << (presenceMaskAndOffset >>> OFFSET_BITS);
    UnsafeUtil.putInt(
        message,
        presenceFieldOffset,
        UnsafeUtil.getInt(message, presenceFieldOffset) | presenceMask);
  }

  private boolean isOneofPresent(T message, int fieldNumber, int pos) {
    int presenceMaskAndOffset = presenceMaskAndOffsetAt(pos);
    return UnsafeUtil.getInt(message, presenceMaskAndOffset & OFFSET_MASK) == fieldNumber;
  }

  private boolean isOneofCaseEqual(T message, T other, int pos) {
    int presenceMaskAndOffset = presenceMaskAndOffsetAt(pos);
    return UnsafeUtil.getInt(message, presenceMaskAndOffset & OFFSET_MASK)
        == UnsafeUtil.getInt(other, presenceMaskAndOffset & OFFSET_MASK);
  }

  private void setOneofPresent(T message, int fieldNumber, int pos) {
    int presenceMaskAndOffset = presenceMaskAndOffsetAt(pos);
    UnsafeUtil.putInt(message, presenceMaskAndOffset & OFFSET_MASK, fieldNumber);
  }

  private int positionForFieldNumber(final int number) {
    if (number >= minFieldNumber && number <= maxFieldNumber) {
      return slowPositionForFieldNumber(number, 0);
    }
    return -1;
  }

  private int positionForFieldNumber(final int number, final int min) {
    if (number >= minFieldNumber && number <= maxFieldNumber) {
      return slowPositionForFieldNumber(number, min);
    }
    return -1;
  }

  private int slowPositionForFieldNumber(final int number, int min) {
    int max = buffer.length / INTS_PER_FIELD - 1;
    while (min <= max) {
      // Find the midpoint address.
      final int mid = (max + min) >>> 1;
      final int pos = mid * INTS_PER_FIELD;
      final int midFieldNumber = numberAt(pos);
      if (number == midFieldNumber) {
        // Found the field.
        return pos;
      }
      if (number < midFieldNumber) {
        // Search the lower half.
        max = mid - 1;
      } else {
        // Search the upper half.
        min = mid + 1;
      }
    }
    return -1;
  }

  int getSchemaSize() {
    return buffer.length * 3;
  }
}<|MERGE_RESOLUTION|>--- conflicted
+++ resolved
@@ -68,10 +68,7 @@
   private static final int FIELD_TYPE_MASK = 0x0FF00000;
   private static final int REQUIRED_MASK = 0x10000000;
   private static final int ENFORCE_UTF8_MASK = 0x20000000;
-<<<<<<< HEAD
-=======
   private static final int LEGACY_ENUM_IS_CLOSED_MASK = 0x80000000;
->>>>>>> 626889fb
   private static final int NO_PRESENCE_SENTINEL = -1 & OFFSET_MASK;
   private static final int[] EMPTY_INT_ARRAY = new int[0];
 
@@ -119,12 +116,6 @@
    * [76 -   95] presence field offset / oneof case field offset / cached size field offset
    * </pre>
    *
-<<<<<<< HEAD
-   * Note that presence field offset can only use 20 bits - 1. All bits set to 1 is the sentinel
-   * value for non-presence. This is not validated at runtime, we simply assume message layouts
-   * will not exceed 1MB (assuming ~10 bytes per field, that implies 100k fields which should hit
-   * other javac limits first).
-=======
    * Offset refer to the field offsets returned by Unsafe.objectFieldOffset() for reflective access
    * to corresponding field.
    *
@@ -133,7 +124,6 @@
    * not exceed 1MB (assuming ~10 bytes per field, that implies 100k fields which should hit other
    * javac limits first). This corresponds to a shared bitFieldN_, which must have the field
    * presence mask shift applied to get the corresponding field's presence.
->>>>>>> 626889fb
    */
   private final int[] buffer;
 
@@ -475,14 +465,10 @@
             || oneofFieldType == 17 /* FieldType.GROUP */) {
           objects[bufferIndex / INTS_PER_FIELD * 2 + 1] = messageInfoObjects[objectsPosition++];
         } else if (oneofFieldType == 12 /* FieldType.ENUM */) {
-<<<<<<< HEAD
-          if (!isProto3) {
-=======
           // TODO: Remove proto2 check once legacy gencode not setting this bit
           // no longer needs to be supported.
           if (messageInfo.getSyntax().equals(ProtoSyntax.PROTO2)
               || (fieldTypeWithExtraBits & LEGACY_ENUM_IS_CLOSED_BIT) != 0) {
->>>>>>> 626889fb
             objects[bufferIndex / INTS_PER_FIELD * 2 + 1] = messageInfoObjects[objectsPosition++];
           }
         }
@@ -525,14 +511,10 @@
         } else if (fieldType == 12 /* FieldType.ENUM */
             || fieldType == 30 /* FieldType.ENUM_LIST */
             || fieldType == 44 /* FieldType.ENUM_LIST_PACKED */) {
-<<<<<<< HEAD
-          if (!isProto3) {
-=======
           // TODO: Remove proto2 check once legacy gencode not setting this bit
           // no longer needs to be supported.
           if (messageInfo.getSyntax() == ProtoSyntax.PROTO2
               || (fieldTypeWithExtraBits & LEGACY_ENUM_IS_CLOSED_BIT) != 0) {
->>>>>>> 626889fb
             objects[bufferIndex / INTS_PER_FIELD * 2 + 1] = messageInfoObjects[objectsPosition++];
           }
         } else if (fieldType == 50 /* FieldType.MAP */) {
@@ -544,11 +526,7 @@
         }
 
         fieldOffset = (int) unsafe.objectFieldOffset(field);
-<<<<<<< HEAD
-        boolean hasHasBit = (fieldTypeWithExtraBits & 0x1000) == 0x1000;
-=======
         boolean hasHasBit = (fieldTypeWithExtraBits & HAS_HAS_BIT) != 0;
->>>>>>> 626889fb
         if (hasHasBit && fieldType <= 17 /* FieldType.GROUP */) {
           next = info.charAt(i++);
           if (next >= 0xD800) {
@@ -1487,14 +1465,6 @@
   @Override
   @SuppressWarnings("unchecked") // Field type checks guarantee type casts from Unsafe.
   public int getSerializedSize(T message) {
-<<<<<<< HEAD
-    return proto3 ? getSerializedSizeProto3(message) : getSerializedSizeProto2(message);
-  }
-
-  @SuppressWarnings("unchecked")
-  private int getSerializedSizeProto2(T message) {
-=======
->>>>>>> 626889fb
     int size = 0;
 
     final sun.misc.Unsafe unsafe = UNSAFE;
@@ -2502,41 +2472,9 @@
           break;
       }
     }
-<<<<<<< HEAD
-
-    size += getUnknownFieldsSerializedSize(unknownFieldSchema, message);
-
-    return size;
-  }
-
-  private <UT, UB> int getUnknownFieldsSerializedSize(
-      UnknownFieldSchema<UT, UB> schema, T message) {
-    UT unknowns = schema.getFromMessage(message);
-    return schema.getSerializedSize(unknowns);
-  }
-
-  private static List<?> listAt(Object message, long offset) {
-    return (List<?>) UnsafeUtil.getObject(message, offset);
-  }
-
-  @Override
-  // TODO(nathanmittler): Consider serializing oneof fields last so that only one entry per
-  // oneof is actually serialized. This would mean that we would violate the serialization order
-  // contract. It should also be noted that Go currently does this.
-  public void writeTo(T message, Writer writer) throws IOException {
-    if (writer.fieldOrder() == Writer.FieldOrder.DESCENDING) {
-      writeFieldsInDescendingOrder(message, writer);
-    } else {
-      if (proto3) {
-        writeFieldsInAscendingOrderProto3(message, writer);
-      } else {
-        writeFieldsInAscendingOrderProto2(message, writer);
-      }
-=======
     while (nextExtension != null) {
       extensionSchema.serializeExtension(writer, nextExtension);
       nextExtension = extensionIterator.hasNext() ? extensionIterator.next() : null;
->>>>>>> 626889fb
     }
     writeUnknownInMessageTo(unknownFieldSchema, message, writer);
   }
@@ -2554,33 +2492,10 @@
         nextExtension = extensionIterator.next();
       }
     }
-<<<<<<< HEAD
-    int currentPresenceFieldOffset = NO_PRESENCE_SENTINEL;
-    int currentPresenceField = 0;
-    final int bufferLength = buffer.length;
-    final sun.misc.Unsafe unsafe = UNSAFE;
-    for (int pos = 0; pos < bufferLength; pos += INTS_PER_FIELD) {
-      final int typeAndOffset = typeAndOffsetAt(pos);
-      final int number = numberAt(pos);
-      final int fieldType = type(typeAndOffset);
-
-      int presenceMaskAndOffset = 0;
-      int presenceMask = 0;
-      if (fieldType <= 17) {
-        presenceMaskAndOffset = buffer[pos + 2];
-        final int presenceFieldOffset = presenceMaskAndOffset & OFFSET_MASK;
-        if (presenceFieldOffset != currentPresenceFieldOffset) {
-          currentPresenceFieldOffset = presenceFieldOffset;
-          currentPresenceField = unsafe.getInt(message, (long) presenceFieldOffset);
-        }
-        presenceMask = 1 << (presenceMaskAndOffset >>> OFFSET_BITS);
-      }
-=======
 
     for (int pos = buffer.length - INTS_PER_FIELD; pos >= 0; pos -= INTS_PER_FIELD) {
       final int typeAndOffset = typeAndOffsetAt(pos);
       final int number = numberAt(pos);
->>>>>>> 626889fb
 
       // Write any extensions that need to be written before the current field.
       while (nextExtension != null && extensionSchema.extensionNumber(nextExtension) > number) {
@@ -3025,19 +2940,12 @@
           (MapEntryLite.Metadata<K, V>) mapFieldSchema.forMapMetadata(getMapFieldDefaultEntry(pos)),
           (Map<K, V>) mapFieldSchema.forMapData(mapField));
     }
-<<<<<<< HEAD
-    final int bufferLength = buffer.length;
-    for (int pos = 0; pos < bufferLength; pos += INTS_PER_FIELD) {
-      final int typeAndOffset = typeAndOffsetAt(pos);
-      final int number = numberAt(pos);
-=======
   }
 
   private <UT, UB> void writeUnknownInMessageTo(
       UnknownFieldSchema<UT, UB> schema, T message, Writer writer) throws IOException {
     schema.writeTo(schema.getFromMessage(message), writer);
   }
->>>>>>> 626889fb
 
   @Override
   public void mergeFrom(T message, Reader reader, ExtensionRegistryLite extensionRegistry)
@@ -3105,938 +3013,10 @@
               continue;
             }
           }
-<<<<<<< HEAD
-          break;
-        case 8: // STRING:
-          if (isFieldPresent(message, pos)) {
-            writeString(number, UnsafeUtil.getObject(message, offset(typeAndOffset)), writer);
-          }
-          break;
-        case 9: // MESSAGE:
-          if (isFieldPresent(message, pos)) {
-            Object value = UnsafeUtil.getObject(message, offset(typeAndOffset));
-            writer.writeMessage(number, value, getMessageFieldSchema(pos));
-          }
-          break;
-        case 10: // BYTES:
-          if (isFieldPresent(message, pos)) {
-            writer.writeBytes(
-                number, (ByteString) UnsafeUtil.getObject(message, offset(typeAndOffset)));
-          }
-          break;
-        case 11: // UINT32:
-          if (isFieldPresent(message, pos)) {
-            writer.writeUInt32(number, intAt(message, offset(typeAndOffset)));
-          }
-          break;
-        case 12: // ENUM:
-          if (isFieldPresent(message, pos)) {
-            writer.writeEnum(number, intAt(message, offset(typeAndOffset)));
-          }
-          break;
-        case 13: // SFIXED32:
-          if (isFieldPresent(message, pos)) {
-            writer.writeSFixed32(number, intAt(message, offset(typeAndOffset)));
-          }
-          break;
-        case 14: // SFIXED64:
-          if (isFieldPresent(message, pos)) {
-            writer.writeSFixed64(number, longAt(message, offset(typeAndOffset)));
-          }
-          break;
-        case 15: // SINT32:
-          if (isFieldPresent(message, pos)) {
-            writer.writeSInt32(number, intAt(message, offset(typeAndOffset)));
-          }
-          break;
-        case 16: // SINT64:
-          if (isFieldPresent(message, pos)) {
-            writer.writeSInt64(number, longAt(message, offset(typeAndOffset)));
-          }
-          break;
-        case 17: // GROUP:
-          if (isFieldPresent(message, pos)) {
-            writer.writeGroup(
-                number,
-                UnsafeUtil.getObject(message, offset(typeAndOffset)),
-                getMessageFieldSchema(pos));
-          }
-          break;
-        case 18: // DOUBLE_LIST:
-          SchemaUtil.writeDoubleList(
-              numberAt(pos),
-              (List<Double>) UnsafeUtil.getObject(message, offset(typeAndOffset)),
-              writer,
-              false);
-          break;
-        case 19: // FLOAT_LIST:
-          SchemaUtil.writeFloatList(
-              numberAt(pos),
-              (List<Float>) UnsafeUtil.getObject(message, offset(typeAndOffset)),
-              writer,
-              false);
-          break;
-        case 20: // INT64_LIST:
-          SchemaUtil.writeInt64List(
-              numberAt(pos),
-              (List<Long>) UnsafeUtil.getObject(message, offset(typeAndOffset)),
-              writer,
-              false);
-          break;
-        case 21: // UINT64_LIST:
-          SchemaUtil.writeUInt64List(
-              numberAt(pos),
-              (List<Long>) UnsafeUtil.getObject(message, offset(typeAndOffset)),
-              writer,
-              false);
-          break;
-        case 22: // INT32_LIST:
-          SchemaUtil.writeInt32List(
-              numberAt(pos),
-              (List<Integer>) UnsafeUtil.getObject(message, offset(typeAndOffset)),
-              writer,
-              false);
-          break;
-        case 23: // FIXED64_LIST:
-          SchemaUtil.writeFixed64List(
-              numberAt(pos),
-              (List<Long>) UnsafeUtil.getObject(message, offset(typeAndOffset)),
-              writer,
-              false);
-          break;
-        case 24: // FIXED32_LIST:
-          SchemaUtil.writeFixed32List(
-              numberAt(pos),
-              (List<Integer>) UnsafeUtil.getObject(message, offset(typeAndOffset)),
-              writer,
-              false);
-          break;
-        case 25: // BOOL_LIST:
-          SchemaUtil.writeBoolList(
-              numberAt(pos),
-              (List<Boolean>) UnsafeUtil.getObject(message, offset(typeAndOffset)),
-              writer,
-              false);
-          break;
-        case 26: // STRING_LIST:
-          SchemaUtil.writeStringList(
-              numberAt(pos),
-              (List<String>) UnsafeUtil.getObject(message, offset(typeAndOffset)),
-              writer);
-          break;
-        case 27: // MESSAGE_LIST:
-          SchemaUtil.writeMessageList(
-              numberAt(pos),
-              (List<?>) UnsafeUtil.getObject(message, offset(typeAndOffset)),
-              writer,
-              getMessageFieldSchema(pos));
-          break;
-        case 28: // BYTES_LIST:
-          SchemaUtil.writeBytesList(
-              numberAt(pos),
-              (List<ByteString>) UnsafeUtil.getObject(message, offset(typeAndOffset)),
-              writer);
-          break;
-        case 29: // UINT32_LIST:
-          SchemaUtil.writeUInt32List(
-              numberAt(pos),
-              (List<Integer>) UnsafeUtil.getObject(message, offset(typeAndOffset)),
-              writer,
-              false);
-          break;
-        case 30: // ENUM_LIST:
-          SchemaUtil.writeEnumList(
-              numberAt(pos),
-              (List<Integer>) UnsafeUtil.getObject(message, offset(typeAndOffset)),
-              writer,
-              false);
-          break;
-        case 31: // SFIXED32_LIST:
-          SchemaUtil.writeSFixed32List(
-              numberAt(pos),
-              (List<Integer>) UnsafeUtil.getObject(message, offset(typeAndOffset)),
-              writer,
-              false);
-          break;
-        case 32: // SFIXED64_LIST:
-          SchemaUtil.writeSFixed64List(
-              numberAt(pos),
-              (List<Long>) UnsafeUtil.getObject(message, offset(typeAndOffset)),
-              writer,
-              false);
-          break;
-        case 33: // SINT32_LIST:
-          SchemaUtil.writeSInt32List(
-              numberAt(pos),
-              (List<Integer>) UnsafeUtil.getObject(message, offset(typeAndOffset)),
-              writer,
-              false);
-          break;
-        case 34: // SINT64_LIST:
-          SchemaUtil.writeSInt64List(
-              numberAt(pos),
-              (List<Long>) UnsafeUtil.getObject(message, offset(typeAndOffset)),
-              writer,
-              false);
-          break;
-        case 35: // DOUBLE_LIST_PACKED:
-          // TODO(xiaofeng): Make use of cached field size to speed up serialization.
-          SchemaUtil.writeDoubleList(
-              numberAt(pos),
-              (List<Double>) UnsafeUtil.getObject(message, offset(typeAndOffset)),
-              writer,
-              true);
-          break;
-        case 36: // FLOAT_LIST_PACKED:
-          SchemaUtil.writeFloatList(
-              numberAt(pos),
-              (List<Float>) UnsafeUtil.getObject(message, offset(typeAndOffset)),
-              writer,
-              true);
-          break;
-        case 37: // INT64_LIST_PACKED:
-          SchemaUtil.writeInt64List(
-              numberAt(pos),
-              (List<Long>) UnsafeUtil.getObject(message, offset(typeAndOffset)),
-              writer,
-              true);
-          break;
-        case 38: // UINT64_LIST_PACKED:
-          SchemaUtil.writeUInt64List(
-              numberAt(pos),
-              (List<Long>) UnsafeUtil.getObject(message, offset(typeAndOffset)),
-              writer,
-              true);
-          break;
-        case 39: // INT32_LIST_PACKED:
-          SchemaUtil.writeInt32List(
-              numberAt(pos),
-              (List<Integer>) UnsafeUtil.getObject(message, offset(typeAndOffset)),
-              writer,
-              true);
-          break;
-        case 40: // FIXED64_LIST_PACKED:
-          SchemaUtil.writeFixed64List(
-              numberAt(pos),
-              (List<Long>) UnsafeUtil.getObject(message, offset(typeAndOffset)),
-              writer,
-              true);
-          break;
-        case 41: // FIXED32_LIST_PACKED:
-          SchemaUtil.writeFixed32List(
-              numberAt(pos),
-              (List<Integer>) UnsafeUtil.getObject(message, offset(typeAndOffset)),
-              writer,
-              true);
-
-          break;
-        case 42: // BOOL_LIST_PACKED:
-          SchemaUtil.writeBoolList(
-              numberAt(pos),
-              (List<Boolean>) UnsafeUtil.getObject(message, offset(typeAndOffset)),
-              writer,
-              true);
-          break;
-        case 43: // UINT32_LIST_PACKED:
-          SchemaUtil.writeUInt32List(
-              numberAt(pos),
-              (List<Integer>) UnsafeUtil.getObject(message, offset(typeAndOffset)),
-              writer,
-              true);
-          break;
-        case 44: // ENUM_LIST_PACKED:
-          SchemaUtil.writeEnumList(
-              numberAt(pos),
-              (List<Integer>) UnsafeUtil.getObject(message, offset(typeAndOffset)),
-              writer,
-              true);
-          break;
-        case 45: // SFIXED32_LIST_PACKED:
-          SchemaUtil.writeSFixed32List(
-              numberAt(pos),
-              (List<Integer>) UnsafeUtil.getObject(message, offset(typeAndOffset)),
-              writer,
-              true);
-          break;
-        case 46: // SFIXED64_LIST_PACKED:
-          SchemaUtil.writeSFixed64List(
-              numberAt(pos),
-              (List<Long>) UnsafeUtil.getObject(message, offset(typeAndOffset)),
-              writer,
-              true);
-          break;
-        case 47: // SINT32_LIST_PACKED:
-          SchemaUtil.writeSInt32List(
-              numberAt(pos),
-              (List<Integer>) UnsafeUtil.getObject(message, offset(typeAndOffset)),
-              writer,
-              true);
-          break;
-        case 48: // SINT64_LIST_PACKED:
-          SchemaUtil.writeSInt64List(
-              numberAt(pos),
-              (List<Long>) UnsafeUtil.getObject(message, offset(typeAndOffset)),
-              writer,
-              true);
-          break;
-        case 49: // GROUP_LIST:
-          SchemaUtil.writeGroupList(
-              numberAt(pos),
-              (List<?>) UnsafeUtil.getObject(message, offset(typeAndOffset)),
-              writer,
-              getMessageFieldSchema(pos));
-          break;
-        case 50: // MAP:
-          // TODO(dweis): Use schema cache.
-          writeMapHelper(writer, number, UnsafeUtil.getObject(message, offset(typeAndOffset)), pos);
-          break;
-        case 51: // ONEOF_DOUBLE:
-          if (isOneofPresent(message, number, pos)) {
-            writer.writeDouble(number, oneofDoubleAt(message, offset(typeAndOffset)));
-          }
-          break;
-        case 52: // ONEOF_FLOAT:
-          if (isOneofPresent(message, number, pos)) {
-            writer.writeFloat(number, oneofFloatAt(message, offset(typeAndOffset)));
-          }
-          break;
-        case 53: // ONEOF_INT64:
-          if (isOneofPresent(message, number, pos)) {
-            writer.writeInt64(number, oneofLongAt(message, offset(typeAndOffset)));
-          }
-          break;
-        case 54: // ONEOF_UINT64:
-          if (isOneofPresent(message, number, pos)) {
-            writer.writeUInt64(number, oneofLongAt(message, offset(typeAndOffset)));
-          }
-          break;
-        case 55: // ONEOF_INT32:
-          if (isOneofPresent(message, number, pos)) {
-            writer.writeInt32(number, oneofIntAt(message, offset(typeAndOffset)));
-          }
-          break;
-        case 56: // ONEOF_FIXED64:
-          if (isOneofPresent(message, number, pos)) {
-            writer.writeFixed64(number, oneofLongAt(message, offset(typeAndOffset)));
-          }
-          break;
-        case 57: // ONEOF_FIXED32:
-          if (isOneofPresent(message, number, pos)) {
-            writer.writeFixed32(number, oneofIntAt(message, offset(typeAndOffset)));
-          }
-          break;
-        case 58: // ONEOF_BOOL:
-          if (isOneofPresent(message, number, pos)) {
-            writer.writeBool(number, oneofBooleanAt(message, offset(typeAndOffset)));
-          }
-          break;
-        case 59: // ONEOF_STRING:
-          if (isOneofPresent(message, number, pos)) {
-            writeString(number, UnsafeUtil.getObject(message, offset(typeAndOffset)), writer);
-          }
-          break;
-        case 60: // ONEOF_MESSAGE:
-          if (isOneofPresent(message, number, pos)) {
-            Object value = UnsafeUtil.getObject(message, offset(typeAndOffset));
-            writer.writeMessage(number, value, getMessageFieldSchema(pos));
-          }
-          break;
-        case 61: // ONEOF_BYTES:
-          if (isOneofPresent(message, number, pos)) {
-            writer.writeBytes(
-                number, (ByteString) UnsafeUtil.getObject(message, offset(typeAndOffset)));
-          }
-          break;
-        case 62: // ONEOF_UINT32:
-          if (isOneofPresent(message, number, pos)) {
-            writer.writeUInt32(number, oneofIntAt(message, offset(typeAndOffset)));
-          }
-          break;
-        case 63: // ONEOF_ENUM:
-          if (isOneofPresent(message, number, pos)) {
-            writer.writeEnum(number, oneofIntAt(message, offset(typeAndOffset)));
-          }
-          break;
-        case 64: // ONEOF_SFIXED32:
-          if (isOneofPresent(message, number, pos)) {
-            writer.writeSFixed32(number, oneofIntAt(message, offset(typeAndOffset)));
-          }
-          break;
-        case 65: // ONEOF_SFIXED64:
-          if (isOneofPresent(message, number, pos)) {
-            writer.writeSFixed64(number, oneofLongAt(message, offset(typeAndOffset)));
-          }
-          break;
-        case 66: // ONEOF_SINT32:
-          if (isOneofPresent(message, number, pos)) {
-            writer.writeSInt32(number, oneofIntAt(message, offset(typeAndOffset)));
-          }
-          break;
-        case 67: // ONEOF_SINT64:
-          if (isOneofPresent(message, number, pos)) {
-            writer.writeSInt64(number, oneofLongAt(message, offset(typeAndOffset)));
-          }
-          break;
-        case 68: // ONEOF_GROUP:
-          if (isOneofPresent(message, number, pos)) {
-            writer.writeGroup(
-                number,
-                UnsafeUtil.getObject(message, offset(typeAndOffset)),
-                getMessageFieldSchema(pos));
-          }
-          break;
-        default:
-          // Assume it's an empty entry - just go to the next entry.
-          break;
-      }
-    }
-    while (nextExtension != null) {
-      extensionSchema.serializeExtension(writer, nextExtension);
-      nextExtension = extensionIterator.hasNext() ? extensionIterator.next() : null;
-    }
-    writeUnknownInMessageTo(unknownFieldSchema, message, writer);
-  }
-
-  @SuppressWarnings("unchecked")
-  private void writeFieldsInDescendingOrder(T message, Writer writer) throws IOException {
-    writeUnknownInMessageTo(unknownFieldSchema, message, writer);
-
-    Iterator<? extends Map.Entry<?, ?>> extensionIterator = null;
-    Map.Entry nextExtension = null;
-    if (hasExtensions) {
-      FieldSet<?> extensions = extensionSchema.getExtensions(message);
-      if (!extensions.isEmpty()) {
-        extensionIterator = extensions.descendingIterator();
-        nextExtension = extensionIterator.next();
-      }
-    }
-
-    for (int pos = buffer.length - INTS_PER_FIELD; pos >= 0; pos -= INTS_PER_FIELD) {
-      final int typeAndOffset = typeAndOffsetAt(pos);
-      final int number = numberAt(pos);
-
-      // Write any extensions that need to be written before the current field.
-      while (nextExtension != null && extensionSchema.extensionNumber(nextExtension) > number) {
-        extensionSchema.serializeExtension(writer, nextExtension);
-        nextExtension = extensionIterator.hasNext() ? extensionIterator.next() : null;
-      }
-
-      switch (type(typeAndOffset)) {
-        case 0: // DOUBLE:
-          if (isFieldPresent(message, pos)) {
-            writer.writeDouble(number, doubleAt(message, offset(typeAndOffset)));
-          }
-          break;
-        case 1: // FLOAT:
-          if (isFieldPresent(message, pos)) {
-            writer.writeFloat(number, floatAt(message, offset(typeAndOffset)));
-          }
-          break;
-        case 2: // INT64:
-          if (isFieldPresent(message, pos)) {
-            writer.writeInt64(number, longAt(message, offset(typeAndOffset)));
-          }
-          break;
-        case 3: // UINT64:
-          if (isFieldPresent(message, pos)) {
-            writer.writeUInt64(number, longAt(message, offset(typeAndOffset)));
-          }
-          break;
-        case 4: // INT32:
-          if (isFieldPresent(message, pos)) {
-            writer.writeInt32(number, intAt(message, offset(typeAndOffset)));
-          }
-          break;
-        case 5: // FIXED64:
-          if (isFieldPresent(message, pos)) {
-            writer.writeFixed64(number, longAt(message, offset(typeAndOffset)));
-          }
-          break;
-        case 6: // FIXED32:
-          if (isFieldPresent(message, pos)) {
-            writer.writeFixed32(number, intAt(message, offset(typeAndOffset)));
-          }
-          break;
-        case 7: // BOOL:
-          if (isFieldPresent(message, pos)) {
-            writer.writeBool(number, booleanAt(message, offset(typeAndOffset)));
-          }
-          break;
-        case 8: // STRING:
-          if (isFieldPresent(message, pos)) {
-            writeString(number, UnsafeUtil.getObject(message, offset(typeAndOffset)), writer);
-          }
-          break;
-        case 9: // MESSAGE:
-          if (isFieldPresent(message, pos)) {
-            Object value = UnsafeUtil.getObject(message, offset(typeAndOffset));
-            writer.writeMessage(number, value, getMessageFieldSchema(pos));
-          }
-          break;
-        case 10: // BYTES:
-          if (isFieldPresent(message, pos)) {
-            writer.writeBytes(
-                number, (ByteString) UnsafeUtil.getObject(message, offset(typeAndOffset)));
-          }
-          break;
-        case 11: // UINT32:
-          if (isFieldPresent(message, pos)) {
-            writer.writeUInt32(number, intAt(message, offset(typeAndOffset)));
-          }
-          break;
-        case 12: // ENUM:
-          if (isFieldPresent(message, pos)) {
-            writer.writeEnum(number, intAt(message, offset(typeAndOffset)));
-          }
-          break;
-        case 13: // SFIXED32:
-          if (isFieldPresent(message, pos)) {
-            writer.writeSFixed32(number, intAt(message, offset(typeAndOffset)));
-          }
-          break;
-        case 14: // SFIXED64:
-          if (isFieldPresent(message, pos)) {
-            writer.writeSFixed64(number, longAt(message, offset(typeAndOffset)));
-          }
-          break;
-        case 15: // SINT32:
-          if (isFieldPresent(message, pos)) {
-            writer.writeSInt32(number, intAt(message, offset(typeAndOffset)));
-          }
-          break;
-        case 16: // SINT64:
-          if (isFieldPresent(message, pos)) {
-            writer.writeSInt64(number, longAt(message, offset(typeAndOffset)));
-          }
-          break;
-        case 17: // GROUP:
-          if (isFieldPresent(message, pos)) {
-            writer.writeGroup(
-                number,
-                UnsafeUtil.getObject(message, offset(typeAndOffset)),
-                getMessageFieldSchema(pos));
-          }
-          break;
-        case 18: // DOUBLE_LIST:
-          SchemaUtil.writeDoubleList(
-              numberAt(pos),
-              (List<Double>) UnsafeUtil.getObject(message, offset(typeAndOffset)),
-              writer,
-              false);
-          break;
-        case 19: // FLOAT_LIST:
-          SchemaUtil.writeFloatList(
-              numberAt(pos),
-              (List<Float>) UnsafeUtil.getObject(message, offset(typeAndOffset)),
-              writer,
-              false);
-          break;
-        case 20: // INT64_LIST:
-          SchemaUtil.writeInt64List(
-              numberAt(pos),
-              (List<Long>) UnsafeUtil.getObject(message, offset(typeAndOffset)),
-              writer,
-              false);
-          break;
-        case 21: // UINT64_LIST:
-          SchemaUtil.writeUInt64List(
-              numberAt(pos),
-              (List<Long>) UnsafeUtil.getObject(message, offset(typeAndOffset)),
-              writer,
-              false);
-          break;
-        case 22: // INT32_LIST:
-          SchemaUtil.writeInt32List(
-              numberAt(pos),
-              (List<Integer>) UnsafeUtil.getObject(message, offset(typeAndOffset)),
-              writer,
-              false);
-          break;
-        case 23: // FIXED64_LIST:
-          SchemaUtil.writeFixed64List(
-              numberAt(pos),
-              (List<Long>) UnsafeUtil.getObject(message, offset(typeAndOffset)),
-              writer,
-              false);
-          break;
-        case 24: // FIXED32_LIST:
-          SchemaUtil.writeFixed32List(
-              numberAt(pos),
-              (List<Integer>) UnsafeUtil.getObject(message, offset(typeAndOffset)),
-              writer,
-              false);
-          break;
-        case 25: // BOOL_LIST:
-          SchemaUtil.writeBoolList(
-              numberAt(pos),
-              (List<Boolean>) UnsafeUtil.getObject(message, offset(typeAndOffset)),
-              writer,
-              false);
-          break;
-        case 26: // STRING_LIST:
-          SchemaUtil.writeStringList(
-              numberAt(pos),
-              (List<String>) UnsafeUtil.getObject(message, offset(typeAndOffset)),
-              writer);
-          break;
-        case 27: // MESSAGE_LIST:
-          SchemaUtil.writeMessageList(
-              numberAt(pos),
-              (List<?>) UnsafeUtil.getObject(message, offset(typeAndOffset)),
-              writer,
-              getMessageFieldSchema(pos));
-          break;
-        case 28: // BYTES_LIST:
-          SchemaUtil.writeBytesList(
-              numberAt(pos),
-              (List<ByteString>) UnsafeUtil.getObject(message, offset(typeAndOffset)),
-              writer);
-          break;
-        case 29: // UINT32_LIST:
-          SchemaUtil.writeUInt32List(
-              numberAt(pos),
-              (List<Integer>) UnsafeUtil.getObject(message, offset(typeAndOffset)),
-              writer,
-              false);
-          break;
-        case 30: // ENUM_LIST:
-          SchemaUtil.writeEnumList(
-              numberAt(pos),
-              (List<Integer>) UnsafeUtil.getObject(message, offset(typeAndOffset)),
-              writer,
-              false);
-          break;
-        case 31: // SFIXED32_LIST:
-          SchemaUtil.writeSFixed32List(
-              numberAt(pos),
-              (List<Integer>) UnsafeUtil.getObject(message, offset(typeAndOffset)),
-              writer,
-              false);
-          break;
-        case 32: // SFIXED64_LIST:
-          SchemaUtil.writeSFixed64List(
-              numberAt(pos),
-              (List<Long>) UnsafeUtil.getObject(message, offset(typeAndOffset)),
-              writer,
-              false);
-          break;
-        case 33: // SINT32_LIST:
-          SchemaUtil.writeSInt32List(
-              numberAt(pos),
-              (List<Integer>) UnsafeUtil.getObject(message, offset(typeAndOffset)),
-              writer,
-              false);
-          break;
-        case 34: // SINT64_LIST:
-          SchemaUtil.writeSInt64List(
-              numberAt(pos),
-              (List<Long>) UnsafeUtil.getObject(message, offset(typeAndOffset)),
-              writer,
-              false);
-          break;
-        case 35: // DOUBLE_LIST_PACKED:
-          SchemaUtil.writeDoubleList(
-              numberAt(pos),
-              (List<Double>) UnsafeUtil.getObject(message, offset(typeAndOffset)),
-              writer,
-              true);
-          break;
-        case 36: // FLOAT_LIST_PACKED:
-          SchemaUtil.writeFloatList(
-              numberAt(pos),
-              (List<Float>) UnsafeUtil.getObject(message, offset(typeAndOffset)),
-              writer,
-              true);
-          break;
-        case 37: // INT64_LIST_PACKED:
-          SchemaUtil.writeInt64List(
-              numberAt(pos),
-              (List<Long>) UnsafeUtil.getObject(message, offset(typeAndOffset)),
-              writer,
-              true);
-          break;
-        case 38: // UINT64_LIST_PACKED:
-          SchemaUtil.writeUInt64List(
-              numberAt(pos),
-              (List<Long>) UnsafeUtil.getObject(message, offset(typeAndOffset)),
-              writer,
-              true);
-          break;
-        case 39: // INT32_LIST_PACKED:
-          SchemaUtil.writeInt32List(
-              numberAt(pos),
-              (List<Integer>) UnsafeUtil.getObject(message, offset(typeAndOffset)),
-              writer,
-              true);
-          break;
-        case 40: // FIXED64_LIST_PACKED:
-          SchemaUtil.writeFixed64List(
-              numberAt(pos),
-              (List<Long>) UnsafeUtil.getObject(message, offset(typeAndOffset)),
-              writer,
-              true);
-          break;
-        case 41: // FIXED32_LIST_PACKED:
-          SchemaUtil.writeFixed32List(
-              numberAt(pos),
-              (List<Integer>) UnsafeUtil.getObject(message, offset(typeAndOffset)),
-              writer,
-              true);
-
-          break;
-        case 42: // BOOL_LIST_PACKED:
-          SchemaUtil.writeBoolList(
-              numberAt(pos),
-              (List<Boolean>) UnsafeUtil.getObject(message, offset(typeAndOffset)),
-              writer,
-              true);
-          break;
-        case 43: // UINT32_LIST_PACKED:
-          SchemaUtil.writeUInt32List(
-              numberAt(pos),
-              (List<Integer>) UnsafeUtil.getObject(message, offset(typeAndOffset)),
-              writer,
-              true);
-          break;
-        case 44: // ENUM_LIST_PACKED:
-          SchemaUtil.writeEnumList(
-              numberAt(pos),
-              (List<Integer>) UnsafeUtil.getObject(message, offset(typeAndOffset)),
-              writer,
-              true);
-          break;
-        case 45: // SFIXED32_LIST_PACKED:
-          SchemaUtil.writeSFixed32List(
-              numberAt(pos),
-              (List<Integer>) UnsafeUtil.getObject(message, offset(typeAndOffset)),
-              writer,
-              true);
-          break;
-        case 46: // SFIXED64_LIST_PACKED:
-          SchemaUtil.writeSFixed64List(
-              numberAt(pos),
-              (List<Long>) UnsafeUtil.getObject(message, offset(typeAndOffset)),
-              writer,
-              true);
-          break;
-        case 47: // SINT32_LIST_PACKED:
-          SchemaUtil.writeSInt32List(
-              numberAt(pos),
-              (List<Integer>) UnsafeUtil.getObject(message, offset(typeAndOffset)),
-              writer,
-              true);
-          break;
-        case 48: // SINT64_LIST_PACKED:
-          SchemaUtil.writeSInt64List(
-              numberAt(pos),
-              (List<Long>) UnsafeUtil.getObject(message, offset(typeAndOffset)),
-              writer,
-              true);
-          break;
-        case 49: // GROUP_LIST:
-          SchemaUtil.writeGroupList(
-              numberAt(pos),
-              (List<?>) UnsafeUtil.getObject(message, offset(typeAndOffset)),
-              writer,
-              getMessageFieldSchema(pos));
-          break;
-        case 50: // MAP:
-          // TODO(dweis): Use schema cache.
-          writeMapHelper(writer, number, UnsafeUtil.getObject(message, offset(typeAndOffset)), pos);
-          break;
-        case 51: // ONEOF_DOUBLE:
-          if (isOneofPresent(message, number, pos)) {
-            writer.writeDouble(number, oneofDoubleAt(message, offset(typeAndOffset)));
-          }
-          break;
-        case 52: // ONEOF_FLOAT:
-          if (isOneofPresent(message, number, pos)) {
-            writer.writeFloat(number, oneofFloatAt(message, offset(typeAndOffset)));
-          }
-          break;
-        case 53: // ONEOF_INT64:
-          if (isOneofPresent(message, number, pos)) {
-            writer.writeInt64(number, oneofLongAt(message, offset(typeAndOffset)));
-          }
-          break;
-        case 54: // ONEOF_UINT64:
-          if (isOneofPresent(message, number, pos)) {
-            writer.writeUInt64(number, oneofLongAt(message, offset(typeAndOffset)));
-          }
-          break;
-        case 55: // ONEOF_INT32:
-          if (isOneofPresent(message, number, pos)) {
-            writer.writeInt32(number, oneofIntAt(message, offset(typeAndOffset)));
-          }
-          break;
-        case 56: // ONEOF_FIXED64:
-          if (isOneofPresent(message, number, pos)) {
-            writer.writeFixed64(number, oneofLongAt(message, offset(typeAndOffset)));
-          }
-          break;
-        case 57: // ONEOF_FIXED32:
-          if (isOneofPresent(message, number, pos)) {
-            writer.writeFixed32(number, oneofIntAt(message, offset(typeAndOffset)));
-          }
-          break;
-        case 58: // ONEOF_BOOL:
-          if (isOneofPresent(message, number, pos)) {
-            writer.writeBool(number, oneofBooleanAt(message, offset(typeAndOffset)));
-          }
-          break;
-        case 59: // ONEOF_STRING:
-          if (isOneofPresent(message, number, pos)) {
-            writeString(number, UnsafeUtil.getObject(message, offset(typeAndOffset)), writer);
-          }
-          break;
-        case 60: // ONEOF_MESSAGE:
-          if (isOneofPresent(message, number, pos)) {
-            Object value = UnsafeUtil.getObject(message, offset(typeAndOffset));
-            writer.writeMessage(number, value, getMessageFieldSchema(pos));
-          }
-          break;
-        case 61: // ONEOF_BYTES:
-          if (isOneofPresent(message, number, pos)) {
-            writer.writeBytes(
-                number, (ByteString) UnsafeUtil.getObject(message, offset(typeAndOffset)));
-          }
-          break;
-        case 62: // ONEOF_UINT32:
-          if (isOneofPresent(message, number, pos)) {
-            writer.writeUInt32(number, oneofIntAt(message, offset(typeAndOffset)));
-          }
-          break;
-        case 63: // ONEOF_ENUM:
-          if (isOneofPresent(message, number, pos)) {
-            writer.writeEnum(number, oneofIntAt(message, offset(typeAndOffset)));
-          }
-          break;
-        case 64: // ONEOF_SFIXED32:
-          if (isOneofPresent(message, number, pos)) {
-            writer.writeSFixed32(number, oneofIntAt(message, offset(typeAndOffset)));
-          }
-          break;
-        case 65: // ONEOF_SFIXED64:
-          if (isOneofPresent(message, number, pos)) {
-            writer.writeSFixed64(number, oneofLongAt(message, offset(typeAndOffset)));
-          }
-          break;
-        case 66: // ONEOF_SINT32:
-          if (isOneofPresent(message, number, pos)) {
-            writer.writeSInt32(number, oneofIntAt(message, offset(typeAndOffset)));
-          }
-          break;
-        case 67: // ONEOF_SINT64:
-          if (isOneofPresent(message, number, pos)) {
-            writer.writeSInt64(number, oneofLongAt(message, offset(typeAndOffset)));
-          }
-          break;
-        case 68: // ONEOF_GROUP:
-          if (isOneofPresent(message, number, pos)) {
-            writer.writeGroup(
-                number,
-                UnsafeUtil.getObject(message, offset(typeAndOffset)),
-                getMessageFieldSchema(pos));
-          }
-          break;
-        default:
-          break;
-      }
-    }
-    while (nextExtension != null) {
-      extensionSchema.serializeExtension(writer, nextExtension);
-      nextExtension = extensionIterator.hasNext() ? extensionIterator.next() : null;
-    }
-  }
-
-  @SuppressWarnings("unchecked")
-  private <K, V> void writeMapHelper(Writer writer, int number, Object mapField, int pos)
-      throws IOException {
-    if (mapField != null) {
-      writer.writeMap(
-          number,
-          (MapEntryLite.Metadata<K, V>) mapFieldSchema.forMapMetadata(getMapFieldDefaultEntry(pos)),
-          (Map<K, V>) mapFieldSchema.forMapData(mapField));
-    }
-  }
-
-  private <UT, UB> void writeUnknownInMessageTo(
-      UnknownFieldSchema<UT, UB> schema, T message, Writer writer) throws IOException {
-    schema.writeTo(schema.getFromMessage(message), writer);
-  }
-
-  @Override
-  public void mergeFrom(T message, Reader reader, ExtensionRegistryLite extensionRegistry)
-      throws IOException {
-    if (extensionRegistry == null) {
-      throw new NullPointerException();
-    }
-    checkMutable(message);
-    mergeFromHelper(unknownFieldSchema, extensionSchema, message, reader, extensionRegistry);
-  }
-
-  /**
-   * A helper method for wildcard capture of {@code unknownFieldSchema}. See:
-   * https://docs.oracle.com/javase/tutorial/java/generics/capture.html
-   */
-  private <UT, UB, ET extends FieldDescriptorLite<ET>> void mergeFromHelper(
-      UnknownFieldSchema<UT, UB> unknownFieldSchema,
-      ExtensionSchema<ET> extensionSchema,
-      T message,
-      Reader reader,
-      ExtensionRegistryLite extensionRegistry)
-      throws IOException {
-    UB unknownFields = null;
-    FieldSet<ET> extensions = null;
-    try {
-      while (true) {
-        final int number = reader.getFieldNumber();
-        final int pos = positionForFieldNumber(number);
-        if (pos < 0) {
-          if (number == Reader.READ_DONE) {
-            return;
-          }
-          // Check if it's an extension.
-          Object extension =
-              !hasExtensions
-                  ? null
-                  : extensionSchema.findExtensionByNumber(
-                      extensionRegistry, defaultInstance, number);
-          if (extension != null) {
-            if (extensions == null) {
-              extensions = extensionSchema.getMutableExtensions(message);
-            }
-            unknownFields =
-                extensionSchema.parseExtension(
-                    message,
-                    reader,
-                    extension,
-                    extensionRegistry,
-                    extensions,
-                    unknownFields,
-                    unknownFieldSchema);
-            continue;
-          }
-          if (unknownFieldSchema.shouldDiscardUnknownFields(reader)) {
-            if (reader.skipField()) {
-              continue;
-            }
-          } else {
-            if (unknownFields == null) {
-              unknownFields = unknownFieldSchema.getBuilderFromMessage(message);
-            }
-            // Unknown field.
-            if (unknownFieldSchema.mergeOneFieldFrom(unknownFields, reader)) {
-              continue;
-            }
-          }
-=======
->>>>>>> 626889fb
           // Done reading.
           return;
         }
         final int typeAndOffset = typeAndOffsetAt(pos);
-<<<<<<< HEAD
 
         try {
           switch (type(typeAndOffset)) {
@@ -4404,7 +3384,8 @@
               if (unknownFields == null) {
                 unknownFields = unknownFieldSchema.getBuilderFromMessage(message);
               }
-              if (!unknownFieldSchema.mergeOneFieldFrom(unknownFields, reader)) {
+              if (!unknownFieldSchema.mergeOneFieldFrom(
+                  unknownFields, reader, /* currentDepth= */ 0)) {
                 return;
               }
               break;
@@ -4420,7 +3401,8 @@
             if (unknownFields == null) {
               unknownFields = unknownFieldSchema.getBuilderFromMessage(message);
             }
-            if (!unknownFieldSchema.mergeOneFieldFrom(unknownFields, reader)) {
+            if (!unknownFieldSchema.mergeOneFieldFrom(
+                unknownFields, reader, /* currentDepth= */ 0)) {
               return;
             }
           }
@@ -4440,7 +3422,7 @@
 
   @SuppressWarnings("ReferenceEquality")
   static UnknownFieldSetLite getMutableUnknownFields(Object message) {
-    // TODO(b/248560713) decide if we're keeping support for Full in schema classes and handle this
+    // TODO decide if we're keeping support for Full in schema classes and handle this
     // better.
     UnknownFieldSetLite unknownFields = ((GeneratedMessageLite) message).unknownFields;
     if (unknownFields == UnknownFieldSetLite.getDefaultInstance()) {
@@ -4596,9 +3578,7 @@
     ProtobufList<?> list = (ProtobufList<?>) UNSAFE.getObject(message, fieldOffset);
     if (!list.isModifiable()) {
       final int size = list.size();
-      list =
-          list.mutableCopyWithCapacity(
-              size == 0 ? AbstractProtobufList.DEFAULT_CAPACITY : size * 2);
+      list = list.mutableCopyWithCapacity(size * 2);
       UNSAFE.putObject(message, fieldOffset, list);
     }
     switch (fieldType) {
@@ -4735,7 +3715,7 @@
                   data,
                   position,
                   limit,
-                  list,
+                  (ProtobufList<Object>) list,
                   registers);
         }
         break;
@@ -4946,14 +3926,14 @@
   }
 
   /**
-   * Parses a proto2 message or group and returns the position after the message/group. If it's
-   * parsing a message (endGroup == 0), returns limit if parsing is successful; It it's parsing a
-   * group (endGroup != 0), parsing ends when a tag == endGroup is encountered and the position
-   * after that tag is returned.
+   * Parses a message and returns the position after the message/group. If it's parsing a
+   * LENGTH_PREFIXED message (endDelimited == 0), returns limit if parsing is successful; If it's
+   * parsing a DELIMITED message aka group (endDelimited != 0), parsing ends when a tag ==
+   * endDelimited is encountered and the position after that tag is returned.
    */
   @CanIgnoreReturnValue
-  int parseProto2Message(
-      T message, byte[] data, int position, int limit, int endGroup, Registers registers)
+  int parseMessage(
+      T message, byte[] data, int position, int limit, int endDelimited, Registers registers)
       throws IOException {
     checkMutable(message);
     final sun.misc.Unsafe unsafe = UNSAFE;
@@ -4984,18 +3964,23 @@
         final int fieldType = type(typeAndOffset);
         final long fieldOffset = offset(typeAndOffset);
         if (fieldType <= 17) {
-          // Proto2 optional fields have has-bits.
+          // Fields with explicit presence (i.e. optional) have has-bits.
           final int presenceMaskAndOffset = buffer[pos + 2];
           final int presenceMask = 1 << (presenceMaskAndOffset >>> OFFSET_BITS);
           final int presenceFieldOffset = presenceMaskAndOffset & OFFSET_MASK;
-          // We cache the 32-bit has-bits integer value and only write it back when parsing a field
-          // using a different has-bits integer.
+          // We cache the 32-bit presence integer value and only write it back when parsing a field
+          // using a different presence integer.
           if (presenceFieldOffset != currentPresenceFieldOffset) {
             if (currentPresenceFieldOffset != NO_PRESENCE_SENTINEL) {
               unsafe.putInt(message, (long) currentPresenceFieldOffset, currentPresenceField);
             }
             currentPresenceFieldOffset = presenceFieldOffset;
-            currentPresenceField = unsafe.getInt(message, (long) presenceFieldOffset);
+            // For fields without presence, we unconditionally write and discard
+            // the data.
+            currentPresenceField =
+                presenceFieldOffset == NO_PRESENCE_SENTINEL
+                    ? 0
+                    : unsafe.getInt(message, (long) presenceFieldOffset);
           }
           switch (fieldType) {
             case 0: // DOUBLE
@@ -5004,276 +3989,72 @@
                 position += 8;
                 currentPresenceField |= presenceMask;
                 continue;
-=======
-
-        try {
-          switch (type(typeAndOffset)) {
-            case 0: // DOUBLE:
-              UnsafeUtil.putDouble(message, offset(typeAndOffset), reader.readDouble());
-              setFieldPresent(message, pos);
-              break;
-            case 1: // FLOAT:
-              UnsafeUtil.putFloat(message, offset(typeAndOffset), reader.readFloat());
-              setFieldPresent(message, pos);
-              break;
-            case 2: // INT64:
-              UnsafeUtil.putLong(message, offset(typeAndOffset), reader.readInt64());
-              setFieldPresent(message, pos);
-              break;
-            case 3: // UINT64:
-              UnsafeUtil.putLong(message, offset(typeAndOffset), reader.readUInt64());
-              setFieldPresent(message, pos);
-              break;
-            case 4: // INT32:
-              UnsafeUtil.putInt(message, offset(typeAndOffset), reader.readInt32());
-              setFieldPresent(message, pos);
-              break;
-            case 5: // FIXED64:
-              UnsafeUtil.putLong(message, offset(typeAndOffset), reader.readFixed64());
-              setFieldPresent(message, pos);
-              break;
-            case 6: // FIXED32:
-              UnsafeUtil.putInt(message, offset(typeAndOffset), reader.readFixed32());
-              setFieldPresent(message, pos);
-              break;
-            case 7: // BOOL:
-              UnsafeUtil.putBoolean(message, offset(typeAndOffset), reader.readBool());
-              setFieldPresent(message, pos);
-              break;
-            case 8: // STRING:
-              readString(message, typeAndOffset, reader);
-              setFieldPresent(message, pos);
-              break;
-            case 9:
-              { // MESSAGE:
-                final MessageLite current = (MessageLite) mutableMessageFieldForMerge(message, pos);
-                reader.mergeMessageField(
-                    current, (Schema<MessageLite>) getMessageFieldSchema(pos), extensionRegistry);
-                storeMessageField(message, pos, current);
-                break;
               }
-            case 10: // BYTES:
-              UnsafeUtil.putObject(message, offset(typeAndOffset), reader.readBytes());
-              setFieldPresent(message, pos);
-              break;
-            case 11: // UINT32:
-              UnsafeUtil.putInt(message, offset(typeAndOffset), reader.readUInt32());
-              setFieldPresent(message, pos);
-              break;
-            case 12: // ENUM:
-              {
-                int enumValue = reader.readEnum();
-                EnumVerifier enumVerifier = getEnumFieldVerifier(pos);
-                if (enumVerifier == null || enumVerifier.isInRange(enumValue)) {
-                  UnsafeUtil.putInt(message, offset(typeAndOffset), enumValue);
-                  setFieldPresent(message, pos);
+              break;
+            case 1: // FLOAT
+              if (wireType == WireFormat.WIRETYPE_FIXED32) {
+                UnsafeUtil.putFloat(message, fieldOffset, decodeFloat(data, position));
+                position += 4;
+                currentPresenceField |= presenceMask;
+                continue;
+              }
+              break;
+            case 2: // INT64
+            case 3: // UINT64
+              if (wireType == WireFormat.WIRETYPE_VARINT) {
+                position = decodeVarint64(data, position, registers);
+                unsafe.putLong(message, fieldOffset, registers.long1);
+                currentPresenceField |= presenceMask;
+                continue;
+              }
+              break;
+            case 4: // INT32
+            case 11: // UINT32
+              if (wireType == WireFormat.WIRETYPE_VARINT) {
+                position = decodeVarint32(data, position, registers);
+                unsafe.putInt(message, fieldOffset, registers.int1);
+                currentPresenceField |= presenceMask;
+                continue;
+              }
+              break;
+            case 5: // FIXED64
+            case 14: // SFIXED64
+              if (wireType == WireFormat.WIRETYPE_FIXED64) {
+                unsafe.putLong(message, fieldOffset, decodeFixed64(data, position));
+                position += 8;
+                currentPresenceField |= presenceMask;
+                continue;
+              }
+              break;
+            case 6: // FIXED32
+            case 13: // SFIXED32
+              if (wireType == WireFormat.WIRETYPE_FIXED32) {
+                unsafe.putInt(message, fieldOffset, decodeFixed32(data, position));
+                position += 4;
+                currentPresenceField |= presenceMask;
+                continue;
+              }
+              break;
+            case 7: // BOOL
+              if (wireType == WireFormat.WIRETYPE_VARINT) {
+                position = decodeVarint64(data, position, registers);
+                UnsafeUtil.putBoolean(message, fieldOffset, registers.long1 != 0);
+                currentPresenceField |= presenceMask;
+                continue;
+              }
+              break;
+            case 8: // STRING
+              if (wireType == WireFormat.WIRETYPE_LENGTH_DELIMITED) {
+                if (isEnforceUtf8(typeAndOffset)) {
+                  position = decodeStringRequireUtf8(data, position, registers);
                 } else {
-                  unknownFields =
-                      SchemaUtil.storeUnknownEnum(
-                          message, number, enumValue, unknownFields, unknownFieldSchema);
+                  position = decodeString(data, position, registers);
                 }
-                break;
+                unsafe.putObject(message, fieldOffset, registers.object1);
+                currentPresenceField |= presenceMask;
+                continue;
               }
-            case 13: // SFIXED32:
-              UnsafeUtil.putInt(message, offset(typeAndOffset), reader.readSFixed32());
-              setFieldPresent(message, pos);
-              break;
-            case 14: // SFIXED64:
-              UnsafeUtil.putLong(message, offset(typeAndOffset), reader.readSFixed64());
-              setFieldPresent(message, pos);
-              break;
-            case 15: // SINT32:
-              UnsafeUtil.putInt(message, offset(typeAndOffset), reader.readSInt32());
-              setFieldPresent(message, pos);
-              break;
-            case 16: // SINT64:
-              UnsafeUtil.putLong(message, offset(typeAndOffset), reader.readSInt64());
-              setFieldPresent(message, pos);
-              break;
-            case 17:
-              { // GROUP:
-                final MessageLite current = (MessageLite) mutableMessageFieldForMerge(message, pos);
-                reader.mergeGroupField(
-                    current, (Schema<MessageLite>) getMessageFieldSchema(pos), extensionRegistry);
-                storeMessageField(message, pos, current);
-                break;
-              }
-            case 18: // DOUBLE_LIST:
-              reader.readDoubleList(
-                  listFieldSchema.<Double>mutableListAt(message, offset(typeAndOffset)));
-              break;
-            case 19: // FLOAT_LIST:
-              reader.readFloatList(
-                  listFieldSchema.<Float>mutableListAt(message, offset(typeAndOffset)));
-              break;
-            case 20: // INT64_LIST:
-              reader.readInt64List(
-                  listFieldSchema.<Long>mutableListAt(message, offset(typeAndOffset)));
-              break;
-            case 21: // UINT64_LIST:
-              reader.readUInt64List(
-                  listFieldSchema.<Long>mutableListAt(message, offset(typeAndOffset)));
-              break;
-            case 22: // INT32_LIST:
-              reader.readInt32List(
-                  listFieldSchema.<Integer>mutableListAt(message, offset(typeAndOffset)));
-              break;
-            case 23: // FIXED64_LIST:
-              reader.readFixed64List(
-                  listFieldSchema.<Long>mutableListAt(message, offset(typeAndOffset)));
-              break;
-            case 24: // FIXED32_LIST:
-              reader.readFixed32List(
-                  listFieldSchema.<Integer>mutableListAt(message, offset(typeAndOffset)));
-              break;
-            case 25: // BOOL_LIST:
-              reader.readBoolList(
-                  listFieldSchema.<Boolean>mutableListAt(message, offset(typeAndOffset)));
-              break;
-            case 26: // STRING_LIST:
-              readStringList(message, typeAndOffset, reader);
-              break;
-            case 27:
-              { // MESSAGE_LIST:
-                readMessageList(
-                    message,
-                    typeAndOffset,
-                    reader,
-                    (Schema<T>) getMessageFieldSchema(pos),
-                    extensionRegistry);
-                break;
-              }
-            case 28: // BYTES_LIST:
-              reader.readBytesList(
-                  listFieldSchema.<ByteString>mutableListAt(message, offset(typeAndOffset)));
-              break;
-            case 29: // UINT32_LIST:
-              reader.readUInt32List(
-                  listFieldSchema.<Integer>mutableListAt(message, offset(typeAndOffset)));
-              break;
-            case 30: // ENUM_LIST:
-              {
-                List<Integer> enumList =
-                    listFieldSchema.<Integer>mutableListAt(message, offset(typeAndOffset));
-                reader.readEnumList(enumList);
-                unknownFields =
-                    SchemaUtil.filterUnknownEnumList(
-                        message,
-                        number,
-                        enumList,
-                        getEnumFieldVerifier(pos),
-                        unknownFields,
-                        unknownFieldSchema);
-                break;
->>>>>>> 626889fb
-              }
-            case 31: // SFIXED32_LIST:
-              reader.readSFixed32List(
-                  listFieldSchema.<Integer>mutableListAt(message, offset(typeAndOffset)));
-              break;
-            case 32: // SFIXED64_LIST:
-              reader.readSFixed64List(
-                  listFieldSchema.<Long>mutableListAt(message, offset(typeAndOffset)));
-              break;
-            case 33: // SINT32_LIST:
-              reader.readSInt32List(
-                  listFieldSchema.<Integer>mutableListAt(message, offset(typeAndOffset)));
-              break;
-            case 34: // SINT64_LIST:
-              reader.readSInt64List(
-                  listFieldSchema.<Long>mutableListAt(message, offset(typeAndOffset)));
-              break;
-            case 35: // DOUBLE_LIST_PACKED:
-              reader.readDoubleList(
-                  listFieldSchema.<Double>mutableListAt(message, offset(typeAndOffset)));
-              break;
-            case 36: // FLOAT_LIST_PACKED:
-              reader.readFloatList(
-                  listFieldSchema.<Float>mutableListAt(message, offset(typeAndOffset)));
-              break;
-            case 37: // INT64_LIST_PACKED:
-              reader.readInt64List(
-                  listFieldSchema.<Long>mutableListAt(message, offset(typeAndOffset)));
-              break;
-            case 38: // UINT64_LIST_PACKED:
-              reader.readUInt64List(
-                  listFieldSchema.<Long>mutableListAt(message, offset(typeAndOffset)));
-              break;
-            case 39: // INT32_LIST_PACKED:
-              reader.readInt32List(
-                  listFieldSchema.<Integer>mutableListAt(message, offset(typeAndOffset)));
-              break;
-            case 40: // FIXED64_LIST_PACKED:
-              reader.readFixed64List(
-                  listFieldSchema.<Long>mutableListAt(message, offset(typeAndOffset)));
-              break;
-            case 41: // FIXED32_LIST_PACKED:
-              reader.readFixed32List(
-                  listFieldSchema.<Integer>mutableListAt(message, offset(typeAndOffset)));
-              break;
-            case 42: // BOOL_LIST_PACKED:
-              reader.readBoolList(
-                  listFieldSchema.<Boolean>mutableListAt(message, offset(typeAndOffset)));
-              break;
-            case 43: // UINT32_LIST_PACKED:
-              reader.readUInt32List(
-                  listFieldSchema.<Integer>mutableListAt(message, offset(typeAndOffset)));
-              break;
-            case 44: // ENUM_LIST_PACKED:
-              {
-                List<Integer> enumList =
-                    listFieldSchema.<Integer>mutableListAt(message, offset(typeAndOffset));
-                reader.readEnumList(enumList);
-                unknownFields =
-                    SchemaUtil.filterUnknownEnumList(
-                        message,
-                        number,
-                        enumList,
-                        getEnumFieldVerifier(pos),
-                        unknownFields,
-                        unknownFieldSchema);
-                break;
-              }
-            case 45: // SFIXED32_LIST_PACKED:
-              reader.readSFixed32List(
-                  listFieldSchema.<Integer>mutableListAt(message, offset(typeAndOffset)));
-              break;
-            case 46: // SFIXED64_LIST_PACKED:
-              reader.readSFixed64List(
-                  listFieldSchema.<Long>mutableListAt(message, offset(typeAndOffset)));
-              break;
-            case 47: // SINT32_LIST_PACKED:
-              reader.readSInt32List(
-                  listFieldSchema.<Integer>mutableListAt(message, offset(typeAndOffset)));
-              break;
-            case 48: // SINT64_LIST_PACKED:
-              reader.readSInt64List(
-                  listFieldSchema.<Long>mutableListAt(message, offset(typeAndOffset)));
-              break;
-            case 49:
-              { // GROUP_LIST:
-                readGroupList(
-                    message,
-                    offset(typeAndOffset),
-                    reader,
-                    (Schema<T>) getMessageFieldSchema(pos),
-                    extensionRegistry);
-                break;
-              }
-            case 50: // MAP:
-              mergeMap(message, pos, getMapFieldDefaultEntry(pos), extensionRegistry, reader);
-              break;
-            case 51: // ONEOF_DOUBLE:
-              UnsafeUtil.putObject(
-                  message, offset(typeAndOffset), Double.valueOf(reader.readDouble()));
-              setOneofPresent(message, number, pos);
-              break;
-            case 52: // ONEOF_FLOAT:
-              UnsafeUtil.putObject(
-                  message, offset(typeAndOffset), Float.valueOf(reader.readFloat()));
-              setOneofPresent(message, number, pos);
-              break;
-<<<<<<< HEAD
+              break;
             case 9: // MESSAGE
               if (wireType == WireFormat.WIRETYPE_LENGTH_DELIMITED) {
                 final Object current = mutableMessageFieldForMerge(message, pos);
@@ -5284,114 +4065,53 @@
                 currentPresenceField |= presenceMask;
                 continue;
               }
-=======
-            case 53: // ONEOF_INT64:
-              UnsafeUtil.putObject(
-                  message, offset(typeAndOffset), Long.valueOf(reader.readInt64()));
-              setOneofPresent(message, number, pos);
->>>>>>> 626889fb
-              break;
-            case 54: // ONEOF_UINT64:
-              UnsafeUtil.putObject(
-                  message, offset(typeAndOffset), Long.valueOf(reader.readUInt64()));
-              setOneofPresent(message, number, pos);
-              break;
-            case 55: // ONEOF_INT32:
-              UnsafeUtil.putObject(
-                  message, offset(typeAndOffset), Integer.valueOf(reader.readInt32()));
-              setOneofPresent(message, number, pos);
-              break;
-            case 56: // ONEOF_FIXED64:
-              UnsafeUtil.putObject(
-                  message, offset(typeAndOffset), Long.valueOf(reader.readFixed64()));
-              setOneofPresent(message, number, pos);
-              break;
-            case 57: // ONEOF_FIXED32:
-              UnsafeUtil.putObject(
-                  message, offset(typeAndOffset), Integer.valueOf(reader.readFixed32()));
-              setOneofPresent(message, number, pos);
-              break;
-            case 58: // ONEOF_BOOL:
-              UnsafeUtil.putObject(
-                  message, offset(typeAndOffset), Boolean.valueOf(reader.readBool()));
-              setOneofPresent(message, number, pos);
-              break;
-            case 59: // ONEOF_STRING:
-              readString(message, typeAndOffset, reader);
-              setOneofPresent(message, number, pos);
-              break;
-            case 60:
-              { // ONEOF_MESSAGE:
-                final MessageLite current =
-                    (MessageLite) mutableOneofMessageFieldForMerge(message, number, pos);
-                reader.mergeMessageField(
-                    current, (Schema<MessageLite>) getMessageFieldSchema(pos), extensionRegistry);
-                storeOneofMessageField(message, number, pos, current);
-                break;
+              break;
+            case 10: // BYTES
+              if (wireType == WireFormat.WIRETYPE_LENGTH_DELIMITED) {
+                position = decodeBytes(data, position, registers);
+                unsafe.putObject(message, fieldOffset, registers.object1);
+                currentPresenceField |= presenceMask;
+                continue;
               }
-            case 61: // ONEOF_BYTES:
-              UnsafeUtil.putObject(message, offset(typeAndOffset), reader.readBytes());
-              setOneofPresent(message, number, pos);
-              break;
-            case 62: // ONEOF_UINT32:
-              UnsafeUtil.putObject(
-                  message, offset(typeAndOffset), Integer.valueOf(reader.readUInt32()));
-              setOneofPresent(message, number, pos);
-              break;
-            case 63: // ONEOF_ENUM:
-              {
-                int enumValue = reader.readEnum();
+              break;
+            case 12: // ENUM
+              if (wireType == WireFormat.WIRETYPE_VARINT) {
+                position = decodeVarint32(data, position, registers);
+                final int enumValue = registers.int1;
                 EnumVerifier enumVerifier = getEnumFieldVerifier(pos);
-                if (enumVerifier == null || enumVerifier.isInRange(enumValue)) {
-                  UnsafeUtil.putObject(message, offset(typeAndOffset), enumValue);
-                  setOneofPresent(message, number, pos);
+                if (!isLegacyEnumIsClosed(typeAndOffset)
+                    || enumVerifier == null
+                    || enumVerifier.isInRange(enumValue)) {
+                  // Parse open enums and in-range closed enums into their fields directly.
+                  unsafe.putInt(message, fieldOffset, enumValue);
+                  currentPresenceField |= presenceMask;
                 } else {
-                  unknownFields =
-                      SchemaUtil.storeUnknownEnum(
-                          message, number, enumValue, unknownFields, unknownFieldSchema);
+                  // Store out-of-range closed enums in unknown fields.
+                  // UnknownFieldSetLite requires varint to be represented as Long.
+                  getMutableUnknownFields(message).storeField(tag, (long) enumValue);
                 }
-                break;
+                continue;
               }
-            case 64: // ONEOF_SFIXED32:
-              UnsafeUtil.putObject(
-                  message, offset(typeAndOffset), Integer.valueOf(reader.readSFixed32()));
-              setOneofPresent(message, number, pos);
-              break;
-            case 65: // ONEOF_SFIXED64:
-              UnsafeUtil.putObject(
-                  message, offset(typeAndOffset), Long.valueOf(reader.readSFixed64()));
-              setOneofPresent(message, number, pos);
-              break;
-            case 66: // ONEOF_SINT32:
-              UnsafeUtil.putObject(
-                  message, offset(typeAndOffset), Integer.valueOf(reader.readSInt32()));
-              setOneofPresent(message, number, pos);
-              break;
-            case 67: // ONEOF_SINT64:
-              UnsafeUtil.putObject(
-                  message, offset(typeAndOffset), Long.valueOf(reader.readSInt64()));
-              setOneofPresent(message, number, pos);
-              break;
-            case 68:
-              { // ONEOF_GROUP:
-                final MessageLite current =
-                    (MessageLite) mutableOneofMessageFieldForMerge(message, number, pos);
-                reader.mergeGroupField(
-                    current, (Schema<MessageLite>) getMessageFieldSchema(pos), extensionRegistry);
-                storeOneofMessageField(message, number, pos, current);
-                break;
+              break;
+            case 15: // SINT32
+              if (wireType == WireFormat.WIRETYPE_VARINT) {
+                position = decodeVarint32(data, position, registers);
+                unsafe.putInt(
+                    message, fieldOffset, CodedInputStream.decodeZigZag32(registers.int1));
+                currentPresenceField |= presenceMask;
+                continue;
               }
-            default:
-              // Assume we've landed on an empty entry. Treat it as an unknown field.
-              if (unknownFields == null) {
-                unknownFields = unknownFieldSchema.getBuilderFromMessage(message);
+              break;
+            case 16: // SINT64
+              if (wireType == WireFormat.WIRETYPE_VARINT) {
+                position = decodeVarint64(data, position, registers);
+                unsafe.putLong(
+                    message, fieldOffset, CodedInputStream.decodeZigZag64(registers.long1));
+
+                currentPresenceField |= presenceMask;
+                continue;
               }
-              if (!unknownFieldSchema.mergeOneFieldFrom(
-                  unknownFields, reader, /* currentDepth= */ 0)) {
-                return;
-              }
-              break;
-<<<<<<< HEAD
+              break;
             case 17: // GROUP
               if (wireType == WireFormat.WIRETYPE_START_GROUP) {
                 final Object current = mutableMessageFieldForMerge(message, pos);
@@ -5406,880 +4126,6 @@
                         endTag,
                         registers);
                 storeMessageField(message, pos, current);
-                currentPresenceField |= presenceMask;
-                continue;
-              }
-              break;
-            default:
-              break;
-          }
-        } else if (fieldType == 27) {
-          // Handle repeated message fields.
-          if (wireType == WireFormat.WIRETYPE_LENGTH_DELIMITED) {
-            ProtobufList<?> list = (ProtobufList<?>) unsafe.getObject(message, fieldOffset);
-            if (!list.isModifiable()) {
-              final int size = list.size();
-              list =
-                  list.mutableCopyWithCapacity(
-                      size == 0 ? AbstractProtobufList.DEFAULT_CAPACITY : size * 2);
-              unsafe.putObject(message, fieldOffset, list);
-            }
-=======
-          }
-        } catch (InvalidProtocolBufferException.InvalidWireTypeException e) {
-          // Treat fields with an invalid wire type as unknown fields
-          // (i.e. same as the default case).
-          if (unknownFieldSchema.shouldDiscardUnknownFields(reader)) {
-            if (!reader.skipField()) {
-              return;
-            }
-          } else {
-            if (unknownFields == null) {
-              unknownFields = unknownFieldSchema.getBuilderFromMessage(message);
-            }
-            if (!unknownFieldSchema.mergeOneFieldFrom(
-                unknownFields, reader, /* currentDepth= */ 0)) {
-              return;
-            }
-          }
-        }
-      }
-    } finally {
-      for (int i = checkInitializedCount; i < repeatedFieldOffsetStart; i++) {
-        unknownFields =
-            filterMapUnknownEnumValues(
-                message, intArray[i], unknownFields, unknownFieldSchema, message);
-      }
-      if (unknownFields != null) {
-        unknownFieldSchema.setBuilderToMessage(message, unknownFields);
-      }
-    }
-  }
-
-  @SuppressWarnings("ReferenceEquality")
-  static UnknownFieldSetLite getMutableUnknownFields(Object message) {
-    // TODO decide if we're keeping support for Full in schema classes and handle this
-    // better.
-    UnknownFieldSetLite unknownFields = ((GeneratedMessageLite) message).unknownFields;
-    if (unknownFields == UnknownFieldSetLite.getDefaultInstance()) {
-      unknownFields = UnknownFieldSetLite.newInstance();
-      ((GeneratedMessageLite) message).unknownFields = unknownFields;
-    }
-    return unknownFields;
-  }
-
-  /** Decodes a map entry key or value. Stores result in registers.object1. */
-  private int decodeMapEntryValue(
-      byte[] data,
-      int position,
-      int limit,
-      WireFormat.FieldType fieldType,
-      Class<?> messageType,
-      Registers registers)
-      throws IOException {
-    switch (fieldType) {
-      case BOOL:
-        position = decodeVarint64(data, position, registers);
-        registers.object1 = registers.long1 != 0;
-        break;
-      case BYTES:
-        position = decodeBytes(data, position, registers);
-        break;
-      case DOUBLE:
-        registers.object1 = decodeDouble(data, position);
-        position += 8;
-        break;
-      case FIXED32:
-      case SFIXED32:
-        registers.object1 = decodeFixed32(data, position);
-        position += 4;
-        break;
-      case FIXED64:
-      case SFIXED64:
-        registers.object1 = decodeFixed64(data, position);
-        position += 8;
-        break;
-      case FLOAT:
-        registers.object1 = decodeFloat(data, position);
-        position += 4;
-        break;
-      case ENUM:
-      case INT32:
-      case UINT32:
-        position = decodeVarint32(data, position, registers);
-        registers.object1 = registers.int1;
-        break;
-      case INT64:
-      case UINT64:
-        position = decodeVarint64(data, position, registers);
-        registers.object1 = registers.long1;
-        break;
-      case MESSAGE:
-        position =
-            decodeMessageField(
-                Protobuf.getInstance().schemaFor(messageType), data, position, limit, registers);
-        break;
-      case SINT32:
-        position = decodeVarint32(data, position, registers);
-        registers.object1 = CodedInputStream.decodeZigZag32(registers.int1);
-        break;
-      case SINT64:
-        position = decodeVarint64(data, position, registers);
-        registers.object1 = CodedInputStream.decodeZigZag64(registers.long1);
-        break;
-      case STRING:
-        position = decodeStringRequireUtf8(data, position, registers);
-        break;
-      default:
-        throw new RuntimeException("unsupported field type.");
-    }
-    return position;
-  }
-
-  /** Decodes a map entry. */
-  private <K, V> int decodeMapEntry(
-      byte[] data,
-      int position,
-      int limit,
-      MapEntryLite.Metadata<K, V> metadata,
-      Map<K, V> target,
-      Registers registers)
-      throws IOException {
-    position = decodeVarint32(data, position, registers);
-    final int length = registers.int1;
-    if (length < 0 || length > limit - position) {
-      throw InvalidProtocolBufferException.truncatedMessage();
-    }
-    final int end = position + length;
-    K key = metadata.defaultKey;
-    V value = metadata.defaultValue;
-    while (position < end) {
-      int tag = data[position++];
-      if (tag < 0) {
-        position = decodeVarint32(tag, data, position, registers);
-        tag = registers.int1;
-      }
-      final int fieldNumber = tag >>> 3;
-      final int wireType = tag & 0x7;
-      switch (fieldNumber) {
-        case 1:
-          if (wireType == metadata.keyType.getWireType()) {
->>>>>>> 626889fb
-            position =
-                decodeMapEntryValue(data, position, limit, metadata.keyType, null, registers);
-            key = (K) registers.object1;
-            continue;
-          }
-          break;
-        case 2:
-          if (wireType == metadata.valueType.getWireType()) {
-            position =
-                decodeMapEntryValue(
-                    data,
-                    position,
-                    limit,
-                    metadata.valueType,
-                    metadata.defaultValue.getClass(),
-                    registers);
-            value = (V) registers.object1;
-            continue;
-          }
-          break;
-        default:
-          break;
-      }
-      position = skipField(tag, data, position, limit, registers);
-    }
-    if (position != end) {
-      throw InvalidProtocolBufferException.parseFailure();
-    }
-    target.put(key, value);
-    return end;
-  }
-
-  @SuppressWarnings("ReferenceEquality")
-  private int parseRepeatedField(
-      T message,
-      byte[] data,
-      int position,
-      int limit,
-      int tag,
-      int number,
-      int wireType,
-      int bufferPosition,
-      long typeAndOffset,
-      int fieldType,
-      long fieldOffset,
-      Registers registers)
-      throws IOException {
-    ProtobufList<?> list = (ProtobufList<?>) UNSAFE.getObject(message, fieldOffset);
-    if (!list.isModifiable()) {
-      final int size = list.size();
-      list = list.mutableCopyWithCapacity(size * 2);
-      UNSAFE.putObject(message, fieldOffset, list);
-    }
-    switch (fieldType) {
-      case 18: // DOUBLE_LIST:
-      case 35: // DOUBLE_LIST_PACKED:
-        if (wireType == WireFormat.WIRETYPE_LENGTH_DELIMITED) {
-          position = decodePackedDoubleList(data, position, list, registers);
-        } else if (wireType == WireFormat.WIRETYPE_FIXED64) {
-          position = decodeDoubleList(tag, data, position, limit, list, registers);
-        }
-        break;
-      case 19: // FLOAT_LIST:
-      case 36: // FLOAT_LIST_PACKED:
-        if (wireType == WireFormat.WIRETYPE_LENGTH_DELIMITED) {
-          position = decodePackedFloatList(data, position, list, registers);
-        } else if (wireType == WireFormat.WIRETYPE_FIXED32) {
-          position = decodeFloatList(tag, data, position, limit, list, registers);
-        }
-        break;
-      case 20: // INT64_LIST:
-      case 21: // UINT64_LIST:
-      case 37: // INT64_LIST_PACKED:
-      case 38: // UINT64_LIST_PACKED:
-        if (wireType == WireFormat.WIRETYPE_LENGTH_DELIMITED) {
-          position = decodePackedVarint64List(data, position, list, registers);
-        } else if (wireType == WireFormat.WIRETYPE_VARINT) {
-          position = decodeVarint64List(tag, data, position, limit, list, registers);
-        }
-        break;
-      case 22: // INT32_LIST:
-      case 29: // UINT32_LIST:
-      case 39: // INT32_LIST_PACKED:
-      case 43: // UINT32_LIST_PACKED:
-        if (wireType == WireFormat.WIRETYPE_LENGTH_DELIMITED) {
-          position = decodePackedVarint32List(data, position, list, registers);
-        } else if (wireType == WireFormat.WIRETYPE_VARINT) {
-          position = decodeVarint32List(tag, data, position, limit, list, registers);
-        }
-        break;
-      case 23: // FIXED64_LIST:
-      case 32: // SFIXED64_LIST:
-      case 40: // FIXED64_LIST_PACKED:
-      case 46: // SFIXED64_LIST_PACKED:
-        if (wireType == WireFormat.WIRETYPE_LENGTH_DELIMITED) {
-          position = decodePackedFixed64List(data, position, list, registers);
-        } else if (wireType == WireFormat.WIRETYPE_FIXED64) {
-          position = decodeFixed64List(tag, data, position, limit, list, registers);
-        }
-        break;
-      case 24: // FIXED32_LIST:
-      case 31: // SFIXED32_LIST:
-      case 41: // FIXED32_LIST_PACKED:
-      case 45: // SFIXED32_LIST_PACKED:
-        if (wireType == WireFormat.WIRETYPE_LENGTH_DELIMITED) {
-          position = decodePackedFixed32List(data, position, list, registers);
-        } else if (wireType == WireFormat.WIRETYPE_FIXED32) {
-          position = decodeFixed32List(tag, data, position, limit, list, registers);
-        }
-        break;
-      case 25: // BOOL_LIST:
-      case 42: // BOOL_LIST_PACKED:
-        if (wireType == WireFormat.WIRETYPE_LENGTH_DELIMITED) {
-          position = decodePackedBoolList(data, position, list, registers);
-        } else if (wireType == WireFormat.WIRETYPE_VARINT) {
-          position = decodeBoolList(tag, data, position, limit, list, registers);
-        }
-        break;
-      case 26: // STRING_LIST:
-        if (wireType == WireFormat.WIRETYPE_LENGTH_DELIMITED) {
-          if ((typeAndOffset & ENFORCE_UTF8_MASK) == 0) {
-            position = decodeStringList(tag, data, position, limit, list, registers);
-          } else {
-            position = decodeStringListRequireUtf8(tag, data, position, limit, list, registers);
-          }
-        }
-        break;
-      case 27: // MESSAGE_LIST:
-        if (wireType == WireFormat.WIRETYPE_LENGTH_DELIMITED) {
-          position =
-              decodeMessageList(
-                  getMessageFieldSchema(bufferPosition),
-                  tag,
-                  data,
-                  position,
-                  limit,
-                  list,
-                  registers);
-        }
-        break;
-      case 28: // BYTES_LIST:
-        if (wireType == WireFormat.WIRETYPE_LENGTH_DELIMITED) {
-          position = decodeBytesList(tag, data, position, limit, list, registers);
-        }
-        break;
-      case 30: // ENUM_LIST:
-      case 44: // ENUM_LIST_PACKED:
-        if (wireType == WireFormat.WIRETYPE_LENGTH_DELIMITED) {
-          position = decodePackedVarint32List(data, position, list, registers);
-        } else if (wireType == WireFormat.WIRETYPE_VARINT) {
-          position = decodeVarint32List(tag, data, position, limit, list, registers);
-        } else {
-          break;
-        }
-        SchemaUtil.filterUnknownEnumList(
-            message,
-            number,
-            (ProtobufList<Integer>) list,
-            getEnumFieldVerifier(bufferPosition),
-            null,
-            (UnknownFieldSchema<UnknownFieldSetLite, UnknownFieldSetLite>) unknownFieldSchema);
-        break;
-      case 33: // SINT32_LIST:
-      case 47: // SINT32_LIST_PACKED:
-        if (wireType == WireFormat.WIRETYPE_LENGTH_DELIMITED) {
-          position = decodePackedSInt32List(data, position, list, registers);
-        } else if (wireType == WireFormat.WIRETYPE_VARINT) {
-          position = decodeSInt32List(tag, data, position, limit, list, registers);
-        }
-        break;
-      case 34: // SINT64_LIST:
-      case 48: // SINT64_LIST_PACKED:
-        if (wireType == WireFormat.WIRETYPE_LENGTH_DELIMITED) {
-          position = decodePackedSInt64List(data, position, list, registers);
-        } else if (wireType == WireFormat.WIRETYPE_VARINT) {
-          position = decodeSInt64List(tag, data, position, limit, list, registers);
-        }
-        break;
-      case 49: // GROUP_LIST:
-        if (wireType == WireFormat.WIRETYPE_START_GROUP) {
-          position =
-              decodeGroupList(
-                  getMessageFieldSchema(bufferPosition),
-                  tag,
-                  data,
-                  position,
-                  limit,
-                  (ProtobufList<Object>) list,
-                  registers);
-        }
-        break;
-<<<<<<< HEAD
-      }
-
-      if (hasExtensions
-          && registers.extensionRegistry != ExtensionRegistryLite.getEmptyRegistry()) {
-        position = decodeExtensionOrUnknownField(
-            tag, data, position, limit, message, defaultInstance,
-            (UnknownFieldSchema<UnknownFieldSetLite, UnknownFieldSetLite>) unknownFieldSchema,
-            registers);
-      } else {
-        position = decodeUnknownField(
-            tag, data, position, limit, getMutableUnknownFields(message), registers);
-      }
-    }
-    if (currentPresenceFieldOffset != NO_PRESENCE_SENTINEL) {
-      unsafe.putInt(message, (long) currentPresenceFieldOffset, currentPresenceField);
-    }
-    UnknownFieldSetLite unknownFields = null;
-    for (int i = checkInitializedCount; i < repeatedFieldOffsetStart; i++) {
-      unknownFields =
-          filterMapUnknownEnumValues(
-              message,
-              intArray[i],
-              unknownFields,
-              (UnknownFieldSchema<UnknownFieldSetLite, UnknownFieldSetLite>) unknownFieldSchema,
-              message);
-=======
-      default:
-        break;
->>>>>>> 626889fb
-    }
-    return position;
-  }
-
-  private <K, V> int parseMapField(
-      T message,
-      byte[] data,
-      int position,
-      int limit,
-      int bufferPosition,
-      long fieldOffset,
-      Registers registers)
-      throws IOException {
-    final sun.misc.Unsafe unsafe = UNSAFE;
-    Object mapDefaultEntry = getMapFieldDefaultEntry(bufferPosition);
-    Object mapField = unsafe.getObject(message, fieldOffset);
-    if (mapFieldSchema.isImmutable(mapField)) {
-      Object oldMapField = mapField;
-      mapField = mapFieldSchema.newMapField(mapDefaultEntry);
-      mapFieldSchema.mergeFrom(mapField, oldMapField);
-      unsafe.putObject(message, fieldOffset, mapField);
-    }
-    return decodeMapEntry(
-        data,
-        position,
-        limit,
-        (Metadata<K, V>) mapFieldSchema.forMapMetadata(mapDefaultEntry),
-        (Map<K, V>) mapFieldSchema.forMutableMapData(mapField),
-        registers);
-  }
-
-  private int parseOneofField(
-      T message,
-      byte[] data,
-      int position,
-      int limit,
-      int tag,
-      int number,
-      int wireType,
-      int typeAndOffset,
-      int fieldType,
-      long fieldOffset,
-      int bufferPosition,
-      Registers registers)
-      throws IOException {
-    final sun.misc.Unsafe unsafe = UNSAFE;
-    final long oneofCaseOffset = buffer[bufferPosition + 2] & OFFSET_MASK;
-    switch (fieldType) {
-      case 51: // ONEOF_DOUBLE:
-        if (wireType == WireFormat.WIRETYPE_FIXED64) {
-          unsafe.putObject(message, fieldOffset, decodeDouble(data, position));
-          position += 8;
-          unsafe.putInt(message, oneofCaseOffset, number);
-        }
-        break;
-      case 52: // ONEOF_FLOAT:
-        if (wireType == WireFormat.WIRETYPE_FIXED32) {
-          unsafe.putObject(message, fieldOffset, decodeFloat(data, position));
-          position += 4;
-          unsafe.putInt(message, oneofCaseOffset, number);
-        }
-        break;
-      case 53: // ONEOF_INT64:
-      case 54: // ONEOF_UINT64:
-        if (wireType == WireFormat.WIRETYPE_VARINT) {
-          position = decodeVarint64(data, position, registers);
-          unsafe.putObject(message, fieldOffset, registers.long1);
-          unsafe.putInt(message, oneofCaseOffset, number);
-        }
-        break;
-      case 55: // ONEOF_INT32:
-      case 62: // ONEOF_UINT32:
-        if (wireType == WireFormat.WIRETYPE_VARINT) {
-          position = decodeVarint32(data, position, registers);
-          unsafe.putObject(message, fieldOffset, registers.int1);
-          unsafe.putInt(message, oneofCaseOffset, number);
-        }
-        break;
-      case 56: // ONEOF_FIXED64:
-      case 65: // ONEOF_SFIXED64:
-        if (wireType == WireFormat.WIRETYPE_FIXED64) {
-          unsafe.putObject(message, fieldOffset, decodeFixed64(data, position));
-          position += 8;
-          unsafe.putInt(message, oneofCaseOffset, number);
-        }
-        break;
-      case 57: // ONEOF_FIXED32:
-      case 64: // ONEOF_SFIXED32:
-        if (wireType == WireFormat.WIRETYPE_FIXED32) {
-          unsafe.putObject(message, fieldOffset, decodeFixed32(data, position));
-          position += 4;
-          unsafe.putInt(message, oneofCaseOffset, number);
-        }
-        break;
-      case 58: // ONEOF_BOOL:
-        if (wireType == WireFormat.WIRETYPE_VARINT) {
-          position = decodeVarint64(data, position, registers);
-          unsafe.putObject(message, fieldOffset, registers.long1 != 0);
-          unsafe.putInt(message, oneofCaseOffset, number);
-        }
-        break;
-      case 59: // ONEOF_STRING:
-        if (wireType == WireFormat.WIRETYPE_LENGTH_DELIMITED) {
-          position = decodeVarint32(data, position, registers);
-          final int length = registers.int1;
-          if (length == 0) {
-            unsafe.putObject(message, fieldOffset, "");
-          } else {
-            if ((typeAndOffset & ENFORCE_UTF8_MASK) != 0
-                && !Utf8.isValidUtf8(data, position, position + length)) {
-              throw InvalidProtocolBufferException.invalidUtf8();
-            }
-            final String value = new String(data, position, length, Internal.UTF_8);
-            unsafe.putObject(message, fieldOffset, value);
-            position += length;
-          }
-          unsafe.putInt(message, oneofCaseOffset, number);
-        }
-        break;
-      case 60: // ONEOF_MESSAGE:
-        if (wireType == WireFormat.WIRETYPE_LENGTH_DELIMITED) {
-          final Object current = mutableOneofMessageFieldForMerge(message, number, bufferPosition);
-          position =
-              mergeMessageField(
-                  current, getMessageFieldSchema(bufferPosition), data, position, limit, registers);
-          storeOneofMessageField(message, number, bufferPosition, current);
-        }
-        break;
-      case 61: // ONEOF_BYTES:
-        if (wireType == WireFormat.WIRETYPE_LENGTH_DELIMITED) {
-          position = decodeBytes(data, position, registers);
-          unsafe.putObject(message, fieldOffset, registers.object1);
-          unsafe.putInt(message, oneofCaseOffset, number);
-        }
-        break;
-      case 63: // ONEOF_ENUM:
-        if (wireType == WireFormat.WIRETYPE_VARINT) {
-          position = decodeVarint32(data, position, registers);
-          final int enumValue = registers.int1;
-          EnumVerifier enumVerifier = getEnumFieldVerifier(bufferPosition);
-          if (enumVerifier == null || enumVerifier.isInRange(enumValue)) {
-            unsafe.putObject(message, fieldOffset, enumValue);
-            unsafe.putInt(message, oneofCaseOffset, number);
-          } else {
-            // UnknownFieldSetLite requires varint to be represented as Long.
-            getMutableUnknownFields(message).storeField(tag, (long) enumValue);
-          }
-        }
-        break;
-      case 66: // ONEOF_SINT32:
-        if (wireType == WireFormat.WIRETYPE_VARINT) {
-          position = decodeVarint32(data, position, registers);
-          unsafe.putObject(message, fieldOffset, CodedInputStream.decodeZigZag32(registers.int1));
-          unsafe.putInt(message, oneofCaseOffset, number);
-        }
-        break;
-      case 67: // ONEOF_SINT64:
-        if (wireType == WireFormat.WIRETYPE_VARINT) {
-          position = decodeVarint64(data, position, registers);
-          unsafe.putObject(message, fieldOffset, CodedInputStream.decodeZigZag64(registers.long1));
-          unsafe.putInt(message, oneofCaseOffset, number);
-        }
-        break;
-      case 68: // ONEOF_GROUP:
-        if (wireType == WireFormat.WIRETYPE_START_GROUP) {
-          final Object current = mutableOneofMessageFieldForMerge(message, number, bufferPosition);
-          final int endTag = (tag & ~0x7) | WireFormat.WIRETYPE_END_GROUP;
-          position =
-              mergeGroupField(
-                  current,
-                  getMessageFieldSchema(bufferPosition),
-                  data,
-                  position,
-                  limit,
-                  endTag,
-                  registers);
-          storeOneofMessageField(message, number, bufferPosition, current);
-        }
-        break;
-      default:
-        break;
-    }
-    return position;
-  }
-
-<<<<<<< HEAD
-  private Object mutableMessageFieldForMerge(T message, int pos) {
-    final Schema fieldSchema = getMessageFieldSchema(pos);
-    final long offset = offset(typeAndOffsetAt(pos));
-
-    // Field not present, create a new one
-    if (!isFieldPresent(message, pos)) {
-      return fieldSchema.newInstance();
-    }
-
-    // Field present, if mutable, ready to merge
-    final Object current = UNSAFE.getObject(message, offset);
-    if (isMutable(current)) {
-      return current;
-    }
-
-    // Field present but immutable, make a new mutable copy
-    final Object newMessage = fieldSchema.newInstance();
-    if (current != null) {
-      fieldSchema.mergeFrom(newMessage, current);
-    }
-    return newMessage;
-  }
-
-  private void storeMessageField(T message, int pos, Object field) {
-    UNSAFE.putObject(message, offset(typeAndOffsetAt(pos)), field);
-    setFieldPresent(message, pos);
-  }
-
-  private Object mutableOneofMessageFieldForMerge(T message, int fieldNumber, int pos) {
-    final Schema fieldSchema = getMessageFieldSchema(pos);
-
-    // Field not present, create it and mark it present
-    if (!isOneofPresent(message, fieldNumber, pos)) {
-      return fieldSchema.newInstance();
-    }
-
-    // Field present, if mutable, ready to merge
-    final Object current = UNSAFE.getObject(message, offset(typeAndOffsetAt(pos)));
-    if (isMutable(current)) {
-      return current;
-    }
-
-    // Field present but immutable, make a new mutable copy
-    final Object newMessage = fieldSchema.newInstance();
-    if (current != null) {
-      fieldSchema.mergeFrom(newMessage, current);
-    }
-    return newMessage;
-  }
-
-  private void storeOneofMessageField(T message, int fieldNumber, int pos, Object field) {
-    UNSAFE.putObject(message, offset(typeAndOffsetAt(pos)), field);
-    setOneofPresent(message, fieldNumber, pos);
-  }
-
-  /** Parses a proto3 message and returns the limit if parsing is successful. */
-  @CanIgnoreReturnValue
-  private int parseProto3Message(
-      T message, byte[] data, int position, int limit, Registers registers) throws IOException {
-=======
-  private Schema getMessageFieldSchema(int pos) {
-    final int index = pos / INTS_PER_FIELD * 2;
-    Schema schema = (Schema) objects[index];
-    if (schema != null) {
-      return schema;
-    }
-    schema = Protobuf.getInstance().schemaFor((Class) objects[index + 1]);
-    objects[index] = schema;
-    return schema;
-  }
-
-  private Object getMapFieldDefaultEntry(int pos) {
-    return objects[pos / INTS_PER_FIELD * 2];
-  }
-
-  private EnumVerifier getEnumFieldVerifier(int pos) {
-    return (EnumVerifier) objects[pos / INTS_PER_FIELD * 2 + 1];
-  }
-
-  /**
-   * Parses a message and returns the position after the message/group. If it's parsing a
-   * LENGTH_PREFIXED message (endDelimited == 0), returns limit if parsing is successful; If it's
-   * parsing a DELIMITED message aka group (endDelimited != 0), parsing ends when a tag ==
-   * endDelimited is encountered and the position after that tag is returned.
-   */
-  @CanIgnoreReturnValue
-  int parseMessage(
-      T message, byte[] data, int position, int limit, int endDelimited, Registers registers)
-      throws IOException {
->>>>>>> 626889fb
-    checkMutable(message);
-    final sun.misc.Unsafe unsafe = UNSAFE;
-    int currentPresenceFieldOffset = NO_PRESENCE_SENTINEL;
-    int currentPresenceField = 0;
-    int tag = 0;
-    int oldNumber = -1;
-    int pos = 0;
-    while (position < limit) {
-      tag = data[position++];
-      if (tag < 0) {
-        position = decodeVarint32(tag, data, position, registers);
-        tag = registers.int1;
-      }
-      final int number = tag >>> 3;
-      final int wireType = tag & 0x7;
-      if (number > oldNumber) {
-        pos = positionForFieldNumber(number, pos / INTS_PER_FIELD);
-      } else {
-        pos = positionForFieldNumber(number);
-      }
-      oldNumber = number;
-      if (pos == -1) {
-        // need to reset
-        pos = 0;
-      } else {
-        final int typeAndOffset = buffer[pos + 1];
-        final int fieldType = type(typeAndOffset);
-        final long fieldOffset = offset(typeAndOffset);
-        if (fieldType <= 17) {
-<<<<<<< HEAD
-          // Proto3 optional fields have has-bits.
-          final int presenceMaskAndOffset = buffer[pos + 2];
-          final int presenceMask = 1 << (presenceMaskAndOffset >>> OFFSET_BITS);
-          final int presenceFieldOffset = presenceMaskAndOffset & OFFSET_MASK;
-          // We cache the 32-bit has-bits integer value and only write it back when parsing a field
-          // using a different has-bits integer.
-          //
-          // Note that for fields that do not have hasbits, we unconditionally write and discard
-          // the data.
-=======
-          // Fields with explicit presence (i.e. optional) have has-bits.
-          final int presenceMaskAndOffset = buffer[pos + 2];
-          final int presenceMask = 1 << (presenceMaskAndOffset >>> OFFSET_BITS);
-          final int presenceFieldOffset = presenceMaskAndOffset & OFFSET_MASK;
-          // We cache the 32-bit presence integer value and only write it back when parsing a field
-          // using a different presence integer.
->>>>>>> 626889fb
-          if (presenceFieldOffset != currentPresenceFieldOffset) {
-            if (currentPresenceFieldOffset != NO_PRESENCE_SENTINEL) {
-              unsafe.putInt(message, (long) currentPresenceFieldOffset, currentPresenceField);
-            }
-<<<<<<< HEAD
-            if (presenceFieldOffset != NO_PRESENCE_SENTINEL) {
-              currentPresenceField = unsafe.getInt(message, (long) presenceFieldOffset);
-            }
-            currentPresenceFieldOffset = presenceFieldOffset;
-=======
-            currentPresenceFieldOffset = presenceFieldOffset;
-            // For fields without presence, we unconditionally write and discard
-            // the data.
-            currentPresenceField =
-                presenceFieldOffset == NO_PRESENCE_SENTINEL
-                    ? 0
-                    : unsafe.getInt(message, (long) presenceFieldOffset);
->>>>>>> 626889fb
-          }
-          switch (fieldType) {
-            case 0: // DOUBLE
-              if (wireType == WireFormat.WIRETYPE_FIXED64) {
-                UnsafeUtil.putDouble(message, fieldOffset, decodeDouble(data, position));
-                position += 8;
-                currentPresenceField |= presenceMask;
-                continue;
-              }
-              break;
-            case 1: // FLOAT
-              if (wireType == WireFormat.WIRETYPE_FIXED32) {
-                UnsafeUtil.putFloat(message, fieldOffset, decodeFloat(data, position));
-                position += 4;
-                currentPresenceField |= presenceMask;
-                continue;
-              }
-              break;
-            case 2: // INT64
-            case 3: // UINT64
-              if (wireType == WireFormat.WIRETYPE_VARINT) {
-                position = decodeVarint64(data, position, registers);
-                unsafe.putLong(message, fieldOffset, registers.long1);
-                currentPresenceField |= presenceMask;
-                continue;
-              }
-              break;
-            case 4: // INT32
-            case 11: // UINT32
-              if (wireType == WireFormat.WIRETYPE_VARINT) {
-                position = decodeVarint32(data, position, registers);
-                unsafe.putInt(message, fieldOffset, registers.int1);
-                currentPresenceField |= presenceMask;
-                continue;
-              }
-              break;
-            case 5: // FIXED64
-            case 14: // SFIXED64
-              if (wireType == WireFormat.WIRETYPE_FIXED64) {
-                unsafe.putLong(message, fieldOffset, decodeFixed64(data, position));
-                position += 8;
-                currentPresenceField |= presenceMask;
-                continue;
-              }
-              break;
-            case 6: // FIXED32
-            case 13: // SFIXED32
-              if (wireType == WireFormat.WIRETYPE_FIXED32) {
-                unsafe.putInt(message, fieldOffset, decodeFixed32(data, position));
-                position += 4;
-                currentPresenceField |= presenceMask;
-                continue;
-              }
-              break;
-            case 7: // BOOL
-              if (wireType == WireFormat.WIRETYPE_VARINT) {
-                position = decodeVarint64(data, position, registers);
-                UnsafeUtil.putBoolean(message, fieldOffset, registers.long1 != 0);
-                currentPresenceField |= presenceMask;
-                continue;
-              }
-              break;
-            case 8: // STRING
-              if (wireType == WireFormat.WIRETYPE_LENGTH_DELIMITED) {
-                if (isEnforceUtf8(typeAndOffset)) {
-                  position = decodeStringRequireUtf8(data, position, registers);
-                } else {
-                  position = decodeString(data, position, registers);
-                }
-                unsafe.putObject(message, fieldOffset, registers.object1);
-                currentPresenceField |= presenceMask;
-                continue;
-              }
-              break;
-            case 9: // MESSAGE
-              if (wireType == WireFormat.WIRETYPE_LENGTH_DELIMITED) {
-                final Object current = mutableMessageFieldForMerge(message, pos);
-                position =
-                    mergeMessageField(
-                        current, getMessageFieldSchema(pos), data, position, limit, registers);
-                storeMessageField(message, pos, current);
-                currentPresenceField |= presenceMask;
-                continue;
-              }
-              break;
-            case 10: // BYTES
-              if (wireType == WireFormat.WIRETYPE_LENGTH_DELIMITED) {
-                position = decodeBytes(data, position, registers);
-                unsafe.putObject(message, fieldOffset, registers.object1);
-                currentPresenceField |= presenceMask;
-                continue;
-              }
-              break;
-            case 12: // ENUM
-              if (wireType == WireFormat.WIRETYPE_VARINT) {
-                position = decodeVarint32(data, position, registers);
-<<<<<<< HEAD
-                unsafe.putInt(message, fieldOffset, registers.int1);
-                currentPresenceField |= presenceMask;
-=======
-                final int enumValue = registers.int1;
-                EnumVerifier enumVerifier = getEnumFieldVerifier(pos);
-                if (!isLegacyEnumIsClosed(typeAndOffset)
-                    || enumVerifier == null
-                    || enumVerifier.isInRange(enumValue)) {
-                  // Parse open enums and in-range closed enums into their fields directly.
-                  unsafe.putInt(message, fieldOffset, enumValue);
-                  currentPresenceField |= presenceMask;
-                } else {
-                  // Store out-of-range closed enums in unknown fields.
-                  // UnknownFieldSetLite requires varint to be represented as Long.
-                  getMutableUnknownFields(message).storeField(tag, (long) enumValue);
-                }
->>>>>>> 626889fb
-                continue;
-              }
-              break;
-            case 15: // SINT32
-              if (wireType == WireFormat.WIRETYPE_VARINT) {
-                position = decodeVarint32(data, position, registers);
-                unsafe.putInt(
-                    message, fieldOffset, CodedInputStream.decodeZigZag32(registers.int1));
-                currentPresenceField |= presenceMask;
-                continue;
-              }
-              break;
-            case 16: // SINT64
-              if (wireType == WireFormat.WIRETYPE_VARINT) {
-                position = decodeVarint64(data, position, registers);
-                unsafe.putLong(
-                    message, fieldOffset, CodedInputStream.decodeZigZag64(registers.long1));
-<<<<<<< HEAD
-=======
-
-                currentPresenceField |= presenceMask;
-                continue;
-              }
-              break;
-            case 17: // GROUP
-              if (wireType == WireFormat.WIRETYPE_START_GROUP) {
-                final Object current = mutableMessageFieldForMerge(message, pos);
-                final int endTag = (number << 3) | WireFormat.WIRETYPE_END_GROUP;
-                position =
-                    mergeGroupField(
-                        current,
-                        getMessageFieldSchema(pos),
-                        data,
-                        position,
-                        limit,
-                        endTag,
-                        registers);
-                storeMessageField(message, pos, current);
->>>>>>> 626889fb
                 currentPresenceField |= presenceMask;
                 continue;
               }
@@ -6370,10 +4216,6 @@
     if (currentPresenceFieldOffset != NO_PRESENCE_SENTINEL) {
       unsafe.putInt(message, (long) currentPresenceFieldOffset, currentPresenceField);
     }
-<<<<<<< HEAD
-    if (position != limit) {
-      throw InvalidProtocolBufferException.parseFailure();
-=======
     UnknownFieldSetLite unknownFields = null;
     for (int i = checkInitializedCount; i < repeatedFieldOffsetStart; i++) {
       unknownFields =
@@ -6396,7 +4238,6 @@
       if (position > limit || tag != endDelimited) {
         throw InvalidProtocolBufferException.parseFailure();
       }
->>>>>>> 626889fb
     }
     return position;
   }
@@ -6466,19 +4307,6 @@
   public void makeImmutable(T message) {
     if (!isMutable(message)) {
       return;
-<<<<<<< HEAD
-    }
-
-    // TODO(b/248560713) decide if we're keeping support for Full in schema classes and handle this
-    // better.
-    if (message instanceof GeneratedMessageLite) {
-      GeneratedMessageLite<?, ?> generatedMessage = ((GeneratedMessageLite<?, ?>) message);
-      generatedMessage.clearMemoizedSerializedSize();
-      generatedMessage.clearMemoizedHashCode();
-      generatedMessage.markImmutable();
-    }
-
-=======
     }
 
     // TODO decide if we're keeping support for Full in schema classes and handle this
@@ -6490,7 +4318,6 @@
       generatedMessage.markImmutable();
     }
 
->>>>>>> 626889fb
     final int bufferLength = buffer.length;
     for (int pos = 0; pos < bufferLength; pos += INTS_PER_FIELD) {
       final int typeAndOffset = typeAndOffsetAt(pos);
@@ -6502,15 +4329,12 @@
             getMessageFieldSchema(pos).makeImmutable(UNSAFE.getObject(message, offset));
           }
           break;
-<<<<<<< HEAD
-=======
         case 60: // ONEOF_MESSAGE
         case 68: // ONEOF_GROUP
           if (isOneofPresent(message, numberAt(pos), pos)) {
             getMessageFieldSchema(pos).makeImmutable(UNSAFE.getObject(message, offset));
           }
           break;
->>>>>>> 626889fb
         case 18: // DOUBLE_LIST:
         case 19: // FLOAT_LIST:
         case 20: // INT64_LIST:
@@ -6861,11 +4685,7 @@
       return false;
     }
 
-<<<<<<< HEAD
-    // TODO(b/248560713) decide if we're keeping support for Full in schema classes and handle this
-=======
     // TODO decide if we're keeping support for Full in schema classes and handle this
->>>>>>> 626889fb
     // better.
     if (message instanceof GeneratedMessageLite<?, ?>) {
       return ((GeneratedMessageLite<?, ?>) message).isMutable();
