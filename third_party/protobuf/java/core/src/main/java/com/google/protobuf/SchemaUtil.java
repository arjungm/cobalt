// Protocol Buffers - Google's data interchange format
// Copyright 2008 Google Inc.  All rights reserved.
//
// Use of this source code is governed by a BSD-style
// license that can be found in the LICENSE file or at
// https://developers.google.com/open-source/licenses/bsd

package com.google.protobuf;

import com.google.protobuf.FieldSet.FieldDescriptorLite;
import com.google.protobuf.Internal.EnumLiteMap;
import com.google.protobuf.Internal.EnumVerifier;
import java.io.IOException;
import java.lang.reflect.Field;
import java.util.Iterator;
import java.util.List;
import java.util.RandomAccess;

/** Helper methods used by schemas. */
@ExperimentalApi
@CheckReturnValue
final class SchemaUtil {
  private static final Class<?> GENERATED_MESSAGE_CLASS = getGeneratedMessageClass();
  private static final UnknownFieldSchema<?, ?> UNKNOWN_FIELD_SET_FULL_SCHEMA =
      getUnknownFieldSetSchema();
  private static final UnknownFieldSchema<?, ?> UNKNOWN_FIELD_SET_LITE_SCHEMA =
      new UnknownFieldSetLiteSchema();

  private static final int DEFAULT_LOOK_UP_START_NUMBER = 40;

  private SchemaUtil() {}

  /**
   * Requires that the given message extend {@link com.google.protobuf.GeneratedMessage} or {@link
   * GeneratedMessageLite}.
   */
  public static void requireGeneratedMessage(Class<?> messageType) {
<<<<<<< HEAD
    // TODO(b/248560713) decide if we're keeping support for Full in schema classes and handle this
=======
    // TODO decide if we're keeping support for Full in schema classes and handle this
>>>>>>> 626889fb
    // better.
    if (!GeneratedMessageLite.class.isAssignableFrom(messageType)
        && !Protobuf.assumeLiteRuntime
        && GENERATED_MESSAGE_CLASS != null
        && !GENERATED_MESSAGE_CLASS.isAssignableFrom(messageType)) {
      throw new IllegalArgumentException(
          "Message classes must extend GeneratedMessageV3 or GeneratedMessageLite");
    }
  }

  public static void writeDouble(int fieldNumber, double value, Writer writer) throws IOException {
    if (Double.doubleToRawLongBits(value) != 0) {
      writer.writeDouble(fieldNumber, value);
    }
  }

  public static void writeFloat(int fieldNumber, float value, Writer writer) throws IOException {
    if (Float.floatToRawIntBits(value) != 0) {
      writer.writeFloat(fieldNumber, value);
    }
  }

  public static void writeInt64(int fieldNumber, long value, Writer writer) throws IOException {
    if (value != 0) {
      writer.writeInt64(fieldNumber, value);
    }
  }

  public static void writeUInt64(int fieldNumber, long value, Writer writer) throws IOException {
    if (value != 0) {
      writer.writeUInt64(fieldNumber, value);
    }
  }

  public static void writeSInt64(int fieldNumber, long value, Writer writer) throws IOException {
    if (value != 0) {
      writer.writeSInt64(fieldNumber, value);
    }
  }

  public static void writeFixed64(int fieldNumber, long value, Writer writer) throws IOException {
    if (value != 0) {
      writer.writeFixed64(fieldNumber, value);
    }
  }

  public static void writeSFixed64(int fieldNumber, long value, Writer writer) throws IOException {
    if (value != 0) {
      writer.writeSFixed64(fieldNumber, value);
    }
  }

  public static void writeInt32(int fieldNumber, int value, Writer writer) throws IOException {
    if (value != 0) {
      writer.writeInt32(fieldNumber, value);
    }
  }

  public static void writeUInt32(int fieldNumber, int value, Writer writer) throws IOException {
    if (value != 0) {
      writer.writeUInt32(fieldNumber, value);
    }
  }

  public static void writeSInt32(int fieldNumber, int value, Writer writer) throws IOException {
    if (value != 0) {
      writer.writeSInt32(fieldNumber, value);
    }
  }

  public static void writeFixed32(int fieldNumber, int value, Writer writer) throws IOException {
    if (value != 0) {
      writer.writeFixed32(fieldNumber, value);
    }
  }

  public static void writeSFixed32(int fieldNumber, int value, Writer writer) throws IOException {
    if (value != 0) {
      writer.writeSFixed32(fieldNumber, value);
    }
  }

  public static void writeEnum(int fieldNumber, int value, Writer writer) throws IOException {
    if (value != 0) {
      writer.writeEnum(fieldNumber, value);
    }
  }

  public static void writeBool(int fieldNumber, boolean value, Writer writer) throws IOException {
    if (value) {
      writer.writeBool(fieldNumber, true);
    }
  }

  public static void writeString(int fieldNumber, Object value, Writer writer) throws IOException {
    if (value instanceof String) {
      writeStringInternal(fieldNumber, (String) value, writer);
    } else {
      writeBytes(fieldNumber, (ByteString) value, writer);
    }
  }

  private static void writeStringInternal(int fieldNumber, String value, Writer writer)
      throws IOException {
    if (value != null && !value.isEmpty()) {
      writer.writeString(fieldNumber, value);
    }
  }

  public static void writeBytes(int fieldNumber, ByteString value, Writer writer)
      throws IOException {
    if (value != null && !value.isEmpty()) {
      writer.writeBytes(fieldNumber, value);
    }
  }

  public static void writeMessage(int fieldNumber, Object value, Writer writer) throws IOException {
    if (value != null) {
      writer.writeMessage(fieldNumber, value);
    }
  }

  public static void writeDoubleList(
      int fieldNumber, List<Double> value, Writer writer, boolean packed) throws IOException {
    if (value != null && !value.isEmpty()) {
      writer.writeDoubleList(fieldNumber, value, packed);
    }
  }

  public static void writeFloatList(
      int fieldNumber, List<Float> value, Writer writer, boolean packed) throws IOException {
    if (value != null && !value.isEmpty()) {
      writer.writeFloatList(fieldNumber, value, packed);
    }
  }

  public static void writeInt64List(
      int fieldNumber, List<Long> value, Writer writer, boolean packed) throws IOException {
    if (value != null && !value.isEmpty()) {
      writer.writeInt64List(fieldNumber, value, packed);
    }
  }

  public static void writeUInt64List(
      int fieldNumber, List<Long> value, Writer writer, boolean packed) throws IOException {
    if (value != null && !value.isEmpty()) {
      writer.writeUInt64List(fieldNumber, value, packed);
    }
  }

  public static void writeSInt64List(
      int fieldNumber, List<Long> value, Writer writer, boolean packed) throws IOException {
    if (value != null && !value.isEmpty()) {
      writer.writeSInt64List(fieldNumber, value, packed);
    }
  }

  public static void writeFixed64List(
      int fieldNumber, List<Long> value, Writer writer, boolean packed) throws IOException {
    if (value != null && !value.isEmpty()) {
      writer.writeFixed64List(fieldNumber, value, packed);
    }
  }

  public static void writeSFixed64List(
      int fieldNumber, List<Long> value, Writer writer, boolean packed) throws IOException {
    if (value != null && !value.isEmpty()) {
      writer.writeSFixed64List(fieldNumber, value, packed);
    }
  }

  public static void writeInt32List(
      int fieldNumber, List<Integer> value, Writer writer, boolean packed) throws IOException {
    if (value != null && !value.isEmpty()) {
      writer.writeInt32List(fieldNumber, value, packed);
    }
  }

  public static void writeUInt32List(
      int fieldNumber, List<Integer> value, Writer writer, boolean packed) throws IOException {
    if (value != null && !value.isEmpty()) {
      writer.writeUInt32List(fieldNumber, value, packed);
    }
  }

  public static void writeSInt32List(
      int fieldNumber, List<Integer> value, Writer writer, boolean packed) throws IOException {
    if (value != null && !value.isEmpty()) {
      writer.writeSInt32List(fieldNumber, value, packed);
    }
  }

  public static void writeFixed32List(
      int fieldNumber, List<Integer> value, Writer writer, boolean packed) throws IOException {
    if (value != null && !value.isEmpty()) {
      writer.writeFixed32List(fieldNumber, value, packed);
    }
  }

  public static void writeSFixed32List(
      int fieldNumber, List<Integer> value, Writer writer, boolean packed) throws IOException {
    if (value != null && !value.isEmpty()) {
      writer.writeSFixed32List(fieldNumber, value, packed);
    }
  }

  public static void writeEnumList(
      int fieldNumber, List<Integer> value, Writer writer, boolean packed) throws IOException {
    if (value != null && !value.isEmpty()) {
      writer.writeEnumList(fieldNumber, value, packed);
    }
  }

  public static void writeBoolList(
      int fieldNumber, List<Boolean> value, Writer writer, boolean packed) throws IOException {
    if (value != null && !value.isEmpty()) {
      writer.writeBoolList(fieldNumber, value, packed);
    }
  }

  public static void writeStringList(int fieldNumber, List<String> value, Writer writer)
      throws IOException {
    if (value != null && !value.isEmpty()) {
      writer.writeStringList(fieldNumber, value);
    }
  }

  public static void writeBytesList(int fieldNumber, List<ByteString> value, Writer writer)
      throws IOException {
    if (value != null && !value.isEmpty()) {
      writer.writeBytesList(fieldNumber, value);
    }
  }

  public static void writeMessageList(int fieldNumber, List<?> value, Writer writer)
      throws IOException {
    if (value != null && !value.isEmpty()) {
      writer.writeMessageList(fieldNumber, value);
    }
  }

  public static void writeMessageList(
      int fieldNumber, List<?> value, Writer writer, Schema<?> schema) throws IOException {
    if (value != null && !value.isEmpty()) {
      writer.writeMessageList(fieldNumber, value, schema);
    }
  }

  public static void writeLazyFieldList(int fieldNumber, List<?> value, Writer writer)
      throws IOException {
    if (value != null && !value.isEmpty()) {
      for (Object item : value) {
        ((LazyFieldLite) item).writeTo(writer, fieldNumber);
      }
    }
  }

  public static void writeGroupList(int fieldNumber, List<?> value, Writer writer)
      throws IOException {
    if (value != null && !value.isEmpty()) {
      writer.writeGroupList(fieldNumber, value);
    }
  }

  public static void writeGroupList(int fieldNumber, List<?> value, Writer writer, Schema<?> schema)
      throws IOException {
    if (value != null && !value.isEmpty()) {
      writer.writeGroupList(fieldNumber, value, schema);
    }
  }

  static int computeSizeInt64ListNoTag(List<Long> list) {
    final int length = list.size();
    if (length == 0) {
      return 0;
    }

    int size = 0;

    if (list instanceof LongArrayList) {
      final LongArrayList primitiveList = (LongArrayList) list;
      for (int i = 0; i < length; i++) {
        size += CodedOutputStream.computeInt64SizeNoTag(primitiveList.getLong(i));
      }
    } else {
      for (int i = 0; i < length; i++) {
        size += CodedOutputStream.computeInt64SizeNoTag(list.get(i));
      }
    }
    return size;
  }

  static int computeSizeInt64List(int fieldNumber, List<Long> list, boolean packed) {
    final int length = list.size();
    if (length == 0) {
      return 0;
    }
    int size = computeSizeInt64ListNoTag(list);

    if (packed) {
      return CodedOutputStream.computeTagSize(fieldNumber)
          + CodedOutputStream.computeLengthDelimitedFieldSize(size);
    } else {
      return size + (list.size() * CodedOutputStream.computeTagSize(fieldNumber));
    }
  }

  static int computeSizeUInt64ListNoTag(List<Long> list) {
    final int length = list.size();
    if (length == 0) {
      return 0;
    }

    int size = 0;

    if (list instanceof LongArrayList) {
      final LongArrayList primitiveList = (LongArrayList) list;
      for (int i = 0; i < length; i++) {
        size += CodedOutputStream.computeUInt64SizeNoTag(primitiveList.getLong(i));
      }
    } else {
      for (int i = 0; i < length; i++) {
        size += CodedOutputStream.computeUInt64SizeNoTag(list.get(i));
      }
    }
    return size;
  }

  static int computeSizeUInt64List(int fieldNumber, List<Long> list, boolean packed) {
    final int length = list.size();
    if (length == 0) {
      return 0;
    }
    int size = computeSizeUInt64ListNoTag(list);

    if (packed) {
      return CodedOutputStream.computeTagSize(fieldNumber)
          + CodedOutputStream.computeLengthDelimitedFieldSize(size);
    } else {
      return size + (length * CodedOutputStream.computeTagSize(fieldNumber));
    }
  }

  static int computeSizeSInt64ListNoTag(List<Long> list) {
    final int length = list.size();
    if (length == 0) {
      return 0;
    }

    int size = 0;

    if (list instanceof LongArrayList) {
      final LongArrayList primitiveList = (LongArrayList) list;
      for (int i = 0; i < length; i++) {
        size += CodedOutputStream.computeSInt64SizeNoTag(primitiveList.getLong(i));
      }
    } else {
      for (int i = 0; i < length; i++) {
        size += CodedOutputStream.computeSInt64SizeNoTag(list.get(i));
      }
    }
    return size;
  }

  static int computeSizeSInt64List(int fieldNumber, List<Long> list, boolean packed) {
    final int length = list.size();
    if (length == 0) {
      return 0;
    }
    int size = computeSizeSInt64ListNoTag(list);

    if (packed) {
      return CodedOutputStream.computeTagSize(fieldNumber)
          + CodedOutputStream.computeLengthDelimitedFieldSize(size);
    } else {
      return size + (length * CodedOutputStream.computeTagSize(fieldNumber));
    }
  }

  static int computeSizeEnumListNoTag(List<Integer> list) {
    final int length = list.size();
    if (length == 0) {
      return 0;
    }

    int size = 0;

    if (list instanceof IntArrayList) {
      final IntArrayList primitiveList = (IntArrayList) list;
      for (int i = 0; i < length; i++) {
        size += CodedOutputStream.computeEnumSizeNoTag(primitiveList.getInt(i));
      }
    } else {
      for (int i = 0; i < length; i++) {
        size += CodedOutputStream.computeEnumSizeNoTag(list.get(i));
      }
    }
    return size;
  }

  static int computeSizeEnumList(int fieldNumber, List<Integer> list, boolean packed) {
    final int length = list.size();
    if (length == 0) {
      return 0;
    }
    int size = computeSizeEnumListNoTag(list);

    if (packed) {
      return CodedOutputStream.computeTagSize(fieldNumber)
          + CodedOutputStream.computeLengthDelimitedFieldSize(size);
    } else {
      return size + (length * CodedOutputStream.computeTagSize(fieldNumber));
    }
  }

  static int computeSizeInt32ListNoTag(List<Integer> list) {
    final int length = list.size();
    if (length == 0) {
      return 0;
    }

    int size = 0;

    if (list instanceof IntArrayList) {
      final IntArrayList primitiveList = (IntArrayList) list;
      for (int i = 0; i < length; i++) {
        size += CodedOutputStream.computeInt32SizeNoTag(primitiveList.getInt(i));
      }
    } else {
      for (int i = 0; i < length; i++) {
        size += CodedOutputStream.computeInt32SizeNoTag(list.get(i));
      }
    }
    return size;
  }

  static int computeSizeInt32List(int fieldNumber, List<Integer> list, boolean packed) {
    final int length = list.size();
    if (length == 0) {
      return 0;
    }
    int size = computeSizeInt32ListNoTag(list);

    if (packed) {
      return CodedOutputStream.computeTagSize(fieldNumber)
          + CodedOutputStream.computeLengthDelimitedFieldSize(size);
    } else {
      return size + (length * CodedOutputStream.computeTagSize(fieldNumber));
    }
  }

  static int computeSizeUInt32ListNoTag(List<Integer> list) {
    final int length = list.size();
    if (length == 0) {
      return 0;
    }

    int size = 0;

    if (list instanceof IntArrayList) {
      final IntArrayList primitiveList = (IntArrayList) list;
      for (int i = 0; i < length; i++) {
        size += CodedOutputStream.computeUInt32SizeNoTag(primitiveList.getInt(i));
      }
    } else {
      for (int i = 0; i < length; i++) {
        size += CodedOutputStream.computeUInt32SizeNoTag(list.get(i));
      }
    }
    return size;
  }

  static int computeSizeUInt32List(int fieldNumber, List<Integer> list, boolean packed) {
    final int length = list.size();
    if (length == 0) {
      return 0;
    }
    int size = computeSizeUInt32ListNoTag(list);

    if (packed) {
      return CodedOutputStream.computeTagSize(fieldNumber)
          + CodedOutputStream.computeLengthDelimitedFieldSize(size);
    } else {
      return size + (length * CodedOutputStream.computeTagSize(fieldNumber));
    }
  }

  static int computeSizeSInt32ListNoTag(List<Integer> list) {
    final int length = list.size();
    if (length == 0) {
      return 0;
    }

    int size = 0;

    if (list instanceof IntArrayList) {
      final IntArrayList primitiveList = (IntArrayList) list;
      for (int i = 0; i < length; i++) {
        size += CodedOutputStream.computeSInt32SizeNoTag(primitiveList.getInt(i));
      }
    } else {
      for (int i = 0; i < length; i++) {
        size += CodedOutputStream.computeSInt32SizeNoTag(list.get(i));
      }
    }
    return size;
  }

  static int computeSizeSInt32List(int fieldNumber, List<Integer> list, boolean packed) {
    final int length = list.size();
    if (length == 0) {
      return 0;
    }

    int size = computeSizeSInt32ListNoTag(list);

    if (packed) {
      return CodedOutputStream.computeTagSize(fieldNumber)
          + CodedOutputStream.computeLengthDelimitedFieldSize(size);
    } else {
      return size + (length * CodedOutputStream.computeTagSize(fieldNumber));
    }
  }

  static int computeSizeFixed32ListNoTag(List<?> list) {
    return list.size() * WireFormat.FIXED32_SIZE;
  }

  static int computeSizeFixed32List(int fieldNumber, List<?> list, boolean packed) {
    final int length = list.size();
    if (length == 0) {
      return 0;
    }
    if (packed) {
      int dataSize = length * WireFormat.FIXED32_SIZE;
      return CodedOutputStream.computeTagSize(fieldNumber)
          + CodedOutputStream.computeLengthDelimitedFieldSize(dataSize);
    } else {
      return length * CodedOutputStream.computeFixed32Size(fieldNumber, 0);
    }
  }

  static int computeSizeFixed64ListNoTag(List<?> list) {
    return list.size() * WireFormat.FIXED64_SIZE;
  }

  static int computeSizeFixed64List(int fieldNumber, List<?> list, boolean packed) {
    final int length = list.size();
    if (length == 0) {
      return 0;
    }
    if (packed) {
      final int dataSize = length * WireFormat.FIXED64_SIZE;
      return CodedOutputStream.computeTagSize(fieldNumber)
          + CodedOutputStream.computeLengthDelimitedFieldSize(dataSize);
    } else {
      return length * CodedOutputStream.computeFixed64Size(fieldNumber, 0);
    }
  }

  static int computeSizeBoolListNoTag(List<?> list) {
    // bools are 1 byte varints
    return list.size();
  }

  static int computeSizeBoolList(int fieldNumber, List<?> list, boolean packed) {
    final int length = list.size();
    if (length == 0) {
      return 0;
    }
    if (packed) {
      // bools are 1 byte varints
      return CodedOutputStream.computeTagSize(fieldNumber)
          + CodedOutputStream.computeLengthDelimitedFieldSize(length);
    } else {
      return length * CodedOutputStream.computeBoolSize(fieldNumber, true);
    }
  }

  static int computeSizeStringList(int fieldNumber, List<?> list) {
    final int length = list.size();
    if (length == 0) {
      return 0;
    }
    int size = length * CodedOutputStream.computeTagSize(fieldNumber);
    if (list instanceof LazyStringList) {
      LazyStringList lazyList = ((LazyStringList) list);
      for (int i = 0; i < length; i++) {
        Object value = lazyList.getRaw(i);
        if (value instanceof ByteString) {
          size += CodedOutputStream.computeBytesSizeNoTag((ByteString) value);
        } else {
          size += CodedOutputStream.computeStringSizeNoTag((String) value);
        }
      }
    } else {
      for (int i = 0; i < length; i++) {
        Object value = list.get(i);
        if (value instanceof ByteString) {
          size += CodedOutputStream.computeBytesSizeNoTag((ByteString) value);
        } else {
          size += CodedOutputStream.computeStringSizeNoTag((String) value);
        }
      }
    }
    return size;
  }

  static int computeSizeMessage(int fieldNumber, Object value, Schema<?> schema) {
    if (value instanceof LazyFieldLite) {
      return CodedOutputStream.computeLazyFieldSize(fieldNumber, (LazyFieldLite) value);
    } else {
      return CodedOutputStream.computeMessageSize(fieldNumber, (MessageLite) value, schema);
    }
  }

  static int computeSizeMessageList(int fieldNumber, List<?> list) {
    final int length = list.size();
    if (length == 0) {
      return 0;
    }
    int size = length * CodedOutputStream.computeTagSize(fieldNumber);
    for (int i = 0; i < length; i++) {
      Object value = list.get(i);
      if (value instanceof LazyFieldLite) {
        size += CodedOutputStream.computeLazyFieldSizeNoTag((LazyFieldLite) value);
      } else {
        size += CodedOutputStream.computeMessageSizeNoTag((MessageLite) value);
      }
    }
    return size;
  }

  static int computeSizeMessageList(int fieldNumber, List<?> list, Schema<?> schema) {
    final int length = list.size();
    if (length == 0) {
      return 0;
    }
    int size = length * CodedOutputStream.computeTagSize(fieldNumber);
    for (int i = 0; i < length; i++) {
      Object value = list.get(i);
      if (value instanceof LazyFieldLite) {
        size += CodedOutputStream.computeLazyFieldSizeNoTag((LazyFieldLite) value);
      } else {
        size += CodedOutputStream.computeMessageSizeNoTag((MessageLite) value, schema);
      }
    }
    return size;
  }

  static int computeSizeByteStringList(int fieldNumber, List<ByteString> list) {
    final int length = list.size();
    if (length == 0) {
      return 0;
    }
    int size = length * CodedOutputStream.computeTagSize(fieldNumber);
    for (int i = 0; i < list.size(); i++) {
      size += CodedOutputStream.computeBytesSizeNoTag(list.get(i));
    }
    return size;
  }

  static int computeSizeGroupList(int fieldNumber, List<MessageLite> list) {
    final int length = list.size();
    if (length == 0) {
      return 0;
    }
    int size = 0;
    for (int i = 0; i < length; i++) {
      size += CodedOutputStream.computeGroupSize(fieldNumber, list.get(i));
    }
    return size;
  }

  static int computeSizeGroupList(int fieldNumber, List<MessageLite> list, Schema<?> schema) {
    final int length = list.size();
    if (length == 0) {
      return 0;
    }
    int size = 0;
    for (int i = 0; i < length; i++) {
      size += CodedOutputStream.computeGroupSize(fieldNumber, list.get(i), schema);
    }
    return size;
  }

  /**
   * Determines whether to issue tableswitch or lookupswitch for the mergeFrom method.
   *
   * @see #shouldUseTableSwitch(int, int, int)
   */
  public static boolean shouldUseTableSwitch(FieldInfo[] fields) {
    // Determine whether to issue a tableswitch or a lookupswitch
    // instruction.
    if (fields.length == 0) {
      return false;
    }

    int lo = fields[0].getFieldNumber();
    int hi = fields[fields.length - 1].getFieldNumber();
    return shouldUseTableSwitch(lo, hi, fields.length);
  }

  /**
   * Determines whether to issue tableswitch or lookupswitch for the mergeFrom method. This is based
   * on the <a href=
   * "http://hg.openjdk.java.net/jdk8/jdk8/langtools/file/30db5e0aaf83/src/share/classes/com/sun/tools/javac/jvm/Gen.java#l1159">
   * logic in the JDK</a>.
   *
   * @param lo the lowest fieldNumber contained within the message.
   * @param hi the highest fieldNumber contained within the message.
   * @param numFields the total number of fields in the message.
   * @return {@code true} if tableswitch should be used, rather than lookupswitch.
   */
  public static boolean shouldUseTableSwitch(int lo, int hi, int numFields) {
    if (hi < DEFAULT_LOOK_UP_START_NUMBER) {
      return true;
    }
    long tableSpaceCost = ((long) hi - lo + 1); // words
    long tableTimeCost = 3; // comparisons
    long lookupSpaceCost = 3 + 2 * (long) numFields;
    long lookupTimeCost = 3 + (long) numFields;
    return tableSpaceCost + 3 * tableTimeCost <= lookupSpaceCost + 3 * lookupTimeCost;
  }

  public static UnknownFieldSchema<?, ?> unknownFieldSetFullSchema() {
    return UNKNOWN_FIELD_SET_FULL_SCHEMA;
  }

  public static UnknownFieldSchema<?, ?> unknownFieldSetLiteSchema() {
    return UNKNOWN_FIELD_SET_LITE_SCHEMA;
  }

  private static UnknownFieldSchema<?, ?> getUnknownFieldSetSchema() {
    try {
      Class<?> clz = getUnknownFieldSetSchemaClass();
      if (clz == null) {
        return null;
      }
      return (UnknownFieldSchema) clz.getConstructor().newInstance();
    } catch (Throwable t) {
      return null;
    }
  }

  private static Class<?> getGeneratedMessageClass() {
    if (Protobuf.assumeLiteRuntime) {
      return null;
    }
    try {
<<<<<<< HEAD
      // TODO(b/248560713) decide if we're keeping support for Full in schema classes and handle
      // this better.
      return Class.forName("com.google.protobuf.GeneratedMessageV3");
=======
      // TODO decide if we're keeping support for Full in schema classes and handle
      // this better.
      return Class.forName("com.google.protobuf.GeneratedMessage");
>>>>>>> 626889fb
    } catch (Throwable e) {
      return null;
    }
  }

  private static Class<?> getUnknownFieldSetSchemaClass() {
    if (Protobuf.assumeLiteRuntime) {
      return null;
    }
    try {
      return Class.forName("com.google.protobuf.UnknownFieldSetSchema");
    } catch (Throwable e) {
      return null;
    }
  }

  static Object getMapDefaultEntry(Class<?> clazz, String name) {
    try {
      Class<?> holder =
          Class.forName(clazz.getName() + "$" + toCamelCase(name, true) + "DefaultEntryHolder");
      Field[] fields = holder.getDeclaredFields();
      if (fields.length != 1) {
        throw new IllegalStateException(
            "Unable to look up map field default entry holder class for "
                + name
                + " in "
                + clazz.getName());
      }
      return UnsafeUtil.getStaticObject(fields[0]);
    } catch (Throwable t) {
      throw new RuntimeException(t);
    }
  }

  static String toCamelCase(String name, boolean capNext) {
    StringBuilder sb = new StringBuilder();
    for (int i = 0; i < name.length(); ++i) {
      char c = name.charAt(i);
      // Matches protoc field name function:
      if ('a' <= c && c <= 'z') {
        if (capNext) {
          sb.append((char) (c + ('A' - 'a')));
        } else {
          sb.append(c);
        }
        capNext = false;
      } else if ('A' <= c && c <= 'Z') {
        if (i == 0 && !capNext) {
          // Force first letter to lower-case unless explicitly told to capitalize it.
          sb.append((char) (c - ('A' - 'a')));
        } else {
          sb.append(c);
        }
        capNext = false;
      } else if ('0' <= c && c <= '9') {
        sb.append(c);
        capNext = true;
      } else {
        capNext = true;
      }
    }
    return sb.toString();
  }

  /** Returns true if both are null or both are {@link Object#equals}. */
  static boolean safeEquals(Object a, Object b) {
    return a == b || (a != null && a.equals(b));
  }

  static <T> void mergeMap(MapFieldSchema mapFieldSchema, T message, T o, long offset) {
    Object merged =
        mapFieldSchema.mergeFrom(
            UnsafeUtil.getObject(message, offset), UnsafeUtil.getObject(o, offset));
    UnsafeUtil.putObject(message, offset, merged);
  }

  static <T, FT extends FieldDescriptorLite<FT>> void mergeExtensions(
      ExtensionSchema<FT> schema, T message, T other) {
    FieldSet<FT> otherExtensions = schema.getExtensions(other);
    if (!otherExtensions.isEmpty()) {
      FieldSet<FT> messageExtensions = schema.getMutableExtensions(message);
      messageExtensions.mergeFrom(otherExtensions);
    }
  }

  static <T, UT, UB> void mergeUnknownFields(
      UnknownFieldSchema<UT, UB> schema, T message, T other) {
    UT messageUnknowns = schema.getFromMessage(message);
    UT otherUnknowns = schema.getFromMessage(other);
    UT merged = schema.merge(messageUnknowns, otherUnknowns);
    schema.setToMessage(message, merged);
  }

  /** Filters unrecognized enum values in a list. */
  @CanIgnoreReturnValue
  static <UT, UB> UB filterUnknownEnumList(
      Object containerMessage,
      int number,
      List<Integer> enumList,
      EnumLiteMap<?> enumMap,
      UB unknownFields,
      UnknownFieldSchema<UT, UB> unknownFieldSchema) {
    if (enumMap == null) {
      return unknownFields;
    }
    // TODO: Specialize for IntArrayList to avoid boxing.
    if (enumList instanceof RandomAccess) {
      int writePos = 0;
      int size = enumList.size();
      for (int readPos = 0; readPos < size; ++readPos) {
        int enumValue = enumList.get(readPos);
        if (enumMap.findValueByNumber(enumValue) != null) {
          if (readPos != writePos) {
            enumList.set(writePos, enumValue);
          }
          ++writePos;
        } else {
          unknownFields =
              storeUnknownEnum(
                  containerMessage, number, enumValue, unknownFields, unknownFieldSchema);
        }
      }
      if (writePos != size) {
        enumList.subList(writePos, size).clear();
      }
    } else {
      for (Iterator<Integer> it = enumList.iterator(); it.hasNext(); ) {
        int enumValue = it.next();
        if (enumMap.findValueByNumber(enumValue) == null) {
          unknownFields =
              storeUnknownEnum(
                  containerMessage, number, enumValue, unknownFields, unknownFieldSchema);
          it.remove();
        }
      }
    }
    return unknownFields;
  }

  /** Filters unrecognized enum values in a list. */
  @CanIgnoreReturnValue
  static <UT, UB> UB filterUnknownEnumList(
      Object containerMessage,
      int number,
      List<Integer> enumList,
      EnumVerifier enumVerifier,
      UB unknownFields,
      UnknownFieldSchema<UT, UB> unknownFieldSchema) {
    if (enumVerifier == null) {
      return unknownFields;
    }
    // TODO: Specialize for IntArrayList to avoid boxing.
    if (enumList instanceof RandomAccess) {
      int writePos = 0;
      int size = enumList.size();
      for (int readPos = 0; readPos < size; ++readPos) {
        int enumValue = enumList.get(readPos);
        if (enumVerifier.isInRange(enumValue)) {
          if (readPos != writePos) {
            enumList.set(writePos, enumValue);
          }
          ++writePos;
        } else {
          unknownFields =
              storeUnknownEnum(
                  containerMessage, number, enumValue, unknownFields, unknownFieldSchema);
        }
      }
      if (writePos != size) {
        enumList.subList(writePos, size).clear();
      }
    } else {
      for (Iterator<Integer> it = enumList.iterator(); it.hasNext(); ) {
        int enumValue = it.next();
        if (!enumVerifier.isInRange(enumValue)) {
          unknownFields =
              storeUnknownEnum(
                  containerMessage, number, enumValue, unknownFields, unknownFieldSchema);
          it.remove();
        }
      }
    }
    return unknownFields;
  }

  /** Stores an unrecognized enum value as an unknown value. */
  @CanIgnoreReturnValue
  static <UT, UB> UB storeUnknownEnum(
      Object containerMessage,
      int number,
      int enumValue,
      UB unknownFields,
      UnknownFieldSchema<UT, UB> unknownFieldSchema) {
    if (unknownFields == null) {
      unknownFields = unknownFieldSchema.getBuilderFromMessage(containerMessage);
    }
    unknownFieldSchema.addVarint(unknownFields, number, enumValue);
    return unknownFields;
  }
}<|MERGE_RESOLUTION|>--- conflicted
+++ resolved
@@ -35,18 +35,14 @@
    * GeneratedMessageLite}.
    */
   public static void requireGeneratedMessage(Class<?> messageType) {
-<<<<<<< HEAD
-    // TODO(b/248560713) decide if we're keeping support for Full in schema classes and handle this
-=======
     // TODO decide if we're keeping support for Full in schema classes and handle this
->>>>>>> 626889fb
     // better.
     if (!GeneratedMessageLite.class.isAssignableFrom(messageType)
         && !Protobuf.assumeLiteRuntime
         && GENERATED_MESSAGE_CLASS != null
         && !GENERATED_MESSAGE_CLASS.isAssignableFrom(messageType)) {
       throw new IllegalArgumentException(
-          "Message classes must extend GeneratedMessageV3 or GeneratedMessageLite");
+          "Message classes must extend GeneratedMessage or GeneratedMessageLite");
     }
   }
 
@@ -790,15 +786,9 @@
       return null;
     }
     try {
-<<<<<<< HEAD
-      // TODO(b/248560713) decide if we're keeping support for Full in schema classes and handle
-      // this better.
-      return Class.forName("com.google.protobuf.GeneratedMessageV3");
-=======
       // TODO decide if we're keeping support for Full in schema classes and handle
       // this better.
       return Class.forName("com.google.protobuf.GeneratedMessage");
->>>>>>> 626889fb
     } catch (Throwable e) {
       return null;
     }
