--- conflicted
+++ resolved
@@ -39,11 +39,7 @@
   @SuppressWarnings("unchecked")
   @Override
   public T newInstance() {
-<<<<<<< HEAD
-    // TODO(b/248560713) decide if we're keeping support for Full in schema classes and handle this
-=======
     // TODO decide if we're keeping support for Full in schema classes and handle this
->>>>>>> 626889fb
     // better.
     if (defaultInstance instanceof GeneratedMessageLite) {
       return (T) ((GeneratedMessageLite<?, ?>) defaultInstance).newMutableInstance();
@@ -120,11 +116,7 @@
   public void mergeFrom(
       T message, byte[] data, int position, int limit, ArrayDecoders.Registers registers)
       throws IOException {
-<<<<<<< HEAD
-    // TODO(b/248560713) decide if we're keeping support for Full in schema classes and handle this
-=======
     // TODO decide if we're keeping support for Full in schema classes and handle this
->>>>>>> 626889fb
     // better.
     UnknownFieldSetLite unknownFields = ((GeneratedMessageLite) message).unknownFields;
     if (unknownFields == UnknownFieldSetLite.getDefaultInstance()) {
@@ -174,11 +166,7 @@
             if (wireType == WireFormat.WIRETYPE_VARINT) {
               position = ArrayDecoders.decodeVarint32(data, position, registers);
               typeId = registers.int1;
-<<<<<<< HEAD
-              // TODO(b/248560713) decide if we're keeping support for Full in schema classes and
-=======
               // TODO decide if we're keeping support for Full in schema classes and
->>>>>>> 626889fb
               // handle this better.
               extension =
                   (GeneratedMessageLite.GeneratedExtension<?, ?>)
