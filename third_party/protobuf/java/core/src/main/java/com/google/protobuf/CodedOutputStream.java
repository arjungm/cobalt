// Protocol Buffers - Google's data interchange format
// Copyright 2008 Google Inc.  All rights reserved.
//
// Use of this source code is governed by a BSD-style
// license that can be found in the LICENSE file or at
// https://developers.google.com/open-source/licenses/bsd

package com.google.protobuf;

import static com.google.protobuf.WireFormat.FIXED32_SIZE;
import static com.google.protobuf.WireFormat.FIXED64_SIZE;
import static com.google.protobuf.WireFormat.MAX_VARINT32_SIZE;
import static com.google.protobuf.WireFormat.MAX_VARINT_SIZE;
import static java.lang.Math.max;

import com.google.protobuf.Utf8.UnpairedSurrogateException;
import java.io.IOException;
import java.io.OutputStream;
import java.nio.BufferOverflowException;
import java.nio.ByteBuffer;
import java.nio.ByteOrder;
import java.util.Locale;
import java.util.logging.Level;
import java.util.logging.Logger;

/**
 * Encodes and writes protocol message fields.
 *
 * <p>This class contains two kinds of methods: methods that write specific protocol message
 * constructs and field types (e.g. {@link #writeTag} and {@link #writeInt32}) and methods that
 * write low-level values (e.g. {@link #writeRawVarint32} and {@link #writeRawBytes}). If you are
 * writing encoded protocol messages, you should use the former methods, but if you are writing some
 * other format of your own design, use the latter.
 *
 * <p>This class is totally unsynchronized.
 */
public abstract class CodedOutputStream extends ByteOutput {
  private static final Logger logger = Logger.getLogger(CodedOutputStream.class.getName());
  private static final boolean HAS_UNSAFE_ARRAY_OPERATIONS = UnsafeUtil.hasUnsafeArrayOperations();

  /** Used to adapt to the experimental {@link Writer} interface. */
  CodedOutputStreamWriter wrapper;

  /**
   * @deprecated Use {@link #computeFixed32SizeNoTag(int)} instead.
   */
  @Deprecated public static final int LITTLE_ENDIAN_32_SIZE = FIXED32_SIZE;

  /** The buffer size used in {@link #newInstance(OutputStream)}. */
  public static final int DEFAULT_BUFFER_SIZE = 4096;

  /**
   * Returns the buffer size to efficiently write dataLength bytes to this CodedOutputStream. Used
   * by AbstractMessageLite.
   *
   * @return the buffer size to efficiently write dataLength bytes to this CodedOutputStream.
   */
  static int computePreferredBufferSize(int dataLength) {
    if (dataLength > DEFAULT_BUFFER_SIZE) {
      return DEFAULT_BUFFER_SIZE;
    }
    return dataLength;
  }

  /**
   * Create a new {@code CodedOutputStream} wrapping the given {@code OutputStream}.
   *
   * <p>NOTE: The provided {@link OutputStream} <strong>MUST NOT</strong> retain access or modify
   * the provided byte arrays. Doing so may result in corrupted data, which would be difficult to
   * debug.
   */
  public static CodedOutputStream newInstance(final OutputStream output) {
    return newInstance(output, DEFAULT_BUFFER_SIZE);
  }

  /**
   * Create a new {@code CodedOutputStream} wrapping the given {@code OutputStream} with a given
   * buffer size.
   *
   * <p>NOTE: The provided {@link OutputStream} <strong>MUST NOT</strong> retain access or modify
   * the provided byte arrays. Doing so may result in corrupted data, which would be difficult to
   * debug.
   */
  public static CodedOutputStream newInstance(final OutputStream output, final int bufferSize) {
    return new OutputStreamEncoder(output, bufferSize);
  }

  /**
   * Create a new {@code CodedOutputStream} that writes directly to the given byte array. If more
   * bytes are written than fit in the array, {@link OutOfSpaceException} will be thrown. Writing
   * directly to a flat array is faster than writing to an {@code OutputStream}. See also {@link
   * ByteString#newCodedBuilder}.
   */
  public static CodedOutputStream newInstance(final byte[] flatArray) {
    return newInstance(flatArray, 0, flatArray.length);
  }

  /**
   * Create a new {@code CodedOutputStream} that writes directly to the given byte array slice. If
   * more bytes are written than fit in the slice, {@link OutOfSpaceException} will be thrown.
   * Writing directly to a flat array is faster than writing to an {@code OutputStream}. See also
   * {@link ByteString#newCodedBuilder}.
   */
  public static CodedOutputStream newInstance(
      final byte[] flatArray, final int offset, final int length) {
    return new ArrayEncoder(flatArray, offset, length);
  }

  /** Create a new {@code CodedOutputStream} that writes to the given {@link ByteBuffer}. */
  public static CodedOutputStream newInstance(ByteBuffer buffer) {
    if (buffer.hasArray()) {
      return new HeapNioEncoder(buffer);
    }
    if (buffer.isDirect() && !buffer.isReadOnly()) {
      return UnsafeDirectNioEncoder.isSupported()
          ? newUnsafeInstance(buffer)
          : newSafeInstance(buffer);
    }
    throw new IllegalArgumentException("ByteBuffer is read-only");
  }

  /** For testing purposes only. */
  static CodedOutputStream newUnsafeInstance(ByteBuffer buffer) {
    return new UnsafeDirectNioEncoder(buffer);
  }

  /** For testing purposes only. */
  static CodedOutputStream newSafeInstance(ByteBuffer buffer) {
    return new SafeDirectNioEncoder(buffer);
  }

  /**
   * Configures serialization to be deterministic.
   *
   * <p>The deterministic serialization guarantees that for a given binary, equal (defined by the
   * {@code equals()} methods in protos) messages will always be serialized to the same bytes. This
   * implies:
   *
   * <ul>
   *   <li>repeated serialization of a message will return the same bytes
   *   <li>different processes of the same binary (which may be executing on different machines)
   *       will serialize equal messages to the same bytes.
   * </ul>
   *
   * <p>Note the deterministic serialization is NOT canonical across languages; it is also unstable
   * across different builds with schema changes due to unknown fields. Users who need canonical
   * serialization, e.g. persistent storage in a canonical form, fingerprinting, etc, should define
   * their own canonicalization specification and implement the serializer using reflection APIs
   * rather than relying on this API.
   *
   * <p>Once set, the serializer will: (Note this is an implementation detail and may subject to
   * change in the future)
   *
   * <ul>
   *   <li>sort map entries by keys in lexicographical order or numerical order. Note: For string
   *       keys, the order is based on comparing the Unicode value of each character in the strings.
   *       The order may be different from the deterministic serialization in other languages where
   *       maps are sorted on the lexicographical order of the UTF8 encoded keys.
   * </ul>
   */
  public void useDeterministicSerialization() {
    serializationDeterministic = true;
  }

  boolean isSerializationDeterministic() {
    return serializationDeterministic;
  }

  private boolean serializationDeterministic;

  /**
   * Create a new {@code CodedOutputStream} that writes to the given {@link ByteBuffer}.
   *
   * @deprecated the size parameter is no longer used since use of an internal buffer is useless
   *     (and wasteful) when writing to a {@link ByteBuffer}. Use {@link #newInstance(ByteBuffer)}
   *     instead.
   */
  @Deprecated
  public static CodedOutputStream newInstance(
      ByteBuffer byteBuffer, @SuppressWarnings("unused") int unused) {
    return newInstance(byteBuffer);
  }

  /**
   * Create a new {@code CodedOutputStream} that writes to the provided {@link ByteOutput}.
   *
   * <p>NOTE: The {@link ByteOutput} <strong>MUST NOT</strong> modify the provided buffers. Doing so
   * may result in corrupted data, which would be difficult to debug.
   *
   * @param byteOutput the output target for encoded bytes.
   * @param bufferSize the size of the internal scratch buffer to be used for string encoding.
   *     Setting this to {@code 0} will disable buffering, requiring an allocation for each encoded
   *     string.
   */
  static CodedOutputStream newInstance(ByteOutput byteOutput, int bufferSize) {
    if (bufferSize < 0) {
      throw new IllegalArgumentException("bufferSize must be positive");
    }

    return new ByteOutputEncoder(byteOutput, bufferSize);
  }

  // Disallow construction outside of this class.
  private CodedOutputStream() {}

  // -----------------------------------------------------------------

  /** Encode and write a tag. */
  // Abstract to avoid overhead of additional virtual method calls.
  public abstract void writeTag(int fieldNumber, int wireType) throws IOException;

  /** Write an {@code int32} field, including tag, to the stream. */
  // Abstract to avoid overhead of additional virtual method calls.
  public abstract void writeInt32(int fieldNumber, int value) throws IOException;

  /** Write a {@code uint32} field, including tag, to the stream. */
  // Abstract to avoid overhead of additional virtual method calls.
  public abstract void writeUInt32(int fieldNumber, int value) throws IOException;

  /** Write a {@code sint32} field, including tag, to the stream. */
  public final void writeSInt32(final int fieldNumber, final int value) throws IOException {
    writeUInt32(fieldNumber, encodeZigZag32(value));
  }

  /** Write a {@code fixed32} field, including tag, to the stream. */
  // Abstract to avoid overhead of additional virtual method calls.
  public abstract void writeFixed32(int fieldNumber, int value) throws IOException;

  /** Write an {@code sfixed32} field, including tag, to the stream. */
  public final void writeSFixed32(final int fieldNumber, final int value) throws IOException {
    writeFixed32(fieldNumber, value);
  }

  /** Write an {@code int64} field, including tag, to the stream. */
  public final void writeInt64(final int fieldNumber, final long value) throws IOException {
    writeUInt64(fieldNumber, value);
  }

  /** Write a {@code uint64} field, including tag, to the stream. */
  // Abstract to avoid overhead of additional virtual method calls.
  public abstract void writeUInt64(int fieldNumber, long value) throws IOException;

  /** Write an {@code sint64} field, including tag, to the stream. */
  public final void writeSInt64(final int fieldNumber, final long value) throws IOException {
    writeUInt64(fieldNumber, encodeZigZag64(value));
  }

  /** Write a {@code fixed64} field, including tag, to the stream. */
  // Abstract to avoid overhead of additional virtual method calls.
  public abstract void writeFixed64(int fieldNumber, long value) throws IOException;

  /** Write an {@code sfixed64} field, including tag, to the stream. */
  public final void writeSFixed64(final int fieldNumber, final long value) throws IOException {
    writeFixed64(fieldNumber, value);
  }

  /** Write a {@code float} field, including tag, to the stream. */
  public final void writeFloat(final int fieldNumber, final float value) throws IOException {
    writeFixed32(fieldNumber, Float.floatToRawIntBits(value));
  }

  /** Write a {@code double} field, including tag, to the stream. */
  public final void writeDouble(final int fieldNumber, final double value) throws IOException {
    writeFixed64(fieldNumber, Double.doubleToRawLongBits(value));
  }

  /** Write a {@code bool} field, including tag, to the stream. */
  // Abstract to avoid overhead of additional virtual method calls.
  public abstract void writeBool(int fieldNumber, boolean value) throws IOException;

  /**
   * Write an enum field, including tag, to the stream. The provided value is the numeric value used
   * to represent the enum value on the wire (not the enum ordinal value).
   */
  public final void writeEnum(final int fieldNumber, final int value) throws IOException {
    writeInt32(fieldNumber, value);
  }

  /** Write a {@code string} field, including tag, to the stream. */
  // Abstract to avoid overhead of additional virtual method calls.
  public abstract void writeString(int fieldNumber, String value) throws IOException;

  /** Write a {@code bytes} field, including tag, to the stream. */
  // Abstract to avoid overhead of additional virtual method calls.
  public abstract void writeBytes(int fieldNumber, ByteString value) throws IOException;

  /** Write a {@code bytes} field, including tag, to the stream. */
  // Abstract to avoid overhead of additional virtual method calls.
  public abstract void writeByteArray(int fieldNumber, byte[] value) throws IOException;

  /** Write a {@code bytes} field, including tag, to the stream. */
  // Abstract to avoid overhead of additional virtual method calls.
  public abstract void writeByteArray(int fieldNumber, byte[] value, int offset, int length)
      throws IOException;

  /**
   * Write a {@code bytes} field, including tag, to the stream. This method will write all content
   * of the ByteBuffer regardless of the current position and limit (i.e., the number of bytes to be
   * written is value.capacity(), not value.remaining()). Furthermore, this method doesn't alter the
   * state of the passed-in ByteBuffer. Its position, limit, mark, etc. will remain unchanged. If
   * you only want to write the remaining bytes of a ByteBuffer, you can call {@code
   * writeByteBuffer(fieldNumber, byteBuffer.slice())}.
   */
  // Abstract to avoid overhead of additional virtual method calls.
  public abstract void writeByteBuffer(int fieldNumber, ByteBuffer value) throws IOException;

  /** Write a single byte. */
  public final void writeRawByte(final byte value) throws IOException {
    write(value);
  }

  /** Write a single byte, represented by an integer value. */
  public final void writeRawByte(final int value) throws IOException {
    write((byte) value);
  }

  /** Write an array of bytes. */
  public final void writeRawBytes(final byte[] value) throws IOException {
    write(value, 0, value.length);
  }

  /** Write part of an array of bytes. */
  public final void writeRawBytes(final byte[] value, int offset, int length) throws IOException {
    write(value, offset, length);
  }

  /** Write a byte string. */
  public final void writeRawBytes(final ByteString value) throws IOException {
    value.writeTo(this);
  }

  /**
   * Write a ByteBuffer. This method will write all content of the ByteBuffer regardless of the
   * current position and limit (i.e., the number of bytes to be written is value.capacity(), not
   * value.remaining()). Furthermore, this method doesn't alter the state of the passed-in
   * ByteBuffer. Its position, limit, mark, etc. will remain unchanged. If you only want to write
   * the remaining bytes of a ByteBuffer, you can call {@code writeRawBytes(byteBuffer.slice())}.
   */
  // Abstract to avoid overhead of additional virtual method calls.
  public abstract void writeRawBytes(final ByteBuffer value) throws IOException;

  /** Write an embedded message field, including tag, to the stream. */
  // Abstract to avoid overhead of additional virtual method calls.
  public abstract void writeMessage(final int fieldNumber, final MessageLite value)
      throws IOException;

  /** Write an embedded message field, including tag, to the stream. */
  // Abstract to avoid overhead of additional virtual method calls.
  abstract void writeMessage(final int fieldNumber, final MessageLite value, Schema schema)
      throws IOException;

  /**
   * Write a MessageSet extension field to the stream. For historical reasons, the wire format
   * differs from normal fields.
   */
  // Abstract to avoid overhead of additional virtual method calls.
  public abstract void writeMessageSetExtension(final int fieldNumber, final MessageLite value)
      throws IOException;

  /**
   * Write an unparsed MessageSet extension field to the stream. For historical reasons, the wire
   * format differs from normal fields.
   */
  // Abstract to avoid overhead of additional virtual method calls.
  public abstract void writeRawMessageSetExtension(final int fieldNumber, final ByteString value)
      throws IOException;

  // -----------------------------------------------------------------

  /** Write an {@code int32} field to the stream. */
  // Abstract to avoid overhead of additional virtual method calls.
  public abstract void writeInt32NoTag(final int value) throws IOException;

  /** Write a {@code uint32} field to the stream. */
  // Abstract to avoid overhead of additional virtual method calls.
  public abstract void writeUInt32NoTag(int value) throws IOException;

  /** Write a {@code sint32} field to the stream. */
  public final void writeSInt32NoTag(final int value) throws IOException {
    writeUInt32NoTag(encodeZigZag32(value));
  }

  /** Write a {@code fixed32} field to the stream. */
  // Abstract to avoid overhead of additional virtual method calls.
  public abstract void writeFixed32NoTag(int value) throws IOException;

  /** Write a {@code sfixed32} field to the stream. */
  public final void writeSFixed32NoTag(final int value) throws IOException {
    writeFixed32NoTag(value);
  }

  /** Write an {@code int64} field to the stream. */
  public final void writeInt64NoTag(final long value) throws IOException {
    writeUInt64NoTag(value);
  }

  /** Write a {@code uint64} field to the stream. */
  // Abstract to avoid overhead of additional virtual method calls.
  public abstract void writeUInt64NoTag(long value) throws IOException;

  /** Write a {@code sint64} field to the stream. */
  public final void writeSInt64NoTag(final long value) throws IOException {
    writeUInt64NoTag(encodeZigZag64(value));
  }

  /** Write a {@code fixed64} field to the stream. */
  // Abstract to avoid overhead of additional virtual method calls.
  public abstract void writeFixed64NoTag(long value) throws IOException;

  /** Write a {@code sfixed64} field to the stream. */
  public final void writeSFixed64NoTag(final long value) throws IOException {
    writeFixed64NoTag(value);
  }

  /** Write a {@code float} field to the stream. */
  public final void writeFloatNoTag(final float value) throws IOException {
    writeFixed32NoTag(Float.floatToRawIntBits(value));
  }

  /** Write a {@code double} field to the stream. */
  public final void writeDoubleNoTag(final double value) throws IOException {
    writeFixed64NoTag(Double.doubleToRawLongBits(value));
  }

  /** Write a {@code bool} field to the stream. */
  public final void writeBoolNoTag(final boolean value) throws IOException {
    write((byte) (value ? 1 : 0));
  }

  /**
   * Write an enum field to the stream. The provided value is the numeric value used to represent
   * the enum value on the wire (not the enum ordinal value).
   */
  public final void writeEnumNoTag(final int value) throws IOException {
    writeInt32NoTag(value);
  }

  /** Write a {@code string} field to the stream. */
  // TODO: Document behavior on ill-formed UTF-16 input.
  // Abstract to avoid overhead of additional virtual method calls.
  public abstract void writeStringNoTag(String value) throws IOException;

  /** Write a {@code bytes} field to the stream. */
  // Abstract to avoid overhead of additional virtual method calls.
  public abstract void writeBytesNoTag(final ByteString value) throws IOException;

  /** Write a {@code bytes} field to the stream. */
  public final void writeByteArrayNoTag(final byte[] value) throws IOException {
    writeByteArrayNoTag(value, 0, value.length);
  }

  /** Write an embedded message field to the stream. */
  // Abstract to avoid overhead of additional virtual method calls.
  public abstract void writeMessageNoTag(final MessageLite value) throws IOException;

  /** Write an embedded message field to the stream. */
  // Abstract to avoid overhead of additional virtual method calls.
  abstract void writeMessageNoTag(final MessageLite value, Schema schema) throws IOException;

  // =================================================================

  @ExperimentalApi
  @Override
  public abstract void write(byte value) throws IOException;

  @ExperimentalApi
  @Override
  public abstract void write(byte[] value, int offset, int length) throws IOException;

  @ExperimentalApi
  @Override
  public abstract void writeLazy(byte[] value, int offset, int length) throws IOException;

  @Override
  public abstract void write(ByteBuffer value) throws IOException;

  @ExperimentalApi
  @Override
  public abstract void writeLazy(ByteBuffer value) throws IOException;

  // =================================================================
  // =================================================================

  /**
   * Compute the number of bytes that would be needed to encode an {@code int32} field, including
   * tag.
   */
  public static int computeInt32Size(final int fieldNumber, final int value) {
    return computeTagSize(fieldNumber) + computeInt32SizeNoTag(value);
  }

  /**
   * Compute the number of bytes that would be needed to encode a {@code uint32} field, including
   * tag.
   */
  public static int computeUInt32Size(final int fieldNumber, final int value) {
    return computeTagSize(fieldNumber) + computeUInt32SizeNoTag(value);
  }

  /**
   * Compute the number of bytes that would be needed to encode an {@code sint32} field, including
   * tag.
   */
  public static int computeSInt32Size(final int fieldNumber, final int value) {
    return computeTagSize(fieldNumber) + computeSInt32SizeNoTag(value);
  }

  /**
   * Compute the number of bytes that would be needed to encode a {@code fixed32} field, including
   * tag.
   */
  public static int computeFixed32Size(final int fieldNumber, final int value) {
    return computeTagSize(fieldNumber) + computeFixed32SizeNoTag(value);
  }

  /**
   * Compute the number of bytes that would be needed to encode an {@code sfixed32} field, including
   * tag.
   */
  public static int computeSFixed32Size(final int fieldNumber, final int value) {
    return computeTagSize(fieldNumber) + computeSFixed32SizeNoTag(value);
  }

  /**
   * Compute the number of bytes that would be needed to encode an {@code int64} field, including
   * tag.
   */
  public static int computeInt64Size(final int fieldNumber, final long value) {
    return computeTagSize(fieldNumber) + computeInt64SizeNoTag(value);
  }

  /**
   * Compute the number of bytes that would be needed to encode a {@code uint64} field, including
   * tag.
   */
  public static int computeUInt64Size(final int fieldNumber, final long value) {
    return computeTagSize(fieldNumber) + computeUInt64SizeNoTag(value);
  }

  /**
   * Compute the number of bytes that would be needed to encode an {@code sint64} field, including
   * tag.
   */
  public static int computeSInt64Size(final int fieldNumber, final long value) {
    return computeTagSize(fieldNumber) + computeSInt64SizeNoTag(value);
  }

  /**
   * Compute the number of bytes that would be needed to encode a {@code fixed64} field, including
   * tag.
   */
  public static int computeFixed64Size(final int fieldNumber, final long value) {
    return computeTagSize(fieldNumber) + computeFixed64SizeNoTag(value);
  }

  /**
   * Compute the number of bytes that would be needed to encode an {@code sfixed64} field, including
   * tag.
   */
  public static int computeSFixed64Size(final int fieldNumber, final long value) {
    return computeTagSize(fieldNumber) + computeSFixed64SizeNoTag(value);
  }

  /**
   * Compute the number of bytes that would be needed to encode a {@code float} field, including
   * tag.
   */
  public static int computeFloatSize(final int fieldNumber, final float value) {
    return computeTagSize(fieldNumber) + computeFloatSizeNoTag(value);
  }

  /**
   * Compute the number of bytes that would be needed to encode a {@code double} field, including
   * tag.
   */
  public static int computeDoubleSize(final int fieldNumber, final double value) {
    return computeTagSize(fieldNumber) + computeDoubleSizeNoTag(value);
  }

  /**
   * Compute the number of bytes that would be needed to encode a {@code bool} field, including tag.
   */
  public static int computeBoolSize(final int fieldNumber, final boolean value) {
    return computeTagSize(fieldNumber) + computeBoolSizeNoTag(value);
  }

  /**
   * Compute the number of bytes that would be needed to encode an enum field, including tag. The
   * provided value is the numeric value used to represent the enum value on the wire (not the enum
   * ordinal value).
   */
  public static int computeEnumSize(final int fieldNumber, final int value) {
    return computeTagSize(fieldNumber) + computeEnumSizeNoTag(value);
  }

  /**
   * Compute the number of bytes that would be needed to encode a {@code string} field, including
   * tag.
   */
  public static int computeStringSize(final int fieldNumber, final String value) {
    return computeTagSize(fieldNumber) + computeStringSizeNoTag(value);
  }

  /**
   * Compute the number of bytes that would be needed to encode a {@code bytes} field, including
   * tag.
   */
  public static int computeBytesSize(final int fieldNumber, final ByteString value) {
    return computeTagSize(fieldNumber) + computeBytesSizeNoTag(value);
  }

  /**
   * Compute the number of bytes that would be needed to encode a {@code bytes} field, including
   * tag.
   */
  public static int computeByteArraySize(final int fieldNumber, final byte[] value) {
    return computeTagSize(fieldNumber) + computeByteArraySizeNoTag(value);
  }

  /**
   * Compute the number of bytes that would be needed to encode a {@code bytes} field, including
   * tag.
   */
  public static int computeByteBufferSize(final int fieldNumber, final ByteBuffer value) {
    return computeTagSize(fieldNumber) + computeByteBufferSizeNoTag(value);
  }

  /**
   * Compute the number of bytes that would be needed to encode an embedded message in lazy field,
   * including tag.
   */
  public static int computeLazyFieldSize(final int fieldNumber, final LazyFieldLite value) {
    return computeTagSize(fieldNumber) + computeLazyFieldSizeNoTag(value);
  }

  /**
   * Compute the number of bytes that would be needed to encode an embedded message field, including
   * tag.
   */
  public static int computeMessageSize(final int fieldNumber, final MessageLite value) {
    return computeTagSize(fieldNumber) + computeMessageSizeNoTag(value);
  }

  /**
   * Compute the number of bytes that would be needed to encode an embedded message field, including
   * tag.
   */
  static int computeMessageSize(
      final int fieldNumber, final MessageLite value, final Schema schema) {
    return computeTagSize(fieldNumber) + computeMessageSizeNoTag(value, schema);
  }

  /**
   * Compute the number of bytes that would be needed to encode a MessageSet extension to the
   * stream. For historical reasons, the wire format differs from normal fields.
   */
  public static int computeMessageSetExtensionSize(final int fieldNumber, final MessageLite value) {
    return computeTagSize(WireFormat.MESSAGE_SET_ITEM) * 2
        + computeUInt32Size(WireFormat.MESSAGE_SET_TYPE_ID, fieldNumber)
        + computeMessageSize(WireFormat.MESSAGE_SET_MESSAGE, value);
  }

  /**
   * Compute the number of bytes that would be needed to encode an unparsed MessageSet extension
   * field to the stream. For historical reasons, the wire format differs from normal fields.
   */
  public static int computeRawMessageSetExtensionSize(
      final int fieldNumber, final ByteString value) {
    return computeTagSize(WireFormat.MESSAGE_SET_ITEM) * 2
        + computeUInt32Size(WireFormat.MESSAGE_SET_TYPE_ID, fieldNumber)
        + computeBytesSize(WireFormat.MESSAGE_SET_MESSAGE, value);
  }

  /**
<<<<<<< HEAD
   * Compute the number of bytes that would be needed to encode a lazily parsed MessageSet
   * extension field to the stream. For historical reasons, the wire format differs from normal
   * fields.
=======
   * Compute the number of bytes that would be needed to encode a lazily parsed MessageSet extension
   * field to the stream. For historical reasons, the wire format differs from normal fields.
>>>>>>> 626889fb
   */
  public static int computeLazyFieldMessageSetExtensionSize(
      final int fieldNumber, final LazyFieldLite value) {
    return computeTagSize(WireFormat.MESSAGE_SET_ITEM) * 2
        + computeUInt32Size(WireFormat.MESSAGE_SET_TYPE_ID, fieldNumber)
        + computeLazyFieldSize(WireFormat.MESSAGE_SET_MESSAGE, value);
  }

  // -----------------------------------------------------------------

  /** Compute the number of bytes that would be needed to encode a tag. */
  public static int computeTagSize(final int fieldNumber) {
    return computeUInt32SizeNoTag(WireFormat.makeTag(fieldNumber, 0));
  }

  /**
   * Compute the number of bytes that would be needed to encode an {@code int32} field, excluding
   * tag.
   */
  public static int computeInt32SizeNoTag(final int value) {
    return computeUInt64SizeNoTag((long) value);
  }

  /** Compute the number of bytes that would be needed to encode a {@code uint32} field. */
  public static int computeUInt32SizeNoTag(final int value) {
    /*
    This code is ported from the C++ varint implementation.
    Implementation notes:

    To calculate varint size, we want to count the number of 7 bit chunks required. Rather than using
    division by 7 to accomplish this, we use multiplication by 9/64. This has a number of important
    properties:
     * It's roughly 1/7.111111. This makes the 0 bits set case have the same value as the 7 bits set
       case, so offsetting by 1 gives us the correct value we want for integers up to 448 bits.
     * Multiplying by 9 is special. x * 9 = x << 3 + x, and so this multiplication can be done by a
       single shifted add on arm (add w0, w0, w0, lsl #3), or a single lea instruction
       (leal (%rax,%rax,8), %eax)) on x86.
     * Dividing by 64 is a 6 bit right shift.

    An explicit non-sign-extended right shift is used instead of the more obvious '/ 64' because
    that actually produces worse code on android arm64 at time of authoring because of sign
    extension. Rather than
        lsr w0, w0, #6
    It would emit:
        add w16, w0, #0x3f (63)
        cmp w0, #0x0 (0)
        csel w0, w16, w0, lt
        asr w0, w0, #6

    Summarized:
    floor(((Integer.SIZE - clz) / 7.1111) + 1
    ((Integer.SIZE - clz) * 9) / 64 + 1
    (((Integer.SIZE - clz) * 9) >>> 6) + 1
    ((Integer.SIZE - clz) * 9 + (1 << 6)) >>> 6
    (Integer.SIZE * 9 + (1 << 6) - clz * 9) >>> 6
    (352 - clz * 9) >>> 6
    on arm:
    (352 - clz - (clz << 3)) >>> 6
    on x86:
    (352 - lea(clz, clz, 8)) >>> 6

    If you make changes here, please validate their compiled output on different architectures and
    runtimes.
    */
    int clz = Integer.numberOfLeadingZeros(value);
    return ((Integer.SIZE * 9 + (1 << 6)) - (clz * 9)) >>> 6;
  }

  /** Compute the number of bytes that would be needed to encode an {@code sint32} field. */
  public static int computeSInt32SizeNoTag(final int value) {
    return computeUInt32SizeNoTag(encodeZigZag32(value));
  }

  /** Compute the number of bytes that would be needed to encode a {@code fixed32} field. */
  public static int computeFixed32SizeNoTag(@SuppressWarnings("unused") final int unused) {
    return FIXED32_SIZE;
  }

  /** Compute the number of bytes that would be needed to encode an {@code sfixed32} field. */
  public static int computeSFixed32SizeNoTag(@SuppressWarnings("unused") final int unused) {
    return FIXED32_SIZE;
  }

  /**
   * Compute the number of bytes that would be needed to encode an {@code int64} field, including
   * tag.
   */
  public static int computeInt64SizeNoTag(final long value) {
    return computeUInt64SizeNoTag(value);
  }

  /**
   * Compute the number of bytes that would be needed to encode a {@code uint64} field, including
   * tag.
   */
  public static int computeUInt64SizeNoTag(long value) {
    int clz = Long.numberOfLeadingZeros(value);
    // See computeUInt32SizeNoTag for explanation
    return ((Long.SIZE * 9 + (1 << 6)) - (clz * 9)) >>> 6;
  }

  /** Compute the number of bytes that would be needed to encode an {@code sint64} field. */
  public static int computeSInt64SizeNoTag(final long value) {
    return computeUInt64SizeNoTag(encodeZigZag64(value));
  }

  /** Compute the number of bytes that would be needed to encode a {@code fixed64} field. */
  public static int computeFixed64SizeNoTag(@SuppressWarnings("unused") final long unused) {
    return FIXED64_SIZE;
  }

  /** Compute the number of bytes that would be needed to encode an {@code sfixed64} field. */
  public static int computeSFixed64SizeNoTag(@SuppressWarnings("unused") final long unused) {
    return FIXED64_SIZE;
  }

  /**
   * Compute the number of bytes that would be needed to encode a {@code float} field, including
   * tag.
   */
  public static int computeFloatSizeNoTag(@SuppressWarnings("unused") final float unused) {
    return FIXED32_SIZE;
  }

  /**
   * Compute the number of bytes that would be needed to encode a {@code double} field, including
   * tag.
   */
  public static int computeDoubleSizeNoTag(@SuppressWarnings("unused") final double unused) {
    return FIXED64_SIZE;
  }

  /** Compute the number of bytes that would be needed to encode a {@code bool} field. */
  public static int computeBoolSizeNoTag(@SuppressWarnings("unused") final boolean unused) {
    return 1;
  }

  /**
   * Compute the number of bytes that would be needed to encode an enum field. The provided value is
   * the numeric value used to represent the enum value on the wire (not the enum ordinal value).
   */
  public static int computeEnumSizeNoTag(final int value) {
    return computeInt32SizeNoTag(value);
  }

  /** Compute the number of bytes that would be needed to encode a {@code string} field. */
  public static int computeStringSizeNoTag(final String value) {
    int length;
    try {
      length = Utf8.encodedLength(value);
    } catch (UnpairedSurrogateException e) {
      // TODO: Consider using nio Charset methods instead.
      final byte[] bytes = value.getBytes(Internal.UTF_8);
      length = bytes.length;
    }

    return computeLengthDelimitedFieldSize(length);
  }

  /**
   * Compute the number of bytes that would be needed to encode an embedded message stored in lazy
   * field.
   */
  public static int computeLazyFieldSizeNoTag(final LazyFieldLite value) {
    return computeLengthDelimitedFieldSize(value.getSerializedSize());
  }

  /** Compute the number of bytes that would be needed to encode a {@code bytes} field. */
  public static int computeBytesSizeNoTag(final ByteString value) {
    return computeLengthDelimitedFieldSize(value.size());
  }

  /** Compute the number of bytes that would be needed to encode a {@code bytes} field. */
  public static int computeByteArraySizeNoTag(final byte[] value) {
    return computeLengthDelimitedFieldSize(value.length);
  }

  /** Compute the number of bytes that would be needed to encode a {@code bytes} field. */
  public static int computeByteBufferSizeNoTag(final ByteBuffer value) {
    return computeLengthDelimitedFieldSize(value.capacity());
  }

  /** Compute the number of bytes that would be needed to encode an embedded message field. */
  public static int computeMessageSizeNoTag(final MessageLite value) {
    return computeLengthDelimitedFieldSize(value.getSerializedSize());
  }

  /** Compute the number of bytes that would be needed to encode an embedded message field. */
  static int computeMessageSizeNoTag(final MessageLite value, final Schema schema) {
    return computeLengthDelimitedFieldSize(((AbstractMessageLite) value).getSerializedSize(schema));
  }

  static int computeLengthDelimitedFieldSize(int fieldLength) {
    return computeUInt32SizeNoTag(fieldLength) + fieldLength;
  }

  /**
   * Encode a ZigZag-encoded 32-bit value. ZigZag encodes signed integers into values that can be
   * efficiently encoded with varint. (Otherwise, negative values must be sign-extended to 64 bits
   * to be varint encoded, thus always taking 10 bytes on the wire.)
   *
   * @param n A signed 32-bit integer.
   * @return An unsigned 32-bit integer, stored in a signed int because Java has no explicit
   *     unsigned support.
   */
  public static int encodeZigZag32(final int n) {
    // Note:  the right-shift must be arithmetic
    return (n << 1) ^ (n >> 31);
  }

  /**
   * Encode a ZigZag-encoded 64-bit value. ZigZag encodes signed integers into values that can be
   * efficiently encoded with varint. (Otherwise, negative values must be sign-extended to 64 bits
   * to be varint encoded, thus always taking 10 bytes on the wire.)
   *
   * @param n A signed 64-bit integer.
   * @return An unsigned 64-bit integer, stored in a signed int because Java has no explicit
   *     unsigned support.
   */
  public static long encodeZigZag64(final long n) {
    // Note:  the right-shift must be arithmetic
    return (n << 1) ^ (n >> 63);
  }

  // =================================================================

  /**
   * Flushes the stream and forces any buffered bytes to be written. This does not flush the
   * underlying OutputStream.
   */
  public abstract void flush() throws IOException;

  /**
   * If writing to a flat array, return the space left in the array. Otherwise, throws {@code
   * UnsupportedOperationException}.
   */
  public abstract int spaceLeft();

  /**
   * Verifies that {@link #spaceLeft()} returns zero. It's common to create a byte array that is
   * exactly big enough to hold a message, then write to it with a {@code CodedOutputStream}.
   * Calling {@code checkNoSpaceLeft()} after writing verifies that the message was actually as big
   * as expected, which can help catch bugs.
   */
  public final void checkNoSpaceLeft() {
    if (spaceLeft() != 0) {
      throw new IllegalStateException("Did not write as much data as expected.");
    }
  }

  /**
   * If you create a CodedOutputStream around a simple flat array, you must not attempt to write
   * more bytes than the array has space. Otherwise, this exception will be thrown.
   */
  public static class OutOfSpaceException extends IOException {
    private static final long serialVersionUID = -6947486886997889499L;

    private static final String MESSAGE =
        "CodedOutputStream was writing to a flat byte array and ran out of space.";

    OutOfSpaceException() {
      super(MESSAGE);
    }

    OutOfSpaceException(String explanationMessage) {
      super(MESSAGE + ": " + explanationMessage);
    }

    OutOfSpaceException(Throwable cause) {
      super(MESSAGE, cause);
    }

    OutOfSpaceException(String explanationMessage, Throwable cause) {
      super(MESSAGE + ": " + explanationMessage, cause);
    }

    OutOfSpaceException(int position, int limit, int length) {
      this(position, limit, length, null);
    }

    OutOfSpaceException(int position, int limit, int length, Throwable cause) {
      this((long) position, (long) limit, length, cause);
    }

    OutOfSpaceException(long position, long limit, int length) {
      this(position, limit, length, null);
    }

    OutOfSpaceException(long position, long limit, int length, Throwable cause) {
      this(String.format(Locale.US, "Pos: %d, limit: %d, len: %d", position, limit, length), cause);
    }
  }

  /**
   * Get the total number of bytes successfully written to this stream. The returned value is not
   * guaranteed to be accurate if exceptions have been found in the middle of writing.
   */
  public abstract int getTotalBytesWritten();

  // =================================================================

  /** Write a {@code bytes} field to the stream. Visible for testing. */
  abstract void writeByteArrayNoTag(final byte[] value, final int offset, final int length)
      throws IOException;

  final void inefficientWriteStringNoTag(String value, UnpairedSurrogateException cause)
      throws IOException {
    logger.log(
        Level.WARNING,
        "Converting ill-formed UTF-16. Your Protocol Buffer will not round trip correctly!",
        cause);

    // Unfortunately there does not appear to be any way to tell Java to encode
    // UTF-8 directly into our buffer, so we have to let it create its own byte
    // array and then copy.
    // TODO: Consider using nio Charset methods instead.
    final byte[] bytes = value.getBytes(Internal.UTF_8);
    try {
      writeUInt32NoTag(bytes.length);
      writeLazy(bytes, 0, bytes.length);
    } catch (IndexOutOfBoundsException e) {
      throw new OutOfSpaceException(e);
    }
  }

  // =================================================================

  /**
   * Write a {@code group} field, including tag, to the stream.
   *
   * @deprecated groups are deprecated.
   */
  @Deprecated
  public final void writeGroup(final int fieldNumber, final MessageLite value) throws IOException {
    writeTag(fieldNumber, WireFormat.WIRETYPE_START_GROUP);
    writeGroupNoTag(value);
    writeTag(fieldNumber, WireFormat.WIRETYPE_END_GROUP);
  }

  /**
   * Write a {@code group} field, including tag, to the stream.
   *
   * @deprecated groups are deprecated.
   */
  @Deprecated
  final void writeGroup(final int fieldNumber, final MessageLite value, Schema schema)
      throws IOException {
    writeTag(fieldNumber, WireFormat.WIRETYPE_START_GROUP);
    writeGroupNoTag(value, schema);
    writeTag(fieldNumber, WireFormat.WIRETYPE_END_GROUP);
  }

  /**
   * Write a {@code group} field to the stream.
   *
   * @deprecated groups are deprecated.
   */
  @Deprecated
  public final void writeGroupNoTag(final MessageLite value) throws IOException {
    value.writeTo(this);
  }

  /**
   * Write a {@code group} field to the stream.
   *
   * @deprecated groups are deprecated.
   */
  @Deprecated
  final void writeGroupNoTag(final MessageLite value, Schema schema) throws IOException {
    schema.writeTo(value, wrapper);
  }

  /**
   * Compute the number of bytes that would be needed to encode a {@code group} field, including
   * tag.
   *
   * @deprecated groups are deprecated.
   */
  @Deprecated
  public static int computeGroupSize(final int fieldNumber, final MessageLite value) {
    return computeTagSize(fieldNumber) * 2 + value.getSerializedSize();
  }

  /**
   * Compute the number of bytes that would be needed to encode a {@code group} field, including
   * tag.
   *
   * @deprecated groups are deprecated.
   */
  @Deprecated
  static int computeGroupSize(final int fieldNumber, final MessageLite value, Schema schema) {
    return computeTagSize(fieldNumber) * 2 + computeGroupSizeNoTag(value, schema);
  }

  /** Compute the number of bytes that would be needed to encode a {@code group} field. */
  @Deprecated
  @InlineMe(replacement = "value.getSerializedSize()")
  public static int computeGroupSizeNoTag(final MessageLite value) {
    return value.getSerializedSize();
  }

  /** Compute the number of bytes that would be needed to encode a {@code group} field. */
  @Deprecated
  static int computeGroupSizeNoTag(final MessageLite value, Schema schema) {
    return ((AbstractMessageLite) value).getSerializedSize(schema);
  }

  /**
   * Encode and write a varint. {@code value} is treated as unsigned, so it won't be sign-extended
   * if negative.
   *
   * @deprecated use {@link #writeUInt32NoTag} instead.
   */
  @Deprecated
  @InlineMe(replacement = "this.writeUInt32NoTag(value)")
  public final void writeRawVarint32(int value) throws IOException {
    writeUInt32NoTag(value);
  }

  /**
   * Encode and write a varint.
   *
   * @deprecated use {@link #writeUInt64NoTag} instead.
   */
  @Deprecated
  @InlineMe(replacement = "this.writeUInt64NoTag(value)")
  public final void writeRawVarint64(long value) throws IOException {
    writeUInt64NoTag(value);
  }

  /**
   * Compute the number of bytes that would be needed to encode a varint. {@code value} is treated
   * as unsigned, so it won't be sign-extended if negative.
   *
   * @deprecated use {@link #computeUInt32SizeNoTag(int)} instead.
   */
  @Deprecated
  @InlineMe(
      replacement = "CodedOutputStream.computeUInt32SizeNoTag(value)",
      imports = "com.google.protobuf.CodedOutputStream")
  public static int computeRawVarint32Size(final int value) {
    return computeUInt32SizeNoTag(value);
  }

  /**
   * Compute the number of bytes that would be needed to encode a varint.
   *
   * @deprecated use {@link #computeUInt64SizeNoTag(long)} instead.
   */
  @Deprecated
  @InlineMe(
      replacement = "CodedOutputStream.computeUInt64SizeNoTag(value)",
      imports = "com.google.protobuf.CodedOutputStream")
  public static int computeRawVarint64Size(long value) {
    return computeUInt64SizeNoTag(value);
  }

  /**
   * Write a little-endian 32-bit integer.
   *
   * @deprecated Use {@link #writeFixed32NoTag} instead.
   */
  @Deprecated
  @InlineMe(replacement = "this.writeFixed32NoTag(value)")
  public final void writeRawLittleEndian32(final int value) throws IOException {
    writeFixed32NoTag(value);
  }

  /**
   * Write a little-endian 64-bit integer.
   *
   * @deprecated Use {@link #writeFixed64NoTag} instead.
   */
  @Deprecated
  @InlineMe(replacement = "this.writeFixed64NoTag(value)")
  public final void writeRawLittleEndian64(final long value) throws IOException {
    writeFixed64NoTag(value);
  }

  // =================================================================

  /** A {@link CodedOutputStream} that writes directly to a byte array. */
  private static class ArrayEncoder extends CodedOutputStream {
    private final byte[] buffer;
    private final int offset;
    private final int limit;
    private int position;

    ArrayEncoder(byte[] buffer, int offset, int length) {
      if (buffer == null) {
        throw new NullPointerException("buffer");
      }
      if ((offset | length | (buffer.length - (offset + length))) < 0) {
        throw new IllegalArgumentException(
            String.format(
                Locale.US,
                "Array range is invalid. Buffer.length=%d, offset=%d, length=%d",
                buffer.length,
                offset,
                length));
      }
      this.buffer = buffer;
      this.offset = offset;
      position = offset;
      limit = offset + length;
    }

    @Override
    public final void writeTag(final int fieldNumber, final int wireType) throws IOException {
      writeUInt32NoTag(WireFormat.makeTag(fieldNumber, wireType));
    }

    @Override
    public final void writeInt32(final int fieldNumber, final int value) throws IOException {
      writeTag(fieldNumber, WireFormat.WIRETYPE_VARINT);
      writeInt32NoTag(value);
    }

    @Override
    public final void writeUInt32(final int fieldNumber, final int value) throws IOException {
      writeTag(fieldNumber, WireFormat.WIRETYPE_VARINT);
      writeUInt32NoTag(value);
    }

    @Override
    public final void writeFixed32(final int fieldNumber, final int value) throws IOException {
      writeTag(fieldNumber, WireFormat.WIRETYPE_FIXED32);
      writeFixed32NoTag(value);
    }

    @Override
    public final void writeUInt64(final int fieldNumber, final long value) throws IOException {
      writeTag(fieldNumber, WireFormat.WIRETYPE_VARINT);
      writeUInt64NoTag(value);
    }

    @Override
    public final void writeFixed64(final int fieldNumber, final long value) throws IOException {
      writeTag(fieldNumber, WireFormat.WIRETYPE_FIXED64);
      writeFixed64NoTag(value);
    }

    @Override
    public final void writeBool(final int fieldNumber, final boolean value) throws IOException {
      writeTag(fieldNumber, WireFormat.WIRETYPE_VARINT);
      write((byte) (value ? 1 : 0));
    }

    @Override
    public final void writeString(final int fieldNumber, final String value) throws IOException {
      writeTag(fieldNumber, WireFormat.WIRETYPE_LENGTH_DELIMITED);
      writeStringNoTag(value);
    }

    @Override
    public final void writeBytes(final int fieldNumber, final ByteString value) throws IOException {
      writeTag(fieldNumber, WireFormat.WIRETYPE_LENGTH_DELIMITED);
      writeBytesNoTag(value);
    }

    @Override
    public final void writeByteArray(final int fieldNumber, final byte[] value) throws IOException {
      writeByteArray(fieldNumber, value, 0, value.length);
    }

    @Override
    public final void writeByteArray(
        final int fieldNumber, final byte[] value, final int offset, final int length)
        throws IOException {
      writeTag(fieldNumber, WireFormat.WIRETYPE_LENGTH_DELIMITED);
      writeByteArrayNoTag(value, offset, length);
    }

    @Override
    public final void writeByteBuffer(final int fieldNumber, final ByteBuffer value)
        throws IOException {
      writeTag(fieldNumber, WireFormat.WIRETYPE_LENGTH_DELIMITED);
      writeUInt32NoTag(value.capacity());
      writeRawBytes(value);
    }

    @Override
    public final void writeBytesNoTag(final ByteString value) throws IOException {
      writeUInt32NoTag(value.size());
      value.writeTo(this);
    }

    @Override
    public final void writeByteArrayNoTag(final byte[] value, int offset, int length)
        throws IOException {
      writeUInt32NoTag(length);
      write(value, offset, length);
    }

    @Override
    public final void writeRawBytes(final ByteBuffer value) throws IOException {
      if (value.hasArray()) {
        write(value.array(), value.arrayOffset(), value.capacity());
      } else {
        ByteBuffer duplicated = value.duplicate();
        Java8Compatibility.clear(duplicated);
        write(duplicated);
      }
    }

    @Override
    public final void writeMessage(final int fieldNumber, final MessageLite value)
        throws IOException {
      writeTag(fieldNumber, WireFormat.WIRETYPE_LENGTH_DELIMITED);
      writeMessageNoTag(value);
    }

    @Override
    final void writeMessage(final int fieldNumber, final MessageLite value, Schema schema)
        throws IOException {
      writeTag(fieldNumber, WireFormat.WIRETYPE_LENGTH_DELIMITED);
      writeUInt32NoTag(((AbstractMessageLite) value).getSerializedSize(schema));
      schema.writeTo(value, wrapper);
    }

    @Override
    public final void writeMessageSetExtension(final int fieldNumber, final MessageLite value)
        throws IOException {
      writeTag(WireFormat.MESSAGE_SET_ITEM, WireFormat.WIRETYPE_START_GROUP);
      writeUInt32(WireFormat.MESSAGE_SET_TYPE_ID, fieldNumber);
      writeMessage(WireFormat.MESSAGE_SET_MESSAGE, value);
      writeTag(WireFormat.MESSAGE_SET_ITEM, WireFormat.WIRETYPE_END_GROUP);
    }

    @Override
    public final void writeRawMessageSetExtension(final int fieldNumber, final ByteString value)
        throws IOException {
      writeTag(WireFormat.MESSAGE_SET_ITEM, WireFormat.WIRETYPE_START_GROUP);
      writeUInt32(WireFormat.MESSAGE_SET_TYPE_ID, fieldNumber);
      writeBytes(WireFormat.MESSAGE_SET_MESSAGE, value);
      writeTag(WireFormat.MESSAGE_SET_ITEM, WireFormat.WIRETYPE_END_GROUP);
    }

    @Override
    public final void writeMessageNoTag(final MessageLite value) throws IOException {
      writeUInt32NoTag(value.getSerializedSize());
      value.writeTo(this);
    }

    @Override
    final void writeMessageNoTag(final MessageLite value, Schema schema) throws IOException {
      writeUInt32NoTag(((AbstractMessageLite) value).getSerializedSize(schema));
      schema.writeTo(value, wrapper);
    }

    @Override
    public final void write(byte value) throws IOException {
      int position = this.position;
      try {
        buffer[position++] = value;
      } catch (IndexOutOfBoundsException e) {
        throw new OutOfSpaceException(position, limit, 1, e);
      }
      this.position = position; // Only update position if we stayed within the array bounds.
    }

    @Override
    public final void writeInt32NoTag(int value) throws IOException {
      if (value >= 0) {
        writeUInt32NoTag(value);
      } else {
        // Must sign-extend.
        writeUInt64NoTag(value);
      }
    }

    @Override
    public final void writeUInt32NoTag(int value) throws IOException {
      int position = this.position; // Perf: hoist field to register to avoid load/stores.
      try {
        while (true) {
          if ((value & ~0x7F) == 0) {
            buffer[position++] = (byte) value;
            break;
          } else {
            buffer[position++] = (byte) (value | 0x80);
            value >>>= 7;
          }
        }
      } catch (IndexOutOfBoundsException e) {
        throw new OutOfSpaceException(position, limit, 1, e);
      }
      this.position = position; // Only update position if we stayed within the array bounds.
    }

    @Override
    public final void writeFixed32NoTag(int value) throws IOException {
      int position = this.position; // Perf: hoist field to register to avoid load/stores.
      try {
        buffer[position] = (byte) value;
        buffer[position + 1] = (byte) (value >> 8);
        buffer[position + 2] = (byte) (value >> 16);
        buffer[position + 3] = (byte) (value >> 24);
      } catch (IndexOutOfBoundsException e) {
        throw new OutOfSpaceException(position, limit, FIXED32_SIZE, e);
      }
      // Only update position if we stayed within the array bounds.
      this.position = position + FIXED32_SIZE;
    }

    @Override
    public final void writeUInt64NoTag(long value) throws IOException {
      int position = this.position; // Perf: hoist field to register to avoid load/stores.
      if (HAS_UNSAFE_ARRAY_OPERATIONS && spaceLeft() >= MAX_VARINT_SIZE) {
        while (true) {
          if ((value & ~0x7FL) == 0) {
            UnsafeUtil.putByte(buffer, position++, (byte) value);
            break;
          } else {
            UnsafeUtil.putByte(buffer, position++, (byte) ((int) value | 0x80));
            value >>>= 7;
          }
        }
      } else {
        try {
          while (true) {
            if ((value & ~0x7FL) == 0) {
              buffer[position++] = (byte) value;
              break;
            } else {
              buffer[position++] = (byte) ((int) value | 0x80);
              value >>>= 7;
            }
          }
        } catch (IndexOutOfBoundsException e) {
          throw new OutOfSpaceException(position, limit, 1, e);
        }
      }
      this.position = position; // Only update position if we stayed within the array bounds.
    }

    @Override
    public final void writeFixed64NoTag(long value) throws IOException {
      int position = this.position; // Perf: hoist field to register to avoid load/stores.
      try {
        buffer[position] = (byte) value;
        buffer[position + 1] = (byte) (value >> 8);
        buffer[position + 2] = (byte) (value >> 16);
        buffer[position + 3] = (byte) (value >> 24);
        buffer[position + 4] = (byte) (value >> 32);
        buffer[position + 5] = (byte) (value >> 40);
        buffer[position + 6] = (byte) (value >> 48);
        buffer[position + 7] = (byte) (value >> 56);
      } catch (IndexOutOfBoundsException e) {
        throw new OutOfSpaceException(position, limit, FIXED64_SIZE, e);
      }
      // Only update position if we stayed within the array bounds.
      this.position = position + FIXED64_SIZE;
    }

    @Override
    public final void write(byte[] value, int offset, int length) throws IOException {
      try {
        System.arraycopy(value, offset, buffer, position, length);
      } catch (IndexOutOfBoundsException e) {
        throw new OutOfSpaceException(position, limit, length, e);
      }
      position += length;
    }

    @Override
    public final void writeLazy(byte[] value, int offset, int length) throws IOException {
      write(value, offset, length);
    }

    @Override
    public final void write(ByteBuffer value) throws IOException {
      final int length = value.remaining();
      try {
        value.get(buffer, position, length);
        position += length;
      } catch (IndexOutOfBoundsException e) {
        throw new OutOfSpaceException(position, limit, length, e);
      }
    }

    @Override
    public final void writeLazy(ByteBuffer value) throws IOException {
      write(value);
    }

    @Override
    public final void writeStringNoTag(String value) throws IOException {
      final int oldPosition = position;
      try {
        // UTF-8 byte length of the string is at least its UTF-16 code unit length (value.length()),
        // and at most 3 times of it. We take advantage of this in both branches below.
        final int maxLength = value.length() * Utf8.MAX_BYTES_PER_CHAR;
        final int maxLengthVarIntSize = computeUInt32SizeNoTag(maxLength);
        final int minLengthVarIntSize = computeUInt32SizeNoTag(value.length());
        if (minLengthVarIntSize == maxLengthVarIntSize) {
          position = oldPosition + minLengthVarIntSize;
          int newPosition = Utf8.encode(value, buffer, position, spaceLeft());
          // Since this class is stateful and tracks the position, we rewind and store the state,
          // prepend the length, then reset it back to the end of the string.
          position = oldPosition;
          int length = newPosition - oldPosition - minLengthVarIntSize;
          writeUInt32NoTag(length);
          position = newPosition;
        } else {
          int length = Utf8.encodedLength(value);
          writeUInt32NoTag(length);
          position = Utf8.encode(value, buffer, position, spaceLeft());
        }
      } catch (UnpairedSurrogateException e) {
        // Roll back the change - we fall back to inefficient path.
        position = oldPosition;

        // TODO: We should throw an IOException here instead.
        inefficientWriteStringNoTag(value, e);
      } catch (IndexOutOfBoundsException e) {
        throw new OutOfSpaceException(e);
      }
    }

    @Override
    public void flush() {
      // Do nothing.
    }

    @Override
    public final int spaceLeft() {
      return limit - position;
    }

    @Override
    public final int getTotalBytesWritten() {
      return position - offset;
    }
  }

  /**
   * A {@link CodedOutputStream} that writes directly to a heap {@link ByteBuffer}. Writes are done
   * directly to the underlying array. The buffer position is only updated after a flush.
   */
  private static final class HeapNioEncoder extends ArrayEncoder {
    private final ByteBuffer byteBuffer;
    private int initialPosition;

    HeapNioEncoder(ByteBuffer byteBuffer) {
      super(
          byteBuffer.array(),
          byteBuffer.arrayOffset() + byteBuffer.position(),
          byteBuffer.remaining());
      this.byteBuffer = byteBuffer;
      this.initialPosition = byteBuffer.position();
    }

    @Override
    public void flush() {
      // Update the position on the buffer.
      Java8Compatibility.position(byteBuffer, initialPosition + getTotalBytesWritten());
    }
  }

  /**
   * A {@link CodedOutputStream} that writes directly to a direct {@link ByteBuffer}, using only
   * safe operations..
   */
  private static final class SafeDirectNioEncoder extends CodedOutputStream {
    private final ByteBuffer originalBuffer;
    private final ByteBuffer buffer;
    private final int initialPosition;

    SafeDirectNioEncoder(ByteBuffer buffer) {
      this.originalBuffer = buffer;
      this.buffer = buffer.duplicate().order(ByteOrder.LITTLE_ENDIAN);
      initialPosition = buffer.position();
    }

    @Override
    public void writeTag(final int fieldNumber, final int wireType) throws IOException {
      writeUInt32NoTag(WireFormat.makeTag(fieldNumber, wireType));
    }

    @Override
    public void writeInt32(final int fieldNumber, final int value) throws IOException {
      writeTag(fieldNumber, WireFormat.WIRETYPE_VARINT);
      writeInt32NoTag(value);
    }

    @Override
    public void writeUInt32(final int fieldNumber, final int value) throws IOException {
      writeTag(fieldNumber, WireFormat.WIRETYPE_VARINT);
      writeUInt32NoTag(value);
    }

    @Override
    public void writeFixed32(final int fieldNumber, final int value) throws IOException {
      writeTag(fieldNumber, WireFormat.WIRETYPE_FIXED32);
      writeFixed32NoTag(value);
    }

    @Override
    public void writeUInt64(final int fieldNumber, final long value) throws IOException {
      writeTag(fieldNumber, WireFormat.WIRETYPE_VARINT);
      writeUInt64NoTag(value);
    }

    @Override
    public void writeFixed64(final int fieldNumber, final long value) throws IOException {
      writeTag(fieldNumber, WireFormat.WIRETYPE_FIXED64);
      writeFixed64NoTag(value);
    }

    @Override
    public void writeBool(final int fieldNumber, final boolean value) throws IOException {
      writeTag(fieldNumber, WireFormat.WIRETYPE_VARINT);
      write((byte) (value ? 1 : 0));
    }

    @Override
    public void writeString(final int fieldNumber, final String value) throws IOException {
      writeTag(fieldNumber, WireFormat.WIRETYPE_LENGTH_DELIMITED);
      writeStringNoTag(value);
    }

    @Override
    public void writeBytes(final int fieldNumber, final ByteString value) throws IOException {
      writeTag(fieldNumber, WireFormat.WIRETYPE_LENGTH_DELIMITED);
      writeBytesNoTag(value);
    }

    @Override
    public void writeByteArray(final int fieldNumber, final byte[] value) throws IOException {
      writeByteArray(fieldNumber, value, 0, value.length);
    }

    @Override
    public void writeByteArray(
        final int fieldNumber, final byte[] value, final int offset, final int length)
        throws IOException {
      writeTag(fieldNumber, WireFormat.WIRETYPE_LENGTH_DELIMITED);
      writeByteArrayNoTag(value, offset, length);
    }

    @Override
    public void writeByteBuffer(final int fieldNumber, final ByteBuffer value) throws IOException {
      writeTag(fieldNumber, WireFormat.WIRETYPE_LENGTH_DELIMITED);
      writeUInt32NoTag(value.capacity());
      writeRawBytes(value);
    }

    @Override
    public void writeMessage(final int fieldNumber, final MessageLite value) throws IOException {
      writeTag(fieldNumber, WireFormat.WIRETYPE_LENGTH_DELIMITED);
      writeMessageNoTag(value);
    }

    @Override
    void writeMessage(final int fieldNumber, final MessageLite value, Schema schema)
        throws IOException {
      writeTag(fieldNumber, WireFormat.WIRETYPE_LENGTH_DELIMITED);
      writeMessageNoTag(value, schema);
    }

    @Override
    public void writeMessageSetExtension(final int fieldNumber, final MessageLite value)
        throws IOException {
      writeTag(WireFormat.MESSAGE_SET_ITEM, WireFormat.WIRETYPE_START_GROUP);
      writeUInt32(WireFormat.MESSAGE_SET_TYPE_ID, fieldNumber);
      writeMessage(WireFormat.MESSAGE_SET_MESSAGE, value);
      writeTag(WireFormat.MESSAGE_SET_ITEM, WireFormat.WIRETYPE_END_GROUP);
    }

    @Override
    public void writeRawMessageSetExtension(final int fieldNumber, final ByteString value)
        throws IOException {
      writeTag(WireFormat.MESSAGE_SET_ITEM, WireFormat.WIRETYPE_START_GROUP);
      writeUInt32(WireFormat.MESSAGE_SET_TYPE_ID, fieldNumber);
      writeBytes(WireFormat.MESSAGE_SET_MESSAGE, value);
      writeTag(WireFormat.MESSAGE_SET_ITEM, WireFormat.WIRETYPE_END_GROUP);
    }

    @Override
    public void writeMessageNoTag(final MessageLite value) throws IOException {
      writeUInt32NoTag(value.getSerializedSize());
      value.writeTo(this);
    }

    @Override
    void writeMessageNoTag(final MessageLite value, Schema schema) throws IOException {
      writeUInt32NoTag(((AbstractMessageLite) value).getSerializedSize(schema));
      schema.writeTo(value, wrapper);
    }

    @Override
    public void write(byte value) throws IOException {
      try {
        buffer.put(value);
      } catch (BufferOverflowException e) {
        throw new OutOfSpaceException(buffer.position(), buffer.limit(), 1, e);
      }
    }

    @Override
    public void writeBytesNoTag(final ByteString value) throws IOException {
      writeUInt32NoTag(value.size());
      value.writeTo(this);
    }

    @Override
    public void writeByteArrayNoTag(final byte[] value, int offset, int length) throws IOException {
      writeUInt32NoTag(length);
      write(value, offset, length);
    }

    @Override
    public void writeRawBytes(final ByteBuffer value) throws IOException {
      if (value.hasArray()) {
        write(value.array(), value.arrayOffset(), value.capacity());
      } else {
        ByteBuffer duplicated = value.duplicate();
        Java8Compatibility.clear(duplicated);
        write(duplicated);
      }
    }

    @Override
    public void writeInt32NoTag(int value) throws IOException {
      if (value >= 0) {
        writeUInt32NoTag(value);
      } else {
        // Must sign-extend.
        writeUInt64NoTag(value);
      }
    }

    @Override
    public void writeUInt32NoTag(int value) throws IOException {
      try {
        while (true) {
          if ((value & ~0x7F) == 0) {
            buffer.put((byte) value);
            return;
          } else {
            buffer.put((byte) (value | 0x80));
            value >>>= 7;
          }
        }
      } catch (BufferOverflowException e) {
        throw new OutOfSpaceException(e);
      }
    }

    @Override
    public void writeFixed32NoTag(int value) throws IOException {
      try {
        buffer.putInt(value);
      } catch (BufferOverflowException e) {
        throw new OutOfSpaceException(buffer.position(), buffer.limit(), FIXED32_SIZE, e);
      }
    }

    @Override
    public void writeUInt64NoTag(long value) throws IOException {
      try {
        while (true) {
          if ((value & ~0x7FL) == 0) {
            buffer.put((byte) value);
            return;
          } else {
            buffer.put((byte) ((int) value | 0x80));
            value >>>= 7;
          }
        }
      } catch (BufferOverflowException e) {
        throw new OutOfSpaceException(e);
      }
    }

    @Override
    public void writeFixed64NoTag(long value) throws IOException {
      try {
        buffer.putLong(value);
      } catch (BufferOverflowException e) {
        throw new OutOfSpaceException(buffer.position(), buffer.limit(), FIXED64_SIZE, e);
      }
    }

    @Override
    public void write(byte[] value, int offset, int length) throws IOException {
      try {
        buffer.put(value, offset, length);
      } catch (IndexOutOfBoundsException e) {
        throw new OutOfSpaceException(e);
      } catch (BufferOverflowException e) {
        throw new OutOfSpaceException(e);
      }
    }

    @Override
    public void writeLazy(byte[] value, int offset, int length) throws IOException {
      write(value, offset, length);
    }

    @Override
    public void write(ByteBuffer value) throws IOException {
      try {
        buffer.put(value);
      } catch (BufferOverflowException e) {
        throw new OutOfSpaceException(e);
      }
    }

    @Override
    public void writeLazy(ByteBuffer value) throws IOException {
      write(value);
    }

    @Override
    public void writeStringNoTag(String value) throws IOException {
      final int startPos = buffer.position();
      try {
        // UTF-8 byte length of the string is at least its UTF-16 code unit length (value.length()),
        // and at most 3 times of it. We take advantage of this in both branches below.
        final int maxEncodedSize = value.length() * Utf8.MAX_BYTES_PER_CHAR;
        final int maxLengthVarIntSize = computeUInt32SizeNoTag(maxEncodedSize);
        final int minLengthVarIntSize = computeUInt32SizeNoTag(value.length());
        if (minLengthVarIntSize == maxLengthVarIntSize) {
          // Save the current position and increment past the length field. We'll come back
          // and write the length field after the encoding is complete.
          final int startOfBytes = buffer.position() + minLengthVarIntSize;
          Java8Compatibility.position(buffer, startOfBytes);

          // Encode the string.
          encode(value);

          // Now go back to the beginning and write the length.
          int endOfBytes = buffer.position();
          Java8Compatibility.position(buffer, startPos);
          writeUInt32NoTag(endOfBytes - startOfBytes);

          // Reposition the buffer past the written data.
          Java8Compatibility.position(buffer, endOfBytes);
        } else {
          final int length = Utf8.encodedLength(value);
          writeUInt32NoTag(length);
          encode(value);
        }
      } catch (UnpairedSurrogateException e) {
        // Roll back the change and convert to an IOException.
        Java8Compatibility.position(buffer, startPos);

        // TODO: We should throw an IOException here instead.
        inefficientWriteStringNoTag(value, e);
      } catch (IllegalArgumentException e) {
        // Thrown by buffer.position() if out of range.
        throw new OutOfSpaceException(e);
      }
    }

    @Override
    public void flush() {
      // Update the position of the original buffer.
      Java8Compatibility.position(originalBuffer, buffer.position());
    }

    @Override
    public int spaceLeft() {
      return buffer.remaining();
    }

    @Override
    public int getTotalBytesWritten() {
      return buffer.position() - initialPosition;
    }

    private void encode(String value) throws IOException {
      try {
        Utf8.encodeUtf8(value, buffer);
      } catch (IndexOutOfBoundsException e) {
        throw new OutOfSpaceException(e);
      }
    }
  }

  /**
   * A {@link CodedOutputStream} that writes directly to a direct {@link ByteBuffer} using {@code
   * sun.misc.Unsafe}.
   */
  private static final class UnsafeDirectNioEncoder extends CodedOutputStream {
    private final ByteBuffer originalBuffer;
    private final ByteBuffer buffer;
    private final long address;
    private final long initialPosition;
    private final long limit;
    private final long oneVarintLimit;
    private long position;

    UnsafeDirectNioEncoder(ByteBuffer buffer) {
      this.originalBuffer = buffer;
      this.buffer = buffer.duplicate().order(ByteOrder.LITTLE_ENDIAN);
      address = UnsafeUtil.addressOffset(buffer);
      initialPosition = address + buffer.position();
      limit = address + buffer.limit();
      oneVarintLimit = limit - MAX_VARINT_SIZE;
      position = initialPosition;
    }

    static boolean isSupported() {
      return UnsafeUtil.hasUnsafeByteBufferOperations();
    }

    @Override
    public void writeTag(int fieldNumber, int wireType) throws IOException {
      writeUInt32NoTag(WireFormat.makeTag(fieldNumber, wireType));
    }

    @Override
    public void writeInt32(int fieldNumber, int value) throws IOException {
      writeTag(fieldNumber, WireFormat.WIRETYPE_VARINT);
      writeInt32NoTag(value);
    }

    @Override
    public void writeUInt32(int fieldNumber, int value) throws IOException {
      writeTag(fieldNumber, WireFormat.WIRETYPE_VARINT);
      writeUInt32NoTag(value);
    }

    @Override
    public void writeFixed32(int fieldNumber, int value) throws IOException {
      writeTag(fieldNumber, WireFormat.WIRETYPE_FIXED32);
      writeFixed32NoTag(value);
    }

    @Override
    public void writeUInt64(int fieldNumber, long value) throws IOException {
      writeTag(fieldNumber, WireFormat.WIRETYPE_VARINT);
      writeUInt64NoTag(value);
    }

    @Override
    public void writeFixed64(int fieldNumber, long value) throws IOException {
      writeTag(fieldNumber, WireFormat.WIRETYPE_FIXED64);
      writeFixed64NoTag(value);
    }

    @Override
    public void writeBool(int fieldNumber, boolean value) throws IOException {
      writeTag(fieldNumber, WireFormat.WIRETYPE_VARINT);
      write((byte) (value ? 1 : 0));
    }

    @Override
    public void writeString(int fieldNumber, String value) throws IOException {
      writeTag(fieldNumber, WireFormat.WIRETYPE_LENGTH_DELIMITED);
      writeStringNoTag(value);
    }

    @Override
    public void writeBytes(int fieldNumber, ByteString value) throws IOException {
      writeTag(fieldNumber, WireFormat.WIRETYPE_LENGTH_DELIMITED);
      writeBytesNoTag(value);
    }

    @Override
    public void writeByteArray(int fieldNumber, byte[] value) throws IOException {
      writeByteArray(fieldNumber, value, 0, value.length);
    }

    @Override
    public void writeByteArray(int fieldNumber, byte[] value, int offset, int length)
        throws IOException {
      writeTag(fieldNumber, WireFormat.WIRETYPE_LENGTH_DELIMITED);
      writeByteArrayNoTag(value, offset, length);
    }

    @Override
    public void writeByteBuffer(int fieldNumber, ByteBuffer value) throws IOException {
      writeTag(fieldNumber, WireFormat.WIRETYPE_LENGTH_DELIMITED);
      writeUInt32NoTag(value.capacity());
      writeRawBytes(value);
    }

    @Override
    public void writeMessage(int fieldNumber, MessageLite value) throws IOException {
      writeTag(fieldNumber, WireFormat.WIRETYPE_LENGTH_DELIMITED);
      writeMessageNoTag(value);
    }

    @Override
    void writeMessage(int fieldNumber, MessageLite value, Schema schema) throws IOException {
      writeTag(fieldNumber, WireFormat.WIRETYPE_LENGTH_DELIMITED);
      writeMessageNoTag(value, schema);
    }

    @Override
    public void writeMessageSetExtension(int fieldNumber, MessageLite value) throws IOException {
      writeTag(WireFormat.MESSAGE_SET_ITEM, WireFormat.WIRETYPE_START_GROUP);
      writeUInt32(WireFormat.MESSAGE_SET_TYPE_ID, fieldNumber);
      writeMessage(WireFormat.MESSAGE_SET_MESSAGE, value);
      writeTag(WireFormat.MESSAGE_SET_ITEM, WireFormat.WIRETYPE_END_GROUP);
    }

    @Override
    public void writeRawMessageSetExtension(int fieldNumber, ByteString value) throws IOException {
      writeTag(WireFormat.MESSAGE_SET_ITEM, WireFormat.WIRETYPE_START_GROUP);
      writeUInt32(WireFormat.MESSAGE_SET_TYPE_ID, fieldNumber);
      writeBytes(WireFormat.MESSAGE_SET_MESSAGE, value);
      writeTag(WireFormat.MESSAGE_SET_ITEM, WireFormat.WIRETYPE_END_GROUP);
    }

    @Override
    public void writeMessageNoTag(MessageLite value) throws IOException {
      writeUInt32NoTag(value.getSerializedSize());
      value.writeTo(this);
    }

    @Override
    void writeMessageNoTag(MessageLite value, Schema schema) throws IOException {
      writeUInt32NoTag(((AbstractMessageLite) value).getSerializedSize(schema));
      schema.writeTo(value, wrapper);
    }

    @Override
    public void write(byte value) throws IOException {
      if (position >= limit) {
        throw new OutOfSpaceException(position, limit, 1);
      }
      UnsafeUtil.putByte(position++, value);
    }

    @Override
    public void writeBytesNoTag(ByteString value) throws IOException {
      writeUInt32NoTag(value.size());
      value.writeTo(this);
    }

    @Override
    public void writeByteArrayNoTag(byte[] value, int offset, int length) throws IOException {
      writeUInt32NoTag(length);
      write(value, offset, length);
    }

    @Override
    public void writeRawBytes(ByteBuffer value) throws IOException {
      if (value.hasArray()) {
        write(value.array(), value.arrayOffset(), value.capacity());
      } else {
        ByteBuffer duplicated = value.duplicate();
        Java8Compatibility.clear(duplicated);
        write(duplicated);
      }
    }

    @Override
    public void writeInt32NoTag(int value) throws IOException {
      if (value >= 0) {
        writeUInt32NoTag(value);
      } else {
        // Must sign-extend.
        writeUInt64NoTag(value);
      }
    }

    @Override
    public void writeUInt32NoTag(int value) throws IOException {
      long position = this.position; // Perf: hoist field to register to avoid load/stores.
      if (position <= oneVarintLimit) {
        // Optimization to avoid bounds checks on each iteration.
        while (true) {
          if ((value & ~0x7F) == 0) {
            UnsafeUtil.putByte(position++, (byte) value);
            break;
          } else {
            UnsafeUtil.putByte(position++, (byte) (value | 0x80));
            value >>>= 7;
          }
        }
      } else {
        while (true) {
          if (position >= limit) {
            throw new OutOfSpaceException(
                String.format("Pos: %d, limit: %d, len: %d", position, limit, 1));
          }
          if ((value & ~0x7F) == 0) {
            UnsafeUtil.putByte(position++, (byte) value);
            break;
          } else {
            UnsafeUtil.putByte(position++, (byte) (value | 0x80));
            value >>>= 7;
          }
        }
      }
      this.position = position; // Only update position if we stayed within the array bounds.
    }

    @Override
    public void writeFixed32NoTag(int value) throws IOException {
      try {
        buffer.putInt(bufferPos(position), value);
      } catch (IndexOutOfBoundsException e) {
        throw new OutOfSpaceException(position, limit, FIXED32_SIZE, e);
      }
      position += FIXED32_SIZE;
    }

    @Override
    public void writeUInt64NoTag(long value) throws IOException {
      long position = this.position; // Perf: hoist field to register to avoid load/stores.
      if (position <= oneVarintLimit) {
        // Optimization to avoid bounds checks on each iteration.
        while (true) {
          if ((value & ~0x7FL) == 0) {
            UnsafeUtil.putByte(position++, (byte) value);
            break;
          } else {
            UnsafeUtil.putByte(position++, (byte) ((int) value | 0x80));
            value >>>= 7;
          }
        }
      } else {
        while (true) {
          if (position >= limit) {
            throw new OutOfSpaceException(position, limit, 1);
          }
          if ((value & ~0x7FL) == 0) {
            UnsafeUtil.putByte(position++, (byte) value);
            break;
          } else {
            UnsafeUtil.putByte(position++, (byte) ((int) value | 0x80));
            value >>>= 7;
          }
        }
      }
      this.position = position; // Only update position if we stayed within the array bounds.
    }

    @Override
    public void writeFixed64NoTag(long value) throws IOException {
      try {
        buffer.putLong(bufferPos(position), value);
      } catch (IndexOutOfBoundsException e) {
        throw new OutOfSpaceException(position, limit, FIXED64_SIZE, e);
      }
      position += FIXED64_SIZE;
    }

    @Override
    public void write(byte[] value, int offset, int length) throws IOException {
      if (value == null
          || offset < 0
          || length < 0
          || (value.length - length) < offset
          || (limit - length) < position) {
        if (value == null) {
          throw new NullPointerException("value");
        }
        throw new OutOfSpaceException(position, limit, length);
      }

      UnsafeUtil.copyMemory(value, offset, position, length);
      position += length;
    }

    @Override
    public void writeLazy(byte[] value, int offset, int length) throws IOException {
      write(value, offset, length);
    }

    @Override
    public void write(ByteBuffer value) throws IOException {
      try {
        int length = value.remaining();
        repositionBuffer(position);
        buffer.put(value);
        position += length;
      } catch (BufferOverflowException e) {
        throw new OutOfSpaceException(e);
      }
    }

    @Override
    public void writeLazy(ByteBuffer value) throws IOException {
      write(value);
    }

    @Override
    public void writeStringNoTag(String value) throws IOException {
      long prevPos = position;
      try {
        // UTF-8 byte length of the string is at least its UTF-16 code unit length (value.length()),
        // and at most 3 times of it. We take advantage of this in both branches below.
        int maxEncodedSize = value.length() * Utf8.MAX_BYTES_PER_CHAR;
        int maxLengthVarIntSize = computeUInt32SizeNoTag(maxEncodedSize);
        int minLengthVarIntSize = computeUInt32SizeNoTag(value.length());
        if (minLengthVarIntSize == maxLengthVarIntSize) {
          // Save the current position and increment past the length field. We'll come back
          // and write the length field after the encoding is complete.
          int stringStart = bufferPos(position) + minLengthVarIntSize;
          Java8Compatibility.position(buffer, stringStart);

          // Encode the string.
          Utf8.encodeUtf8(value, buffer);

          // Write the length and advance the position.
          int length = buffer.position() - stringStart;
          writeUInt32NoTag(length);
          position += length;
        } else {
          // Calculate and write the encoded length.
          int length = Utf8.encodedLength(value);
          writeUInt32NoTag(length);

          // Write the string and advance the position.
          repositionBuffer(position);
          Utf8.encodeUtf8(value, buffer);
          position += length;
        }
      } catch (UnpairedSurrogateException e) {
        // Roll back the change and convert to an IOException.
        position = prevPos;
        repositionBuffer(position);

        // TODO: We should throw an IOException here instead.
        inefficientWriteStringNoTag(value, e);
      } catch (IllegalArgumentException e) {
        // Thrown by buffer.position() if out of range.
        throw new OutOfSpaceException(e);
      } catch (IndexOutOfBoundsException e) {
        throw new OutOfSpaceException(e);
      }
    }

    @Override
    public void flush() {
      // Update the position of the original buffer.
      Java8Compatibility.position(originalBuffer, bufferPos(position));
    }

    @Override
    public int spaceLeft() {
      return (int) (limit - position);
    }

    @Override
    public int getTotalBytesWritten() {
      return (int) (position - initialPosition);
    }

    private void repositionBuffer(long pos) {
      Java8Compatibility.position(buffer, bufferPos(pos));
    }

    private int bufferPos(long pos) {
      return (int) (pos - address);
    }
  }

  /** Abstract base class for buffered encoders. */
  private abstract static class AbstractBufferedEncoder extends CodedOutputStream {
    final byte[] buffer;
    final int limit;
    int position;
    int totalBytesWritten;

    AbstractBufferedEncoder(int bufferSize) {
      if (bufferSize < 0) {
        throw new IllegalArgumentException("bufferSize must be >= 0");
      }
      // As an optimization, we require that the buffer be able to store at least 2
      // varints so that we can buffer any integer write (tag + value). This reduces the
      // number of range checks for a single write to 1 (i.e. if there is not enough space
      // to buffer the tag+value, flush and then buffer it).
      this.buffer = new byte[max(bufferSize, MAX_VARINT_SIZE * 2)];
      this.limit = buffer.length;
    }

    @Override
    public final int spaceLeft() {
      throw new UnsupportedOperationException(
          "spaceLeft() can only be called on CodedOutputStreams that are "
              + "writing to a flat array or ByteBuffer.");
    }

    @Override
    public final int getTotalBytesWritten() {
      return totalBytesWritten;
    }

    /**
     * This method does not perform bounds checking on the array. Checking array bounds is the
     * responsibility of the caller.
     */
    final void buffer(byte value) {
      int position = this.position;
      buffer[position] = value;
      // Android optimisation: 1 fewer instruction codegen vs buffer[position++].
      this.position = position + 1;
      totalBytesWritten++;
    }

    /**
     * This method does not perform bounds checking on the array. Checking array bounds is the
     * responsibility of the caller.
     */
    final void bufferTag(final int fieldNumber, final int wireType) {
      bufferUInt32NoTag(WireFormat.makeTag(fieldNumber, wireType));
    }

    /**
     * This method does not perform bounds checking on the array. Checking array bounds is the
     * responsibility of the caller.
     */
    final void bufferInt32NoTag(final int value) {
      if (value >= 0) {
        bufferUInt32NoTag(value);
      } else {
        // Must sign-extend.
        bufferUInt64NoTag(value);
      }
    }

    /**
     * This method does not perform bounds checking on the array. Checking array bounds is the
     * responsibility of the caller.
     */
    final void bufferUInt32NoTag(int value) {
      if (HAS_UNSAFE_ARRAY_OPERATIONS) {
        final long originalPos = position;
        while (true) {
          if ((value & ~0x7F) == 0) {
            UnsafeUtil.putByte(buffer, position++, (byte) value);
            break;
          } else {
            UnsafeUtil.putByte(buffer, position++, (byte) (value | 0x80));
            value >>>= 7;
          }
        }
        int delta = (int) (position - originalPos);
        totalBytesWritten += delta;
      } else {
        while (true) {
          if ((value & ~0x7F) == 0) {
            buffer[position++] = (byte) value;
            totalBytesWritten++;
            return;
          } else {
            buffer[position++] = (byte) (value | 0x80);
            totalBytesWritten++;
            value >>>= 7;
          }
        }
      }
    }

    /**
     * This method does not perform bounds checking on the array. Checking array bounds is the
     * responsibility of the caller.
     */
    final void bufferUInt64NoTag(long value) {
      if (HAS_UNSAFE_ARRAY_OPERATIONS) {
        final long originalPos = position;
        while (true) {
          if ((value & ~0x7FL) == 0) {
            UnsafeUtil.putByte(buffer, position++, (byte) value);
            break;
          } else {
            UnsafeUtil.putByte(buffer, position++, (byte) ((int) value | 0x80));
            value >>>= 7;
          }
        }
        int delta = (int) (position - originalPos);
        totalBytesWritten += delta;
      } else {
        while (true) {
          if ((value & ~0x7FL) == 0) {
            buffer[position++] = (byte) value;
            totalBytesWritten++;
            return;
          } else {
            buffer[position++] = (byte) ((int) value | 0x80);
            totalBytesWritten++;
            value >>>= 7;
          }
        }
      }
    }

    /**
     * This method does not perform bounds checking on the array. Checking array bounds is the
     * responsibility of the caller.
     */
    final void bufferFixed32NoTag(int value) {
      int position = this.position; // Perf: hoist field to register to avoid load/stores.
      buffer[position++] = (byte) value;
      buffer[position++] = (byte) (value >> 8);
      buffer[position++] = (byte) (value >> 16);
      buffer[position++] = (byte) (value >> 24);
      this.position = position;
      totalBytesWritten += FIXED32_SIZE;
    }

    /**
     * This method does not perform bounds checking on the array. Checking array bounds is the
     * responsibility of the caller.
     */
    final void bufferFixed64NoTag(long value) {
      int position = this.position; // Perf: hoist field to register to avoid load/stores.
      buffer[position++] = (byte) value;
      buffer[position++] = (byte) (value >> 8);
      buffer[position++] = (byte) (value >> 16);
      buffer[position++] = (byte) (value >> 24);
      buffer[position++] = (byte) (value >> 32);
      buffer[position++] = (byte) (value >> 40);
      buffer[position++] = (byte) (value >> 48);
      buffer[position++] = (byte) (value >> 56);
      this.position = position;
      totalBytesWritten += FIXED64_SIZE;
    }
  }

  /**
   * A {@link CodedOutputStream} that decorates a {@link ByteOutput}. It internal buffer only to
   * support string encoding operations. All other writes are just passed through to the {@link
   * ByteOutput}.
   */
  private static final class ByteOutputEncoder extends AbstractBufferedEncoder {
    private final ByteOutput out;

    ByteOutputEncoder(ByteOutput out, int bufferSize) {
      super(bufferSize);
      if (out == null) {
        throw new NullPointerException("out");
      }
      this.out = out;
    }

    @Override
    public void writeTag(final int fieldNumber, final int wireType) throws IOException {
      writeUInt32NoTag(WireFormat.makeTag(fieldNumber, wireType));
    }

    @Override
    public void writeInt32(final int fieldNumber, final int value) throws IOException {
      flushIfNotAvailable(MAX_VARINT_SIZE * 2);
      bufferTag(fieldNumber, WireFormat.WIRETYPE_VARINT);
      bufferInt32NoTag(value);
    }

    @Override
    public void writeUInt32(final int fieldNumber, final int value) throws IOException {
      flushIfNotAvailable(MAX_VARINT_SIZE * 2);
      bufferTag(fieldNumber, WireFormat.WIRETYPE_VARINT);
      bufferUInt32NoTag(value);
    }

    @Override
    public void writeFixed32(final int fieldNumber, final int value) throws IOException {
      flushIfNotAvailable(MAX_VARINT_SIZE + FIXED32_SIZE);
      bufferTag(fieldNumber, WireFormat.WIRETYPE_FIXED32);
      bufferFixed32NoTag(value);
    }

    @Override
    public void writeUInt64(final int fieldNumber, final long value) throws IOException {
      flushIfNotAvailable(MAX_VARINT_SIZE * 2);
      bufferTag(fieldNumber, WireFormat.WIRETYPE_VARINT);
      bufferUInt64NoTag(value);
    }

    @Override
    public void writeFixed64(final int fieldNumber, final long value) throws IOException {
      flushIfNotAvailable(MAX_VARINT_SIZE + FIXED64_SIZE);
      bufferTag(fieldNumber, WireFormat.WIRETYPE_FIXED64);
      bufferFixed64NoTag(value);
    }

    @Override
    public void writeBool(final int fieldNumber, final boolean value) throws IOException {
      flushIfNotAvailable(MAX_VARINT_SIZE + 1);
      bufferTag(fieldNumber, WireFormat.WIRETYPE_VARINT);
      buffer((byte) (value ? 1 : 0));
    }

    @Override
    public void writeString(final int fieldNumber, final String value) throws IOException {
      writeTag(fieldNumber, WireFormat.WIRETYPE_LENGTH_DELIMITED);
      writeStringNoTag(value);
    }

    @Override
    public void writeBytes(final int fieldNumber, final ByteString value) throws IOException {
      writeTag(fieldNumber, WireFormat.WIRETYPE_LENGTH_DELIMITED);
      writeBytesNoTag(value);
    }

    @Override
    public void writeByteArray(final int fieldNumber, final byte[] value) throws IOException {
      writeByteArray(fieldNumber, value, 0, value.length);
    }

    @Override
    public void writeByteArray(
        final int fieldNumber, final byte[] value, final int offset, final int length)
        throws IOException {
      writeTag(fieldNumber, WireFormat.WIRETYPE_LENGTH_DELIMITED);
      writeByteArrayNoTag(value, offset, length);
    }

    @Override
    public void writeByteBuffer(final int fieldNumber, final ByteBuffer value) throws IOException {
      writeTag(fieldNumber, WireFormat.WIRETYPE_LENGTH_DELIMITED);
      writeUInt32NoTag(value.capacity());
      writeRawBytes(value);
    }

    @Override
    public void writeBytesNoTag(final ByteString value) throws IOException {
      writeUInt32NoTag(value.size());
      value.writeTo(this);
    }

    @Override
    public void writeByteArrayNoTag(final byte[] value, int offset, int length) throws IOException {
      writeUInt32NoTag(length);
      write(value, offset, length);
    }

    @Override
    public void writeRawBytes(final ByteBuffer value) throws IOException {
      if (value.hasArray()) {
        write(value.array(), value.arrayOffset(), value.capacity());
      } else {
        ByteBuffer duplicated = value.duplicate();
        Java8Compatibility.clear(duplicated);
        write(duplicated);
      }
    }

    @Override
    public void writeMessage(final int fieldNumber, final MessageLite value) throws IOException {
      writeTag(fieldNumber, WireFormat.WIRETYPE_LENGTH_DELIMITED);
      writeMessageNoTag(value);
    }

    @Override
    void writeMessage(final int fieldNumber, final MessageLite value, Schema schema)
        throws IOException {
      writeTag(fieldNumber, WireFormat.WIRETYPE_LENGTH_DELIMITED);
      writeMessageNoTag(value, schema);
    }

    @Override
    public void writeMessageSetExtension(final int fieldNumber, final MessageLite value)
        throws IOException {
      writeTag(WireFormat.MESSAGE_SET_ITEM, WireFormat.WIRETYPE_START_GROUP);
      writeUInt32(WireFormat.MESSAGE_SET_TYPE_ID, fieldNumber);
      writeMessage(WireFormat.MESSAGE_SET_MESSAGE, value);
      writeTag(WireFormat.MESSAGE_SET_ITEM, WireFormat.WIRETYPE_END_GROUP);
    }

    @Override
    public void writeRawMessageSetExtension(final int fieldNumber, final ByteString value)
        throws IOException {
      writeTag(WireFormat.MESSAGE_SET_ITEM, WireFormat.WIRETYPE_START_GROUP);
      writeUInt32(WireFormat.MESSAGE_SET_TYPE_ID, fieldNumber);
      writeBytes(WireFormat.MESSAGE_SET_MESSAGE, value);
      writeTag(WireFormat.MESSAGE_SET_ITEM, WireFormat.WIRETYPE_END_GROUP);
    }

    @Override
    public void writeMessageNoTag(final MessageLite value) throws IOException {
      writeUInt32NoTag(value.getSerializedSize());
      value.writeTo(this);
    }

    @Override
    void writeMessageNoTag(final MessageLite value, Schema schema) throws IOException {
      writeUInt32NoTag(((AbstractMessageLite) value).getSerializedSize(schema));
      schema.writeTo(value, wrapper);
    }

    @Override
    public void write(byte value) throws IOException {
      if (position == limit) {
        doFlush();
      }

      buffer(value);
    }

    @Override
    public void writeInt32NoTag(int value) throws IOException {
      if (value >= 0) {
        writeUInt32NoTag(value);
      } else {
        // Must sign-extend.
        writeUInt64NoTag(value);
      }
    }

    @Override
    public void writeUInt32NoTag(int value) throws IOException {
      flushIfNotAvailable(MAX_VARINT32_SIZE);
      bufferUInt32NoTag(value);
    }

    @Override
    public void writeFixed32NoTag(final int value) throws IOException {
      flushIfNotAvailable(FIXED32_SIZE);
      bufferFixed32NoTag(value);
    }

    @Override
    public void writeUInt64NoTag(long value) throws IOException {
      flushIfNotAvailable(MAX_VARINT_SIZE);
      bufferUInt64NoTag(value);
    }

    @Override
    public void writeFixed64NoTag(final long value) throws IOException {
      flushIfNotAvailable(FIXED64_SIZE);
      bufferFixed64NoTag(value);
    }

    @Override
    public void writeStringNoTag(String value) throws IOException {
      // UTF-8 byte length of the string is at least its UTF-16 code unit length (value.length()),
      // and at most 3 times of it. We take advantage of this in both branches below.
      final int maxLength = value.length() * Utf8.MAX_BYTES_PER_CHAR;
      final int maxLengthVarIntSize = computeUInt32SizeNoTag(maxLength);

      // If we are streaming and the potential length is too big to fit in our buffer, we take the
      // slower path.
      if (maxLengthVarIntSize + maxLength > limit) {
        // Allocate a byte[] that we know can fit the string and encode into it. String.getBytes()
        // does the same internally and then does *another copy* to return a byte[] of exactly the
        // right size. We can skip that copy and just writeRawBytes up to the actualLength of the
        // UTF-8 encoded bytes.
        final byte[] encodedBytes = new byte[maxLength];
        int actualLength = Utf8.encode(value, encodedBytes, 0, maxLength);
        writeUInt32NoTag(actualLength);
        writeLazy(encodedBytes, 0, actualLength);
        return;
      }

      // Fast path: we have enough space available in our buffer for the string...
      if (maxLengthVarIntSize + maxLength > limit - position) {
        // Flush to free up space.
        doFlush();
      }

      final int oldPosition = position;
      try {
        // Optimize for the case where we know this length results in a constant varint length as
        // this saves a pass for measuring the length of the string.
        final int minLengthVarIntSize = computeUInt32SizeNoTag(value.length());

        if (minLengthVarIntSize == maxLengthVarIntSize) {
          position = oldPosition + minLengthVarIntSize;
          int newPosition = Utf8.encode(value, buffer, position, limit - position);
          // Since this class is stateful and tracks the position, we rewind and store the state,
          // prepend the length, then reset it back to the end of the string.
          position = oldPosition;
          int length = newPosition - oldPosition - minLengthVarIntSize;
          bufferUInt32NoTag(length);
          position = newPosition;
          totalBytesWritten += length;
        } else {
          int length = Utf8.encodedLength(value);
          bufferUInt32NoTag(length);
          position = Utf8.encode(value, buffer, position, length);
          totalBytesWritten += length;
        }
      } catch (UnpairedSurrogateException e) {
        // Roll back the change and convert to an IOException.
        totalBytesWritten -= position - oldPosition;
        position = oldPosition;

        // TODO: We should throw an IOException here instead.
        inefficientWriteStringNoTag(value, e);
      } catch (IndexOutOfBoundsException e) {
        throw new OutOfSpaceException(e);
      }
    }

    @Override
    public void flush() throws IOException {
      if (position > 0) {
        // Flush the buffer.
        doFlush();
      }
    }

    @Override
    public void write(byte[] value, int offset, int length) throws IOException {
      flush();
      out.write(value, offset, length);
      totalBytesWritten += length;
    }

    @Override
    public void writeLazy(byte[] value, int offset, int length) throws IOException {
      flush();
      out.writeLazy(value, offset, length);
      totalBytesWritten += length;
    }

    @Override
    public void write(ByteBuffer value) throws IOException {
      flush();
      int length = value.remaining();
      out.write(value);
      totalBytesWritten += length;
    }

    @Override
    public void writeLazy(ByteBuffer value) throws IOException {
      flush();
      int length = value.remaining();
      out.writeLazy(value);
      totalBytesWritten += length;
    }

    private void flushIfNotAvailable(int requiredSize) throws IOException {
      if (limit - position < requiredSize) {
        doFlush();
      }
    }

    private void doFlush() throws IOException {
      out.write(buffer, 0, position);
      position = 0;
    }
  }

  /**
   * An {@link CodedOutputStream} that decorates an {@link OutputStream}. It performs internal
   * buffering to optimize writes to the {@link OutputStream}.
   */
  private static final class OutputStreamEncoder extends AbstractBufferedEncoder {
    private final OutputStream out;

    OutputStreamEncoder(OutputStream out, int bufferSize) {
      super(bufferSize);
      if (out == null) {
        throw new NullPointerException("out");
      }
      this.out = out;
    }

    @Override
    public void writeTag(final int fieldNumber, final int wireType) throws IOException {
      writeUInt32NoTag(WireFormat.makeTag(fieldNumber, wireType));
    }

    @Override
    public void writeInt32(final int fieldNumber, final int value) throws IOException {
      flushIfNotAvailable(MAX_VARINT_SIZE * 2);
      bufferTag(fieldNumber, WireFormat.WIRETYPE_VARINT);
      bufferInt32NoTag(value);
    }

    @Override
    public void writeUInt32(final int fieldNumber, final int value) throws IOException {
      flushIfNotAvailable(MAX_VARINT_SIZE * 2);
      bufferTag(fieldNumber, WireFormat.WIRETYPE_VARINT);
      bufferUInt32NoTag(value);
    }

    @Override
    public void writeFixed32(final int fieldNumber, final int value) throws IOException {
      flushIfNotAvailable(MAX_VARINT_SIZE + FIXED32_SIZE);
      bufferTag(fieldNumber, WireFormat.WIRETYPE_FIXED32);
      bufferFixed32NoTag(value);
    }

    @Override
    public void writeUInt64(final int fieldNumber, final long value) throws IOException {
      flushIfNotAvailable(MAX_VARINT_SIZE * 2);
      bufferTag(fieldNumber, WireFormat.WIRETYPE_VARINT);
      bufferUInt64NoTag(value);
    }

    @Override
    public void writeFixed64(final int fieldNumber, final long value) throws IOException {
      flushIfNotAvailable(MAX_VARINT_SIZE + FIXED64_SIZE);
      bufferTag(fieldNumber, WireFormat.WIRETYPE_FIXED64);
      bufferFixed64NoTag(value);
    }

    @Override
    public void writeBool(final int fieldNumber, final boolean value) throws IOException {
      flushIfNotAvailable(MAX_VARINT_SIZE + 1);
      bufferTag(fieldNumber, WireFormat.WIRETYPE_VARINT);
      buffer((byte) (value ? 1 : 0));
    }

    @Override
    public void writeString(final int fieldNumber, final String value) throws IOException {
      writeTag(fieldNumber, WireFormat.WIRETYPE_LENGTH_DELIMITED);
      writeStringNoTag(value);
    }

    @Override
    public void writeBytes(final int fieldNumber, final ByteString value) throws IOException {
      writeTag(fieldNumber, WireFormat.WIRETYPE_LENGTH_DELIMITED);
      writeBytesNoTag(value);
    }

    @Override
    public void writeByteArray(final int fieldNumber, final byte[] value) throws IOException {
      writeByteArray(fieldNumber, value, 0, value.length);
    }

    @Override
    public void writeByteArray(
        final int fieldNumber, final byte[] value, final int offset, final int length)
        throws IOException {
      writeTag(fieldNumber, WireFormat.WIRETYPE_LENGTH_DELIMITED);
      writeByteArrayNoTag(value, offset, length);
    }

    @Override
    public void writeByteBuffer(final int fieldNumber, final ByteBuffer value) throws IOException {
      writeTag(fieldNumber, WireFormat.WIRETYPE_LENGTH_DELIMITED);
      writeUInt32NoTag(value.capacity());
      writeRawBytes(value);
    }

    @Override
    public void writeBytesNoTag(final ByteString value) throws IOException {
      writeUInt32NoTag(value.size());
      value.writeTo(this);
    }

    @Override
    public void writeByteArrayNoTag(final byte[] value, int offset, int length) throws IOException {
      writeUInt32NoTag(length);
      write(value, offset, length);
    }

    @Override
    public void writeRawBytes(final ByteBuffer value) throws IOException {
      if (value.hasArray()) {
        write(value.array(), value.arrayOffset(), value.capacity());
      } else {
        ByteBuffer duplicated = value.duplicate();
        Java8Compatibility.clear(duplicated);
        write(duplicated);
      }
    }

    @Override
    public void writeMessage(final int fieldNumber, final MessageLite value) throws IOException {
      writeTag(fieldNumber, WireFormat.WIRETYPE_LENGTH_DELIMITED);
      writeMessageNoTag(value);
    }

    @Override
    void writeMessage(final int fieldNumber, final MessageLite value, Schema schema)
        throws IOException {
      writeTag(fieldNumber, WireFormat.WIRETYPE_LENGTH_DELIMITED);
      writeMessageNoTag(value, schema);
    }

    @Override
    public void writeMessageSetExtension(final int fieldNumber, final MessageLite value)
        throws IOException {
      writeTag(WireFormat.MESSAGE_SET_ITEM, WireFormat.WIRETYPE_START_GROUP);
      writeUInt32(WireFormat.MESSAGE_SET_TYPE_ID, fieldNumber);
      writeMessage(WireFormat.MESSAGE_SET_MESSAGE, value);
      writeTag(WireFormat.MESSAGE_SET_ITEM, WireFormat.WIRETYPE_END_GROUP);
    }

    @Override
    public void writeRawMessageSetExtension(final int fieldNumber, final ByteString value)
        throws IOException {
      writeTag(WireFormat.MESSAGE_SET_ITEM, WireFormat.WIRETYPE_START_GROUP);
      writeUInt32(WireFormat.MESSAGE_SET_TYPE_ID, fieldNumber);
      writeBytes(WireFormat.MESSAGE_SET_MESSAGE, value);
      writeTag(WireFormat.MESSAGE_SET_ITEM, WireFormat.WIRETYPE_END_GROUP);
    }

    @Override
    public void writeMessageNoTag(final MessageLite value) throws IOException {
      writeUInt32NoTag(value.getSerializedSize());
      value.writeTo(this);
    }

    @Override
    void writeMessageNoTag(final MessageLite value, Schema schema) throws IOException {
      writeUInt32NoTag(((AbstractMessageLite) value).getSerializedSize(schema));
      schema.writeTo(value, wrapper);
    }

    @Override
    public void write(byte value) throws IOException {
      if (position == limit) {
        doFlush();
      }

      buffer(value);
    }

    @Override
    public void writeInt32NoTag(int value) throws IOException {
      if (value >= 0) {
        writeUInt32NoTag(value);
      } else {
        // Must sign-extend.
        writeUInt64NoTag(value);
      }
    }

    @Override
    public void writeUInt32NoTag(int value) throws IOException {
      flushIfNotAvailable(MAX_VARINT32_SIZE);
      bufferUInt32NoTag(value);
    }

    @Override
    public void writeFixed32NoTag(final int value) throws IOException {
      flushIfNotAvailable(FIXED32_SIZE);
      bufferFixed32NoTag(value);
    }

    @Override
    public void writeUInt64NoTag(long value) throws IOException {
      flushIfNotAvailable(MAX_VARINT_SIZE);
      bufferUInt64NoTag(value);
    }

    @Override
    public void writeFixed64NoTag(final long value) throws IOException {
      flushIfNotAvailable(FIXED64_SIZE);
      bufferFixed64NoTag(value);
    }

    @Override
    public void writeStringNoTag(String value) throws IOException {
      try {
        // UTF-8 byte length of the string is at least its UTF-16 code unit length (value.length()),
        // and at most 3 times of it. We take advantage of this in both branches below.
        final int maxLength = value.length() * Utf8.MAX_BYTES_PER_CHAR;
        final int maxLengthVarIntSize = computeUInt32SizeNoTag(maxLength);

        // If we are streaming and the potential length is too big to fit in our buffer, we take the
        // slower path.
        if (maxLengthVarIntSize + maxLength > limit) {
          // Allocate a byte[] that we know can fit the string and encode into it. String.getBytes()
          // does the same internally and then does *another copy* to return a byte[] of exactly the
          // right size. We can skip that copy and just writeRawBytes up to the actualLength of the
          // UTF-8 encoded bytes.
          final byte[] encodedBytes = new byte[maxLength];
          int actualLength = Utf8.encode(value, encodedBytes, 0, maxLength);
          writeUInt32NoTag(actualLength);
          writeLazy(encodedBytes, 0, actualLength);
          return;
        }

        // Fast path: we have enough space available in our buffer for the string...
        if (maxLengthVarIntSize + maxLength > limit - position) {
          // Flush to free up space.
          doFlush();
        }

        // Optimize for the case where we know this length results in a constant varint length as
        // this saves a pass for measuring the length of the string.
        final int minLengthVarIntSize = computeUInt32SizeNoTag(value.length());
        int oldPosition = position;
        final int length;
        try {
          if (minLengthVarIntSize == maxLengthVarIntSize) {
            position = oldPosition + minLengthVarIntSize;
            int newPosition = Utf8.encode(value, buffer, position, limit - position);
            // Since this class is stateful and tracks the position, we rewind and store the
            // state, prepend the length, then reset it back to the end of the string.
            position = oldPosition;
            length = newPosition - oldPosition - minLengthVarIntSize;
            bufferUInt32NoTag(length);
            position = newPosition;
          } else {
            length = Utf8.encodedLength(value);
            bufferUInt32NoTag(length);
            position = Utf8.encode(value, buffer, position, length);
          }
          totalBytesWritten += length;
        } catch (UnpairedSurrogateException e) {
          // Be extra careful and restore the original position for retrying the write with the
          // less efficient path.
          totalBytesWritten -= position - oldPosition;
          position = oldPosition;
          throw e;
        } catch (ArrayIndexOutOfBoundsException e) {
          throw new OutOfSpaceException(e);
        }
      } catch (UnpairedSurrogateException e) {
        inefficientWriteStringNoTag(value, e);
      }
    }

    @Override
    public void flush() throws IOException {
      if (position > 0) {
        // Flush the buffer.
        doFlush();
      }
    }

    @Override
    public void write(byte[] value, int offset, int length) throws IOException {
      if (limit - position >= length) {
        // We have room in the current buffer.
        System.arraycopy(value, offset, buffer, position, length);
        position += length;
        totalBytesWritten += length;
      } else {
        // Write extends past current buffer.  Fill the rest of this buffer and
        // flush.
        final int bytesWritten = limit - position;
        System.arraycopy(value, offset, buffer, position, bytesWritten);
        offset += bytesWritten;
        length -= bytesWritten;
        position = limit;
        totalBytesWritten += bytesWritten;
        doFlush();

        // Now deal with the rest.
        // Since we have an output stream, this is our buffer
        // and buffer offset == 0
        if (length <= limit) {
          // Fits in new buffer.
          System.arraycopy(value, offset, buffer, 0, length);
          position = length;
        } else {
          // Write is very big.  Let's do it all at once.
          out.write(value, offset, length);
        }
        totalBytesWritten += length;
      }
    }

    @Override
    public void writeLazy(byte[] value, int offset, int length) throws IOException {
      write(value, offset, length);
    }

    @Override
    public void write(ByteBuffer value) throws IOException {
      int length = value.remaining();
      if (limit - position >= length) {
        // We have room in the current buffer.
        value.get(buffer, position, length);
        position += length;
        totalBytesWritten += length;
      } else {
        // Write extends past current buffer.  Fill the rest of this buffer and
        // flush.
        final int bytesWritten = limit - position;
        value.get(buffer, position, bytesWritten);
        length -= bytesWritten;
        position = limit;
        totalBytesWritten += bytesWritten;
        doFlush();

        // Now deal with the rest.
        // Since we have an output stream, this is our buffer
        // and buffer offset == 0
        while (length > limit) {
          // Copy data into the buffer before writing it to OutputStream.
          value.get(buffer, 0, limit);
          out.write(buffer, 0, limit);
          length -= limit;
          totalBytesWritten += limit;
        }
        value.get(buffer, 0, length);
        position = length;
        totalBytesWritten += length;
      }
    }

    @Override
    public void writeLazy(ByteBuffer value) throws IOException {
      write(value);
    }

    private void flushIfNotAvailable(int requiredSize) throws IOException {
      if (limit - position < requiredSize) {
        doFlush();
      }
    }

    private void doFlush() throws IOException {
      out.write(buffer, 0, position);
      position = 0;
    }
  }
}<|MERGE_RESOLUTION|>--- conflicted
+++ resolved
@@ -672,14 +672,8 @@
   }
 
   /**
-<<<<<<< HEAD
-   * Compute the number of bytes that would be needed to encode a lazily parsed MessageSet
-   * extension field to the stream. For historical reasons, the wire format differs from normal
-   * fields.
-=======
    * Compute the number of bytes that would be needed to encode a lazily parsed MessageSet extension
    * field to the stream. For historical reasons, the wire format differs from normal fields.
->>>>>>> 626889fb
    */
   public static int computeLazyFieldMessageSetExtensionSize(
       final int fieldNumber, final LazyFieldLite value) {
