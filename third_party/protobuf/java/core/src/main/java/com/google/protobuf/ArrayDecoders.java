--- conflicted
+++ resolved
@@ -23,18 +23,12 @@
  */
 @CheckReturnValue
 final class ArrayDecoders {
-<<<<<<< HEAD
-
-  private ArrayDecoders() {
-  }
-=======
   static final int DEFAULT_RECURSION_LIMIT = 100;
 
   @SuppressWarnings("NonFinalStaticField")
   private static volatile int recursionLimit = DEFAULT_RECURSION_LIMIT;
 
   private ArrayDecoders() {}
->>>>>>> 626889fb
 
   /**
    * A helper used to return multiple values in a Java function. Java doesn't natively support
@@ -221,17 +215,10 @@
   }
 
   /** Decodes a message value. */
-<<<<<<< HEAD
-  @SuppressWarnings({"unchecked", "rawtypes"})
-  static int decodeMessageField(
-      Schema schema, byte[] data, int position, int limit, Registers registers) throws IOException {
-    Object msg = schema.newInstance();
-=======
   static <T> int decodeMessageField(
       Schema<T> schema, byte[] data, int position, int limit, Registers registers)
       throws IOException {
     T msg = schema.newInstance();
->>>>>>> 626889fb
     int offset = mergeMessageField(msg, schema, data, position, limit, registers);
     schema.makeImmutable(msg);
     registers.object1 = msg;
@@ -239,33 +226,19 @@
   }
 
   /** Decodes a group value. */
-<<<<<<< HEAD
-  @SuppressWarnings({"unchecked", "rawtypes"})
-  static int decodeGroupField(
-      Schema schema, byte[] data, int position, int limit, int endGroup, Registers registers)
-      throws IOException {
-    Object msg = schema.newInstance();
-=======
   static <T> int decodeGroupField(
       Schema<T> schema, byte[] data, int position, int limit, int endGroup, Registers registers)
       throws IOException {
     T msg = schema.newInstance();
->>>>>>> 626889fb
     int offset = mergeGroupField(msg, schema, data, position, limit, endGroup, registers);
     schema.makeImmutable(msg);
     registers.object1 = msg;
     return offset;
   }
 
-<<<<<<< HEAD
-  @SuppressWarnings({"unchecked", "rawtypes"})
-  static int mergeMessageField(
-      Object msg, Schema schema, byte[] data, int position, int limit, Registers registers)
-=======
   @SuppressWarnings("unchecked")
   static <T> int mergeMessageField(
       Object msg, Schema<T> schema, byte[] data, int position, int limit, Registers registers)
->>>>>>> 626889fb
       throws IOException {
     int length = data[position++];
     if (length < 0) {
@@ -275,29 +248,18 @@
     if (length < 0 || length > limit - position) {
       throw InvalidProtocolBufferException.truncatedMessage();
     }
-<<<<<<< HEAD
-    schema.mergeFrom(msg, data, position, position + length, registers);
-=======
     registers.recursionDepth++;
     checkRecursionLimit(registers.recursionDepth);
     schema.mergeFrom((T) msg, data, position, position + length, registers);
     registers.recursionDepth--;
->>>>>>> 626889fb
     registers.object1 = msg;
     return position + length;
   }
 
-<<<<<<< HEAD
-  @SuppressWarnings({"unchecked", "rawtypes"})
-  static int mergeGroupField(
-      Object msg,
-      Schema schema,
-=======
   @SuppressWarnings("unchecked")
   static <T> int mergeGroupField(
       Object msg,
       Schema<T> schema,
->>>>>>> 626889fb
       byte[] data,
       int position,
       int limit,
@@ -306,19 +268,12 @@
       throws IOException {
     // A group field must has a MessageSchema (the only other subclass of Schema is MessageSetSchema
     // and it can't be used in group fields).
-<<<<<<< HEAD
-    final MessageSchema messageSchema = (MessageSchema) schema;
-    // It's OK to directly use parseProto2Message since proto3 doesn't have group.
-    final int endPosition =
-        messageSchema.parseProto2Message(msg, data, position, limit, endGroup, registers);
-=======
     final MessageSchema<T> messageSchema = (MessageSchema<T>) schema;
     registers.recursionDepth++;
     checkRecursionLimit(registers.recursionDepth);
     final int endPosition =
         messageSchema.parseMessage((T) msg, data, position, limit, endGroup, registers);
     registers.recursionDepth--;
->>>>>>> 626889fb
     registers.object1 = msg;
     return endPosition;
   }
@@ -1014,11 +969,7 @@
           case GROUP:
             {
               final int endTag = (fieldNumber << 3) | WireFormat.WIRETYPE_END_GROUP;
-<<<<<<< HEAD
-              final Schema fieldSchema =
-=======
               final Schema<?> fieldSchema =
->>>>>>> 626889fb
                   Protobuf.getInstance()
                       .schemaFor(extension.getMessageDefaultInstance().getClass());
               if (extension.isRepeated()) {
@@ -1038,11 +989,7 @@
             }
           case MESSAGE:
             {
-<<<<<<< HEAD
-              final Schema fieldSchema =
-=======
               final Schema<?> fieldSchema =
->>>>>>> 626889fb
                   Protobuf.getInstance()
                       .schemaFor(extension.getMessageDefaultInstance().getClass());
               if (extension.isRepeated()) {
