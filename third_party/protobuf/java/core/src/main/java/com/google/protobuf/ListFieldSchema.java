--- conflicted
+++ resolved
@@ -13,140 +13,7 @@
  * Utility class that aids in properly manipulating list fields for either the lite or full runtime.
  */
 @CheckReturnValue
-<<<<<<< HEAD
-abstract class ListFieldSchema {
-  // Disallow construction.
-  private ListFieldSchema() {}
-
-  private static final ListFieldSchema FULL_INSTANCE = new ListFieldSchemaFull();
-  private static final ListFieldSchema LITE_INSTANCE = new ListFieldSchemaLite();
-
-  abstract <L> List<L> mutableListAt(Object msg, long offset);
-
-  abstract void makeImmutableListAt(Object msg, long offset);
-
-  abstract <L> void mergeListsAt(Object msg, Object otherMsg, long offset);
-
-  static ListFieldSchema full() {
-    return FULL_INSTANCE;
-  }
-
-  static ListFieldSchema lite() {
-    return LITE_INSTANCE;
-  }
-
-  /** Implementation for the full runtime. */
-  private static final class ListFieldSchemaFull extends ListFieldSchema {
-
-    private static final Class<?> UNMODIFIABLE_LIST_CLASS =
-        Collections.unmodifiableList(Collections.emptyList()).getClass();
-
-    @Override
-    <L> List<L> mutableListAt(Object message, long offset) {
-      return mutableListAt(message, offset, AbstractProtobufList.DEFAULT_CAPACITY);
-    }
-
-    @Override
-    void makeImmutableListAt(Object message, long offset) {
-      List<?> list = (List<?>) UnsafeUtil.getObject(message, offset);
-      Object immutable = null;
-      if (list instanceof LazyStringList) {
-        immutable = ((LazyStringList) list).getUnmodifiableView();
-      } else if (UNMODIFIABLE_LIST_CLASS.isAssignableFrom(list.getClass())) {
-        // already immutable
-        return;
-      } else if (list instanceof PrimitiveNonBoxingCollection && list instanceof ProtobufList) {
-        if (((ProtobufList<?>) list).isModifiable()) {
-          ((ProtobufList<?>) list).makeImmutable();
-        }
-        return;
-      } else {
-        immutable = Collections.unmodifiableList((List<?>) list);
-      }
-      UnsafeUtil.putObject(message, offset, immutable);
-    }
-
-    @SuppressWarnings("unchecked")
-    private static <L> List<L> mutableListAt(Object message, long offset, int additionalCapacity) {
-      List<L> list = getList(message, offset);
-      if (list.isEmpty()) {
-        if (list instanceof LazyStringList) {
-          list = (List<L>) new LazyStringArrayList(additionalCapacity);
-        } else if (list instanceof PrimitiveNonBoxingCollection && list instanceof ProtobufList) {
-          list = ((ProtobufList<L>) list).mutableCopyWithCapacity(additionalCapacity);
-        } else {
-          list = new ArrayList<L>(additionalCapacity);
-        }
-        UnsafeUtil.putObject(message, offset, list);
-      } else if (UNMODIFIABLE_LIST_CLASS.isAssignableFrom(list.getClass())) {
-        ArrayList<L> newList = new ArrayList<L>(list.size() + additionalCapacity);
-        newList.addAll(list);
-        list = newList;
-        UnsafeUtil.putObject(message, offset, list);
-      } else if (list instanceof UnmodifiableLazyStringList) {
-        LazyStringArrayList newList = new LazyStringArrayList(list.size() + additionalCapacity);
-        newList.addAll((UnmodifiableLazyStringList) list);
-        list = (List<L>) newList;
-        UnsafeUtil.putObject(message, offset, list);
-      } else if (list instanceof PrimitiveNonBoxingCollection
-          && list instanceof ProtobufList
-          && !((ProtobufList<L>) list).isModifiable()) {
-        list = ((ProtobufList<L>) list).mutableCopyWithCapacity(list.size() + additionalCapacity);
-        UnsafeUtil.putObject(message, offset, list);
-      }
-      return list;
-    }
-
-    @Override
-    <E> void mergeListsAt(Object msg, Object otherMsg, long offset) {
-      List<E> other = getList(otherMsg, offset);
-      List<E> mine = mutableListAt(msg, offset, other.size());
-
-      int size = mine.size();
-      int otherSize = other.size();
-      if (size > 0 && otherSize > 0) {
-        mine.addAll(other);
-      }
-
-      List<E> merged = size > 0 ? mine : other;
-      UnsafeUtil.putObject(msg, offset, merged);
-    }
-
-    @SuppressWarnings("unchecked")
-    static <E> List<E> getList(Object message, long offset) {
-      return (List<E>) UnsafeUtil.getObject(message, offset);
-    }
-  }
-
-  /** Implementation for the lite runtime. */
-  private static final class ListFieldSchemaLite extends ListFieldSchema {
-
-    @Override
-    <L> List<L> mutableListAt(Object message, long offset) {
-      ProtobufList<L> list = getProtobufList(message, offset);
-      if (!list.isModifiable()) {
-        int size = list.size();
-        list =
-            list.mutableCopyWithCapacity(
-                size == 0 ? AbstractProtobufList.DEFAULT_CAPACITY : size * 2);
-        UnsafeUtil.putObject(message, offset, list);
-      }
-      return list;
-    }
-
-    @Override
-    void makeImmutableListAt(Object message, long offset) {
-      ProtobufList<?> list = getProtobufList(message, offset);
-      list.makeImmutable();
-    }
-
-    @Override
-    <E> void mergeListsAt(Object msg, Object otherMsg, long offset) {
-      ProtobufList<E> mine = getProtobufList(msg, offset);
-      ProtobufList<E> other = getProtobufList(otherMsg, offset);
-=======
 interface ListFieldSchema {
->>>>>>> 626889fb
 
   <L> List<L> mutableListAt(Object msg, long offset);
 
