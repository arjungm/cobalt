--- conflicted
+++ resolved
@@ -234,11 +234,7 @@
           case GROUP:
             // Special case handling for non-repeated sub-messages: merge in-place rather than
             // building up new sub-messages and merging those, which is too slow.
-<<<<<<< HEAD
-            // TODO(b/249368670): clean this up
-=======
             // TODO: clean this up
->>>>>>> 626889fb
             if (!extension.isRepeated()) {
               Object oldValue = extensions.getField(extension.descriptor);
               if (oldValue instanceof GeneratedMessageLite) {
@@ -261,11 +257,7 @@
           case MESSAGE:
             // Special case handling for non-repeated sub-messages: merge in-place rather than
             // building up new sub-messages and merging those, which is too slow.
-<<<<<<< HEAD
-            // TODO(b/249368670): clean this up
-=======
             // TODO: clean this up
->>>>>>> 626889fb
             if (!extension.isRepeated()) {
               Object oldValue = extensions.getField(extension.descriptor);
               if (oldValue instanceof GeneratedMessageLite) {
@@ -295,11 +287,7 @@
         switch (extension.getLiteType()) {
           case MESSAGE:
           case GROUP:
-<<<<<<< HEAD
-            // TODO(b/249368670): this shouldn't be reachable, clean this up
-=======
             // TODO: this shouldn't be reachable, clean this up
->>>>>>> 626889fb
             Object oldValue = extensions.getField(extension.descriptor);
             if (oldValue != null) {
               value = Internal.mergeMessage(oldValue, value);
