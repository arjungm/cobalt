// Protocol Buffers - Google's data interchange format
// Copyright 2008 Google Inc.  All rights reserved.
//
// Use of this source code is governed by a BSD-style
// license that can be found in the LICENSE file or at
// https://developers.google.com/open-source/licenses/bsd

package com.google.protobuf;

import static com.google.protobuf.UnsafeUtil.addressOffset;
import static com.google.protobuf.UnsafeUtil.hasUnsafeArrayOperations;
import static com.google.protobuf.UnsafeUtil.hasUnsafeByteBufferOperations;
import static java.lang.Character.MAX_SURROGATE;
import static java.lang.Character.MIN_HIGH_SURROGATE;
import static java.lang.Character.MIN_LOW_SURROGATE;
import static java.lang.Character.MIN_SUPPLEMENTARY_CODE_POINT;
import static java.lang.Character.MIN_SURROGATE;
import static java.lang.Character.isSurrogatePair;
import static java.lang.Character.toCodePoint;

import java.nio.ByteBuffer;
import java.util.Arrays;

/**
 * A set of low-level, high-performance static utility methods related to the UTF-8 character
 * encoding. This class has no dependencies outside of the core JDK libraries.
 *
 * <p>There are several variants of UTF-8. The one implemented by this class is the restricted
 * definition of UTF-8 introduced in Unicode 3.1, which mandates the rejection of "overlong" byte
 * sequences as well as rejection of 3-byte surrogate codepoint byte sequences. Note that the UTF-8
 * decoder included in Oracle's JDK has been modified to also reject "overlong" byte sequences, but
 * (as of 2011) still accepts 3-byte surrogate codepoint byte sequences.
 *
 * <p>The byte sequences considered valid by this class are exactly those that can be roundtrip
 * converted to Strings and back to bytes using the UTF-8 charset, without loss:
 *
 * <pre>{@code
 * Arrays.equals(bytes, new String(bytes, Internal.UTF_8).getBytes(Internal.UTF_8))
 * }</pre>
 *
 * <p>See the Unicode Standard,</br> Table 3-6. <em>UTF-8 Bit Distribution</em>,</br> Table 3-7.
 * <em>Well Formed UTF-8 Byte Sequences</em>.
 *
 * <p>This class supports decoding of partial byte sequences, so that the bytes in a complete UTF-8
 * byte sequence can be stored in multiple segments. Methods typically return {@link #MALFORMED} if
 * the partial byte sequence is definitely not well-formed; {@link #COMPLETE} if it is well-formed
 * in the absence of additional input; or, if the byte sequence apparently terminated in the middle
 * of a character, an opaque integer "state" value containing enough information to decode the
 * character when passed to a subsequent invocation of a partial decoding method.
 *
 * @author martinrb@google.com (Martin Buchholz)
 */
// TODO: Copy changes in this class back to Guava
final class Utf8 {

  /**
   * UTF-8 is a runtime hot spot so we attempt to provide heavily optimized implementations
   * depending on what is available on the platform. The processor is the platform-optimized
   * delegate for which all methods are delegated directly to.
   */
  private static final Processor processor =
      (UnsafeProcessor.isAvailable() && !Android.isOnAndroidDevice())
          ? new UnsafeProcessor()
          : new SafeProcessor();

  /**
   * A mask used when performing unsafe reads to determine if a long value contains any non-ASCII
   * characters (i.e. any byte >= 0x80).
   */
  private static final long ASCII_MASK_LONG = 0x8080808080808080L;

  /**
   * Maximum number of bytes per Java UTF-16 char in UTF-8.
   *
   * @see java.nio.charset.CharsetEncoder#maxBytesPerChar()
   */
  static final int MAX_BYTES_PER_CHAR = 3;

  /**
   * State value indicating that the byte sequence is well-formed and complete (no further bytes are
   * needed to complete a character).
   */
  static final int COMPLETE = 0;

  /** State value indicating that the byte sequence is definitely not well-formed. */
  static final int MALFORMED = -1;

  /**
   * Used by {@code Unsafe} UTF-8 string validation logic to determine the minimum string length
   * above which to employ an optimized algorithm for counting ASCII characters. The reason for this
   * threshold is that for small strings, the optimization may not be beneficial or may even
   * negatively impact performance since it requires additional logic to avoid unaligned reads (when
   * calling {@code Unsafe.getLong}). This threshold guarantees that even if the initial offset is
   * unaligned, we're guaranteed to make at least one call to {@code Unsafe.getLong()} which
   * provides a performance improvement that entirely subsumes the cost of the additional logic.
   */
  private static final int UNSAFE_COUNT_ASCII_THRESHOLD = 16;

  // Other state values include the partial bytes of the incomplete
  // character to be decoded in the simplest way: we pack the bytes
  // into the state int in little-endian order.  For example:
  //
  // int state = byte1 ^ (byte2 << 8) ^ (byte3 << 16);
  //
  // Such a state is unpacked thus (note the ~ operation for byte2 to
  // undo byte1's sign-extension bits):
  //
  // int byte1 = (byte) state;
  // int byte2 = (byte) ~(state >> 8);
  // int byte3 = (byte) (state >> 16);
  //
  // We cannot store a zero byte in the state because it would be
  // indistinguishable from the absence of a byte.  But we don't need
  // to, because partial bytes must always be negative.  When building
  // a state, we ensure that byte1 is negative and subsequent bytes
  // are valid trailing bytes.

  /**
   * Returns {@code true} if the given byte array is a well-formed UTF-8 byte sequence.
   *
   * <p>This is a convenience method, equivalent to a call to {@code isValidUtf8(bytes, 0,
   * bytes.length)}.
   */
  static boolean isValidUtf8(byte[] bytes) {
    return processor.isValidUtf8(bytes, 0, bytes.length);
  }

  /**
   * Returns {@code true} if the given byte array slice is a well-formed UTF-8 byte sequence. The
   * range of bytes to be checked extends from index {@code index}, inclusive, to {@code limit},
   * exclusive.
   *
   * <p>This is a convenience method, equivalent to {@code partialIsValidUtf8(bytes, index, limit)
   * == Utf8.COMPLETE}.
   */
  static boolean isValidUtf8(byte[] bytes, int index, int limit) {
    return processor.isValidUtf8(bytes, index, limit);
  }

  /**
   * Tells whether the given byte array slice is a well-formed, malformed, or incomplete UTF-8 byte
   * sequence. The range of bytes to be checked extends from index {@code index}, inclusive, to
   * {@code limit}, exclusive.
   *
   * @param state either {@link Utf8#COMPLETE} (if this is the initial decoding operation) or the
   *     value returned from a call to a partial decoding method for the previous bytes
   * @return {@link #MALFORMED} if the partial byte sequence is definitely not well-formed, {@link
   *     #COMPLETE} if it is well-formed (no additional input needed), or if the byte sequence is
   *     "incomplete", i.e. apparently terminated in the middle of a character, an opaque integer
   *     "state" value containing enough information to decode the character when passed to a
   *     subsequent invocation of a partial decoding method.
   */
  static int partialIsValidUtf8(int state, byte[] bytes, int index, int limit) {
    return processor.partialIsValidUtf8(state, bytes, index, limit);
  }

  private static int incompleteStateFor(int byte1) {
    return (byte1 > (byte) 0xF4) ? MALFORMED : byte1;
  }

  private static int incompleteStateFor(int byte1, int byte2) {
    return (byte1 > (byte) 0xF4 || byte2 > (byte) 0xBF) ? MALFORMED : byte1 ^ (byte2 << 8);
  }

  private static int incompleteStateFor(int byte1, int byte2, int byte3) {
    return (byte1 > (byte) 0xF4 || byte2 > (byte) 0xBF || byte3 > (byte) 0xBF)
        ? MALFORMED
        : byte1 ^ (byte2 << 8) ^ (byte3 << 16);
  }

  private static int incompleteStateFor(byte[] bytes, int index, int limit) {
    int byte1 = bytes[index - 1];
    switch (limit - index) {
      case 0:
        return incompleteStateFor(byte1);
      case 1:
        return incompleteStateFor(byte1, bytes[index]);
      case 2:
        return incompleteStateFor(byte1, bytes[index], bytes[index + 1]);
      default:
        throw new AssertionError();
    }
  }

  private static int incompleteStateFor(
      final ByteBuffer buffer, final int byte1, final int index, final int remaining) {
    switch (remaining) {
      case 0:
        return incompleteStateFor(byte1);
      case 1:
        return incompleteStateFor(byte1, buffer.get(index));
      case 2:
        return incompleteStateFor(byte1, buffer.get(index), buffer.get(index + 1));
      default:
        throw new AssertionError();
    }
  }

  // These UTF-8 handling methods are copied from Guava's Utf8 class with a modification to throw
  // a protocol buffer local exception. This exception is then caught in CodedOutputStream so it can
  // fallback to more lenient behavior.

  static class UnpairedSurrogateException extends IllegalArgumentException {
    UnpairedSurrogateException(int index, int length) {
      super("Unpaired surrogate at index " + index + " of " + length);
    }
  }

  /**
   * Returns the number of bytes in the UTF-8-encoded form of {@code sequence}. For a string, this
   * method is equivalent to {@code string.getBytes(UTF_8).length}, but is more efficient in both
   * time and space.
   *
   * @throws IllegalArgumentException if {@code sequence} contains ill-formed UTF-16 (unpaired
   *     surrogates)
   */
  static int encodedLength(String string) {
    // Warning to maintainers: this implementation is highly optimized.
    int utf16Length = string.length();
    int utf8Length = utf16Length;
    int i = 0;

    // This loop optimizes for pure ASCII.
    while (i < utf16Length && string.charAt(i) < 0x80) {
      i++;
    }

    // This loop optimizes for chars less than 0x800.
    for (; i < utf16Length; i++) {
      char c = string.charAt(i);
      if (c < 0x800) {
        utf8Length += ((0x7f - c) >>> 31); // branch free!
      } else {
        utf8Length += encodedLengthGeneral(string, i);
        break;
      }
    }

    if (utf8Length < utf16Length) {
      // Necessary and sufficient condition for overflow because of maximum 3x expansion
      throw new IllegalArgumentException(
          "UTF-8 length does not fit in int: " + (utf8Length + (1L << 32)));
    }
    return utf8Length;
  }

  private static int encodedLengthGeneral(String string, int start) {
    int utf16Length = string.length();
    int utf8Length = 0;
    for (int i = start; i < utf16Length; i++) {
      char c = string.charAt(i);
      if (c < 0x800) {
        utf8Length += (0x7f - c) >>> 31; // branch free!
      } else {
        utf8Length += 2;
        // jdk7+: if (Character.isSurrogate(c)) {
        if (Character.MIN_SURROGATE <= c && c <= Character.MAX_SURROGATE) {
          // Check that we have a well-formed surrogate pair.
          int cp = Character.codePointAt(string, i);
          if (cp < MIN_SUPPLEMENTARY_CODE_POINT) {
            throw new UnpairedSurrogateException(i, utf16Length);
          }
          i++;
        }
      }
    }
    return utf8Length;
  }

  static int encode(String in, byte[] out, int offset, int length) {
    return processor.encodeUtf8(in, out, offset, length);
  }
  // End Guava UTF-8 methods.

  /**
   * Determines if the given {@link ByteBuffer} is a valid UTF-8 string.
   *
   * <p>Selects an optimal algorithm based on the type of {@link ByteBuffer} (i.e. heap or direct)
   * and the capabilities of the platform.
   *
   * @param buffer the buffer to check.
   * @see Utf8#isValidUtf8(byte[], int, int)
   */
  static boolean isValidUtf8(ByteBuffer buffer) {
    return processor.isValidUtf8(buffer, buffer.position(), buffer.remaining());
  }

  /**
   * Determines if the given {@link ByteBuffer} is a partially valid UTF-8 string.
   *
   * <p>Selects an optimal algorithm based on the type of {@link ByteBuffer} (i.e. heap or direct)
   * and the capabilities of the platform.
   *
   * @param buffer the buffer to check.
   * @see Utf8#partialIsValidUtf8(int, byte[], int, int)
   */
  static int partialIsValidUtf8(int state, ByteBuffer buffer, int index, int limit) {
    return processor.partialIsValidUtf8(state, buffer, index, limit);
  }

  /**
   * Decodes the given UTF-8 portion of the {@link ByteBuffer} into a {@link String}.
   *
   * @throws InvalidProtocolBufferException if the input is not valid UTF-8.
   */
  static String decodeUtf8(ByteBuffer buffer, int index, int size)
      throws InvalidProtocolBufferException {
    return processor.decodeUtf8(buffer, index, size);
  }

  /**
   * Decodes the given UTF-8 encoded byte array slice into a {@link String}.
   *
   * @throws InvalidProtocolBufferException if the input is not valid UTF-8.
   */
  static String decodeUtf8(byte[] bytes, int index, int size)
      throws InvalidProtocolBufferException {
    return processor.decodeUtf8(bytes, index, size);
  }

  /**
   * Encodes the given characters to the target {@link ByteBuffer} using UTF-8 encoding.
   *
   * <p>Selects an optimal algorithm based on the type of {@link ByteBuffer} (i.e. heap or direct)
   * and the capabilities of the platform.
   *
   * @param in the source string to be encoded
   * @param out the target buffer to receive the encoded string.
   * @see Utf8#encode(String, byte[], int, int)
   */
  static void encodeUtf8(String in, ByteBuffer out) {
    processor.encodeUtf8(in, out);
  }

  /**
   * Counts (approximately) the number of consecutive ASCII characters in the given buffer. The byte
   * order of the {@link ByteBuffer} does not matter, so performance can be improved if native byte
   * order is used (i.e. no byte-swapping in {@link ByteBuffer#getLong(int)}).
   *
   * @param buffer the buffer to be scanned for ASCII chars
   * @param index the starting index of the scan
   * @param limit the limit within buffer for the scan
   * @return the number of ASCII characters found. The stopping position will be at or before the
   *     first non-ASCII byte.
   */
  private static int estimateConsecutiveAscii(ByteBuffer buffer, int index, int limit) {
    int i = index;
    final int lim = limit - 7;
    // This simple loop stops when we encounter a byte >= 0x80 (i.e. non-ASCII).
    // To speed things up further, we're reading longs instead of bytes so we use a mask to
    // determine if any byte in the current long is non-ASCII.
    for (; i < lim && (buffer.getLong(i) & ASCII_MASK_LONG) == 0; i += 8) {}
    return i - index;
  }

  /** A processor of UTF-8 strings, providing methods for checking validity and encoding. */
  // TODO: Add support for Memory/MemoryBlock on Android.
  abstract static class Processor {
    /**
     * Returns {@code true} if the given byte array slice is a well-formed UTF-8 byte sequence. The
     * range of bytes to be checked extends from index {@code index}, inclusive, to {@code limit},
     * exclusive.
     *
     * <p>This is a convenience method, equivalent to {@code partialIsValidUtf8(bytes, index, limit)
     * == Utf8.COMPLETE}.
     */
    final boolean isValidUtf8(byte[] bytes, int index, int limit) {
      return partialIsValidUtf8(COMPLETE, bytes, index, limit) == COMPLETE;
    }

    /**
     * Tells whether the given byte array slice is a well-formed, malformed, or incomplete UTF-8
     * byte sequence. The range of bytes to be checked extends from index {@code index}, inclusive,
     * to {@code limit}, exclusive.
     *
     * @param state either {@link Utf8#COMPLETE} (if this is the initial decoding operation) or the
     *     value returned from a call to a partial decoding method for the previous bytes
     * @return {@link #MALFORMED} if the partial byte sequence is definitely not well-formed, {@link
     *     #COMPLETE} if it is well-formed (no additional input needed), or if the byte sequence is
     *     "incomplete", i.e. apparently terminated in the middle of a character, an opaque integer
     *     "state" value containing enough information to decode the character when passed to a
     *     subsequent invocation of a partial decoding method.
     */
    abstract int partialIsValidUtf8(int state, byte[] bytes, int index, int limit);

    /**
     * Returns {@code true} if the given portion of the {@link ByteBuffer} is a well-formed UTF-8
     * byte sequence. The range of bytes to be checked extends from index {@code index}, inclusive,
     * to {@code limit}, exclusive.
     *
     * <p>This is a convenience method, equivalent to {@code partialIsValidUtf8(bytes, index, limit)
     * == Utf8.COMPLETE}.
     */
    final boolean isValidUtf8(ByteBuffer buffer, int index, int limit) {
      return partialIsValidUtf8(COMPLETE, buffer, index, limit) == COMPLETE;
    }

    /**
     * Indicates whether or not the given buffer contains a valid UTF-8 string.
     *
     * @param buffer the buffer to check.
     * @return {@code true} if the given buffer contains a valid UTF-8 string.
     */
    final int partialIsValidUtf8(
        final int state, final ByteBuffer buffer, int index, final int limit) {
      if (buffer.hasArray()) {
        final int offset = buffer.arrayOffset();
        return partialIsValidUtf8(state, buffer.array(), offset + index, offset + limit);
      } else if (buffer.isDirect()) {
        return partialIsValidUtf8Direct(state, buffer, index, limit);
      }
      return partialIsValidUtf8Default(state, buffer, index, limit);
    }

    /** Performs validation for direct {@link ByteBuffer} instances. */
    abstract int partialIsValidUtf8Direct(
        final int state, final ByteBuffer buffer, int index, final int limit);

    /**
     * Performs validation for {@link ByteBuffer} instances using the {@link ByteBuffer} API rather
     * than potentially faster approaches. This first completes validation for the current character
     * (provided by {@code state}) and then finishes validation for the sequence.
     */
    final int partialIsValidUtf8Default(
        final int state, final ByteBuffer buffer, int index, final int limit) {
      if (state != COMPLETE) {
        // The previous decoding operation was incomplete (or malformed).
        // We look for a well-formed sequence consisting of bytes from
        // the previous decoding operation (stored in state) together
        // with bytes from the array slice.
        //
        // We expect such "straddler characters" to be rare.

        if (index >= limit) { // No bytes? No progress.
          return state;
        }

        byte byte1 = (byte) state;
        // byte1 is never ASCII.
        if (byte1 < (byte) 0xE0) {
          // two-byte form

          // Simultaneously checks for illegal trailing-byte in
          // leading position and overlong 2-byte form.
          if (byte1 < (byte) 0xC2
              // byte2 trailing-byte test
              || buffer.get(index++) > (byte) 0xBF) {
            return MALFORMED;
          }
        } else if (byte1 < (byte) 0xF0) {
          // three-byte form

          // Get byte2 from saved state or array
          byte byte2 = (byte) ~(state >> 8);
          if (byte2 == 0) {
            byte2 = buffer.get(index++);
            if (index >= limit) {
              return incompleteStateFor(byte1, byte2);
            }
          }
          if (byte2 > (byte) 0xBF
              // overlong? 5 most significant bits must not all be zero
              || (byte1 == (byte) 0xE0 && byte2 < (byte) 0xA0)
              // illegal surrogate codepoint?
              || (byte1 == (byte) 0xED && byte2 >= (byte) 0xA0)
              // byte3 trailing-byte test
              || buffer.get(index++) > (byte) 0xBF) {
            return MALFORMED;
          }
        } else {
          // four-byte form

          // Get byte2 and byte3 from saved state or array
          byte byte2 = (byte) ~(state >> 8);
          byte byte3 = 0;
          if (byte2 == 0) {
            byte2 = buffer.get(index++);
            if (index >= limit) {
              return incompleteStateFor(byte1, byte2);
            }
          } else {
            byte3 = (byte) (state >> 16);
          }
          if (byte3 == 0) {
            byte3 = buffer.get(index++);
            if (index >= limit) {
              return incompleteStateFor(byte1, byte2, byte3);
            }
          }

          // If we were called with state == MALFORMED, then byte1 is 0xFF,
          // which never occurs in well-formed UTF-8, and so we will return
          // MALFORMED again below.

          if (byte2 > (byte) 0xBF
              // Check that 1 <= plane <= 16.  Tricky optimized form of:
              // if (byte1 > (byte) 0xF4 ||
              //     byte1 == (byte) 0xF0 && byte2 < (byte) 0x90 ||
              //     byte1 == (byte) 0xF4 && byte2 > (byte) 0x8F)
              || (((byte1 << 28) + (byte2 - (byte) 0x90)) >> 30) != 0
              // byte3 trailing-byte test
              || byte3 > (byte) 0xBF
              // byte4 trailing-byte test
              || buffer.get(index++) > (byte) 0xBF) {
            return MALFORMED;
          }
        }
      }

      // Finish validation for the sequence.
      return partialIsValidUtf8(buffer, index, limit);
    }

    /**
     * Performs validation for {@link ByteBuffer} instances using the {@link ByteBuffer} API rather
     * than potentially faster approaches.
     */
    private static int partialIsValidUtf8(final ByteBuffer buffer, int index, final int limit) {
      index += estimateConsecutiveAscii(buffer, index, limit);

      for (; ; ) {
        // Optimize for interior runs of ASCII bytes.
        // TODO: Consider checking 8 bytes at a time after some threshold?
        // Maybe after seeing a few in a row that are ASCII, go back to fast mode?
        int byte1;
        do {
          if (index >= limit) {
            return COMPLETE;
          }
        } while ((byte1 = buffer.get(index++)) >= 0);

        // If we're here byte1 is not ASCII. Only need to handle 2-4 byte forms.
        if (byte1 < (byte) 0xE0) {
          // Two-byte form (110xxxxx 10xxxxxx)
          if (index >= limit) {
            // Incomplete sequence
            return byte1;
          }

          // Simultaneously checks for illegal trailing-byte in
          // leading position and overlong 2-byte form.
          if (byte1 < (byte) 0xC2 || buffer.get(index) > (byte) 0xBF) {
            return MALFORMED;
          }
          index++;
        } else if (byte1 < (byte) 0xF0) {
          // Three-byte form (1110xxxx 10xxxxxx 10xxxxxx)
          if (index >= limit - 1) {
            // Incomplete sequence
            return incompleteStateFor(buffer, byte1, index, limit - index);
          }

          byte byte2 = buffer.get(index++);
          if (byte2 > (byte) 0xBF
              // overlong? 5 most significant bits must not all be zero
              || (byte1 == (byte) 0xE0 && byte2 < (byte) 0xA0)
              // check for illegal surrogate codepoints
              || (byte1 == (byte) 0xED && byte2 >= (byte) 0xA0)
              // byte3 trailing-byte test
              || buffer.get(index) > (byte) 0xBF) {
            return MALFORMED;
          }
          index++;
        } else {
          // Four-byte form (1110xxxx 10xxxxxx 10xxxxxx 10xxxxxx)
          if (index >= limit - 2) {
            // Incomplete sequence
            return incompleteStateFor(buffer, byte1, index, limit - index);
          }

<<<<<<< HEAD
          // TODO(nathanmittler): Consider using getInt() to improve performance.
=======
          // TODO: Consider using getInt() to improve performance.
>>>>>>> 626889fb
          int byte2 = buffer.get(index++);
          if (byte2 > (byte) 0xBF
              // Check that 1 <= plane <= 16.  Tricky optimized form of:
              // if (byte1 > (byte) 0xF4 ||
              //     byte1 == (byte) 0xF0 && byte2 < (byte) 0x90 ||
              //     byte1 == (byte) 0xF4 && byte2 > (byte) 0x8F)
              || (((byte1 << 28) + (byte2 - (byte) 0x90)) >> 30) != 0
              // byte3 trailing-byte test
              || buffer.get(index++) > (byte) 0xBF
              // byte4 trailing-byte test
              || buffer.get(index++) > (byte) 0xBF) {
            return MALFORMED;
          }
        }
      }
    }

    /**
     * Decodes the given byte array slice into a {@link String}.
     *
     * @throws InvalidProtocolBufferException if the byte array slice is not valid UTF-8
     */
    abstract String decodeUtf8(byte[] bytes, int index, int size)
        throws InvalidProtocolBufferException;

    /**
     * Decodes the given portion of the {@link ByteBuffer} into a {@link String}.
     *
     * @throws InvalidProtocolBufferException if the portion of the buffer is not valid UTF-8
     */
    final String decodeUtf8(ByteBuffer buffer, int index, int size)
        throws InvalidProtocolBufferException {
      if (buffer.hasArray()) {
        final int offset = buffer.arrayOffset();
        return decodeUtf8(buffer.array(), offset + index, size);
      } else if (buffer.isDirect()) {
        return decodeUtf8Direct(buffer, index, size);
      }
      return decodeUtf8Default(buffer, index, size);
    }

    /** Decodes direct {@link ByteBuffer} instances into {@link String}. */
    abstract String decodeUtf8Direct(ByteBuffer buffer, int index, int size)
        throws InvalidProtocolBufferException;

    /**
     * Decodes {@link ByteBuffer} instances using the {@link ByteBuffer} API rather than potentially
     * faster approaches.
     */
    final String decodeUtf8Default(ByteBuffer buffer, int index, int size)
        throws InvalidProtocolBufferException {
      // Bitwise OR combines the sign bits so any negative value fails the check.
      if ((index | size | buffer.limit() - index - size) < 0) {
        throw new ArrayIndexOutOfBoundsException(
            String.format("buffer limit=%d, index=%d, limit=%d", buffer.limit(), index, size));
      }

      int offset = index;
      int limit = offset + size;

      // The longest possible resulting String is the same as the number of input bytes, when it is
      // all ASCII. For other cases, this over-allocates and we will truncate in the end.
      char[] resultArr = new char[size];
      int resultPos = 0;

      // Optimize for 100% ASCII (Hotspot loves small simple top-level loops like this).
      // This simple loop stops when we encounter a byte >= 0x80 (i.e. non-ASCII).
      while (offset < limit) {
        byte b = buffer.get(offset);
        if (!DecodeUtil.isOneByte(b)) {
          break;
        }
        offset++;
        DecodeUtil.handleOneByte(b, resultArr, resultPos++);
      }

      while (offset < limit) {
        byte byte1 = buffer.get(offset++);
        if (DecodeUtil.isOneByte(byte1)) {
          DecodeUtil.handleOneByte(byte1, resultArr, resultPos++);
          // It's common for there to be multiple ASCII characters in a run mixed in, so add an
          // extra optimized loop to take care of these runs.
          while (offset < limit) {
            byte b = buffer.get(offset);
            if (!DecodeUtil.isOneByte(b)) {
              break;
            }
            offset++;
            DecodeUtil.handleOneByte(b, resultArr, resultPos++);
          }
        } else if (DecodeUtil.isTwoBytes(byte1)) {
          if (offset >= limit) {
            throw InvalidProtocolBufferException.invalidUtf8();
          }
          DecodeUtil.handleTwoBytes(
              byte1, /* byte2 */ buffer.get(offset++), resultArr, resultPos++);
        } else if (DecodeUtil.isThreeBytes(byte1)) {
          if (offset >= limit - 1) {
            throw InvalidProtocolBufferException.invalidUtf8();
          }
          DecodeUtil.handleThreeBytes(
              byte1,
              /* byte2 */ buffer.get(offset++),
              /* byte3 */ buffer.get(offset++),
              resultArr,
              resultPos++);
        } else {
          if (offset >= limit - 2) {
            throw InvalidProtocolBufferException.invalidUtf8();
          }
          DecodeUtil.handleFourBytes(
              byte1,
              /* byte2 */ buffer.get(offset++),
              /* byte3 */ buffer.get(offset++),
              /* byte4 */ buffer.get(offset++),
              resultArr,
              resultPos++);
          // 4-byte case requires two chars.
          resultPos++;
        }
      }

      return new String(resultArr, 0, resultPos);
    }

    /**
     * Encodes an input character sequence ({@code in}) to UTF-8 in the target array ({@code out}).
     * For a string, this method is similar to
     *
     * <pre>{@code
     * byte[] a = string.getBytes(UTF_8);
     * System.arraycopy(a, 0, bytes, offset, a.length);
     * return offset + a.length;
     * }</pre>
     *
     * but is more efficient in both time and space. One key difference is that this method requires
     * paired surrogates, and therefore does not support chunking. While {@code
     * String.getBytes(UTF_8)} replaces unpaired surrogates with the default replacement character,
     * this method throws {@link UnpairedSurrogateException}.
     *
     * <p>To ensure sufficient space in the output buffer, either call {@link #encodedLength} to
     * compute the exact amount needed, or leave room for {@code Utf8.MAX_BYTES_PER_CHAR *
     * sequence.length()}, which is the largest possible number of bytes that any input can be
     * encoded to.
     *
     * @param in the input character sequence to be encoded
     * @param out the target array
     * @param offset the starting offset in {@code bytes} to start writing at
     * @param length the length of the {@code bytes}, starting from {@code offset}
     * @throws UnpairedSurrogateException if {@code sequence} contains ill-formed UTF-16 (unpaired
     *     surrogates)
     * @throws ArrayIndexOutOfBoundsException if {@code sequence} encoded in UTF-8 is longer than
     *     {@code bytes.length - offset}
     * @return the new offset, equivalent to {@code offset + Utf8.encodedLength(sequence)}
     */
    abstract int encodeUtf8(String in, byte[] out, int offset, int length);

    /**
     * Encodes an input character sequence ({@code in}) to UTF-8 in the target buffer ({@code out}).
     * Upon returning from this method, the {@code out} position will point to the position after
     * the last encoded byte. This method requires paired surrogates, and therefore does not support
     * chunking.
     *
     * <p>To ensure sufficient space in the output buffer, either call {@link #encodedLength} to
     * compute the exact amount needed, or leave room for {@code Utf8.MAX_BYTES_PER_CHAR *
     * in.length()}, which is the largest possible number of bytes that any input can be encoded to.
     *
     * @param in the source character sequence to be encoded
     * @param out the target buffer
     * @throws UnpairedSurrogateException if {@code in} contains ill-formed UTF-16 (unpaired
     *     surrogates)
     * @throws ArrayIndexOutOfBoundsException if {@code in} encoded in UTF-8 is longer than {@code
     *     out.remaining()}
     */
    final void encodeUtf8(String in, ByteBuffer out) {
      if (out.hasArray()) {
        final int offset = out.arrayOffset();
        int endIndex = Utf8.encode(in, out.array(), offset + out.position(), out.remaining());
        Java8Compatibility.position(out, endIndex - offset);
      } else if (out.isDirect()) {
        encodeUtf8Direct(in, out);
      } else {
        encodeUtf8Default(in, out);
      }
    }

    /** Encodes the input character sequence to a direct {@link ByteBuffer} instance. */
    abstract void encodeUtf8Direct(String in, ByteBuffer out);

    /**
     * Encodes the input character sequence to a {@link ByteBuffer} instance using the {@link
     * ByteBuffer} API, rather than potentially faster approaches.
     */
    final void encodeUtf8Default(String in, ByteBuffer out) {
      final int inLength = in.length();
      int outIx = out.position();
      int inIx = 0;

      // Since ByteBuffer.putXXX() already checks boundaries for us, no need to explicitly check
      // access. Assume the buffer is big enough and let it handle the out of bounds exception
      // if it occurs.
      try {
        // Designed to take advantage of
        // https://wiki.openjdk.java.net/display/HotSpotInternals/RangeCheckElimination
        for (char c; inIx < inLength && (c = in.charAt(inIx)) < 0x80; ++inIx) {
          out.put(outIx + inIx, (byte) c);
        }
        if (inIx == inLength) {
          // Successfully encoded the entire string.
          Java8Compatibility.position(out, outIx + inIx);
          return;
        }

        outIx += inIx;
        for (char c; inIx < inLength; ++inIx, ++outIx) {
          c = in.charAt(inIx);
          if (c < 0x80) {
            // One byte (0xxx xxxx)
            out.put(outIx, (byte) c);
          } else if (c < 0x800) {
            // Two bytes (110x xxxx 10xx xxxx)

            // Benchmarks show put performs better than putShort here (for HotSpot).
            out.put(outIx++, (byte) (0xC0 | (c >>> 6)));
            out.put(outIx, (byte) (0x80 | (0x3F & c)));
          } else if (c < MIN_SURROGATE || MAX_SURROGATE < c) {
            // Three bytes (1110 xxxx 10xx xxxx 10xx xxxx)
            // Maximum single-char code point is 0xFFFF, 16 bits.

            // Benchmarks show put performs better than putShort here (for HotSpot).
            out.put(outIx++, (byte) (0xE0 | (c >>> 12)));
            out.put(outIx++, (byte) (0x80 | (0x3F & (c >>> 6))));
            out.put(outIx, (byte) (0x80 | (0x3F & c)));
          } else {
            // Four bytes (1111 xxxx 10xx xxxx 10xx xxxx 10xx xxxx)

            // Minimum code point represented by a surrogate pair is 0x10000, 17 bits, four UTF-8
            // bytes
            final char low;
            if (inIx + 1 == inLength || !isSurrogatePair(c, (low = in.charAt(++inIx)))) {
              throw new UnpairedSurrogateException(inIx, inLength);
            }
            // TODO: Consider using putInt() to improve performance.
            int codePoint = toCodePoint(c, low);
            out.put(outIx++, (byte) ((0xF << 4) | (codePoint >>> 18)));
            out.put(outIx++, (byte) (0x80 | (0x3F & (codePoint >>> 12))));
            out.put(outIx++, (byte) (0x80 | (0x3F & (codePoint >>> 6))));
            out.put(outIx, (byte) (0x80 | (0x3F & codePoint)));
          }
        }

        // Successfully encoded the entire string.
        Java8Compatibility.position(out, outIx);
      } catch (IndexOutOfBoundsException e) {
        // TODO: Consider making the API throw IndexOutOfBoundsException instead.

        // If we failed in the outer ASCII loop, outIx will not have been updated. In this case,
        // use inIx to determine the bad write index.
        int badWriteIndex = out.position() + Math.max(inIx, outIx - out.position() + 1);
        throw new ArrayIndexOutOfBoundsException(
            "Failed writing " + in.charAt(inIx) + " at index " + badWriteIndex);
      }
    }
  }

  /** {@link Processor} implementation that does not use any {@code sun.misc.Unsafe} methods. */
  static final class SafeProcessor extends Processor {
    @Override
    int partialIsValidUtf8(int state, byte[] bytes, int index, int limit) {
      if (state != COMPLETE) {
        // The previous decoding operation was incomplete (or malformed).
        // We look for a well-formed sequence consisting of bytes from
        // the previous decoding operation (stored in state) together
        // with bytes from the array slice.
        //
        // We expect such "straddler characters" to be rare.

        if (index >= limit) { // No bytes? No progress.
          return state;
        }
        int byte1 = (byte) state;
        // byte1 is never ASCII.
        if (byte1 < (byte) 0xE0) {
          // two-byte form

          // Simultaneously checks for illegal trailing-byte in
          // leading position and overlong 2-byte form.
          if (byte1 < (byte) 0xC2
              // byte2 trailing-byte test
              || bytes[index++] > (byte) 0xBF) {
            return MALFORMED;
          }
        } else if (byte1 < (byte) 0xF0) {
          // three-byte form

          // Get byte2 from saved state or array
          int byte2 = (byte) ~(state >> 8);
          if (byte2 == 0) {
            byte2 = bytes[index++];
            if (index >= limit) {
              return incompleteStateFor(byte1, byte2);
            }
          }
          if (byte2 > (byte) 0xBF
              // overlong? 5 most significant bits must not all be zero
              || (byte1 == (byte) 0xE0 && byte2 < (byte) 0xA0)
              // illegal surrogate codepoint?
              || (byte1 == (byte) 0xED && byte2 >= (byte) 0xA0)
              // byte3 trailing-byte test
              || bytes[index++] > (byte) 0xBF) {
            return MALFORMED;
          }
        } else {
          // four-byte form

          // Get byte2 and byte3 from saved state or array
          int byte2 = (byte) ~(state >> 8);
          int byte3 = 0;
          if (byte2 == 0) {
            byte2 = bytes[index++];
            if (index >= limit) {
              return incompleteStateFor(byte1, byte2);
            }
          } else {
            byte3 = (byte) (state >> 16);
          }
          if (byte3 == 0) {
            byte3 = bytes[index++];
            if (index >= limit) {
              return incompleteStateFor(byte1, byte2, byte3);
            }
          }

          // If we were called with state == MALFORMED, then byte1 is 0xFF,
          // which never occurs in well-formed UTF-8, and so we will return
          // MALFORMED again below.

          if (byte2 > (byte) 0xBF
              // Check that 1 <= plane <= 16.  Tricky optimized form of:
              // if (byte1 > (byte) 0xF4 ||
              //     byte1 == (byte) 0xF0 && byte2 < (byte) 0x90 ||
              //     byte1 == (byte) 0xF4 && byte2 > (byte) 0x8F)
              || (((byte1 << 28) + (byte2 - (byte) 0x90)) >> 30) != 0
              // byte3 trailing-byte test
              || byte3 > (byte) 0xBF
              // byte4 trailing-byte test
              || bytes[index++] > (byte) 0xBF) {
            return MALFORMED;
          }
        }
      }

      return partialIsValidUtf8(bytes, index, limit);
    }

    @Override
    int partialIsValidUtf8Direct(int state, ByteBuffer buffer, int index, int limit) {
      // For safe processing, we have to use the ByteBuffer API.
      return partialIsValidUtf8Default(state, buffer, index, limit);
    }

    @Override
    String decodeUtf8(byte[] bytes, int index, int size) throws InvalidProtocolBufferException {
      // Bitwise OR combines the sign bits so any negative value fails the check.
      if ((index | size | bytes.length - index - size) < 0) {
        throw new ArrayIndexOutOfBoundsException(
            String.format("buffer length=%d, index=%d, size=%d", bytes.length, index, size));
      }

      int offset = index;
      final int limit = offset + size;

      // The longest possible resulting String is the same as the number of input bytes, when it is
      // all ASCII. For other cases, this over-allocates and we will truncate in the end.
      char[] resultArr = new char[size];
      int resultPos = 0;

      // Optimize for 100% ASCII (Hotspot loves small simple top-level loops like this).
      // This simple loop stops when we encounter a byte >= 0x80 (i.e. non-ASCII).
      while (offset < limit) {
        byte b = bytes[offset];
        if (!DecodeUtil.isOneByte(b)) {
          break;
        }
        offset++;
        DecodeUtil.handleOneByte(b, resultArr, resultPos++);
      }

      while (offset < limit) {
        byte byte1 = bytes[offset++];
        if (DecodeUtil.isOneByte(byte1)) {
          DecodeUtil.handleOneByte(byte1, resultArr, resultPos++);
          // It's common for there to be multiple ASCII characters in a run mixed in, so add an
          // extra optimized loop to take care of these runs.
          while (offset < limit) {
            byte b = bytes[offset];
            if (!DecodeUtil.isOneByte(b)) {
              break;
            }
            offset++;
            DecodeUtil.handleOneByte(b, resultArr, resultPos++);
          }
        } else if (DecodeUtil.isTwoBytes(byte1)) {
          if (offset >= limit) {
            throw InvalidProtocolBufferException.invalidUtf8();
          }
          DecodeUtil.handleTwoBytes(byte1, /* byte2 */ bytes[offset++], resultArr, resultPos++);
        } else if (DecodeUtil.isThreeBytes(byte1)) {
          if (offset >= limit - 1) {
            throw InvalidProtocolBufferException.invalidUtf8();
          }
          DecodeUtil.handleThreeBytes(
              byte1,
              /* byte2 */ bytes[offset++],
              /* byte3 */ bytes[offset++],
              resultArr,
              resultPos++);
        } else {
          if (offset >= limit - 2) {
            throw InvalidProtocolBufferException.invalidUtf8();
          }
          DecodeUtil.handleFourBytes(
              byte1,
              /* byte2 */ bytes[offset++],
              /* byte3 */ bytes[offset++],
              /* byte4 */ bytes[offset++],
              resultArr,
              resultPos++);
          // 4-byte case requires two chars.
          resultPos++;
        }
      }

      return new String(resultArr, 0, resultPos);
    }

    @Override
    String decodeUtf8Direct(ByteBuffer buffer, int index, int size)
        throws InvalidProtocolBufferException {
      // For safe processing, we have to use the ByteBufferAPI.
      return decodeUtf8Default(buffer, index, size);
    }

    @Override
    int encodeUtf8(String in, byte[] out, int offset, int length) {
      int utf16Length = in.length();
      int j = offset;
      int i = 0;
      int limit = offset + length;
      // Designed to take advantage of
      // https://wiki.openjdk.java.net/display/HotSpotInternals/RangeCheckElimination
      for (char c; i < utf16Length && i + j < limit && (c = in.charAt(i)) < 0x80; i++) {
        out[j + i] = (byte) c;
      }
      if (i == utf16Length) {
        return j + utf16Length;
      }
      j += i;
      for (char c; i < utf16Length; i++) {
        c = in.charAt(i);
        if (c < 0x80 && j < limit) {
          out[j++] = (byte) c;
        } else if (c < 0x800 && j <= limit - 2) { // 11 bits, two UTF-8 bytes
          out[j++] = (byte) ((0xF << 6) | (c >>> 6));
          out[j++] = (byte) (0x80 | (0x3F & c));
        } else if ((c < Character.MIN_SURROGATE || Character.MAX_SURROGATE < c) && j <= limit - 3) {
          // Maximum single-char code point is 0xFFFF, 16 bits, three UTF-8 bytes
          out[j++] = (byte) ((0xF << 5) | (c >>> 12));
          out[j++] = (byte) (0x80 | (0x3F & (c >>> 6)));
          out[j++] = (byte) (0x80 | (0x3F & c));
        } else if (j <= limit - 4) {
          // Minimum code point represented by a surrogate pair is 0x10000, 17 bits,
          // four UTF-8 bytes
          final char low;
          if (i + 1 == in.length() || !Character.isSurrogatePair(c, (low = in.charAt(++i)))) {
            throw new UnpairedSurrogateException((i - 1), utf16Length);
          }
          int codePoint = Character.toCodePoint(c, low);
          out[j++] = (byte) ((0xF << 4) | (codePoint >>> 18));
          out[j++] = (byte) (0x80 | (0x3F & (codePoint >>> 12)));
          out[j++] = (byte) (0x80 | (0x3F & (codePoint >>> 6)));
          out[j++] = (byte) (0x80 | (0x3F & codePoint));
        } else {
          // If we are surrogates and we're not a surrogate pair, always throw an
          // UnpairedSurrogateException instead of an ArrayOutOfBoundsException.
          if ((Character.MIN_SURROGATE <= c && c <= Character.MAX_SURROGATE)
              && (i + 1 == in.length() || !Character.isSurrogatePair(c, in.charAt(i + 1)))) {
            throw new UnpairedSurrogateException(i, utf16Length);
          }
          throw new ArrayIndexOutOfBoundsException("Failed writing " + c + " at index " + j);
        }
      }
      return j;
    }

    @Override
    void encodeUtf8Direct(String in, ByteBuffer out) {
      // For safe processing, we have to use the ByteBuffer API.
      encodeUtf8Default(in, out);
    }

    private static int partialIsValidUtf8(byte[] bytes, int index, int limit) {
      // Optimize for 100% ASCII (Hotspot loves small simple top-level loops like this).
      // This simple loop stops when we encounter a byte >= 0x80 (i.e. non-ASCII).
      while (index < limit && bytes[index] >= 0) {
        index++;
      }

      return (index >= limit) ? COMPLETE : partialIsValidUtf8NonAscii(bytes, index, limit);
    }

    private static int partialIsValidUtf8NonAscii(byte[] bytes, int index, int limit) {
      for (; ; ) {
        int byte1;
        int byte2;

        // Optimize for interior runs of ASCII bytes.
        do {
          if (index >= limit) {
            return COMPLETE;
          }
        } while ((byte1 = bytes[index++]) >= 0);

        if (byte1 < (byte) 0xE0) {
          // two-byte form

          if (index >= limit) {
            // Incomplete sequence
            return byte1;
          }

          // Simultaneously checks for illegal trailing-byte in
          // leading position and overlong 2-byte form.
          if (byte1 < (byte) 0xC2 || bytes[index++] > (byte) 0xBF) {
            return MALFORMED;
          }
        } else if (byte1 < (byte) 0xF0) {
          // three-byte form

          if (index >= limit - 1) { // incomplete sequence
            return incompleteStateFor(bytes, index, limit);
          }
          if ((byte2 = bytes[index++]) > (byte) 0xBF
              // overlong? 5 most significant bits must not all be zero
              || (byte1 == (byte) 0xE0 && byte2 < (byte) 0xA0)
              // check for illegal surrogate codepoints
              || (byte1 == (byte) 0xED && byte2 >= (byte) 0xA0)
              // byte3 trailing-byte test
              || bytes[index++] > (byte) 0xBF) {
            return MALFORMED;
          }
        } else {
          // four-byte form

          if (index >= limit - 2) { // incomplete sequence
            return incompleteStateFor(bytes, index, limit);
          }
          if ((byte2 = bytes[index++]) > (byte) 0xBF
              // Check that 1 <= plane <= 16.  Tricky optimized form of:
              // if (byte1 > (byte) 0xF4 ||
              //     byte1 == (byte) 0xF0 && byte2 < (byte) 0x90 ||
              //     byte1 == (byte) 0xF4 && byte2 > (byte) 0x8F)
              || (((byte1 << 28) + (byte2 - (byte) 0x90)) >> 30) != 0
              // byte3 trailing-byte test
              || bytes[index++] > (byte) 0xBF
              // byte4 trailing-byte test
              || bytes[index++] > (byte) 0xBF) {
            return MALFORMED;
          }
        }
      }
    }
  }

  /** {@link Processor} that uses {@code sun.misc.Unsafe} where possible to improve performance. */
  static final class UnsafeProcessor extends Processor {
    /** Indicates whether or not all required unsafe operations are supported on this platform. */
    static boolean isAvailable() {
      return hasUnsafeArrayOperations() && hasUnsafeByteBufferOperations();
    }

    @Override
    int partialIsValidUtf8(int state, byte[] bytes, final int index, final int limit) {
      // Bitwise OR combines the sign bits so any negative value fails the check.
      if ((index | limit | bytes.length - limit) < 0) {
        throw new ArrayIndexOutOfBoundsException(
            String.format("Array length=%d, index=%d, limit=%d", bytes.length, index, limit));
      }
      long offset = index;
      final long offsetLimit = limit;
      if (state != COMPLETE) {
        // The previous decoding operation was incomplete (or malformed).
        // We look for a well-formed sequence consisting of bytes from
        // the previous decoding operation (stored in state) together
        // with bytes from the array slice.
        //
        // We expect such "straddler characters" to be rare.

        if (offset >= offsetLimit) { // No bytes? No progress.
          return state;
        }
        int byte1 = (byte) state;
        // byte1 is never ASCII.
        if (byte1 < (byte) 0xE0) {
          // two-byte form

          // Simultaneously checks for illegal trailing-byte in
          // leading position and overlong 2-byte form.
          if (byte1 < (byte) 0xC2
              // byte2 trailing-byte test
              || UnsafeUtil.getByte(bytes, offset++) > (byte) 0xBF) {
            return MALFORMED;
          }
        } else if (byte1 < (byte) 0xF0) {
          // three-byte form

          // Get byte2 from saved state or array
          int byte2 = (byte) ~(state >> 8);
          if (byte2 == 0) {
            byte2 = UnsafeUtil.getByte(bytes, offset++);
            if (offset >= offsetLimit) {
              return incompleteStateFor(byte1, byte2);
            }
          }
          if (byte2 > (byte) 0xBF
              // overlong? 5 most significant bits must not all be zero
              || (byte1 == (byte) 0xE0 && byte2 < (byte) 0xA0)
              // illegal surrogate codepoint?
              || (byte1 == (byte) 0xED && byte2 >= (byte) 0xA0)
              // byte3 trailing-byte test
              || UnsafeUtil.getByte(bytes, offset++) > (byte) 0xBF) {
            return MALFORMED;
          }
        } else {
          // four-byte form

          // Get byte2 and byte3 from saved state or array
          int byte2 = (byte) ~(state >> 8);
          int byte3 = 0;
          if (byte2 == 0) {
            byte2 = UnsafeUtil.getByte(bytes, offset++);
            if (offset >= offsetLimit) {
              return incompleteStateFor(byte1, byte2);
            }
          } else {
            byte3 = (byte) (state >> 16);
          }
          if (byte3 == 0) {
            byte3 = UnsafeUtil.getByte(bytes, offset++);
            if (offset >= offsetLimit) {
              return incompleteStateFor(byte1, byte2, byte3);
            }
          }

          // If we were called with state == MALFORMED, then byte1 is 0xFF,
          // which never occurs in well-formed UTF-8, and so we will return
          // MALFORMED again below.

          if (byte2 > (byte) 0xBF
              // Check that 1 <= plane <= 16.  Tricky optimized form of:
              // if (byte1 > (byte) 0xF4 ||
              //     byte1 == (byte) 0xF0 && byte2 < (byte) 0x90 ||
              //     byte1 == (byte) 0xF4 && byte2 > (byte) 0x8F)
              || (((byte1 << 28) + (byte2 - (byte) 0x90)) >> 30) != 0
              // byte3 trailing-byte test
              || byte3 > (byte) 0xBF
              // byte4 trailing-byte test
              || UnsafeUtil.getByte(bytes, offset++) > (byte) 0xBF) {
            return MALFORMED;
          }
        }
      }

      return partialIsValidUtf8(bytes, offset, (int) (offsetLimit - offset));
    }

    @Override
    int partialIsValidUtf8Direct(
        final int state, ByteBuffer buffer, final int index, final int limit) {
      // Bitwise OR combines the sign bits so any negative value fails the check.
      if ((index | limit | buffer.limit() - limit) < 0) {
        throw new ArrayIndexOutOfBoundsException(
            String.format("buffer limit=%d, index=%d, limit=%d", buffer.limit(), index, limit));
      }
      long address = addressOffset(buffer) + index;
      final long addressLimit = address + (limit - index);
      if (state != COMPLETE) {
        // The previous decoding operation was incomplete (or malformed).
        // We look for a well-formed sequence consisting of bytes from
        // the previous decoding operation (stored in state) together
        // with bytes from the array slice.
        //
        // We expect such "straddler characters" to be rare.

        if (address >= addressLimit) { // No bytes? No progress.
          return state;
        }

        final int byte1 = (byte) state;
        // byte1 is never ASCII.
        if (byte1 < (byte) 0xE0) {
          // two-byte form

          // Simultaneously checks for illegal trailing-byte in
          // leading position and overlong 2-byte form.
          if (byte1 < (byte) 0xC2
              // byte2 trailing-byte test
              || UnsafeUtil.getByte(address++) > (byte) 0xBF) {
            return MALFORMED;
          }
        } else if (byte1 < (byte) 0xF0) {
          // three-byte form

          // Get byte2 from saved state or array
          int byte2 = (byte) ~(state >> 8);
          if (byte2 == 0) {
            byte2 = UnsafeUtil.getByte(address++);
            if (address >= addressLimit) {
              return incompleteStateFor(byte1, byte2);
            }
          }
          if (byte2 > (byte) 0xBF
              // overlong? 5 most significant bits must not all be zero
              || (byte1 == (byte) 0xE0 && byte2 < (byte) 0xA0)
              // illegal surrogate codepoint?
              || (byte1 == (byte) 0xED && byte2 >= (byte) 0xA0)
              // byte3 trailing-byte test
              || UnsafeUtil.getByte(address++) > (byte) 0xBF) {
            return MALFORMED;
          }
        } else {
          // four-byte form

          // Get byte2 and byte3 from saved state or array
          int byte2 = (byte) ~(state >> 8);
          int byte3 = 0;
          if (byte2 == 0) {
            byte2 = UnsafeUtil.getByte(address++);
            if (address >= addressLimit) {
              return incompleteStateFor(byte1, byte2);
            }
          } else {
            byte3 = (byte) (state >> 16);
          }
          if (byte3 == 0) {
            byte3 = UnsafeUtil.getByte(address++);
            if (address >= addressLimit) {
              return incompleteStateFor(byte1, byte2, byte3);
            }
          }

          // If we were called with state == MALFORMED, then byte1 is 0xFF,
          // which never occurs in well-formed UTF-8, and so we will return
          // MALFORMED again below.

          if (byte2 > (byte) 0xBF
              // Check that 1 <= plane <= 16.  Tricky optimized form of:
              // if (byte1 > (byte) 0xF4 ||
              //     byte1 == (byte) 0xF0 && byte2 < (byte) 0x90 ||
              //     byte1 == (byte) 0xF4 && byte2 > (byte) 0x8F)
              || (((byte1 << 28) + (byte2 - (byte) 0x90)) >> 30) != 0
              // byte3 trailing-byte test
              || byte3 > (byte) 0xBF
              // byte4 trailing-byte test
              || UnsafeUtil.getByte(address++) > (byte) 0xBF) {
            return MALFORMED;
          }
        }
      }

      return partialIsValidUtf8(address, (int) (addressLimit - address));
    }

    @Override
    String decodeUtf8(byte[] bytes, int index, int size) throws InvalidProtocolBufferException {
<<<<<<< HEAD
      if ((index | size | bytes.length - index - size) < 0) {
        throw new ArrayIndexOutOfBoundsException(
            String.format("buffer length=%d, index=%d, size=%d", bytes.length, index, size));
      }

      int offset = index + unsafeEstimateConsecutiveAscii(bytes, index, size);
      final int limit = index + size;

      // get an "exact" consecutive ASCII
      while (offset < limit) {
        byte b = UnsafeUtil.getByte(bytes, offset);
        if (b < 0) {
          break;
        }
        offset++;
      }

      if (offset == limit) {
        // The entire byte sequence is ASCII.  Don't bother copying to a char[], JVMs using
        // compact strings will just turn it back into the same byte[].
        return new String(bytes, index, size, Internal.US_ASCII);
      }

      // It's not all ASCII, at this point.  This may over-allocate, but we will truncate in the
      // end.
      char[] resultArr = new char[size];
      int resultPos = 0;

      // Copy over the initial run of ASCII.
      for (int i = index; i < offset; i++) {
        DecodeUtil.handleOneByte(UnsafeUtil.getByte(bytes, i), resultArr, resultPos++);
      }

      while (offset < limit) {
        byte byte1 = UnsafeUtil.getByte(bytes, offset++);
        if (DecodeUtil.isOneByte(byte1)) {
          DecodeUtil.handleOneByte(byte1, resultArr, resultPos++);

          // It's common for there to be multiple ASCII characters in a run mixed in, so add an
          // extra optimized loop to take care of these runs.
          while (offset < limit) {
            byte b = UnsafeUtil.getByte(bytes, offset);
            if (!DecodeUtil.isOneByte(b)) {
              break;
            }
            offset++;
            DecodeUtil.handleOneByte(b, resultArr, resultPos++);
          }
        } else if (DecodeUtil.isTwoBytes(byte1)) {
          if (offset >= limit) {
            throw InvalidProtocolBufferException.invalidUtf8();
          }
          DecodeUtil.handleTwoBytes(
              byte1, /* byte2 */ UnsafeUtil.getByte(bytes, offset++), resultArr, resultPos++);
        } else if (DecodeUtil.isThreeBytes(byte1)) {
          if (offset >= limit - 1) {
            throw InvalidProtocolBufferException.invalidUtf8();
          }
          DecodeUtil.handleThreeBytes(
              byte1,
              /* byte2 */ UnsafeUtil.getByte(bytes, offset++),
              /* byte3 */ UnsafeUtil.getByte(bytes, offset++),
              resultArr,
              resultPos++);
        } else {
          if (offset >= limit - 2) {
            throw InvalidProtocolBufferException.invalidUtf8();
          }
          DecodeUtil.handleFourBytes(
              byte1,
              /* byte2 */ UnsafeUtil.getByte(bytes, offset++),
              /* byte3 */ UnsafeUtil.getByte(bytes, offset++),
              /* byte4 */ UnsafeUtil.getByte(bytes, offset++),
              resultArr,
              resultPos++);
          // 4-byte case requires two chars.
          resultPos++;
        }
=======
      String s = new String(bytes, index, size, Internal.UTF_8);

      // '\uFFFD' is the UTF-8 default replacement char, which illegal byte sequences get replaced
      // with.
      if (s.indexOf('\uFFFD') < 0) {
        return s;
      }

      // Since s contains '\uFFFD' there are 2 options:
      // 1) The byte array slice is invalid UTF-8.
      // 2) The byte array slice is valid UTF-8 and contains encodings for "\uFFFD".
      // To rule out (1), we encode s and compare it to the byte array slice.
      // If the byte array slice was invalid UTF-8, then we would get a different sequence of bytes.
      if (Arrays.equals(
          s.getBytes(Internal.UTF_8), Arrays.copyOfRange(bytes, index, index + size))) {
        return s;
>>>>>>> 626889fb
      }

      throw InvalidProtocolBufferException.invalidUtf8();
    }

    @Override
    String decodeUtf8Direct(ByteBuffer buffer, int index, int size)
        throws InvalidProtocolBufferException {
      // Bitwise OR combines the sign bits so any negative value fails the check.
      if ((index | size | buffer.limit() - index - size) < 0) {
        throw new ArrayIndexOutOfBoundsException(
            String.format("buffer limit=%d, index=%d, limit=%d", buffer.limit(), index, size));
      }
      long address = UnsafeUtil.addressOffset(buffer) + index;
      final long addressLimit = address + size;

      // The longest possible resulting String is the same as the number of input bytes, when it is
      // all ASCII. For other cases, this over-allocates and we will truncate in the end.
      char[] resultArr = new char[size];
      int resultPos = 0;

      // Optimize for 100% ASCII (Hotspot loves small simple top-level loops like this).
      // This simple loop stops when we encounter a byte >= 0x80 (i.e. non-ASCII).
      while (address < addressLimit) {
        byte b = UnsafeUtil.getByte(address);
        if (!DecodeUtil.isOneByte(b)) {
          break;
        }
        address++;
        DecodeUtil.handleOneByte(b, resultArr, resultPos++);
      }

      while (address < addressLimit) {
        byte byte1 = UnsafeUtil.getByte(address++);
        if (DecodeUtil.isOneByte(byte1)) {
          DecodeUtil.handleOneByte(byte1, resultArr, resultPos++);
          // It's common for there to be multiple ASCII characters in a run mixed in, so add an
          // extra optimized loop to take care of these runs.
          while (address < addressLimit) {
            byte b = UnsafeUtil.getByte(address);
            if (!DecodeUtil.isOneByte(b)) {
              break;
            }
            address++;
            DecodeUtil.handleOneByte(b, resultArr, resultPos++);
          }
        } else if (DecodeUtil.isTwoBytes(byte1)) {
          if (address >= addressLimit) {
            throw InvalidProtocolBufferException.invalidUtf8();
          }
          DecodeUtil.handleTwoBytes(
              byte1, /* byte2 */ UnsafeUtil.getByte(address++), resultArr, resultPos++);
        } else if (DecodeUtil.isThreeBytes(byte1)) {
          if (address >= addressLimit - 1) {
            throw InvalidProtocolBufferException.invalidUtf8();
          }
          DecodeUtil.handleThreeBytes(
              byte1,
              /* byte2 */ UnsafeUtil.getByte(address++),
              /* byte3 */ UnsafeUtil.getByte(address++),
              resultArr,
              resultPos++);
        } else {
          if (address >= addressLimit - 2) {
            throw InvalidProtocolBufferException.invalidUtf8();
          }
          DecodeUtil.handleFourBytes(
              byte1,
              /* byte2 */ UnsafeUtil.getByte(address++),
              /* byte3 */ UnsafeUtil.getByte(address++),
              /* byte4 */ UnsafeUtil.getByte(address++),
              resultArr,
              resultPos++);
          // 4-byte case requires two chars.
          resultPos++;
        }
      }

      return new String(resultArr, 0, resultPos);
    }

    @Override
    int encodeUtf8(final String in, final byte[] out, final int offset, final int length) {
      long outIx = offset;
      final long outLimit = outIx + length;
      final int inLimit = in.length();
      if (inLimit > length || out.length - length < offset) {
        // Not even enough room for an ASCII-encoded string.
        throw new ArrayIndexOutOfBoundsException(
            "Failed writing " + in.charAt(inLimit - 1) + " at index " + (offset + length));
      }

      // Designed to take advantage of
      // https://wiki.openjdk.java.net/display/HotSpotInternals/RangeCheckElimination
      int inIx = 0;
      for (char c; inIx < inLimit && (c = in.charAt(inIx)) < 0x80; ++inIx) {
        UnsafeUtil.putByte(out, outIx++, (byte) c);
      }
      if (inIx == inLimit) {
        // We're done, it was ASCII encoded.
        return (int) outIx;
      }

      for (char c; inIx < inLimit; ++inIx) {
        c = in.charAt(inIx);
        if (c < 0x80 && outIx < outLimit) {
          UnsafeUtil.putByte(out, outIx++, (byte) c);
        } else if (c < 0x800 && outIx <= outLimit - 2L) { // 11 bits, two UTF-8 bytes
          UnsafeUtil.putByte(out, outIx++, (byte) ((0xF << 6) | (c >>> 6)));
          UnsafeUtil.putByte(out, outIx++, (byte) (0x80 | (0x3F & c)));
        } else if ((c < MIN_SURROGATE || MAX_SURROGATE < c) && outIx <= outLimit - 3L) {
          // Maximum single-char code point is 0xFFFF, 16 bits, three UTF-8 bytes
          UnsafeUtil.putByte(out, outIx++, (byte) ((0xF << 5) | (c >>> 12)));
          UnsafeUtil.putByte(out, outIx++, (byte) (0x80 | (0x3F & (c >>> 6))));
          UnsafeUtil.putByte(out, outIx++, (byte) (0x80 | (0x3F & c)));
        } else if (outIx <= outLimit - 4L) {
          // Minimum code point represented by a surrogate pair is 0x10000, 17 bits, four UTF-8
          // bytes
          final char low;
          if (inIx + 1 == inLimit || !isSurrogatePair(c, (low = in.charAt(++inIx)))) {
            throw new UnpairedSurrogateException((inIx - 1), inLimit);
          }
          int codePoint = toCodePoint(c, low);
          UnsafeUtil.putByte(out, outIx++, (byte) ((0xF << 4) | (codePoint >>> 18)));
          UnsafeUtil.putByte(out, outIx++, (byte) (0x80 | (0x3F & (codePoint >>> 12))));
          UnsafeUtil.putByte(out, outIx++, (byte) (0x80 | (0x3F & (codePoint >>> 6))));
          UnsafeUtil.putByte(out, outIx++, (byte) (0x80 | (0x3F & codePoint)));
        } else {
          if ((MIN_SURROGATE <= c && c <= MAX_SURROGATE)
              && (inIx + 1 == inLimit || !isSurrogatePair(c, in.charAt(inIx + 1)))) {
            // We are surrogates and we're not a surrogate pair.
            throw new UnpairedSurrogateException(inIx, inLimit);
          }
          // Not enough space in the output buffer.
          throw new ArrayIndexOutOfBoundsException("Failed writing " + c + " at index " + outIx);
        }
      }

      // All bytes have been encoded.
      return (int) outIx;
    }

    @Override
    void encodeUtf8Direct(String in, ByteBuffer out) {
      final long address = addressOffset(out);
      long outIx = address + out.position();
      final long outLimit = address + out.limit();
      final int inLimit = in.length();
      if (inLimit > outLimit - outIx) {
        // Not even enough room for an ASCII-encoded string.
        throw new ArrayIndexOutOfBoundsException(
            "Failed writing " + in.charAt(inLimit - 1) + " at index " + out.limit());
      }

      // Designed to take advantage of
      // https://wiki.openjdk.java.net/display/HotSpotInternals/RangeCheckElimination
      int inIx = 0;
      for (char c; inIx < inLimit && (c = in.charAt(inIx)) < 0x80; ++inIx) {
        UnsafeUtil.putByte(outIx++, (byte) c);
      }
      if (inIx == inLimit) {
        // We're done, it was ASCII encoded.
        Java8Compatibility.position(out, (int) (outIx - address));
        return;
      }

      for (char c; inIx < inLimit; ++inIx) {
        c = in.charAt(inIx);
        if (c < 0x80 && outIx < outLimit) {
          UnsafeUtil.putByte(outIx++, (byte) c);
        } else if (c < 0x800 && outIx <= outLimit - 2L) { // 11 bits, two UTF-8 bytes
          UnsafeUtil.putByte(outIx++, (byte) ((0xF << 6) | (c >>> 6)));
          UnsafeUtil.putByte(outIx++, (byte) (0x80 | (0x3F & c)));
        } else if ((c < MIN_SURROGATE || MAX_SURROGATE < c) && outIx <= outLimit - 3L) {
          // Maximum single-char code point is 0xFFFF, 16 bits, three UTF-8 bytes
          UnsafeUtil.putByte(outIx++, (byte) ((0xF << 5) | (c >>> 12)));
          UnsafeUtil.putByte(outIx++, (byte) (0x80 | (0x3F & (c >>> 6))));
          UnsafeUtil.putByte(outIx++, (byte) (0x80 | (0x3F & c)));
        } else if (outIx <= outLimit - 4L) {
          // Minimum code point represented by a surrogate pair is 0x10000, 17 bits, four UTF-8
          // bytes
          final char low;
          if (inIx + 1 == inLimit || !isSurrogatePair(c, (low = in.charAt(++inIx)))) {
            throw new UnpairedSurrogateException((inIx - 1), inLimit);
          }
          int codePoint = toCodePoint(c, low);
          UnsafeUtil.putByte(outIx++, (byte) ((0xF << 4) | (codePoint >>> 18)));
          UnsafeUtil.putByte(outIx++, (byte) (0x80 | (0x3F & (codePoint >>> 12))));
          UnsafeUtil.putByte(outIx++, (byte) (0x80 | (0x3F & (codePoint >>> 6))));
          UnsafeUtil.putByte(outIx++, (byte) (0x80 | (0x3F & codePoint)));
        } else {
          if ((MIN_SURROGATE <= c && c <= MAX_SURROGATE)
              && (inIx + 1 == inLimit || !isSurrogatePair(c, in.charAt(inIx + 1)))) {
            // We are surrogates and we're not a surrogate pair.
            throw new UnpairedSurrogateException(inIx, inLimit);
          }
          // Not enough space in the output buffer.
          throw new ArrayIndexOutOfBoundsException("Failed writing " + c + " at index " + outIx);
        }
      }

      // All bytes have been encoded.
      Java8Compatibility.position(out, (int) (outIx - address));
    }

    /**
     * Counts (approximately) the number of consecutive ASCII characters starting from the given
     * position, using the most efficient method available to the platform.
     *
     * @param bytes the array containing the character sequence
     * @param offset the offset position of the index (same as index + arrayBaseOffset)
     * @param maxChars the maximum number of characters to count
     * @return the number of ASCII characters found. The stopping position will be at or before the
     *     first non-ASCII byte.
     */
    private static int unsafeEstimateConsecutiveAscii(
        byte[] bytes, long offset, final int maxChars) {
      if (maxChars < UNSAFE_COUNT_ASCII_THRESHOLD) {
        // Don't bother with small strings.
        return 0;
      }

<<<<<<< HEAD
      int i;
      for (i = 0; i + 8 <= maxChars; i += 8) {
=======
      // Read bytes until 8-byte aligned so that we can read longs in the loop below.
      // Byte arrays are already either 8 or 16-byte aligned, so we just need to make sure that
      // the index (relative to the start of the array) is also 8-byte aligned. We do this by
      // ANDing the index with 7 to determine the number of bytes that need to be read before
      // we're 8-byte aligned.
      final int unaligned = 8 - ((int) offset & 7);
      int i;
      for (i = 0; i < unaligned; i++) {
        if (UnsafeUtil.getByte(bytes, offset++) < 0) {
          return i;
        }
      }

      for (; i + 8 <= maxChars; i += 8) {
>>>>>>> 626889fb
        if ((UnsafeUtil.getLong(bytes, UnsafeUtil.BYTE_ARRAY_BASE_OFFSET + offset)
                & ASCII_MASK_LONG)
            != 0L) {
          break;
        }
        offset += 8;
      }

      for (; i < maxChars; i++) {
        if (UnsafeUtil.getByte(bytes, offset++) < 0) {
          return i;
        }
      }
      return maxChars;
    }

    /**
     * Same as {@link Utf8#estimateConsecutiveAscii(ByteBuffer, int, int)} except that it uses the
     * most efficient method available to the platform.
     */
    private static int unsafeEstimateConsecutiveAscii(long address, final int maxChars) {
      int remaining = maxChars;
      if (remaining < UNSAFE_COUNT_ASCII_THRESHOLD) {
        // Don't bother with small strings.
        return 0;
      }

      // Read bytes until 8-byte aligned so that we can read longs in the loop below.
      // This is equivalent to (8-address) mod 8, the number of bytes we need to read before we're
      // 8-byte aligned.
      final int unaligned = (int) (-address & 7);
      for (int j = unaligned; j > 0; j--) {
        if (UnsafeUtil.getByte(address++) < 0) {
          return unaligned - j;
        }
      }

      // This simple loop stops when we encounter a byte >= 0x80 (i.e. non-ASCII).
      // To speed things up further, we're reading longs instead of bytes so we use a mask to
      // determine if any byte in the current long is non-ASCII.
      remaining -= unaligned;
      for (;
          remaining >= 8 && (UnsafeUtil.getLong(address) & ASCII_MASK_LONG) == 0;
          address += 8, remaining -= 8) {}
      return maxChars - remaining;
    }

    private static int partialIsValidUtf8(final byte[] bytes, long offset, int remaining) {
      // Skip past ASCII characters as quickly as possible.
      final int skipped = unsafeEstimateConsecutiveAscii(bytes, offset, remaining);
      remaining -= skipped;
      offset += skipped;

      for (; ; ) {
        // Optimize for interior runs of ASCII bytes.
        // TODO: Consider checking 8 bytes at a time after some threshold?
        // Maybe after seeing a few in a row that are ASCII, go back to fast mode?
        int byte1 = 0;
        for (; remaining > 0 && (byte1 = UnsafeUtil.getByte(bytes, offset++)) >= 0; --remaining) {}
        if (remaining == 0) {
          return COMPLETE;
        }
        remaining--;

        // If we're here byte1 is not ASCII. Only need to handle 2-4 byte forms.
        if (byte1 < (byte) 0xE0) {
          // Two-byte form (110xxxxx 10xxxxxx)
          if (remaining == 0) {
            // Incomplete sequence
            return byte1;
          }
          remaining--;

          // Simultaneously checks for illegal trailing-byte in
          // leading position and overlong 2-byte form.
          if (byte1 < (byte) 0xC2 || UnsafeUtil.getByte(bytes, offset++) > (byte) 0xBF) {
            return MALFORMED;
          }
        } else if (byte1 < (byte) 0xF0) {
          // Three-byte form (1110xxxx 10xxxxxx 10xxxxxx)
          if (remaining < 2) {
            // Incomplete sequence
            return unsafeIncompleteStateFor(bytes, byte1, offset, remaining);
          }
          remaining -= 2;

          final int byte2;
          if ((byte2 = UnsafeUtil.getByte(bytes, offset++)) > (byte) 0xBF
              // overlong? 5 most significant bits must not all be zero
              || (byte1 == (byte) 0xE0 && byte2 < (byte) 0xA0)
              // check for illegal surrogate codepoints
              || (byte1 == (byte) 0xED && byte2 >= (byte) 0xA0)
              // byte3 trailing-byte test
              || UnsafeUtil.getByte(bytes, offset++) > (byte) 0xBF) {
            return MALFORMED;
          }
        } else {
          // Four-byte form (1110xxxx 10xxxxxx 10xxxxxx 10xxxxxx)
          if (remaining < 3) {
            // Incomplete sequence
            return unsafeIncompleteStateFor(bytes, byte1, offset, remaining);
          }
          remaining -= 3;

          final int byte2;
          if ((byte2 = UnsafeUtil.getByte(bytes, offset++)) > (byte) 0xBF
              // Check that 1 <= plane <= 16.  Tricky optimized form of:
              // if (byte1 > (byte) 0xF4 ||
              //     byte1 == (byte) 0xF0 && byte2 < (byte) 0x90 ||
              //     byte1 == (byte) 0xF4 && byte2 > (byte) 0x8F)
              || (((byte1 << 28) + (byte2 - (byte) 0x90)) >> 30) != 0
              // byte3 trailing-byte test
              || UnsafeUtil.getByte(bytes, offset++) > (byte) 0xBF
              // byte4 trailing-byte test
              || UnsafeUtil.getByte(bytes, offset++) > (byte) 0xBF) {
            return MALFORMED;
          }
        }
      }
    }

    private static int partialIsValidUtf8(long address, int remaining) {
      // Skip past ASCII characters as quickly as possible.
      final int skipped = unsafeEstimateConsecutiveAscii(address, remaining);
      address += skipped;
      remaining -= skipped;

      for (; ; ) {
        // Optimize for interior runs of ASCII bytes.
        // TODO: Consider checking 8 bytes at a time after some threshold?
        // Maybe after seeing a few in a row that are ASCII, go back to fast mode?
        int byte1 = 0;
        for (; remaining > 0 && (byte1 = UnsafeUtil.getByte(address++)) >= 0; --remaining) {}
        if (remaining == 0) {
          return COMPLETE;
        }
        remaining--;

        if (byte1 < (byte) 0xE0) {
          // Two-byte form

          if (remaining == 0) {
            // Incomplete sequence
            return byte1;
          }
          remaining--;

          // Simultaneously checks for illegal trailing-byte in
          // leading position and overlong 2-byte form.
          if (byte1 < (byte) 0xC2 || UnsafeUtil.getByte(address++) > (byte) 0xBF) {
            return MALFORMED;
          }
        } else if (byte1 < (byte) 0xF0) {
          // Three-byte form

          if (remaining < 2) {
            // Incomplete sequence
            return unsafeIncompleteStateFor(address, byte1, remaining);
          }
          remaining -= 2;

          final byte byte2 = UnsafeUtil.getByte(address++);
          if (byte2 > (byte) 0xBF
              // overlong? 5 most significant bits must not all be zero
              || (byte1 == (byte) 0xE0 && byte2 < (byte) 0xA0)
              // check for illegal surrogate codepoints
              || (byte1 == (byte) 0xED && byte2 >= (byte) 0xA0)
              // byte3 trailing-byte test
              || UnsafeUtil.getByte(address++) > (byte) 0xBF) {
            return MALFORMED;
          }
        } else {
          // Four-byte form

          if (remaining < 3) {
            // Incomplete sequence
            return unsafeIncompleteStateFor(address, byte1, remaining);
          }
          remaining -= 3;

          final byte byte2 = UnsafeUtil.getByte(address++);
          if (byte2 > (byte) 0xBF
              // Check that 1 <= plane <= 16.  Tricky optimized form of:
              // if (byte1 > (byte) 0xF4 ||
              //     byte1 == (byte) 0xF0 && byte2 < (byte) 0x90 ||
              //     byte1 == (byte) 0xF4 && byte2 > (byte) 0x8F)
              || (((byte1 << 28) + (byte2 - (byte) 0x90)) >> 30) != 0
              // byte3 trailing-byte test
              || UnsafeUtil.getByte(address++) > (byte) 0xBF
              // byte4 trailing-byte test
              || UnsafeUtil.getByte(address++) > (byte) 0xBF) {
            return MALFORMED;
          }
        }
      }
    }

    private static int unsafeIncompleteStateFor(
        byte[] bytes, int byte1, long offset, int remaining) {
      switch (remaining) {
        case 0:
          return incompleteStateFor(byte1);
        case 1:
          return incompleteStateFor(byte1, UnsafeUtil.getByte(bytes, offset));
        case 2:
          return incompleteStateFor(
              byte1, UnsafeUtil.getByte(bytes, offset), UnsafeUtil.getByte(bytes, offset + 1));
        default:
          throw new AssertionError();
      }
    }

    private static int unsafeIncompleteStateFor(long address, final int byte1, int remaining) {
      switch (remaining) {
        case 0:
          return incompleteStateFor(byte1);
        case 1:
          return incompleteStateFor(byte1, UnsafeUtil.getByte(address));
        case 2:
          return incompleteStateFor(
              byte1, UnsafeUtil.getByte(address), UnsafeUtil.getByte(address + 1));
        default:
          throw new AssertionError();
      }
    }
  }

  /**
   * Utility methods for decoding bytes into {@link String}. Callers are responsible for extracting
   * bytes (possibly using Unsafe methods), and checking remaining bytes. All other UTF-8 validity
   * checks and codepoint conversion happen in this class.
   */
  private static class DecodeUtil {

    /** Returns whether this is a single-byte codepoint (i.e., ASCII) with the form '0XXXXXXX'. */
    private static boolean isOneByte(byte b) {
      return b >= 0;
    }

    /**
     * Returns whether this is a two-byte codepoint with the form '10XXXXXX' iff
     * {@link #isOneByte(byte)} is false. This private method works in the limited use in
     * this class where this method is only called when {@link #isOneByte(byte)} has already
     * returned false. It is not suitable for general or public use.
     */
    private static boolean isTwoBytes(byte b) {
      return b < (byte) 0xE0;
    }

    /**
     * Returns whether this is a three-byte codepoint with the form '110XXXXX' iff
     * {@link #isOneByte(byte)} and {@link #isTwoBytes(byte)} are false.
     * This private method works in the limited use in
     * this class where this method is only called when {@link #isOneByte(byte)} an
     * {@link #isTwoBytes(byte)} have already returned false. It is not suitable for general
     * or public use.
     */
    private static boolean isThreeBytes(byte b) {
      return b < (byte) 0xF0;
    }

    private static void handleOneByte(byte byte1, char[] resultArr, int resultPos) {
      resultArr[resultPos] = (char) byte1;
    }

    private static void handleTwoBytes(byte byte1, byte byte2, char[] resultArr, int resultPos)
        throws InvalidProtocolBufferException {
      // Simultaneously checks for illegal trailing-byte in leading position (<= '11000000') and
      // overlong 2-byte, '11000001'.
      if (byte1 < (byte) 0xC2 || isNotTrailingByte(byte2)) {
        throw InvalidProtocolBufferException.invalidUtf8();
      }
      resultArr[resultPos] = (char) (((byte1 & 0x1F) << 6) | trailingByteValue(byte2));
    }

    private static void handleThreeBytes(
        byte byte1, byte byte2, byte byte3, char[] resultArr, int resultPos)
        throws InvalidProtocolBufferException {
      if (isNotTrailingByte(byte2)
          // overlong? 5 most significant bits must not all be zero
          || (byte1 == (byte) 0xE0 && byte2 < (byte) 0xA0)
          // check for illegal surrogate codepoints
          || (byte1 == (byte) 0xED && byte2 >= (byte) 0xA0)
          || isNotTrailingByte(byte3)) {
        throw InvalidProtocolBufferException.invalidUtf8();
      }
      resultArr[resultPos] =
          (char)
              (((byte1 & 0x0F) << 12) | (trailingByteValue(byte2) << 6) | trailingByteValue(byte3));
    }

    private static void handleFourBytes(
        byte byte1, byte byte2, byte byte3, byte byte4, char[] resultArr, int resultPos)
        throws InvalidProtocolBufferException {
      if (isNotTrailingByte(byte2)
          // Check that 1 <= plane <= 16.  Tricky optimized form of:
          //   valid 4-byte leading byte?
          // if (byte1 > (byte) 0xF4 ||
          //   overlong? 4 most significant bits must not all be zero
          //     byte1 == (byte) 0xF0 && byte2 < (byte) 0x90 ||
          //   codepoint larger than the highest code point (U+10FFFF)?
          //     byte1 == (byte) 0xF4 && byte2 > (byte) 0x8F)
          || (((byte1 << 28) + (byte2 - (byte) 0x90)) >> 30) != 0
          || isNotTrailingByte(byte3)
          || isNotTrailingByte(byte4)) {
        throw InvalidProtocolBufferException.invalidUtf8();
      }
      int codepoint =
          ((byte1 & 0x07) << 18)
              | (trailingByteValue(byte2) << 12)
              | (trailingByteValue(byte3) << 6)
              | trailingByteValue(byte4);
      resultArr[resultPos] = DecodeUtil.highSurrogate(codepoint);
      resultArr[resultPos + 1] = DecodeUtil.lowSurrogate(codepoint);
    }

    /** Returns whether the byte is not a valid continuation of the form '10XXXXXX'. */
    private static boolean isNotTrailingByte(byte b) {
      return b > (byte) 0xBF;
    }

    /** Returns the actual value of the trailing byte (removes the prefix '10') for composition. */
    private static int trailingByteValue(byte b) {
      return b & 0x3F;
    }

    private static char highSurrogate(int codePoint) {
      return (char)
          ((MIN_HIGH_SURROGATE - (MIN_SUPPLEMENTARY_CODE_POINT >>> 10)) + (codePoint >>> 10));
    }

    private static char lowSurrogate(int codePoint) {
      return (char) (MIN_LOW_SURROGATE + (codePoint & 0x3ff));
    }
  }

  private Utf8() {}
}<|MERGE_RESOLUTION|>--- conflicted
+++ resolved
@@ -568,11 +568,7 @@
             return incompleteStateFor(buffer, byte1, index, limit - index);
           }
 
-<<<<<<< HEAD
-          // TODO(nathanmittler): Consider using getInt() to improve performance.
-=======
           // TODO: Consider using getInt() to improve performance.
->>>>>>> 626889fb
           int byte2 = buffer.get(index++);
           if (byte2 > (byte) 0xBF
               // Check that 1 <= plane <= 16.  Tricky optimized form of:
@@ -1348,86 +1344,6 @@
 
     @Override
     String decodeUtf8(byte[] bytes, int index, int size) throws InvalidProtocolBufferException {
-<<<<<<< HEAD
-      if ((index | size | bytes.length - index - size) < 0) {
-        throw new ArrayIndexOutOfBoundsException(
-            String.format("buffer length=%d, index=%d, size=%d", bytes.length, index, size));
-      }
-
-      int offset = index + unsafeEstimateConsecutiveAscii(bytes, index, size);
-      final int limit = index + size;
-
-      // get an "exact" consecutive ASCII
-      while (offset < limit) {
-        byte b = UnsafeUtil.getByte(bytes, offset);
-        if (b < 0) {
-          break;
-        }
-        offset++;
-      }
-
-      if (offset == limit) {
-        // The entire byte sequence is ASCII.  Don't bother copying to a char[], JVMs using
-        // compact strings will just turn it back into the same byte[].
-        return new String(bytes, index, size, Internal.US_ASCII);
-      }
-
-      // It's not all ASCII, at this point.  This may over-allocate, but we will truncate in the
-      // end.
-      char[] resultArr = new char[size];
-      int resultPos = 0;
-
-      // Copy over the initial run of ASCII.
-      for (int i = index; i < offset; i++) {
-        DecodeUtil.handleOneByte(UnsafeUtil.getByte(bytes, i), resultArr, resultPos++);
-      }
-
-      while (offset < limit) {
-        byte byte1 = UnsafeUtil.getByte(bytes, offset++);
-        if (DecodeUtil.isOneByte(byte1)) {
-          DecodeUtil.handleOneByte(byte1, resultArr, resultPos++);
-
-          // It's common for there to be multiple ASCII characters in a run mixed in, so add an
-          // extra optimized loop to take care of these runs.
-          while (offset < limit) {
-            byte b = UnsafeUtil.getByte(bytes, offset);
-            if (!DecodeUtil.isOneByte(b)) {
-              break;
-            }
-            offset++;
-            DecodeUtil.handleOneByte(b, resultArr, resultPos++);
-          }
-        } else if (DecodeUtil.isTwoBytes(byte1)) {
-          if (offset >= limit) {
-            throw InvalidProtocolBufferException.invalidUtf8();
-          }
-          DecodeUtil.handleTwoBytes(
-              byte1, /* byte2 */ UnsafeUtil.getByte(bytes, offset++), resultArr, resultPos++);
-        } else if (DecodeUtil.isThreeBytes(byte1)) {
-          if (offset >= limit - 1) {
-            throw InvalidProtocolBufferException.invalidUtf8();
-          }
-          DecodeUtil.handleThreeBytes(
-              byte1,
-              /* byte2 */ UnsafeUtil.getByte(bytes, offset++),
-              /* byte3 */ UnsafeUtil.getByte(bytes, offset++),
-              resultArr,
-              resultPos++);
-        } else {
-          if (offset >= limit - 2) {
-            throw InvalidProtocolBufferException.invalidUtf8();
-          }
-          DecodeUtil.handleFourBytes(
-              byte1,
-              /* byte2 */ UnsafeUtil.getByte(bytes, offset++),
-              /* byte3 */ UnsafeUtil.getByte(bytes, offset++),
-              /* byte4 */ UnsafeUtil.getByte(bytes, offset++),
-              resultArr,
-              resultPos++);
-          // 4-byte case requires two chars.
-          resultPos++;
-        }
-=======
       String s = new String(bytes, index, size, Internal.UTF_8);
 
       // '\uFFFD' is the UTF-8 default replacement char, which illegal byte sequences get replaced
@@ -1444,7 +1360,6 @@
       if (Arrays.equals(
           s.getBytes(Internal.UTF_8), Arrays.copyOfRange(bytes, index, index + size))) {
         return s;
->>>>>>> 626889fb
       }
 
       throw InvalidProtocolBufferException.invalidUtf8();
@@ -1667,10 +1582,6 @@
         return 0;
       }
 
-<<<<<<< HEAD
-      int i;
-      for (i = 0; i + 8 <= maxChars; i += 8) {
-=======
       // Read bytes until 8-byte aligned so that we can read longs in the loop below.
       // Byte arrays are already either 8 or 16-byte aligned, so we just need to make sure that
       // the index (relative to the start of the array) is also 8-byte aligned. We do this by
@@ -1685,7 +1596,6 @@
       }
 
       for (; i + 8 <= maxChars; i += 8) {
->>>>>>> 626889fb
         if ((UnsafeUtil.getLong(bytes, UnsafeUtil.BYTE_ARRAY_BASE_OFFSET + offset)
                 & ASCII_MASK_LONG)
             != 0L) {
