// Protocol Buffers - Google's data interchange format
// Copyright 2008 Google Inc.  All rights reserved.
//
// Use of this source code is governed by a BSD-style
// license that can be found in the LICENSE file or at
// https://developers.google.com/open-source/licenses/bsd

package com.google.protobuf;

import static com.google.protobuf.Internal.checkNotNull;

import java.util.ArrayList;
import java.util.Collection;
import java.util.Collections;
import java.util.Iterator;
import java.util.LinkedHashMap;
import java.util.List;
import java.util.Map;
import java.util.Set;

/**
 * Internal representation of map fields in generated messages.
 *
 * <p>This class supports accessing the map field as a {@link Map} to be used in generated API and
 * also supports accessing the field as a {@link List} to be used in reflection API. It keeps track
 * of where the data is currently stored and do necessary conversions between map and list.
 *
 * <p>This class is a protobuf implementation detail. Users shouldn't use this class directly.
 *
 * <p>THREAD-SAFETY NOTE: Read-only access is thread-safe. Users can call getMap() and getList()
 * concurrently in multiple threads. If write-access is needed, all access must be synchronized.
 */
public class MapField<K, V> extends MapFieldReflectionAccessor implements MutabilityOracle {

  /**
   * Indicates where the data of this map field is currently stored.
   *
   * <ul>
   *   <li>MAP: Data is stored in mapData.
   *   <li>LIST: Data is stored in listData.
   *   <li>BOTH: mapData and listData have the same data.
   * </ul>
   *
   * <p>When the map field is accessed (through generated API or reflection API), it will shift
   * between these 3 modes:
   *
   * <pre>
   *          <b>getMap()   getList()    getMutableMap()   getMutableList()</b>
   * <b>MAP</b>      MAP        BOTH         MAP               LIST
   * <b>LIST</b>     BOTH       LIST         MAP               LIST
   * <b>BOTH</b>     BOTH       BOTH         MAP               LIST
   * </pre>
   *
   * <p>As the map field changes its mode, the list/map reference returned in a previous method call
   * may be invalidated.
   */
  private enum StorageMode {
    MAP,
    LIST,
    BOTH
  }

  private volatile boolean isMutable;
  private volatile StorageMode mode;
  private MutabilityAwareMap<K, V> mapData;
  private List<Message> listData;

  // Convert between a map entry Message and a key-value pair.
  private static interface Converter<K, V> {
    Message convertKeyAndValueToMessage(K key, V value);

    void convertMessageToKeyAndValue(Message message, Map<K, V> map);

    Message getMessageDefaultInstance();
  }

  private static class ImmutableMessageConverter<K, V> implements Converter<K, V> {
    private final MapEntry<K, V> defaultEntry;

    public ImmutableMessageConverter(MapEntry<K, V> defaultEntry) {
      this.defaultEntry = defaultEntry;
    }

    @Override
    public Message convertKeyAndValueToMessage(K key, V value) {
      return defaultEntry.newBuilderForType().setKey(key).setValue(value).buildPartial();
    }

    @Override
    @SuppressWarnings("unchecked")
    public void convertMessageToKeyAndValue(Message message, Map<K, V> map) {
      MapEntry<K, V> entry = (MapEntry<K, V>) message;
      map.put(entry.getKey(), entry.getValue());
    }

    @Override
    public Message getMessageDefaultInstance() {
      return defaultEntry;
    }
  }

  private final Converter<K, V> converter;

  private MapField(Converter<K, V> converter, StorageMode mode, Map<K, V> mapData) {
    this.converter = converter;
    this.isMutable = true;
    this.mode = mode;
    this.mapData = new MutabilityAwareMap<K, V>(this, mapData);
    this.listData = null;
  }

  private MapField(MapEntry<K, V> defaultEntry, StorageMode mode, Map<K, V> mapData) {
    this(new ImmutableMessageConverter<K, V>(defaultEntry), mode, mapData);
  }

  /** Returns an immutable empty MapField. */
  public static <K, V> MapField<K, V> emptyMapField(MapEntry<K, V> defaultEntry) {
    return new MapField<K, V>(defaultEntry, StorageMode.MAP, Collections.<K, V>emptyMap());
  }

  /** Creates a new mutable empty MapField. */
  public static <K, V> MapField<K, V> newMapField(MapEntry<K, V> defaultEntry) {
    return new MapField<K, V>(defaultEntry, StorageMode.MAP, new LinkedHashMap<K, V>());
  }

  private Message convertKeyAndValueToMessage(K key, V value) {
    return converter.convertKeyAndValueToMessage(key, value);
  }

  private void convertMessageToKeyAndValue(Message message, Map<K, V> map) {
    converter.convertMessageToKeyAndValue(message, map);
  }

  private List<Message> convertMapToList(MutabilityAwareMap<K, V> mapData) {
    List<Message> listData = new ArrayList<Message>();
    for (Map.Entry<K, V> entry : mapData.entrySet()) {
      listData.add(convertKeyAndValueToMessage(entry.getKey(), entry.getValue()));
    }
    return listData;
  }

  private MutabilityAwareMap<K, V> convertListToMap(List<Message> listData) {
    Map<K, V> mapData = new LinkedHashMap<K, V>();
    for (Message item : listData) {
      convertMessageToKeyAndValue(item, mapData);
    }
    return new MutabilityAwareMap<K, V>(this, mapData);
  }

  /** Returns the content of this MapField as a read-only Map. */
  public Map<K, V> getMap() {
    if (mode == StorageMode.LIST) {
      synchronized (this) {
        if (mode == StorageMode.LIST) {
          mapData = convertListToMap(listData);
          mode = StorageMode.BOTH;
        }
      }
    }
    return Collections.unmodifiableMap(mapData);
  }

  /** Gets a mutable Map view of this MapField. */
  public Map<K, V> getMutableMap() {
    if (mode != StorageMode.MAP) {
      if (mode == StorageMode.LIST) {
        mapData = convertListToMap(listData);
      }
      listData = null;
      mode = StorageMode.MAP;
    }
    return mapData;
  }

  public void mergeFrom(MapField<K, V> other) {
    getMutableMap().putAll(MapFieldLite.copy(other.getMap()));
  }

  public void clear() {
    mapData = new MutabilityAwareMap<K, V>(this, new LinkedHashMap<K, V>());
    mode = StorageMode.MAP;
  }

  @SuppressWarnings("unchecked")
  @Override
  public boolean equals(
          Object object) {
    if (!(object instanceof MapField)) {
      return false;
    }
    MapField<K, V> other = (MapField<K, V>) object;
    return MapFieldLite.<K, V>equals(getMap(), other.getMap());
  }

  @Override
  public int hashCode() {
    return MapFieldLite.<K, V>calculateHashCodeForMap(getMap());
  }

  /** Returns a deep copy of this MapField. */
  public MapField<K, V> copy() {
    return new MapField<K, V>(converter, StorageMode.MAP, MapFieldLite.copy(getMap()));
  }

  /** Gets the content of this MapField as a read-only List. */
  @Override
  List<Message> getList() {
    if (mode == StorageMode.MAP) {
      synchronized (this) {
        if (mode == StorageMode.MAP) {
          listData = convertMapToList(mapData);
          mode = StorageMode.BOTH;
        }
      }
    }
    return Collections.unmodifiableList(listData);
  }

  /** Gets a mutable List view of this MapField. */
  @Override
  List<Message> getMutableList() {
    if (mode != StorageMode.LIST) {
      if (mode == StorageMode.MAP) {
        listData = convertMapToList(mapData);
      }
      mapData = null;
      mode = StorageMode.LIST;
    }
    return listData;
  }

  /** Gets the default instance of the message stored in the list view of this map field. */
  @Override
  Message getMapEntryMessageDefaultInstance() {
    return converter.getMessageDefaultInstance();
  }

  /**
   * Makes this list immutable. All subsequent modifications will throw an {@link
   * UnsupportedOperationException}.
   */
  public void makeImmutable() {
    isMutable = false;
  }

  /** Returns whether this field can be modified. */
  public boolean isMutable() {
    return isMutable;
  }

  /* (non-Javadoc)
   * @see com.google.protobuf.MutabilityOracle#ensureMutable()
   */
  @Override
  public void ensureMutable() {
    if (!isMutable()) {
      throw new UnsupportedOperationException();
    }
  }

  /** An internal map that checks for mutability before delegating. */
<<<<<<< HEAD
  private static class MutabilityAwareMap<K, V> implements Map<K, V> {
=======
  static class MutabilityAwareMap<K, V> implements Map<K, V> {
>>>>>>> 626889fb
    private final MutabilityOracle mutabilityOracle;
    private final Map<K, V> delegate;

    MutabilityAwareMap(MutabilityOracle mutabilityOracle, Map<K, V> delegate) {
      this.mutabilityOracle = mutabilityOracle;
      this.delegate = delegate;
    }

    @Override
    public int size() {
      return delegate.size();
    }

    @Override
    public boolean isEmpty() {
      return delegate.isEmpty();
    }

    @Override
    public boolean containsKey(Object key) {
      return delegate.containsKey(key);
    }

    @Override
    public boolean containsValue(Object value) {
      return delegate.containsValue(value);
    }

    @Override
    public V get(Object key) {
      return delegate.get(key);
    }

    @Override
    public V put(K key, V value) {
      mutabilityOracle.ensureMutable();
      checkNotNull(key);
      checkNotNull(value);
      return delegate.put(key, value);
    }

    @Override
    public V remove(Object key) {
      mutabilityOracle.ensureMutable();
      return delegate.remove(key);
    }

    @Override
    public void putAll(Map<? extends K, ? extends V> m) {
      mutabilityOracle.ensureMutable();
      for (K key : m.keySet()) {
        checkNotNull(key);
        checkNotNull(m.get(key));
      }
      delegate.putAll(m);
    }

    @Override
    public void clear() {
      mutabilityOracle.ensureMutable();
      delegate.clear();
    }

    @Override
    public Set<K> keySet() {
      return new MutabilityAwareSet<K>(mutabilityOracle, delegate.keySet());
    }

    @Override
    public Collection<V> values() {
      return new MutabilityAwareCollection<V>(mutabilityOracle, delegate.values());
    }

    @Override
    public Set<java.util.Map.Entry<K, V>> entrySet() {
      return new MutabilityAwareSet<Entry<K, V>>(mutabilityOracle, delegate.entrySet());
    }

    @Override
    public boolean equals(
            Object o) {
      return delegate.equals(o);
    }

    @Override
    public int hashCode() {
      return delegate.hashCode();
    }

    @Override
    public String toString() {
      return delegate.toString();
    }

    /** An internal collection that checks for mutability before delegating. */
    private static class MutabilityAwareCollection<E> implements Collection<E> {
      private final MutabilityOracle mutabilityOracle;
      private final Collection<E> delegate;

      MutabilityAwareCollection(MutabilityOracle mutabilityOracle, Collection<E> delegate) {
        this.mutabilityOracle = mutabilityOracle;
        this.delegate = delegate;
      }

      @Override
      public int size() {
        return delegate.size();
      }

      @Override
      public boolean isEmpty() {
        return delegate.isEmpty();
      }

      @Override
      public boolean contains(Object o) {
        return delegate.contains(o);
      }

      @Override
      public Iterator<E> iterator() {
        return new MutabilityAwareIterator<E>(mutabilityOracle, delegate.iterator());
      }

      @Override
      public Object[] toArray() {
        return delegate.toArray();
      }

      @Override
      public <T> T[] toArray(T[] a) {
        return delegate.toArray(a);
      }

      @Override
      public boolean add(E e) {
        // Unsupported operation in the delegate.
        throw new UnsupportedOperationException();
      }

      @Override
      public boolean remove(Object o) {
        mutabilityOracle.ensureMutable();
        return delegate.remove(o);
      }

      @Override
      public boolean containsAll(Collection<?> c) {
        return delegate.containsAll(c);
      }

      @Override
      public boolean addAll(Collection<? extends E> c) {
        // Unsupported operation in the delegate.
        throw new UnsupportedOperationException();
      }

      @Override
      public boolean removeAll(Collection<?> c) {
        mutabilityOracle.ensureMutable();
        return delegate.removeAll(c);
      }

      @Override
      public boolean retainAll(Collection<?> c) {
        mutabilityOracle.ensureMutable();
        return delegate.retainAll(c);
      }

      @Override
      public void clear() {
        mutabilityOracle.ensureMutable();
        delegate.clear();
      }

      @Override
      public boolean equals(
              Object o) {
        return delegate.equals(o);
      }

      @Override
      public int hashCode() {
        return delegate.hashCode();
      }

      @Override
      public String toString() {
        return delegate.toString();
      }
    }

    /** An internal set that checks for mutability before delegating. */
    private static class MutabilityAwareSet<E> implements Set<E> {
      private final MutabilityOracle mutabilityOracle;
      private final Set<E> delegate;

      MutabilityAwareSet(MutabilityOracle mutabilityOracle, Set<E> delegate) {
        this.mutabilityOracle = mutabilityOracle;
        this.delegate = delegate;
      }

      @Override
      public int size() {
        return delegate.size();
      }

      @Override
      public boolean isEmpty() {
        return delegate.isEmpty();
      }

      @Override
      public boolean contains(Object o) {
        return delegate.contains(o);
      }

      @Override
      public Iterator<E> iterator() {
        return new MutabilityAwareIterator<E>(mutabilityOracle, delegate.iterator());
      }

      @Override
      public Object[] toArray() {
        return delegate.toArray();
      }

      @Override
      public <T> T[] toArray(T[] a) {
        return delegate.toArray(a);
      }

      @Override
      public boolean add(E e) {
        mutabilityOracle.ensureMutable();
        return delegate.add(e);
      }

      @Override
      public boolean remove(Object o) {
        mutabilityOracle.ensureMutable();
        return delegate.remove(o);
      }

      @Override
      public boolean containsAll(Collection<?> c) {
        return delegate.containsAll(c);
      }

      @Override
      public boolean addAll(Collection<? extends E> c) {
        mutabilityOracle.ensureMutable();
        return delegate.addAll(c);
      }

      @Override
      public boolean retainAll(Collection<?> c) {
        mutabilityOracle.ensureMutable();
        return delegate.retainAll(c);
      }

      @Override
      public boolean removeAll(Collection<?> c) {
        mutabilityOracle.ensureMutable();
        return delegate.removeAll(c);
      }

      @Override
      public void clear() {
        mutabilityOracle.ensureMutable();
        delegate.clear();
      }

      @Override
      public boolean equals(
              Object o) {
        return delegate.equals(o);
      }

      @Override
      public int hashCode() {
        return delegate.hashCode();
      }

      @Override
      public String toString() {
        return delegate.toString();
      }
    }

    /** An internal iterator that checks for mutability before delegating. */
    private static class MutabilityAwareIterator<E> implements Iterator<E> {
      private final MutabilityOracle mutabilityOracle;
      private final Iterator<E> delegate;

      MutabilityAwareIterator(MutabilityOracle mutabilityOracle, Iterator<E> delegate) {
        this.mutabilityOracle = mutabilityOracle;
        this.delegate = delegate;
      }

      @Override
      public boolean hasNext() {
        return delegate.hasNext();
      }

      @Override
      public E next() {
        return delegate.next();
      }

      @Override
      public void remove() {
        mutabilityOracle.ensureMutable();
        delegate.remove();
      }

      @Override
      public boolean equals(
              Object obj) {
        return delegate.equals(obj);
      }

      @Override
      public int hashCode() {
        return delegate.hashCode();
      }

      @Override
      public String toString() {
        return delegate.toString();
      }
    }
  }
}<|MERGE_RESOLUTION|>--- conflicted
+++ resolved
@@ -259,11 +259,7 @@
   }
 
   /** An internal map that checks for mutability before delegating. */
-<<<<<<< HEAD
-  private static class MutabilityAwareMap<K, V> implements Map<K, V> {
-=======
   static class MutabilityAwareMap<K, V> implements Map<K, V> {
->>>>>>> 626889fb
     private final MutabilityOracle mutabilityOracle;
     private final Map<K, V> delegate;
 
