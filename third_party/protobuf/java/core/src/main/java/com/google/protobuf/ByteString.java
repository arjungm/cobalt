// Protocol Buffers - Google's data interchange format
// Copyright 2008 Google Inc.  All rights reserved.
//
// Use of this source code is governed by a BSD-style
// license that can be found in the LICENSE file or at
// https://developers.google.com/open-source/licenses/bsd

package com.google.protobuf;

<<<<<<< HEAD
=======
import static com.google.protobuf.Internal.checkNotNull;
>>>>>>> 626889fb
import static com.google.protobuf.TextFormatEscaper.escapeBytes;
import static java.lang.Integer.toHexString;
import static java.lang.System.identityHashCode;

import java.io.ByteArrayInputStream;
import java.io.ByteArrayOutputStream;
import java.io.IOException;
import java.io.InputStream;
import java.io.InvalidObjectException;
import java.io.ObjectInputStream;
import java.io.OutputStream;
import java.io.Serializable;
import java.io.UnsupportedEncodingException;
import java.nio.ByteBuffer;
import java.nio.ByteOrder;
import java.nio.InvalidMarkException;
import java.nio.charset.Charset;
import java.nio.charset.UnsupportedCharsetException;
import java.util.ArrayList;
import java.util.Arrays;
import java.util.Collection;
import java.util.Collections;
import java.util.Comparator;
import java.util.Iterator;
import java.util.List;
import java.util.Locale;
import java.util.NoSuchElementException;

/**
 * Immutable sequence of bytes. Provides conversions to and from {@code byte[]}, {@link
 * java.lang.String}, {@link ByteBuffer}, {@link InputStream}, {@link OutputStream}. Also provides a
 * conversion to {@link CodedInputStream}.
 *
 * <p>Like {@link String}, the contents of a {@link ByteString} can never be observed to change, not
 * even in the presence of a data race or incorrect API usage in the client code.
 *
 * <p>Substring is supported by sharing the reference to the immutable underlying bytes.
 * Concatenation is likewise supported without copying (long strings) by building a tree of pieces
 * in {@link RopeByteString}.
 *
 * @author crazybob@google.com Bob Lee
 * @author kenton@google.com Kenton Varda
 * @author carlanton@google.com Carl Haverl
 * @author martinrb@google.com Martin Buchholz
 */
@CheckReturnValue
public abstract class ByteString implements Iterable<Byte>, Serializable {
  private static final long serialVersionUID = 1L;

  /**
   * When two strings to be concatenated have a combined length shorter than this, we just copy
   * their bytes on {@link #concat(ByteString)}. The trade-off is copy size versus the overhead of
   * creating tree nodes in {@link RopeByteString}.
   */
  static final int CONCATENATE_BY_COPY_SIZE = 128;

  /**
   * When copying an InputStream into a ByteString with .readFrom(), the chunks in the underlying
   * rope start at 256 bytes, but double each iteration up to 8192 bytes.
   */
  static final int MIN_READ_FROM_CHUNK_SIZE = 0x100; // 256b

  static final int MAX_READ_FROM_CHUNK_SIZE = 0x2000; // 8k

  /** Empty {@code ByteString}. */
  public static final ByteString EMPTY = new LiteralByteString(Internal.EMPTY_BYTE_ARRAY);

  /**
   * An interface to efficiently copy {@code byte[]}.
   *
   * <p>One of the noticeable costs of copying a byte[] into a new array using {@code
   * System.arraycopy} is nullification of a new buffer before the copy. It has been shown the
   * Hotspot VM is capable to intrisicfy {@code Arrays.copyOfRange} operation to avoid this
   * expensive nullification and provide substantial performance gain. Unfortunately this does not
   * hold on Android runtimes and could make the copy slightly slower due to additional code in the
   * {@code Arrays.copyOfRange}. Thus we provide two different implementation for array copier for
   * Hotspot and Android runtimes.
   */
  private interface ByteArrayCopier {
    /** Copies the specified range of the specified array into a new array */
    byte[] copyFrom(byte[] bytes, int offset, int size);
  }

  /** Implementation of {@code ByteArrayCopier} which uses {@link System#arraycopy}. */
  private static final class SystemByteArrayCopier implements ByteArrayCopier {
    @Override
    public byte[] copyFrom(byte[] bytes, int offset, int size) {
      byte[] copy = new byte[size];
      System.arraycopy(bytes, offset, copy, 0, size);
      return copy;
    }
  }

  /** Implementation of {@code ByteArrayCopier} which uses {@link Arrays#copyOfRange}. */
  private static final class ArraysByteArrayCopier implements ByteArrayCopier {
    @Override
    public byte[] copyFrom(byte[] bytes, int offset, int size) {
      return Arrays.copyOfRange(bytes, offset, offset + size);
    }
  }

  private static final ByteArrayCopier byteArrayCopier;

  static {
    byteArrayCopier =
        Android.isOnAndroidDevice() ? new SystemByteArrayCopier() : new ArraysByteArrayCopier();
  }

  /**
   * Cached hash value. Intentionally accessed via a data race, which is safe because of the Java
   * Memory Model's "no out-of-thin-air values" guarantees for ints. A value of 0 implies that the
   * hash has not been set.
   */
  private int hash = 0;

  // This constructor is here to prevent subclassing outside of this package,
  ByteString() {}

  /**
   * Gets the byte at the given index. This method should be used only for random access to
   * individual bytes. To access bytes sequentially, use the {@link ByteIterator} returned by {@link
   * #iterator()}, and call {@link #substring(int, int)} first if necessary.
   *
   * @param index index of byte
   * @return the value
   * @throws IndexOutOfBoundsException {@code index < 0 or index >= size}
   */
  public abstract byte byteAt(int index);

  /**
   * Gets the byte at the given index, assumes bounds checking has already been performed.
   *
   * @param index index of byte
   * @return the value
   * @throws IndexOutOfBoundsException {@code index < 0 or index >= size}
   */
  abstract byte internalByteAt(int index);

  /**
   * Return a {@link ByteString.ByteIterator} over the bytes in the ByteString. To avoid
   * auto-boxing, you may get the iterator manually and call {@link ByteIterator#nextByte()}.
   *
   * @return the iterator
   */
  @Override
  public ByteIterator iterator() {
    return new AbstractByteIterator() {
      private int position = 0;
      private final int limit = size();

      @Override
      public boolean hasNext() {
        return position < limit;
      }

      @Override
      public byte nextByte() {
        int currentPos = position;
        if (currentPos >= limit) {
          throw new NoSuchElementException();
        }
        position = currentPos + 1;
        return internalByteAt(currentPos);
      }
    };
  }

  /**
   * This interface extends {@code Iterator<Byte>}, so that we can return an unboxed {@code byte}.
   */
  public interface ByteIterator extends Iterator<Byte> {
    /**
     * An alternative to {@link Iterator#next()} that returns an unboxed primitive {@code byte}.
     *
     * @return the next {@code byte} in the iteration
     * @throws NoSuchElementException if the iteration has no more elements
     */
    byte nextByte();
  }

  abstract static class AbstractByteIterator implements ByteIterator {
    @Override
    public final Byte next() {
      // Boxing calls Byte.valueOf(byte), which does not instantiate.
      return nextByte();
    }

    @Override
    public final void remove() {
      throw new UnsupportedOperationException();
    }
  }

  /**
   * Gets the number of bytes.
   *
   * @return size in bytes
   */
  public abstract int size();

  /**
   * Returns {@code true} if the size is {@code 0}, {@code false} otherwise.
   *
   * @return true if this is zero bytes long
   */
  public final boolean isEmpty() {
    return size() == 0;
  }

  /** Returns an empty {@code ByteString} of size {@code 0}. */
  public static final ByteString empty() {
    return EMPTY;
  }

  // =================================================================
  // Comparison

  private static final int UNSIGNED_BYTE_MASK = 0xFF;

  /**
   * Returns the value of the given byte as an integer, interpreting the byte as an unsigned value.
   * That is, returns {@code value + 256} if {@code value} is negative; {@code value} itself
   * otherwise.
   *
   * <p>Note: This code was copied from {@link com.google.common.primitives.UnsignedBytes#toInt}, as
   * Guava libraries cannot be used in the {@code com.google.protobuf} package.
   */
  private static int toInt(byte value) {
    return value & UNSIGNED_BYTE_MASK;
  }

  /** Returns the numeric value of the given character in hex, or -1 if invalid. */
  private static int hexDigit(char c) {
    if (c >= '0' && c <= '9') {
      return c - '0';
    } else if (c >= 'A' && c <= 'F') {
      return c - 'A' + 10;
    } else if (c >= 'a' && c <= 'f') {
      return c - 'a' + 10;
    } else {
      return -1;
    }
  }

  /**
   * Returns the numeric value of the given character at index in hexString.
   *
   * @throws NumberFormatException if the hexString character is invalid.
   */
  private static int extractHexDigit(String hexString, int index) {
    int digit = hexDigit(hexString.charAt(index));
    if (digit == -1) {
      throw new NumberFormatException(
          "Invalid hexString "
              + hexString
              + " must only contain [0-9a-fA-F] but contained "
              + hexString.charAt(index)
              + " at index "
              + index);
    }
    return digit;
  }

  /**
   * Compares two {@link ByteString}s lexicographically, treating their contents as unsigned byte
   * values between 0 and 255 (inclusive).
   *
   * <p>For example, {@code (byte) -1} is considered to be greater than {@code (byte) 1} because it
   * is interpreted as an unsigned value, {@code 255}.
   */
  private static final Comparator<ByteString> UNSIGNED_LEXICOGRAPHICAL_COMPARATOR =
      new Comparator<ByteString>() {
        @Override
        public int compare(ByteString former, ByteString latter) {
          ByteIterator formerBytes = former.iterator();
          ByteIterator latterBytes = latter.iterator();

          while (formerBytes.hasNext() && latterBytes.hasNext()) {
            int result =
                Integer.valueOf(toInt(formerBytes.nextByte()))
                    .compareTo(toInt(latterBytes.nextByte()));
            if (result != 0) {
              return result;
            }
          }
<<<<<<< HEAD
          return Integer.valueOf(former.size()).compareTo(Integer.valueOf(latter.size()));
=======
          return Integer.compare(former.size(), latter.size());
>>>>>>> 626889fb
        }
      };

  /**
   * Returns a {@link Comparator} which compares {@link ByteString}-s lexicographically as sequences
   * of unsigned bytes (i.e. values between 0 and 255, inclusive).
   *
   * <p>For example, {@code (byte) -1} is considered to be greater than {@code (byte) 1} because it
   * is interpreted as an unsigned value, {@code 255}:
   *
   * <ul>
   *   <li>{@code `-1` -> 0b11111111 (two's complement) -> 255}
   *   <li>{@code `1` -> 0b00000001 -> 1}
   * </ul>
   */
  public static Comparator<ByteString> unsignedLexicographicalComparator() {
    return UNSIGNED_LEXICOGRAPHICAL_COMPARATOR;
  }

  // =================================================================
  // ByteString -> substring

  /**
   * Return the substring from {@code beginIndex}, inclusive, to the end of the string.
   *
   * @param beginIndex start at this index
   * @return substring sharing underlying data
   * @throws IndexOutOfBoundsException if {@code beginIndex < 0} or {@code beginIndex > size()}.
   */
  public final ByteString substring(int beginIndex) {
    return substring(beginIndex, size());
  }

  /**
   * Return the substring from {@code beginIndex}, inclusive, to {@code endIndex}, exclusive.
   *
   * @param beginIndex start at this index
   * @param endIndex the last character is the one before this index
   * @return substring sharing underlying data
   * @throws IndexOutOfBoundsException if {@code beginIndex < 0}, {@code endIndex > size()}, or
   *     {@code beginIndex > endIndex}.
   */
  public abstract ByteString substring(int beginIndex, int endIndex);

  /**
   * Tests if this bytestring starts with the specified prefix. Similar to {@link
   * String#startsWith(String)}
   *
   * @param prefix the prefix.
   * @return <code>true</code> if the byte sequence represented by the argument is a prefix of the
   *     byte sequence represented by this string; <code>false</code> otherwise.
   */
  public final boolean startsWith(ByteString prefix) {
    return size() >= prefix.size() && substring(0, prefix.size()).equals(prefix);
  }

  /**
   * Tests if this bytestring ends with the specified suffix. Similar to {@link
   * String#endsWith(String)}
   *
   * @param suffix the suffix.
   * @return <code>true</code> if the byte sequence represented by the argument is a suffix of the
   *     byte sequence represented by this string; <code>false</code> otherwise.
   */
  public final boolean endsWith(ByteString suffix) {
    return size() >= suffix.size() && substring(size() - suffix.size()).equals(suffix);
  }

  // =================================================================
  // String -> ByteString

  /**
<<<<<<< HEAD
   * Returns a {@code ByteString} from a hexadecimal String. Alternative CharSequences should use
   * {@link ByteStrings#decode(CharSequence, BaseEncoding)}
=======
   * Returns a {@code ByteString} from a hexadecimal String.
>>>>>>> 626889fb
   *
   * @param hexString String of hexadecimal digits to create {@code ByteString} from.
   * @throws NumberFormatException if the hexString does not contain a parsable hex String.
   */
  public static ByteString fromHex(@CompileTimeConstant String hexString) {
    if (hexString.length() % 2 != 0) {
      throw new NumberFormatException(
          "Invalid hexString " + hexString + " of length " + hexString.length() + " must be even.");
    }
    byte[] bytes = new byte[hexString.length() / 2];
    for (int i = 0; i < bytes.length; i++) {
      int d1 = extractHexDigit(hexString, 2 * i);
      int d2 = extractHexDigit(hexString, 2 * i + 1);
      bytes[i] = (byte) (d1 << 4 | d2);
    }
    return new LiteralByteString(bytes);
  }

  // =================================================================
  // byte[] -> ByteString

  /**
   * Copies the given bytes into a {@code ByteString}.
   *
   * @param bytes source array
   * @param offset offset in source array
   * @param size number of bytes to copy
   * @return new {@code ByteString}
   * @throws IndexOutOfBoundsException if {@code offset} or {@code size} are out of bounds
   */
  public static ByteString copyFrom(byte[] bytes, int offset, int size) {
    checkRange(offset, offset + size, bytes.length);
    return new LiteralByteString(byteArrayCopier.copyFrom(bytes, offset, size));
  }

  /**
   * Copies the given bytes into a {@code ByteString}.
   *
   * @param bytes to copy
   * @return new {@code ByteString}
   */
  public static ByteString copyFrom(byte[] bytes) {
    return copyFrom(bytes, 0, bytes.length);
  }

  /**
   * Wraps the given bytes into a {@code ByteString}. Intended for internal usage within the
   * library.
   */
  static ByteString wrap(ByteBuffer buffer) {
    if (buffer.hasArray()) {
      final int offset = buffer.arrayOffset();
      return ByteString.wrap(buffer.array(), offset + buffer.position(), buffer.remaining());
    } else {
      return new NioByteString(buffer);
    }
  }

  // For use in tests
  static ByteString nioByteString(ByteBuffer buffer) {
    return new NioByteString(buffer);
  }

  /**
   * Wraps the given bytes into a {@code ByteString}. Intended for internal usage within the library
   * to force a classload of ByteString before LiteralByteString.
   */
  static ByteString wrap(byte[] bytes) {
    // TODO: Return EMPTY when bytes are empty to reduce allocations?
    return new LiteralByteString(bytes);
  }

  /**
   * Wraps the given bytes into a {@code ByteString}. Intended for internal usage within the library
   * to force a classload of ByteString before BoundedByteString and LiteralByteString.
   */
  static ByteString wrap(byte[] bytes, int offset, int length) {
    return new BoundedByteString(bytes, offset, length);
  }

  /**
   * Copies the next {@code size} bytes from a {@code java.nio.ByteBuffer} into a {@code
   * ByteString}.
   *
   * @param bytes source buffer
   * @param size number of bytes to copy
   * @return new {@code ByteString}
   * @throws IndexOutOfBoundsException if {@code size > bytes.remaining()}
   */
  public static ByteString copyFrom(ByteBuffer bytes, int size) {
    checkRange(0, size, bytes.remaining());
    byte[] copy = new byte[size];
    bytes.get(copy);
    return new LiteralByteString(copy);
  }

  /**
   * Copies the remaining bytes from a {@code java.nio.ByteBuffer} into a {@code ByteString}.
   *
   * @param bytes sourceBuffer
   * @return new {@code ByteString}
   */
  public static ByteString copyFrom(ByteBuffer bytes) {
    return copyFrom(bytes, bytes.remaining());
  }

  /**
   * Encodes {@code text} into a sequence of bytes using the named charset and returns the result as
   * a {@code ByteString}.
   *
   * @param text source string
   * @param charsetName encoding to use
   * @return new {@code ByteString}
   * @throws UnsupportedEncodingException if the encoding isn't found
   */
  public static ByteString copyFrom(String text, String charsetName)
      throws UnsupportedEncodingException {
    return new LiteralByteString(text.getBytes(charsetName));
  }

  /**
   * Encodes {@code text} into a sequence of bytes using the named charset and returns the result as
   * a {@code ByteString}.
   *
   * @param text source string
   * @param charset encode using this charset
   * @return new {@code ByteString}
   */
  public static ByteString copyFrom(String text, Charset charset) {
    return new LiteralByteString(text.getBytes(charset));
  }

  /**
   * Encodes {@code text} into a sequence of UTF-8 bytes and returns the result as a {@code
   * ByteString}.
   *
   * @param text source string
   * @return new {@code ByteString}
   */
  public static ByteString copyFromUtf8(String text) {
    return new LiteralByteString(text.getBytes(Internal.UTF_8));
  }

  // =================================================================
  // InputStream -> ByteString

  /**
   * Completely reads the given stream's bytes into a {@code ByteString}, blocking if necessary
   * until all bytes are read through to the end of the stream.
   *
   * <p><b>Performance notes:</b> The returned {@code ByteString} is an immutable tree of byte
   * arrays ("chunks") of the stream data. The first chunk is small, with subsequent chunks each
   * being double the size, up to 8K.
   *
   * <p>Each byte read from the input stream will be copied twice to ensure that the resulting
   * ByteString is truly immutable.
   *
   * @param streamToDrain The source stream, which is read completely but not closed.
   * @return A new {@code ByteString} which is made up of chunks of various sizes, depending on the
   *     behavior of the underlying stream.
   * @throws IOException if there is a problem reading the underlying stream
   * @throws IllegalArgumentException if the stream supplies more than Integer.MAX_VALUE bytes
   */
  public static ByteString readFrom(InputStream streamToDrain) throws IOException {
    return readFrom(streamToDrain, MIN_READ_FROM_CHUNK_SIZE, MAX_READ_FROM_CHUNK_SIZE);
  }

  /**
   * Completely reads the given stream's bytes into a {@code ByteString}, blocking if necessary
   * until all bytes are read through to the end of the stream.
   *
   * <p><b>Performance notes:</b> The returned {@code ByteString} is an immutable tree of byte
   * arrays ("chunks") of the stream data. The chunkSize parameter sets the size of these byte
   * arrays.
   *
   * <p>Each byte read from the input stream will be copied twice to ensure that the resulting
   * ByteString is truly immutable.
   *
   * @param streamToDrain The source stream, which is read completely but not closed.
   * @param chunkSize The size of the chunks in which to read the stream.
   * @return A new {@code ByteString} which is made up of chunks of the given size.
   * @throws IOException if there is a problem reading the underlying stream
   * @throws IllegalArgumentException if the stream supplies more than Integer.MAX_VALUE bytes
   */
  public static ByteString readFrom(InputStream streamToDrain, int chunkSize) throws IOException {
    return readFrom(streamToDrain, chunkSize, chunkSize);
  }

  /**
   * Helper method that takes the chunk size range as a parameter.
   *
   * @param streamToDrain the source stream, which is read completely but not closed
   * @param minChunkSize the minimum size of the chunks in which to read the stream
   * @param maxChunkSize the maximum size of the chunks in which to read the stream
   * @return a new {@code ByteString} which is made up of chunks within the given size range
   * @throws IOException if there is a problem reading the underlying stream
   * @throws IllegalArgumentException if the stream supplies more than Integer.MAX_VALUE bytes
   */
  public static ByteString readFrom(InputStream streamToDrain, int minChunkSize, int maxChunkSize)
      throws IOException {
    Collection<ByteString> results = new ArrayList<ByteString>();

    // copy the inbound bytes into a list of chunks; the chunk size
    // grows exponentially to support both short and long streams.
    int chunkSize = minChunkSize;
    while (true) {
      ByteString chunk = readChunk(streamToDrain, chunkSize);
      if (chunk == null) {
        break;
      }
      results.add(chunk);
      chunkSize = Math.min(chunkSize * 2, maxChunkSize);
    }

    return ByteString.copyFrom(results);
  }

  /**
   * Blocks until a chunk of the given size can be made from the stream, or EOF is reached. Calls
   * read() repeatedly in case the given stream implementation doesn't completely fill the given
   * buffer in one read() call.
   *
   * @return A chunk of the desired size, or else a chunk as large as was available when end of
   *     stream was reached. Returns null if the given stream had no more data in it.
   */
  private static ByteString readChunk(InputStream in, final int chunkSize) throws IOException {
    final byte[] buf = new byte[chunkSize];
    int bytesRead = 0;
    while (bytesRead < chunkSize) {
      final int count = in.read(buf, bytesRead, chunkSize - bytesRead);
      if (count == -1) {
        break;
      }
      bytesRead += count;
    }

    if (bytesRead == 0) {
      return null;
    }

    // Always make a copy since InputStream could steal a reference to buf.
    return ByteString.copyFrom(buf, 0, bytesRead);
  }

  // =================================================================
  // Multiple ByteStrings -> One ByteString

  /**
   * Concatenate the given {@code ByteString} to this one. Short concatenations, of total size
   * smaller than {@link ByteString#CONCATENATE_BY_COPY_SIZE}, are produced by copying the
   * underlying bytes (as per Rope.java, <a
   * href="http://www.cs.ubc.ca/local/reading/proceedings/spe91-95/spe/vol25/issue12/spe986.pdf">
   * BAP95 </a>. In general, the concatenate involves no copying.
   *
   * @param other string to concatenate
   * @return a new {@code ByteString} instance
   * @throws IllegalArgumentException if the combined size of the two byte strings exceeds
   *     Integer.MAX_VALUE
   */
  public final ByteString concat(ByteString other) {
    if (Integer.MAX_VALUE - size() < other.size()) {
      throw new IllegalArgumentException(
          "ByteString would be too long: " + size() + "+" + other.size());
    }

    return RopeByteString.concatenate(this, other);
  }

  /**
   * Concatenates all byte strings in the iterable and returns the result. This is designed to run
   * in O(list size), not O(total bytes).
   *
   * <p>The returned {@code ByteString} is not necessarily a unique object. If the list is empty,
   * the returned object is the singleton empty {@code ByteString}. If the list has only one
   * element, that {@code ByteString} will be returned without copying.
   *
   * @param byteStrings strings to be concatenated
   * @return new {@code ByteString}
   * @throws IllegalArgumentException if the combined size of the byte strings exceeds
   *     Integer.MAX_VALUE
   */
  public static ByteString copyFrom(Iterable<ByteString> byteStrings) {
    // Determine the size;
    final int size;
    if (!(byteStrings instanceof Collection)) {
      int tempSize = 0;
      for (Iterator<ByteString> iter = byteStrings.iterator();
          iter.hasNext();
          iter.next(), ++tempSize) {}
      size = tempSize;
    } else {
      size = ((Collection<ByteString>) byteStrings).size();
    }

    if (size == 0) {
      return EMPTY;
    }

    return balancedConcat(byteStrings.iterator(), size);
  }

  // Internal function used by copyFrom(Iterable<ByteString>).
  // Create a balanced concatenation of the next "length" elements from the
  // iterable.
  private static ByteString balancedConcat(Iterator<ByteString> iterator, int length) {
    if (length < 1) {
      throw new IllegalArgumentException(String.format("length (%s) must be >= 1", length));
    }
    ByteString result;
    if (length == 1) {
      result = iterator.next();
    } else {
      int halfLength = length >>> 1;
      ByteString left = balancedConcat(iterator, halfLength);
      ByteString right = balancedConcat(iterator, length - halfLength);
      result = left.concat(right);
    }
    return result;
  }

  // =================================================================
  // ByteString -> byte[]

  /**
   * Copies bytes into a buffer at the given offset.
   *
   * <p>To copy a subset of bytes, you call this method on the return value of {@link
   * #substring(int, int)}. Example: {@code byteString.substring(start, end).copyTo(target, offset)}
   *
   * @param target buffer to copy into
   * @param offset in the target buffer
   * @throws IndexOutOfBoundsException if the offset is negative or too large
   */
  public void copyTo(byte[] target, int offset) {
    copyTo(target, 0, offset, size());
  }

  /**
   * Copies bytes into a buffer.
   *
   * @param target buffer to copy into
   * @param sourceOffset offset within these bytes
   * @param targetOffset offset within the target buffer
   * @param numberToCopy number of bytes to copy
   * @throws IndexOutOfBoundsException if an offset or size is negative or too large
   * @deprecated Instead, call {@code byteString.substring(sourceOffset, sourceOffset +
   *     numberToCopy).copyTo(target, targetOffset)}
   */
  @Deprecated
  public final void copyTo(byte[] target, int sourceOffset, int targetOffset, int numberToCopy) {
    checkRange(sourceOffset, sourceOffset + numberToCopy, size());
    checkRange(targetOffset, targetOffset + numberToCopy, target.length);
    if (numberToCopy > 0) {
      copyToInternal(target, sourceOffset, targetOffset, numberToCopy);
    }
  }

  /**
   * Internal (package private) implementation of {@link #copyTo(byte[],int,int,int)}. It assumes
   * that all error checking has already been performed and that {@code numberToCopy > 0}.
   */
  protected abstract void copyToInternal(
      byte[] target, int sourceOffset, int targetOffset, int numberToCopy);

  /**
   * Copies bytes into a ByteBuffer.
   *
   * <p>To copy a subset of bytes, you call this method on the return value of {@link
   * #substring(int, int)}. Example: {@code byteString.substring(start, end).copyTo(target)}
   *
   * @param target ByteBuffer to copy into.
   * @throws java.nio.ReadOnlyBufferException if the {@code target} is read-only
   * @throws java.nio.BufferOverflowException if the {@code target}'s remaining() space is not large
   *     enough to hold the data.
   */
  public abstract void copyTo(ByteBuffer target);

  /**
   * Copies bytes to a {@code byte[]}.
   *
   * @return copied bytes
   */
  public final byte[] toByteArray() {
    final int size = size();
    if (size == 0) {
      return Internal.EMPTY_BYTE_ARRAY;
    }
    byte[] result = new byte[size];
    copyToInternal(result, 0, 0, size);
    return result;
  }

  /**
   * Writes a copy of the contents of this byte string to the specified output stream argument.
   *
   * @param out the output stream to which to write the data.
   * @throws IOException if an I/O error occurs.
   */
  public abstract void writeTo(OutputStream out) throws IOException;

  /**
   * Writes a specified part of this byte string to an output stream.
   *
   * @param out the output stream to which to write the data.
   * @param sourceOffset offset within these bytes
   * @param numberToWrite number of bytes to write
   * @throws IOException if an I/O error occurs.
   * @throws IndexOutOfBoundsException if an offset or size is negative or too large
   */
  final void writeTo(OutputStream out, int sourceOffset, int numberToWrite) throws IOException {
    checkRange(sourceOffset, sourceOffset + numberToWrite, size());
    if (numberToWrite > 0) {
      writeToInternal(out, sourceOffset, numberToWrite);
    }
  }

  /**
   * Internal version of {@link #writeTo(OutputStream,int,int)} that assumes all error checking has
   * already been done.
   */
  abstract void writeToInternal(OutputStream out, int sourceOffset, int numberToWrite)
      throws IOException;

  /**
   * Writes this {@link ByteString} to the provided {@link ByteOutput}. Calling this method may
   * result in multiple operations on the target {@link ByteOutput}.
   *
   * <p>This method may expose internal backing buffers of the {@link ByteString} to the {@link
   * ByteOutput} in order to avoid additional copying overhead. It would be possible for a malicious
   * {@link ByteOutput} to corrupt the {@link ByteString}. Use with caution!
   *
   * @param byteOutput the output target to receive the bytes
   * @throws IOException if an I/O error occurs
   * @see UnsafeByteOperations#unsafeWriteTo(ByteString, ByteOutput)
   */
  abstract void writeTo(ByteOutput byteOutput) throws IOException;

  /**
   * This method behaves exactly the same as {@link #writeTo(ByteOutput)} unless the {@link
   * ByteString} is a rope. For ropes, the leaf nodes are written in reverse order to the {@code
   * byteOutput}.
   *
   * @param byteOutput the output target to receive the bytes
   * @throws IOException if an I/O error occurs
   * @see UnsafeByteOperations#unsafeWriteToReverse(ByteString, ByteOutput)
   */
  abstract void writeToReverse(ByteOutput byteOutput) throws IOException;

  /**
   * Constructs a read-only {@code java.nio.ByteBuffer} whose content is equal to the contents of
   * this byte string. The result uses the same backing array as the byte string, if possible.
   *
   * @return wrapped bytes
   */
  public abstract ByteBuffer asReadOnlyByteBuffer();

  /**
   * Constructs a list of read-only {@code java.nio.ByteBuffer} objects such that the concatenation
   * of their contents is equal to the contents of this byte string. The result uses the same
   * backing arrays as the byte string.
   *
   * <p>By returning a list, implementations of this method may be able to avoid copying even when
   * there are multiple backing arrays.
   *
   * @return a list of wrapped bytes
   */
  public abstract List<ByteBuffer> asReadOnlyByteBufferList();

  /**
   * Constructs a new {@code String} by decoding the bytes using the specified charset.
   *
   * @param charsetName encode using this charset
   * @return new string
   * @throws UnsupportedEncodingException if charset isn't recognized
   */
  public final String toString(String charsetName) throws UnsupportedEncodingException {
    try {
      return toString(Charset.forName(charsetName));
    } catch (UnsupportedCharsetException e) {
      UnsupportedEncodingException exception = new UnsupportedEncodingException(charsetName);
      exception.initCause(e);
      throw exception;
    }
  }

  /**
   * Constructs a new {@code String} by decoding the bytes using the specified charset. Returns the
   * same empty String if empty.
   *
   * @param charset encode using this charset
   * @return new string
   */
  public final String toString(Charset charset) {
    return size() == 0 ? "" : toStringInternal(charset);
  }

  /**
   * Constructs a new {@code String} by decoding the bytes using the specified charset.
   *
   * @param charset encode using this charset
   * @return new string
   */
  protected abstract String toStringInternal(Charset charset);

  // =================================================================
  // UTF-8 decoding

  /**
   * Constructs a new {@code String} by decoding the bytes as UTF-8.
   *
   * @return new string using UTF-8 encoding
   */
  public final String toStringUtf8() {
    return toString(Internal.UTF_8);
  }

  /**
   * Tells whether this {@code ByteString} represents a well-formed UTF-8 byte sequence, such that
   * the original bytes can be converted to a String object and then round tripped back to bytes
   * without loss.
   *
   * <p>More precisely, returns {@code true} whenever:
   *
   * <pre>{@code
   * Arrays.equals(byteString.toByteArray(),
   *     new String(byteString.toByteArray(), "UTF-8").getBytes("UTF-8"))
   * }</pre>
   *
   * <p>This method returns {@code false} for "overlong" byte sequences, as well as for 3-byte
   * sequences that would map to a surrogate character, in accordance with the restricted definition
   * of UTF-8 introduced in Unicode 3.1. Note that the UTF-8 decoder included in Oracle's JDK has
   * been modified to also reject "overlong" byte sequences, but (as of 2011) still accepts 3-byte
   * surrogate character byte sequences.
   *
   * <p>See the Unicode Standard,<br>
   * Table 3-6. <em>UTF-8 Bit Distribution</em>,<br>
   * Table 3-7. <em>Well Formed UTF-8 Byte Sequences</em>.
   *
   * @return whether the bytes in this {@code ByteString} are a well-formed UTF-8 byte sequence
   */
  public abstract boolean isValidUtf8();

  /**
   * Tells whether the given byte sequence is a well-formed, malformed, or incomplete UTF-8 byte
   * sequence. This method accepts and returns a partial state result, allowing the bytes for a
   * complete UTF-8 byte sequence to be composed from multiple {@code ByteString} segments.
   *
   * @param state either {@code 0} (if this is the initial decoding operation) or the value returned
   *     from a call to a partial decoding method for the previous bytes
   * @param offset offset of the first byte to check
   * @param length number of bytes to check
   * @return {@code -1} if the partial byte sequence is definitely malformed, {@code 0} if it is
   *     well-formed (no additional input needed), or, if the byte sequence is "incomplete", i.e.
   *     apparently terminated in the middle of a character, an opaque integer "state" value
   *     containing enough information to decode the character when passed to a subsequent
   *     invocation of a partial decoding method.
   */
  protected abstract int partialIsValidUtf8(int state, int offset, int length);

  // =================================================================
  // equals() and hashCode()

  @Override
  public abstract boolean equals(
          Object o);

  /** Base class for leaf {@link ByteString}s (i.e. non-ropes). */
  abstract static class LeafByteString extends ByteString {
    private static final long serialVersionUID = 1L;

    @Override
    protected final int getTreeDepth() {
      return 0;
    }

    @Override
    protected final boolean isBalanced() {
      return true;
    }

    @Override
    void writeToReverse(ByteOutput byteOutput) throws IOException {
      writeTo(byteOutput);
    }

    /**
     * Check equality of the substring of given length of this object starting at zero with another
     * {@code ByteString} substring starting at offset.
     *
     * @param other what to compare a substring in
     * @param offset offset into other
     * @param length number of bytes to compare
     * @return true for equality of substrings, else false.
     */
    abstract boolean equalsRange(ByteString other, int offset, int length);

    private LeafByteString() {}
  }

  /**
   * Compute the hashCode using the traditional algorithm from {@link ByteString}.
   *
   * @return hashCode value
   */
  @Override
  public final int hashCode() {
    int h = hash;

    if (h == 0) {
      int size = size();
      h = partialHash(size, 0, size);
      if (h == 0) {
        h = 1;
      }
      hash = h;
    }
    return h;
  }

  // =================================================================
  // Input stream

  /**
   * Creates an {@code InputStream} which can be used to read the bytes.
   *
   * <p>The {@link InputStream} returned by this method is guaranteed to be completely non-blocking.
   * The method {@link InputStream#available()} returns the number of bytes remaining in the stream.
   * The methods {@link InputStream#read(byte[])}, {@link InputStream#read(byte[],int,int)} and
   * {@link InputStream#skip(long)} will read/skip as many bytes as are available. The method {@link
   * InputStream#markSupported()} returns {@code true}.
   *
   * <p>The methods in the returned {@link InputStream} might <b>not</b> be thread safe.
   *
   * @return an input stream that returns the bytes of this byte string.
   */
  public abstract InputStream newInput();

  /**
   * Creates a {@link CodedInputStream} which can be used to read the bytes. Using this is often
   * more efficient than creating a {@link CodedInputStream} that wraps the result of {@link
   * #newInput()}.
   *
   * @return stream based on wrapped data
   */
  public abstract CodedInputStream newCodedInput();

  // =================================================================
  // Output stream

  /**
   * Creates a new {@link Output} with the given initial capacity. Call {@link
   * Output#toByteString()} to create the {@code ByteString} instance.
   *
   * <p>A {@link ByteString.Output} offers the same functionality as a {@link
   * ByteArrayOutputStream}, except that it returns a {@link ByteString} rather than a {@code byte}
   * array.
   *
   * @param initialCapacity estimate of number of bytes to be written
   * @return {@code OutputStream} for building a {@code ByteString}
   */
  public static Output newOutput(int initialCapacity) {
    return new Output(initialCapacity);
  }

  /**
   * Creates a new {@link Output}. Call {@link Output#toByteString()} to create the {@code
   * ByteString} instance.
   *
   * <p>A {@link ByteString.Output} offers the same functionality as a {@link
   * ByteArrayOutputStream}, except that it returns a {@link ByteString} rather than a {@code byte
   * array}.
   *
   * @return {@code OutputStream} for building a {@code ByteString}
   */
  public static Output newOutput() {
    return new Output(CONCATENATE_BY_COPY_SIZE);
  }

  /**
   * Outputs to a {@code ByteString} instance. Call {@link #toByteString()} to create the {@code
   * ByteString} instance.
   */
  public static final class Output extends OutputStream {
    // Implementation note.
    // The public methods of this class must be synchronized.  ByteStrings
    // are guaranteed to be immutable.  Without some sort of locking, it could
    // be possible for one thread to call toByteString(), while another thread
    // is still modifying the underlying byte array.

    private static final byte[] EMPTY_BYTE_ARRAY = new byte[0];
    // argument passed by user, indicating initial capacity.
    private final int initialCapacity;
    // ByteStrings to be concatenated to create the result
    private final ArrayList<ByteString> flushedBuffers;
    // Total number of bytes in the ByteStrings of flushedBuffers
    private int flushedBuffersTotalBytes;
    // Current buffer to which we are writing
    private byte[] buffer;
    // Location in buffer[] to which we write the next byte.
    private int bufferPos;

    /**
     * Creates a new ByteString output stream with the specified initial capacity.
     *
     * @param initialCapacity the initial capacity of the output stream.
     */
    Output(int initialCapacity) {
      if (initialCapacity < 0) {
        throw new IllegalArgumentException("Buffer size < 0");
      }
      this.initialCapacity = initialCapacity;
      this.flushedBuffers = new ArrayList<ByteString>();
      this.buffer = new byte[initialCapacity];
    }

    @Override
    public synchronized void write(int b) {
      if (bufferPos == buffer.length) {
        flushFullBuffer(1);
      }
      buffer[bufferPos++] = (byte) b;
    }

    @Override
    public synchronized void write(byte[] b, int offset, int length) {
      if (length <= buffer.length - bufferPos) {
        // The bytes can fit into the current buffer.
        System.arraycopy(b, offset, buffer, bufferPos, length);
        bufferPos += length;
      } else {
        // Use up the current buffer
        int copySize = buffer.length - bufferPos;
        System.arraycopy(b, offset, buffer, bufferPos, copySize);
        offset += copySize;
        length -= copySize;
        // Flush the buffer, and get a new buffer at least big enough to cover
        // what we still need to output
        flushFullBuffer(length);
        System.arraycopy(b, offset, buffer, /* count= */ 0, length);
        bufferPos = length;
      }
    }

    /**
     * Creates a byte string with the size and contents of this output stream. This does not create
     * a new copy of the underlying bytes. If the stream size grows dynamically, the runtime is
     * O(log n) in respect to the number of bytes written to the {@link Output}. If the stream size
     * stays within the initial capacity, the runtime is O(1).
     *
     * @return the current contents of this output stream, as a byte string.
     */
    public synchronized ByteString toByteString() {
      flushLastBuffer();
      return ByteString.copyFrom(flushedBuffers);
    }

    /**
     * Writes the complete contents of this byte array output stream to the specified output stream
     * argument.
     *
     * @param out the output stream to which to write the data.
     * @throws IOException if an I/O error occurs.
     */
    public void writeTo(OutputStream out) throws IOException {
      ByteString[] cachedFlushBuffers;
      byte[] cachedBuffer;
      int cachedBufferPos;
      synchronized (this) {
        // Copy the information we need into local variables so as to hold
        // the lock for as short a time as possible.
        cachedFlushBuffers = flushedBuffers.toArray(new ByteString[0]);
        cachedBuffer = buffer;
        cachedBufferPos = bufferPos;
      }
      for (ByteString byteString : cachedFlushBuffers) {
        byteString.writeTo(out);
      }

      out.write(Arrays.copyOf(cachedBuffer, cachedBufferPos));
    }

    /**
     * Returns the current size of the output stream.
     *
     * @return the current size of the output stream
     */
    public synchronized int size() {
      return flushedBuffersTotalBytes + bufferPos;
    }

    /**
     * Resets this stream, so that all currently accumulated output in the output stream is
     * discarded. The output stream can be used again, reusing the already allocated buffer space.
     */
    public synchronized void reset() {
      flushedBuffers.clear();
      flushedBuffersTotalBytes = 0;
      bufferPos = 0;
    }

    @Override
    public String toString() {
      return String.format(
          "<ByteString.Output@%s size=%d>",
          Integer.toHexString(System.identityHashCode(this)), size());
    }

    /**
     * Internal function used by writers. The current buffer is full, and the writer needs a new
     * buffer whose size is at least the specified minimum size.
     */
    private void flushFullBuffer(int minSize) {
      flushedBuffers.add(new LiteralByteString(buffer));
      flushedBuffersTotalBytes += buffer.length;
      // We want to increase our total capacity by 50%, but as a minimum,
      // the new buffer should also at least be >= minSize and
      // >= initial Capacity.
      int newSize = Math.max(initialCapacity, Math.max(minSize, flushedBuffersTotalBytes >>> 1));
      buffer = new byte[newSize];
      bufferPos = 0;
    }

    /**
     * Internal function used by {@link #toByteString()}. The current buffer may or may not be full,
     * but it needs to be flushed.
     */
    private void flushLastBuffer() {
      if (bufferPos < buffer.length) {
        if (bufferPos > 0) {
          byte[] bufferCopy = Arrays.copyOf(buffer, bufferPos);
          flushedBuffers.add(new LiteralByteString(bufferCopy));
        }
        // We reuse this buffer for further writes.
      } else {
        // Buffer is completely full.  Huzzah.
        flushedBuffers.add(new LiteralByteString(buffer));
        // 99% of the time, we're not going to use this OutputStream again.
        // We set buffer to an empty byte stream so that we're handling this
        // case without wasting space.  In the rare case that more writes
        // *do* occur, this empty buffer will be flushed and an appropriately
        // sized new buffer will be created.
        buffer = EMPTY_BYTE_ARRAY;
      }
      flushedBuffersTotalBytes += bufferPos;
      bufferPos = 0;
    }
  }

  /**
   * Constructs a new {@code ByteString} builder, which allows you to efficiently construct a {@code
   * ByteString} by writing to a {@link CodedOutputStream}. Using this is much more efficient than
   * calling {@code newOutput()} and wrapping that in a {@code CodedOutputStream}.
   *
   * <p>This is package-private because it's a somewhat confusing interface. Users can call {@link
   * Message#toByteString()} instead of calling this directly.
   *
   * @param size The target byte size of the {@code ByteString}. You must write exactly this many
   *     bytes before building the result.
   * @return the builder
   */
  static CodedBuilder newCodedBuilder(int size) {
    return new CodedBuilder(size);
  }

  /** See {@link ByteString#newCodedBuilder(int)}. */
  static final class CodedBuilder {
    private final CodedOutputStream output;
    private final byte[] buffer;

    private CodedBuilder(int size) {
      buffer = new byte[size];
      output = CodedOutputStream.newInstance(buffer);
    }

    public ByteString build() {
      output.checkNoSpaceLeft();

      // We can be confident that the CodedOutputStream will not modify the
      // underlying bytes anymore because it already wrote all of them.  So,
      // no need to make a copy.
      return new LiteralByteString(buffer);
    }

    public CodedOutputStream getCodedOutput() {
      return output;
    }
  }

  // =================================================================
  // Methods {@link RopeByteString} needs on instances, which aren't part of the
  // public API.

  /**
   * Return the depth of the tree representing this {@code ByteString}, if any, whose root is this
   * node. If this is a leaf node, return 0.
   *
   * @return tree depth or zero
   */
  protected abstract int getTreeDepth();

  /**
   * Return {@code true} if this ByteString is literal (a leaf node) or a flat-enough tree in the
   * sense of {@link RopeByteString}.
   *
   * @return true if the tree is flat enough
   */
  protected abstract boolean isBalanced();

  /**
   * Return the cached hash code if available.
   *
   * @return value of cached hash code or 0 if not computed yet
   */
  protected final int peekCachedHashCode() {
    return hash;
  }

  /**
   * Compute the hash across the value bytes starting with the given hash, and return the result.
   * This is used to compute the hash across strings represented as a set of pieces by allowing the
   * hash computation to be continued from piece to piece.
   *
   * @param h starting hash value
   * @param offset offset into this value to start looking at data values
   * @param length number of data values to include in the hash computation
   * @return ending hash value
   */
  protected abstract int partialHash(int h, int offset, int length);

  /**
   * Checks that the given index falls within the specified array size.
   *
   * @param index the index position to be tested
   * @param size the length of the array
   * @throws IndexOutOfBoundsException if the index does not fall within the array.
   */
  static void checkIndex(int index, int size) {
    if ((index | (size - (index + 1))) < 0) {
      if (index < 0) {
        throw new ArrayIndexOutOfBoundsException("Index < 0: " + index);
      }
      throw new ArrayIndexOutOfBoundsException("Index > length: " + index + ", " + size);
    }
  }

  /**
   * Checks that the given range falls within the bounds of an array
   *
   * @param startIndex the start index of the range (inclusive)
   * @param endIndex the end index of the range (exclusive)
   * @param size the size of the array.
   * @return the length of the range.
   * @throws IndexOutOfBoundsException some or all of the range falls outside of the array.
   */
  @CanIgnoreReturnValue
  static int checkRange(int startIndex, int endIndex, int size) {
    final int length = endIndex - startIndex;
    if ((startIndex | endIndex | length | (size - endIndex)) < 0) {
      if (startIndex < 0) {
        throw new IndexOutOfBoundsException("Beginning index: " + startIndex + " < 0");
      }
      if (endIndex < startIndex) {
        throw new IndexOutOfBoundsException(
            "Beginning index larger than ending index: " + startIndex + ", " + endIndex);
      }
      // endIndex >= size
      throw new IndexOutOfBoundsException("End index: " + endIndex + " >= " + size);
    }
    return length;
  }

  @Override
  public final String toString() {
    return String.format(
        Locale.ROOT,
        "<ByteString@%s size=%d contents=\"%s\">",
        toHexString(identityHashCode(this)),
        size(),
        truncateAndEscapeForDisplay());
  }

  private String truncateAndEscapeForDisplay() {
    final int limit = 50;

    return size() <= limit ? escapeBytes(this) : escapeBytes(substring(0, limit - 3)) + "...";
  }

  /**
   * This class implements a {@link com.google.protobuf.ByteString} backed by a single array of
   * bytes, contiguous in memory. It supports substring by pointing to only a sub-range of the
   * underlying byte array, meaning that a substring will reference the full byte-array of the
   * string it's made from, exactly as with {@link String}.
   *
   * @author carlanton@google.com (Carl Haverl)
   */
  // Keep this class private to avoid deadlocks in classloading across threads as ByteString's
  // static initializer loads LiteralByteString and another thread loads LiteralByteString.
  private static class LiteralByteString extends ByteString.LeafByteString {
    private static final long serialVersionUID = 1L;

    protected final byte[] bytes;

    /**
     * Creates a {@code LiteralByteString} backed by the given array, without copying.
     *
     * @param bytes array to wrap
     */
    LiteralByteString(byte[] bytes) {
      if (bytes == null) {
        throw new NullPointerException();
      }
      this.bytes = bytes;
    }

    @Override
    public byte byteAt(int index) {
      // Unlike most methods in this class, this one is a direct implementation
      // ignoring the potential offset because we need to do range-checking in the
      // substring case anyway.
      return bytes[index];
    }

    @Override
    byte internalByteAt(int index) {
      return bytes[index];
    }

    @Override
    public int size() {
      return bytes.length;
    }

    // =================================================================
    // ByteString -> substring

    @Override
    public final ByteString substring(int beginIndex, int endIndex) {
      final int length = checkRange(beginIndex, endIndex, size());

      if (length == 0) {
        return ByteString.EMPTY;
      }

      return new BoundedByteString(bytes, getOffsetIntoBytes() + beginIndex, length);
    }

    // =================================================================
    // ByteString -> byte[]

    @Override
    protected void copyToInternal(
        byte[] target, int sourceOffset, int targetOffset, int numberToCopy) {
      // Optimized form, not for subclasses, since we don't call
      // getOffsetIntoBytes() or check the 'numberToCopy' parameter.
      // TODO: Is not calling getOffsetIntoBytes really saving that much?
      System.arraycopy(bytes, sourceOffset, target, targetOffset, numberToCopy);
    }

    @Override
    public final void copyTo(ByteBuffer target) {
      target.put(bytes, getOffsetIntoBytes(), size()); // Copies bytes
    }

    @Override
    public final ByteBuffer asReadOnlyByteBuffer() {
      return ByteBuffer.wrap(bytes, getOffsetIntoBytes(), size()).asReadOnlyBuffer();
    }

    @Override
    public final List<ByteBuffer> asReadOnlyByteBufferList() {
      return Collections.singletonList(asReadOnlyByteBuffer());
    }

    @Override
    public final void writeTo(OutputStream outputStream) throws IOException {
      outputStream.write(toByteArray());
    }

    @Override
    final void writeToInternal(OutputStream outputStream, int sourceOffset, int numberToWrite)
        throws IOException {
      outputStream.write(bytes, getOffsetIntoBytes() + sourceOffset, numberToWrite);
    }

    @Override
    final void writeTo(ByteOutput output) throws IOException {
      output.writeLazy(bytes, getOffsetIntoBytes(), size());
    }

    @Override
    protected final String toStringInternal(Charset charset) {
      return new String(bytes, getOffsetIntoBytes(), size(), charset);
    }

    // =================================================================
    // UTF-8 decoding

    @Override
    public final boolean isValidUtf8() {
      int offset = getOffsetIntoBytes();
      return Utf8.isValidUtf8(bytes, offset, offset + size());
    }

    @Override
    protected final int partialIsValidUtf8(int state, int offset, int length) {
      int index = getOffsetIntoBytes() + offset;
      return Utf8.partialIsValidUtf8(state, bytes, index, index + length);
    }

    // =================================================================
    // equals() and hashCode()

    @Override
    public final boolean equals(
            Object other) {
      if (other == this) {
        return true;
      }
      if (!(other instanceof ByteString)) {
        return false;
      }

      if (size() != ((ByteString) other).size()) {
        return false;
      }
      if (size() == 0) {
        return true;
      }

      if (other instanceof LiteralByteString) {
        LiteralByteString otherAsLiteral = (LiteralByteString) other;
        // If we know the hash codes and they are not equal, we know the byte
        // strings are not equal.
        int thisHash = peekCachedHashCode();
        int thatHash = otherAsLiteral.peekCachedHashCode();
        if (thisHash != 0 && thatHash != 0 && thisHash != thatHash) {
          return false;
        }

        return equalsRange((LiteralByteString) other, 0, size());
      } else {
        // RopeByteString and NioByteString.
        return other.equals(this);
      }
    }

    /**
     * Check equality of the substring of given length of this object starting at zero with another
     * {@code LiteralByteString} substring starting at offset.
     *
     * @param other what to compare a substring in
     * @param offset offset into other
     * @param length number of bytes to compare
     * @return true for equality of substrings, else false.
     */
    @Override
    final boolean equalsRange(ByteString other, int offset, int length) {
      if (length > other.size()) {
        throw new IllegalArgumentException("Length too large: " + length + size());
      }
      if (offset + length > other.size()) {
        throw new IllegalArgumentException(
            "Ran off end of other: " + offset + ", " + length + ", " + other.size());
      }

      if (other instanceof LiteralByteString) {
        LiteralByteString lbsOther = (LiteralByteString) other;
        byte[] thisBytes = bytes;
        byte[] otherBytes = lbsOther.bytes;
        int thisLimit = getOffsetIntoBytes() + length;
        for (int thisIndex = getOffsetIntoBytes(),
                otherIndex = lbsOther.getOffsetIntoBytes() + offset;
            (thisIndex < thisLimit);
            ++thisIndex, ++otherIndex) {
          if (thisBytes[thisIndex] != otherBytes[otherIndex]) {
            return false;
          }
        }
        return true;
      }

      return other.substring(offset, offset + length).equals(substring(0, length));
    }

    @Override
    protected final int partialHash(int h, int offset, int length) {
      return Internal.partialHash(h, bytes, getOffsetIntoBytes() + offset, length);
    }

    // =================================================================
    // Input stream

    @Override
    public final InputStream newInput() {
      return new ByteArrayInputStream(bytes, getOffsetIntoBytes(), size()); // No copy
    }

    @Override
    public final CodedInputStream newCodedInput() {
      // We trust CodedInputStream not to modify the bytes, or to give anyone
      // else access to them.
      return CodedInputStream.newInstance(
          bytes, getOffsetIntoBytes(), size(), /* bufferIsImmutable= */ true);
    }

    // =================================================================
    // Internal methods

    /**
     * Offset into {@code bytes[]} to use, non-zero for substrings.
     *
     * @return always 0 for this class
     */
    protected int getOffsetIntoBytes() {
      return 0;
    }
  }

  /**
   * This class is used to represent the substring of a {@link ByteString} over a single byte array.
   * In terms of the public API of {@link ByteString}, you end up here by calling {@link
   * ByteString#copyFrom(byte[])} followed by {@link ByteString#substring(int, int)}.
   *
   * <p>This class contains most of the overhead involved in creating a substring from a {@link
   * LiteralByteString}. The overhead involves some range-checking and two extra fields.
   *
   * @author carlanton@google.com (Carl Haverl)
   */
  // Keep this class private to avoid deadlocks in classloading across threads as ByteString's
  // static initializer loads LiteralByteString and another thread loads BoundedByteString.
  private static final class BoundedByteString extends LiteralByteString {
    private final int bytesOffset;
    private final int bytesLength;

    /**
     * Creates a {@code BoundedByteString} backed by the sub-range of given array, without copying.
     *
     * @param bytes array to wrap
     * @param offset index to first byte to use in bytes
     * @param length number of bytes to use from bytes
     * @throws IllegalArgumentException if {@code offset < 0}, {@code length < 0}, or if {@code
     *     offset + length > bytes.length}.
     */
    BoundedByteString(byte[] bytes, int offset, int length) {
      super(bytes);
      checkRange(offset, offset + length, bytes.length);

      this.bytesOffset = offset;
      this.bytesLength = length;
    }

    /**
     * Gets the byte at the given index. Throws {@link ArrayIndexOutOfBoundsException} for
     * backwards-compatibility reasons although it would more properly be {@link
     * IndexOutOfBoundsException}.
     *
     * @param index index of byte
     * @return the value
     * @throws ArrayIndexOutOfBoundsException {@code index} is < 0 or >= size
     */
    @Override
    public byte byteAt(int index) {
      // We must check the index ourselves as we cannot rely on Java array index
      // checking for substrings.
      checkIndex(index, size());
      return bytes[bytesOffset + index];
    }

    @Override
    byte internalByteAt(int index) {
      return bytes[bytesOffset + index];
    }

    @Override
    public int size() {
      return bytesLength;
    }

    @Override
    protected int getOffsetIntoBytes() {
      return bytesOffset;
    }

    // =================================================================
    // ByteString -> byte[]

    @Override
    protected void copyToInternal(
        byte[] target, int sourceOffset, int targetOffset, int numberToCopy) {
      System.arraycopy(
          bytes, getOffsetIntoBytes() + sourceOffset, target, targetOffset, numberToCopy);
    }

    // =================================================================
    // Serializable

    private static final long serialVersionUID = 1L;

    Object writeReplace() {
      return ByteString.wrap(toByteArray());
    }

    private void readObject(@SuppressWarnings("unused") ObjectInputStream in) throws IOException {
      throw new InvalidObjectException(
          "BoundedByteStream instances are not to be serialized directly");
    }
  }

  /** A {@link ByteString} that wraps around a {@link ByteBuffer}. */
  // Keep this class private to avoid deadlocks in classloading across threads as ByteString's
  // static initializer loads LiteralByteString and another thread loads BoundedByteString.
  private static final class NioByteString extends ByteString.LeafByteString {
    private final ByteBuffer buffer;

    NioByteString(ByteBuffer buffer) {
      checkNotNull(buffer, "buffer");

      // Use native byte order for fast fixed32/64 operations.
      this.buffer = buffer.slice().order(ByteOrder.nativeOrder());
    }

    // =================================================================
    // Serializable

    /** Magic method that lets us override serialization behavior. */
    private Object writeReplace() {
      return ByteString.copyFrom(buffer.slice());
    }

    /** Magic method that lets us override deserialization behavior. */
    private void readObject(@SuppressWarnings("unused") ObjectInputStream in) throws IOException {
      throw new InvalidObjectException("NioByteString instances are not to be serialized directly");
    }

    // =================================================================

    @Override
    public byte byteAt(int index) {
      try {
        return buffer.get(index);
      } catch (ArrayIndexOutOfBoundsException e) {
        throw e;
      } catch (IndexOutOfBoundsException e) {
        throw new ArrayIndexOutOfBoundsException(e.getMessage());
      }
    }

    @Override
    public byte internalByteAt(int index) {
      // it isn't possible to avoid the bounds checking inside of ByteBuffer, so just use the
      // default
      // implementation.
      return byteAt(index);
    }

    @Override
    public int size() {
      return buffer.remaining();
    }

    @Override
    public ByteString substring(int beginIndex, int endIndex) {
      try {
        ByteBuffer slice = slice(beginIndex, endIndex);
        return new NioByteString(slice);
      } catch (ArrayIndexOutOfBoundsException e) {
        throw e;
      } catch (IndexOutOfBoundsException e) {
        throw new ArrayIndexOutOfBoundsException(e.getMessage());
      }
    }

    @Override
    protected void copyToInternal(
        byte[] target, int sourceOffset, int targetOffset, int numberToCopy) {
      ByteBuffer slice = buffer.slice();
      Java8Compatibility.position(slice, sourceOffset);
      slice.get(target, targetOffset, numberToCopy);
    }

    @Override
    public void copyTo(ByteBuffer target) {
      target.put(buffer.slice());
    }

    @Override
    public void writeTo(OutputStream out) throws IOException {
      out.write(toByteArray());
    }

    @Override
    boolean equalsRange(ByteString other, int offset, int length) {
      return substring(0, length).equals(other.substring(offset, offset + length));
    }

    @Override
    void writeToInternal(OutputStream out, int sourceOffset, int numberToWrite) throws IOException {
      if (buffer.hasArray()) {
        // Optimized write for array-backed buffers.
        // Note that we're taking the risk that a malicious OutputStream could modify the array.
        int bufferOffset = buffer.arrayOffset() + buffer.position() + sourceOffset;
        out.write(buffer.array(), bufferOffset, numberToWrite);
        return;
      }

      ByteBufferWriter.write(slice(sourceOffset, sourceOffset + numberToWrite), out);
    }

    @Override
    void writeTo(ByteOutput output) throws IOException {
      output.writeLazy(buffer.slice());
    }

    @Override
    public ByteBuffer asReadOnlyByteBuffer() {
      return buffer.asReadOnlyBuffer();
    }

    @Override
    public List<ByteBuffer> asReadOnlyByteBufferList() {
      return Collections.singletonList(asReadOnlyByteBuffer());
    }

    @Override
    protected String toStringInternal(Charset charset) {
      final byte[] bytes;
      final int offset;
      final int length;
      if (buffer.hasArray()) {
        bytes = buffer.array();
        offset = buffer.arrayOffset() + buffer.position();
        length = buffer.remaining();
      } else {
        // TODO: Can we optimize this?
        bytes = toByteArray();
        offset = 0;
        length = bytes.length;
      }
      return new String(bytes, offset, length, charset);
    }

    @Override
    public boolean isValidUtf8() {
      return Utf8.isValidUtf8(buffer);
    }

    @Override
    protected int partialIsValidUtf8(int state, int offset, int length) {
      return Utf8.partialIsValidUtf8(state, buffer, offset, offset + length);
    }

    @Override
    public boolean equals(
            Object other) {
      if (other == this) {
        return true;
      }
      if (!(other instanceof ByteString)) {
        return false;
      }
      ByteString otherString = ((ByteString) other);
      if (size() != otherString.size()) {
        return false;
      }
      if (size() == 0) {
        return true;
      }
      if (other instanceof NioByteString) {
        return buffer.equals(((NioByteString) other).buffer);
      }
      if (other instanceof RopeByteString) {
        return other.equals(this);
      }
      return buffer.equals(otherString.asReadOnlyByteBuffer());
    }

    @Override
    protected int partialHash(int h, int offset, int length) {
      for (int i = offset; i < offset + length; i++) {
        h = h * 31 + buffer.get(i);
      }
      return h;
    }

    @Override
    public InputStream newInput() {
      return new InputStream() {
        private final ByteBuffer buf = buffer.slice();

        @Override
        public void mark(int readlimit) {
          Java8Compatibility.mark(buf);
        }

        @Override
        public boolean markSupported() {
          return true;
        }

        @Override
        public void reset() throws IOException {
          try {
            Java8Compatibility.reset(buf);
          } catch (InvalidMarkException e) {
            throw new IOException(e);
          }
        }

        @Override
        public int available() throws IOException {
          return buf.remaining();
        }

        @Override
        public int read() throws IOException {
          if (!buf.hasRemaining()) {
            return -1;
          }
          return buf.get() & 0xFF;
        }

        @Override
        public int read(byte[] bytes, int off, int len) throws IOException {
          if (!buf.hasRemaining()) {
            return -1;
          }

          len = Math.min(len, buf.remaining());
          buf.get(bytes, off, len);
          return len;
        }
      };
    }

    @Override
    public CodedInputStream newCodedInput() {
      return CodedInputStream.newInstance(buffer, true);
    }

    /**
     * Creates a slice of a range of this buffer.
     *
     * @param beginIndex the beginning index of the slice (inclusive).
     * @param endIndex the end index of the slice (exclusive).
     * @return the requested slice.
     */
    private ByteBuffer slice(int beginIndex, int endIndex) {
      if (beginIndex < buffer.position() || endIndex > buffer.limit() || beginIndex > endIndex) {
        throw new IllegalArgumentException(
            String.format("Invalid indices [%d, %d]", beginIndex, endIndex));
      }

      ByteBuffer slice = buffer.slice();
      Java8Compatibility.position(slice, beginIndex - buffer.position());
      Java8Compatibility.limit(slice, endIndex - buffer.position());
      return slice;
    }
  }
}<|MERGE_RESOLUTION|>--- conflicted
+++ resolved
@@ -7,10 +7,7 @@
 
 package com.google.protobuf;
 
-<<<<<<< HEAD
-=======
 import static com.google.protobuf.Internal.checkNotNull;
->>>>>>> 626889fb
 import static com.google.protobuf.TextFormatEscaper.escapeBytes;
 import static java.lang.Integer.toHexString;
 import static java.lang.System.identityHashCode;
@@ -290,17 +287,12 @@
 
           while (formerBytes.hasNext() && latterBytes.hasNext()) {
             int result =
-                Integer.valueOf(toInt(formerBytes.nextByte()))
-                    .compareTo(toInt(latterBytes.nextByte()));
+                Integer.compare(toInt(formerBytes.nextByte()), toInt(latterBytes.nextByte()));
             if (result != 0) {
               return result;
             }
           }
-<<<<<<< HEAD
-          return Integer.valueOf(former.size()).compareTo(Integer.valueOf(latter.size()));
-=======
           return Integer.compare(former.size(), latter.size());
->>>>>>> 626889fb
         }
       };
 
@@ -373,12 +365,7 @@
   // String -> ByteString
 
   /**
-<<<<<<< HEAD
-   * Returns a {@code ByteString} from a hexadecimal String. Alternative CharSequences should use
-   * {@link ByteStrings#decode(CharSequence, BaseEncoding)}
-=======
    * Returns a {@code ByteString} from a hexadecimal String.
->>>>>>> 626889fb
    *
    * @param hexString String of hexadecimal digits to create {@code ByteString} from.
    * @throws NumberFormatException if the hexString does not contain a parsable hex String.
