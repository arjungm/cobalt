--- conflicted
+++ resolved
@@ -145,11 +145,7 @@
       // only works if the method names have not been proguarded out or renamed.
       Method getMethod = getter.getValue();
       Method hasMethod = hazzers.get("has" + suffix);
-<<<<<<< HEAD
-      // TODO(dweis): Fix proto3 semantics.
-=======
       // TODO: Fix proto3 semantics.
->>>>>>> 626889fb
       if (getMethod != null) {
         Object value = GeneratedMessageLite.invokeOrDie(getMethod, messageLite);
         final boolean hasValue =
@@ -257,7 +253,6 @@
       buffer.append("}");
     } else {
       buffer.append(": ").append(object);
-<<<<<<< HEAD
     }
   }
 
@@ -272,22 +267,6 @@
     }
   }
 
-=======
-    }
-  }
-
-  private static void indent(int indent, StringBuilder buffer) {
-    while (indent > 0) {
-      int partialIndent = indent;
-      if (partialIndent > INDENT_BUFFER.length) {
-        partialIndent = INDENT_BUFFER.length;
-      }
-      buffer.append(INDENT_BUFFER, 0, partialIndent);
-      indent -= partialIndent;
-    }
-  }
-
->>>>>>> 626889fb
   private static String pascalCaseToSnakeCase(String pascalCase) {
     if (pascalCase.isEmpty()) {
       return pascalCase;
