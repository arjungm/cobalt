--- conflicted
+++ resolved
@@ -49,32 +49,19 @@
     MessageLite.Builder internalMergeFrom(MessageLite.Builder to, MessageLite from);
   }
 
-<<<<<<< HEAD
-  private static final int DEFAULT_FIELD_MAP_ARRAY_SIZE = 16;
-
-=======
->>>>>>> 626889fb
   private final SmallSortedMap<T, Object> fields;
   private boolean isImmutable;
   private boolean hasLazyField;
 
   /** Construct a new FieldSet. */
   private FieldSet() {
-<<<<<<< HEAD
-    this.fields = SmallSortedMap.newFieldMap(DEFAULT_FIELD_MAP_ARRAY_SIZE);
-=======
     this.fields = SmallSortedMap.newFieldMap();
->>>>>>> 626889fb
   }
 
   /** Construct an empty FieldSet. This is only used to initialize DEFAULT_INSTANCE. */
   @SuppressWarnings("unused")
   private FieldSet(final boolean dummy) {
-<<<<<<< HEAD
-    this(SmallSortedMap.<T>newFieldMap(0));
-=======
     this(SmallSortedMap.<T>newFieldMap());
->>>>>>> 626889fb
     makeImmutable();
   }
 
@@ -99,17 +86,7 @@
     return new Builder<T>();
   }
 
-<<<<<<< HEAD
-  /** Construct a new Builder. */
-  public static <T extends FieldDescriptorLite<T>> Builder<T> newBuilder() {
-    return new Builder<T>();
-  }
-
-  @SuppressWarnings("rawtypes")
-  private static final FieldSet DEFAULT_INSTANCE = new FieldSet(true);
-=======
   private static final FieldSet<?> DEFAULT_INSTANCE = new FieldSet<>(true);
->>>>>>> 626889fb
 
   /** Returns {@code true} if empty, {@code false} otherwise. */
   boolean isEmpty() {
@@ -121,12 +98,6 @@
     if (isImmutable) {
       return;
     }
-<<<<<<< HEAD
-    for (int i = 0; i < fields.getNumArrayEntries(); ++i) {
-      Entry<T, Object> entry = fields.getArrayEntryAt(i);
-      if (entry.getValue() instanceof GeneratedMessageLite) {
-        ((GeneratedMessageLite<?, ?>) entry.getValue()).makeImmutable();
-=======
     int n = fields.getNumArrayEntries(); // Optimisation: hoist out of hot loop.
     for (int i = 0; i < n; ++i) {
       Entry<T, Object> entry = fields.getArrayEntryAt(i);
@@ -139,7 +110,6 @@
       Object value = entry.getValue();
       if (value instanceof GeneratedMessageLite) {
         ((GeneratedMessageLite<?, ?>) value).makeImmutable();
->>>>>>> 626889fb
       }
     }
     fields.makeImmutable();
@@ -187,12 +157,8 @@
     // We can't just call fields.clone because List objects in the map
     // should not be shared.
     FieldSet<T> clone = FieldSet.newFieldSet();
-<<<<<<< HEAD
-    for (int i = 0; i < fields.getNumArrayEntries(); i++) {
-=======
     int n = fields.getNumArrayEntries(); // Optimisation: hoist out of hot loop.
     for (int i = 0; i < n; i++) {
->>>>>>> 626889fb
       Map.Entry<T, Object> entry = fields.getArrayEntryAt(i);
       clone.setField(entry.getKey(), entry.getValue());
     }
@@ -214,12 +180,8 @@
   /** Get a simple map containing all the fields. */
   public Map<T, Object> getAllFields() {
     if (hasLazyField) {
-<<<<<<< HEAD
-      SmallSortedMap<T, Object> result = cloneAllFieldsMap(fields, /* copyList */ false);
-=======
       SmallSortedMap<T, Object> result =
           cloneAllFieldsMap(fields, /* copyList= */ false, /* resolveLazyFields= */ true);
->>>>>>> 626889fb
       if (fields.isImmutable()) {
         result.makeImmutable();
       }
@@ -229,15 +191,6 @@
   }
 
   private static <T extends FieldDescriptorLite<T>> SmallSortedMap<T, Object> cloneAllFieldsMap(
-<<<<<<< HEAD
-      SmallSortedMap<T, Object> fields, boolean copyList) {
-    SmallSortedMap<T, Object> result = SmallSortedMap.newFieldMap(DEFAULT_FIELD_MAP_ARRAY_SIZE);
-    for (int i = 0; i < fields.getNumArrayEntries(); i++) {
-      cloneFieldEntry(result, fields.getArrayEntryAt(i), copyList);
-    }
-    for (Map.Entry<T, Object> entry : fields.getOverflowEntries()) {
-      cloneFieldEntry(result, entry, copyList);
-=======
       SmallSortedMap<T, Object> fields, boolean copyList, boolean resolveLazyFields) {
     SmallSortedMap<T, Object> result = SmallSortedMap.newFieldMap();
     int n = fields.getNumArrayEntries(); // Optimisation: hoist out of hot loop.
@@ -246,17 +199,12 @@
     }
     for (Map.Entry<T, Object> entry : fields.getOverflowEntries()) {
       cloneFieldEntry(result, entry, copyList, resolveLazyFields);
->>>>>>> 626889fb
     }
     return result;
   }
 
   private static <T extends FieldDescriptorLite<T>> void cloneFieldEntry(
-<<<<<<< HEAD
-      Map<T, Object> map, Map.Entry<T, Object> entry, boolean copyList) {
-=======
       Map<T, Object> map, Map.Entry<T, Object> entry, boolean copyList, boolean resolveLazyFields) {
->>>>>>> 626889fb
     T key = entry.getKey();
     Object value = entry.getValue();
     if (resolveLazyFields && value instanceof LazyField) {
@@ -273,13 +221,10 @@
    * library as it is not protected from mutation when fields is not immutable.
    */
   public Iterator<Map.Entry<T, Object>> iterator() {
-<<<<<<< HEAD
-=======
     // Avoid allocation in the common case of empty FieldSet.
     if (isEmpty()) {
       return Collections.emptyIterator();
     }
->>>>>>> 626889fb
     if (hasLazyField) {
       return new LazyIterator<T>(fields.entrySet().iterator());
     }
@@ -292,13 +237,10 @@
    * fields is not immutable.
    */
   Iterator<Map.Entry<T, Object>> descendingIterator() {
-<<<<<<< HEAD
-=======
     // Avoid an allocation in the common case of empty FieldSet.
     if (isEmpty()) {
       return Collections.emptyIterator();
     }
->>>>>>> 626889fb
     if (hasLazyField) {
       return new LazyIterator<T>(fields.descendingEntrySet().iterator());
     }
@@ -336,12 +278,8 @@
   /**
    * Useful for implementing {@link Message.Builder#setField(Descriptors.FieldDescriptor,Object)}.
    */
-<<<<<<< HEAD
-  @SuppressWarnings({"unchecked", "rawtypes"})
-=======
   // Avoid iterator allocation.
   @SuppressWarnings({"ForeachList", "ForeachListWithUserVar"})
->>>>>>> 626889fb
   public void setField(final T descriptor, Object value) {
     if (descriptor.isRepeated()) {
       if (!(value instanceof List)) {
@@ -351,12 +289,6 @@
 
       // Wrap the contents in a new list so that the caller cannot change
       // the list's contents after setting it.
-<<<<<<< HEAD
-      final List newList = new ArrayList<>();
-      newList.addAll((List) value);
-      for (final Object element : newList) {
-        verifyType(descriptor, element);
-=======
       List<?> list = (List<?>) value;
       int listSize = list.size();
       // Avoid extra allocations: no iterator, no intermediate array copy.
@@ -365,7 +297,6 @@
         Object element = list.get(i);
         verifyType(descriptor, element);
         newList.add(element);
->>>>>>> 626889fb
       }
       value = newList;
     } else {
@@ -530,24 +461,17 @@
     return true;
   }
 
-<<<<<<< HEAD
-=======
   // Avoid iterator allocation.
   @SuppressWarnings({"ForeachList", "ForeachListWithUserVar"})
->>>>>>> 626889fb
   private static <T extends FieldDescriptorLite<T>> boolean isInitialized(
       final Map.Entry<T, Object> entry) {
     final T descriptor = entry.getKey();
     if (descriptor.getLiteJavaType() == WireFormat.JavaType.MESSAGE) {
       if (descriptor.isRepeated()) {
-<<<<<<< HEAD
-        for (final Object element : (List<?>) entry.getValue()) {
-=======
         List<?> list = (List<?>) entry.getValue();
         int listSize = list.size();
         for (int i = 0; i < listSize; i++) {
           Object element = list.get(i);
->>>>>>> 626889fb
           if (!isMessageFieldValueInitialized(element)) {
             return false;
           }
@@ -587,12 +511,8 @@
 
   /** Like {@link Message.Builder#mergeFrom(Message)}, but merges from another {@link FieldSet}. */
   public void mergeFrom(final FieldSet<T> other) {
-<<<<<<< HEAD
-    for (int i = 0; i < other.fields.getNumArrayEntries(); i++) {
-=======
     int n = other.fields.getNumArrayEntries(); // Optimisation: hoist out of hot loop.
     for (int i = 0; i < n; i++) {
->>>>>>> 626889fb
       mergeFromField(other.fields.getArrayEntryAt(i));
     }
     for (final Map.Entry<T, Object> entry : other.fields.getOverflowEntries()) {
@@ -611,12 +531,8 @@
     }
   }
 
-<<<<<<< HEAD
-  @SuppressWarnings({"unchecked", "rawtypes"})
-=======
   // Avoid iterator allocation.
   @SuppressWarnings({"unchecked", "ForeachList", "ForeachListWithUserVar"})
->>>>>>> 626889fb
   private void mergeFromField(final Map.Entry<T, Object> entry) {
     final T descriptor = entry.getKey();
     Object otherValue = entry.getValue();
@@ -630,11 +546,7 @@
       List<?> otherList = (List<?>) otherValue;
       int otherListSize = otherList.size();
       if (value == null) {
-<<<<<<< HEAD
-        value = new ArrayList<>();
-=======
         value = new ArrayList<>(otherListSize);
->>>>>>> 626889fb
       }
       List<Object> list = (List<Object>) value;
       // Avoid iterator allocation.
@@ -693,12 +605,8 @@
 
   /** See {@link Message#writeTo(CodedOutputStream)}. */
   public void writeTo(final CodedOutputStream output) throws IOException {
-<<<<<<< HEAD
-    for (int i = 0; i < fields.getNumArrayEntries(); i++) {
-=======
     int n = fields.getNumArrayEntries(); // Optimisation: hoist out of hot loop.
     for (int i = 0; i < n; i++) {
->>>>>>> 626889fb
       final Map.Entry<T, Object> entry = fields.getArrayEntryAt(i);
       writeField(entry.getKey(), entry.getValue(), output);
     }
@@ -893,12 +801,8 @@
    */
   public int getSerializedSize() {
     int size = 0;
-<<<<<<< HEAD
-    for (int i = 0; i < fields.getNumArrayEntries(); i++) {
-=======
     int n = fields.getNumArrayEntries(); // Optimisation: hoist out of hot loop.
     for (int i = 0; i < n; i++) {
->>>>>>> 626889fb
       final Map.Entry<T, Object> entry = fields.getArrayEntryAt(i);
       size += computeFieldSize(entry.getKey(), entry.getValue());
     }
@@ -1074,11 +978,7 @@
     private boolean hasNestedBuilders;
 
     private Builder() {
-<<<<<<< HEAD
-      this(SmallSortedMap.<T>newFieldMap(DEFAULT_FIELD_MAP_ARRAY_SIZE));
-=======
       this(SmallSortedMap.<T>newFieldMap());
->>>>>>> 626889fb
     }
 
     private Builder(SmallSortedMap<T, Object> fields) {
@@ -1114,12 +1014,8 @@
       SmallSortedMap<T, Object> fieldsForBuild = fields;
       if (hasNestedBuilders) {
         // Make a copy of the fields map with all Builders replaced by Message.
-<<<<<<< HEAD
-        fieldsForBuild = cloneAllFieldsMap(fields, /* copyList */ false);
-=======
         fieldsForBuild =
             cloneAllFieldsMap(fields, /* copyList= */ false, /* resolveLazyFields= */ false);
->>>>>>> 626889fb
         replaceBuilders(fieldsForBuild, partial);
       }
       FieldSet<T> fieldSet = new FieldSet<>(fieldsForBuild);
@@ -1129,12 +1025,8 @@
 
     private static <T extends FieldDescriptorLite<T>> void replaceBuilders(
         SmallSortedMap<T, Object> fieldMap, boolean partial) {
-<<<<<<< HEAD
-      for (int i = 0; i < fieldMap.getNumArrayEntries(); i++) {
-=======
       int n = fieldMap.getNumArrayEntries(); // Optimisation: hoist out of hot loop.
       for (int i = 0; i < n; i++) {
->>>>>>> 626889fb
         replaceBuilders(fieldMap.getArrayEntryAt(i), partial);
       }
       for (Map.Entry<T, Object> entry : fieldMap.getOverflowEntries()) {
@@ -1196,14 +1088,10 @@
 
     /** Returns a new Builder using the fields from {@code fieldSet}. */
     public static <T extends FieldDescriptorLite<T>> Builder<T> fromFieldSet(FieldSet<T> fieldSet) {
-<<<<<<< HEAD
-      Builder<T> builder = new Builder<T>(cloneAllFieldsMap(fieldSet.fields, /* copyList */ true));
-=======
       Builder<T> builder =
           new Builder<T>(
               cloneAllFieldsMap(
                   fieldSet.fields, /* copyList= */ true, /* resolveLazyFields= */ false));
->>>>>>> 626889fb
       builder.hasLazyField = fieldSet.hasLazyField;
       return builder;
     }
@@ -1213,12 +1101,8 @@
     /** Get a simple map containing all the fields. */
     public Map<T, Object> getAllFields() {
       if (hasLazyField) {
-<<<<<<< HEAD
-        SmallSortedMap<T, Object> result = cloneAllFieldsMap(fields, /* copyList */ false);
-=======
         SmallSortedMap<T, Object> result =
             cloneAllFieldsMap(fields, /* copyList= */ false, /* resolveLazyFields= */ true);
->>>>>>> 626889fb
         if (fields.isImmutable()) {
           result.makeImmutable();
         } else {
@@ -1259,11 +1143,7 @@
 
     private void ensureIsMutable() {
       if (!isMutable) {
-<<<<<<< HEAD
-        fields = cloneAllFieldsMap(fields, /* copyList */ true);
-=======
         fields = cloneAllFieldsMap(fields, /* copyList= */ true, /* resolveLazyFields= */ false);
->>>>>>> 626889fb
         isMutable = true;
       }
     }
@@ -1272,12 +1152,8 @@
      * Useful for implementing {@link Message.Builder#setField(Descriptors.FieldDescriptor,
      * Object)}.
      */
-<<<<<<< HEAD
-    @SuppressWarnings({"unchecked", "rawtypes"})
-=======
     // Avoid iterator allocation.
     @SuppressWarnings({"unchecked", "ForeachList", "ForeachListWithUserVar"})
->>>>>>> 626889fb
     public void setField(final T descriptor, Object value) {
       ensureIsMutable();
       if (descriptor.isRepeated()) {
@@ -1288,15 +1164,10 @@
 
         // Wrap the contents in a new list so that the caller cannot change
         // the list's contents after setting it.
-<<<<<<< HEAD
-        final List newList = new ArrayList((List) value);
-        for (final Object element : newList) {
-=======
         final List<Object> newList = new ArrayList<>((List<Object>) value);
         int newListSize = newList.size();
         for (int i = 0; i < newListSize; i++) {
           Object element = newList.get(i);
->>>>>>> 626889fb
           verifyType(descriptor, element);
           hasNestedBuilders = hasNestedBuilders || element instanceof MessageLite.Builder;
         }
@@ -1450,12 +1321,8 @@
      * caller to check that all required fields are present.
      */
     public boolean isInitialized() {
-<<<<<<< HEAD
-      for (int i = 0; i < fields.getNumArrayEntries(); i++) {
-=======
       int n = fields.getNumArrayEntries(); // Optimisation: hoist out of hot loop.
       for (int i = 0; i < n; i++) {
->>>>>>> 626889fb
         if (!FieldSet.isInitialized(fields.getArrayEntryAt(i))) {
           return false;
         }
@@ -1473,12 +1340,8 @@
      */
     public void mergeFrom(final FieldSet<T> other) {
       ensureIsMutable();
-<<<<<<< HEAD
-      for (int i = 0; i < other.fields.getNumArrayEntries(); i++) {
-=======
       int n = other.fields.getNumArrayEntries(); // Optimisation: hoist out of hot loop.
       for (int i = 0; i < n; i++) {
->>>>>>> 626889fb
         mergeFromField(other.fields.getArrayEntryAt(i));
       }
       for (final Map.Entry<T, Object> entry : other.fields.getOverflowEntries()) {
@@ -1486,23 +1349,6 @@
       }
     }
 
-<<<<<<< HEAD
-    @SuppressWarnings("unchecked")
-    private void mergeFromField(final Map.Entry<T, Object> entry) {
-      final T descriptor = entry.getKey();
-      Object otherValue = entry.getValue();
-      if (otherValue instanceof LazyField) {
-        otherValue = ((LazyField) otherValue).getValue();
-      }
-
-      if (descriptor.isRepeated()) {
-        List<Object> value = (List<Object>) getFieldAllowBuilders(descriptor);
-        if (value == null) {
-          value = new ArrayList<>();
-          fields.put(descriptor, value);
-        }
-        for (Object element : (List<?>) otherValue) {
-=======
     // Avoid iterator allocation.
     @SuppressWarnings({"unchecked", "ForeachList", "ForeachListWithUserVar"})
     private void mergeFromField(final Map.Entry<T, Object> entry) {
@@ -1523,17 +1369,11 @@
         }
         for (int i = 0; i < otherListSize; i++) {
           Object element = otherList.get(i);
->>>>>>> 626889fb
           value.add(FieldSet.cloneIfMutable(element));
         }
       } else if (descriptor.getLiteJavaType() == WireFormat.JavaType.MESSAGE) {
         Object value = getFieldAllowBuilders(descriptor);
         if (value == null) {
-<<<<<<< HEAD
-          fields.put(descriptor, FieldSet.cloneIfMutable(otherValue));
-        } else {
-          // Merge the messages.
-=======
           // New field.
           fields.put(descriptor, FieldSet.cloneIfMutable(otherValue));
           if (isLazyField) {
@@ -1545,7 +1385,6 @@
             // Extract the actual value for lazy fields.
             otherValue = ((LazyField) otherValue).getValue();
           }
->>>>>>> 626889fb
           if (value instanceof MessageLite.Builder) {
             descriptor.internalMergeFrom((MessageLite.Builder) value, (MessageLite) otherValue);
           } else {
@@ -1557,12 +1396,9 @@
           }
         }
       } else {
-<<<<<<< HEAD
-=======
         if (isLazyField) {
           throw new IllegalStateException("Lazy fields must be message-valued");
         }
->>>>>>> 626889fb
         fields.put(descriptor, cloneIfMutable(otherValue));
       }
     }
