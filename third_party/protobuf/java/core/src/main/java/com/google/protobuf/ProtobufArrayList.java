// Protocol Buffers - Google's data interchange format
// Copyright 2008 Google Inc.  All rights reserved.
//
// Use of this source code is governed by a BSD-style
// license that can be found in the LICENSE file or at
// https://developers.google.com/open-source/licenses/bsd

package com.google.protobuf;

import static java.lang.Math.max;

import com.google.protobuf.Internal.ProtobufList;
import java.util.Arrays;
import java.util.RandomAccess;

/** Implements {@link ProtobufList} for non-primitive and {@link String} types. */
final class ProtobufArrayList<E> extends AbstractProtobufList<E> implements RandomAccess {

<<<<<<< HEAD
  private static final ProtobufArrayList<Object> EMPTY_LIST =
      new ProtobufArrayList<Object>(new Object[0], 0);
=======
  private static final Object[] EMPTY_ARRAY = new Object[0];
>>>>>>> 626889fb

  private static final ProtobufArrayList<Object> EMPTY_LIST =
      new ProtobufArrayList<>(EMPTY_ARRAY, 0, false);

  @SuppressWarnings("unchecked") // Guaranteed safe by runtime.
  public static <E> ProtobufArrayList<E> emptyList() {
    return (ProtobufArrayList<E>) EMPTY_LIST;
  }

  private E[] array;
  private int size;

  @SuppressWarnings("unchecked")
  ProtobufArrayList() {
<<<<<<< HEAD
    this((E[]) new Object[DEFAULT_CAPACITY], 0);
  }

  private ProtobufArrayList(E[] array, int size) {
=======
    this((E[]) EMPTY_ARRAY, 0, true);
  }

  private ProtobufArrayList(E[] array, int size, boolean isMutable) {
    super(isMutable);
>>>>>>> 626889fb
    this.array = array;
    this.size = size;
  }

  @SuppressWarnings("unchecked") // Casting an empty Object[] to a generic array is safe.
  @Override
  public ProtobufArrayList<E> mutableCopyWithCapacity(int capacity) {
    if (capacity < size) {
      throw new IllegalArgumentException();
    }

<<<<<<< HEAD
    E[] newArray = Arrays.copyOf(array, capacity);

    return new ProtobufArrayList<E>(newArray, size);
=======
    E[] newArray = capacity == 0 ? (E[]) EMPTY_ARRAY : Arrays.copyOf(array, capacity);

    return new ProtobufArrayList<E>(newArray, size, true);
>>>>>>> 626889fb
  }

  @Override
  public boolean add(E element) {
    ensureIsMutable();

    if (size == array.length) {
<<<<<<< HEAD
      // Resize to 1.5x the size
      int length = ((size * 3) / 2) + 1;
=======
      int length = growSize(array.length);
>>>>>>> 626889fb
      E[] newArray = Arrays.copyOf(array, length);

      array = newArray;
    }

    array[size++] = element;
    modCount++;

    return true;
<<<<<<< HEAD
=======
  }

  private static int growSize(int previousSize) {
    // Resize to 1.5x the size, rounding up to DEFAULT_CAPACITY.
    return max(((previousSize * 3) / 2) + 1, DEFAULT_CAPACITY);
>>>>>>> 626889fb
  }

  @Override
  public void add(int index, E element) {
    ensureIsMutable();

    if (index < 0 || index > size) {
      throw new IndexOutOfBoundsException(makeOutOfBoundsExceptionMessage(index));
    }

    if (size < array.length) {
      // Shift everything over to make room
      System.arraycopy(array, index, array, index + 1, size - index);
    } else {
<<<<<<< HEAD
      // Resize to 1.5x the size
      int length = ((size * 3) / 2) + 1;
=======
      int length = growSize(array.length);
>>>>>>> 626889fb
      E[] newArray = createArray(length);

      // Copy the first part directly
      System.arraycopy(array, 0, newArray, 0, index);

      // Copy the rest shifted over by one to make room
      System.arraycopy(array, index, newArray, index + 1, size - index);
      array = newArray;
    }

    array[index] = element;
    size++;
    modCount++;
  }

  @Override
  public E get(int index) {
    ensureIndexInRange(index);
    return array[index];
  }

  @Override
  public E remove(int index) {
    ensureIsMutable();
    ensureIndexInRange(index);

    E value = array[index];
    if (index < size - 1) {
      System.arraycopy(array, index + 1, array, index, size - index - 1);
    }

    size--;
    modCount++;
    return value;
  }

  @Override
  public E set(int index, E element) {
    ensureIsMutable();
    ensureIndexInRange(index);

    E toReturn = array[index];
    array[index] = element;

    modCount++;
    return toReturn;
  }

  @Override
  public int size() {
    return size;
  }

<<<<<<< HEAD
=======
  /** Ensures the backing array can fit at least minCapacity elements. */
  @SuppressWarnings("unchecked") // Casting an Object[] with no values inside to E[] is safe.
  void ensureCapacity(int minCapacity) {
    if (minCapacity <= array.length) {
      return;
    }
    if (array.length == 0) {
      array = (E[]) new Object[max(minCapacity, DEFAULT_CAPACITY)];
      return;
    }
    // To avoid quadratic copying when calling .addAllFoo(List) in a loop, we must not size to
    // exactly the requested capacity, but must exponentially grow instead. This is similar
    // behaviour to ArrayList.
    int n = array.length;
    while (n < minCapacity) {
      n = growSize(n);
    }
    array = Arrays.copyOf(array, n);
  }

>>>>>>> 626889fb
  @SuppressWarnings("unchecked")
  private static <E> E[] createArray(int capacity) {
    return (E[]) new Object[capacity];
  }

  private void ensureIndexInRange(int index) {
    if (index < 0 || index >= size) {
      throw new IndexOutOfBoundsException(makeOutOfBoundsExceptionMessage(index));
    }
  }

  private String makeOutOfBoundsExceptionMessage(int index) {
    return "Index:" + index + ", Size:" + size;
  }
}<|MERGE_RESOLUTION|>--- conflicted
+++ resolved
@@ -16,12 +16,7 @@
 /** Implements {@link ProtobufList} for non-primitive and {@link String} types. */
 final class ProtobufArrayList<E> extends AbstractProtobufList<E> implements RandomAccess {
 
-<<<<<<< HEAD
-  private static final ProtobufArrayList<Object> EMPTY_LIST =
-      new ProtobufArrayList<Object>(new Object[0], 0);
-=======
   private static final Object[] EMPTY_ARRAY = new Object[0];
->>>>>>> 626889fb
 
   private static final ProtobufArrayList<Object> EMPTY_LIST =
       new ProtobufArrayList<>(EMPTY_ARRAY, 0, false);
@@ -36,18 +31,11 @@
 
   @SuppressWarnings("unchecked")
   ProtobufArrayList() {
-<<<<<<< HEAD
-    this((E[]) new Object[DEFAULT_CAPACITY], 0);
-  }
-
-  private ProtobufArrayList(E[] array, int size) {
-=======
     this((E[]) EMPTY_ARRAY, 0, true);
   }
 
   private ProtobufArrayList(E[] array, int size, boolean isMutable) {
     super(isMutable);
->>>>>>> 626889fb
     this.array = array;
     this.size = size;
   }
@@ -59,15 +47,9 @@
       throw new IllegalArgumentException();
     }
 
-<<<<<<< HEAD
-    E[] newArray = Arrays.copyOf(array, capacity);
-
-    return new ProtobufArrayList<E>(newArray, size);
-=======
     E[] newArray = capacity == 0 ? (E[]) EMPTY_ARRAY : Arrays.copyOf(array, capacity);
 
     return new ProtobufArrayList<E>(newArray, size, true);
->>>>>>> 626889fb
   }
 
   @Override
@@ -75,12 +57,7 @@
     ensureIsMutable();
 
     if (size == array.length) {
-<<<<<<< HEAD
-      // Resize to 1.5x the size
-      int length = ((size * 3) / 2) + 1;
-=======
       int length = growSize(array.length);
->>>>>>> 626889fb
       E[] newArray = Arrays.copyOf(array, length);
 
       array = newArray;
@@ -90,14 +67,11 @@
     modCount++;
 
     return true;
-<<<<<<< HEAD
-=======
   }
 
   private static int growSize(int previousSize) {
     // Resize to 1.5x the size, rounding up to DEFAULT_CAPACITY.
     return max(((previousSize * 3) / 2) + 1, DEFAULT_CAPACITY);
->>>>>>> 626889fb
   }
 
   @Override
@@ -112,12 +86,7 @@
       // Shift everything over to make room
       System.arraycopy(array, index, array, index + 1, size - index);
     } else {
-<<<<<<< HEAD
-      // Resize to 1.5x the size
-      int length = ((size * 3) / 2) + 1;
-=======
       int length = growSize(array.length);
->>>>>>> 626889fb
       E[] newArray = createArray(length);
 
       // Copy the first part directly
@@ -171,8 +140,6 @@
     return size;
   }
 
-<<<<<<< HEAD
-=======
   /** Ensures the backing array can fit at least minCapacity elements. */
   @SuppressWarnings("unchecked") // Casting an Object[] with no values inside to E[] is safe.
   void ensureCapacity(int minCapacity) {
@@ -193,7 +160,6 @@
     array = Arrays.copyOf(array, n);
   }
 
->>>>>>> 626889fb
   @SuppressWarnings("unchecked")
   private static <E> E[] createArray(int capacity) {
     return (E[]) new Object[capacity];
