--- conflicted
+++ resolved
@@ -60,12 +60,7 @@
               "AllFields",
               "DescriptorForType",
               "InitializationErrorString",
-<<<<<<< HEAD
-              // TODO(b/219045204): re-enable
-              // "UnknownFields",
-=======
               "UnknownFields",
->>>>>>> 626889fb
               // obsolete. kept for backwards compatibility of generated code
               "CachedSize"));
 
@@ -268,11 +263,7 @@
    * <p>This class is thread-safe.
    */
   // <p>The code is adapted from the C++ implementation:
-<<<<<<< HEAD
-  // https://github.com/protocolbuffers/protobuf/blob/master/src/google/protobuf/compiler/java/java_helpers.h
-=======
   // https://github.com/protocolbuffers/protobuf/blob/main/src/google/protobuf/compiler/java/java_helpers.h
->>>>>>> 626889fb
   static class IsInitializedCheckAnalyzer {
 
     private final Map<Descriptor, Boolean> resultCache =
@@ -404,194 +395,6 @@
     return isInitializedCheckAnalyzer.needsIsInitializedCheck(descriptor);
   }
 
-<<<<<<< HEAD
-  private static StructuralMessageInfo convertProto2(
-      Class<?> messageType, Descriptor messageDescriptor) {
-    List<FieldDescriptor> fieldDescriptors = messageDescriptor.getFields();
-    StructuralMessageInfo.Builder builder =
-        StructuralMessageInfo.newBuilder(fieldDescriptors.size());
-    builder.withDefaultInstance(getDefaultInstance(messageType));
-    builder.withSyntax(ProtoSyntax.PROTO2);
-    builder.withMessageSetWireFormat(messageDescriptor.getOptions().getMessageSetWireFormat());
-
-    OneofState oneofState = new OneofState();
-    int bitFieldIndex = 0;
-    int presenceMask = 1;
-    Field bitField = null;
-
-    // Fields in the descriptor are ordered by the index position in which they appear in the
-    // proto file. This is the same order used to determine the presence mask used in the
-    // bitFields. So to determine the appropriate presence mask to be used for a field, we simply
-    // need to shift the presence mask whenever a presence-checked field is encountered.
-    for (int i = 0; i < fieldDescriptors.size(); ++i) {
-      final FieldDescriptor fd = fieldDescriptors.get(i);
-      boolean enforceUtf8 = fd.getFile().getOptions().getJavaStringCheckUtf8();
-      Internal.EnumVerifier enumVerifier = null;
-      if (fd.getJavaType() == Descriptors.FieldDescriptor.JavaType.ENUM) {
-        enumVerifier =
-            new Internal.EnumVerifier() {
-              @Override
-              public boolean isInRange(int number) {
-                return fd.getEnumType().findValueByNumber(number) != null;
-              }
-            };
-      }
-      if (fd.getContainingOneof() != null) {
-        // Build a oneof member field.
-        builder.withField(buildOneofMember(messageType, fd, oneofState, enforceUtf8, enumVerifier));
-      } else {
-        Field field = field(messageType, fd);
-        int number = fd.getNumber();
-        FieldType type = getFieldType(fd);
-
-        if (fd.isMapField()) {
-          // Map field points to an auto-generated message entry type with the definition:
-          //   message MapEntry {
-          //     K key = 1;
-          //     V value = 2;
-          //   }
-          final FieldDescriptor valueField = fd.getMessageType().findFieldByNumber(2);
-          if (valueField.getJavaType() == Descriptors.FieldDescriptor.JavaType.ENUM) {
-            enumVerifier =
-                new Internal.EnumVerifier() {
-                  @Override
-                  public boolean isInRange(int number) {
-                    return valueField.getEnumType().findValueByNumber(number) != null;
-                  }
-                };
-          }
-          builder.withField(
-              forMapField(
-                  field,
-                  number,
-                  SchemaUtil.getMapDefaultEntry(messageType, fd.getName()),
-                  enumVerifier));
-          continue;
-        }
-
-        if (fd.isRepeated()) {
-          // Repeated fields are not presence-checked.
-          if (enumVerifier != null) {
-            if (fd.isPacked()) {
-              builder.withField(
-                  forPackedFieldWithEnumVerifier(
-                      field, number, type, enumVerifier, cachedSizeField(messageType, fd)));
-            } else {
-              builder.withField(forFieldWithEnumVerifier(field, number, type, enumVerifier));
-            }
-          } else if (fd.getJavaType() == FieldDescriptor.JavaType.MESSAGE) {
-            builder.withField(
-                forRepeatedMessageField(
-                    field, number, type, getTypeForRepeatedMessageField(messageType, fd)));
-          } else {
-            if (fd.isPacked()) {
-              builder.withField(
-                  forPackedField(field, number, type, cachedSizeField(messageType, fd)));
-            } else {
-              builder.withField(forField(field, number, type, enforceUtf8));
-            }
-          }
-          continue;
-        }
-
-        if (bitField == null) {
-          // Lazy-create the next bitfield since we know it must exist.
-          bitField = bitField(messageType, bitFieldIndex);
-        }
-
-        // It's a presence-checked field.
-        if (fd.isRequired()) {
-          builder.withField(
-              forProto2RequiredField(
-                  field, number, type, bitField, presenceMask, enforceUtf8, enumVerifier));
-        } else {
-          builder.withField(
-              forProto2OptionalField(
-                  field, number, type, bitField, presenceMask, enforceUtf8, enumVerifier));
-        }
-      }
-
-      // Update the presence mask for the next iteration. If the shift clears out the mask, we will
-      // go to the next bitField.
-      presenceMask <<= 1;
-      if (presenceMask == 0) {
-        bitField = null;
-        presenceMask = 1;
-        bitFieldIndex++;
-      }
-    }
-
-    List<Integer> fieldsToCheckIsInitialized = new ArrayList<Integer>();
-    for (int i = 0; i < fieldDescriptors.size(); ++i) {
-      FieldDescriptor fd = fieldDescriptors.get(i);
-      if (fd.isRequired()
-          || (fd.getJavaType() == FieldDescriptor.JavaType.MESSAGE
-              && needsIsInitializedCheck(fd.getMessageType()))) {
-        fieldsToCheckIsInitialized.add(fd.getNumber());
-      }
-    }
-    int[] numbers = new int[fieldsToCheckIsInitialized.size()];
-    for (int i = 0; i < fieldsToCheckIsInitialized.size(); i++) {
-      numbers[i] = fieldsToCheckIsInitialized.get(i);
-    }
-    builder.withCheckInitialized(numbers);
-
-    return builder.build();
-  }
-
-  private static StructuralMessageInfo convertProto3(
-      Class<?> messageType, Descriptor messageDescriptor) {
-    List<FieldDescriptor> fieldDescriptors = messageDescriptor.getFields();
-    StructuralMessageInfo.Builder builder =
-        StructuralMessageInfo.newBuilder(fieldDescriptors.size());
-    builder.withDefaultInstance(getDefaultInstance(messageType));
-    builder.withSyntax(ProtoSyntax.PROTO3);
-
-    OneofState oneofState = new OneofState();
-    boolean enforceUtf8 = true;
-    for (int i = 0; i < fieldDescriptors.size(); ++i) {
-      FieldDescriptor fd = fieldDescriptors.get(i);
-      if (fd.getContainingOneof() != null && !fd.getContainingOneof().isSynthetic()) {
-        // Build a oneof member field. But only if it is a real oneof, not a proto3 optional
-        builder.withField(buildOneofMember(messageType, fd, oneofState, enforceUtf8, null));
-        continue;
-      }
-      if (fd.isMapField()) {
-        builder.withField(
-            forMapField(
-                field(messageType, fd),
-                fd.getNumber(),
-                SchemaUtil.getMapDefaultEntry(messageType, fd.getName()),
-                null));
-        continue;
-      }
-      if (fd.isRepeated() && fd.getJavaType() == FieldDescriptor.JavaType.MESSAGE) {
-        builder.withField(
-            forRepeatedMessageField(
-                field(messageType, fd),
-                fd.getNumber(),
-                getFieldType(fd),
-                getTypeForRepeatedMessageField(messageType, fd)));
-        continue;
-      }
-      if (fd.isPacked()) {
-        builder.withField(
-            forPackedField(
-                field(messageType, fd),
-                fd.getNumber(),
-                getFieldType(fd),
-                cachedSizeField(messageType, fd)));
-      } else {
-        builder.withField(
-            forField(field(messageType, fd), fd.getNumber(), getFieldType(fd), enforceUtf8));
-      }
-    }
-
-    return builder.build();
-  }
-
-=======
->>>>>>> 626889fb
   /** Builds info for a oneof member field. */
   private static FieldInfo buildOneofMember(
       Class<?> messageType,
@@ -776,7 +579,6 @@
 
   private static String getCachedSizeFieldName(FieldDescriptor fd) {
     return snakeCaseToLowerCamelCase(fd.getName()) + "MemoizedSerializedSize";
-<<<<<<< HEAD
   }
 
   /**
@@ -814,45 +616,6 @@
   }
 
   /**
-=======
-  }
-
-  /**
-   * Converts a snake case string into lower camel case.
-   *
-   * <p>Some examples:
-   *
-   * <pre>
-   *     snakeCaseToLowerCamelCase("foo_bar") => "fooBar"
-   *     snakeCaseToLowerCamelCase("foo") => "foo"
-   * </pre>
-   *
-   * @param snakeCase the string in snake case to convert
-   * @return the string converted to camel case, with a lowercase first character
-   */
-  private static String snakeCaseToLowerCamelCase(String snakeCase) {
-    return snakeCaseToCamelCase(snakeCase, false);
-  }
-
-  /**
-   * Converts a snake case string into upper camel case.
-   *
-   * <p>Some examples:
-   *
-   * <pre>
-   *     snakeCaseToUpperCamelCase("foo_bar") => "FooBar"
-   *     snakeCaseToUpperCamelCase("foo") => "Foo"
-   * </pre>
-   *
-   * @param snakeCase the string in snake case to convert
-   * @return the string converted to camel case, with an uppercase first character
-   */
-  private static String snakeCaseToUpperCamelCase(String snakeCase) {
-    return snakeCaseToCamelCase(snakeCase, true);
-  }
-
-  /**
->>>>>>> 626889fb
    * Converts a snake case string into camel case.
    *
    * <p>For better readability, prefer calling either {@link #snakeCaseToLowerCamelCase(String)} or
