// Protocol Buffers - Google's data interchange format
// Copyright 2024 Google LLC.  All rights reserved.
//
// Use of this source code is governed by a BSD-style
// license that can be found in the LICENSE file or at
// https://developers.google.com/open-source/licenses/bsd

package com.google.protobuf;

import static com.google.protobuf.Internal.checkNotNull;

import java.util.AbstractList;
import java.util.ArrayList;
import java.util.Collection;
import java.util.Collections;
import java.util.List;
import java.util.RandomAccess;

/**
 * Stub for RepeatedFieldBuilderV3 matching RepeatedFieldBuilder for compatibility with older
 * gencode. This cannot wrap RepeatedFieldBuilder directly due to RepeatedFieldBuilder having more
 * restrictive extends GeneratedMessage for MType and BType.
 *
 * @deprecated This class is deprecated, and slated for removal in the next breaking change. Users
 *     should update gencode to >= 4.26.x which replaces RepeatedFieldBuilderV3 with
 *     RepeatedFieldBuilder.
 */
@Deprecated
public class RepeatedFieldBuilderV3<
        MType extends AbstractMessage,
        BType extends AbstractMessage.Builder,
        IType extends MessageOrBuilder>
    implements AbstractMessage.BuilderParent {

  private AbstractMessage.BuilderParent parent;

  private List<MType> messages;

  private boolean isMessagesListMutable;

  private List<SingleFieldBuilderV3<MType, BType, IType>> builders;

  private boolean isClean;

  private MessageExternalList<MType, BType, IType> externalMessageList;

  private BuilderExternalList<MType, BType, IType> externalBuilderList;

  private MessageOrBuilderExternalList<MType, BType, IType> externalMessageOrBuilderList;

  @Deprecated
  public RepeatedFieldBuilderV3(
      List<MType> messages,
      boolean isMessagesListMutable,
      AbstractMessage.BuilderParent parent,
      boolean isClean) {
    this.messages = messages;
    this.isMessagesListMutable = isMessagesListMutable;
    this.parent = parent;
    this.isClean = isClean;
  }

  /*
   * @deprecated This method is deprecated, and slated for removal in the next Java breaking change
   * (5.x). Users should update gencode to >= 4.26.x which uses
   * RepeatedFieldBuilder.dispose() instead.
   */
  @Deprecated
  public void dispose() {
    parent = null;
  }

  private void ensureMutableMessageList() {
    if (!isMessagesListMutable) {
      messages = new ArrayList<MType>(messages);
      isMessagesListMutable = true;
    }
  }

  private void ensureBuilders() {
    if (this.builders == null) {
      this.builders = new ArrayList<SingleFieldBuilderV3<MType, BType, IType>>(messages.size());
      for (int i = 0; i < messages.size(); i++) {
        builders.add(null);
      }
    }
  }

  /*
   * @deprecated This method is deprecated, and slated for removal in the next Java breaking change
   * (5.x). Users should update gencode to >= 4.26.x which uses
   * RepeatedFieldBuilder.getCount() instead.
   */
  @Deprecated
  public int getCount() {
    return messages.size();
  }

  /*
   * @deprecated This method is deprecated, and slated for removal in the next Java breaking change
   * (5.x). Users should update gencode to >= 4.26.x which uses
   * RepeatedFieldBuilder.isEmpty() instead.
   */
  @Deprecated
  public boolean isEmpty() {
    return messages.isEmpty();
  }

  /*
   * @deprecated This method is deprecated, and slated for removal in the next Java breaking change
   * (5.x). Users should update gencode to >= 4.26.x which uses
   * RepeatedFieldBuilder.getMessage() instead.
   */
  @Deprecated
  public MType getMessage(int index) {
    return getMessage(index, false);
  }

  private MType getMessage(int index, boolean forBuild) {
    if (this.builders == null) {
      return messages.get(index);
    }

    SingleFieldBuilderV3<MType, BType, IType> builder = builders.get(index);
    if (builder == null) {
      return messages.get(index);

    } else {
      return forBuild ? builder.build() : builder.getMessage();
    }
  }

  /*
   * @deprecated This method is deprecated, and slated for removal in the next Java breaking change
   * (5.x). Users should update gencode to >= 4.26.x which uses
   * RepeatedFieldBuilder.getBuilder() instead.
   */
  @Deprecated
  public BType getBuilder(int index) {
    ensureBuilders();
    SingleFieldBuilderV3<MType, BType, IType> builder = builders.get(index);
    if (builder == null) {
      MType message = messages.get(index);
      builder = new SingleFieldBuilderV3<MType, BType, IType>(message, this, isClean);
      builders.set(index, builder);
    }
    return builder.getBuilder();
  }

  /*
   * @deprecated This method is deprecated, and slated for removal in the next Java breaking change
   * (5.x). Users should update gencode to >= 4.26.x which uses
   * RepeatedFieldBuilder.getMessageOrBuilder() instead.
   */
  @Deprecated
  @SuppressWarnings("unchecked")
  public IType getMessageOrBuilder(int index) {
    if (this.builders == null) {
      return (IType) messages.get(index);
    }

    SingleFieldBuilderV3<MType, BType, IType> builder = builders.get(index);
    if (builder == null) {
      return (IType) messages.get(index);

    } else {
      return builder.getMessageOrBuilder();
    }
  }

  /*
   * @deprecated This method is deprecated, and slated for removal in the next Java breaking change
   * (5.x). Users should update gencode to >= 4.26.x which uses
   * RepeatedFieldBuilder.setMessage() instead.
   */
  @Deprecated
  @CanIgnoreReturnValue
  public RepeatedFieldBuilderV3<MType, BType, IType> setMessage(int index, MType message) {
    checkNotNull(message);
    ensureMutableMessageList();
    messages.set(index, message);
    if (builders != null) {
      SingleFieldBuilderV3<MType, BType, IType> entry = builders.set(index, null);
      if (entry != null) {
        entry.dispose();
      }
    }
    onChanged();
    incrementModCounts();
    return this;
  }

  /*
   * @deprecated This method is deprecated, and slated for removal in the next Java breaking change
   * (5.x). Users should update gencode to >= 4.26.x which uses
   * RepeatedFieldBuilder.addMessage() instead.
   */
  @Deprecated
  @CanIgnoreReturnValue
  public RepeatedFieldBuilderV3<MType, BType, IType> addMessage(MType message) {
    checkNotNull(message);
    ensureMutableMessageList();
    messages.add(message);
    if (builders != null) {
      builders.add(null);
    }
    onChanged();
    incrementModCounts();
    return this;
  }

  /*
   * @deprecated This method is deprecated, and slated for removal in the next Java breaking change
   * (5.x). Users should update gencode to >= 4.26.x which uses
   * RepeatedFieldBuilder.addMessage() instead.
   */
  @Deprecated
  @CanIgnoreReturnValue
  public RepeatedFieldBuilderV3<MType, BType, IType> addMessage(int index, MType message) {
    checkNotNull(message);
    ensureMutableMessageList();
    messages.add(index, message);
    if (builders != null) {
      builders.add(index, null);
    }
    onChanged();
    incrementModCounts();
    return this;
  }

  /*
   * @deprecated This method is deprecated, and slated for removal in the next Java breaking change
   * (5.x). Users should update gencode to >= 4.26.x which uses
   * RepeatedFieldBuilder.addAllMessages() instead.
   */
  @Deprecated
  @CanIgnoreReturnValue
  public RepeatedFieldBuilderV3<MType, BType, IType> addAllMessages(
      Iterable<? extends MType> values) {
    for (final MType value : values) {
      checkNotNull(value);
    }

    int size = -1;
    if (values instanceof Collection) {
      final Collection<?> collection = (Collection<?>) values;
      if (collection.isEmpty()) {
        return this;
      }
      size = collection.size();
    }
    ensureMutableMessageList();

    if (size >= 0 && messages instanceof ArrayList) {
      ((ArrayList<MType>) messages).ensureCapacity(messages.size() + size);
    }

    for (MType value : values) {
      addMessage(value);
    }

    onChanged();
    incrementModCounts();
    return this;
  }

  /*
   * @deprecated This method is deprecated, and slated for removal in the next Java breaking change
   * (5.x). Users should update gencode to >= 4.26.x which uses
   * RepeatedFieldBuilder.addBuilder() instead.
   */
  @Deprecated
  public BType addBuilder(MType message) {
    ensureMutableMessageList();
    ensureBuilders();
    SingleFieldBuilderV3<MType, BType, IType> builder =
        new SingleFieldBuilderV3<MType, BType, IType>(message, this, isClean);
    messages.add(null);
    builders.add(builder);
    onChanged();
    incrementModCounts();
    return builder.getBuilder();
  }

  /*
   * @deprecated This method is deprecated, and slated for removal in the next Java breaking change
   * (5.x). Users should update gencode to >= 4.26.x which uses
   * RepeatedFieldBuilder.addBuilder() instead.
   */
  @Deprecated
  public BType addBuilder(int index, MType message) {
    ensureMutableMessageList();
    ensureBuilders();
    SingleFieldBuilderV3<MType, BType, IType> builder =
        new SingleFieldBuilderV3<MType, BType, IType>(message, this, isClean);
    messages.add(index, null);
    builders.add(index, builder);
    onChanged();
    incrementModCounts();
    return builder.getBuilder();
  }

<<<<<<< HEAD
  /**
   * Removes the element at the specified position in this list. Shifts any subsequent elements to
   * the left (subtracts one from their indices).
   *
   * @param index the index at which to remove the message
=======
  /*
   * @deprecated This method is deprecated, and slated for removal in the next Java breaking change
   * (5.x). Users should update gencode to >= 4.26.x which uses
   * RepeatedFieldBuilder.remove() instead.
>>>>>>> 626889fb
   */
  @Deprecated
  public void remove(int index) {
    ensureMutableMessageList();
    messages.remove(index);
    if (builders != null) {
      SingleFieldBuilderV3<MType, BType, IType> entry = builders.remove(index);
      if (entry != null) {
        entry.dispose();
      }
    }
    onChanged();
    incrementModCounts();
  }

  /*
   * @deprecated This method is deprecated, and slated for removal in the next Java breaking change
   * (5.x). Users should update gencode to >= 4.26.x which uses
   * RepeatedFieldBuilder.clear() instead.
   */
  @Deprecated
  public void clear() {
    messages = Collections.emptyList();
    isMessagesListMutable = false;
    if (builders != null) {
      for (SingleFieldBuilderV3<MType, BType, IType> entry : builders) {
        if (entry != null) {
          entry.dispose();
        }
      }
      builders = null;
    }
    onChanged();
    incrementModCounts();
  }

  /*
   * @deprecated This method is deprecated, and slated for removal in the next Java breaking change
   * (5.x). Users should update gencode to >= 4.26.x which uses
   * RepeatedFieldBuilder.build() instead.
   */
  @Deprecated
  public List<MType> build() {
    isClean = true;

    if (!isMessagesListMutable && builders == null) {
      return messages;
    }

    boolean allMessagesInSync = true;
    if (!isMessagesListMutable) {
      for (int i = 0; i < messages.size(); i++) {
        Message message = messages.get(i);
        SingleFieldBuilderV3<MType, BType, IType> builder = builders.get(i);
        if (builder != null) {
          if (builder.build() != message) {
            allMessagesInSync = false;
            break;
          }
        }
      }
      if (allMessagesInSync) {
        return messages;
      }
    }
    ensureMutableMessageList();
    for (int i = 0; i < messages.size(); i++) {
      messages.set(i, getMessage(i, true));
    }
    messages = Collections.unmodifiableList(messages);
    isMessagesListMutable = false;
    return messages;
  }

  /*
   * @deprecated This method is deprecated, and slated for removal in the next Java breaking change
   * (5.x). Users should update gencode to >= 4.26.x which uses
   * RepeatedFieldBuilder.getMessageList() instead.
   */
  @Deprecated
  public List<MType> getMessageList() {
    if (externalMessageList == null) {
      externalMessageList = new MessageExternalList<MType, BType, IType>(this);
    }
    return externalMessageList;
  }

  /*
   * @deprecated This method is deprecated, and slated for removal in the next Java breaking change
   * (5.x). Users should update gencode to >= 4.26.x which uses
   * RepeatedFieldBuilder.getBuilderList() instead.
   */
  @Deprecated
  public List<BType> getBuilderList() {
    if (externalBuilderList == null) {
      externalBuilderList = new BuilderExternalList<MType, BType, IType>(this);
    }
    return externalBuilderList;
  }

  /*
   * @deprecated This method is deprecated, and slated for removal in the next Java breaking change
   * (5.x). Users should update gencode to >= 4.26.x which uses
   * RepeatedFieldBuilder.getMessageOrBuilderList() instead.
   */
  @Deprecated
  public List<IType> getMessageOrBuilderList() {
    if (externalMessageOrBuilderList == null) {
      externalMessageOrBuilderList = new MessageOrBuilderExternalList<MType, BType, IType>(this);
    }
    return externalMessageOrBuilderList;
  }

  private void onChanged() {
    if (isClean && parent != null) {
      parent.markDirty();
      isClean = false;
    }
  }

  /*
   * @deprecated This method is deprecated, and slated for removal in the next Java breaking change
   * (5.x). Users should update gencode to >= 4.26.x which uses
   * RepeatedFieldBuilder.markDirty() instead.
   */
  @Deprecated
  @Override
  public void markDirty() {
    onChanged();
  }

  private void incrementModCounts() {
    if (externalMessageList != null) {
      externalMessageList.incrementModCount();
    }
    if (externalBuilderList != null) {
      externalBuilderList.incrementModCount();
    }
    if (externalMessageOrBuilderList != null) {
      externalMessageOrBuilderList.incrementModCount();
    }
  }

  private static class MessageExternalList<
          MType extends AbstractMessage,
          BType extends AbstractMessage.Builder,
          IType extends MessageOrBuilder>
      extends AbstractList<MType> implements List<MType>, RandomAccess {

    RepeatedFieldBuilderV3<MType, BType, IType> builder;

    @Deprecated
    MessageExternalList(RepeatedFieldBuilderV3<MType, BType, IType> builder) {
      this.builder = builder;
    }

    /*
     * @deprecated This method is deprecated, and slated for removal in the next Java breaking change
     * (5.x). Users should update gencode to >= 4.26.x which uses
     * RepeatedFieldBuilder.MessageExternalList.size() instead.
     */
    @Deprecated
    @Override
    public int size() {
      return this.builder.getCount();
    }

    /*
     * @deprecated This method is deprecated, and slated for removal in the next Java breaking change
     * (5.x). Users should update gencode to >= 4.26.x which uses
     * RepeatedFieldBuilder.MessageExternalList.get() instead.
     */
    @Deprecated
    @Override
    public MType get(int index) {
      return builder.getMessage(index);
    }

    /*
     * @deprecated This method is deprecated, and slated for removal in the next Java breaking change
     * (5.x). Users should update gencode to >= 4.26.x which uses
     * RepeatedFieldBuilder.MessageExternalList.incrementModCount() instead.
     */
    @Deprecated
    void incrementModCount() {
      modCount++;
    }
  }

  private static class BuilderExternalList<
          MType extends AbstractMessage,
          BType extends AbstractMessage.Builder,
          IType extends MessageOrBuilder>
      extends AbstractList<BType> implements List<BType>, RandomAccess {

    RepeatedFieldBuilderV3<MType, BType, IType> builder;

    @Deprecated
    BuilderExternalList(RepeatedFieldBuilderV3<MType, BType, IType> builder) {
      this.builder = builder;
    }

    /*
     * @deprecated This method is deprecated, and slated for removal in the next Java breaking change
     * (5.x). Users should update gencode to >= 4.26.x which uses
     * RepeatedFieldBuilder.BuilderExternalList.size() instead.
     */
    @Deprecated
    @Override
    public int size() {
      return this.builder.getCount();
    }

    /*
     * @deprecated This method is deprecated, and slated for removal in the next Java breaking change
     * (5.x). Users should update gencode to >= 4.26.x which uses
     * RepeatedFieldBuilder.BuilderExternalList.get() instead.
     */
    @Deprecated
    @Override
    public BType get(int index) {
      return builder.getBuilder(index);
    }

    /*
     * @deprecated This method is deprecated, and slated for removal in the next Java breaking change
     * (5.x). Users should update gencode to >= 4.26.x which uses
     * RepeatedFieldBuilder.BuilderExternalList.incrementModCount() instead.
     */
    @Deprecated
    void incrementModCount() {
      modCount++;
    }
  }

  private static class MessageOrBuilderExternalList<
          MType extends AbstractMessage,
          BType extends AbstractMessage.Builder,
          IType extends MessageOrBuilder>
      extends AbstractList<IType> implements List<IType>, RandomAccess {

    RepeatedFieldBuilderV3<MType, BType, IType> builder;

    MessageOrBuilderExternalList(RepeatedFieldBuilderV3<MType, BType, IType> builder) {
      this.builder = builder;
    }

    /*
     * @deprecated This method is deprecated, and slated for removal in the next Java breaking change
     * (5.x). Users should update gencode to >= 4.26.x which uses
     * RepeatedFieldBuilder.MessageOrBuilderExternalList.size() instead.
     */
    @Deprecated
    @Override
    public int size() {
      return this.builder.getCount();
    }

    /*
     * @deprecated This method is deprecated, and slated for removal in the next Java breaking change
     * (5.x). Users should update gencode to >= 4.26.x which uses
     * RepeatedFieldBuilder.MessageOrBuilderExternalList.get() instead.
     */
    @Deprecated
    @Override
    public IType get(int index) {
      return builder.getMessageOrBuilder(index);
    }

    /*
     * @deprecated This method is deprecated, and slated for removal in the next Java breaking change
     * (5.x). Users should update gencode to >= 4.26.x which uses
     * RepeatedFieldBuilder.MessageOrBuilderExternalList.incrementModCount() instead.
     */
    @Deprecated
    void incrementModCount() {
      modCount++;
    }
  }
}<|MERGE_RESOLUTION|>--- conflicted
+++ resolved
@@ -300,18 +300,10 @@
     return builder.getBuilder();
   }
 
-<<<<<<< HEAD
-  /**
-   * Removes the element at the specified position in this list. Shifts any subsequent elements to
-   * the left (subtracts one from their indices).
-   *
-   * @param index the index at which to remove the message
-=======
   /*
    * @deprecated This method is deprecated, and slated for removal in the next Java breaking change
    * (5.x). Users should update gencode to >= 4.26.x which uses
    * RepeatedFieldBuilder.remove() instead.
->>>>>>> 626889fb
    */
   @Deprecated
   public void remove(int index) {
