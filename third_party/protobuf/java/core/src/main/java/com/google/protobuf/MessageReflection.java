--- conflicted
+++ resolved
@@ -850,11 +850,7 @@
       if (descriptor.needsUtf8Check()) {
         return WireFormat.Utf8Validation.STRICT;
       }
-<<<<<<< HEAD
-      // TODO(b/248145492): support lazy strings for ExtesnsionSet.
-=======
       // TODO: support lazy strings for ExtesnsionSet.
->>>>>>> 626889fb
       return WireFormat.Utf8Validation.LOOSE;
     }
 
@@ -1081,11 +1077,7 @@
       if (descriptor.needsUtf8Check()) {
         return WireFormat.Utf8Validation.STRICT;
       }
-<<<<<<< HEAD
-      // TODO(b/248145492): support lazy strings for ExtesnsionSet.
-=======
       // TODO: support lazy strings for ExtesnsionSet.
->>>>>>> 626889fb
       return WireFormat.Utf8Validation.LOOSE;
     }
 
