--- conflicted
+++ resolved
@@ -17,11 +17,8 @@
 import java.nio.CharBuffer;
 import java.util.ArrayList;
 import java.util.Collections;
-<<<<<<< HEAD
-=======
 import java.util.HashMap;
 import java.util.HashSet;
->>>>>>> 626889fb
 import java.util.List;
 import java.util.Locale;
 import java.util.Map;
@@ -41,194 +38,6 @@
 
   private static final Logger logger = Logger.getLogger(TextFormat.class.getName());
 
-<<<<<<< HEAD
-  private static final String DEBUG_STRING_SILENT_MARKER = "\t ";
-
-
-  /**
-   * Outputs a textual representation of the Protocol Message supplied into the parameter output.
-   * (This representation is the new version of the classic "ProtocolPrinter" output from the
-   * original Protocol Buffer system)
-   *
-   * @deprecated Use {@code printer().print(MessageOrBuilder, Appendable)}
-   */
-  @Deprecated
-  @InlineMe(
-      replacement = "TextFormat.printer().print(message, output)",
-      imports = "com.google.protobuf.TextFormat")
-  public static void print(final MessageOrBuilder message, final Appendable output)
-      throws IOException {
-    printer().print(message, output);
-  }
-
-  /**
-   * Outputs a textual representation of {@code fields} to {@code output}.
-   *
-   * @deprecated Use {@code printer().print(UnknownFieldSet, Appendable)}
-   */
-  @Deprecated
-  public static void print(final UnknownFieldSet fields, final Appendable output)
-      throws IOException {
-    printer().print(fields, output);
-  }
-
-  /**
-   * Same as {@code print()}, except that non-ASCII characters are not escaped.
-   *
-   * @deprecated Use {@code printer().escapingNonAscii(false).print(MessageOrBuilder, Appendable)}
-   */
-  @Deprecated
-  @InlineMe(
-      replacement = "TextFormat.printer().escapingNonAscii(false).print(message, output)",
-      imports = "com.google.protobuf.TextFormat")
-  public static void printUnicode(final MessageOrBuilder message, final Appendable output)
-      throws IOException {
-    printer().escapingNonAscii(false).print(message, output);
-  }
-
-  /**
-   * Same as {@code print()}, except that non-ASCII characters are not escaped.
-   *
-   * @deprecated Use {@code printer().escapingNonAscii(false).print(UnknownFieldSet, Appendable)}
-   */
-  @Deprecated
-  public static void printUnicode(final UnknownFieldSet fields, final Appendable output)
-      throws IOException {
-    printer().escapingNonAscii(false).print(fields, output);
-  }
-
-  /**
-   * Generates a human readable form of this message, useful for debugging and other purposes, with
-   * no newline characters. This is just a trivial wrapper around
-   * {@link TextFormat.Printer#shortDebugString(MessageOrBuilder)}.
-   */
-  public static String shortDebugString(final MessageOrBuilder message) {
-    return printer().shortDebugString(message);
-  }
-
-  /**
-   * Generates a human readable form of the field, useful for debugging and other purposes, with
-   * no newline characters.
-   *
-   * @deprecated Use {@code printer().shortDebugString(FieldDescriptor, Object)}
-   */
-  @Deprecated
-  public static String shortDebugString(final FieldDescriptor field, final Object value) {
-    return printer().shortDebugString(field, value);
-  }
-  //
-  /**
-   * Generates a human readable form of the unknown fields, useful for debugging and other
-   * purposes, with no newline characters.
-   *
-   * @deprecated Use {@code printer().shortDebugString(UnknownFieldSet)}
-   */
-  @Deprecated
-  public static String shortDebugString(final UnknownFieldSet fields) {
-    return printer().shortDebugString(fields);
-  }
-
-  /**
-   * Like {@code print()}, but writes directly to a {@code String} and returns it.
-   *
-   * @deprecated Use {@code message.toString()}
-   */
-  @Deprecated
-  @InlineMe(
-      replacement = "TextFormat.printer().printToString(message)",
-      imports = "com.google.protobuf.TextFormat")
-  public static String printToString(final MessageOrBuilder message) {
-    return printer().printToString(message);
-  }
-
-  /**
-   * Like {@code print()}, but writes directly to a {@code String} and returns it.
-   *
-   * @deprecated Use {@link UnknownFieldSet#toString()}
-   */
-  @Deprecated
-  public static String printToString(final UnknownFieldSet fields) {
-    return printer().printToString(fields);
-  }
-
-  /**
-   * Same as {@code printToString()}, except that non-ASCII characters in string type fields are not
-   * escaped in backslash+octals.
-   *
-   * @deprecated Use {@code printer().escapingNonAscii(false).printToString(MessageOrBuilder)}
-   */
-  @Deprecated
-  @InlineMe(
-      replacement = "TextFormat.printer().escapingNonAscii(false).printToString(message)",
-      imports = "com.google.protobuf.TextFormat")
-  public static String printToUnicodeString(final MessageOrBuilder message) {
-    return printer().escapingNonAscii(false).printToString(message);
-  }
-
-  /**
-   * Same as {@code printToString()}, except that non-ASCII characters in string type fields are
-   * not escaped in backslash+octals.
-   *
-   * @deprecated Use {@code printer().escapingNonAscii(false).printToString(UnknownFieldSet)}
-   */
-  @Deprecated
-  public static String printToUnicodeString(final UnknownFieldSet fields) {
-    return printer().escapingNonAscii(false).printToString(fields);
-  }
-  //
-  /** @deprecated Use {@code printer().printField(FieldDescriptor, Object, Appendable)} */
-  @Deprecated
-  public static void printField(
-      final FieldDescriptor field, final Object value, final Appendable output)
-      throws IOException {
-    printer().printField(field, value, output);
-  }
-  //
-  /** @deprecated Use {@code printer().printFieldToString(FieldDescriptor, Object)} */
-  @Deprecated
-  public static String printFieldToString(final FieldDescriptor field, final Object value) {
-    return printer().printFieldToString(field, value);
-  }
-  //
-  /**
-   * Outputs a unicode textual representation of the value of given field value.
-   *
-   * <p>Same as {@code printFieldValue()}, except that non-ASCII characters in string type fields
-   * are not escaped in backslash+octals.
-   *
-   * @deprecated Use {@code printer().escapingNonAscii(false).printFieldValue(FieldDescriptor,
-   *     Object, Appendable)}
-   * @param field the descriptor of the field
-   * @param value the value of the field
-   * @param output the output to which to append the formatted value
-   * @throws ClassCastException if the value is not appropriate for the given field descriptor
-   * @throws IOException if there is an exception writing to the output
-   */
-  @Deprecated
-  public static void printUnicodeFieldValue(
-      final FieldDescriptor field, final Object value, final Appendable output)
-      throws IOException {
-    printer().escapingNonAscii(false).printFieldValue(field, value, output);
-  }
-
-  /**
-   * Outputs a textual representation of the value of given field value.
-   *
-   * @deprecated Use {@code printer().printFieldValue(FieldDescriptor, Object, Appendable)}
-   * @param field the descriptor of the field
-   * @param value the value of the field
-   * @param output the output to which to append the formatted value
-   * @throws ClassCastException if the value is not appropriate for the given field descriptor
-   * @throws IOException if there is an exception writing to the output
-   */
-  @Deprecated
-  @InlineMe(
-      replacement = "TextFormat.printer().printFieldValue(field, value, output)",
-      imports = "com.google.protobuf.TextFormat")
-  public static void printFieldValue(
-      final FieldDescriptor field, final Object value, final Appendable output) throws IOException {
-    printer().printFieldValue(field, value, output);
-=======
   private static final String DEBUG_STRING_SILENT_MARKER = " \t ";
 
   private static final String REDACTED_MARKER = "[REDACTED]";
@@ -245,7 +54,6 @@
     return printer()
         .emittingSingleLine(true)
         .printToString(message, Printer.FieldReporterLevel.SHORT_DEBUG_STRING);
->>>>>>> 626889fb
   }
 
   /**
@@ -313,10 +121,6 @@
   /** Helper class for converting protobufs to text. */
   public static final class Printer {
 
-<<<<<<< HEAD
-    // Printer instance which escapes non-ASCII characters.
-    private static final Printer DEFAULT = new Printer(true, TypeRegistry.getEmptyTypeRegistry());
-=======
     // Printer instance which escapes non-ASCII characters and prints in the text format.
     private static final Printer DEFAULT_TEXT_FORMAT =
         new Printer(
@@ -364,18 +168,10 @@
         this.index = index;
       }
     }
->>>>>>> 626889fb
 
     /** Whether to escape non ASCII characters with backslash and octal. */
     private final boolean escapeNonAscii;
 
-<<<<<<< HEAD
-    private final TypeRegistry typeRegistry;
-
-    private Printer(boolean escapeNonAscii, TypeRegistry typeRegistry) {
-      this.escapeNonAscii = escapeNonAscii;
-      this.typeRegistry = typeRegistry;
-=======
     /** Whether to print repeated primitive fields using short square bracket notation. */
     private final boolean useShortRepeatedPrimitives;
 
@@ -413,7 +209,6 @@
       this.extensionRegistry = extensionRegistry;
       this.enablingSafeDebugFormat = enablingSafeDebugFormat;
       this.singleLine = singleLine;
->>>>>>> 626889fb
     }
 
     /**
@@ -426,9 +221,6 @@
      *     with the escape mode set to the given parameter.
      */
     public Printer escapingNonAscii(boolean escapeNonAscii) {
-<<<<<<< HEAD
-      return new Printer(escapeNonAscii, typeRegistry);
-=======
       return new Printer(
           escapeNonAscii,
           useShortRepeatedPrimitives,
@@ -436,7 +228,6 @@
           extensionRegistry,
           enablingSafeDebugFormat,
           singleLine);
->>>>>>> 626889fb
     }
 
     /**
@@ -449,9 +240,6 @@
       if (this.typeRegistry != TypeRegistry.getEmptyTypeRegistry()) {
         throw new IllegalArgumentException("Only one typeRegistry is allowed.");
       }
-<<<<<<< HEAD
-      return new Printer(escapeNonAscii, typeRegistry);
-=======
       return new Printer(
           escapeNonAscii,
           useShortRepeatedPrimitives,
@@ -536,7 +324,6 @@
 
     void setSensitiveFieldReportingLevel(FieldReporterLevel level) {
       Printer.sensitiveFieldReportingLevel.set(level);
->>>>>>> 626889fb
     }
 
     /**
@@ -570,8 +357,6 @@
       printMessage(message, generator);
     }
 
-<<<<<<< HEAD
-=======
     private void applyUnstablePrefix(final Appendable output) {
       try {
         output.append("");
@@ -580,7 +365,6 @@
       }
     }
 
->>>>>>> 626889fb
     /**
      * Attempt to print the 'google.protobuf.Any' message in a human-friendly format. Returns false
      * if the message isn't a valid 'google.protobuf.Any' message (in which case the message should
@@ -614,11 +398,7 @@
           return false;
         }
         contentBuilder = DynamicMessage.getDefaultInstance(contentType).newBuilderForType();
-<<<<<<< HEAD
-        contentBuilder.mergeFrom((ByteString) value);
-=======
         contentBuilder.mergeFrom((ByteString) value, extensionRegistry);
->>>>>>> 626889fb
       } catch (InvalidProtocolBufferException e) {
         // The value of Any is malformed. We cannot print it out nicely, so fallback to printing out
         // the type_url and value as bytes. Note that we fail open here to be consistent with
@@ -670,18 +450,12 @@
           printSingleField(field, adapter.getEntry(), generator);
         }
       } else if (field.isRepeated()) {
-<<<<<<< HEAD
-        // Repeated field.  Print each element.
-        for (Object element : (List<?>) value) {
-          printSingleField(field, element, generator);
-=======
         if (useShortRepeatedPrimitives && field.getJavaType() != FieldDescriptor.JavaType.MESSAGE) {
           printShortRepeatedField(field, value, generator);
         } else {
           for (Object element : (List<?>) value) {
             printSingleField(field, element, generator);
           }
->>>>>>> 626889fb
         }
       } else {
         printSingleField(field, value, generator);
@@ -740,76 +514,6 @@
             default:
               return 0;
           }
-        }
-      }
-    }
-
-    /**
-     * An adapter class that can take a {@link MapEntry} and returns its key and entry.
-     */
-    private static class MapEntryAdapter implements Comparable<MapEntryAdapter> {
-      private Object entry;
-
-      @SuppressWarnings({"rawtypes"})
-      private MapEntry mapEntry;
-
-
-      private final FieldDescriptor.JavaType fieldType;
-
-      public MapEntryAdapter(Object entry, FieldDescriptor fieldDescriptor) {
-        if (entry instanceof MapEntry) {
-          this.mapEntry = (MapEntry) entry;
-        } else {
-          this.entry = entry;
-        }
-        this.fieldType = extractFieldType(fieldDescriptor);
-      }
-
-      private static FieldDescriptor.JavaType extractFieldType(FieldDescriptor fieldDescriptor) {
-        return fieldDescriptor.getMessageType().getFields().get(0).getJavaType();
-      }
-
-      public Object getKey() {
-        if (mapEntry != null) {
-          return mapEntry.getKey();
-        }
-        return null;
-      }
-
-      public Object getEntry() {
-        if (mapEntry != null) {
-          return mapEntry;
-        }
-        return entry;
-      }
-
-      @Override
-      public int compareTo(MapEntryAdapter b) {
-        if (getKey() == null || b.getKey() == null) {
-          logger.info("Invalid key for map field.");
-          return -1;
-        }
-        switch (fieldType) {
-          case BOOLEAN:
-            return Boolean.valueOf((boolean) getKey()).compareTo((boolean) b.getKey());
-          case LONG:
-            return Long.valueOf((long) getKey()).compareTo((long) b.getKey());
-          case INT:
-            return Integer.valueOf((int) getKey()).compareTo((int) b.getKey());
-          case STRING:
-            String aString = (String) getKey();
-            String bString = (String) b.getKey();
-            if (aString == null && bString == null) {
-              return 0;
-            } else if (aString == null && bString != null) {
-              return -1;
-            } else if (aString != null && bString == null) {
-              return 1;
-            } else {
-              return aString.compareTo(bString);
-            }
-          default:
-            return 0;
         }
       }
     }
@@ -1083,9 +787,9 @@
           // Groups must be serialized with their original capitalization.
           generator.print(field.getMessageType().getName());
         } else {
-            generator.print(field.getName());
-          }
-        }
+          generator.print(field.getName());
+        }
+      }
 
       if (field.getJavaType() == FieldDescriptor.JavaType.MESSAGE) {
         generator.print(" {");
@@ -1305,14 +1009,6 @@
 
     private boolean containsSilentMarkerAfterPrevToken = false;
 
-    /**
-     * {@link containsSilentMarkerAfterCurrentToken} indicates if there is a silent marker after the
-     * current token. This value is moved to {@link containsSilentMarkerAfterPrevToken} every time
-     * the next token is parsed.
-     */
-    private boolean containsSilentMarkerAfterCurrentToken = false;
-    private boolean containsSilentMarkerAfterPrevToken = false;
-
     /** Construct a tokenizer that parses tokens from the given text. */
     private Tokenizer(final CharSequence text) {
       this.text = text;
@@ -2032,10 +1728,6 @@
    * control the parser behavior.
    */
   public static class Parser {
-<<<<<<< HEAD
-    private int debugStringSilentMarker;
-=======
->>>>>>> 626889fb
 
     /**
      * A valid silent marker appears between a field name and its value. If there is a ":" in
@@ -2045,12 +1737,8 @@
      * the current token is part of the field value, so the silent marker is indicated by
      * containsSilentMarkerAfterPrevToken.
      */
-<<<<<<< HEAD
-    private void detectSilentMarker(Tokenizer tokenizer) {
-=======
     private void detectSilentMarker(
         Tokenizer tokenizer, Descriptor immediateMessageType, String fieldName) {
->>>>>>> 626889fb
     }
 
     /**
@@ -2088,12 +1776,8 @@
         boolean allowUnknownEnumValues,
         boolean allowUnknownExtensions,
         SingularOverwritePolicy singularOverwritePolicy,
-<<<<<<< HEAD
-        TextFormatParseInfoTree.Builder parseInfoTreeBuilder) {
-=======
         TextFormatParseInfoTree.Builder parseInfoTreeBuilder,
         int recursionLimit) {
->>>>>>> 626889fb
       this.typeRegistry = typeRegistry;
       this.allowUnknownFields = allowUnknownFields;
       this.allowUnknownEnumValues = allowUnknownEnumValues;
@@ -2117,10 +1801,7 @@
           SingularOverwritePolicy.ALLOW_SINGULAR_OVERWRITES;
       private TextFormatParseInfoTree.Builder parseInfoTreeBuilder = null;
       private TypeRegistry typeRegistry = TypeRegistry.getEmptyTypeRegistry();
-<<<<<<< HEAD
-=======
       private int recursionLimit = 100;
->>>>>>> 626889fb
 
       /**
        * Sets the TypeRegistry for resolving Any. If this is not set, TextFormat will not be able to
@@ -2347,10 +2028,6 @@
       ExtensionRegistry.ExtensionInfo extension = null;
 
       if ("google.protobuf.Any".equals(type.getFullName()) && tokenizer.tryConsume("[")) {
-<<<<<<< HEAD
-        mergeAnyFieldValue(tokenizer, extensionRegistry, target, parseTreeBuilder, unknownFields,
-            type);
-=======
         if (recursionLimit < 1) {
           throw tokenizer.parseException("Message is nested too deep");
         }
@@ -2362,7 +2039,6 @@
             unknownFields,
             type,
             recursionLimit - 1);
->>>>>>> 626889fb
         return;
       }
 
@@ -2378,16 +2054,16 @@
         extension = target.findExtensionByName(extensionRegistry, name);
 
         if (extension == null) {
-            String message =
-                (tokenizer.getPreviousLine() + 1)
-                    + ":"
-                    + (tokenizer.getPreviousColumn() + 1)
-                    + ":\t"
-                    + type.getFullName()
-                    + ".["
-                    + name
-                    + "]";
-            unknownFields.add(new UnknownField(message, UnknownField.Type.EXTENSION));
+          String message =
+              (tokenizer.getPreviousLine() + 1)
+                  + ":"
+                  + (tokenizer.getPreviousColumn() + 1)
+                  + ":\t"
+                  + type.getFullName()
+                  + ".["
+                  + name
+                  + "]";
+          unknownFields.add(new UnknownField(message, UnknownField.Type.EXTENSION));
         } else {
           if (extension.descriptor.getContainingType() != type) {
             throw tokenizer.parseExceptionPreviousToken(
@@ -2437,33 +2113,14 @@
 
       // Skips unknown fields.
       if (field == null) {
-<<<<<<< HEAD
-        // Try to guess the type of this field.
-        // If this field is not a message, there should be a ":" between the
-        // field name and the field value and also the field value should not
-        // start with "{" or "<" which indicates the beginning of a message body.
-        // If there is no ":" or there is a "{" or "<" after ":", this field has
-        // to be a message or the input is ill-formed.
-        detectSilentMarker(tokenizer);
-        if (tokenizer.tryConsume(":") && !tokenizer.lookingAt("{") && !tokenizer.lookingAt("<")) {
-          skipFieldValue(tokenizer);
-        } else {
-          skipFieldMessage(tokenizer);
-        }
-=======
         detectSilentMarker(tokenizer, type, name);
         guessFieldTypeAndSkip(tokenizer, type, recursionLimit);
->>>>>>> 626889fb
         return;
       }
 
       // Handle potential ':'.
       if (field.getJavaType() == FieldDescriptor.JavaType.MESSAGE) {
-<<<<<<< HEAD
-        detectSilentMarker(tokenizer);
-=======
         detectSilentMarker(tokenizer, type, field.getFullName());
->>>>>>> 626889fb
         tokenizer.tryConsume(":"); // optional
         if (parseTreeBuilder != null) {
           TextFormatParseInfoTree.Builder childParseTreeBuilder =
@@ -2489,11 +2146,7 @@
               recursionLimit);
         }
       } else {
-<<<<<<< HEAD
-        detectSilentMarker(tokenizer);
-=======
         detectSilentMarker(tokenizer, type, field.getFullName());
->>>>>>> 626889fb
         tokenizer.consume(":"); // required
         consumeFieldValues(
             tokenizer,
@@ -2631,27 +2284,9 @@
           endToken = "}";
         }
 
-<<<<<<< HEAD
-        // Try to parse human readable format of Any in the form: [type_url]: { ... }
-        if (field.getMessageType().getFullName().equals("google.protobuf.Any")
-            && tokenizer.tryConsume("[")) {
-          // Use Proto reflection here since depending on Any would intoduce a cyclic dependency
-          // (java_proto_library for any_java_proto depends on the protobuf_impl).
-          Message anyBuilder = DynamicMessage.getDefaultInstance(field.getMessageType());
-          MessageReflection.MergeTarget anyField = target.newMergeTargetForField(field, anyBuilder);
-          mergeAnyFieldValue(tokenizer, extensionRegistry, anyField, parseTreeBuilder,
-              unknownFields, field.getMessageType());
-          value = anyField.finish();
-          tokenizer.consume(endToken);
-        } else {
-          Message defaultInstance = (extension == null) ? null : extension.defaultInstance;
-          MessageReflection.MergeTarget subField =
-              target.newMergeTargetForField(field, defaultInstance);
-=======
         Message defaultInstance = (extension == null) ? null : extension.defaultInstance;
         MessageReflection.MergeTarget subField =
             target.newMergeTargetForField(field, defaultInstance);
->>>>>>> 626889fb
 
         while (!tokenizer.tryConsume(endToken)) {
           if (tokenizer.atEnd()) {
@@ -2666,13 +2301,7 @@
               recursionLimit - 1);
         }
 
-<<<<<<< HEAD
-          value = subField.finish();
-        }
-
-=======
         value = subField.finish();
->>>>>>> 626889fb
       } else {
         switch (field.getType()) {
           case INT32:
@@ -2787,12 +2416,8 @@
         MergeTarget target,
         final TextFormatParseInfoTree.Builder parseTreeBuilder,
         List<UnknownField> unknownFields,
-<<<<<<< HEAD
-        Descriptor anyDescriptor)
-=======
         Descriptor anyDescriptor,
         int recursionLimit)
->>>>>>> 626889fb
         throws ParseException {
       // Try to parse human readable format of Any in the form: [type_url]: { ... }
       StringBuilder typeUrlBuilder = new StringBuilder();
@@ -2809,73 +2434,12 @@
         } else {
           throw tokenizer.parseExceptionPreviousToken("Expected a valid type URL.");
         }
-<<<<<<< HEAD
-      }
-      detectSilentMarker(tokenizer);
-      tokenizer.tryConsume(":");
-      final String anyEndToken;
-      if (tokenizer.tryConsume("<")) {
-        anyEndToken = ">";
-      } else {
-        tokenizer.consume("{");
-        anyEndToken = "}";
-      }
-      String typeUrl = typeUrlBuilder.toString();
-      Descriptor contentType = null;
-      try {
-        contentType = typeRegistry.getDescriptorForTypeUrl(typeUrl);
-      } catch (InvalidProtocolBufferException e) {
-        throw tokenizer.parseException("Invalid valid type URL. Found: " + typeUrl);
-      }
-      if (contentType == null) {
-        throw tokenizer.parseException(
-            "Unable to parse Any of type: "
-                + typeUrl
-                + ". Please make sure that the TypeRegistry contains the descriptors for the given"
-                + " types.");
-      }
-      Message.Builder contentBuilder =
-          DynamicMessage.getDefaultInstance(contentType).newBuilderForType();
-      MessageReflection.BuilderAdapter contentTarget =
-          new MessageReflection.BuilderAdapter(contentBuilder);
-      while (!tokenizer.tryConsume(anyEndToken)) {
-        mergeField(tokenizer, extensionRegistry, contentTarget, parseTreeBuilder, unknownFields);
-      }
-
-      target.setField(anyDescriptor.findFieldByName("type_url"), typeUrlBuilder.toString());
-      target.setField(
-          anyDescriptor.findFieldByName("value"), contentBuilder.build().toByteString());
-    }
-
-    /** Skips the next field including the field's name and value. */
-    private void skipField(Tokenizer tokenizer) throws ParseException {
-      if (tokenizer.tryConsume("[")) {
-        // Extension name.
-        do {
-          tokenizer.consumeIdentifier();
-        } while (tokenizer.tryConsume("."));
-        tokenizer.consume("]");
-      } else {
-        tokenizer.consumeIdentifier();
-      }
-
-      // Try to guess the type of this field.
-      // If this field is not a message, there should be a ":" between the
-      // field name and the field value and also the field value should not
-      // start with "{" or "<" which indicates the beginning of a message body.
-      // If there is no ":" or there is a "{" or "<" after ":", this field has
-      // to be a message or the input is ill-formed.
-      detectSilentMarker(tokenizer);
-      if (tokenizer.tryConsume(":") && !tokenizer.lookingAt("<") && !tokenizer.lookingAt("{")) {
-        skipFieldValue(tokenizer);
-=======
       }
       detectSilentMarker(tokenizer, anyDescriptor, typeUrlBuilder.toString());
       tokenizer.tryConsume(":");
       final String anyEndToken;
       if (tokenizer.tryConsume("<")) {
         anyEndToken = ">";
->>>>>>> 626889fb
       } else {
         tokenizer.consume("{");
         anyEndToken = "}";
@@ -3181,16 +2745,10 @@
                 }
                 Character.UnicodeBlock unicodeBlock = Character.UnicodeBlock.of(codepoint);
                 if (unicodeBlock != null
-<<<<<<< HEAD
-                        && (unicodeBlock.equals(Character.UnicodeBlock.LOW_SURROGATES)
-                    || unicodeBlock.equals(Character.UnicodeBlock.HIGH_SURROGATES)
-                    || unicodeBlock.equals(Character.UnicodeBlock.HIGH_PRIVATE_USE_SURROGATES))) {
-=======
                     && (unicodeBlock.equals(Character.UnicodeBlock.LOW_SURROGATES)
                         || unicodeBlock.equals(Character.UnicodeBlock.HIGH_SURROGATES)
                         || unicodeBlock.equals(
                             Character.UnicodeBlock.HIGH_PRIVATE_USE_SURROGATES))) {
->>>>>>> 626889fb
                   throw new InvalidEscapeSequenceException(
                       "Invalid escape sequence: '\\U"
                           + input.substring(i, i + 8).toStringUtf8()
