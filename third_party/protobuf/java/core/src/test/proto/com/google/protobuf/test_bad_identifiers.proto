--- conflicted
+++ resolved
@@ -27,22 +27,6 @@
 // src/google/protobuf/compiler/java/java_helpers.cc
 message ForbiddenWordsUnderscoreMessage {
   // java.lang.Object
-<<<<<<< HEAD
-  optional bool class = 1;
-  // com.google.protobuf.MessageLiteOrBuilder
-  optional bool default_instance_for_type = 2;
-  // com.google.protobuf.MessageLite
-  optional bool parser_for_type = 3;
-  optional bool serialized_size = 4;
-  // com.google.protobuf.MessageOrBuilder
-  optional bool all_fields = 5;
-  optional bool descriptor_for_type = 6;
-  optional bool initialization_error_string = 7;
-  // TODO(b/219045204): re-enable
-  // optional bool unknown_fields = 8;
-  // obsolete. kept for backwards compatibility of generated code
-  optional bool cached_size = 9;
-=======
   bool class = 1;
   // com.google.protobuf.MessageLiteOrBuilder
   bool default_instance_for_type = 2;
@@ -56,7 +40,6 @@
   bool unknown_fields = 8;
   // obsolete. kept for backwards compatibility of generated code
   bool cached_size = 9;
->>>>>>> 626889fb
 }
 
 // Message with field names using leading underscores that conflict with
@@ -64,22 +47,6 @@
 // src/google/protobuf/compiler/java/java_helpers.cc
 message ForbiddenWordsLeadingUnderscoreMessage {
   // java.lang.Object
-<<<<<<< HEAD
-  optional bool _class = 1;
-  // com.google.protobuf.MessageLiteOrBuilder
-  optional bool _default_instance_for_type = 2;
-  // com.google.protobuf.MessageLite
-  optional bool _parser_for_type = 3;
-  optional bool _serialized_size = 4;
-  // com.google.protobuf.MessageOrBuilder
-  optional bool _all_fields = 5;
-  optional bool _descriptor_for_type = 6;
-  optional bool _initialization_error_string = 7;
-  // TODO(b/219045204): re-enable
-  // optional bool _unknown_fields = 8;
-  // obsolete. kept for backwards compatibility of generated code
-  optional bool _cached_size = 9;
-=======
   bool _class = 1;
   // com.google.protobuf.MessageLiteOrBuilder
   bool _default_instance_for_type = 2;
@@ -94,7 +61,6 @@
   // bool _unknown_fields = 8;
   // obsolete. kept for backwards compatibility of generated code
   bool _cached_size = 9;
->>>>>>> 626889fb
 }
 
 // Message with field names in camel case that conflict with accessors in the
@@ -102,22 +68,6 @@
 // src/google/protobuf/compiler/java/java_helpers.cc
 message ForbiddenWordsCamelMessage {
   // java.lang.Object
-<<<<<<< HEAD
-  optional bool class = 1;
-  // com.google.protobuf.MessageLiteOrBuilder
-  optional bool defaultInstanceForType = 2;
-  // com.google.protobuf.MessageLite
-  optional bool serializedSize = 3;
-  optional bool parserForType = 4;
-  // com.google.protobuf.MessageOrBuilder:
-  optional bool initializationErrorString = 5;
-  optional bool descriptorForType = 6;
-  optional bool allFields = 7;
-  // TODO(b/219045204): re-enable
-  // optional bool unknownFields = 8;
-  // obsolete. kept for backwards compatibility of generated code
-  optional bool cachedSize = 9;
-=======
   bool class = 1;
   // com.google.protobuf.MessageLiteOrBuilder
   bool defaultInstanceForType = 2;
@@ -132,7 +82,6 @@
   // bool unknownFields = 8;
   // obsolete. kept for backwards compatibility of generated code
   bool cachedSize = 9;
->>>>>>> 626889fb
 }
 
 message Descriptor {
@@ -168,15 +117,9 @@
     BAR = 2 [deprecated = true];
   }
 
-<<<<<<< HEAD
-  optional int32 field1 = 1 [deprecated = true];
-  optional TestEnum field2 = 2 [deprecated = true];
-  optional ForbiddenWordsUnderscoreMessage field3 = 3 [deprecated = true];
-=======
   int32 field1 = 1 [deprecated = true];
   TestEnum field2 = 2 [deprecated = true];
   ForbiddenWordsUnderscoreMessage field3 = 3 [deprecated = true];
->>>>>>> 626889fb
 }
 
 message Override {
@@ -228,19 +171,11 @@
   repeated bytes bytes_field = 4;
   repeated ForbiddenWordsUnderscoreMessage message_field = 5;
 
-<<<<<<< HEAD
-  optional int32 int32_field_count = 11;
-  optional TestEnum enum_field_count = 12;
-  optional string string_field_count = 13;
-  optional bytes bytes_field_count = 14;
-  optional ForbiddenWordsUnderscoreMessage message_field_count = 15;
-=======
   int32 int32_field_count = 11;
   TestEnum enum_field_count = 12;
   string string_field_count = 13;
   bytes bytes_field_count = 14;
   ForbiddenWordsUnderscoreMessage message_field_count = 15;
->>>>>>> 626889fb
 
   repeated int32 Int32Field = 21;                              // NO_PROTO3
   repeated TestEnum EnumField = 22;                            // NO_PROTO3
