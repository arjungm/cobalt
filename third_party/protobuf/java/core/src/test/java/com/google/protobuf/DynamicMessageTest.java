// Protocol Buffers - Google's data interchange format
// Copyright 2008 Google Inc.  All rights reserved.
//
// Use of this source code is governed by a BSD-style
// license that can be found in the LICENSE file or at
// https://developers.google.com/open-source/licenses/bsd

package com.google.protobuf;

import static com.google.common.truth.Truth.assertThat;
import static org.junit.Assert.assertThrows;

import com.google.protobuf.Descriptors.EnumDescriptor;
import com.google.protobuf.Descriptors.FieldDescriptor;
import com.google.protobuf.Descriptors.OneofDescriptor;
import dynamicmessagetest.DynamicMessageTestProto.EmptyMessage;
import dynamicmessagetest.DynamicMessageTestProto.MessageWithMapFields;
<<<<<<< HEAD
import protobuf_unittest.UnittestProto;
import protobuf_unittest.UnittestProto.TestAllExtensions;
import protobuf_unittest.UnittestProto.TestAllTypes;
import protobuf_unittest.UnittestProto.TestAllTypes.NestedMessage;
import protobuf_unittest.UnittestProto.TestEmptyMessage;
import protobuf_unittest.UnittestProto.TestPackedTypes;
=======
import proto2_unittest.UnittestMset.TestMessageSetExtension2;
import proto2_unittest.UnittestProto;
import proto2_unittest.UnittestProto.TestAllExtensions;
import proto2_unittest.UnittestProto.TestAllTypes;
import proto2_unittest.UnittestProto.TestAllTypes.NestedMessage;
import proto2_unittest.UnittestProto.TestEmptyMessage;
import proto2_unittest.UnittestProto.TestPackedTypes;
import proto2_wireformat_unittest.UnittestMsetWireFormat.TestMessageSet;
import java.util.ArrayList;
>>>>>>> 626889fb
import org.junit.Test;
import org.junit.function.ThrowingRunnable;
import org.junit.runner.RunWith;
import org.junit.runners.JUnit4;

/**
 * Unit test for {@link DynamicMessage}. See also {@link MessageTest}, which tests some {@link
 * DynamicMessage} functionality.
 */
@RunWith(JUnit4.class)
public class DynamicMessageTest {
  TestUtil.ReflectionTester reflectionTester =
      new TestUtil.ReflectionTester(TestAllTypes.getDescriptor(), null);

  TestUtil.ReflectionTester extensionsReflectionTester =
      new TestUtil.ReflectionTester(
          TestAllExtensions.getDescriptor(), TestUtil.getFullExtensionRegistry());
  TestUtil.ReflectionTester packedReflectionTester =
      new TestUtil.ReflectionTester(TestPackedTypes.getDescriptor(), null);

  @Test
  public void testDynamicMessageAccessors() throws Exception {
    Message.Builder builder = DynamicMessage.newBuilder(TestAllTypes.getDescriptor());
    reflectionTester.setAllFieldsViaReflection(builder);
    Message message = builder.build();
    reflectionTester.assertAllFieldsSetViaReflection(message);
  }

  @Test
  public void testSettersAfterBuild() throws Exception {
    Message.Builder builder = DynamicMessage.newBuilder(TestAllTypes.getDescriptor());
    Message firstMessage = builder.build();
    // double build()
    Message unused = builder.build();
    // clear() after build()
    builder.clear();
    // setters after build()
    reflectionTester.setAllFieldsViaReflection(builder);
    Message message = builder.build();
    reflectionTester.assertAllFieldsSetViaReflection(message);
    // repeated setters after build()
    reflectionTester.modifyRepeatedFieldsViaReflection(builder);
    message = builder.build();
    reflectionTester.assertRepeatedFieldsModifiedViaReflection(message);
    // firstMessage shouldn't have been modified.
    reflectionTester.assertClearViaReflection(firstMessage);
  }

  @Test
  public void testUnknownFields() throws Exception {
    Message.Builder builder = DynamicMessage.newBuilder(TestEmptyMessage.getDescriptor());
    builder.setUnknownFields(
        UnknownFieldSet.newBuilder()
            .addField(1, UnknownFieldSet.Field.newBuilder().addVarint(1).build())
            .addField(2, UnknownFieldSet.Field.newBuilder().addFixed32(1).build())
            .build());
    Message message = builder.build();
    assertThat(builder.getUnknownFields().asMap()).hasSize(2);
    // clone() with unknown fields
    Message.Builder newBuilder = builder.clone();
    assertThat(newBuilder.getUnknownFields().asMap()).hasSize(2);
    // clear() with unknown fields
    newBuilder.clear();
    assertThat(newBuilder.getUnknownFields().asMap()).isEmpty();
    // serialize/parse with unknown fields
    newBuilder.mergeFrom(message.toByteString());
    assertThat(newBuilder.getUnknownFields().asMap()).hasSize(2);
  }

  @Test
  public void testDynamicMessageSettersRejectNull() throws Exception {
    Message.Builder builder = DynamicMessage.newBuilder(TestAllTypes.getDescriptor());
    reflectionTester.assertReflectionSettersRejectNull(builder);
  }

  @Test
  public void testDynamicMessageExtensionAccessors() throws Exception {
    // We don't need to extensively test DynamicMessage's handling of
    // extensions because, frankly, it doesn't do anything special with them.
    // It treats them just like any other fields.
    Message.Builder builder = DynamicMessage.newBuilder(TestAllExtensions.getDescriptor());
    extensionsReflectionTester.setAllFieldsViaReflection(builder);
    Message message = builder.build();
    extensionsReflectionTester.assertAllFieldsSetViaReflection(message);
  }

  @Test
  public void testDynamicMessageExtensionSettersRejectNull() throws Exception {
    Message.Builder builder = DynamicMessage.newBuilder(TestAllExtensions.getDescriptor());
    extensionsReflectionTester.assertReflectionSettersRejectNull(builder);
  }

  @Test
  public void testDynamicMessageRepeatedSetters() throws Exception {
    Message.Builder builder = DynamicMessage.newBuilder(TestAllTypes.getDescriptor());
    reflectionTester.setAllFieldsViaReflection(builder);
    reflectionTester.modifyRepeatedFieldsViaReflection(builder);
    Message message = builder.build();
    reflectionTester.assertRepeatedFieldsModifiedViaReflection(message);
  }

  @Test
  public void testDynamicMessageRepeatedSettersRejectNull() throws Exception {
    Message.Builder builder = DynamicMessage.newBuilder(TestAllTypes.getDescriptor());
    reflectionTester.assertReflectionRepeatedSettersRejectNull(builder);
  }

  @Test
  public void testDynamicMessageDefaults() throws Exception {
    reflectionTester.assertClearViaReflection(
        DynamicMessage.getDefaultInstance(TestAllTypes.getDescriptor()));
    reflectionTester.assertClearViaReflection(
        DynamicMessage.newBuilder(TestAllTypes.getDescriptor()).build());
  }

  @Test
  public void testDynamicMessageSerializedSize() throws Exception {
    TestAllTypes message = TestUtil.getAllSet();

    Message.Builder dynamicBuilder = DynamicMessage.newBuilder(TestAllTypes.getDescriptor());
    reflectionTester.setAllFieldsViaReflection(dynamicBuilder);
    Message dynamicMessage = dynamicBuilder.build();

    assertThat(message.getSerializedSize()).isEqualTo(dynamicMessage.getSerializedSize());
  }

  @Test
  public void testDynamicMessageSerialization() throws Exception {
    Message.Builder builder = DynamicMessage.newBuilder(TestAllTypes.getDescriptor());
    reflectionTester.setAllFieldsViaReflection(builder);
    Message message = builder.build();

    ByteString rawBytes = message.toByteString();
    TestAllTypes message2 = TestAllTypes.parseFrom(rawBytes);

    TestUtil.assertAllFieldsSet(message2);

    // In fact, the serialized forms should be exactly the same, byte-for-byte.
    assertThat(rawBytes).isEqualTo(TestUtil.getAllSet().toByteString());
  }

  @Test
  public void testDynamicMessageParsing() throws Exception {
    TestAllTypes.Builder builder = TestAllTypes.newBuilder();
    TestUtil.setAllFields(builder);
    TestAllTypes message = builder.build();

    ByteString rawBytes = message.toByteString();

    Message message2 = DynamicMessage.parseFrom(TestAllTypes.getDescriptor(), rawBytes);
    reflectionTester.assertAllFieldsSetViaReflection(message2);

    // Test Parser interface.
    Message message3 = message2.getParserForType().parseFrom(rawBytes);
    reflectionTester.assertAllFieldsSetViaReflection(message3);
  }

  @Test
  public void testDynamicMessageExtensionParsing() throws Exception {
    ByteString rawBytes = TestUtil.getAllExtensionsSet().toByteString();
    Message message =
        DynamicMessage.parseFrom(
            TestAllExtensions.getDescriptor(), rawBytes, TestUtil.getFullExtensionRegistry());
    extensionsReflectionTester.assertAllFieldsSetViaReflection(message);

    // Test Parser interface.
    Message message2 =
        message.getParserForType().parseFrom(rawBytes, TestUtil.getExtensionRegistry());
    extensionsReflectionTester.assertAllFieldsSetViaReflection(message2);
  }

  @Test
  public void testDynamicMessagePackedSerialization() throws Exception {
    Message.Builder builder = DynamicMessage.newBuilder(TestPackedTypes.getDescriptor());
    packedReflectionTester.setPackedFieldsViaReflection(builder);
    Message message = builder.build();

    ByteString rawBytes = message.toByteString();
    TestPackedTypes message2 = TestPackedTypes.parseFrom(rawBytes);

    TestUtil.assertPackedFieldsSet(message2);

    // In fact, the serialized forms should be exactly the same, byte-for-byte.
    assertThat(rawBytes).isEqualTo(TestUtil.getPackedSet().toByteString());
<<<<<<< HEAD
=======
  }

  @Test
  public void testDynamicMessagePackedEmptySerialization() throws Exception {
    Message message =
        DynamicMessage.newBuilder(TestPackedTypes.getDescriptor())
            .setField(
                TestPackedTypes.getDescriptor()
                    .findFieldByNumber(TestPackedTypes.PACKED_INT64_FIELD_NUMBER),
                new ArrayList<Long>())
            .build();

    assertThat(message.toByteString()).isEqualTo(ByteString.EMPTY);
>>>>>>> 626889fb
  }

  @Test
  public void testDynamicMessagePackedParsing() throws Exception {
    TestPackedTypes.Builder builder = TestPackedTypes.newBuilder();
    TestUtil.setPackedFields(builder);
    TestPackedTypes message = builder.build();

    ByteString rawBytes = message.toByteString();

    Message message2 = DynamicMessage.parseFrom(TestPackedTypes.getDescriptor(), rawBytes);
    packedReflectionTester.assertPackedFieldsSetViaReflection(message2);

    // Test Parser interface.
    Message message3 = message2.getParserForType().parseFrom(rawBytes);
    packedReflectionTester.assertPackedFieldsSetViaReflection(message3);
  }

  @Test
  public void testGetBuilderForExtensionField() {
    DynamicMessage.Builder builder = DynamicMessage.newBuilder(TestAllExtensions.getDescriptor());
    Message.Builder fieldBuilder =
        builder.newBuilderForField(UnittestProto.optionalNestedMessageExtension.getDescriptor());
    final int expected = 7432;
    FieldDescriptor field =
        NestedMessage.getDescriptor().findFieldByNumber(NestedMessage.BB_FIELD_NUMBER);
    fieldBuilder.setField(field, expected);
    assertThat(fieldBuilder.build().getField(field)).isEqualTo(expected);
  }

  @Test
  public void testDynamicMessageCopy() throws Exception {
    TestAllTypes.Builder builder = TestAllTypes.newBuilder();
    TestUtil.setAllFields(builder);
    TestAllTypes message = builder.build();

    DynamicMessage copy = DynamicMessage.newBuilder(message).build();
    reflectionTester.assertAllFieldsSetViaReflection(copy);

    // Test oneof behavior
    FieldDescriptor bytesField = TestAllTypes.getDescriptor().findFieldByName("oneof_bytes");
    FieldDescriptor uint32Field = TestAllTypes.getDescriptor().findFieldByName("oneof_uint32");
    assertThat(copy.hasField(bytesField)).isTrue();
    assertThat(copy.hasField(uint32Field)).isFalse();
    DynamicMessage copy2 = DynamicMessage.newBuilder(message).setField(uint32Field, 123).build();
    assertThat(copy2.hasField(bytesField)).isFalse();
    assertThat(copy2.hasField(uint32Field)).isTrue();
    assertThat(copy2.getField(uint32Field)).isEqualTo(123);
  }

  @Test
  public void testToBuilder() throws Exception {
    DynamicMessage.Builder builder = DynamicMessage.newBuilder(TestAllTypes.getDescriptor());
    reflectionTester.setAllFieldsViaReflection(builder);
    int unknownFieldNum = 9;
    long unknownFieldVal = 90;
    builder.setUnknownFields(
        UnknownFieldSet.newBuilder()
            .addField(
                unknownFieldNum,
                UnknownFieldSet.Field.newBuilder().addVarint(unknownFieldVal).build())
            .build());
    DynamicMessage message = builder.build();

    DynamicMessage derived = message.toBuilder().build();
    reflectionTester.assertAllFieldsSetViaReflection(derived);
    assertThat(derived.getUnknownFields().getField(unknownFieldNum).getVarintList())
        .containsExactly(unknownFieldVal);
  }

  @Test
  public void testDynamicOneofMessage() throws Exception {
    DynamicMessage.Builder builder = DynamicMessage.newBuilder(TestAllTypes.getDescriptor());
    OneofDescriptor oneof = TestAllTypes.getDescriptor().getOneofs().get(0);
    assertThat(builder.hasOneof(oneof)).isFalse();
    assertThat(builder.getOneofFieldDescriptor(oneof)).isNull();

    reflectionTester.setAllFieldsViaReflection(builder);
    assertThat(builder.hasOneof(oneof)).isTrue();
    FieldDescriptor field = oneof.getField(3);
    assertThat(builder.getOneofFieldDescriptor(oneof)).isSameInstanceAs(field);

    DynamicMessage message = builder.buildPartial();
    assertThat(message.hasOneof(oneof)).isTrue();

    DynamicMessage.Builder mergedBuilder = DynamicMessage.newBuilder(TestAllTypes.getDescriptor());
    FieldDescriptor mergedField = oneof.getField(0);
    mergedBuilder.setField(mergedField, 123);
    assertThat(mergedBuilder.hasField(mergedField)).isTrue();
    mergedBuilder.mergeFrom(message);
    assertThat(mergedBuilder.hasField(field)).isTrue();
    assertThat(mergedBuilder.hasField(mergedField)).isFalse();

    builder.clearOneof(oneof);
    assertThat(builder.getOneofFieldDescriptor(oneof)).isNull();
    message = builder.build();
    assertThat(message.getOneofFieldDescriptor(oneof)).isNull();
  }

  // Regression test for a bug that makes setField() not work for repeated
  // enum fields.
  @Test
  public void testSettersForRepeatedEnumField() throws Exception {
    DynamicMessage.Builder builder = DynamicMessage.newBuilder(TestAllTypes.getDescriptor());
    FieldDescriptor repeatedEnumField =
        TestAllTypes.getDescriptor().findFieldByName("repeated_nested_enum");
    EnumDescriptor enumDescriptor = TestAllTypes.NestedEnum.getDescriptor();
    builder.setField(repeatedEnumField, enumDescriptor.getValues());
    DynamicMessage message = builder.build();
    assertThat(message.getField(repeatedEnumField)).isEqualTo(enumDescriptor.getValues());
  }

  @Test
  public void testBuilderGetFieldBuilder_mapField_throwsUnsupportedOperationException() {
    final DynamicMessage.Builder builder =
        DynamicMessage.newBuilder(MessageWithMapFields.getDescriptor());
    final FieldDescriptor mapField =
        MessageWithMapFields.getDescriptor().findFieldByName("string_message_map");

    Message.Builder entryBuilder = builder.newBuilderForField(mapField);
    entryBuilder.setField(entryBuilder.getDescriptorForType().findFieldByNumber(1), "foo");
    entryBuilder.setField(
        entryBuilder.getDescriptorForType().findFieldByNumber(2),
        EmptyMessage.getDefaultInstance());
    builder.addRepeatedField(mapField, entryBuilder.build());

    assertThrows(
        UnsupportedOperationException.class,
        new ThrowingRunnable() {
          @Override
          public void run() throws Throwable {
            builder.getFieldBuilder(mapField);
          }
        });
  }

  @Test
  public void testBuilderGetRepeatedFieldBuilder_mapField_throwsUnsupportedOperationException() {
    final DynamicMessage.Builder builder =
        DynamicMessage.newBuilder(MessageWithMapFields.getDescriptor());
    final FieldDescriptor mapField =
        MessageWithMapFields.getDescriptor().findFieldByName("string_message_map");

    Message.Builder entryBuilder = builder.newBuilderForField(mapField);
    entryBuilder.setField(entryBuilder.getDescriptorForType().findFieldByNumber(1), "foo");
    entryBuilder.setField(
        entryBuilder.getDescriptorForType().findFieldByNumber(2),
        EmptyMessage.getDefaultInstance());
    builder.addRepeatedField(mapField, entryBuilder.build());

    assertThrows(
        UnsupportedOperationException.class,
        new ThrowingRunnable() {
          @Override
          public void run() throws Throwable {
            builder.getFieldBuilder(mapField);
          }
        });
<<<<<<< HEAD
=======
  }

  @Test
  public void serialize_lazyFieldInMessageSet() throws Exception {
    ExtensionRegistry extensionRegistry = ExtensionRegistry.newInstance();
    extensionRegistry.add(TestMessageSetExtension2.messageSetExtension);
    TestMessageSetExtension2 messageSetExtension =
        TestMessageSetExtension2.newBuilder().setStr("foo").build();
    // This is a valid serialization of the above message.
    ByteString suboptimallySerializedMessageSetExtension =
        messageSetExtension.toByteString().concat(messageSetExtension.toByteString());
    DynamicMessage expectedMessage =
        DynamicMessage.newBuilder(TestMessageSet.getDescriptor())
            .setField(
                TestMessageSetExtension2.messageSetExtension.getDescriptor(), messageSetExtension)
            .build();
    // Constructed with a LazyField, for whom roundtripping the serialized form will shorten the
    // encoded form.
    // In particular, this checks matching between lazy field encoding size.
    DynamicMessage complicatedlyBuiltMessage =
        DynamicMessage.newBuilder(TestMessageSet.getDescriptor())
            .setField(
                TestMessageSetExtension2.messageSetExtension.getDescriptor(),
                new LazyField(
                    DynamicMessage.getDefaultInstance(TestMessageSetExtension2.getDescriptor()),
                    extensionRegistry,
                    suboptimallySerializedMessageSetExtension))
            .build();

    DynamicMessage roundtrippedMessage =
        DynamicMessage.newBuilder(TestMessageSet.getDescriptor())
            .mergeFrom(complicatedlyBuiltMessage.toByteString(), extensionRegistry)
            .build();

    assertThat(complicatedlyBuiltMessage).isEqualTo(expectedMessage);
    assertThat(roundtrippedMessage).isEqualTo(expectedMessage);
>>>>>>> 626889fb
  }
}<|MERGE_RESOLUTION|>--- conflicted
+++ resolved
@@ -15,14 +15,6 @@
 import com.google.protobuf.Descriptors.OneofDescriptor;
 import dynamicmessagetest.DynamicMessageTestProto.EmptyMessage;
 import dynamicmessagetest.DynamicMessageTestProto.MessageWithMapFields;
-<<<<<<< HEAD
-import protobuf_unittest.UnittestProto;
-import protobuf_unittest.UnittestProto.TestAllExtensions;
-import protobuf_unittest.UnittestProto.TestAllTypes;
-import protobuf_unittest.UnittestProto.TestAllTypes.NestedMessage;
-import protobuf_unittest.UnittestProto.TestEmptyMessage;
-import protobuf_unittest.UnittestProto.TestPackedTypes;
-=======
 import proto2_unittest.UnittestMset.TestMessageSetExtension2;
 import proto2_unittest.UnittestProto;
 import proto2_unittest.UnittestProto.TestAllExtensions;
@@ -32,7 +24,6 @@
 import proto2_unittest.UnittestProto.TestPackedTypes;
 import proto2_wireformat_unittest.UnittestMsetWireFormat.TestMessageSet;
 import java.util.ArrayList;
->>>>>>> 626889fb
 import org.junit.Test;
 import org.junit.function.ThrowingRunnable;
 import org.junit.runner.RunWith;
@@ -217,8 +208,6 @@
 
     // In fact, the serialized forms should be exactly the same, byte-for-byte.
     assertThat(rawBytes).isEqualTo(TestUtil.getPackedSet().toByteString());
-<<<<<<< HEAD
-=======
   }
 
   @Test
@@ -232,7 +221,6 @@
             .build();
 
     assertThat(message.toByteString()).isEqualTo(ByteString.EMPTY);
->>>>>>> 626889fb
   }
 
   @Test
@@ -391,8 +379,6 @@
             builder.getFieldBuilder(mapField);
           }
         });
-<<<<<<< HEAD
-=======
   }
 
   @Test
@@ -429,6 +415,5 @@
 
     assertThat(complicatedlyBuiltMessage).isEqualTo(expectedMessage);
     assertThat(roundtrippedMessage).isEqualTo(expectedMessage);
->>>>>>> 626889fb
   }
 }