--- conflicted
+++ resolved
@@ -9,16 +9,10 @@
 
 import static com.google.common.truth.Truth.assertThat;
 
-<<<<<<< HEAD
-import protobuf_unittest.Engine;
-import protobuf_unittest.Vehicle;
-import protobuf_unittest.Wheel;
-=======
 import proto2_unittest.Engine;
 import proto2_unittest.TimingBelt;
 import proto2_unittest.Vehicle;
 import proto2_unittest.Wheel;
->>>>>>> 626889fb
 import java.util.ArrayList;
 import java.util.List;
 import org.junit.Test;
@@ -33,8 +27,6 @@
 public class NestedBuildersTest {
 
   @Test
-<<<<<<< HEAD
-=======
   public void test3LayerPropagationWithIntermediateClear() {
     Vehicle.Builder vehicleBuilder = Vehicle.newBuilder();
     vehicleBuilder.getEngineBuilder().getTimingBeltBuilder();
@@ -56,7 +48,6 @@
   }
 
   @Test
->>>>>>> 626889fb
   public void testMessagesAndBuilders() {
     Vehicle.Builder vehicleBuilder = Vehicle.newBuilder();
     vehicleBuilder.addWheelBuilder().setRadius(4).setWidth(1);
