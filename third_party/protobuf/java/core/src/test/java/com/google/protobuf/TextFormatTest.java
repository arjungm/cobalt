--- conflicted
+++ resolved
@@ -11,15 +11,10 @@
 import static com.google.common.truth.Truth.assertWithMessage;
 import static com.google.protobuf.TestUtil.TEST_REQUIRED_INITIALIZED;
 import static com.google.protobuf.TestUtil.TEST_REQUIRED_UNINITIALIZED;
-<<<<<<< HEAD
-import static org.junit.Assert.assertThrows;
-
-=======
 import static proto2_unittest.UnittestProto.optionalInt32Extension;
 import static org.junit.Assert.assertThrows;
 
 import com.google.common.collect.ImmutableList;
->>>>>>> 626889fb
 import com.google.protobuf.DescriptorProtos.DescriptorProto;
 import com.google.protobuf.DescriptorProtos.FieldDescriptorProto;
 import com.google.protobuf.DescriptorProtos.FileDescriptorProto;
@@ -31,14 +26,11 @@
 import com.google.protobuf.testing.proto.TestProto3Optional;
 import com.google.protobuf.testing.proto.TestProto3Optional.NestedEnum;
 import any_test.AnyTestProto.TestAny;
-<<<<<<< HEAD
-=======
 import editions_unittest.GroupLikeFileScope;
 import editions_unittest.MessageImport;
 import editions_unittest.NotGroupLikeScope;
 import editions_unittest.TestDelimited;
 import editions_unittest.UnittestDelimited;
->>>>>>> 626889fb
 import map_test.MapTestProto.TestMap;
 import proto2_unittest.UnittestMset.TestMessageSetExtension1;
 import proto2_unittest.UnittestMset.TestMessageSetExtension2;
@@ -61,13 +53,7 @@
 import org.junit.runner.RunWith;
 import org.junit.runners.JUnit4;
 
-<<<<<<< HEAD
-/**
- * Test case for {@link TextFormat}.
- */
-=======
 /** Test case for {@link TextFormat}. */
->>>>>>> 626889fb
 @RunWith(JUnit4.class)
 public class TextFormatTest {
 
@@ -80,14 +66,6 @@
       "\\\"A string with \\' characters \\n and \\r newlines "
           + "and \\t tabs and \\001 slashes \\\\";
 
-<<<<<<< HEAD
-  private static final String ALL_FIELDS_SET_TEXT =
-      TestUtil.readTextFromFile("text_format_unittest_data_oneof_implemented.txt");
-  private static final String ALL_EXTENSIONS_SET_TEXT =
-      TestUtil.readTextFromFile("text_format_unittest_extensions_data.txt");
-
-=======
->>>>>>> 626889fb
   private static final String EXOTIC_TEXT =
       ""
           + "repeated_int32: -1\n"
@@ -167,12 +145,6 @@
     assertThat(javaText).isEqualTo(TestUtil.ALL_FIELDS_SET_TEXT);
   }
 
-<<<<<<< HEAD
-    assertThat(javaText).isEqualTo(ALL_FIELDS_SET_TEXT);
-  }
-
-=======
->>>>>>> 626889fb
   @Test
   // https://github.com/protocolbuffers/protobuf/issues/9447
   public void testCharacterNotInUnicodeBlock() throws TextFormat.InvalidEscapeSequenceException {
@@ -185,16 +157,7 @@
   public void testPrintMessageBuilder() throws Exception {
     String javaText = TextFormat.printer().printToString(TestUtil.getAllSetBuilder());
 
-<<<<<<< HEAD
-    // Java likes to add a trailing ".0" to floats and doubles.  C printf
-    // (with %g format) does not.  Our golden files are used for both
-    // C++ and Java TextFormat classes, so we need to conform.
-    javaText = javaText.replace(".0\n", "\n");
-
-    assertThat(javaText).isEqualTo(ALL_FIELDS_SET_TEXT);
-=======
     assertThat(javaText).isEqualTo(TestUtil.ALL_FIELDS_SET_TEXT);
->>>>>>> 626889fb
   }
 
   /** Print TestAllExtensions and compare with golden file. */
@@ -202,16 +165,7 @@
   public void testPrintExtensions() throws Exception {
     String javaText = TextFormat.printer().printToString(TestUtil.getAllExtensionsSet());
 
-<<<<<<< HEAD
-    // Java likes to add a trailing ".0" to floats and doubles.  C printf
-    // (with %g format) does not.  Our golden files are used for both
-    // C++ and Java TextFormat classes, so we need to conform.
-    javaText = javaText.replace(".0\n", "\n");
-
-    assertThat(javaText).isEqualTo(ALL_EXTENSIONS_SET_TEXT);
-=======
     assertThat(javaText).isEqualTo(TestUtil.ALL_EXTENSIONS_SET_TEXT);
->>>>>>> 626889fb
   }
 
   // Creates an example unknown field set.
@@ -286,8 +240,6 @@
 
     assertThat(TextFormat.printer().printFieldToString(optionalField, value))
         .isEqualTo("optional_nested_message {\n  bb: 42\n}\n");
-<<<<<<< HEAD
-=======
   }
 
   @Test
@@ -321,7 +273,6 @@
                 .usingShortRepeatedPrimitives(true)
                 .printFieldToString(repeatedInt32Field, ImmutableList.of(0, 1, 2, 3)))
         .isEqualTo("repeated_int32: [0, 1, 2, 3]\n");
->>>>>>> 626889fb
   }
 
   /**
@@ -424,21 +375,13 @@
   @Test
   public void testMerge() throws Exception {
     TestAllTypes.Builder builder = TestAllTypes.newBuilder();
-<<<<<<< HEAD
-    TextFormat.merge(ALL_FIELDS_SET_TEXT, builder);
-=======
     TextFormat.merge(TestUtil.ALL_FIELDS_SET_TEXT, builder);
->>>>>>> 626889fb
     TestUtil.assertAllFieldsSet(builder.build());
   }
 
   @Test
   public void testParse() throws Exception {
-<<<<<<< HEAD
-    TestUtil.assertAllFieldsSet(TextFormat.parse(ALL_FIELDS_SET_TEXT, TestAllTypes.class));
-=======
     TestUtil.assertAllFieldsSet(TextFormat.parse(TestUtil.ALL_FIELDS_SET_TEXT, TestAllTypes.class));
->>>>>>> 626889fb
   }
 
   @Test
@@ -478,23 +421,15 @@
   @Test
   public void testMergeReader() throws Exception {
     TestAllTypes.Builder builder = TestAllTypes.newBuilder();
-<<<<<<< HEAD
-    TextFormat.merge(new StringReader(ALL_FIELDS_SET_TEXT), builder);
-=======
     TextFormat.merge(new StringReader(TestUtil.ALL_FIELDS_SET_TEXT), builder);
->>>>>>> 626889fb
     TestUtil.assertAllFieldsSet(builder.build());
   }
 
   @Test
   public void testMergeExtensions() throws Exception {
     TestAllExtensions.Builder builder = TestAllExtensions.newBuilder();
-<<<<<<< HEAD
-    TextFormat.merge(ALL_EXTENSIONS_SET_TEXT, TestUtil.getFullExtensionRegistry(), builder);
-=======
     TextFormat.merge(
         TestUtil.ALL_EXTENSIONS_SET_TEXT, TestUtil.getFullExtensionRegistry(), builder);
->>>>>>> 626889fb
     TestUtil.assertAllExtensionsSet(builder.build());
   }
 
@@ -502,13 +437,9 @@
   public void testParseExtensions() throws Exception {
     TestUtil.assertAllExtensionsSet(
         TextFormat.parse(
-<<<<<<< HEAD
-            ALL_EXTENSIONS_SET_TEXT, TestUtil.getFullExtensionRegistry(), TestAllExtensions.class));
-=======
             TestUtil.ALL_EXTENSIONS_SET_TEXT,
             TestUtil.getFullExtensionRegistry(),
             TestAllExtensions.class));
->>>>>>> 626889fb
   }
 
   @Test
@@ -608,13 +539,8 @@
       assertThat(e)
           .hasMessageThat()
           .isEqualTo(
-<<<<<<< HEAD
-              "4:44: Non-repeated field "
-                  + "\"protobuf_unittest.TestMessageSetExtension1.message_set_extension\""
-=======
               "4:42: Non-repeated field "
                   + "\"proto2_unittest.TestMessageSetExtension1.message_set_extension\""
->>>>>>> 626889fb
                   + " cannot be overwritten.");
     }
   }
@@ -664,11 +590,7 @@
             .printToString(testAny);
     String expected =
         "value {\n"
-<<<<<<< HEAD
-            + "  [type.googleapis.com/protobuf_unittest.TestAllTypes] {\n"
-=======
             + "  [type.googleapis.com/proto2_unittest.TestAllTypes] {\n"
->>>>>>> 626889fb
             + "    optional_int32: 12345\n"
             + "  }\n"
             + "}\n";
@@ -720,132 +642,10 @@
             .usingTypeRegistry(TypeRegistry.newBuilder().add(TestAllTypes.getDescriptor()).build())
             .printToString(testAny);
     String expected =
-<<<<<<< HEAD
-        "[type.googleapis.com/protobuf_unittest.TestAllTypes] {\n"
-            + "  optional_int32: 12345\n"
-            + "}\n";
-    assertThat(actual).isEqualTo(expected);
-  }
-
-  @Test
-  public void testPrintAny_anyFromWithNoValueField() throws Exception {
-    Descriptor descriptor =
-        createDescriptorForAny(
-            FieldDescriptorProto.newBuilder()
-                .setName("type_url")
-                .setNumber(1)
-                .setLabel(FieldDescriptorProto.Label.LABEL_OPTIONAL)
-                .setType(FieldDescriptorProto.Type.TYPE_STRING)
-                .build());
-    DynamicMessage testAny =
-        DynamicMessage.newBuilder(descriptor)
-            .setField(
-                descriptor.findFieldByNumber(1),
-                "type.googleapis.com/" + TestAllTypes.getDescriptor().getFullName())
-            .build();
-    String actual =
-        TextFormat.printer()
-            .usingTypeRegistry(TypeRegistry.newBuilder().add(TestAllTypes.getDescriptor()).build())
-            .printToString(testAny);
-    String expected = "type_url: \"type.googleapis.com/protobuf_unittest.TestAllTypes\"\n";
-    assertThat(actual).isEqualTo(expected);
-  }
-
-  @Test
-  public void testPrintAny_anyFromWithNoTypeUrlField() throws Exception {
-    Descriptor descriptor =
-        createDescriptorForAny(
-            FieldDescriptorProto.newBuilder()
-                .setName("value")
-                .setNumber(2)
-                .setLabel(FieldDescriptorProto.Label.LABEL_OPTIONAL)
-                .setType(FieldDescriptorProto.Type.TYPE_BYTES)
-                .build());
-    DynamicMessage testAny =
-        DynamicMessage.newBuilder(descriptor)
-            .setField(
-                descriptor.findFieldByNumber(2),
-                TestAllTypes.newBuilder().setOptionalInt32(12345).build().toByteString())
-            .build();
-    String actual =
-        TextFormat.printer()
-            .usingTypeRegistry(TypeRegistry.newBuilder().add(TestAllTypes.getDescriptor()).build())
-            .printToString(testAny);
-    String expected = "value: \"\\b\\271`\"\n";
-    assertThat(actual).isEqualTo(expected);
-  }
-
-  @Test
-  public void testPrintAny_anyWithInvalidFieldType() throws Exception {
-    Descriptor descriptor =
-        createDescriptorForAny(
-            FieldDescriptorProto.newBuilder()
-                .setName("type_url")
-                .setNumber(1)
-                .setLabel(FieldDescriptorProto.Label.LABEL_OPTIONAL)
-                .setType(FieldDescriptorProto.Type.TYPE_STRING)
-                .build(),
-            FieldDescriptorProto.newBuilder()
-                .setName("value")
-                .setNumber(2)
-                .setLabel(FieldDescriptorProto.Label.LABEL_OPTIONAL)
-                .setType(FieldDescriptorProto.Type.TYPE_STRING)
-                .build());
-    DynamicMessage testAny =
-        DynamicMessage.newBuilder(descriptor)
-            .setField(
-                descriptor.findFieldByNumber(1),
-                "type.googleapis.com/" + TestAllTypes.getDescriptor().getFullName())
-            .setField(descriptor.findFieldByNumber(2), "test")
-            .build();
-    String actual =
-        TextFormat.printer()
-            .usingTypeRegistry(TypeRegistry.newBuilder().add(TestAllTypes.getDescriptor()).build())
-            .printToString(testAny);
-    String expected =
-        "type_url: \"type.googleapis.com/protobuf_unittest.TestAllTypes\"\n" + "value: \"test\"\n";
-    assertThat(actual).isEqualTo(expected);
-  }
-
-
-  @Test
-  public void testMergeAny_customBuiltTypeRegistry() throws Exception {
-    TestAny.Builder builder = TestAny.newBuilder();
-    TextFormat.Parser.newBuilder()
-        .setTypeRegistry(TypeRegistry.newBuilder().add(TestAllTypes.getDescriptor()).build())
-        .build()
-        .merge(
-            "value: {\n"
-                + "[type.googleapis.com/protobuf_unittest.TestAllTypes] {\n"
-                + "optional_int32: 12345\n"
-                + "optional_nested_message {\n"
-                + "  bb: 123\n"
-                + "}\n"
-                + "}\n"
-                + "}",
-            builder);
-    assertThat(builder.build())
-        .isEqualTo(
-            TestAny.newBuilder()
-                .setValue(
-                    Any.newBuilder()
-                        .setTypeUrl(
-                            "type.googleapis.com/" + TestAllTypes.getDescriptor().getFullName())
-                        .setValue(
-                            TestAllTypes.newBuilder()
-                                .setOptionalInt32(12345)
-                                .setOptionalNestedMessage(
-                                    TestAllTypes.NestedMessage.newBuilder().setBb(123))
-                                .build()
-                                .toByteString())
-                        .build())
-                .build());
-=======
         "[type.googleapis.com/proto2_unittest.TestAllTypes] {\n"
             + "  optional_int32: 12345\n"
             + "}\n";
     assertThat(actual).isEqualTo(expected);
->>>>>>> 626889fb
   }
 
   @Test
@@ -1566,10 +1366,7 @@
   }
 
   @Test
-<<<<<<< HEAD
-=======
   @SuppressWarnings("InlineMeInliner") // We still want to test the actual method behavior.
->>>>>>> 626889fb
   public void testShortDebugString_field() {
     final FieldDescriptor dataField = OneString.getDescriptor().findFieldByName("data");
     assertThat(TextFormat.printer().shortDebugString(dataField, "test data"))
@@ -1584,10 +1381,7 @@
   }
 
   @Test
-<<<<<<< HEAD
-=======
   @SuppressWarnings("InlineMeInliner") // We still want to test the actual method behavior.
->>>>>>> 626889fb
   public void testShortDebugString_unknown() {
     assertThat(TextFormat.printer().shortDebugString(makeUnknownFieldSet()))
         .isEqualTo(
@@ -1689,10 +1483,6 @@
         .isEqualTo("1: \"\\343\\201\\202\"\n");
   }
 
-<<<<<<< HEAD
-
-=======
->>>>>>> 626889fb
   @Test
   public void testParseUnknownExtensions() throws Exception {
     TestUtil.TestLogHandler logHandler = new TestUtil.TestLogHandler();
@@ -1706,15 +1496,6 @@
     assertThat(logHandler.getStoredLogRecords().get(0).getMessage())
         .isEqualTo(
             "Input contains unknown fields and/or extensions:\n"
-<<<<<<< HEAD
-                + "1:2:\tprotobuf_unittest.TestAllTypes.[unknown_extension]");
-    assertThat(logHandler.getStoredLogRecords().get(1).getMessage())
-        .isEqualTo(
-            "Input contains unknown fields and/or extensions:\n"
-                + "1:2:\tprotobuf_unittest.TestAllTypes.[unknown_extension]\n"
-                + "2:2:\tprotobuf_unittest.TestAllTypes.[unknown_ext]\n"
-                + "3:2:\tprotobuf_unittest.TestAllTypes.[unknown]");
-=======
                 + "1:2:\tproto2_unittest.TestAllTypes.[unknown_extension]");
     assertThat(logHandler.getStoredLogRecords().get(1).getMessage())
         .isEqualTo(
@@ -1722,7 +1503,6 @@
                 + "1:2:\tproto2_unittest.TestAllTypes.[unknown_extension]\n"
                 + "2:2:\tproto2_unittest.TestAllTypes.[unknown_ext]\n"
                 + "3:2:\tproto2_unittest.TestAllTypes.[unknown]");
->>>>>>> 626889fb
 
     // Test unknown field can not pass.
     assertParseErrorWithUnknownExtensions(
@@ -2059,13 +1839,8 @@
       assertThat(e)
           .hasMessageThat()
           .isEqualTo(
-<<<<<<< HEAD
-              "1:34: Field \"protobuf_unittest.TestOneof2.foo_int\""
-                  + " is specified along with field \"protobuf_unittest.TestOneof2.foo_string\","
-=======
               "1:34: Field \"proto2_unittest.TestOneof2.foo_int\""
                   + " is specified along with field \"proto2_unittest.TestOneof2.foo_string\","
->>>>>>> 626889fb
                   + " another member of oneof \"foo\".");
     }
   }
@@ -2188,21 +1963,6 @@
       TestMap map = builder.build();
       assertThat(map.getInt32ToInt32FieldMap()).hasSize(2);
       assertThat(map.getInt32ToInt32FieldMap().get(1).intValue()).isEqualTo(30);
-<<<<<<< HEAD
-    }
-
-    {
-      // With overwrite forbidden and a dynamic message, same behavior.
-      // TODO(b/29122459): Expect parse exception here.
-      Message.Builder builder = DynamicMessage.newBuilder(TestMap.getDescriptor());
-      PARSER_WITH_OVERWRITE_FORBIDDEN.merge(text, builder);
-      TestMap map =
-          TestMap.parseFrom(
-              builder.build().toByteString(), ExtensionRegistryLite.getEmptyRegistry());
-      assertThat(map.getInt32ToInt32FieldMap()).hasSize(2);
-      assertThat(map.getInt32ToInt32FieldMap().get(1).intValue()).isEqualTo(30);
-=======
->>>>>>> 626889fb
     }
 
     {
@@ -2358,16 +2118,11 @@
       TextFormatParseLocation expected = TextFormatParseLocation.create(line, column);
       assertThat(location).isEqualTo(expected);
     } else if (line != -1 && column != -1) {
-<<<<<<< HEAD
-=======
       // Expected 0 args, but got 3.
->>>>>>> 626889fb
       assertWithMessage(
               "Tree/descriptor/fieldname did not contain index %d, line %d column %d expected",
               index, line, column)
           .fail();
-<<<<<<< HEAD
-=======
     }
   }
 
@@ -2514,58 +2269,6 @@
       assertWithMessage("Parsing deep message should have failed").fail();
     } catch (TextFormat.ParseException e) {
       assertThat(e).hasMessageThat().contains("too deep");
->>>>>>> 626889fb
-    }
-  }
-
-  @Test
-  public void testSortMapFields() throws Exception {
-    TestMap message =
-        TestMap.newBuilder()
-            .putStringToInt32Field("cherry", 30)
-            .putStringToInt32Field("banana", 20)
-            .putStringToInt32Field("apple", 10)
-            .putInt32ToStringField(30, "cherry")
-            .putInt32ToStringField(20, "banana")
-            .putInt32ToStringField(10, "apple")
-            .build();
-    String text =
-        "int32_to_string_field {\n"
-            + "  key: 10\n"
-            + "  value: \"apple\"\n"
-            + "}\n"
-            + "int32_to_string_field {\n"
-            + "  key: 20\n"
-            + "  value: \"banana\"\n"
-            + "}\n"
-            + "int32_to_string_field {\n"
-            + "  key: 30\n"
-            + "  value: \"cherry\"\n"
-            + "}\n"
-            + "string_to_int32_field {\n"
-            + "  key: \"apple\"\n"
-            + "  value: 10\n"
-            + "}\n"
-            + "string_to_int32_field {\n"
-            + "  key: \"banana\"\n"
-            + "  value: 20\n"
-            + "}\n"
-            + "string_to_int32_field {\n"
-            + "  key: \"cherry\"\n"
-            + "  value: 30\n"
-            + "}\n";
-    assertThat(TextFormat.printer().printToString(message)).isEqualTo(text);
-  }
-
-  @Test
-  public void testPreservesFloatingPointNegative0() throws Exception {
-    proto3_unittest.UnittestProto3.TestAllTypes message =
-        proto3_unittest.UnittestProto3.TestAllTypes.newBuilder()
-            .setOptionalFloat(-0.0f)
-            .setOptionalDouble(-0.0)
-            .build();
-    assertThat(TextFormat.printer().printToString(message))
-        .isEqualTo("optional_float: -0.0\noptional_double: -0.0\n");
-  }
-
+    }
+  }
 }