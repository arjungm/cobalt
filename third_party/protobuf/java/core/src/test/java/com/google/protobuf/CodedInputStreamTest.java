--- conflicted
+++ resolved
@@ -30,21 +30,12 @@
 import java.util.ArrayList;
 import java.util.Arrays;
 import java.util.List;
-<<<<<<< HEAD
-import org.junit.Test;
-import org.junit.runner.RunWith;
-import org.junit.runners.JUnit4;
-
-/** Unit test for {@link CodedInputStream}. */
-@RunWith(JUnit4.class)
-=======
 import java.util.function.Supplier;
 import org.junit.Test;
 import org.junit.runner.RunWith;
 
 /** Unit test for {@link CodedInputStream}. */
 @RunWith(TestParameterInjector.class)
->>>>>>> 626889fb
 public class CodedInputStreamTest {
 
   private static final int DEFAULT_BLOCK_SIZE = 4096;
@@ -760,7 +751,6 @@
         // success.
       }
 
-
       CodedInputStream input = inputType.newDecoder(data100);
       input.setRecursionLimit(8);
       try {
@@ -1417,8 +1407,6 @@
   }
 
   @Test
-<<<<<<< HEAD
-=======
   public void testByteBufferInputStreamReadBytesWithAliasConcurrently() {
     int size = 127;
     assertThat(CodedOutputStream.computeInt32SizeNoTag(size)).isEqualTo(1);
@@ -1454,7 +1442,6 @@
   }
 
   @Test
->>>>>>> 626889fb
   public void testIterableByteBufferInputStreamReadBytesWithAlias() throws Exception {
     ByteArrayOutputStream byteArrayStream = new ByteArrayOutputStream();
     CodedOutputStream output = CodedOutputStream.newInstance(byteArrayStream);
@@ -1538,8 +1525,6 @@
   }
 
   @Test
-<<<<<<< HEAD
-=======
   public void testSkipInvalidEndGroup(@TestParameter InputType inputType) throws Exception {
     byte[] data = new byte[] {(byte) WireFormat.makeTag(1, WireFormat.WIRETYPE_END_GROUP)};
 
@@ -1572,7 +1557,6 @@
   }
 
   @Test
->>>>>>> 626889fb
   public void testSkipPastEndOfByteArrayInput() throws Exception {
     try {
       CodedInputStream.newInstance(new ByteArrayInputStream(new byte[100])).skipRawBytes(101);
@@ -1589,15 +1573,6 @@
     codedOutputStream.writeByteArrayNoTag(new byte[] {0x0, 0x1, 0x2, 0x3, 0x4, 0x5});
     codedOutputStream.flush();
     final List<byte[]> maliciousCapture = new ArrayList<>();
-<<<<<<< HEAD
-    InputStream inputStream = new ByteArrayInputStream(outputStream.toByteArray()) {
-      @Override
-      public synchronized int read(byte[] b, int off, int len) {
-        maliciousCapture.add(b);
-        return super.read(b, off, len);
-      }
-    };
-=======
     InputStream inputStream =
         new ByteArrayInputStream(outputStream.toByteArray()) {
           @Override
@@ -1606,7 +1581,6 @@
             return super.read(b, off, len);
           }
         };
->>>>>>> 626889fb
 
     // test ByteString
 
