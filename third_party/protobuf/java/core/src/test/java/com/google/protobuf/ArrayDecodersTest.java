// Protocol Buffers - Google's data interchange format
// Copyright 2008 Google Inc.  All rights reserved.
//
// Use of this source code is governed by a BSD-style
// license that can be found in the LICENSE file or at
// https://developers.google.com/open-source/licenses/bsd

package com.google.protobuf;

<<<<<<< HEAD
import static com.google.common.truth.Truth.assertWithMessage;
=======
import static org.junit.Assert.assertThrows;
>>>>>>> 626889fb

import com.google.protobuf.ArrayDecoders.Registers;
import java.io.IOException;
import org.junit.Before;
import org.junit.Test;
import org.junit.runner.RunWith;
import org.junit.runners.JUnit4;

@RunWith(JUnit4.class)
public class ArrayDecodersTest {

  private static final int TAG = WireFormat.makeTag(1, WireFormat.WIRETYPE_LENGTH_DELIMITED);
  private static final ByteString NEGATIVE_SIZE_0 = generateNegativeLength(0);
  private static final ByteString NEGATIVE_SIZE_1 = generateNegativeLength(1);

  private Registers registers;

  @Before
  public void setUp() {
    registers = new Registers();
    registers.int1 = TAG;
  }

  @Test
  public void testException_decodeString() {
<<<<<<< HEAD
    try {
      ArrayDecoders.decodeString(NEGATIVE_SIZE_0.toByteArray(), 0, registers);
      assertWithMessage("should throw exception").fail();
    } catch (InvalidProtocolBufferException expected) {
    }
=======
    assertThrows(
        InvalidProtocolBufferException.class,
        () -> ArrayDecoders.decodeString(NEGATIVE_SIZE_0.toByteArray(), 0, registers));
>>>>>>> 626889fb
  }

  @Test
  public void testException_decodeStringRequireUtf8() {
<<<<<<< HEAD
    try {
      ArrayDecoders.decodeStringRequireUtf8(NEGATIVE_SIZE_0.toByteArray(), 0, registers);
      assertWithMessage("should throw an exception").fail();
    } catch (InvalidProtocolBufferException expected) {
    }
=======
    assertThrows(
        InvalidProtocolBufferException.class,
        () -> ArrayDecoders.decodeStringRequireUtf8(NEGATIVE_SIZE_0.toByteArray(), 0, registers));
>>>>>>> 626889fb
  }

  @Test
  public void testException_decodeBytes() {
<<<<<<< HEAD
    try {
      ArrayDecoders.decodeBytes(NEGATIVE_SIZE_0.toByteArray(), 0, registers);
      assertWithMessage("should throw an exception").fail();
    } catch (InvalidProtocolBufferException expected) {
    }
=======
    assertThrows(
        InvalidProtocolBufferException.class,
        () -> ArrayDecoders.decodeBytes(NEGATIVE_SIZE_0.toByteArray(), 0, registers));
>>>>>>> 626889fb
  }

  @Test
  public void testException_decodeStringList_first() {
<<<<<<< HEAD
    try {
      ArrayDecoders.decodeStringList(
          TAG,
          NEGATIVE_SIZE_0.toByteArray(),
          0,
          NEGATIVE_SIZE_0.size(),
          new ProtobufArrayList<Object>(),
          registers);
      assertWithMessage("should throw an exception").fail();
    } catch (InvalidProtocolBufferException expected) {
    }
=======
    assertThrows(
        InvalidProtocolBufferException.class,
        () ->
            ArrayDecoders.decodeStringList(
                TAG,
                NEGATIVE_SIZE_0.toByteArray(),
                0,
                NEGATIVE_SIZE_0.size(),
                new ProtobufArrayList<Object>(),
                registers));
>>>>>>> 626889fb
  }

  @Test
  public void testException_decodeStringList_second() {
<<<<<<< HEAD
    try {
      ArrayDecoders.decodeStringList(
          TAG,
          NEGATIVE_SIZE_1.toByteArray(),
          0,
          NEGATIVE_SIZE_1.size(),
          new ProtobufArrayList<Object>(),
          registers);
      assertWithMessage("should throw an exception").fail();
    } catch (InvalidProtocolBufferException expected) {
    }
=======
    assertThrows(
        InvalidProtocolBufferException.class,
        () ->
            ArrayDecoders.decodeStringList(
                TAG,
                NEGATIVE_SIZE_1.toByteArray(),
                0,
                NEGATIVE_SIZE_1.size(),
                new ProtobufArrayList<Object>(),
                registers));
>>>>>>> 626889fb
  }

  @Test
  public void testException_decodeStringListRequireUtf8_first() {
<<<<<<< HEAD
    try {
      ArrayDecoders.decodeStringListRequireUtf8(
          TAG,
          NEGATIVE_SIZE_0.toByteArray(),
          0,
          NEGATIVE_SIZE_0.size(),
          new ProtobufArrayList<Object>(),
          registers);
      assertWithMessage("should throw an exception").fail();
    } catch (InvalidProtocolBufferException expected) {
    }
=======
    assertThrows(
        InvalidProtocolBufferException.class,
        () ->
            ArrayDecoders.decodeStringListRequireUtf8(
                TAG,
                NEGATIVE_SIZE_0.toByteArray(),
                0,
                NEGATIVE_SIZE_0.size(),
                new ProtobufArrayList<Object>(),
                registers));
>>>>>>> 626889fb
  }

  @Test
  public void testException_decodeStringListRequireUtf8_second() {
<<<<<<< HEAD
    try {
      ArrayDecoders.decodeStringListRequireUtf8(
          TAG,
          NEGATIVE_SIZE_1.toByteArray(),
          0,
          NEGATIVE_SIZE_1.size(),
          new ProtobufArrayList<Object>(),
          registers);
      assertWithMessage("should throw an exception").fail();
    } catch (InvalidProtocolBufferException expected) {
    }
=======
    assertThrows(
        InvalidProtocolBufferException.class,
        () ->
            ArrayDecoders.decodeStringListRequireUtf8(
                TAG,
                NEGATIVE_SIZE_1.toByteArray(),
                0,
                NEGATIVE_SIZE_1.size(),
                new ProtobufArrayList<Object>(),
                registers));
>>>>>>> 626889fb
  }

  @Test
  public void testException_decodeBytesList_first() {
<<<<<<< HEAD
    try {
      ArrayDecoders.decodeBytesList(
          TAG,
          NEGATIVE_SIZE_0.toByteArray(),
          0,
          NEGATIVE_SIZE_0.size(),
          new ProtobufArrayList<Object>(),
          registers);
      assertWithMessage("should throw an exception").fail();
    } catch (InvalidProtocolBufferException expected) {
    }
=======
    assertThrows(
        InvalidProtocolBufferException.class,
        () ->
            ArrayDecoders.decodeBytesList(
                TAG,
                NEGATIVE_SIZE_0.toByteArray(),
                0,
                NEGATIVE_SIZE_0.size(),
                new ProtobufArrayList<Object>(),
                registers));
>>>>>>> 626889fb
  }

  @Test
  public void testException_decodeBytesList_second() {
<<<<<<< HEAD
    try {
      ArrayDecoders.decodeBytesList(
          TAG,
          NEGATIVE_SIZE_1.toByteArray(),
          0,
          NEGATIVE_SIZE_1.size(),
          new ProtobufArrayList<Object>(),
          registers);
      assertWithMessage("should throw an exception").fail();
    } catch (InvalidProtocolBufferException expected) {
    }
=======
    assertThrows(
        InvalidProtocolBufferException.class,
        () ->
            ArrayDecoders.decodeBytesList(
                TAG,
                NEGATIVE_SIZE_1.toByteArray(),
                0,
                NEGATIVE_SIZE_1.size(),
                new ProtobufArrayList<Object>(),
                registers));
>>>>>>> 626889fb
  }

  @Test
  public void testException_decodeUnknownField() {
<<<<<<< HEAD
    try {
      ArrayDecoders.decodeUnknownField(
          TAG,
          NEGATIVE_SIZE_0.toByteArray(),
          0,
          NEGATIVE_SIZE_0.size(),
          UnknownFieldSetLite.newInstance(),
          registers);
      assertWithMessage("should throw an exception").fail();
    } catch (InvalidProtocolBufferException expected) {
    }
=======
    assertThrows(
        InvalidProtocolBufferException.class,
        () ->
            ArrayDecoders.decodeUnknownField(
                TAG,
                NEGATIVE_SIZE_0.toByteArray(),
                0,
                NEGATIVE_SIZE_0.size(),
                UnknownFieldSetLite.newInstance(),
                registers));
  }

  @Test
  public void testDecodePackedFixed32List_negativeSize() {
    assertThrows(
        InvalidProtocolBufferException.class,
        () ->
            ArrayDecoders.decodePackedFixed32List(
                packedSizeBytesNoTag(-1), 0, new IntArrayList(), registers));
  }

  @Test
  public void testDecodePackedFixed32List_2gb_beyondEndOfArray() {
    assertThrows(
        InvalidProtocolBufferException.class,
        () ->
            ArrayDecoders.decodePackedFixed32List(
                packedSizeBytesNoTag(2_000_000_000), 0, new IntArrayList(), registers));
  }

  @Test
  public void testDecodePackedFixed64List_2gb_beyondEndOfArray() {
    assertThrows(
        InvalidProtocolBufferException.class,
        () ->
            ArrayDecoders.decodePackedFixed64List(
                packedSizeBytesNoTag(2_000_000_000), 0, new LongArrayList(), registers));
  }

  @Test
  public void testDecodePackedFloatList_2gb_beyondEndOfArray() {
    assertThrows(
        InvalidProtocolBufferException.class,
        () ->
            ArrayDecoders.decodePackedFloatList(
                packedSizeBytesNoTag(2_000_000_000), 0, new FloatArrayList(), registers));
  }

  @Test
  public void testDecodePackedDoubleList_2gb_beyondEndOfArray() {
    assertThrows(
        InvalidProtocolBufferException.class,
        () ->
            ArrayDecoders.decodePackedDoubleList(
                packedSizeBytesNoTag(2_000_000_000), 0, new DoubleArrayList(), registers));
  }

  @Test
  public void testDecodePackedFixed64List_negativeSize() {
    assertThrows(
        InvalidProtocolBufferException.class,
        () ->
            ArrayDecoders.decodePackedFixed64List(
                packedSizeBytesNoTag(-1), 0, new LongArrayList(), registers));
  }

  @Test
  public void testDecodePackedFloatList_negativeSize() {
    assertThrows(
        InvalidProtocolBufferException.class,
        () ->
            ArrayDecoders.decodePackedFloatList(
                packedSizeBytesNoTag(-1), 0, new FloatArrayList(), registers));
  }

  @Test
  public void testDecodePackedDoubleList_negativeSize() {
    assertThrows(
        InvalidProtocolBufferException.class,
        () ->
            ArrayDecoders.decodePackedDoubleList(
                packedSizeBytesNoTag(-1), 0, new DoubleArrayList(), registers));
  }

  @Test
  public void testDecodePackedBoolList_negativeSize() {
    assertThrows(
        InvalidProtocolBufferException.class,
        () ->
            ArrayDecoders.decodePackedBoolList(
                packedSizeBytesNoTag(-1), 0, new BooleanArrayList(), registers));
  }

  @Test
  public void testDecodePackedSInt32List_negativeSize() {
    assertThrows(
        InvalidProtocolBufferException.class,
        () ->
            ArrayDecoders.decodePackedSInt32List(
                packedSizeBytesNoTag(-1), 0, new IntArrayList(), registers));
  }

  @Test
  public void testDecodePackedSInt64List_negativeSize() {
    assertThrows(
        InvalidProtocolBufferException.class,
        () ->
            ArrayDecoders.decodePackedSInt64List(
                packedSizeBytesNoTag(-1), 0, new LongArrayList(), registers));
>>>>>>> 626889fb
  }

  @Test
  public void testException_decodeHugeField() {
    byte[] badBytes =
        new byte[] {
          (byte) 0x80, (byte) 0xFF, (byte) 0xFF, (byte) 0xEF, 0x73, 0x74, 0x69, 0x6E, 0x67
        };
<<<<<<< HEAD
    try {
      ArrayDecoders.decodeUnknownField(
          TAG, badBytes, 0, badBytes.length, UnknownFieldSetLite.newInstance(), registers);
      assertWithMessage("should throw an exception").fail();
    } catch (InvalidProtocolBufferException expected) {
    }

    try {
      ArrayDecoders.decodeBytes(badBytes, 0, registers);
      assertWithMessage("should throw an exception").fail();
    } catch (InvalidProtocolBufferException expected) {
    }
=======
    assertThrows(
        InvalidProtocolBufferException.class,
        () ->
            ArrayDecoders.decodeUnknownField(
                TAG, badBytes, 0, badBytes.length, UnknownFieldSetLite.newInstance(), registers));

    assertThrows(
        InvalidProtocolBufferException.class,
        () -> ArrayDecoders.decodeBytes(badBytes, 0, registers));
>>>>>>> 626889fb

    byte[] badBytesList =
        new byte[] {
          0x01,
          0x77,
          0x0A,
          (byte) 0x80,
          (byte) 0xFF,
          (byte) 0xFF,
          (byte) 0xEF,
          0x73,
          0x74,
          0x69,
          0x6E,
          0x67
        };
    assertThrows(
        InvalidProtocolBufferException.class,
        () ->
            ArrayDecoders.decodeBytesList(
                TAG, badBytesList, 0, badBytes.length, new ProtobufArrayList<>(), registers));
  }

  // Encodes a single varint without a tag prefix.
  // For use when testing decoding of packed primitive lists.
  // e.g. size = -1 is not a proper byte size for a list.
  private static byte[] packedSizeBytesNoTag(int size) {
    try {
<<<<<<< HEAD
      ArrayDecoders.decodeBytesList(
          TAG, badBytesList, 0, badBytes.length, new ProtobufArrayList<>(), registers);
      assertWithMessage("should throw an exception").fail();
    } catch (InvalidProtocolBufferException expected) {
=======
      ByteString.Output byteStringOutput = ByteString.newOutput();
      CodedOutputStream codedOutput = CodedOutputStream.newInstance(byteStringOutput);
      codedOutput.writeInt32NoTag(size);
      codedOutput.flush();
      return byteStringOutput.toByteString().toByteArray();
    } catch (IOException e) {
      throw new RuntimeException(e);
>>>>>>> 626889fb
    }
  }

  private static ByteString generateNegativeLength(int count) {
    try {
      ByteString.Output byteStringOutput = ByteString.newOutput();
      CodedOutputStream codedOutput = CodedOutputStream.newInstance(byteStringOutput);

      // Write out count - 1 valid 0 length fields; we only write out tags after the field since
      // ArrayDecoders expects the first tag to already have been parsed.
      for (int i = 0; i < count; i++) {
        codedOutput.writeInt32NoTag(0);
        codedOutput.writeInt32NoTag(TAG);
      }

      // Write out a negative length
      codedOutput.writeInt32NoTag(-1);

      codedOutput.flush();

      return byteStringOutput.toByteString();
    } catch (IOException e) {
      throw new RuntimeException(e);
    }
  }
}<|MERGE_RESOLUTION|>--- conflicted
+++ resolved
@@ -7,11 +7,7 @@
 
 package com.google.protobuf;
 
-<<<<<<< HEAD
-import static com.google.common.truth.Truth.assertWithMessage;
-=======
 import static org.junit.Assert.assertThrows;
->>>>>>> 626889fb
 
 import com.google.protobuf.ArrayDecoders.Registers;
 import java.io.IOException;
@@ -37,64 +33,27 @@
 
   @Test
   public void testException_decodeString() {
-<<<<<<< HEAD
-    try {
-      ArrayDecoders.decodeString(NEGATIVE_SIZE_0.toByteArray(), 0, registers);
-      assertWithMessage("should throw exception").fail();
-    } catch (InvalidProtocolBufferException expected) {
-    }
-=======
     assertThrows(
         InvalidProtocolBufferException.class,
         () -> ArrayDecoders.decodeString(NEGATIVE_SIZE_0.toByteArray(), 0, registers));
->>>>>>> 626889fb
   }
 
   @Test
   public void testException_decodeStringRequireUtf8() {
-<<<<<<< HEAD
-    try {
-      ArrayDecoders.decodeStringRequireUtf8(NEGATIVE_SIZE_0.toByteArray(), 0, registers);
-      assertWithMessage("should throw an exception").fail();
-    } catch (InvalidProtocolBufferException expected) {
-    }
-=======
     assertThrows(
         InvalidProtocolBufferException.class,
         () -> ArrayDecoders.decodeStringRequireUtf8(NEGATIVE_SIZE_0.toByteArray(), 0, registers));
->>>>>>> 626889fb
   }
 
   @Test
   public void testException_decodeBytes() {
-<<<<<<< HEAD
-    try {
-      ArrayDecoders.decodeBytes(NEGATIVE_SIZE_0.toByteArray(), 0, registers);
-      assertWithMessage("should throw an exception").fail();
-    } catch (InvalidProtocolBufferException expected) {
-    }
-=======
     assertThrows(
         InvalidProtocolBufferException.class,
         () -> ArrayDecoders.decodeBytes(NEGATIVE_SIZE_0.toByteArray(), 0, registers));
->>>>>>> 626889fb
   }
 
   @Test
   public void testException_decodeStringList_first() {
-<<<<<<< HEAD
-    try {
-      ArrayDecoders.decodeStringList(
-          TAG,
-          NEGATIVE_SIZE_0.toByteArray(),
-          0,
-          NEGATIVE_SIZE_0.size(),
-          new ProtobufArrayList<Object>(),
-          registers);
-      assertWithMessage("should throw an exception").fail();
-    } catch (InvalidProtocolBufferException expected) {
-    }
-=======
     assertThrows(
         InvalidProtocolBufferException.class,
         () ->
@@ -105,24 +64,10 @@
                 NEGATIVE_SIZE_0.size(),
                 new ProtobufArrayList<Object>(),
                 registers));
->>>>>>> 626889fb
   }
 
   @Test
   public void testException_decodeStringList_second() {
-<<<<<<< HEAD
-    try {
-      ArrayDecoders.decodeStringList(
-          TAG,
-          NEGATIVE_SIZE_1.toByteArray(),
-          0,
-          NEGATIVE_SIZE_1.size(),
-          new ProtobufArrayList<Object>(),
-          registers);
-      assertWithMessage("should throw an exception").fail();
-    } catch (InvalidProtocolBufferException expected) {
-    }
-=======
     assertThrows(
         InvalidProtocolBufferException.class,
         () ->
@@ -133,24 +78,10 @@
                 NEGATIVE_SIZE_1.size(),
                 new ProtobufArrayList<Object>(),
                 registers));
->>>>>>> 626889fb
   }
 
   @Test
   public void testException_decodeStringListRequireUtf8_first() {
-<<<<<<< HEAD
-    try {
-      ArrayDecoders.decodeStringListRequireUtf8(
-          TAG,
-          NEGATIVE_SIZE_0.toByteArray(),
-          0,
-          NEGATIVE_SIZE_0.size(),
-          new ProtobufArrayList<Object>(),
-          registers);
-      assertWithMessage("should throw an exception").fail();
-    } catch (InvalidProtocolBufferException expected) {
-    }
-=======
     assertThrows(
         InvalidProtocolBufferException.class,
         () ->
@@ -161,24 +92,10 @@
                 NEGATIVE_SIZE_0.size(),
                 new ProtobufArrayList<Object>(),
                 registers));
->>>>>>> 626889fb
   }
 
   @Test
   public void testException_decodeStringListRequireUtf8_second() {
-<<<<<<< HEAD
-    try {
-      ArrayDecoders.decodeStringListRequireUtf8(
-          TAG,
-          NEGATIVE_SIZE_1.toByteArray(),
-          0,
-          NEGATIVE_SIZE_1.size(),
-          new ProtobufArrayList<Object>(),
-          registers);
-      assertWithMessage("should throw an exception").fail();
-    } catch (InvalidProtocolBufferException expected) {
-    }
-=======
     assertThrows(
         InvalidProtocolBufferException.class,
         () ->
@@ -189,24 +106,10 @@
                 NEGATIVE_SIZE_1.size(),
                 new ProtobufArrayList<Object>(),
                 registers));
->>>>>>> 626889fb
   }
 
   @Test
   public void testException_decodeBytesList_first() {
-<<<<<<< HEAD
-    try {
-      ArrayDecoders.decodeBytesList(
-          TAG,
-          NEGATIVE_SIZE_0.toByteArray(),
-          0,
-          NEGATIVE_SIZE_0.size(),
-          new ProtobufArrayList<Object>(),
-          registers);
-      assertWithMessage("should throw an exception").fail();
-    } catch (InvalidProtocolBufferException expected) {
-    }
-=======
     assertThrows(
         InvalidProtocolBufferException.class,
         () ->
@@ -217,24 +120,10 @@
                 NEGATIVE_SIZE_0.size(),
                 new ProtobufArrayList<Object>(),
                 registers));
->>>>>>> 626889fb
   }
 
   @Test
   public void testException_decodeBytesList_second() {
-<<<<<<< HEAD
-    try {
-      ArrayDecoders.decodeBytesList(
-          TAG,
-          NEGATIVE_SIZE_1.toByteArray(),
-          0,
-          NEGATIVE_SIZE_1.size(),
-          new ProtobufArrayList<Object>(),
-          registers);
-      assertWithMessage("should throw an exception").fail();
-    } catch (InvalidProtocolBufferException expected) {
-    }
-=======
     assertThrows(
         InvalidProtocolBufferException.class,
         () ->
@@ -245,24 +134,10 @@
                 NEGATIVE_SIZE_1.size(),
                 new ProtobufArrayList<Object>(),
                 registers));
->>>>>>> 626889fb
   }
 
   @Test
   public void testException_decodeUnknownField() {
-<<<<<<< HEAD
-    try {
-      ArrayDecoders.decodeUnknownField(
-          TAG,
-          NEGATIVE_SIZE_0.toByteArray(),
-          0,
-          NEGATIVE_SIZE_0.size(),
-          UnknownFieldSetLite.newInstance(),
-          registers);
-      assertWithMessage("should throw an exception").fail();
-    } catch (InvalidProtocolBufferException expected) {
-    }
-=======
     assertThrows(
         InvalidProtocolBufferException.class,
         () ->
@@ -372,7 +247,6 @@
         () ->
             ArrayDecoders.decodePackedSInt64List(
                 packedSizeBytesNoTag(-1), 0, new LongArrayList(), registers));
->>>>>>> 626889fb
   }
 
   @Test
@@ -381,20 +255,6 @@
         new byte[] {
           (byte) 0x80, (byte) 0xFF, (byte) 0xFF, (byte) 0xEF, 0x73, 0x74, 0x69, 0x6E, 0x67
         };
-<<<<<<< HEAD
-    try {
-      ArrayDecoders.decodeUnknownField(
-          TAG, badBytes, 0, badBytes.length, UnknownFieldSetLite.newInstance(), registers);
-      assertWithMessage("should throw an exception").fail();
-    } catch (InvalidProtocolBufferException expected) {
-    }
-
-    try {
-      ArrayDecoders.decodeBytes(badBytes, 0, registers);
-      assertWithMessage("should throw an exception").fail();
-    } catch (InvalidProtocolBufferException expected) {
-    }
-=======
     assertThrows(
         InvalidProtocolBufferException.class,
         () ->
@@ -404,7 +264,6 @@
     assertThrows(
         InvalidProtocolBufferException.class,
         () -> ArrayDecoders.decodeBytes(badBytes, 0, registers));
->>>>>>> 626889fb
 
     byte[] badBytesList =
         new byte[] {
@@ -433,12 +292,6 @@
   // e.g. size = -1 is not a proper byte size for a list.
   private static byte[] packedSizeBytesNoTag(int size) {
     try {
-<<<<<<< HEAD
-      ArrayDecoders.decodeBytesList(
-          TAG, badBytesList, 0, badBytes.length, new ProtobufArrayList<>(), registers);
-      assertWithMessage("should throw an exception").fail();
-    } catch (InvalidProtocolBufferException expected) {
-=======
       ByteString.Output byteStringOutput = ByteString.newOutput();
       CodedOutputStream codedOutput = CodedOutputStream.newInstance(byteStringOutput);
       codedOutput.writeInt32NoTag(size);
@@ -446,7 +299,6 @@
       return byteStringOutput.toByteString().toByteArray();
     } catch (IOException e) {
       throw new RuntimeException(e);
->>>>>>> 626889fb
     }
   }
 
