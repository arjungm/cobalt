--- conflicted
+++ resolved
@@ -9,15 +9,10 @@
 
 import static com.google.common.truth.Truth.assertThat;
 import static com.google.common.truth.Truth.assertWithMessage;
-<<<<<<< HEAD
-import static java.lang.Math.min;
-
-=======
 import static com.google.protobuf.SmallSortedMap.DEFAULT_FIELD_MAP_ARRAY_SIZE;
 import static java.lang.Math.min;
 
 import java.util.AbstractMap;
->>>>>>> 626889fb
 import java.util.ArrayList;
 import java.util.Arrays;
 import java.util.HashMap;
@@ -29,61 +24,9 @@
 import org.junit.Test;
 import org.junit.runner.RunWith;
 import org.junit.runners.JUnit4;
-<<<<<<< HEAD
 
 @RunWith(JUnit4.class)
 public class SmallSortedMapTest {
-  // java.util.AbstractMap.SimpleEntry is private in JDK 1.5. We re-implement it
-  // here for JDK 1.5 users.
-  private static class SimpleEntry<K, V> implements Map.Entry<K, V> {
-    private final K key;
-    private V value;
-
-    SimpleEntry(K key, V value) {
-      this.key = key;
-      this.value = value;
-    }
-
-    @Override
-    public K getKey() {
-      return key;
-    }
-
-    @Override
-    public V getValue() {
-      return value;
-    }
-
-    @Override
-    public V setValue(V value) {
-      V oldValue = this.value;
-      this.value = value;
-      return oldValue;
-    }
-
-    private static boolean eq(Object o1, Object o2) {
-      return o1 == null ? o2 == null : o1.equals(o2);
-    }
-
-    @Override
-    public boolean equals(Object o) {
-      if (!(o instanceof Map.Entry)) {
-        return false;
-      }
-      Map.Entry<?, ?> e = (Map.Entry<?, ?>) o;
-      return eq(key, e.getKey()) && eq(value, e.getValue());
-    }
-
-    @Override
-    public int hashCode() {
-      return ((key == null) ? 0 : key.hashCode()) ^ ((value == null) ? 0 : value.hashCode());
-    }
-  }
-=======
-
-@RunWith(JUnit4.class)
-public class SmallSortedMapTest {
->>>>>>> 626889fb
 
   @Test
   public void testPutAndGetArrayEntriesOnly() {
@@ -102,28 +45,14 @@
     // Test with puts in ascending order.
     for (int i = 0; i < numElements; i++) {
       assertThat(map1.put(i, i + 1)).isNull();
-<<<<<<< HEAD
-      assertThat(map2.put(i, i + 1)).isNull();
-=======
->>>>>>> 626889fb
     }
     // Test with puts in descending order.
     for (int i = numElements - 1; i >= 0; i--) {
       assertThat(map3.put(i, i + 1)).isNull();
-<<<<<<< HEAD
-      assertThat(map4.put(i, i + 1)).isNull();
-    }
-
-    assertThat(map1.getNumArrayEntries()).isEqualTo(min(3, numElements));
-    assertThat(map2.getNumArrayEntries()).isEqualTo(min(4, numElements));
-    assertThat(map3.getNumArrayEntries()).isEqualTo(min(3, numElements));
-    assertThat(map4.getNumArrayEntries()).isEqualTo(min(4, numElements));
-=======
     }
 
     assertThat(map1.getNumArrayEntries()).isEqualTo(min(16, numElements));
     assertThat(map3.getNumArrayEntries()).isEqualTo(min(16, numElements));
->>>>>>> 626889fb
 
     List<SmallSortedMap<Integer, Integer>> allMaps = new ArrayList<>();
     allMaps.add(map1);
@@ -136,83 +65,29 @@
       }
     }
 
-<<<<<<< HEAD
-    assertThat(map1).isEqualTo(map2);
-    assertThat(map2).isEqualTo(map3);
-    assertThat(map3).isEqualTo(map4);
-=======
     assertThat(map1).isEqualTo(map3);
->>>>>>> 626889fb
   }
 
   @Test
   public void testReplacingPut() {
-<<<<<<< HEAD
-    SmallSortedMap<Integer, Integer> map = SmallSortedMap.newInstanceForTest(3);
-    for (int i = 0; i < 6; i++) {
+    SmallSortedMap<Integer, Integer> map = SmallSortedMap.newInstanceForTest();
+    for (int i = 0; i < DEFAULT_FIELD_MAP_ARRAY_SIZE * 2; i++) {
       assertThat(map.put(i, i + 1)).isNull();
       assertThat(map.remove(i + 1)).isNull();
     }
-    for (int i = 0; i < 6; i++) {
-=======
-    SmallSortedMap<Integer, Integer> map = SmallSortedMap.newInstanceForTest();
-    for (int i = 0; i < DEFAULT_FIELD_MAP_ARRAY_SIZE * 2; i++) {
+    for (int i = 0; i < DEFAULT_FIELD_MAP_ARRAY_SIZE * 2; i++) {
+      assertThat(map.put(i, i + 2)).isEqualTo(Integer.valueOf(i + 1));
+    }
+  }
+
+  @Test
+  public void testRemove() {
+    SmallSortedMap<Integer, Integer> map = SmallSortedMap.newInstanceForTest();
+    for (int i = 0; i < DEFAULT_FIELD_MAP_ARRAY_SIZE + 3; i++) {
       assertThat(map.put(i, i + 1)).isNull();
       assertThat(map.remove(i + 1)).isNull();
     }
-    for (int i = 0; i < DEFAULT_FIELD_MAP_ARRAY_SIZE * 2; i++) {
->>>>>>> 626889fb
-      assertThat(map.put(i, i + 2)).isEqualTo(Integer.valueOf(i + 1));
-    }
-  }
-
-  @Test
-  public void testRemove() {
-<<<<<<< HEAD
-    SmallSortedMap<Integer, Integer> map = SmallSortedMap.newInstanceForTest(3);
-    for (int i = 0; i < 6; i++) {
-=======
-    SmallSortedMap<Integer, Integer> map = SmallSortedMap.newInstanceForTest();
-    for (int i = 0; i < DEFAULT_FIELD_MAP_ARRAY_SIZE + 3; i++) {
->>>>>>> 626889fb
-      assertThat(map.put(i, i + 1)).isNull();
-      assertThat(map.remove(i + 1)).isNull();
-    }
-
-<<<<<<< HEAD
-    assertThat(map.getNumArrayEntries()).isEqualTo(3);
-    assertThat(map.getNumOverflowEntries()).isEqualTo(3);
-    assertThat(map).hasSize(6);
-    assertThat(map.keySet()).isEqualTo(makeSortedKeySet(0, 1, 2, 3, 4, 5));
-
-    assertThat(map.remove(1)).isEqualTo(Integer.valueOf(2));
-    assertThat(map.getNumArrayEntries()).isEqualTo(3);
-    assertThat(map.getNumOverflowEntries()).isEqualTo(2);
-    assertThat(map).hasSize(5);
-    assertThat(map.keySet()).isEqualTo(makeSortedKeySet(0, 2, 3, 4, 5));
-
-    assertThat(map.remove(4)).isEqualTo(Integer.valueOf(5));
-    assertThat(map.getNumArrayEntries()).isEqualTo(3);
-    assertThat(map.getNumOverflowEntries()).isEqualTo(1);
-    assertThat(map).hasSize(4);
-    assertThat(map.keySet()).isEqualTo(makeSortedKeySet(0, 2, 3, 5));
-
-    assertThat(map.remove(3)).isEqualTo(Integer.valueOf(4));
-    assertThat(map.getNumArrayEntries()).isEqualTo(3);
-    assertThat(map.getNumOverflowEntries()).isEqualTo(0);
-    assertThat(map).hasSize(3);
-    assertThat(map.keySet()).isEqualTo(makeSortedKeySet(0, 2, 5));
-
-    assertThat(map.remove(3)).isNull();
-    assertThat(map.getNumArrayEntries()).isEqualTo(3);
-    assertThat(map.getNumOverflowEntries()).isEqualTo(0);
-    assertThat(map).hasSize(3);
-
-    assertThat(map.remove(0)).isEqualTo(Integer.valueOf(1));
-    assertThat(map.getNumArrayEntries()).isEqualTo(2);
-    assertThat(map.getNumOverflowEntries()).isEqualTo(0);
-    assertThat(map).hasSize(2);
-=======
+
     assertThat(map.getNumArrayEntries()).isEqualTo(16);
     assertThat(map.getNumOverflowEntries()).isEqualTo(3);
     assertThat(map).hasSize(19);
@@ -250,18 +125,12 @@
     assertThat(map.getNumArrayEntries()).isEqualTo(15);
     assertThat(map.getNumOverflowEntries()).isEqualTo(0);
     assertThat(map).hasSize(15);
->>>>>>> 626889fb
   }
 
   @Test
   public void testClear() {
-<<<<<<< HEAD
-    SmallSortedMap<Integer, Integer> map = SmallSortedMap.newInstanceForTest(3);
-    for (int i = 0; i < 6; i++) {
-=======
-    SmallSortedMap<Integer, Integer> map = SmallSortedMap.newInstanceForTest();
-    for (int i = 0; i < DEFAULT_FIELD_MAP_ARRAY_SIZE * 2; i++) {
->>>>>>> 626889fb
+    SmallSortedMap<Integer, Integer> map = SmallSortedMap.newInstanceForTest();
+    for (int i = 0; i < DEFAULT_FIELD_MAP_ARRAY_SIZE * 2; i++) {
       assertThat(map.put(i, i + 1)).isNull();
     }
     map.clear();
@@ -272,32 +141,19 @@
 
   @Test
   public void testGetArrayEntryAndOverflowEntries() {
-<<<<<<< HEAD
-    SmallSortedMap<Integer, Integer> map = SmallSortedMap.newInstanceForTest(3);
-    for (int i = 0; i < 6; i++) {
-      assertThat(map.put(i, i + 1)).isNull();
-    }
-    assertThat(map.getNumArrayEntries()).isEqualTo(3);
-    for (int i = 0; i < 3; i++) {
-=======
     SmallSortedMap<Integer, Integer> map = SmallSortedMap.newInstanceForTest();
     for (int i = 0; i < DEFAULT_FIELD_MAP_ARRAY_SIZE * 2; i++) {
       assertThat(map.put(i, i + 1)).isNull();
     }
     assertThat(map.getNumArrayEntries()).isEqualTo(DEFAULT_FIELD_MAP_ARRAY_SIZE);
     for (int i = 0; i < map.getNumArrayEntries(); i++) {
->>>>>>> 626889fb
       Map.Entry<Integer, Integer> entry = map.getArrayEntryAt(i);
       assertThat(entry.getKey()).isEqualTo(Integer.valueOf(i));
       assertThat(entry.getValue()).isEqualTo(Integer.valueOf(i + 1));
     }
     Iterator<Map.Entry<Integer, Integer>> it = map.getOverflowEntries().iterator();
-<<<<<<< HEAD
-    for (int i = 3; i < 6; i++) {
-=======
     assertThat(map.getNumOverflowEntries()).isEqualTo(DEFAULT_FIELD_MAP_ARRAY_SIZE);
     for (int i = DEFAULT_FIELD_MAP_ARRAY_SIZE; i < DEFAULT_FIELD_MAP_ARRAY_SIZE * 2; i++) {
->>>>>>> 626889fb
       assertThat(it.hasNext()).isTrue();
       Map.Entry<Integer, Integer> entry = it.next();
       assertThat(entry.getKey()).isEqualTo(Integer.valueOf(i));
@@ -308,16 +164,6 @@
 
   @Test
   public void testEntrySetContains() {
-<<<<<<< HEAD
-    SmallSortedMap<Integer, Integer> map = SmallSortedMap.newInstanceForTest(3);
-    for (int i = 0; i < 6; i++) {
-      assertThat(map.put(i, i + 1)).isNull();
-    }
-    Set<Map.Entry<Integer, Integer>> entrySet = map.entrySet();
-    for (int i = 0; i < 6; i++) {
-      assertThat(entrySet).contains(new SimpleEntry<Integer, Integer>(i, i + 1));
-      assertThat(entrySet).doesNotContain(new SimpleEntry<Integer, Integer>(i, i));
-=======
     SmallSortedMap<Integer, Integer> map = SmallSortedMap.newInstanceForTest();
     for (int i = 0; i < DEFAULT_FIELD_MAP_ARRAY_SIZE * 2; i++) {
       assertThat(map.put(i, i + 1)).isNull();
@@ -326,7 +172,6 @@
     for (int i = 0; i < DEFAULT_FIELD_MAP_ARRAY_SIZE * 2; i++) {
       assertThat(entrySet).contains(new AbstractMap.SimpleEntry<Integer, Integer>(i, i + 1));
       assertThat(entrySet).doesNotContain(new AbstractMap.SimpleEntry<Integer, Integer>(i, i));
->>>>>>> 626889fb
     }
   }
 
@@ -334,19 +179,6 @@
   public void testEntrySetAdd() {
     SmallSortedMap<Integer, Integer> map = SmallSortedMap.newInstanceForTest();
     Set<Map.Entry<Integer, Integer>> entrySet = map.entrySet();
-<<<<<<< HEAD
-    for (int i = 0; i < 6; i++) {
-      Map.Entry<Integer, Integer> entry = new SimpleEntry<>(i, i + 1);
-      assertThat(entrySet.add(entry)).isTrue();
-      assertThat(entrySet.add(entry)).isFalse();
-    }
-    for (int i = 0; i < 6; i++) {
-      assertThat(map).containsEntry(i, Integer.valueOf(i + 1));
-    }
-    assertThat(map.getNumArrayEntries()).isEqualTo(3);
-    assertThat(map.getNumOverflowEntries()).isEqualTo(3);
-    assertThat(map).hasSize(6);
-=======
     for (int i = 0; i < DEFAULT_FIELD_MAP_ARRAY_SIZE * 2; i++) {
       Map.Entry<Integer, Integer> entry = new AbstractMap.SimpleEntry<>(i, i + 1);
       assertThat(entrySet.add(entry)).isTrue();
@@ -358,26 +190,17 @@
     assertThat(map.getNumArrayEntries()).isEqualTo(16);
     assertThat(map.getNumOverflowEntries()).isEqualTo(16);
     assertThat(map).hasSize(32);
->>>>>>> 626889fb
   }
 
   @Test
   public void testEntrySetRemove() {
     SmallSortedMap<Integer, Integer> map = SmallSortedMap.newInstanceForTest();
     Set<Map.Entry<Integer, Integer>> entrySet = map.entrySet();
-<<<<<<< HEAD
-    for (int i = 0; i < 6; i++) {
-      assertThat(map.put(i, i + 1)).isNull();
-    }
-    for (int i = 0; i < 6; i++) {
-      Map.Entry<Integer, Integer> entry = new SimpleEntry<>(i, i + 1);
-=======
     for (int i = 0; i < DEFAULT_FIELD_MAP_ARRAY_SIZE * 2; i++) {
       assertThat(map.put(i, i + 1)).isNull();
     }
     for (int i = 0; i < DEFAULT_FIELD_MAP_ARRAY_SIZE * 2; i++) {
       Map.Entry<Integer, Integer> entry = new AbstractMap.SimpleEntry<>(i, i + 1);
->>>>>>> 626889fb
       assertThat(entrySet.remove(entry)).isTrue();
       assertThat(entrySet.remove(entry)).isFalse();
     }
@@ -389,13 +212,8 @@
 
   @Test
   public void testEntrySetClear() {
-<<<<<<< HEAD
-    SmallSortedMap<Integer, Integer> map = SmallSortedMap.newInstanceForTest(3);
-    for (int i = 0; i < 6; i++) {
-=======
-    SmallSortedMap<Integer, Integer> map = SmallSortedMap.newInstanceForTest();
-    for (int i = 0; i < DEFAULT_FIELD_MAP_ARRAY_SIZE * 2; i++) {
->>>>>>> 626889fb
+    SmallSortedMap<Integer, Integer> map = SmallSortedMap.newInstanceForTest();
+    for (int i = 0; i < DEFAULT_FIELD_MAP_ARRAY_SIZE * 2; i++) {
       assertThat(map.put(i, i + 1)).isNull();
     }
     map.clear();
@@ -407,21 +225,12 @@
 
   @Test
   public void testEntrySetIteratorNext() {
-<<<<<<< HEAD
-    SmallSortedMap<Integer, Integer> map = SmallSortedMap.newInstanceForTest(3);
-    for (int i = 0; i < 6; i++) {
+    SmallSortedMap<Integer, Integer> map = SmallSortedMap.newInstanceForTest();
+    for (int i = 0; i < DEFAULT_FIELD_MAP_ARRAY_SIZE * 2; i++) {
       assertThat(map.put(i, i + 1)).isNull();
     }
     Iterator<Map.Entry<Integer, Integer>> it = map.entrySet().iterator();
-    for (int i = 0; i < 6; i++) {
-=======
-    SmallSortedMap<Integer, Integer> map = SmallSortedMap.newInstanceForTest();
-    for (int i = 0; i < DEFAULT_FIELD_MAP_ARRAY_SIZE * 2; i++) {
-      assertThat(map.put(i, i + 1)).isNull();
-    }
-    Iterator<Map.Entry<Integer, Integer>> it = map.entrySet().iterator();
-    for (int i = 0; i < DEFAULT_FIELD_MAP_ARRAY_SIZE * 2; i++) {
->>>>>>> 626889fb
+    for (int i = 0; i < DEFAULT_FIELD_MAP_ARRAY_SIZE * 2; i++) {
       assertThat(it.hasNext()).isTrue();
       Map.Entry<Integer, Integer> entry = it.next();
       assertThat(entry.getKey()).isEqualTo(Integer.valueOf(i));
@@ -432,42 +241,24 @@
 
   @Test
   public void testEntrySetIteratorRemove() {
-<<<<<<< HEAD
-    SmallSortedMap<Integer, Integer> map = SmallSortedMap.newInstanceForTest(3);
-    for (int i = 0; i < 6; i++) {
+    SmallSortedMap<Integer, Integer> map = SmallSortedMap.newInstanceForTest();
+    for (int i = 0; i < DEFAULT_FIELD_MAP_ARRAY_SIZE * 2; i++) {
       assertThat(map.put(i, i + 1)).isNull();
     }
     Iterator<Map.Entry<Integer, Integer>> it = map.entrySet().iterator();
-    for (int i = 0; i < 6; i++) {
-=======
-    SmallSortedMap<Integer, Integer> map = SmallSortedMap.newInstanceForTest();
-    for (int i = 0; i < DEFAULT_FIELD_MAP_ARRAY_SIZE * 2; i++) {
-      assertThat(map.put(i, i + 1)).isNull();
-    }
-    Iterator<Map.Entry<Integer, Integer>> it = map.entrySet().iterator();
-    for (int i = 0; i < DEFAULT_FIELD_MAP_ARRAY_SIZE * 2; i++) {
->>>>>>> 626889fb
+    for (int i = 0; i < DEFAULT_FIELD_MAP_ARRAY_SIZE * 2; i++) {
       assertThat(map).containsKey(i);
       it.next();
       it.remove();
       assertThat(map).doesNotContainKey(i);
-<<<<<<< HEAD
-      assertThat(map).hasSize(6 - i - 1);
-=======
       assertThat(map).hasSize(32 - i - 1);
->>>>>>> 626889fb
     }
   }
 
   @Test
   public void testMapEntryModification() {
-<<<<<<< HEAD
-    SmallSortedMap<Integer, Integer> map = SmallSortedMap.newInstanceForTest(3);
-    for (int i = 0; i < 6; i++) {
-=======
-    SmallSortedMap<Integer, Integer> map = SmallSortedMap.newInstanceForTest();
-    for (int i = 0; i < DEFAULT_FIELD_MAP_ARRAY_SIZE * 2; i++) {
->>>>>>> 626889fb
+    SmallSortedMap<Integer, Integer> map = SmallSortedMap.newInstanceForTest();
+    for (int i = 0; i < DEFAULT_FIELD_MAP_ARRAY_SIZE * 2; i++) {
       assertThat(map.put(i, i + 1)).isNull();
     }
     Iterator<Map.Entry<Integer, Integer>> it = map.entrySet().iterator();
@@ -475,33 +266,20 @@
       Map.Entry<Integer, Integer> entry = it.next();
       entry.setValue(i + 23);
     }
-<<<<<<< HEAD
-    for (int i = 0; i < 6; i++) {
-=======
-    for (int i = 0; i < DEFAULT_FIELD_MAP_ARRAY_SIZE * 2; i++) {
->>>>>>> 626889fb
+    for (int i = 0; i < DEFAULT_FIELD_MAP_ARRAY_SIZE * 2; i++) {
       assertThat(map).containsEntry(i, Integer.valueOf(i + 23));
     }
   }
 
   @Test
   public void testMakeImmutable() {
-<<<<<<< HEAD
-    SmallSortedMap<Integer, Integer> map = SmallSortedMap.newInstanceForTest(3);
-    for (int i = 0; i < 6; i++) {
-=======
-    SmallSortedMap<Integer, Integer> map = SmallSortedMap.newInstanceForTest();
-    for (int i = 0; i < DEFAULT_FIELD_MAP_ARRAY_SIZE * 2; i++) {
->>>>>>> 626889fb
+    SmallSortedMap<Integer, Integer> map = SmallSortedMap.newInstanceForTest();
+    for (int i = 0; i < DEFAULT_FIELD_MAP_ARRAY_SIZE * 2; i++) {
       assertThat(map.put(i, i + 1)).isNull();
     }
     map.makeImmutable();
     assertThat(map).containsEntry(0, Integer.valueOf(1));
-<<<<<<< HEAD
-    assertThat(map).hasSize(6);
-=======
     assertThat(map).hasSize(DEFAULT_FIELD_MAP_ARRAY_SIZE * 2);
->>>>>>> 626889fb
 
     try {
       map.put(23, 23);
