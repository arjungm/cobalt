// Protocol Buffers - Google's data interchange format
// Copyright 2008 Google Inc.  All rights reserved.
//
// Use of this source code is governed by a BSD-style
// license that can be found in the LICENSE file or at
// https://developers.google.com/open-source/licenses/bsd

package com.google.protobuf;

import static com.google.common.truth.Truth.assertThat;
import static com.google.common.truth.Truth.assertWithMessage;
import static com.google.protobuf.UnittestLite.optionalForeignEnumExtensionLite;

import com.google.protobuf.UnittestLite.ForeignEnumLite;
import com.google.protobuf.UnittestLite.TestAllExtensionsLite;
import com.google.protobuf.UnittestLite.TestPackedExtensionsLite;
import map_test.MapForProto2TestProto;
import map_test.MapTestProto.TestMap;
import proto2_unittest.UnittestMset.RawMessageSet;
import proto2_unittest.UnittestMset.TestMessageSetExtension1;
import proto2_unittest.UnittestMset.TestMessageSetExtension2;
import proto2_unittest.UnittestProto;
import proto2_unittest.UnittestProto.TestAllExtensions;
import proto2_unittest.UnittestProto.TestAllTypes;
import proto2_unittest.UnittestProto.TestExtensionInsideTable;
import proto2_unittest.UnittestProto.TestFieldOrderings;
import proto2_unittest.UnittestProto.TestOneof2;
import proto2_unittest.UnittestProto.TestOneofBackwardsCompatible;
import proto2_unittest.UnittestProto.TestPackedExtensions;
import proto2_unittest.UnittestProto.TestPackedTypes;
import proto2_wireformat_unittest.UnittestMsetWireFormat.TestMessageSet;
import proto3_unittest.UnittestProto3;
import java.io.ByteArrayInputStream;
import java.io.ByteArrayOutputStream;
import java.io.IOException;
import java.io.InputStream;
import java.util.List;
import org.junit.Test;
import org.junit.runner.RunWith;
import org.junit.runners.JUnit4;
<<<<<<< HEAD

@RunWith(JUnit4.class)
public class WireFormatLiteTest {

=======

@RunWith(JUnit4.class)
public class WireFormatLiteTest {

>>>>>>> 626889fb
  @Test
  public void testSerializeExtensionsLite() throws Exception {
    // TestAllTypes and TestAllExtensions should have compatible wire formats,
    // so if we serialize a TestAllExtensions then parse it as TestAllTypes
    // it should work.

    TestAllExtensionsLite message = TestUtilLite.getAllLiteExtensionsSet();
    ByteString rawBytes = message.toByteString();
    assertThat(message.getSerializedSize()).isEqualTo(rawBytes.size());

    TestAllTypes message2 = TestAllTypes.parseFrom(rawBytes);

    TestUtil.assertAllFieldsSet(message2);
  }

  @Test
  public void testSerializePackedExtensionsLite() throws Exception {
    // TestPackedTypes and TestPackedExtensions should have compatible wire
    // formats; check that they serialize to the same string.
    TestPackedExtensionsLite message = TestUtilLite.getLitePackedExtensionsSet();
    ByteString rawBytes = message.toByteString();

    TestPackedTypes message2 = TestUtil.getPackedSet();
    ByteString rawBytes2 = message2.toByteString();

    assertThat(rawBytes2).isEqualTo(rawBytes);
  }

  @Test
  public void testParseExtensionsLite() throws Exception {
    // TestAllTypes and TestAllExtensions should have compatible wire formats,
    // so if we serialize a TestAllTypes then parse it as TestAllExtensions
    // it should work.

    TestAllTypes message = TestUtil.getAllSet();
    ByteString rawBytes = message.toByteString();

    ExtensionRegistryLite registryLite = TestUtilLite.getExtensionRegistryLite();

    TestAllExtensionsLite message2 = TestAllExtensionsLite.parseFrom(rawBytes, registryLite);
    TestUtil.assertAllExtensionsSet(message2);
    message2 = TestAllExtensionsLite.parseFrom(message.toByteArray(), registryLite);
    TestUtil.assertAllExtensionsSet(message2);
  }

  @Test
  public void testParsePackedExtensionsLite() throws Exception {
    // Ensure that packed extensions can be properly parsed.
    TestPackedExtensionsLite message = TestUtilLite.getLitePackedExtensionsSet();
    ByteString rawBytes = message.toByteString();

    ExtensionRegistryLite registry = TestUtilLite.getExtensionRegistryLite();

    TestPackedExtensionsLite message2 = TestPackedExtensionsLite.parseFrom(rawBytes, registry);
    TestUtil.assertPackedExtensionsSet(message2);
    message2 = TestPackedExtensionsLite.parseFrom(message.toByteArray(), registry);
    TestUtil.assertPackedExtensionsSet(message2);
  }

  @Test
  public void testSerialization() throws Exception {
    TestAllTypes message = TestUtil.getAllSet();

    ByteString rawBytes = message.toByteString();
    assertThat(message.getSerializedSize()).isEqualTo(rawBytes.size());

    TestAllTypes message2 = TestAllTypes.parseFrom(rawBytes);

    TestUtil.assertAllFieldsSet(message2);
  }

  @Test
  public void testSerializationPacked() throws Exception {
    TestPackedTypes message = TestUtil.getPackedSet();

    ByteString rawBytes = message.toByteString();
    assertThat(message.getSerializedSize()).isEqualTo(rawBytes.size());

    TestPackedTypes message2 = TestPackedTypes.parseFrom(rawBytes);

    TestUtil.assertPackedFieldsSet(message2);
  }

  @Test
  public void testSerializeExtensions() throws Exception {
    // TestAllTypes and TestAllExtensions should have compatible wire formats,
    // so if we serialize a TestAllExtensions then parse it as TestAllTypes
    // it should work.

    TestAllExtensions message = TestUtil.getAllExtensionsSet();
    ByteString rawBytes = message.toByteString();
    assertThat(message.getSerializedSize()).isEqualTo(rawBytes.size());

    TestAllTypes message2 = TestAllTypes.parseFrom(rawBytes);

    TestUtil.assertAllFieldsSet(message2);
  }

  @Test
  public void testSerializePackedExtensions() throws Exception {
    // TestPackedTypes and TestPackedExtensions should have compatible wire
    // formats; check that they serialize to the same string.
    TestPackedExtensions message = TestUtil.getPackedExtensionsSet();
    ByteString rawBytes = message.toByteString();

    TestPackedTypes message2 = TestUtil.getPackedSet();
    ByteString rawBytes2 = message2.toByteString();

    assertThat(rawBytes2).isEqualTo(rawBytes);
  }

  @Test
  public void testSerializationPackedWithoutGetSerializedSize() throws Exception {
    // Write directly to an OutputStream, without invoking getSerializedSize()
    // This used to be a bug where the size of a packed field was incorrect,
    // since getSerializedSize() was never invoked.
    TestPackedTypes message = TestUtil.getPackedSet();

    // Directly construct a CodedOutputStream around the actual OutputStream,
    // in case writeTo(OutputStream output) invokes getSerializedSize();
    ByteArrayOutputStream outputStream = new ByteArrayOutputStream();
    CodedOutputStream codedOutput = CodedOutputStream.newInstance(outputStream);

    message.writeTo(codedOutput);

    codedOutput.flush();

    TestPackedTypes message2 = TestPackedTypes.parseFrom(outputStream.toByteArray());

    TestUtil.assertPackedFieldsSet(message2);
  }

  @Test
  public void testParseExtensions() throws Exception {
    // TestAllTypes and TestAllExtensions should have compatible wire formats,
    // so if we serialize a TestAllTypes then parse it as TestAllExtensions
    // it should work.

    TestAllTypes message = TestUtil.getAllSet();
    ByteString rawBytes = message.toByteString();

    ExtensionRegistryLite registry = TestUtil.getExtensionRegistry();

    TestAllExtensions message2 = TestAllExtensions.parseFrom(rawBytes, registry);

    TestUtil.assertAllExtensionsSet(message2);
  }

  @Test
  public void testParsePackedExtensions() throws Exception {
    // Ensure that packed extensions can be properly parsed.
    TestPackedExtensions message = TestUtil.getPackedExtensionsSet();
    ByteString rawBytes = message.toByteString();

    ExtensionRegistryLite registry = TestUtil.getExtensionRegistry();

    TestPackedExtensions message2 = TestPackedExtensions.parseFrom(rawBytes, registry);

    TestUtil.assertPackedExtensionsSet(message2);
  }

  @Test
  public void testSerializeDelimited() throws Exception {
    ByteArrayOutputStream output = new ByteArrayOutputStream();
    TestUtil.getAllSet().writeDelimitedTo(output);
    output.write(12);
    TestUtil.getPackedSet().writeDelimitedTo(output);
    output.write(34);

    ByteArrayInputStream input = new ByteArrayInputStream(output.toByteArray());

    TestUtil.assertAllFieldsSet(TestAllTypes.parseDelimitedFrom(input));
    assertThat(input.read()).isEqualTo(12);
    TestUtil.assertPackedFieldsSet(TestPackedTypes.parseDelimitedFrom(input));
    assertThat(input.read()).isEqualTo(34);
    assertThat(input.read()).isEqualTo(-1);

    // We're at EOF, so parsing again should return null.
    assertThat(TestAllTypes.parseDelimitedFrom(input)).isNull();
  }

  private ExtensionRegistryLite getTestFieldOrderingsRegistry() {
    ExtensionRegistryLite result = ExtensionRegistryLite.newInstance();
    result.add(UnittestProto.myExtensionInt);
    result.add(UnittestProto.myExtensionString);
    return result;
  }

  @Test
  public void testParseMultipleExtensionRanges() throws Exception {
    // Make sure we can parse a message that contains multiple extensions
    // ranges.
    TestFieldOrderings source =
        TestFieldOrderings.newBuilder()
            .setMyInt(1)
            .setMyString("foo")
            .setMyFloat(1.0F)
            .setExtension(UnittestProto.myExtensionInt, 23)
            .setExtension(UnittestProto.myExtensionString, "bar")
            .build();
    TestFieldOrderings dest =
        TestFieldOrderings.parseFrom(source.toByteString(), getTestFieldOrderingsRegistry());
    assertThat(dest).isEqualTo(source);
  }

  private static ExtensionRegistryLite getTestExtensionInsideTableRegistry() {
    ExtensionRegistryLite result = ExtensionRegistryLite.newInstance();
    result.add(UnittestProto.testExtensionInsideTableExtension);
    return result;
  }

  @Test
  public void testExtensionInsideTable() throws Exception {
    // Make sure the extension within the range of table is parsed correctly in experimental
    // runtime.
    TestExtensionInsideTable source =
        TestExtensionInsideTable.newBuilder()
            .setField1(1)
            .setExtension(UnittestProto.testExtensionInsideTableExtension, 23)
            .build();
    TestExtensionInsideTable dest =
        TestExtensionInsideTable.parseFrom(
            source.toByteString(), getTestExtensionInsideTableRegistry());
    assertThat(dest).isEqualTo(source);
  }

  private static final int UNKNOWN_TYPE_ID = 1550055;
  private static final int TYPE_ID_1 = 1545008;
  private static final int TYPE_ID_2 = 1547769;

  @Test
  public void testSerializeMessageSetEagerly() throws Exception {
    testSerializeMessageSetWithFlag(true);
  }

  @Test
  public void testSerializeMessageSetNotEagerly() throws Exception {
    testSerializeMessageSetWithFlag(false);
  }

  private void testSerializeMessageSetWithFlag(boolean eagerParsing) throws Exception {
    ByteArrayOutputStream byteArrayOutputStream = new ByteArrayOutputStream();
    CodedOutputStream output = CodedOutputStream.newInstance(byteArrayOutputStream);
    output.writeRawMessageSetExtension(UNKNOWN_TYPE_ID, ByteString.copyFromUtf8("bar"));
    output.flush();
    byte[] messageSetBytes = byteArrayOutputStream.toByteArray();

    ExtensionRegistryLite.setEagerlyParseMessageSets(eagerParsing);
    // Set up a TestMessageSet with two known messages and an unknown one.
    TestMessageSet messageSet =
        TestMessageSet.newBuilder()
            .setExtension(
                TestMessageSetExtension1.messageSetExtension,
                TestMessageSetExtension1.newBuilder().setI(123).build())
            .setExtension(
                TestMessageSetExtension2.messageSetExtension,
                TestMessageSetExtension2.newBuilder().setStr("foo").build())
            .mergeFrom(messageSetBytes)
            .build();

    ByteString data = messageSet.toByteString();

    // Parse back using RawMessageSet and check the contents.
    RawMessageSet raw = RawMessageSet.parseFrom(data);

    assertThat(raw.getItemCount()).isEqualTo(3);
    assertThat(raw.getItem(0).getTypeId()).isEqualTo(TYPE_ID_1);
    assertThat(raw.getItem(1).getTypeId()).isEqualTo(TYPE_ID_2);
    assertThat(raw.getItem(2).getTypeId()).isEqualTo(UNKNOWN_TYPE_ID);

    TestMessageSetExtension1 message1 =
        TestMessageSetExtension1.parseFrom(raw.getItem(0).getMessage());
    assertThat(message1.getI()).isEqualTo(123);

    TestMessageSetExtension2 message2 =
        TestMessageSetExtension2.parseFrom(raw.getItem(1).getMessage());
    assertThat(message2.getStr()).isEqualTo("foo");

    assertThat(raw.getItem(2).getMessage().toStringUtf8()).isEqualTo("bar");
  }

  @Test
  public void testParseMessageSetEagerly() throws Exception {
    testParseMessageSetWithFlag(true);
  }

  @Test
  public void testParseMessageSetNotEagerly() throws Exception {
    testParseMessageSetWithFlag(false);
  }

  private void testParseMessageSetWithFlag(boolean eagerParsing) throws Exception {
    ExtensionRegistryLite.setEagerlyParseMessageSets(eagerParsing);
    ExtensionRegistryLite extensionRegistry = ExtensionRegistryLite.newInstance();
    extensionRegistry.add(TestMessageSetExtension1.messageSetExtension);
    extensionRegistry.add(TestMessageSetExtension2.messageSetExtension);

    // Set up a RawMessageSet with two known messages and an unknown one.
    RawMessageSet raw =
        RawMessageSet.newBuilder()
            .addItem(
                RawMessageSet.Item.newBuilder()
                    .setTypeId(TYPE_ID_1)
                    .setMessage(
                        TestMessageSetExtension1.newBuilder().setI(123).build().toByteString())
                    .build())
            .addItem(
                RawMessageSet.Item.newBuilder()
                    .setTypeId(TYPE_ID_2)
                    .setMessage(
                        TestMessageSetExtension2.newBuilder().setStr("foo").build().toByteString())
                    .build())
            .addItem(
                RawMessageSet.Item.newBuilder()
                    .setTypeId(UNKNOWN_TYPE_ID)
                    .setMessage(ByteString.copyFromUtf8("bar"))
                    .build())
            .build();

    ByteString data = raw.toByteString();

    // Parse as a TestMessageSet and check the contents.
    TestMessageSet messageSet = TestMessageSet.parseFrom(data, extensionRegistry);

    assertThat(messageSet.getExtension(TestMessageSetExtension1.messageSetExtension).getI())
        .isEqualTo(123);
    assertThat(messageSet.getExtension(TestMessageSetExtension2.messageSetExtension).getStr())
        .isEqualTo("foo");
  }

  @Test
  public void testParseMessageSetExtensionEagerly() throws Exception {
    testParseMessageSetExtensionWithFlag(true);
  }

  @Test
  public void testParseMessageSetExtensionNotEagerly() throws Exception {
    testParseMessageSetExtensionWithFlag(false);
  }

  private void testParseMessageSetExtensionWithFlag(boolean eagerParsing) throws Exception {
    ExtensionRegistryLite.setEagerlyParseMessageSets(eagerParsing);
    ExtensionRegistryLite extensionRegistry = ExtensionRegistryLite.newInstance();
    extensionRegistry.add(TestMessageSetExtension1.messageSetExtension);

    // Set up a RawMessageSet with a known messages.
    int typeId1 = 1545008;
    RawMessageSet raw =
        RawMessageSet.newBuilder()
            .addItem(
                RawMessageSet.Item.newBuilder()
                    .setTypeId(typeId1)
                    .setMessage(
                        TestMessageSetExtension1.newBuilder().setI(123).build().toByteString())
                    .build())
            .build();

    ByteString data = raw.toByteString();

    // Parse as a TestMessageSet and check the contents.
    TestMessageSet messageSet = TestMessageSet.parseFrom(data, extensionRegistry);
    assertThat(messageSet.getExtension(TestMessageSetExtension1.messageSetExtension).getI())
        .isEqualTo(123);
  }

  @Test
  public void testMergeLazyMessageSetExtensionEagerly() throws Exception {
    testMergeLazyMessageSetExtensionWithFlag(true);
  }

  @Test
  public void testMergeLazyMessageSetExtensionNotEagerly() throws Exception {
    testMergeLazyMessageSetExtensionWithFlag(false);
  }

  private void testMergeLazyMessageSetExtensionWithFlag(boolean eagerParsing) throws Exception {
    ExtensionRegistryLite.setEagerlyParseMessageSets(eagerParsing);
    ExtensionRegistryLite extensionRegistry = ExtensionRegistryLite.newInstance();
    extensionRegistry.add(TestMessageSetExtension1.messageSetExtension);

    // Set up a RawMessageSet with a known messages.
    int typeId1 = 1545008;
    RawMessageSet raw =
        RawMessageSet.newBuilder()
            .addItem(
                RawMessageSet.Item.newBuilder()
                    .setTypeId(typeId1)
                    .setMessage(
                        TestMessageSetExtension1.newBuilder().setI(123).build().toByteString())
                    .build())
            .build();

    ByteString data = raw.toByteString();

    // Parse as a TestMessageSet and store value into lazy field
    TestMessageSet messageSet = TestMessageSet.parseFrom(data, extensionRegistry);
    // Merge lazy field check the contents.
    messageSet = messageSet.toBuilder().mergeFrom(data, extensionRegistry).build();
    assertThat(messageSet.getExtension(TestMessageSetExtension1.messageSetExtension).getI())
        .isEqualTo(123);
  }

  @Test
  public void testMergeMessageSetExtensionEagerly() throws Exception {
    testMergeMessageSetExtensionWithFlag(true);
  }

  @Test
  public void testMergeMessageSetExtensionNotEagerly() throws Exception {
    testMergeMessageSetExtensionWithFlag(false);
  }

  private void testMergeMessageSetExtensionWithFlag(boolean eagerParsing) throws Exception {
    ExtensionRegistryLite.setEagerlyParseMessageSets(eagerParsing);
    ExtensionRegistryLite extensionRegistry = ExtensionRegistryLite.newInstance();
    extensionRegistry.add(TestMessageSetExtension1.messageSetExtension);

    // Set up a RawMessageSet with a known messages.
    int typeId1 = 1545008;
    RawMessageSet raw =
        RawMessageSet.newBuilder()
            .addItem(
                RawMessageSet.Item.newBuilder()
                    .setTypeId(typeId1)
                    .setMessage(
                        TestMessageSetExtension1.newBuilder().setI(123).build().toByteString())
                    .build())
            .build();

    // Serialize RawMessageSet unnormally (message value before type id)
    ByteString.CodedBuilder out = ByteString.newCodedBuilder(raw.getSerializedSize());
    CodedOutputStream output = out.getCodedOutput();
    List<RawMessageSet.Item> items = raw.getItemList();
    for (RawMessageSet.Item item : items) {
      output.writeTag(1, WireFormat.WIRETYPE_START_GROUP);
      output.writeBytes(3, item.getMessage());
      output.writeInt32(2, item.getTypeId());
      output.writeTag(1, WireFormat.WIRETYPE_END_GROUP);
    }
    ByteString data = out.build();

    // Merge bytes into TestMessageSet and check the contents.
    TestMessageSet messageSet =
        TestMessageSet.newBuilder().mergeFrom(data, extensionRegistry).build();
    assertThat(messageSet.getExtension(TestMessageSetExtension1.messageSetExtension).getI())
        .isEqualTo(123);
  }

  // ================================================================
  // oneof
  @Test
  public void testOneofWireFormat() throws Exception {
    TestOneof2.Builder builder = TestOneof2.newBuilder();
    TestUtil.setOneof(builder);
    TestOneof2 message = builder.build();
    ByteString rawBytes = message.toByteString();

    assertThat(message.getSerializedSize()).isEqualTo(rawBytes.size());

    TestOneof2 message2 = TestOneof2.parseFrom(rawBytes);
    TestUtil.assertOneofSet(message2);
  }

  @Test
  public void testOneofOnlyLastSet() throws Exception {
    TestOneofBackwardsCompatible source =
        TestOneofBackwardsCompatible.newBuilder().setFooInt(100).setFooString("101").build();

    ByteString rawBytes = source.toByteString();
    TestOneof2 message = TestOneof2.parseFrom(rawBytes);
    assertThat(message.hasFooInt()).isFalse();
    assertThat(message.hasFooString()).isTrue();
  }

  private void assertInvalidWireFormat(
      MessageLite defaultInstance, byte[] data, int offset, int length) {
    // Test all combinations: (builder vs parser) x (byte[] vs. InputStream).
    try {
      defaultInstance.newBuilderForType().mergeFrom(data, offset, length);
      assertWithMessage("Expected exception").fail();
    } catch (InvalidProtocolBufferException e) {
      // Pass.
    }
    try {
      defaultInstance.getParserForType().parseFrom(data, offset, length);
      assertWithMessage("Expected exception").fail();
    } catch (InvalidProtocolBufferException e) {
      // Pass.
    }
    try {
      InputStream input = new ByteArrayInputStream(data, offset, length);
      defaultInstance.newBuilderForType().mergeFrom(input);
      assertWithMessage("Expected exception").fail();
    } catch (IOException e) {
      // Pass.
    }
    try {
      InputStream input = new ByteArrayInputStream(data, offset, length);
      defaultInstance.getParserForType().parseFrom(input);
      assertWithMessage("Expected exception").fail();
    } catch (IOException e) {
      // Pass.
    }
  }

  private void assertInvalidWireFormat(MessageLite defaultInstance, byte[] data) {
    assertInvalidWireFormat(defaultInstance, data, 0, data.length);
  }

  private void assertInvalidWireFormat(byte[] data) {
    assertInvalidWireFormat(TestAllTypes.getDefaultInstance(), data);
    assertInvalidWireFormat(UnittestProto3.TestAllTypes.getDefaultInstance(), data);
  }

  @Test
  public void testParserRejectInvalidTag() throws Exception {
    byte[] invalidTags =
        new byte[] {
          // Zero tag is not allowed.
          0,
          // Invalid wire types.
          (byte) WireFormat.makeTag(1, 6),
          (byte) WireFormat.makeTag(1, 7),
          // Field number 0 is not allowed.
          (byte) WireFormat.makeTag(0, WireFormat.WIRETYPE_VARINT),
        };
    for (byte invalidTag : invalidTags) {
      // Add a trailing 0 to make sure the parsing actually fails on the tag.
      byte[] data = new byte[] {invalidTag, 0};
      assertInvalidWireFormat(data);

      // Invalid tag in an unknown group field.
      data =
          new byte[] {
            (byte) WireFormat.makeTag(1, WireFormat.WIRETYPE_START_GROUP),
            invalidTag,
            0,
            (byte) WireFormat.makeTag(1, WireFormat.WIRETYPE_END_GROUP),
          };
      assertInvalidWireFormat(data);

      // Invalid tag in a MessageSet item.
      data =
          new byte[] {
            (byte) WireFormat.MESSAGE_SET_ITEM_TAG,
            (byte) WireFormat.MESSAGE_SET_TYPE_ID_TAG,
            100, // TYPE_ID = 100
            (byte) WireFormat.MESSAGE_SET_MESSAGE_TAG,
            0, // empty payload
            invalidTag,
            0,
            (byte) WireFormat.MESSAGE_SET_ITEM_END_TAG,
          };
      assertInvalidWireFormat(TestMessageSet.getDefaultInstance(), data);

      // Invalid tag inside a MessageSet item's unknown group.
      data =
          new byte[] {
            (byte) WireFormat.MESSAGE_SET_ITEM_TAG,
            (byte) WireFormat.MESSAGE_SET_TYPE_ID_TAG,
            100, // TYPE_ID = 100
            (byte) WireFormat.MESSAGE_SET_MESSAGE_TAG,
            0, // empty payload
            (byte) WireFormat.makeTag(4, WireFormat.WIRETYPE_START_GROUP),
            invalidTag,
            0,
            (byte) WireFormat.makeTag(4, WireFormat.WIRETYPE_END_GROUP),
            (byte) WireFormat.MESSAGE_SET_ITEM_END_TAG,
          };
      assertInvalidWireFormat(TestMessageSet.getDefaultInstance(), data);

      // Invalid tag inside a map field.
      data =
          new byte[] {
            (byte) WireFormat.makeTag(1, WireFormat.WIRETYPE_LENGTH_DELIMITED), 2, invalidTag, 0,
          };
      assertInvalidWireFormat(TestMap.getDefaultInstance(), data);
    }
  }

  @Test
  public void testUnmatchedGroupTag() throws Exception {
    int startTag = WireFormat.makeTag(16, WireFormat.WIRETYPE_START_GROUP);
    byte[] data =
        new byte[] {
          (byte) ((startTag & 0x7F) | 0x80), (byte) ((startTag >>> 7) & 0x7F),
        };
    assertInvalidWireFormat(data);

    // Unmatched group tags inside a MessageSet item.
    data =
        new byte[] {
          (byte) WireFormat.MESSAGE_SET_ITEM_TAG,
          (byte) WireFormat.MESSAGE_SET_TYPE_ID_TAG,
          100, // TYPE_ID = 100
          (byte) WireFormat.MESSAGE_SET_MESSAGE_TAG,
          0, // empty payload
          (byte) WireFormat.makeTag(4, WireFormat.WIRETYPE_START_GROUP),
        };
    assertInvalidWireFormat(TestMessageSet.getDefaultInstance(), data);
  }

  private void assertAccepted(MessageLite defaultInstance, byte[] data) throws Exception {
    MessageLite message1 = defaultInstance.newBuilderForType().mergeFrom(data).build();
    MessageLite message2 = defaultInstance.getParserForType().parseFrom(data);
    MessageLite message3 =
        defaultInstance.newBuilderForType().mergeFrom(new ByteArrayInputStream(data)).build();
    MessageLite message4 =
        defaultInstance.getParserForType().parseFrom(new ByteArrayInputStream(data));
    assertThat(message2).isEqualTo(message1);
    assertThat(message3).isEqualTo(message2);
    assertThat(message4).isEqualTo(message3);
  }

  @Test
  public void testUnmatchedWireType() throws Exception {
    // Build a payload with all fields from 1 to 128 being varints. Parsing it into TestAllTypes
    // or other message types should succeed even though the wire type doesn't match for some
    // fields.
    ByteArrayOutputStream output = new ByteArrayOutputStream();
    CodedOutputStream codedOutput = CodedOutputStream.newInstance(output);
    for (int i = 1; i <= 128; i++) {
      codedOutput.writeInt32(i, 0);
    }
    codedOutput.flush();
    byte[] data = output.toByteArray();
    // It can be parsed into any message type that doesn't have required fields.
    assertAccepted(TestAllTypes.getDefaultInstance(), data);
    assertAccepted(UnittestProto3.TestAllTypes.getDefaultInstance(), data);
    assertAccepted(TestMap.getDefaultInstance(), data);
    assertAccepted(MapForProto2TestProto.TestMap.getDefaultInstance(), data);
  }

  @Test
  public void testParseTruncatedPackedFields() throws Exception {
    TestPackedTypes all = TestUtil.getPackedSet();
    TestPackedTypes[] messages =
        new TestPackedTypes[] {
          TestPackedTypes.newBuilder().addAllPackedInt32(all.getPackedInt32List()).build(),
          TestPackedTypes.newBuilder().addAllPackedInt64(all.getPackedInt64List()).build(),
          TestPackedTypes.newBuilder().addAllPackedUint32(all.getPackedUint32List()).build(),
          TestPackedTypes.newBuilder().addAllPackedUint64(all.getPackedUint64List()).build(),
          TestPackedTypes.newBuilder().addAllPackedSint32(all.getPackedSint32List()).build(),
          TestPackedTypes.newBuilder().addAllPackedSint64(all.getPackedSint64List()).build(),
          TestPackedTypes.newBuilder().addAllPackedFixed32(all.getPackedFixed32List()).build(),
          TestPackedTypes.newBuilder().addAllPackedFixed64(all.getPackedFixed64List()).build(),
          TestPackedTypes.newBuilder().addAllPackedSfixed32(all.getPackedSfixed32List()).build(),
          TestPackedTypes.newBuilder().addAllPackedSfixed64(all.getPackedSfixed64List()).build(),
          TestPackedTypes.newBuilder().addAllPackedFloat(all.getPackedFloatList()).build(),
          TestPackedTypes.newBuilder().addAllPackedDouble(all.getPackedDoubleList()).build(),
          TestPackedTypes.newBuilder().addAllPackedEnum(all.getPackedEnumList()).build(),
        };
    for (TestPackedTypes message : messages) {
      byte[] data = message.toByteArray();
      // Parsing truncated payload should fail.
      for (int i = 1; i < data.length; i++) {
        assertInvalidWireFormat(TestPackedTypes.getDefaultInstance(), data, 0, i);
      }
    }
  }

  @Test
  public void testParsePackedFieldsWithIncorrectLength() throws Exception {
    // Set the length-prefix to 1 with a 4-bytes payload to test what happens when reading a packed
    // element moves the reading position past the given length limit. It should result in an
    // InvalidProtocolBufferException but an implementation may forget to check it especially for
    // packed varint fields.
    byte[] data =
        new byte[] {
          0,
          0, // first two bytes is reserved for the tag.
          1, // length is 1
          (byte) 0x80,
          (byte) 0x80,
          (byte) 0x80,
          (byte) 0x01, // a 4-bytes varint
        };
    // All fields that can read a 4-bytes varint (all varint fields and fixed 32-bit fields).
    int[] fieldNumbers =
        new int[] {
          TestPackedTypes.PACKED_INT32_FIELD_NUMBER,
          TestPackedTypes.PACKED_INT64_FIELD_NUMBER,
          TestPackedTypes.PACKED_UINT32_FIELD_NUMBER,
          TestPackedTypes.PACKED_UINT64_FIELD_NUMBER,
          TestPackedTypes.PACKED_SINT32_FIELD_NUMBER,
          TestPackedTypes.PACKED_SINT64_FIELD_NUMBER,
          TestPackedTypes.PACKED_FIXED32_FIELD_NUMBER,
          TestPackedTypes.PACKED_SFIXED32_FIELD_NUMBER,
          TestPackedTypes.PACKED_FLOAT_FIELD_NUMBER,
          TestPackedTypes.PACKED_BOOL_FIELD_NUMBER,
          TestPackedTypes.PACKED_ENUM_FIELD_NUMBER,
        };
    for (int number : fieldNumbers) {
      // Set the tag.
      data[0] =
          (byte) ((WireFormat.makeTag(number, WireFormat.WIRETYPE_LENGTH_DELIMITED) & 0x7F) | 0x80);
      data[1] =
          (byte) ((WireFormat.makeTag(number, WireFormat.WIRETYPE_LENGTH_DELIMITED) >>> 7) & 0x7F);
      assertInvalidWireFormat(TestPackedTypes.getDefaultInstance(), data);
    }

    // Data with 8-bytes payload to test some fixed 64-bit fields.
    byte[] data8Bytes =
        new byte[] {
          0,
          0, // first two bytes is reserved for the tag.
          1, // length is 1
          (byte) 0x80,
          (byte) 0x80,
          (byte) 0x80,
          (byte) 0x80,
          (byte) 0x80,
          (byte) 0x80,
          (byte) 0x80,
          (byte) 0x01, // a 8-bytes varint
        };
    // All fields that can only read 8-bytes data.
    int[] fieldNumbers8Bytes =
        new int[] {
          TestPackedTypes.PACKED_FIXED64_FIELD_NUMBER,
          TestPackedTypes.PACKED_SFIXED64_FIELD_NUMBER,
          TestPackedTypes.PACKED_DOUBLE_FIELD_NUMBER,
        };
    for (int number : fieldNumbers8Bytes) {
      // Set the tag.
      data8Bytes[0] =
          (byte) ((WireFormat.makeTag(number, WireFormat.WIRETYPE_LENGTH_DELIMITED) & 0x7F) | 0x80);
      data8Bytes[1] =
          (byte) ((WireFormat.makeTag(number, WireFormat.WIRETYPE_LENGTH_DELIMITED) >>> 7) & 0x7F);
      assertInvalidWireFormat(TestPackedTypes.getDefaultInstance(), data8Bytes);
    }
  }

  @Test
  public void testParseVarintMinMax() throws Exception {
    TestAllTypes message =
        TestAllTypes.newBuilder()
            .setOptionalInt32(Integer.MIN_VALUE)
            .addRepeatedInt32(Integer.MAX_VALUE)
            .setOptionalInt64(Long.MIN_VALUE)
            .addRepeatedInt64(Long.MAX_VALUE)
            .build();
    TestAllTypes parsed = TestAllTypes.parseFrom(message.toByteArray());
    assertThat(parsed.getOptionalInt32()).isEqualTo(Integer.MIN_VALUE);
    assertThat(parsed.getRepeatedInt32(0)).isEqualTo(Integer.MAX_VALUE);
    assertThat(parsed.getOptionalInt64()).isEqualTo(Long.MIN_VALUE);
    assertThat(parsed.getRepeatedInt64(0)).isEqualTo(Long.MAX_VALUE);
  }

  @Test
  public void testParseAllVarintBits() throws Exception {
    for (int i = 0; i < 32; i++) {
      final int value = 1 << i;
      TestAllTypes message = TestAllTypes.newBuilder().setOptionalInt32(value).build();
      TestAllTypes parsed = TestAllTypes.parseFrom(message.toByteArray());
      assertThat(parsed.getOptionalInt32()).isEqualTo(value);
    }
    for (int i = 0; i < 64; i++) {
      final long value = 1L << i;
      TestAllTypes message = TestAllTypes.newBuilder().setOptionalInt64(value).build();
      TestAllTypes parsed = TestAllTypes.parseFrom(message.toByteArray());
      assertThat(parsed.getOptionalInt64()).isEqualTo(value);
    }
  }

  @Test
  public void testParseEmptyUnknownLengthDelimitedField() throws Exception {
    byte[] data =
        new byte[] {(byte) WireFormat.makeTag(1, WireFormat.WIRETYPE_LENGTH_DELIMITED), 0};
    TestAllTypes parsed = TestAllTypes.parseFrom(data);
    assertThat(parsed.toByteArray()).isEqualTo(data);
  }

  @Test
  public void testParseEmptyString() throws Exception {
    TestAllTypes message = TestAllTypes.newBuilder().setOptionalString("").build();
    TestAllTypes parsed = TestAllTypes.parseFrom(message.toByteArray());
    assertThat(parsed.getOptionalString()).isEmpty();
  }

  @Test
  public void testParseEmptyStringProto3() throws Exception {
    TestAllTypes message = TestAllTypes.newBuilder().setOptionalString("").build();
    // Note that we are parsing from a proto2 proto to a proto3 proto because empty string field is
    // not serialized in proto3.
    UnittestProto3.TestAllTypes parsed =
        UnittestProto3.TestAllTypes.parseFrom(message.toByteArray());
    assertThat(parsed.getOptionalString()).isEmpty();
  }

  @Test
  public void testParseEmptyBytes() throws Exception {
    TestAllTypes message = TestAllTypes.newBuilder().setOptionalBytes(ByteString.EMPTY).build();
    TestAllTypes parsed = TestAllTypes.parseFrom(message.toByteArray());
    assertThat(parsed.getOptionalBytes()).isEqualTo(ByteString.EMPTY);
  }

  @Test
  public void testParseEmptyRepeatedStringField() throws Exception {
    TestAllTypes message =
        TestAllTypes.newBuilder()
            .addRepeatedString("")
            .addRepeatedString("")
            .addRepeatedString("0")
            .build();
    TestAllTypes parsed = TestAllTypes.parseFrom(message.toByteArray());
    assertThat(parsed.getRepeatedStringCount()).isEqualTo(3);
    assertThat(parsed.getRepeatedString(0)).isEmpty();
    assertThat(parsed.getRepeatedString(1)).isEmpty();
    assertThat(parsed.getRepeatedString(2)).isEqualTo("0");
  }

  @Test
  public void testParseEmptyRepeatedStringFieldProto3() throws Exception {
    TestAllTypes message =
        TestAllTypes.newBuilder()
            .addRepeatedString("")
            .addRepeatedString("")
            .addRepeatedString("0")
            .addRepeatedBytes(ByteString.EMPTY)
            .build();
    UnittestProto3.TestAllTypes parsed =
        UnittestProto3.TestAllTypes.parseFrom(message.toByteArray());
    assertThat(parsed.getRepeatedStringCount()).isEqualTo(3);
    assertThat(parsed.getRepeatedString(0)).isEmpty();
    assertThat(parsed.getRepeatedString(1)).isEmpty();
    assertThat(parsed.getRepeatedString(2)).isEqualTo("0");
  }

  @Test
  public void testParseEmptyRepeatedBytesField() throws Exception {
    ByteString oneByte = ByteString.copyFrom(new byte[] {1});
    TestAllTypes message =
        TestAllTypes.newBuilder()
            .addRepeatedBytes(ByteString.EMPTY)
            .addRepeatedBytes(ByteString.EMPTY)
            .addRepeatedBytes(oneByte)
            .build();
    TestAllTypes parsed = TestAllTypes.parseFrom(message.toByteArray());
    assertThat(parsed.getRepeatedBytesCount()).isEqualTo(3);
    assertThat(parsed.getRepeatedBytes(0)).isEqualTo(ByteString.EMPTY);
    assertThat(parsed.getRepeatedBytes(1)).isEqualTo(ByteString.EMPTY);
    assertThat(parsed.getRepeatedBytes(2)).isEqualTo(oneByte);
  }

  @Test
  public void testSkipUnknownFieldInMessageSetItem() throws Exception {
    ByteArrayOutputStream output = new ByteArrayOutputStream();
    // MessageSet item's start tag.
    output.write((byte) WireFormat.MESSAGE_SET_ITEM_TAG);
    // Put all field types into the item.
    TestUtil.getAllSet().writeTo(output);
    // Closing the item with the real payload and closing tag.
    output.write(
        new byte[] {
          (byte) WireFormat.MESSAGE_SET_TYPE_ID_TAG,
          100, // TYPE_ID = 100
          (byte) WireFormat.MESSAGE_SET_MESSAGE_TAG,
          0, // empty payload
          (byte) WireFormat.MESSAGE_SET_ITEM_END_TAG,
        });
    byte[] data = output.toByteArray();
    TestMessageSet parsed = TestMessageSet.parseFrom(data);

    // Convert to RawMessageSet for inspection.
    RawMessageSet raw = RawMessageSet.parseFrom(parsed.toByteArray());
    assertThat(raw.getItemCount()).isEqualTo(1);
    assertThat(raw.getItem(0).getTypeId()).isEqualTo(100);
    assertThat(raw.getItem(0).getMessage().size()).isEqualTo(0);
  }

  @Test
  public void testProto2UnknownEnumValuesInOptionalField() throws Exception {
    // Proto2 doesn't allow setting unknown enum values so we use proto3 to build a message with
    // unknown enum values
    UnittestProto3.TestAllTypes message =
        UnittestProto3.TestAllTypes.newBuilder().setOptionalNestedEnumValue(4321).build();
    TestAllTypes parsed = TestAllTypes.parseFrom(message.toByteArray());
    assertThat(parsed.hasOptionalNestedEnum()).isFalse();
    // Make sure unknown enum values are preserved.
    UnittestProto3.TestAllTypes actual =
        UnittestProto3.TestAllTypes.parseFrom(parsed.toByteArray());
    assertThat(actual.getOptionalNestedEnumValue()).isEqualTo(4321);
  }

  @Test
  public void testProto2UnknownEnumValuesInRepeatedField() throws Exception {
    // Proto2 doesn't allow setting unknown enum values so we use proto3 to build a message with
    // unknown enum values
    UnittestProto3.TestAllTypes message =
        UnittestProto3.TestAllTypes.newBuilder().addRepeatedNestedEnumValue(5432).build();
    TestAllTypes parsed = TestAllTypes.parseFrom(message.toByteArray());
    assertThat(parsed.getRepeatedNestedEnumCount()).isEqualTo(0);
    // Make sure unknown enum values are preserved.
    UnittestProto3.TestAllTypes actual =
        UnittestProto3.TestAllTypes.parseFrom(parsed.toByteArray());
    assertThat(actual.getRepeatedNestedEnumCount()).isEqualTo(1);
    assertThat(actual.getRepeatedNestedEnumValue(0)).isEqualTo(5432);
  }

  @Test
  public void testProto2UnknownEnumValuesInMapField() throws Exception {
    // Proto2 doesn't allow setting unknown enum values so we use proto3 to build a message with
    // unknown enum values
    TestMap message = TestMap.newBuilder().putInt32ToEnumFieldValue(1, 4321).build();
    MapForProto2TestProto.TestMap parsed =
        MapForProto2TestProto.TestMap.parseFrom(message.toByteArray());
    assertThat(parsed.getInt32ToEnumFieldMap()).isEmpty();
    // Make sure unknown enum values are preserved.
    TestMap actual = TestMap.parseFrom(parsed.toByteArray());
    assertThat(actual.getInt32ToEnumFieldMap()).hasSize(1);
    assertThat(actual.getInt32ToEnumFieldValueOrThrow(1)).isEqualTo(4321);
  }

  @Test
  public void testProto2UnknownEnumValuesInOneof() throws Exception {
    // Proto2 doesn't allow setting unknown enum values so we use proto3 to build a message with
    // unknown enum values
    UnittestProto3.TestOneof2 message =
        UnittestProto3.TestOneof2.newBuilder().setFooEnumValue(1234).build();
    TestOneof2 parsed = TestOneof2.parseFrom(message.toByteArray());
    assertThat(parsed.hasFooEnum()).isFalse();
    // Make sure unknown enum values are preserved.
    UnittestProto3.TestOneof2 actual = UnittestProto3.TestOneof2.parseFrom(parsed.toByteArray());
    assertThat(actual.getFooEnumValue()).isEqualTo(1234);
  }

  @Test
  public void testProto2UnknownEnumValuesInExtension() throws Exception {
    ExtensionRegistryLite extensionRegistry = TestUtilLite.getExtensionRegistryLite();
    // Raw bytes for "[.optional_foreign_enum_extension_lite]: 10"
    final byte[] rawBytes = new byte[]{-80, 1, 10};
    TestAllExtensionsLite testAllExtensionsLite =
        TestAllExtensionsLite.parseFrom(rawBytes, extensionRegistry);
    assertThat(testAllExtensionsLite.getExtension(optionalForeignEnumExtensionLite))
        .isEqualTo(ForeignEnumLite.FOREIGN_LITE_FOO);
    final byte[] resultRawBytes = testAllExtensionsLite.toByteArray();
    assertThat(resultRawBytes).hasLength(rawBytes.length);
    for (int i = 0; i < rawBytes.length; i++) {
      assertThat(resultRawBytes[i]).isEqualTo(rawBytes[i]);
    }
  }

  @Test
  public void testProto3UnknownEnumValuesInOptionalField() throws Exception {
    UnittestProto3.TestAllTypes message =
        UnittestProto3.TestAllTypes.newBuilder().setOptionalNestedEnumValue(4321).build();
    UnittestProto3.TestAllTypes parsed =
        UnittestProto3.TestAllTypes.parseFrom(message.toByteArray());
    assertThat(parsed.getOptionalNestedEnumValue()).isEqualTo(4321);
  }

  @Test
  public void testProto3UnknownEnumValuesInRepeatedField() throws Exception {
    UnittestProto3.TestAllTypes message =
        UnittestProto3.TestAllTypes.newBuilder().addRepeatedNestedEnumValue(5432).build();
    UnittestProto3.TestAllTypes parsed =
        UnittestProto3.TestAllTypes.parseFrom(message.toByteArray());
    assertThat(parsed.getRepeatedNestedEnumCount()).isEqualTo(1);
    assertThat(parsed.getRepeatedNestedEnumValue(0)).isEqualTo(5432);
  }

  @Test
  public void testProto3UnknownEnumValuesInMapField() throws Exception {
    TestMap message = TestMap.newBuilder().putInt32ToEnumFieldValue(1, 4321).build();
    TestMap parsed = TestMap.parseFrom(message.toByteArray());
    assertThat(parsed.getInt32ToEnumFieldMap()).hasSize(1);
    assertThat(parsed.getInt32ToEnumFieldValueOrThrow(1)).isEqualTo(4321);
  }

  @Test
  public void testProto3UnknownEnumValuesInOneof() throws Exception {
    UnittestProto3.TestOneof2 message =
        UnittestProto3.TestOneof2.newBuilder().setFooEnumValue(1234).build();
    UnittestProto3.TestOneof2 parsed = UnittestProto3.TestOneof2.parseFrom(message.toByteArray());
    assertThat(parsed.getFooEnumValue()).isEqualTo(1234);
  }

  @Test
  public void testProto3MessageFieldMergeBehavior() throws Exception {
    UnittestProto3.NestedTestAllTypes message1 =
        UnittestProto3.NestedTestAllTypes.newBuilder()
            .setPayload(
                UnittestProto3.TestAllTypes.newBuilder()
                    .setOptionalInt32(1234)
                    .setOptionalInt64(5678))
            .build();
    UnittestProto3.NestedTestAllTypes message2 =
        UnittestProto3.NestedTestAllTypes.newBuilder()
            .setPayload(
                UnittestProto3.TestAllTypes.newBuilder()
                    .setOptionalInt32(4321)
                    .setOptionalUint32(8765))
            .build();

    UnittestProto3.NestedTestAllTypes merged =
        UnittestProto3.NestedTestAllTypes.newBuilder()
            .mergeFrom(message1.toByteArray())
            .mergeFrom(message2.toByteArray())
            .build();
    // Field values coming later in the stream override earlier values.
    assertThat(merged.getPayload().getOptionalInt32()).isEqualTo(4321);
    // Field values present in either message should be present in the merged result.
    assertThat(merged.getPayload().getOptionalInt64()).isEqualTo(5678);
    assertThat(merged.getPayload().getOptionalUint32()).isEqualTo(8765);
  }

  @Test
  public void testMergeFromPartialByteArray() throws Exception {
    byte[] data = TestUtil.getAllSet().toByteArray();
    byte[] dataWithPaddings = new byte[data.length + 2];
    System.arraycopy(data, 0, dataWithPaddings, 1, data.length);
    // Parsing will fail if the builder (or parser) interprets offset or length incorrectly.
    TestAllTypes.newBuilder().mergeFrom(dataWithPaddings, 1, data.length);
    TestAllTypes.parser().parseFrom(dataWithPaddings, 1, data.length);
  }
}<|MERGE_RESOLUTION|>--- conflicted
+++ resolved
@@ -38,17 +38,10 @@
 import org.junit.Test;
 import org.junit.runner.RunWith;
 import org.junit.runners.JUnit4;
-<<<<<<< HEAD
 
 @RunWith(JUnit4.class)
 public class WireFormatLiteTest {
 
-=======
-
-@RunWith(JUnit4.class)
-public class WireFormatLiteTest {
-
->>>>>>> 626889fb
   @Test
   public void testSerializeExtensionsLite() throws Exception {
     // TestAllTypes and TestAllExtensions should have compatible wire formats,
