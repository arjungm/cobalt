// Protocol Buffers - Google's data interchange format
// Copyright 2008 Google Inc.  All rights reserved.
//
// Use of this source code is governed by a BSD-style
// license that can be found in the LICENSE file or at
// https://developers.google.com/open-source/licenses/bsd

package com.google.protobuf;

import static com.google.common.truth.Truth.assertThat;
import static com.google.common.truth.Truth.assertWithMessage;
<<<<<<< HEAD
=======
import static org.junit.Assert.assertThrows;
>>>>>>> 626889fb

import com.google.protobuf.DescriptorProtos.DescriptorProto;
import com.google.protobuf.DescriptorProtos.DescriptorProto.ExtensionRange;
import com.google.protobuf.DescriptorProtos.Edition;
import com.google.protobuf.DescriptorProtos.EnumDescriptorProto;
import com.google.protobuf.DescriptorProtos.EnumValueDescriptorProto;
import com.google.protobuf.DescriptorProtos.FeatureSetDefaults;
import com.google.protobuf.DescriptorProtos.FeatureSetDefaults.FeatureSetEditionDefault;
import com.google.protobuf.DescriptorProtos.FieldDescriptorProto;
import com.google.protobuf.DescriptorProtos.FieldOptions;
import com.google.protobuf.DescriptorProtos.FileDescriptorProto;
import com.google.protobuf.DescriptorProtos.FileOptions;
import com.google.protobuf.DescriptorProtos.MethodDescriptorProto;
import com.google.protobuf.DescriptorProtos.OneofDescriptorProto;
import com.google.protobuf.DescriptorProtos.ServiceDescriptorProto;
import com.google.protobuf.Descriptors.Descriptor;
import com.google.protobuf.Descriptors.DescriptorValidationException;
import com.google.protobuf.Descriptors.EnumDescriptor;
import com.google.protobuf.Descriptors.EnumValueDescriptor;
import com.google.protobuf.Descriptors.FieldDescriptor;
import com.google.protobuf.Descriptors.FileDescriptor;
import com.google.protobuf.Descriptors.MethodDescriptor;
import com.google.protobuf.Descriptors.OneofDescriptor;
import com.google.protobuf.Descriptors.ServiceDescriptor;
import com.google.protobuf.test.UnittestImport;
import com.google.protobuf.test.UnittestImport.ImportEnum;
import com.google.protobuf.test.UnittestImport.ImportEnumForMap;
<<<<<<< HEAD
import protobuf_unittest.TestCustomOptions;
import protobuf_unittest.UnittestCustomOptions;
import protobuf_unittest.UnittestProto;
import protobuf_unittest.UnittestProto.ForeignEnum;
import protobuf_unittest.UnittestProto.ForeignMessage;
import protobuf_unittest.UnittestProto.TestAllExtensions;
import protobuf_unittest.UnittestProto.TestAllTypes;
import protobuf_unittest.UnittestProto.TestExtremeDefaultValues;
import protobuf_unittest.UnittestProto.TestJsonName;
import protobuf_unittest.UnittestProto.TestMultipleExtensionRanges;
import protobuf_unittest.UnittestProto.TestRequired;
import protobuf_unittest.UnittestProto.TestReservedFields;
import protobuf_unittest.UnittestProto.TestService;
import java.util.Collections;
import java.util.List;
import org.junit.Test;
import org.junit.runner.RunWith;
import org.junit.runners.JUnit4;
import protobuf_unittest.NestedExtension;
import protobuf_unittest.NonNestedExtension;

/** Unit test for {@link Descriptors}. */
@RunWith(JUnit4.class)
public class DescriptorsTest {

  // Regression test for bug where referencing a FieldDescriptor.Type value
  // before a FieldDescriptorProto.Type value would yield a
  // ExceptionInInitializerError.
  @SuppressWarnings("unused")
  private static final Object STATIC_INIT_TEST = FieldDescriptor.Type.BOOL;

  @Test
  public void testFieldTypeEnumMapping() throws Exception {
    assertThat(FieldDescriptor.Type.values()).hasLength(FieldDescriptorProto.Type.values().length);
    for (FieldDescriptor.Type type : FieldDescriptor.Type.values()) {
      FieldDescriptorProto.Type protoType = type.toProto();
      assertThat(protoType.name()).isEqualTo("TYPE_" + type.name());
      assertThat(FieldDescriptor.Type.valueOf(protoType)).isEqualTo(type);
=======
import legacy_features_unittest.UnittestLegacyFeatures;
import pb.UnittestFeatures;
import proto2_unittest.TestCustomOptions;
import proto2_unittest.UnittestCustomOptions;
import proto2_unittest.UnittestProto;
import proto2_unittest.UnittestProto.ForeignEnum;
import proto2_unittest.UnittestProto.ForeignMessage;
import proto2_unittest.UnittestProto.TestAllExtensions;
import proto2_unittest.UnittestProto.TestAllTypes;
import proto2_unittest.UnittestProto.TestExtremeDefaultValues;
import proto2_unittest.UnittestProto.TestJsonName;
import proto2_unittest.UnittestProto.TestMultipleExtensionRanges;
import proto2_unittest.UnittestProto.TestRequired;
import proto2_unittest.UnittestProto.TestReservedEnumFields;
import proto2_unittest.UnittestProto.TestReservedFields;
import proto2_unittest.UnittestProto.TestService;
import proto2_unittest.UnittestRetention;
import protobuf_unittest.UnittestProto3Extensions.Proto3FileExtensions;
import java.util.Collections;
import java.util.List;
import org.junit.Before;
import org.junit.Test;
import org.junit.experimental.runners.Enclosed;
import org.junit.runner.RunWith;

import proto2_unittest.NestedExtension;
import proto2_unittest.NonNestedExtension;

/** Unit test for {@link Descriptors}. */
@RunWith(Enclosed.class)
public class DescriptorsTest {

  public static class GeneralDescriptorsTest {
    // Regression test for bug where referencing a FieldDescriptor.Type value
    // before a FieldDescriptorProto.Type value would yield a
    // ExceptionInInitializerError.
    @SuppressWarnings("unused")
    private static final Object STATIC_INIT_TEST = FieldDescriptor.Type.BOOL;

    @Test
    public void testFieldTypeEnumMapping() throws Exception {
      assertThat(FieldDescriptor.Type.values())
          .hasLength(FieldDescriptorProto.Type.values().length);
      for (FieldDescriptor.Type type : FieldDescriptor.Type.values()) {
        FieldDescriptorProto.Type protoType = type.toProto();
        assertThat(protoType.name()).isEqualTo("TYPE_" + type.name());
        assertThat(FieldDescriptor.Type.valueOf(protoType)).isEqualTo(type);
      }
>>>>>>> 626889fb
    }

<<<<<<< HEAD
  @Test
  public void testFileDescriptor() throws Exception {
    FileDescriptor file = UnittestProto.getDescriptor();

    assertThat(file.getName()).isEqualTo("google/protobuf/unittest.proto");
    assertThat(file.getPackage()).isEqualTo("protobuf_unittest");
    assertThat(file.getOptions().getJavaOuterClassname()).isEqualTo("UnittestProto");
    assertThat(file.toProto().getName()).isEqualTo("google/protobuf/unittest.proto");

    assertThat(file.getDependencies()).containsExactly(UnittestImport.getDescriptor());

    Descriptor messageType = TestAllTypes.getDescriptor();
    assertThat(file.getMessageTypes().get(0)).isEqualTo(messageType);
    assertThat(file.findMessageTypeByName("TestAllTypes")).isEqualTo(messageType);
    assertThat(file.findMessageTypeByName("NoSuchType")).isNull();
    assertThat(file.findMessageTypeByName("protobuf_unittest.TestAllTypes")).isNull();
    for (int i = 0; i < file.getMessageTypes().size(); i++) {
      assertThat(file.getMessageTypes().get(i).getIndex()).isEqualTo(i);
    }

    EnumDescriptor enumType = ForeignEnum.getDescriptor();
    assertThat(file.getEnumTypes().get(0)).isEqualTo(enumType);
    assertThat(file.findEnumTypeByName("ForeignEnum")).isEqualTo(enumType);
    assertThat(file.findEnumTypeByName("NoSuchType")).isNull();
    assertThat(file.findEnumTypeByName("protobuf_unittest.ForeignEnum")).isNull();
    assertThat(UnittestImport.getDescriptor().getEnumTypes())
        .containsExactly(ImportEnum.getDescriptor(), ImportEnumForMap.getDescriptor())
        .inOrder();
    for (int i = 0; i < file.getEnumTypes().size(); i++) {
      assertThat(file.getEnumTypes().get(i).getIndex()).isEqualTo(i);
    }

    ServiceDescriptor service = TestService.getDescriptor();
    assertThat(file.getServices().get(0)).isEqualTo(service);
    assertThat(file.findServiceByName("TestService")).isEqualTo(service);
    assertThat(file.findServiceByName("NoSuchType")).isNull();
    assertThat(file.findServiceByName("protobuf_unittest.TestService")).isNull();
    assertThat(UnittestImport.getDescriptor().getServices()).isEqualTo(Collections.emptyList());
    for (int i = 0; i < file.getServices().size(); i++) {
      assertThat(file.getServices().get(i).getIndex()).isEqualTo(i);
    }

    FieldDescriptor extension = UnittestProto.optionalInt32Extension.getDescriptor();
    assertThat(file.getExtensions().get(0)).isEqualTo(extension);
    assertThat(file.findExtensionByName("optional_int32_extension")).isEqualTo(extension);
    assertThat(file.findExtensionByName("no_such_ext")).isNull();
    assertThat(file.findExtensionByName("protobuf_unittest.optional_int32_extension")).isNull();
    assertThat(UnittestImport.getDescriptor().getExtensions()).isEqualTo(Collections.emptyList());
    for (int i = 0; i < file.getExtensions().size(); i++) {
      assertThat(file.getExtensions().get(i).getIndex()).isEqualTo(i);
    }
  }

  @Test
  public void testDescriptor() throws Exception {
    Descriptor messageType = TestAllTypes.getDescriptor();
    Descriptor nestedType = TestAllTypes.NestedMessage.getDescriptor();

    assertThat(messageType.getName()).isEqualTo("TestAllTypes");
    assertThat(messageType.getFullName()).isEqualTo("protobuf_unittest.TestAllTypes");
    assertThat(messageType.getFile()).isEqualTo(UnittestProto.getDescriptor());
    assertThat(messageType.getContainingType()).isNull();
    assertThat(messageType.getOptions())
        .isEqualTo(DescriptorProtos.MessageOptions.getDefaultInstance());
    assertThat(messageType.toProto().getName()).isEqualTo("TestAllTypes");

    assertThat(nestedType.getName()).isEqualTo("NestedMessage");
    assertThat(nestedType.getFullName()).isEqualTo("protobuf_unittest.TestAllTypes.NestedMessage");
    assertThat(nestedType.getFile()).isEqualTo(UnittestProto.getDescriptor());
    assertThat(nestedType.getContainingType()).isEqualTo(messageType);

    FieldDescriptor field = messageType.getFields().get(0);
    assertThat(field.getName()).isEqualTo("optional_int32");
    assertThat(messageType.findFieldByName("optional_int32")).isEqualTo(field);
    assertThat(messageType.findFieldByName("no_such_field")).isNull();
    assertThat(messageType.findFieldByNumber(1)).isEqualTo(field);
    assertThat(messageType.findFieldByNumber(571283)).isNull();
    for (int i = 0; i < messageType.getFields().size(); i++) {
      assertThat(messageType.getFields().get(i).getIndex()).isEqualTo(i);
    }

    assertThat(messageType.getNestedTypes().get(0)).isEqualTo(nestedType);
    assertThat(messageType.findNestedTypeByName("NestedMessage")).isEqualTo(nestedType);
    assertThat(messageType.findNestedTypeByName("NoSuchType")).isNull();
    for (int i = 0; i < messageType.getNestedTypes().size(); i++) {
      assertThat(messageType.getNestedTypes().get(i).getIndex()).isEqualTo(i);
    }

    EnumDescriptor enumType = TestAllTypes.NestedEnum.getDescriptor();
    assertThat(messageType.getEnumTypes().get(0)).isEqualTo(enumType);
    assertThat(messageType.findEnumTypeByName("NestedEnum")).isEqualTo(enumType);
    assertThat(messageType.findEnumTypeByName("NoSuchType")).isNull();
    for (int i = 0; i < messageType.getEnumTypes().size(); i++) {
      assertThat(messageType.getEnumTypes().get(i).getIndex()).isEqualTo(i);
=======
    @Test
    public void testFileDescriptor() throws Exception {
      FileDescriptor file = UnittestProto.getDescriptor();

      assertThat(file.getName()).isEqualTo("google/protobuf/unittest.proto");
      assertThat(file.getPackage()).isEqualTo("proto2_unittest");
      assertThat(file.getOptions().getJavaOuterClassname()).isEqualTo("UnittestProto");
      assertThat(file.toProto().getName()).isEqualTo("google/protobuf/unittest.proto");

      assertThat(file.getDependencies()).containsExactly(UnittestImport.getDescriptor());

      Descriptor messageType = TestAllTypes.getDescriptor();
      assertThat(file.getMessageTypes().get(0)).isEqualTo(messageType);
      assertThat(file.findMessageTypeByName("TestAllTypes")).isEqualTo(messageType);
      assertThat(file.findMessageTypeByName("NoSuchType")).isNull();
      assertThat(file.findMessageTypeByName("proto2_unittest.TestAllTypes")).isNull();
      for (int i = 0; i < file.getMessageTypes().size(); i++) {
        assertThat(file.getMessageTypes().get(i).getIndex()).isEqualTo(i);
      }

      EnumDescriptor enumType = ForeignEnum.getDescriptor();
      assertThat(file.getEnumTypes().get(0)).isEqualTo(enumType);
      assertThat(file.findEnumTypeByName("ForeignEnum")).isEqualTo(enumType);
      assertThat(file.findEnumTypeByName("NoSuchType")).isNull();
      assertThat(file.findEnumTypeByName("proto2_unittest.ForeignEnum")).isNull();
      assertThat(UnittestImport.getDescriptor().getEnumTypes())
          .containsExactly(ImportEnum.getDescriptor(), ImportEnumForMap.getDescriptor())
          .inOrder();
      for (int i = 0; i < file.getEnumTypes().size(); i++) {
        assertThat(file.getEnumTypes().get(i).getIndex()).isEqualTo(i);
      }

      ServiceDescriptor service = TestService.getDescriptor();
      assertThat(file.getServices().get(0)).isEqualTo(service);
      assertThat(file.findServiceByName("TestService")).isEqualTo(service);
      assertThat(file.findServiceByName("NoSuchType")).isNull();
      assertThat(file.findServiceByName("proto2_unittest.TestService")).isNull();
      assertThat(UnittestImport.getDescriptor().getServices()).isEqualTo(Collections.emptyList());
      for (int i = 0; i < file.getServices().size(); i++) {
        assertThat(file.getServices().get(i).getIndex()).isEqualTo(i);
      }

      FieldDescriptor extension = UnittestProto.optionalInt32Extension.getDescriptor();
      assertThat(file.getExtensions().get(0)).isEqualTo(extension);
      assertThat(file.findExtensionByName("optional_int32_extension")).isEqualTo(extension);
      assertThat(file.findExtensionByName("no_such_ext")).isNull();
      assertThat(file.findExtensionByName("proto2_unittest.optional_int32_extension")).isNull();
      assertThat(UnittestImport.getDescriptor().getExtensions()).isEqualTo(Collections.emptyList());
      for (int i = 0; i < file.getExtensions().size(); i++) {
        assertThat(file.getExtensions().get(i).getIndex()).isEqualTo(i);
      }
>>>>>>> 626889fb
    }

<<<<<<< HEAD
  @Test
  public void testFieldDescriptor() throws Exception {
    Descriptor messageType = TestAllTypes.getDescriptor();
    FieldDescriptor primitiveField = messageType.findFieldByName("optional_int32");
    FieldDescriptor enumField = messageType.findFieldByName("optional_nested_enum");
    FieldDescriptor messageField = messageType.findFieldByName("optional_foreign_message");
    FieldDescriptor cordField = messageType.findFieldByName("optional_cord");
    FieldDescriptor extension = UnittestProto.optionalInt32Extension.getDescriptor();
    FieldDescriptor nestedExtension = TestRequired.single.getDescriptor();

    assertThat(primitiveField.getName()).isEqualTo("optional_int32");
    assertThat(primitiveField.getFullName())
        .isEqualTo("protobuf_unittest.TestAllTypes.optional_int32");
    assertThat(primitiveField.getNumber()).isEqualTo(1);
    assertThat(primitiveField.getContainingType()).isEqualTo(messageType);
    assertThat(primitiveField.getFile()).isEqualTo(UnittestProto.getDescriptor());
    assertThat(primitiveField.getType()).isEqualTo(FieldDescriptor.Type.INT32);
    assertThat(primitiveField.getJavaType()).isEqualTo(FieldDescriptor.JavaType.INT);
    assertThat(primitiveField.getOptions())
        .isEqualTo(DescriptorProtos.FieldOptions.getDefaultInstance());
    assertThat(primitiveField.isExtension()).isFalse();
    assertThat(primitiveField.toProto().getName()).isEqualTo("optional_int32");

    assertThat(enumField.getName()).isEqualTo("optional_nested_enum");
    assertThat(enumField.getType()).isEqualTo(FieldDescriptor.Type.ENUM);
    assertThat(enumField.getJavaType()).isEqualTo(FieldDescriptor.JavaType.ENUM);
    assertThat(enumField.getEnumType()).isEqualTo(TestAllTypes.NestedEnum.getDescriptor());

    assertThat(messageField.getName()).isEqualTo("optional_foreign_message");
    assertThat(messageField.getType()).isEqualTo(FieldDescriptor.Type.MESSAGE);
    assertThat(messageField.getJavaType()).isEqualTo(FieldDescriptor.JavaType.MESSAGE);
    assertThat(messageField.getMessageType()).isEqualTo(ForeignMessage.getDescriptor());

    assertThat(cordField.getName()).isEqualTo("optional_cord");
    assertThat(cordField.getType()).isEqualTo(FieldDescriptor.Type.STRING);
    assertThat(cordField.getJavaType()).isEqualTo(FieldDescriptor.JavaType.STRING);
    assertThat(cordField.getOptions().getCtype())
        .isEqualTo(DescriptorProtos.FieldOptions.CType.CORD);

    assertThat(extension.getName()).isEqualTo("optional_int32_extension");
    assertThat(extension.getFullName()).isEqualTo("protobuf_unittest.optional_int32_extension");
    assertThat(extension.getNumber()).isEqualTo(1);
    assertThat(extension.getContainingType()).isEqualTo(TestAllExtensions.getDescriptor());
    assertThat(extension.getFile()).isEqualTo(UnittestProto.getDescriptor());
    assertThat(extension.getType()).isEqualTo(FieldDescriptor.Type.INT32);
    assertThat(extension.getJavaType()).isEqualTo(FieldDescriptor.JavaType.INT);
    assertThat(extension.getOptions())
        .isEqualTo(DescriptorProtos.FieldOptions.getDefaultInstance());
    assertThat(extension.isExtension()).isTrue();
    assertThat(extension.getExtensionScope()).isNull();
    assertThat(extension.toProto().getName()).isEqualTo("optional_int32_extension");

    assertThat(nestedExtension.getName()).isEqualTo("single");
    assertThat(nestedExtension.getFullName()).isEqualTo("protobuf_unittest.TestRequired.single");
    assertThat(nestedExtension.getExtensionScope()).isEqualTo(TestRequired.getDescriptor());
  }

  @Test
  public void testFieldDescriptorLabel() throws Exception {
    FieldDescriptor requiredField = TestRequired.getDescriptor().findFieldByName("a");
    FieldDescriptor optionalField = TestAllTypes.getDescriptor().findFieldByName("optional_int32");
    FieldDescriptor repeatedField = TestAllTypes.getDescriptor().findFieldByName("repeated_int32");

    assertThat(requiredField.isRequired()).isTrue();
    assertThat(requiredField.isRepeated()).isFalse();
    assertThat(optionalField.isRequired()).isFalse();
    assertThat(optionalField.isRepeated()).isFalse();
    assertThat(repeatedField.isRequired()).isFalse();
    assertThat(repeatedField.isRepeated()).isTrue();
  }

  @Test
  public void testFieldDescriptorJsonName() throws Exception {
    FieldDescriptor requiredField = TestRequired.getDescriptor().findFieldByName("a");
    FieldDescriptor optionalField = TestAllTypes.getDescriptor().findFieldByName("optional_int32");
    FieldDescriptor repeatedField = TestAllTypes.getDescriptor().findFieldByName("repeated_int32");
    assertThat(requiredField.getJsonName()).isEqualTo("a");
    assertThat(optionalField.getJsonName()).isEqualTo("optionalInt32");
    assertThat(repeatedField.getJsonName()).isEqualTo("repeatedInt32");
  }

  @Test
  public void testFieldDescriptorDefault() throws Exception {
    Descriptor d = TestAllTypes.getDescriptor();
    assertThat(d.findFieldByName("optional_int32").hasDefaultValue()).isFalse();
    assertThat(d.findFieldByName("optional_int32").getDefaultValue()).isEqualTo(0);
    assertThat(d.findFieldByName("default_int32").hasDefaultValue()).isTrue();
    assertThat(d.findFieldByName("default_int32").getDefaultValue()).isEqualTo(41);

    d = TestExtremeDefaultValues.getDescriptor();
    assertThat(d.findFieldByName("escaped_bytes").getDefaultValue())
        .isEqualTo(
            ByteString.copyFrom(
                "\0\001\007\b\f\n\r\t\013\\\'\"\u00fe".getBytes(Internal.ISO_8859_1)));
    assertThat(d.findFieldByName("large_uint32").getDefaultValue()).isEqualTo(-1);
    assertThat(d.findFieldByName("large_uint64").getDefaultValue()).isEqualTo(-1L);
  }

  @Test
  public void testEnumDescriptor() throws Exception {
    EnumDescriptor enumType = ForeignEnum.getDescriptor();
    EnumDescriptor nestedType = TestAllTypes.NestedEnum.getDescriptor();

    assertThat(enumType.getName()).isEqualTo("ForeignEnum");
    assertThat(enumType.getFullName()).isEqualTo("protobuf_unittest.ForeignEnum");
    assertThat(enumType.getFile()).isEqualTo(UnittestProto.getDescriptor());
    assertThat(enumType.getContainingType()).isNull();
    assertThat(enumType.getOptions()).isEqualTo(DescriptorProtos.EnumOptions.getDefaultInstance());

    assertThat(nestedType.getName()).isEqualTo("NestedEnum");
    assertThat(nestedType.getFullName()).isEqualTo("protobuf_unittest.TestAllTypes.NestedEnum");
    assertThat(nestedType.getFile()).isEqualTo(UnittestProto.getDescriptor());
    assertThat(nestedType.getContainingType()).isEqualTo(TestAllTypes.getDescriptor());

    EnumValueDescriptor value = ForeignEnum.FOREIGN_FOO.getValueDescriptor();
    assertThat(enumType.getValues().get(0)).isEqualTo(value);
    assertThat(value.getName()).isEqualTo("FOREIGN_FOO");
    assertThat(value.toString()).isEqualTo("FOREIGN_FOO");
    assertThat(value.getNumber()).isEqualTo(4);
    assertThat(enumType.findValueByName("FOREIGN_FOO")).isEqualTo(value);
    assertThat(enumType.findValueByNumber(4)).isEqualTo(value);
    assertThat(enumType.findValueByName("NO_SUCH_VALUE")).isNull();
    for (int i = 0; i < enumType.getValues().size(); i++) {
      assertThat(enumType.getValues().get(i).getIndex()).isEqualTo(i);
=======
    @Test
    public void testFileDescriptorGetEdition() throws Exception {
      FileDescriptorProto proto2 = FileDescriptorProto.newBuilder().setSyntax("proto2").build();
      FileDescriptor file2 = Descriptors.FileDescriptor.buildFrom(proto2, new FileDescriptor[0]);
      assertThat(file2.getEdition()).isEqualTo(Edition.EDITION_PROTO2);

      FileDescriptorProto proto3 = FileDescriptorProto.newBuilder().setSyntax("proto3").build();
      FileDescriptor file3 = Descriptors.FileDescriptor.buildFrom(proto3, new FileDescriptor[0]);
      assertThat(file3.getEdition()).isEqualTo(Edition.EDITION_PROTO3);

      FileDescriptorProto protoEdition =
          FileDescriptorProto.newBuilder()
              .setSyntax("editions")
              .setEdition(Edition.EDITION_2023)
              .build();
      FileDescriptor fileEdition =
          Descriptors.FileDescriptor.buildFrom(protoEdition, new FileDescriptor[0]);
      assertThat(fileEdition.getEdition()).isEqualTo(Edition.EDITION_2023);

      FileDescriptorProto protoMissingEdition =
          FileDescriptorProto.newBuilder().setSyntax("editions").build();
      IllegalArgumentException exception =
          assertThrows(
              IllegalArgumentException.class,
              () ->
                  Descriptors.FileDescriptor.buildFrom(protoMissingEdition, new FileDescriptor[0]));
      assertThat(exception)
          .hasMessageThat()
          .contains("Edition EDITION_UNKNOWN is lower than the minimum supported edition");
    }

    @Test
    public void testFileDescriptorCopyHeadingTo() throws Exception {
      FileDescriptorProto.Builder protoBuilder =
          FileDescriptorProto.newBuilder()
              .setName("foo.proto")
              .setPackage("foo.bar.baz")
              .setSyntax("proto2")
              .setOptions(FileOptions.newBuilder().setJavaPackage("foo.bar.baz").build())
              // Won't be copied.
              .addMessageType(DescriptorProto.newBuilder().setName("Foo").build());
      FileDescriptor file2 =
          Descriptors.FileDescriptor.buildFrom(protoBuilder.build(), new FileDescriptor[0]);
      FileDescriptorProto.Builder protoBuilder2 = FileDescriptorProto.newBuilder();
      file2.copyHeadingTo(protoBuilder2);
      FileDescriptorProto toProto2 = protoBuilder2.build();
      assertThat(toProto2.getName()).isEqualTo("foo.proto");
      assertThat(toProto2.getPackage()).isEqualTo("foo.bar.baz");
      assertThat(toProto2.getSyntax()).isEqualTo("proto2");
      assertThat(toProto2.getOptions().getJavaPackage()).isEqualTo("foo.bar.baz");
      assertThat(toProto2.getMessageTypeList()).isEmpty();

      protoBuilder.setSyntax("proto3");
      FileDescriptor file3 =
          Descriptors.FileDescriptor.buildFrom(protoBuilder.build(), new FileDescriptor[0]);
      FileDescriptorProto.Builder protoBuilder3 = FileDescriptorProto.newBuilder();
      file3.copyHeadingTo(protoBuilder3);
      FileDescriptorProto toProto3 = protoBuilder3.build();
      assertThat(toProto3.getName()).isEqualTo("foo.proto");
      assertThat(toProto3.getPackage()).isEqualTo("foo.bar.baz");
      assertThat(toProto3.getSyntax()).isEqualTo("proto3");
      assertThat(toProto2.getOptions().getJavaPackage()).isEqualTo("foo.bar.baz");
      assertThat(toProto3.getMessageTypeList()).isEmpty();
    }

    @Test
    public void testDescriptor() throws Exception {
      Descriptor messageType = TestAllTypes.getDescriptor();
      Descriptor nestedType = TestAllTypes.NestedMessage.getDescriptor();

      assertThat(messageType.getName()).isEqualTo("TestAllTypes");
      assertThat(messageType.getFullName()).isEqualTo("proto2_unittest.TestAllTypes");
      assertThat(messageType.getFile()).isEqualTo(UnittestProto.getDescriptor());
      assertThat(messageType.getContainingType()).isNull();
      assertThat(messageType.getOptions())
          .isEqualTo(DescriptorProtos.MessageOptions.getDefaultInstance());
      assertThat(messageType.toProto().getName()).isEqualTo("TestAllTypes");

      assertThat(nestedType.getName()).isEqualTo("NestedMessage");
      assertThat(nestedType.getFullName()).isEqualTo("proto2_unittest.TestAllTypes.NestedMessage");
      assertThat(nestedType.getFile()).isEqualTo(UnittestProto.getDescriptor());
      assertThat(nestedType.getContainingType()).isEqualTo(messageType);

      FieldDescriptor field = messageType.getFields().get(0);
      assertThat(field.getName()).isEqualTo("optional_int32");
      assertThat(messageType.findFieldByName("optional_int32")).isEqualTo(field);
      assertThat(messageType.findFieldByName("no_such_field")).isNull();
      assertThat(messageType.findFieldByNumber(1)).isEqualTo(field);
      assertThat(messageType.findFieldByNumber(571283)).isNull();
      for (int i = 0; i < messageType.getFields().size(); i++) {
        assertThat(messageType.getFields().get(i).getIndex()).isEqualTo(i);
      }

      assertThat(messageType.getNestedTypes().get(0)).isEqualTo(nestedType);
      assertThat(messageType.findNestedTypeByName("NestedMessage")).isEqualTo(nestedType);
      assertThat(messageType.findNestedTypeByName("NoSuchType")).isNull();
      for (int i = 0; i < messageType.getNestedTypes().size(); i++) {
        assertThat(messageType.getNestedTypes().get(i).getIndex()).isEqualTo(i);
      }

      EnumDescriptor enumType = TestAllTypes.NestedEnum.getDescriptor();
      assertThat(messageType.getEnumTypes().get(0)).isEqualTo(enumType);
      assertThat(messageType.findEnumTypeByName("NestedEnum")).isEqualTo(enumType);
      assertThat(messageType.findEnumTypeByName("NoSuchType")).isNull();
      for (int i = 0; i < messageType.getEnumTypes().size(); i++) {
        assertThat(messageType.getEnumTypes().get(i).getIndex()).isEqualTo(i);
      }
>>>>>>> 626889fb
    }

<<<<<<< HEAD
  @Test
  public void testServiceDescriptor() throws Exception {
    ServiceDescriptor service = TestService.getDescriptor();

    assertThat(service.getName()).isEqualTo("TestService");
    assertThat(service.getFullName()).isEqualTo("protobuf_unittest.TestService");
    assertThat(service.getFile()).isEqualTo(UnittestProto.getDescriptor());
=======
    @Test
    public void testFieldDescriptor() throws Exception {
      Descriptor messageType = TestAllTypes.getDescriptor();
      FieldDescriptor primitiveField = messageType.findFieldByName("optional_int32");
      FieldDescriptor enumField = messageType.findFieldByName("optional_nested_enum");
      FieldDescriptor messageField = messageType.findFieldByName("optional_foreign_message");
      FieldDescriptor cordField = messageType.findFieldByName("optional_cord");
      FieldDescriptor extension = UnittestProto.optionalInt32Extension.getDescriptor();
      FieldDescriptor nestedExtension = TestRequired.single.getDescriptor();

      assertThat(primitiveField.getName()).isEqualTo("optional_int32");
      assertThat(primitiveField.getFullName())
          .isEqualTo("proto2_unittest.TestAllTypes.optional_int32");
      assertThat(primitiveField.getNumber()).isEqualTo(1);
      assertThat(primitiveField.getContainingType()).isEqualTo(messageType);
      assertThat(primitiveField.getFile()).isEqualTo(UnittestProto.getDescriptor());
      assertThat(primitiveField.getType()).isEqualTo(FieldDescriptor.Type.INT32);
      assertThat(primitiveField.getJavaType()).isEqualTo(FieldDescriptor.JavaType.INT);
      assertThat(primitiveField.getOptions())
          .isEqualTo(DescriptorProtos.FieldOptions.getDefaultInstance());
      assertThat(primitiveField.isExtension()).isFalse();
      assertThat(primitiveField.toProto().getName()).isEqualTo("optional_int32");

      assertThat(enumField.getName()).isEqualTo("optional_nested_enum");
      assertThat(enumField.getType()).isEqualTo(FieldDescriptor.Type.ENUM);
      assertThat(enumField.getJavaType()).isEqualTo(FieldDescriptor.JavaType.ENUM);
      assertThat(enumField.getEnumType()).isEqualTo(TestAllTypes.NestedEnum.getDescriptor());

      assertThat(messageField.getName()).isEqualTo("optional_foreign_message");
      assertThat(messageField.getType()).isEqualTo(FieldDescriptor.Type.MESSAGE);
      assertThat(messageField.getJavaType()).isEqualTo(FieldDescriptor.JavaType.MESSAGE);
      assertThat(messageField.getMessageType()).isEqualTo(ForeignMessage.getDescriptor());

      assertThat(cordField.getName()).isEqualTo("optional_cord");
      assertThat(cordField.getType()).isEqualTo(FieldDescriptor.Type.STRING);
      assertThat(cordField.getJavaType()).isEqualTo(FieldDescriptor.JavaType.STRING);
      assertThat(cordField.getOptions().getCtype())
          .isEqualTo(DescriptorProtos.FieldOptions.CType.CORD);

      assertThat(extension.getName()).isEqualTo("optional_int32_extension");
      assertThat(extension.getFullName()).isEqualTo("proto2_unittest.optional_int32_extension");
      assertThat(extension.getNumber()).isEqualTo(1);
      assertThat(extension.getContainingType()).isEqualTo(TestAllExtensions.getDescriptor());
      assertThat(extension.getFile()).isEqualTo(UnittestProto.getDescriptor());
      assertThat(extension.getType()).isEqualTo(FieldDescriptor.Type.INT32);
      assertThat(extension.getJavaType()).isEqualTo(FieldDescriptor.JavaType.INT);
      assertThat(extension.getOptions())
          .isEqualTo(DescriptorProtos.FieldOptions.getDefaultInstance());
      assertThat(extension.isExtension()).isTrue();
      assertThat(extension.getExtensionScope()).isNull();
      assertThat(extension.toProto().getName()).isEqualTo("optional_int32_extension");

      assertThat(nestedExtension.getName()).isEqualTo("single");
      assertThat(nestedExtension.getFullName()).isEqualTo("proto2_unittest.TestRequired.single");
      assertThat(nestedExtension.getExtensionScope()).isEqualTo(TestRequired.getDescriptor());
    }

    @Test
    public void testFieldDescriptorLabel() throws Exception {
      FieldDescriptor requiredField = TestRequired.getDescriptor().findFieldByName("a");
      FieldDescriptor optionalField =
          TestAllTypes.getDescriptor().findFieldByName("optional_int32");
      FieldDescriptor repeatedField =
          TestAllTypes.getDescriptor().findFieldByName("repeated_int32");

      assertThat(requiredField.isRequired()).isTrue();
      assertThat(requiredField.isRepeated()).isFalse();
      assertThat(optionalField.isRequired()).isFalse();
      assertThat(optionalField.isRepeated()).isFalse();
      assertThat(repeatedField.isRequired()).isFalse();
      assertThat(repeatedField.isRepeated()).isTrue();
    }
>>>>>>> 626889fb

    @Test
    public void testFieldDescriptorJsonName() throws Exception {
      FieldDescriptor requiredField = TestRequired.getDescriptor().findFieldByName("a");
      FieldDescriptor optionalField =
          TestAllTypes.getDescriptor().findFieldByName("optional_int32");
      FieldDescriptor repeatedField =
          TestAllTypes.getDescriptor().findFieldByName("repeated_int32");
      assertThat(requiredField.getJsonName()).isEqualTo("a");
      assertThat(optionalField.getJsonName()).isEqualTo("optionalInt32");
      assertThat(repeatedField.getJsonName()).isEqualTo("repeatedInt32");
    }

<<<<<<< HEAD
    MethodDescriptor fooMethod = service.getMethods().get(0);
    assertThat(fooMethod.getName()).isEqualTo("Foo");
    assertThat(fooMethod.getInputType()).isEqualTo(UnittestProto.FooRequest.getDescriptor());
    assertThat(fooMethod.getOutputType()).isEqualTo(UnittestProto.FooResponse.getDescriptor());
    assertThat(service.findMethodByName("Foo")).isEqualTo(fooMethod);

    MethodDescriptor barMethod = service.getMethods().get(1);
    assertThat(barMethod.getName()).isEqualTo("Bar");
    assertThat(barMethod.getInputType()).isEqualTo(UnittestProto.BarRequest.getDescriptor());
    assertThat(barMethod.getOutputType()).isEqualTo(UnittestProto.BarResponse.getDescriptor());
    assertThat(service.findMethodByName("Bar")).isEqualTo(barMethod);
=======
    @Test
    public void testFieldDescriptorDefault() throws Exception {
      Descriptor d = TestAllTypes.getDescriptor();
      assertThat(d.findFieldByName("optional_int32").hasDefaultValue()).isFalse();
      assertThat(d.findFieldByName("optional_int32").getDefaultValue()).isEqualTo(0);
      assertThat(d.findFieldByName("default_int32").hasDefaultValue()).isTrue();
      assertThat(d.findFieldByName("default_int32").getDefaultValue()).isEqualTo(41);

      d = TestExtremeDefaultValues.getDescriptor();
      assertThat(d.findFieldByName("escaped_bytes").getDefaultValue())
          .isEqualTo(
              ByteString.copyFrom(
                  "\0\001\007\b\f\n\r\t\013\\\'\"\u00fe".getBytes(Internal.ISO_8859_1)));
      assertThat(d.findFieldByName("large_uint32").getDefaultValue()).isEqualTo(-1);
      assertThat(d.findFieldByName("large_uint64").getDefaultValue()).isEqualTo(-1L);
    }

    @Test
    public void testFieldDescriptorLegacyEnumFieldTreatedAsOpen() throws Exception {
      // Make an open enum definition and message that treats enum fields as open.

      FileDescriptorProto openEnumFile =
          FileDescriptorProto.newBuilder()
              .setName("open_enum.proto")
              .setSyntax("proto3")
              .addEnumType(
                  EnumDescriptorProto.newBuilder()
                      .setName("TestEnumOpen")
                      .addValue(
                          EnumValueDescriptorProto.newBuilder()
                              .setName("TestEnumOpen_VALUE0")
                              .setNumber(0)
                              .build())
                      .build())
              .addMessageType(
                  DescriptorProto.newBuilder()
                      .setName("TestOpenEnumField")
                      .addField(
                          FieldDescriptorProto.newBuilder()
                              .setName("int_field")
                              .setNumber(1)
                              .setType(FieldDescriptorProto.Type.TYPE_INT32)
                              .setLabel(FieldDescriptorProto.Label.LABEL_OPTIONAL)
                              .build())
                      .addField(
                          FieldDescriptorProto.newBuilder()
                              .setName("open_enum")
                              .setNumber(2)
                              .setType(FieldDescriptorProto.Type.TYPE_ENUM)
                              .setTypeName("TestEnumOpen")
                              .setLabel(FieldDescriptorProto.Label.LABEL_OPTIONAL)
                              .build())
                      .build())
              .build();
      FileDescriptor openEnumFileDescriptor =
          Descriptors.FileDescriptor.buildFrom(openEnumFile, new FileDescriptor[0]);
      Descriptor openMessage = openEnumFileDescriptor.getMessageTypes().get(0);
      EnumDescriptor openEnum = openEnumFileDescriptor.findEnumTypeByName("TestEnumOpen");
      assertThat(openEnum.isClosed()).isFalse();
      assertThat(openMessage.findFieldByName("int_field").legacyEnumFieldTreatedAsClosed())
          .isFalse();
      assertThat(openMessage.findFieldByName("open_enum").legacyEnumFieldTreatedAsClosed())
          .isFalse();
    }
>>>>>>> 626889fb

    @Test
    public void testEditionFieldDescriptorLegacyEnumFieldTreatedAsClosedUnknown() throws Exception {
      // Make an open enum definition.
      FileDescriptorProto openEnumFile =
          FileDescriptorProto.newBuilder()
              .setName("open_enum.proto")
              .setSyntax("editions")
              .setEdition(Edition.EDITION_2023)
              .addEnumType(
                  EnumDescriptorProto.newBuilder()
                      .setName("TestEnumOpen")
                      .addValue(
                          EnumValueDescriptorProto.newBuilder()
                              .setName("TestEnumOpen_VALUE0")
                              .setNumber(0)
                              .build())
                      .build())
              .build();
      FileDescriptor openFileDescriptor =
          Descriptors.FileDescriptor.buildFrom(openEnumFile, new FileDescriptor[0]);
      EnumDescriptor openEnum = openFileDescriptor.getEnumTypes().get(0);
      assertThat(openEnum.isClosed()).isFalse();

      // Create a message that treats enum fields as closed.
      FileDescriptorProto editionsClosedEnumFile =
          FileDescriptorProto.newBuilder()
              .setName("editions_closed_enum_field.proto")
              .addDependency("open_enum.proto")
              .setSyntax("editions")
              .setEdition(Edition.EDITION_2023)
              .setOptions(
                  FileOptions.newBuilder()
                      .setFeatures(
                          DescriptorProtos.FeatureSet.newBuilder()
                              .setEnumType(DescriptorProtos.FeatureSet.EnumType.CLOSED)
                              .build())
                      .build())
              .addEnumType(
                  EnumDescriptorProto.newBuilder()
                      .setName("TestEnum")
                      .addValue(
                          EnumValueDescriptorProto.newBuilder()
                              .setName("TestEnum_VALUE0")
                              .setNumber(0)
                              .build())
                      .build())
              .addMessageType(
                  DescriptorProto.newBuilder()
                      .setName("TestClosedEnumField")
                      .addField(
                          FieldDescriptorProto.newBuilder()
                              .setName("int_field")
                              .setNumber(1)
                              .setType(FieldDescriptorProto.Type.TYPE_INT32)
                              .setLabel(FieldDescriptorProto.Label.LABEL_OPTIONAL)
                              .build())
                      .addField(
                          FieldDescriptorProto.newBuilder()
                              .setName("open_enum")
                              .setNumber(2)
                              .setType(FieldDescriptorProto.Type.TYPE_ENUM)
                              .setTypeName("TestEnumOpen")
                              .setLabel(FieldDescriptorProto.Label.LABEL_OPTIONAL)
                              .setOptions(
                                  DescriptorProtos.FieldOptions.newBuilder()
                                      .setFeatures(
                                          DescriptorProtos.FeatureSet.newBuilder()
                                              .setExtension(
                                                  JavaFeaturesProto.java_,
                                                  JavaFeaturesProto.JavaFeatures.newBuilder()
                                                      .setLegacyClosedEnum(true)
                                                      .build())
                                              .build())
                                      .build())
                              .build())
                      .addField(
                          FieldDescriptorProto.newBuilder()
                              .setName("closed_enum")
                              .setNumber(3)
                              .setType(FieldDescriptorProto.Type.TYPE_ENUM)
                              .setTypeName("TestEnum")
                              .setLabel(FieldDescriptorProto.Label.LABEL_OPTIONAL)
                              .build())
                      .build())
              .build();
      // Ensure Java features are in unknown fields.
      editionsClosedEnumFile =
          FileDescriptorProto.parseFrom(
              editionsClosedEnumFile.toByteString(), ExtensionRegistry.getEmptyRegistry());
      Descriptor editionsClosedMessage =
          Descriptors.FileDescriptor.buildFrom(
                  editionsClosedEnumFile, new FileDescriptor[] {openFileDescriptor})
              .getMessageTypes()
              .get(0);
      assertThat(
              editionsClosedMessage.findFieldByName("int_field").legacyEnumFieldTreatedAsClosed())
          .isFalse();
      assertThat(
              editionsClosedMessage.findFieldByName("closed_enum").legacyEnumFieldTreatedAsClosed())
          .isTrue();
      assertThat(
              editionsClosedMessage.findFieldByName("open_enum").legacyEnumFieldTreatedAsClosed())
          .isTrue();
    }

<<<<<<< HEAD
    assertThat(service.findMethodByName("NoSuchMethod")).isNull();

    for (int i = 0; i < service.getMethods().size(); i++) {
      assertThat(service.getMethods().get(i).getIndex()).isEqualTo(i);
=======
    @Test
    public void testEditionFieldDescriptorLegacyEnumFieldTreatedAsClosedCustomPool()
        throws Exception {

      FileDescriptor javaFeaturesDescriptor =
          Descriptors.FileDescriptor.buildFrom(
              JavaFeaturesProto.getDescriptor().toProto(),
              new FileDescriptor[] {DescriptorProtos.getDescriptor()});
      // Make an open enum definition.
      FileDescriptorProto openEnumFile =
          FileDescriptorProto.newBuilder()
              .setName("open_enum.proto")
              .setSyntax("editions")
              .setEdition(Edition.EDITION_2023)
              .addEnumType(
                  EnumDescriptorProto.newBuilder()
                      .setName("TestEnumOpen")
                      .addValue(
                          EnumValueDescriptorProto.newBuilder()
                              .setName("TestEnumOpen_VALUE0")
                              .setNumber(0)
                              .build())
                      .build())
              .build();
      FileDescriptor openFileDescriptor =
          Descriptors.FileDescriptor.buildFrom(openEnumFile, new FileDescriptor[0]);
      EnumDescriptor openEnum = openFileDescriptor.getEnumTypes().get(0);
      assertThat(openEnum.isClosed()).isFalse();

      // Create a message that treats enum fields as closed.
      FileDescriptorProto editionsClosedEnumFile =
          FileDescriptorProto.newBuilder()
              .setName("editions_closed_enum_field.proto")
              .addDependency("open_enum.proto")
              .setSyntax("editions")
              .setEdition(Edition.EDITION_2023)
              .setOptions(
                  FileOptions.newBuilder()
                      .setFeatures(
                          DescriptorProtos.FeatureSet.newBuilder()
                              .setEnumType(DescriptorProtos.FeatureSet.EnumType.CLOSED)
                              .build())
                      .build())
              .addEnumType(
                  EnumDescriptorProto.newBuilder()
                      .setName("TestEnum")
                      .addValue(
                          EnumValueDescriptorProto.newBuilder()
                              .setName("TestEnum_VALUE0")
                              .setNumber(0)
                              .build())
                      .build())
              .addMessageType(
                  DescriptorProto.newBuilder()
                      .setName("TestClosedEnumField")
                      .addField(
                          FieldDescriptorProto.newBuilder()
                              .setName("int_field")
                              .setNumber(1)
                              .setType(FieldDescriptorProto.Type.TYPE_INT32)
                              .setLabel(FieldDescriptorProto.Label.LABEL_OPTIONAL)
                              .build())
                      .addField(
                          FieldDescriptorProto.newBuilder()
                              .setName("open_enum")
                              .setNumber(2)
                              .setType(FieldDescriptorProto.Type.TYPE_ENUM)
                              .setTypeName("TestEnumOpen")
                              .setLabel(FieldDescriptorProto.Label.LABEL_OPTIONAL)
                              .setOptions(
                                  DescriptorProtos.FieldOptions.newBuilder()
                                      .setFeatures(
                                          DescriptorProtos.FeatureSet.newBuilder()
                                              .setField(
                                                  // Set extension using custom descriptor
                                                  javaFeaturesDescriptor.findExtensionByName(
                                                      JavaFeaturesProto.java_
                                                          .getDescriptor()
                                                          .getName()),
                                                  JavaFeaturesProto.JavaFeatures.newBuilder()
                                                      .setLegacyClosedEnum(true)
                                                      .build())
                                              .build())
                                      .build())
                              .build())
                      .addField(
                          FieldDescriptorProto.newBuilder()
                              .setName("closed_enum")
                              .setNumber(3)
                              .setType(FieldDescriptorProto.Type.TYPE_ENUM)
                              .setTypeName("TestEnum")
                              .setLabel(FieldDescriptorProto.Label.LABEL_OPTIONAL)
                              .build())
                      .build())
              .build();
      Descriptor editionsClosedMessage =
          Descriptors.FileDescriptor.buildFrom(
                  editionsClosedEnumFile,
                  new FileDescriptor[] {openFileDescriptor, javaFeaturesDescriptor})
              .getMessageTypes()
              .get(0);
      assertThat(
              editionsClosedMessage.findFieldByName("int_field").legacyEnumFieldTreatedAsClosed())
          .isFalse();
      assertThat(
              editionsClosedMessage.findFieldByName("closed_enum").legacyEnumFieldTreatedAsClosed())
          .isTrue();
      assertThat(
              editionsClosedMessage.findFieldByName("open_enum").legacyEnumFieldTreatedAsClosed())
          .isTrue();
    }

    @Test
    public void testEnumDescriptor() throws Exception {
      EnumDescriptor enumType = ForeignEnum.getDescriptor();
      EnumDescriptor nestedType = TestAllTypes.NestedEnum.getDescriptor();

      assertThat(enumType.getName()).isEqualTo("ForeignEnum");
      assertThat(enumType.getFullName()).isEqualTo("proto2_unittest.ForeignEnum");
      assertThat(enumType.getFile()).isEqualTo(UnittestProto.getDescriptor());
      assertThat(enumType.isClosed()).isTrue();
      assertThat(enumType.getContainingType()).isNull();
      assertThat(enumType.getOptions())
          .isEqualTo(DescriptorProtos.EnumOptions.getDefaultInstance());

      assertThat(nestedType.getName()).isEqualTo("NestedEnum");
      assertThat(nestedType.getFullName()).isEqualTo("proto2_unittest.TestAllTypes.NestedEnum");
      assertThat(nestedType.getFile()).isEqualTo(UnittestProto.getDescriptor());
      assertThat(nestedType.getContainingType()).isEqualTo(TestAllTypes.getDescriptor());

      EnumValueDescriptor value = ForeignEnum.FOREIGN_FOO.getValueDescriptor();
      assertThat(enumType.getValues().get(0)).isEqualTo(value);
      assertThat(value.getName()).isEqualTo("FOREIGN_FOO");
      assertThat(value.toString()).isEqualTo("FOREIGN_FOO");
      assertThat(value.getNumber()).isEqualTo(4);
      assertThat(enumType.findValueByName("FOREIGN_FOO")).isEqualTo(value);
      assertThat(enumType.findValueByNumber(4)).isEqualTo(value);
      assertThat(enumType.findValueByName("NO_SUCH_VALUE")).isNull();
      for (int i = 0; i < enumType.getValues().size(); i++) {
        assertThat(enumType.getValues().get(i).getIndex()).isEqualTo(i);
      }
>>>>>>> 626889fb
    }

    @Test
    public void testServiceDescriptor() throws Exception {
      ServiceDescriptor service = TestService.getDescriptor();

      assertThat(service.getName()).isEqualTo("TestService");
      assertThat(service.getFullName()).isEqualTo("proto2_unittest.TestService");
      assertThat(service.getFile()).isEqualTo(UnittestProto.getDescriptor());

      MethodDescriptor fooMethod = service.getMethods().get(0);
      assertThat(fooMethod.getName()).isEqualTo("Foo");
      assertThat(fooMethod.getInputType()).isEqualTo(UnittestProto.FooRequest.getDescriptor());
      assertThat(fooMethod.getOutputType()).isEqualTo(UnittestProto.FooResponse.getDescriptor());
      assertThat(service.findMethodByName("Foo")).isEqualTo(fooMethod);

<<<<<<< HEAD
  @Test
  public void testCustomOptions() throws Exception {
    // Get the descriptor indirectly from a dependent proto class. This is to
    // ensure that when a proto class is loaded, custom options defined in its
    // dependencies are also properly initialized.
    Descriptor descriptor =
        TestCustomOptions.TestMessageWithCustomOptionsContainer.getDescriptor()
            .findFieldByName("field")
            .getMessageType();

    assertThat(descriptor.getOptions().hasExtension(UnittestCustomOptions.messageOpt1)).isTrue();
    assertThat(descriptor.getOptions().getExtension(UnittestCustomOptions.messageOpt1))
        .isEqualTo(Integer.valueOf(-56));

    FieldDescriptor field = descriptor.findFieldByName("field1");
    assertThat(field).isNotNull();

    assertThat(field.getOptions().hasExtension(UnittestCustomOptions.fieldOpt1)).isTrue();
    assertThat(field.getOptions().getExtension(UnittestCustomOptions.fieldOpt1))
        .isEqualTo(Long.valueOf(8765432109L));

    OneofDescriptor oneof = descriptor.getOneofs().get(0);
    assertThat(oneof).isNotNull();

    assertThat(oneof.getOptions().hasExtension(UnittestCustomOptions.oneofOpt1)).isTrue();
    assertThat(oneof.getOptions().getExtension(UnittestCustomOptions.oneofOpt1))
        .isEqualTo(Integer.valueOf(-99));
=======
      MethodDescriptor barMethod = service.getMethods().get(1);
      assertThat(barMethod.getName()).isEqualTo("Bar");
      assertThat(barMethod.getInputType()).isEqualTo(UnittestProto.BarRequest.getDescriptor());
      assertThat(barMethod.getOutputType()).isEqualTo(UnittestProto.BarResponse.getDescriptor());
      assertThat(service.findMethodByName("Bar")).isEqualTo(barMethod);

      assertThat(service.findMethodByName("NoSuchMethod")).isNull();

      for (int i = 0; i < service.getMethods().size(); i++) {
        assertThat(service.getMethods().get(i).getIndex()).isEqualTo(i);
      }
    }

    @Test
    public void testCustomOptions() throws Exception {
      // Get the descriptor indirectly from a dependent proto class. This is to
      // ensure that when a proto class is loaded, custom options defined in its
      // dependencies are also properly initialized.
      Descriptor descriptor =
          TestCustomOptions.TestMessageWithCustomOptionsContainer.getDescriptor()
              .findFieldByName("field")
              .getMessageType();

      assertThat(descriptor.getOptions().hasExtension(UnittestCustomOptions.messageOpt1)).isTrue();
      assertThat(descriptor.getOptions().getExtension(UnittestCustomOptions.messageOpt1))
          .isEqualTo(Integer.valueOf(-56));

      FieldDescriptor field = descriptor.findFieldByName("field1");
      assertThat(field).isNotNull();
>>>>>>> 626889fb

      assertThat(field.getOptions().hasExtension(UnittestCustomOptions.fieldOpt1)).isTrue();
      assertThat(field.getOptions().getExtension(UnittestCustomOptions.fieldOpt1))
          .isEqualTo(Long.valueOf(8765432109L));

<<<<<<< HEAD
    assertThat(enumType.getOptions().hasExtension(UnittestCustomOptions.enumOpt1)).isTrue();
    assertThat(enumType.getOptions().getExtension(UnittestCustomOptions.enumOpt1))
        .isEqualTo(Integer.valueOf(-789));
=======
      OneofDescriptor oneof = descriptor.getOneofs().get(0);
      assertThat(oneof).isNotNull();
>>>>>>> 626889fb

      assertThat(oneof.getOptions().hasExtension(UnittestCustomOptions.oneofOpt1)).isTrue();
      assertThat(oneof.getOptions().getExtension(UnittestCustomOptions.oneofOpt1))
          .isEqualTo(Integer.valueOf(-99));

<<<<<<< HEAD
    assertThat(service.getOptions().hasExtension(UnittestCustomOptions.serviceOpt1)).isTrue();
    assertThat(service.getOptions().getExtension(UnittestCustomOptions.serviceOpt1))
        .isEqualTo(Long.valueOf(-9876543210L));

    MethodDescriptor method = service.findMethodByName("Foo");
    assertThat(method).isNotNull();

    assertThat(method.getOptions().hasExtension(UnittestCustomOptions.methodOpt1)).isTrue();
    assertThat(method.getOptions().getExtension(UnittestCustomOptions.methodOpt1))
        .isEqualTo(UnittestCustomOptions.MethodOpt1.METHODOPT1_VAL2);
  }

  /** Test that the FieldDescriptor.Type enum is the same as the WireFormat.FieldType enum. */
  @Test
  public void testFieldTypeTablesMatch() throws Exception {
    FieldDescriptor.Type[] values1 = FieldDescriptor.Type.values();
    WireFormat.FieldType[] values2 = WireFormat.FieldType.values();

    assertThat(values1).hasLength(values2.length);

    for (int i = 0; i < values1.length; i++) {
      assertThat(values1[i].toString()).isEqualTo(values2[i].toString());
=======
      EnumDescriptor enumType =
          UnittestCustomOptions.TestMessageWithCustomOptions.AnEnum.getDescriptor();

      assertThat(enumType.getOptions().hasExtension(UnittestCustomOptions.enumOpt1)).isTrue();
      assertThat(enumType.getOptions().getExtension(UnittestCustomOptions.enumOpt1))
          .isEqualTo(Integer.valueOf(-789));

      ServiceDescriptor service =
          UnittestCustomOptions.TestServiceWithCustomOptions.getDescriptor();

      assertThat(service.getOptions().hasExtension(UnittestCustomOptions.serviceOpt1)).isTrue();
      assertThat(service.getOptions().getExtension(UnittestCustomOptions.serviceOpt1))
          .isEqualTo(Long.valueOf(-9876543210L));

      MethodDescriptor method = service.findMethodByName("Foo");
      assertThat(method).isNotNull();

      assertThat(method.getOptions().hasExtension(UnittestCustomOptions.methodOpt1)).isTrue();
      assertThat(method.getOptions().getExtension(UnittestCustomOptions.methodOpt1))
          .isEqualTo(UnittestCustomOptions.MethodOpt1.METHODOPT1_VAL2);
    }

    @Test
    public void testOptionRetention() throws Exception {
      // Verify that options with RETENTION_SOURCE are stripped from the
      // generated descriptors.
      FileOptions options = UnittestRetention.getDescriptor().getOptions();
      assertThat(options.hasExtension(UnittestRetention.plainOption)).isTrue();
      assertThat(options.hasExtension(UnittestRetention.runtimeRetentionOption)).isTrue();
      assertThat(options.hasExtension(UnittestRetention.sourceRetentionOption)).isFalse();
>>>>>>> 626889fb
    }

<<<<<<< HEAD
  /** Test that the FieldDescriptor.JavaType enum is the same as the WireFormat.JavaType enum. */
  @Test
  public void testJavaTypeTablesMatch() throws Exception {
    FieldDescriptor.JavaType[] values1 = FieldDescriptor.JavaType.values();
    WireFormat.JavaType[] values2 = WireFormat.JavaType.values();

    assertThat(values1).hasLength(values2.length);

    for (int i = 0; i < values1.length; i++) {
      assertThat(values1[i].toString()).isEqualTo(values2[i].toString());
=======
    /** Test that the FieldDescriptor.Type enum is the same as the WireFormat.FieldType enum. */
    @Test
    public void testFieldTypeTablesMatch() throws Exception {
      FieldDescriptor.Type[] values1 = FieldDescriptor.Type.values();
      WireFormat.FieldType[] values2 = WireFormat.FieldType.values();

      assertThat(values1).hasLength(values2.length);

      for (int i = 0; i < values1.length; i++) {
        assertThat(values1[i].toString()).isEqualTo(values2[i].toString());
      }
>>>>>>> 626889fb
    }

<<<<<<< HEAD
  @Test
  public void testEnormousDescriptor() throws Exception {
    // The descriptor for this file is larger than 64k, yet it did not cause
    // a compiler error due to an over-long string literal.
    assertThat(UnittestEnormousDescriptor.getDescriptor().toProto().getSerializedSize())
        .isGreaterThan(65536);
  }

  /** Tests that the DescriptorValidationException works as intended. */
  @Test
  public void testDescriptorValidatorException() throws Exception {
    FileDescriptorProto fileDescriptorProto =
        FileDescriptorProto.newBuilder()
            .setName("foo.proto")
            .addMessageType(
                DescriptorProto.newBuilder()
                    .setName("Foo")
                    .addField(
                        FieldDescriptorProto.newBuilder()
                            .setLabel(FieldDescriptorProto.Label.LABEL_OPTIONAL)
                            .setType(FieldDescriptorProto.Type.TYPE_INT32)
                            .setName("foo")
                            .setNumber(1)
                            .setDefaultValue("invalid")
                            .build())
                    .build())
            .build();
    try {
      Descriptors.FileDescriptor.buildFrom(fileDescriptorProto, new FileDescriptor[0]);
      assertWithMessage("DescriptorValidationException expected").fail();
    } catch (DescriptorValidationException e) {
      // Expected; check that the error message contains some useful hints
      assertThat(e).hasMessageThat().contains("foo");
      assertThat(e).hasMessageThat().contains("Foo");
      assertThat(e).hasMessageThat().contains("invalid");
      assertThat(e).hasCauseThat().isInstanceOf(NumberFormatException.class);
      assertThat(e).hasCauseThat().hasMessageThat().contains("invalid");
=======
    /** Test that the FieldDescriptor.JavaType enum is the same as the WireFormat.JavaType enum. */
    @Test
    public void testJavaTypeTablesMatch() throws Exception {
      FieldDescriptor.JavaType[] values1 = FieldDescriptor.JavaType.values();
      WireFormat.JavaType[] values2 = WireFormat.JavaType.values();

      assertThat(values1).hasLength(values2.length);

      for (int i = 0; i < values1.length; i++) {
        assertThat(values1[i].toString()).isEqualTo(values2[i].toString());
      }
    }

    @Test
    public void testEnormousDescriptor() throws Exception {
      // The descriptor for this file is larger than 64k, yet it did not cause
      // a compiler error due to an over-long string literal.
      assertThat(UnittestEnormousDescriptor.getDescriptor().toProto().getSerializedSize())
          .isGreaterThan(65536);
>>>>>>> 626889fb
    }

<<<<<<< HEAD
  /** Tests that parsing an unknown enum throws an exception */
  @Test
  public void testParseUnknownEnum() {
    FieldDescriptorProto.Builder field = FieldDescriptorProto.newBuilder()
        .setLabel(FieldDescriptorProto.Label.LABEL_OPTIONAL)
        .setTypeName("UnknownEnum")
        .setType(FieldDescriptorProto.Type.TYPE_ENUM)
        .setName("bar")
        .setNumber(1);
    DescriptorProto.Builder messageType = DescriptorProto.newBuilder()
        .setName("Foo")
        .addField(field);
    FileDescriptorProto fooProto =
        FileDescriptorProto.newBuilder()
            .setName("foo.proto")
            .addDependency("bar.proto")
            .addMessageType(messageType)
            .build();
    try {
      Descriptors.FileDescriptor.buildFrom(fooProto, new FileDescriptor[0], true);
      assertWithMessage("DescriptorValidationException expected").fail();
    } catch (DescriptorValidationException expected) {
      assertThat(expected.getMessage()).contains("\"UnknownEnum\" is not an enum type.");
    }
  }


  /**
   * Tests the translate/crosslink for an example where a message field's name and type name are the
   * same.
   */
  @Test
  public void testDescriptorComplexCrosslink() throws Exception {
    FileDescriptorProto fileDescriptorProto =
        FileDescriptorProto.newBuilder()
            .setName("foo.proto")
            .addMessageType(
                DescriptorProto.newBuilder()
                    .setName("Foo")
                    .addField(
                        FieldDescriptorProto.newBuilder()
                            .setLabel(FieldDescriptorProto.Label.LABEL_OPTIONAL)
                            .setType(FieldDescriptorProto.Type.TYPE_INT32)
                            .setName("foo")
                            .setNumber(1)
                            .build())
                    .build())
            .addMessageType(
                DescriptorProto.newBuilder()
                    .setName("Bar")
                    .addField(
                        FieldDescriptorProto.newBuilder()
                            .setLabel(FieldDescriptorProto.Label.LABEL_OPTIONAL)
                            .setTypeName("Foo")
                            .setName("Foo")
                            .setNumber(1)
                            .build())
                    .build())
            .build();
    // translate and crosslink
    FileDescriptor file =
        Descriptors.FileDescriptor.buildFrom(fileDescriptorProto, new FileDescriptor[0]);
    // verify resulting descriptors
    assertThat(file).isNotNull();
    List<Descriptor> msglist = file.getMessageTypes();
    assertThat(msglist).isNotNull();
    assertThat(msglist).hasSize(2);
    boolean barFound = false;
    for (Descriptor desc : msglist) {
      if (desc.getName().equals("Bar")) {
        barFound = true;
        assertThat(desc.getFields()).isNotNull();
        List<FieldDescriptor> fieldlist = desc.getFields();
        assertThat(fieldlist).isNotNull();
        assertThat(fieldlist).hasSize(1);
        assertThat(fieldlist.get(0).getType()).isSameInstanceAs(FieldDescriptor.Type.MESSAGE);
        assertThat(fieldlist.get(0).getMessageType().getName().equals("Foo")).isTrue();
      }
    }
    assertThat(barFound).isTrue();
  }

  @Test
  public void testDependencyOrder() throws Exception {
    FileDescriptorProto fooProto = FileDescriptorProto.newBuilder().setName("foo.proto").build();
    FileDescriptorProto barProto =
        FileDescriptorProto.newBuilder().setName("bar.proto").addDependency("foo.proto").build();
    FileDescriptorProto bazProto =
        FileDescriptorProto.newBuilder()
            .setName("baz.proto")
            .addDependency("foo.proto")
            .addDependency("bar.proto")
            .addPublicDependency(0)
            .addPublicDependency(1)
            .build();
    FileDescriptor fooFile = Descriptors.FileDescriptor.buildFrom(fooProto, new FileDescriptor[0]);
    FileDescriptor barFile =
=======
    /** Tests that the DescriptorValidationException works as intended. */
    @Test
    public void testDescriptorValidatorException() throws Exception {
      FileDescriptorProto fileDescriptorProto =
          FileDescriptorProto.newBuilder()
              .setName("foo.proto")
              .addMessageType(
                  DescriptorProto.newBuilder()
                      .setName("Foo")
                      .addField(
                          FieldDescriptorProto.newBuilder()
                              .setLabel(FieldDescriptorProto.Label.LABEL_OPTIONAL)
                              .setType(FieldDescriptorProto.Type.TYPE_INT32)
                              .setName("foo")
                              .setNumber(1)
                              .setDefaultValue("invalid")
                              .build())
                      .build())
              .build();
      try {
        Descriptors.FileDescriptor.buildFrom(fileDescriptorProto, new FileDescriptor[0]);
        assertWithMessage("DescriptorValidationException expected").fail();
      } catch (DescriptorValidationException e) {
        // Expected; check that the error message contains some useful hints
        assertThat(e).hasMessageThat().contains("foo");
        assertThat(e).hasMessageThat().contains("Foo");
        assertThat(e).hasMessageThat().contains("invalid");
        assertThat(e).hasCauseThat().isInstanceOf(NumberFormatException.class);
        assertThat(e).hasCauseThat().hasMessageThat().contains("invalid");
      }
    }

    /** Tests that parsing an unknown enum throws an exception */
    @Test
    public void testParseUnknownEnum() {
      FieldDescriptorProto.Builder field =
          FieldDescriptorProto.newBuilder()
              .setLabel(FieldDescriptorProto.Label.LABEL_OPTIONAL)
              .setTypeName("UnknownEnum")
              .setType(FieldDescriptorProto.Type.TYPE_ENUM)
              .setName("bar")
              .setNumber(1);
      DescriptorProto.Builder messageType =
          DescriptorProto.newBuilder().setName("Foo").addField(field);
      FileDescriptorProto fooProto =
          FileDescriptorProto.newBuilder()
              .setName("foo.proto")
              .addDependency("bar.proto")
              .addMessageType(messageType)
              .build();
      try {
        Descriptors.FileDescriptor.buildFrom(fooProto, new FileDescriptor[0], true);
        assertWithMessage("DescriptorValidationException expected").fail();
      } catch (DescriptorValidationException expected) {
        assertThat(expected.getMessage()).contains("\"UnknownEnum\" is not an enum type.");
      }
    }

    /**
     * Tests the translate/crosslink for an example where a message field's name and type name are
     * the same.
     */
    @Test
    public void testDescriptorComplexCrosslink() throws Exception {
      FileDescriptorProto fileDescriptorProto =
          FileDescriptorProto.newBuilder()
              .setName("foo.proto")
              .addMessageType(
                  DescriptorProto.newBuilder()
                      .setName("Foo")
                      .addField(
                          FieldDescriptorProto.newBuilder()
                              .setLabel(FieldDescriptorProto.Label.LABEL_OPTIONAL)
                              .setType(FieldDescriptorProto.Type.TYPE_INT32)
                              .setName("foo")
                              .setNumber(1)
                              .build())
                      .build())
              .addMessageType(
                  DescriptorProto.newBuilder()
                      .setName("Bar")
                      .addField(
                          FieldDescriptorProto.newBuilder()
                              .setLabel(FieldDescriptorProto.Label.LABEL_OPTIONAL)
                              .setTypeName("Foo")
                              .setName("Foo")
                              .setNumber(1)
                              .build())
                      .build())
              .build();
      // translate and crosslink
      FileDescriptor file =
          Descriptors.FileDescriptor.buildFrom(fileDescriptorProto, new FileDescriptor[0]);
      // verify resulting descriptors
      assertThat(file).isNotNull();
      List<Descriptor> msglist = file.getMessageTypes();
      assertThat(msglist).isNotNull();
      assertThat(msglist).hasSize(2);
      boolean barFound = false;
      for (Descriptor desc : msglist) {
        if (desc.getName().equals("Bar")) {
          barFound = true;
          assertThat(desc.getFields()).isNotNull();
          List<FieldDescriptor> fieldlist = desc.getFields();
          assertThat(fieldlist).isNotNull();
          assertThat(fieldlist).hasSize(1);
          assertThat(fieldlist.get(0).getType()).isSameInstanceAs(FieldDescriptor.Type.MESSAGE);
          assertThat(fieldlist.get(0).getMessageType().getName().equals("Foo")).isTrue();
        }
      }
      assertThat(barFound).isTrue();
    }

    @Test
    public void testDependencyOrder() throws Exception {
      FileDescriptorProto fooProto = FileDescriptorProto.newBuilder().setName("foo.proto").build();
      FileDescriptorProto barProto =
          FileDescriptorProto.newBuilder().setName("bar.proto").addDependency("foo.proto").build();
      FileDescriptorProto bazProto =
          FileDescriptorProto.newBuilder()
              .setName("baz.proto")
              .addDependency("foo.proto")
              .addDependency("bar.proto")
              .addPublicDependency(0)
              .addPublicDependency(1)
              .build();
      FileDescriptor fooFile =
          Descriptors.FileDescriptor.buildFrom(fooProto, new FileDescriptor[0]);
      FileDescriptor barFile =
          Descriptors.FileDescriptor.buildFrom(barProto, new FileDescriptor[] {fooFile});

      // Items in the FileDescriptor array can be in any order.
      FileDescriptor unused1 =
          Descriptors.FileDescriptor.buildFrom(bazProto, new FileDescriptor[] {fooFile, barFile});
      FileDescriptor unused2 =
          Descriptors.FileDescriptor.buildFrom(bazProto, new FileDescriptor[] {barFile, fooFile});
    }

    @Test
    public void testInvalidPublicDependency() throws Exception {
      FileDescriptorProto fooProto = FileDescriptorProto.newBuilder().setName("foo.proto").build();
      FileDescriptorProto barProto =
          FileDescriptorProto.newBuilder()
              .setName("boo.proto")
              .addDependency("foo.proto")
              .addPublicDependency(1) // Error, should be 0.
              .build();
      FileDescriptor fooFile =
          Descriptors.FileDescriptor.buildFrom(fooProto, new FileDescriptor[0]);
      try {
>>>>>>> 626889fb
        Descriptors.FileDescriptor.buildFrom(barProto, new FileDescriptor[] {fooFile});
        assertWithMessage("DescriptorValidationException expected").fail();
      } catch (DescriptorValidationException e) {
        assertThat(e).hasMessageThat().contains("Invalid public dependency index.");
      }
    }

    @Test
    public void testUnknownFieldsDenied() throws Exception {
      FileDescriptorProto fooProto =
          FileDescriptorProto.newBuilder()
              .setName("foo.proto")
              .addMessageType(
                  DescriptorProto.newBuilder()
                      .setName("Foo")
                      .addField(
                          FieldDescriptorProto.newBuilder()
                              .setLabel(FieldDescriptorProto.Label.LABEL_OPTIONAL)
                              .setTypeName("Bar")
                              .setName("bar")
                              .setNumber(1)))
              .build();

      try {
        Descriptors.FileDescriptor.buildFrom(fooProto, new FileDescriptor[0]);
        assertWithMessage("DescriptorValidationException expected").fail();
      } catch (DescriptorValidationException e) {
        assertThat(e).hasMessageThat().contains("Bar");
        assertThat(e).hasMessageThat().contains("is not defined");
      }
    }

<<<<<<< HEAD
  @Test
  public void testInvalidPublicDependency() throws Exception {
    FileDescriptorProto fooProto = FileDescriptorProto.newBuilder().setName("foo.proto").build();
    FileDescriptorProto barProto =
        FileDescriptorProto.newBuilder()
            .setName("boo.proto")
            .addDependency("foo.proto")
            .addPublicDependency(1) // Error, should be 0.
            .build();
    FileDescriptor fooFile = Descriptors.FileDescriptor.buildFrom(fooProto, new FileDescriptor[0]);
    try {
      Descriptors.FileDescriptor.buildFrom(barProto, new FileDescriptor[] {fooFile});
      assertWithMessage("DescriptorValidationException expected").fail();
    } catch (DescriptorValidationException e) {
      assertThat(e).hasMessageThat().contains("Invalid public dependency index.");
=======
    @Test
    public void testUnknownFieldsAllowed() throws Exception {
      FileDescriptorProto fooProto =
          FileDescriptorProto.newBuilder()
              .setName("foo.proto")
              .addDependency("bar.proto")
              .addMessageType(
                  DescriptorProto.newBuilder()
                      .setName("Foo")
                      .addField(
                          FieldDescriptorProto.newBuilder()
                              .setLabel(FieldDescriptorProto.Label.LABEL_OPTIONAL)
                              .setTypeName("Bar")
                              .setName("bar")
                              .setNumber(1)))
              .build();
      FileDescriptor unused =
          Descriptors.FileDescriptor.buildFrom(fooProto, new FileDescriptor[0], true);
>>>>>>> 626889fb
    }

<<<<<<< HEAD
  @Test
  public void testUnknownFieldsDenied() throws Exception {
    FileDescriptorProto fooProto =
        FileDescriptorProto.newBuilder()
            .setName("foo.proto")
            .addMessageType(
                DescriptorProto.newBuilder()
                    .setName("Foo")
                    .addField(
                        FieldDescriptorProto.newBuilder()
                            .setLabel(FieldDescriptorProto.Label.LABEL_OPTIONAL)
                            .setTypeName("Bar")
                            .setName("bar")
                            .setNumber(1)))
            .build();

    try {
      Descriptors.FileDescriptor.buildFrom(fooProto, new FileDescriptor[0]);
      assertWithMessage("DescriptorValidationException expected").fail();
    } catch (DescriptorValidationException e) {
      assertThat(e).hasMessageThat().contains("Bar");
      assertThat(e).hasMessageThat().contains("is not defined");
=======
    @Test
    public void testHiddenDependency() throws Exception {
      FileDescriptorProto barProto =
          FileDescriptorProto.newBuilder()
              .setName("bar.proto")
              .addMessageType(DescriptorProto.newBuilder().setName("Bar"))
              .build();
      FileDescriptorProto forwardProto =
          FileDescriptorProto.newBuilder()
              .setName("forward.proto")
              .addDependency("bar.proto")
              .build();
      FileDescriptorProto fooProto =
          FileDescriptorProto.newBuilder()
              .setName("foo.proto")
              .addDependency("forward.proto")
              .addMessageType(
                  DescriptorProto.newBuilder()
                      .setName("Foo")
                      .addField(
                          FieldDescriptorProto.newBuilder()
                              .setLabel(FieldDescriptorProto.Label.LABEL_OPTIONAL)
                              .setTypeName("Bar")
                              .setName("bar")
                              .setNumber(1)))
              .build();
      FileDescriptor barFile =
          Descriptors.FileDescriptor.buildFrom(barProto, new FileDescriptor[0]);
      FileDescriptor forwardFile =
          Descriptors.FileDescriptor.buildFrom(forwardProto, new FileDescriptor[] {barFile});

      try {
        FileDescriptor unused =
            Descriptors.FileDescriptor.buildFrom(fooProto, new FileDescriptor[] {forwardFile});
        assertWithMessage("DescriptorValidationException expected").fail();
      } catch (DescriptorValidationException e) {
        assertThat(e).hasMessageThat().contains("Bar");
        assertThat(e).hasMessageThat().contains("is not defined");
      }
>>>>>>> 626889fb
    }

<<<<<<< HEAD
  @Test
  public void testUnknownFieldsAllowed() throws Exception {
    FileDescriptorProto fooProto =
        FileDescriptorProto.newBuilder()
            .setName("foo.proto")
            .addDependency("bar.proto")
            .addMessageType(
                DescriptorProto.newBuilder()
                    .setName("Foo")
                    .addField(
                        FieldDescriptorProto.newBuilder()
                            .setLabel(FieldDescriptorProto.Label.LABEL_OPTIONAL)
                            .setTypeName("Bar")
                            .setName("bar")
                            .setNumber(1)))
            .build();
    Descriptors.FileDescriptor.buildFrom(fooProto, new FileDescriptor[0], true);
  }

  @Test
  public void testHiddenDependency() throws Exception {
    FileDescriptorProto barProto =
        FileDescriptorProto.newBuilder()
            .setName("bar.proto")
            .addMessageType(DescriptorProto.newBuilder().setName("Bar"))
            .build();
    FileDescriptorProto forwardProto =
        FileDescriptorProto.newBuilder()
            .setName("forward.proto")
            .addDependency("bar.proto")
            .build();
    FileDescriptorProto fooProto =
        FileDescriptorProto.newBuilder()
            .setName("foo.proto")
            .addDependency("forward.proto")
            .addMessageType(
                DescriptorProto.newBuilder()
                    .setName("Foo")
                    .addField(
                        FieldDescriptorProto.newBuilder()
                            .setLabel(FieldDescriptorProto.Label.LABEL_OPTIONAL)
                            .setTypeName("Bar")
                            .setName("bar")
                            .setNumber(1)))
            .build();
    FileDescriptor barFile = Descriptors.FileDescriptor.buildFrom(barProto, new FileDescriptor[0]);
    FileDescriptor forwardFile =
        Descriptors.FileDescriptor.buildFrom(forwardProto, new FileDescriptor[] {barFile});

    try {
      Descriptors.FileDescriptor.buildFrom(fooProto, new FileDescriptor[] {forwardFile});
      assertWithMessage("DescriptorValidationException expected").fail();
    } catch (DescriptorValidationException e) {
      assertThat(e).hasMessageThat().contains("Bar");
      assertThat(e).hasMessageThat().contains("is not defined");
=======
    @Test
    public void testPublicDependency() throws Exception {
      FileDescriptorProto barProto =
          FileDescriptorProto.newBuilder()
              .setName("bar.proto")
              .addMessageType(DescriptorProto.newBuilder().setName("Bar"))
              .build();
      FileDescriptorProto forwardProto =
          FileDescriptorProto.newBuilder()
              .setName("forward.proto")
              .addDependency("bar.proto")
              .addPublicDependency(0)
              .build();
      FileDescriptorProto fooProto =
          FileDescriptorProto.newBuilder()
              .setName("foo.proto")
              .addDependency("forward.proto")
              .addMessageType(
                  DescriptorProto.newBuilder()
                      .setName("Foo")
                      .addField(
                          FieldDescriptorProto.newBuilder()
                              .setLabel(FieldDescriptorProto.Label.LABEL_OPTIONAL)
                              .setTypeName("Bar")
                              .setName("bar")
                              .setNumber(1)))
              .build();
      FileDescriptor barFile =
          Descriptors.FileDescriptor.buildFrom(barProto, new FileDescriptor[0]);
      FileDescriptor forwardFile =
          Descriptors.FileDescriptor.buildFrom(forwardProto, new FileDescriptor[] {barFile});
      FileDescriptor unused =
          Descriptors.FileDescriptor.buildFrom(fooProto, new FileDescriptor[] {forwardFile});
    }

    /** Tests the translate/crosslink for an example with a more complex namespace referencing. */
    @Test
    public void testComplexNamespacePublicDependency() throws Exception {
      FileDescriptorProto fooProto =
          FileDescriptorProto.newBuilder()
              .setName("bar.proto")
              .setPackage("a.b.c.d.bar.shared")
              .addEnumType(
                  EnumDescriptorProto.newBuilder()
                      .setName("MyEnum")
                      .addValue(EnumValueDescriptorProto.newBuilder().setName("BLAH").setNumber(1)))
              .build();
      FileDescriptorProto barProto =
          FileDescriptorProto.newBuilder()
              .setName("foo.proto")
              .addDependency("bar.proto")
              .setPackage("a.b.c.d.foo.shared")
              .addMessageType(
                  DescriptorProto.newBuilder()
                      .setName("MyMessage")
                      .addField(
                          FieldDescriptorProto.newBuilder()
                              .setLabel(FieldDescriptorProto.Label.LABEL_REPEATED)
                              .setTypeName("bar.shared.MyEnum")
                              .setName("MyField")
                              .setNumber(1)))
              .build();
      // translate and crosslink
      FileDescriptor fooFile =
          Descriptors.FileDescriptor.buildFrom(fooProto, new FileDescriptor[0]);
      FileDescriptor barFile =
          Descriptors.FileDescriptor.buildFrom(barProto, new FileDescriptor[] {fooFile});
      // verify resulting descriptors
      assertThat(barFile).isNotNull();
      List<Descriptor> msglist = barFile.getMessageTypes();
      assertThat(msglist).isNotNull();
      assertThat(msglist).hasSize(1);
      Descriptor desc = msglist.get(0);
      if (desc.getName().equals("MyMessage")) {
        assertThat(desc.getFields()).isNotNull();
        List<FieldDescriptor> fieldlist = desc.getFields();
        assertThat(fieldlist).isNotNull();
        assertThat(fieldlist).hasSize(1);
        FieldDescriptor field = fieldlist.get(0);
        assertThat(field.getType()).isSameInstanceAs(FieldDescriptor.Type.ENUM);
        assertThat(field.getEnumType().getName().equals("MyEnum")).isTrue();
        assertThat(field.getEnumType().getFile().getName().equals("bar.proto")).isTrue();
        assertThat(field.getEnumType().getFile().getPackage().equals("a.b.c.d.bar.shared"))
            .isTrue();
      }
>>>>>>> 626889fb
    }

<<<<<<< HEAD
  @Test
  public void testPublicDependency() throws Exception {
    FileDescriptorProto barProto =
        FileDescriptorProto.newBuilder()
            .setName("bar.proto")
            .addMessageType(DescriptorProto.newBuilder().setName("Bar"))
            .build();
    FileDescriptorProto forwardProto =
        FileDescriptorProto.newBuilder()
            .setName("forward.proto")
            .addDependency("bar.proto")
            .addPublicDependency(0)
            .build();
    FileDescriptorProto fooProto =
        FileDescriptorProto.newBuilder()
            .setName("foo.proto")
            .addDependency("forward.proto")
            .addMessageType(
                DescriptorProto.newBuilder()
                    .setName("Foo")
                    .addField(
                        FieldDescriptorProto.newBuilder()
                            .setLabel(FieldDescriptorProto.Label.LABEL_OPTIONAL)
                            .setTypeName("Bar")
                            .setName("bar")
                            .setNumber(1)))
            .build();
    FileDescriptor barFile = Descriptors.FileDescriptor.buildFrom(barProto, new FileDescriptor[0]);
    FileDescriptor forwardFile =
        Descriptors.FileDescriptor.buildFrom(forwardProto, new FileDescriptor[] {barFile});
    Descriptors.FileDescriptor.buildFrom(fooProto, new FileDescriptor[] {forwardFile});
  }

  /** Tests the translate/crosslink for an example with a more complex namespace referencing. */
  @Test
  public void testComplexNamespacePublicDependency() throws Exception {
    FileDescriptorProto fooProto =
        FileDescriptorProto.newBuilder()
            .setName("bar.proto")
            .setPackage("a.b.c.d.bar.shared")
            .addEnumType(
                EnumDescriptorProto.newBuilder()
                    .setName("MyEnum")
                    .addValue(EnumValueDescriptorProto.newBuilder().setName("BLAH").setNumber(1)))
            .build();
    FileDescriptorProto barProto =
        FileDescriptorProto.newBuilder()
            .setName("foo.proto")
            .addDependency("bar.proto")
            .setPackage("a.b.c.d.foo.shared")
            .addMessageType(
                DescriptorProto.newBuilder()
                    .setName("MyMessage")
                    .addField(
                        FieldDescriptorProto.newBuilder()
                            .setLabel(FieldDescriptorProto.Label.LABEL_REPEATED)
                            .setTypeName("bar.shared.MyEnum")
                            .setName("MyField")
                            .setNumber(1)))
            .build();
    // translate and crosslink
    FileDescriptor fooFile = Descriptors.FileDescriptor.buildFrom(fooProto, new FileDescriptor[0]);
    FileDescriptor barFile =
        Descriptors.FileDescriptor.buildFrom(barProto, new FileDescriptor[] {fooFile});
    // verify resulting descriptors
    assertThat(barFile).isNotNull();
    List<Descriptor> msglist = barFile.getMessageTypes();
    assertThat(msglist).isNotNull();
    assertThat(msglist).hasSize(1);
    Descriptor desc = msglist.get(0);
    if (desc.getName().equals("MyMessage")) {
      assertThat(desc.getFields()).isNotNull();
      List<FieldDescriptor> fieldlist = desc.getFields();
      assertThat(fieldlist).isNotNull();
      assertThat(fieldlist).hasSize(1);
      FieldDescriptor field = fieldlist.get(0);
      assertThat(field.getType()).isSameInstanceAs(FieldDescriptor.Type.ENUM);
      assertThat(field.getEnumType().getName().equals("MyEnum")).isTrue();
      assertThat(field.getEnumType().getFile().getName().equals("bar.proto")).isTrue();
      assertThat(field.getEnumType().getFile().getPackage().equals("a.b.c.d.bar.shared")).isTrue();
=======
    @Test
    public void testOneofDescriptor() throws Exception {
      Descriptor messageType = TestAllTypes.getDescriptor();
      FieldDescriptor field = messageType.findFieldByName("oneof_nested_message");
      OneofDescriptor oneofDescriptor = field.getContainingOneof();
      assertThat(oneofDescriptor).isNotNull();
      assertThat(messageType.getOneofs().get(0)).isSameInstanceAs(oneofDescriptor);
      assertThat(oneofDescriptor.getName()).isEqualTo("oneof_field");

      assertThat(oneofDescriptor.getFieldCount()).isEqualTo(7);
      assertThat(field).isSameInstanceAs(oneofDescriptor.getField(1));

      assertThat(oneofDescriptor.getFields()).hasSize(7);
      assertThat(field).isEqualTo(oneofDescriptor.getFields().get(1));
>>>>>>> 626889fb
    }

<<<<<<< HEAD
  @Test
  public void testOneofDescriptor() throws Exception {
    Descriptor messageType = TestAllTypes.getDescriptor();
    FieldDescriptor field = messageType.findFieldByName("oneof_nested_message");
    OneofDescriptor oneofDescriptor = field.getContainingOneof();
    assertThat(oneofDescriptor).isNotNull();
    assertThat(messageType.getOneofs().get(0)).isSameInstanceAs(oneofDescriptor);
    assertThat(oneofDescriptor.getName()).isEqualTo("oneof_field");

    assertThat(oneofDescriptor.getFieldCount()).isEqualTo(4);
    assertThat(field).isSameInstanceAs(oneofDescriptor.getField(1));

    assertThat(oneofDescriptor.getFields()).hasSize(4);
    assertThat(field).isEqualTo(oneofDescriptor.getFields().get(1));
  }

  @Test
  public void testMessageDescriptorExtensions() throws Exception {
    assertThat(TestAllTypes.getDescriptor().isExtendable()).isFalse();
    assertThat(TestAllExtensions.getDescriptor().isExtendable()).isTrue();
    assertThat(TestMultipleExtensionRanges.getDescriptor().isExtendable()).isTrue();

    assertThat(TestAllTypes.getDescriptor().isExtensionNumber(3)).isFalse();
    assertThat(TestAllExtensions.getDescriptor().isExtensionNumber(3)).isTrue();
    assertThat(TestMultipleExtensionRanges.getDescriptor().isExtensionNumber(42)).isTrue();
    assertThat(TestMultipleExtensionRanges.getDescriptor().isExtensionNumber(43)).isFalse();
    assertThat(TestMultipleExtensionRanges.getDescriptor().isExtensionNumber(4142)).isFalse();
    assertThat(TestMultipleExtensionRanges.getDescriptor().isExtensionNumber(4143)).isTrue();
  }

  @Test
  public void testReservedFields() {
    Descriptor d = TestReservedFields.getDescriptor();
    assertThat(d.isReservedNumber(2)).isTrue();
    assertThat(d.isReservedNumber(8)).isFalse();
    assertThat(d.isReservedNumber(9)).isTrue();
    assertThat(d.isReservedNumber(10)).isTrue();
    assertThat(d.isReservedNumber(11)).isTrue();
    assertThat(d.isReservedNumber(12)).isFalse();
    assertThat(d.isReservedName("foo")).isFalse();
    assertThat(d.isReservedName("bar")).isTrue();
    assertThat(d.isReservedName("baz")).isTrue();
  }

  @Test
  public void testToString() {
    assertThat(
            UnittestProto.TestAllTypes.getDescriptor()
                .findFieldByNumber(UnittestProto.TestAllTypes.OPTIONAL_UINT64_FIELD_NUMBER)
                .toString())
        .isEqualTo("protobuf_unittest.TestAllTypes.optional_uint64");
  }

  @Test
  public void testPackedEnumField() throws Exception {
    FileDescriptorProto fileDescriptorProto =
        FileDescriptorProto.newBuilder()
            .setName("foo.proto")
            .addEnumType(
                EnumDescriptorProto.newBuilder()
                    .setName("Enum")
                    .addValue(
                        EnumValueDescriptorProto.newBuilder().setName("FOO").setNumber(1).build())
                    .build())
            .addMessageType(
                DescriptorProto.newBuilder()
                    .setName("Message")
                    .addField(
                        FieldDescriptorProto.newBuilder()
                            .setName("foo")
                            .setTypeName("Enum")
                            .setNumber(1)
                            .setLabel(FieldDescriptorProto.Label.LABEL_REPEATED)
                            .setOptions(
                                DescriptorProtos.FieldOptions.newBuilder().setPacked(true).build())
                            .build())
                    .build())
            .build();
    Descriptors.FileDescriptor.buildFrom(fileDescriptorProto, new FileDescriptor[0]);
  }

  @Test
  public void testFieldJsonName() throws Exception {
    Descriptor d = TestJsonName.getDescriptor();
    assertThat(d.getFields()).hasSize(7);
    assertThat(d.getFields().get(0).getJsonName()).isEqualTo("fieldName1");
    assertThat(d.getFields().get(1).getJsonName()).isEqualTo("fieldName2");
    assertThat(d.getFields().get(2).getJsonName()).isEqualTo("FieldName3");
    assertThat(d.getFields().get(3).getJsonName()).isEqualTo("FieldName4");
    assertThat(d.getFields().get(4).getJsonName()).isEqualTo("FIELDNAME5");
    assertThat(d.getFields().get(5).getJsonName()).isEqualTo("@type");
    assertThat(d.getFields().get(6).getJsonName()).isEqualTo("fieldname7");
  }

  @Test
  public void testExtensionRenamesKeywords() {
    assertThat(NonNestedExtension.if_).isInstanceOf(GeneratedMessage.GeneratedExtension.class);
    assertThat(NestedExtension.MyNestedExtension.default_)
        .isInstanceOf(GeneratedMessage.GeneratedExtension.class);

    NonNestedExtension.MessageToBeExtended msg =
        NonNestedExtension.MessageToBeExtended.newBuilder()
            .setExtension(NonNestedExtension.if_, "!fi")
            .build();
    assertThat(msg.getExtension(NonNestedExtension.if_)).isEqualTo("!fi");

    msg =
        NonNestedExtension.MessageToBeExtended.newBuilder()
            .setExtension(NestedExtension.MyNestedExtension.default_, 8)
            .build();
    assertThat(msg.getExtension(NestedExtension.MyNestedExtension.default_).intValue())
        .isEqualTo(8);
  }

  @Test
  public void testDefaultDescriptorExtensionRange() throws Exception {
    assertThat(new Descriptor("default").isExtensionNumber(1)).isTrue();
=======
    @Test
    public void testMessageDescriptorExtensions() throws Exception {
      assertThat(TestAllTypes.getDescriptor().isExtendable()).isFalse();
      assertThat(TestAllExtensions.getDescriptor().isExtendable()).isTrue();
      assertThat(TestMultipleExtensionRanges.getDescriptor().isExtendable()).isTrue();

      assertThat(TestAllTypes.getDescriptor().isExtensionNumber(3)).isFalse();
      assertThat(TestAllExtensions.getDescriptor().isExtensionNumber(3)).isTrue();
      assertThat(TestMultipleExtensionRanges.getDescriptor().isExtensionNumber(42)).isTrue();
      assertThat(TestMultipleExtensionRanges.getDescriptor().isExtensionNumber(43)).isFalse();
      assertThat(TestMultipleExtensionRanges.getDescriptor().isExtensionNumber(4142)).isFalse();
      assertThat(TestMultipleExtensionRanges.getDescriptor().isExtensionNumber(4143)).isTrue();
    }

    @Test
    public void testReservedFields() {
      Descriptor d = TestReservedFields.getDescriptor();
      assertThat(d.isReservedNumber(2)).isTrue();
      assertThat(d.isReservedNumber(8)).isFalse();
      assertThat(d.isReservedNumber(9)).isTrue();
      assertThat(d.isReservedNumber(10)).isTrue();
      assertThat(d.isReservedNumber(11)).isTrue();
      assertThat(d.isReservedNumber(12)).isFalse();
      assertThat(d.isReservedName("foo")).isFalse();
      assertThat(d.isReservedName("bar")).isTrue();
      assertThat(d.isReservedName("baz")).isTrue();
    }

    @Test
    public void testReservedEnumFields() {
      EnumDescriptor d = TestReservedEnumFields.getDescriptor();
      assertThat(d.isReservedNumber(2)).isTrue();
      assertThat(d.isReservedNumber(8)).isFalse();
      assertThat(d.isReservedNumber(9)).isTrue();
      assertThat(d.isReservedNumber(10)).isTrue();
      assertThat(d.isReservedNumber(11)).isTrue();
      assertThat(d.isReservedNumber(12)).isFalse();
      assertThat(d.isReservedName("foo")).isFalse();
      assertThat(d.isReservedName("bar")).isTrue();
      assertThat(d.isReservedName("baz")).isTrue();
    }

    @Test
    public void testToString() {
      assertThat(
              UnittestProto.TestAllTypes.getDescriptor()
                  .findFieldByNumber(UnittestProto.TestAllTypes.OPTIONAL_UINT64_FIELD_NUMBER)
                  .toString())
          .isEqualTo("proto2_unittest.TestAllTypes.optional_uint64");
    }

    @Test
    public void testPackedEnumField() throws Exception {
      FileDescriptorProto fileDescriptorProto =
          FileDescriptorProto.newBuilder()
              .setName("foo.proto")
              .addEnumType(
                  EnumDescriptorProto.newBuilder()
                      .setName("Enum")
                      .addValue(
                          EnumValueDescriptorProto.newBuilder().setName("FOO").setNumber(1).build())
                      .build())
              .addMessageType(
                  DescriptorProto.newBuilder()
                      .setName("Message")
                      .addField(
                          FieldDescriptorProto.newBuilder()
                              .setName("foo")
                              .setTypeName("Enum")
                              .setNumber(1)
                              .setLabel(FieldDescriptorProto.Label.LABEL_REPEATED)
                              .setOptions(
                                  DescriptorProtos.FieldOptions.newBuilder()
                                      .setPacked(true)
                                      .build())
                              .build())
                      .build())
              .build();
      FileDescriptor unused =
          Descriptors.FileDescriptor.buildFrom(fileDescriptorProto, new FileDescriptor[0]);
    }

    @Test
    public void testFieldJsonName() throws Exception {
      Descriptor d = TestJsonName.getDescriptor();
      assertThat(d.getFields()).hasSize(7);
      assertThat(d.getFields().get(0).getJsonName()).isEqualTo("fieldName1");
      assertThat(d.getFields().get(1).getJsonName()).isEqualTo("fieldName2");
      assertThat(d.getFields().get(2).getJsonName()).isEqualTo("FieldName3");
      assertThat(d.getFields().get(3).getJsonName()).isEqualTo("FieldName4");
      assertThat(d.getFields().get(4).getJsonName()).isEqualTo("FIELDNAME5");
      assertThat(d.getFields().get(5).getJsonName()).isEqualTo("@type");
      assertThat(d.getFields().get(6).getJsonName()).isEqualTo("fieldname7");
    }

    @Test
    public void testExtensionRenamesKeywords() {
      assertThat(NonNestedExtension.if_).isInstanceOf(GeneratedMessage.GeneratedExtension.class);
      assertThat(NestedExtension.MyNestedExtension.default_)
          .isInstanceOf(GeneratedMessage.GeneratedExtension.class);

      NonNestedExtension.MessageToBeExtended msg =
          NonNestedExtension.MessageToBeExtended.newBuilder()
              .setExtension(NonNestedExtension.if_, "!fi")
              .build();
      assertThat(msg.getExtension(NonNestedExtension.if_)).isEqualTo("!fi");

      msg =
          NonNestedExtension.MessageToBeExtended.newBuilder()
              .setExtension(NestedExtension.MyNestedExtension.default_, 8)
              .build();
      assertThat(msg.getExtension(NestedExtension.MyNestedExtension.default_).intValue())
          .isEqualTo(8);
    }

    @Test
    public void testDefaultDescriptorExtensionRange() throws Exception {
      assertThat(new Descriptor("default").isExtensionNumber(1)).isTrue();
    }

    @Test
    public void testGetOptionsStripsFeatures() {
      FieldDescriptor field =
          UnittestLegacyFeatures.TestEditionsMessage.getDescriptor()
              .findFieldByName("required_field");
      assertThat(field.getOptions().hasFeatures()).isFalse();
    }

    @Test
    public void testLegacyRequiredTransform() {
      Descriptor descriptor = UnittestLegacyFeatures.TestEditionsMessage.getDescriptor();
      assertThat(descriptor.findFieldByName("required_field").isRequired()).isTrue();
    }

    @Test
    public void testLegacyGroupTransform() {
      Descriptor descriptor = UnittestLegacyFeatures.TestEditionsMessage.getDescriptor();
      assertThat(descriptor.findFieldByName("delimited_field").getType())
          .isEqualTo(FieldDescriptor.Type.GROUP);
    }

    @Test
    public void testLegacyInferRequired() throws Exception {
      FileDescriptor file =
          FileDescriptor.buildFrom(
              FileDescriptorProto.newBuilder()
                  .setName("some/filename/some.proto")
                  .setSyntax("proto2")
                  .addMessageType(
                      DescriptorProto.newBuilder()
                          .setName("Foo")
                          .addField(
                              FieldDescriptorProto.newBuilder()
                                  .setName("a")
                                  .setNumber(1)
                                  .setType(FieldDescriptorProto.Type.TYPE_INT32)
                                  .setLabel(FieldDescriptorProto.Label.LABEL_REQUIRED)
                                  .build())
                          .build())
                  .build(),
              new FileDescriptor[0]);
      FieldDescriptor field = file.findMessageTypeByName("Foo").findFieldByName("a");
      assertThat(field.features.getFieldPresence())
          .isEqualTo(DescriptorProtos.FeatureSet.FieldPresence.LEGACY_REQUIRED);
    }

    @Test
    public void testLegacyInferGroup() throws Exception {
      FileDescriptor file =
          FileDescriptor.buildFrom(
              FileDescriptorProto.newBuilder()
                  .setName("some/filename/some.proto")
                  .setSyntax("proto2")
                  .addMessageType(
                      DescriptorProto.newBuilder()
                          .setName("Foo")
                          .addNestedType(
                              DescriptorProto.newBuilder().setName("OptionalGroup").build())
                          .addField(
                              FieldDescriptorProto.newBuilder()
                                  .setName("optionalgroup")
                                  .setNumber(1)
                                  .setType(FieldDescriptorProto.Type.TYPE_GROUP)
                                  .setLabel(FieldDescriptorProto.Label.LABEL_OPTIONAL)
                                  .setTypeName("Foo.OptionalGroup")
                                  .build())
                          .build())
                  .build(),
              new FileDescriptor[0]);
      FieldDescriptor field = file.findMessageTypeByName("Foo").findFieldByName("optionalgroup");
      assertThat(field.features.getMessageEncoding())
          .isEqualTo(DescriptorProtos.FeatureSet.MessageEncoding.DELIMITED);
    }

    @Test
    public void testLegacyInferProto2Packed() throws Exception {
      FileDescriptor file =
          FileDescriptor.buildFrom(
              FileDescriptorProto.newBuilder()
                  .setName("some/filename/some.proto")
                  .setSyntax("proto2")
                  .addMessageType(
                      DescriptorProto.newBuilder()
                          .setName("Foo")
                          .addField(
                              FieldDescriptorProto.newBuilder()
                                  .setName("a")
                                  .setNumber(1)
                                  .setLabel(FieldDescriptorProto.Label.LABEL_REPEATED)
                                  .setType(FieldDescriptorProto.Type.TYPE_INT32)
                                  .setOptions(FieldOptions.newBuilder().setPacked(true).build())
                                  .build())
                          .build())
                  .build(),
              new FileDescriptor[0]);
      FieldDescriptor field = file.findMessageTypeByName("Foo").findFieldByName("a");
      assertThat(field.features.getRepeatedFieldEncoding())
          .isEqualTo(DescriptorProtos.FeatureSet.RepeatedFieldEncoding.PACKED);
    }

    @Test
    public void testLegacyInferProto3Expanded() throws Exception {
      FileDescriptor file =
          FileDescriptor.buildFrom(
              FileDescriptorProto.newBuilder()
                  .setName("some/filename/some.proto")
                  .setSyntax("proto3")
                  .addMessageType(
                      DescriptorProto.newBuilder()
                          .setName("Foo")
                          .addField(
                              FieldDescriptorProto.newBuilder()
                                  .setName("a")
                                  .setNumber(1)
                                  .setType(FieldDescriptorProto.Type.TYPE_INT32)
                                  .setLabel(FieldDescriptorProto.Label.LABEL_REPEATED)
                                  .setOptions(FieldOptions.newBuilder().setPacked(false).build())
                                  .build())
                          .build())
                  .build(),
              new FileDescriptor[0]);
      FieldDescriptor field = file.findMessageTypeByName("Foo").findFieldByName("a");
      assertThat(field.features.getRepeatedFieldEncoding())
          .isEqualTo(DescriptorProtos.FeatureSet.RepeatedFieldEncoding.EXPANDED);
    }

    @Test
    public void testLegacyInferProto2Utf8Validation() throws Exception {
      FileDescriptor file =
          FileDescriptor.buildFrom(
              FileDescriptorProto.newBuilder()
                  .setName("some/filename/some.proto")
                  .setPackage("proto2_unittest")
                  .setSyntax("proto2")
                  .setOptions(FileOptions.newBuilder().setJavaStringCheckUtf8(true))
                  .build(),
              new FileDescriptor[0]);
      assertThat(file.features.getExtension(JavaFeaturesProto.java_).getUtf8Validation())
          .isEqualTo(JavaFeaturesProto.JavaFeatures.Utf8Validation.VERIFY);
    }

    @Test
    public void testProto2Defaults() throws Exception {
      FileDescriptor proto2File =
          FileDescriptor.buildFrom(
              FileDescriptorProto.newBuilder()
                  .setName("some/filename/some.proto")
                  .setPackage("proto2_unittest")
                  .setSyntax("proto2")
                  .build(),
              new FileDescriptor[0]);
      DescriptorProtos.FeatureSet features = proto2File.features;
      assertThat(features.getFieldPresence())
          .isEqualTo(DescriptorProtos.FeatureSet.FieldPresence.EXPLICIT);
      assertThat(features.getEnumType()).isEqualTo(DescriptorProtos.FeatureSet.EnumType.CLOSED);
      assertThat(features.getRepeatedFieldEncoding())
          .isEqualTo(DescriptorProtos.FeatureSet.RepeatedFieldEncoding.EXPANDED);
      assertThat(features.getUtf8Validation())
          .isEqualTo(DescriptorProtos.FeatureSet.Utf8Validation.NONE);
      assertThat(features.getMessageEncoding())
          .isEqualTo(DescriptorProtos.FeatureSet.MessageEncoding.LENGTH_PREFIXED);
      assertThat(features.getJsonFormat())
          .isEqualTo(DescriptorProtos.FeatureSet.JsonFormat.LEGACY_BEST_EFFORT);

      assertThat(features.getExtension(JavaFeaturesProto.java_).getLegacyClosedEnum()).isTrue();
      assertThat(features.getExtension(JavaFeaturesProto.java_).getUtf8Validation())
          .isEqualTo(JavaFeaturesProto.JavaFeatures.Utf8Validation.DEFAULT);
    }

    @Test
    public void testProto3Defaults() throws Exception {
      FileDescriptor proto3File =
          FileDescriptor.buildFrom(
              FileDescriptorProto.newBuilder()
                  .setName("some/filename/some.proto")
                  .setPackage("proto3_unittest")
                  .setSyntax("proto3")
                  .build(),
              new FileDescriptor[0]);
      DescriptorProtos.FeatureSet features = proto3File.features;
      assertThat(features.getFieldPresence())
          .isEqualTo(DescriptorProtos.FeatureSet.FieldPresence.IMPLICIT);
      assertThat(features.getEnumType()).isEqualTo(DescriptorProtos.FeatureSet.EnumType.OPEN);
      assertThat(features.getRepeatedFieldEncoding())
          .isEqualTo(DescriptorProtos.FeatureSet.RepeatedFieldEncoding.PACKED);
      assertThat(features.getUtf8Validation())
          .isEqualTo(DescriptorProtos.FeatureSet.Utf8Validation.VERIFY);
      assertThat(features.getMessageEncoding())
          .isEqualTo(DescriptorProtos.FeatureSet.MessageEncoding.LENGTH_PREFIXED);

      assertThat(features.getExtension(JavaFeaturesProto.java_).getLegacyClosedEnum()).isFalse();
      assertThat(features.getExtension(JavaFeaturesProto.java_).getUtf8Validation())
          .isEqualTo(JavaFeaturesProto.JavaFeatures.Utf8Validation.DEFAULT);
    }

    @Test
    public void testProto3ExtensionPresence() {
      FileDescriptorProto.Builder file = FileDescriptorProto.newBuilder();

      assertThat(file.getOptions().hasExtension(Proto3FileExtensions.singularInt)).isFalse();
      assertThat(file.getOptions().getExtension(Proto3FileExtensions.singularInt)).isEqualTo(0);

      file.getOptionsBuilder().setExtension(Proto3FileExtensions.singularInt, 1);

      assertThat(file.getOptions().hasExtension(Proto3FileExtensions.singularInt)).isTrue();
      assertThat(file.getOptions().getExtension(Proto3FileExtensions.singularInt)).isEqualTo(1);
    }

    @Test
    public void testProto3ExtensionHasPresence() {
      assertThat(Proto3FileExtensions.singularInt.getDescriptor().hasPresence()).isTrue();
      assertThat(Proto3FileExtensions.repeatedInt.getDescriptor().hasPresence()).isFalse();
    }
  }

  public static class FeatureInheritanceTest {
    FileDescriptorProto.Builder fileProto;
    FieldDescriptorProto.Builder topExtensionProto;
    EnumDescriptorProto.Builder topEnumProto;
    EnumValueDescriptorProto.Builder enumValueProto;
    DescriptorProto.Builder topMessageProto;
    FieldDescriptorProto.Builder fieldProto;
    FieldDescriptorProto.Builder nestedExtensionProto;
    DescriptorProto.Builder nestedMessageProto;
    EnumDescriptorProto.Builder nestedEnumProto;
    OneofDescriptorProto.Builder oneofProto;
    FieldDescriptorProto.Builder oneofFieldProto;
    ServiceDescriptorProto.Builder serviceProto;
    MethodDescriptorProto.Builder methodProto;

    @Before
    public void setUp() {
      FeatureSetDefaults.Builder defaults = Descriptors.getJavaEditionDefaults().toBuilder();
      for (FeatureSetEditionDefault.Builder editionDefaults : defaults.getDefaultsBuilderList()) {
        setTestFeature(editionDefaults.getOverridableFeaturesBuilder(), 1);
      }
      Descriptors.setTestJavaEditionDefaults(defaults.build());

      this.fileProto =
          DescriptorProtos.FileDescriptorProto.newBuilder()
              .setName("some/filename/some.proto")
              .setPackage("proto2_unittest")
              .setEdition(DescriptorProtos.Edition.EDITION_2023)
              .setSyntax("editions");

      this.topExtensionProto =
          this.fileProto
              .addExtensionBuilder()
              .setName("top_extension")
              .setNumber(10)
              .setType(FieldDescriptorProto.Type.TYPE_INT32)
              .setLabel(FieldDescriptorProto.Label.LABEL_OPTIONAL)
              .setExtendee(".proto2_unittest.TopMessage");

      this.topEnumProto = this.fileProto.addEnumTypeBuilder().setName("TopEnum");
      this.enumValueProto = this.topEnumProto.addValueBuilder().setName("TOP_VALUE").setNumber(0);

      this.topMessageProto =
          this.fileProto
              .addMessageTypeBuilder()
              .setName("TopMessage")
              .addExtensionRange(ExtensionRange.newBuilder().setStart(10).setEnd(20).build());

      this.fieldProto =
          this.topMessageProto
              .addFieldBuilder()
              .setName("field")
              .setNumber(1)
              .setType(FieldDescriptorProto.Type.TYPE_INT32)
              .setLabel(FieldDescriptorProto.Label.LABEL_OPTIONAL);
      this.nestedExtensionProto =
          this.topMessageProto
              .addExtensionBuilder()
              .setName("nested_extension")
              .setNumber(11)
              .setType(FieldDescriptorProto.Type.TYPE_INT32)
              .setLabel(FieldDescriptorProto.Label.LABEL_OPTIONAL)
              .setExtendee(".proto2_unittest.TopMessage");
      this.nestedMessageProto =
          this.topMessageProto.addNestedTypeBuilder().setName("NestedMessage");
      this.nestedEnumProto =
          this.topMessageProto
              .addEnumTypeBuilder()
              .setName("NestedEnum")
              .addValue(EnumValueDescriptorProto.newBuilder().setName("NESTED_VALUE").setNumber(0));
      this.oneofProto = this.topMessageProto.addOneofDeclBuilder().setName("Oneof");
      this.oneofFieldProto =
          this.topMessageProto
              .addFieldBuilder()
              .setName("oneof_field")
              .setNumber(2)
              .setType(FieldDescriptorProto.Type.TYPE_INT32)
              .setLabel(FieldDescriptorProto.Label.LABEL_OPTIONAL)
              .setOneofIndex(0);
      this.serviceProto = this.fileProto.addServiceBuilder().setName("TestService");
      this.methodProto =
          this.serviceProto
              .addMethodBuilder()
              .setName("CallMethod")
              .setInputType(".proto2_unittest.TopMessage")
              .setOutputType(".proto2_unittest.TopMessage");
    }

    void setTestFeature(DescriptorProtos.FeatureSet.Builder features, int value) {
      features.setExtension(
          UnittestFeatures.test,
          features.getExtension(UnittestFeatures.test).toBuilder()
              .setMultipleFeature(UnittestFeatures.EnumFeature.forNumber(value))
              .build());
    }

    int getTestFeature(DescriptorProtos.FeatureSet features) {
      return features.getExtension(UnittestFeatures.test).getMultipleFeature().getNumber();
    }

    FileDescriptor buildFrom(FileDescriptorProto fileProto) throws Exception {
      return FileDescriptor.buildFrom(fileProto, new FileDescriptor[0]);
    }

    @Test
    public void testFileDefaults() throws Exception {
      FileDescriptor descriptor = buildFrom(fileProto.build());
      assertThat(getTestFeature(descriptor.features)).isEqualTo(1);
    }

    @Test
    public void testFileOverrides() throws Exception {
      setTestFeature(fileProto.getOptionsBuilder().getFeaturesBuilder(), 3);
      FileDescriptor descriptor = buildFrom(fileProto.build());
      assertThat(getTestFeature(descriptor.features)).isEqualTo(3);
    }

    @Test
    public void testFileMessageInherit() throws Exception {
      setTestFeature(fileProto.getOptionsBuilder().getFeaturesBuilder(), 3);
      FileDescriptor descriptor = buildFrom(fileProto.build());
      assertThat(getTestFeature(descriptor.getMessageTypes().get(0).features)).isEqualTo(3);
    }

    @Test
    public void testFileMessageOverride() throws Exception {
      setTestFeature(fileProto.getOptionsBuilder().getFeaturesBuilder(), 3);
      setTestFeature(topMessageProto.getOptionsBuilder().getFeaturesBuilder(), 5);
      FileDescriptor descriptor = buildFrom(fileProto.build());
      assertThat(getTestFeature(descriptor.getMessageTypes().get(0).features)).isEqualTo(5);
    }

    @Test
    public void testFileEnumInherit() throws Exception {
      setTestFeature(fileProto.getOptionsBuilder().getFeaturesBuilder(), 3);
      FileDescriptor descriptor = buildFrom(fileProto.build());
      assertThat(getTestFeature(descriptor.getEnumTypes().get(0).features)).isEqualTo(3);
    }

    @Test
    public void testFileEnumOverride() throws Exception {
      setTestFeature(fileProto.getOptionsBuilder().getFeaturesBuilder(), 3);
      setTestFeature(topEnumProto.getOptionsBuilder().getFeaturesBuilder(), 5);
      FileDescriptor descriptor = buildFrom(fileProto.build());
      assertThat(getTestFeature(descriptor.getEnumTypes().get(0).features)).isEqualTo(5);
    }

    @Test
    public void testFileExtensionInherit() throws Exception {
      setTestFeature(fileProto.getOptionsBuilder().getFeaturesBuilder(), 3);
      FileDescriptor descriptor = buildFrom(fileProto.build());
      assertThat(getTestFeature(descriptor.getExtensions().get(0).features)).isEqualTo(3);
    }

    @Test
    public void testFileExtensionOverride() throws Exception {
      setTestFeature(fileProto.getOptionsBuilder().getFeaturesBuilder(), 3);
      setTestFeature(topExtensionProto.getOptionsBuilder().getFeaturesBuilder(), 5);
      FileDescriptor descriptor = buildFrom(fileProto.build());
      assertThat(getTestFeature(descriptor.getExtensions().get(0).features)).isEqualTo(5);
    }

    @Test
    public void testFileServiceInherit() throws Exception {
      setTestFeature(fileProto.getOptionsBuilder().getFeaturesBuilder(), 3);
      FileDescriptor descriptor = buildFrom(fileProto.build());
      assertThat(getTestFeature(descriptor.getServices().get(0).features)).isEqualTo(3);
    }

    @Test
    public void testFileServiceOverride() throws Exception {
      setTestFeature(fileProto.getOptionsBuilder().getFeaturesBuilder(), 3);
      setTestFeature(serviceProto.getOptionsBuilder().getFeaturesBuilder(), 5);
      FileDescriptor descriptor = buildFrom(fileProto.build());
      assertThat(getTestFeature(descriptor.getServices().get(0).features)).isEqualTo(5);
    }

    @Test
    public void testMessageFieldInherit() throws Exception {
      setTestFeature(topMessageProto.getOptionsBuilder().getFeaturesBuilder(), 3);
      FileDescriptor descriptor = buildFrom(fileProto.build());
      assertThat(getTestFeature(descriptor.getMessageTypes().get(0).getFields().get(0).features))
          .isEqualTo(3);
    }

    @Test
    public void testMessageFieldOverride() throws Exception {
      setTestFeature(topMessageProto.getOptionsBuilder().getFeaturesBuilder(), 3);
      setTestFeature(fieldProto.getOptionsBuilder().getFeaturesBuilder(), 5);
      FileDescriptor descriptor = buildFrom(fileProto.build());
      assertThat(getTestFeature(descriptor.getMessageTypes().get(0).getFields().get(0).features))
          .isEqualTo(5);
    }

    @Test
    public void testMessageEnumInherit() throws Exception {
      setTestFeature(topMessageProto.getOptionsBuilder().getFeaturesBuilder(), 3);
      FileDescriptor descriptor = buildFrom(fileProto.build());
      assertThat(getTestFeature(descriptor.getMessageTypes().get(0).getEnumTypes().get(0).features))
          .isEqualTo(3);
    }

    @Test
    public void testMessageEnumOverride() throws Exception {
      setTestFeature(topMessageProto.getOptionsBuilder().getFeaturesBuilder(), 3);
      setTestFeature(nestedEnumProto.getOptionsBuilder().getFeaturesBuilder(), 5);
      FileDescriptor descriptor = buildFrom(fileProto.build());
      assertThat(getTestFeature(descriptor.getMessageTypes().get(0).getEnumTypes().get(0).features))
          .isEqualTo(5);
    }

    @Test
    public void testMessageMessageInherit() throws Exception {
      setTestFeature(topMessageProto.getOptionsBuilder().getFeaturesBuilder(), 3);
      FileDescriptor descriptor = buildFrom(fileProto.build());
      assertThat(
              getTestFeature(descriptor.getMessageTypes().get(0).getNestedTypes().get(0).features))
          .isEqualTo(3);
    }

    @Test
    public void testMessageMessageOverride() throws Exception {
      setTestFeature(topMessageProto.getOptionsBuilder().getFeaturesBuilder(), 3);
      setTestFeature(nestedMessageProto.getOptionsBuilder().getFeaturesBuilder(), 5);
      FileDescriptor descriptor = buildFrom(fileProto.build());
      assertThat(
              getTestFeature(descriptor.getMessageTypes().get(0).getNestedTypes().get(0).features))
          .isEqualTo(5);
    }

    @Test
    public void testMessageExtensionInherit() throws Exception {
      setTestFeature(topMessageProto.getOptionsBuilder().getFeaturesBuilder(), 3);
      FileDescriptor descriptor = buildFrom(fileProto.build());
      assertThat(
              getTestFeature(descriptor.getMessageTypes().get(0).getExtensions().get(0).features))
          .isEqualTo(3);
    }

    @Test
    public void testMessageExtensionOverride() throws Exception {
      setTestFeature(topMessageProto.getOptionsBuilder().getFeaturesBuilder(), 3);
      setTestFeature(nestedExtensionProto.getOptionsBuilder().getFeaturesBuilder(), 5);
      FileDescriptor descriptor = buildFrom(fileProto.build());
      assertThat(
              getTestFeature(descriptor.getMessageTypes().get(0).getExtensions().get(0).features))
          .isEqualTo(5);
    }

    @Test
    public void testMessageOneofInherit() throws Exception {
      setTestFeature(topMessageProto.getOptionsBuilder().getFeaturesBuilder(), 3);
      FileDescriptor descriptor = buildFrom(fileProto.build());
      assertThat(getTestFeature(descriptor.getMessageTypes().get(0).getOneofs().get(0).features))
          .isEqualTo(3);
    }

    @Test
    public void testMessageOneofOverride() throws Exception {
      setTestFeature(topMessageProto.getOptionsBuilder().getFeaturesBuilder(), 3);
      setTestFeature(oneofProto.getOptionsBuilder().getFeaturesBuilder(), 5);
      FileDescriptor descriptor = buildFrom(fileProto.build());
      assertThat(getTestFeature(descriptor.getMessageTypes().get(0).getOneofs().get(0).features))
          .isEqualTo(5);
    }

    @Test
    public void testOneofFieldInherit() throws Exception {
      setTestFeature(oneofProto.getOptionsBuilder().getFeaturesBuilder(), 3);
      FileDescriptor descriptor = buildFrom(fileProto.build());
      assertThat(
              getTestFeature(
                  descriptor
                      .getMessageTypes()
                      .get(0)
                      .getOneofs()
                      .get(0)
                      .getFields()
                      .get(0)
                      .features))
          .isEqualTo(3);
    }

    @Test
    public void testOneofFieldOverride() throws Exception {
      setTestFeature(oneofProto.getOptionsBuilder().getFeaturesBuilder(), 3);
      setTestFeature(oneofFieldProto.getOptionsBuilder().getFeaturesBuilder(), 5);
      FileDescriptor descriptor = buildFrom(fileProto.build());
      assertThat(
              getTestFeature(
                  descriptor
                      .getMessageTypes()
                      .get(0)
                      .getOneofs()
                      .get(0)
                      .getFields()
                      .get(0)
                      .features))
          .isEqualTo(5);
    }

    @Test
    public void testEnumValueInherit() throws Exception {
      setTestFeature(topEnumProto.getOptionsBuilder().getFeaturesBuilder(), 3);
      FileDescriptor descriptor = buildFrom(fileProto.build());
      assertThat(getTestFeature(descriptor.getEnumTypes().get(0).getValues().get(0).features))
          .isEqualTo(3);
    }

    @Test
    public void testEnumValueOverride() throws Exception {
      setTestFeature(topEnumProto.getOptionsBuilder().getFeaturesBuilder(), 3);
      setTestFeature(enumValueProto.getOptionsBuilder().getFeaturesBuilder(), 5);
      FileDescriptor descriptor = buildFrom(fileProto.build());
      assertThat(getTestFeature(descriptor.getEnumTypes().get(0).getValues().get(0).features))
          .isEqualTo(5);
    }

    @Test
    public void testServiceMethodInherit() throws Exception {
      setTestFeature(serviceProto.getOptionsBuilder().getFeaturesBuilder(), 3);
      FileDescriptor descriptor = buildFrom(fileProto.build());
      assertThat(getTestFeature(descriptor.getServices().get(0).getMethods().get(0).features))
          .isEqualTo(3);
    }

    @Test
    public void testServiceMethodOverride() throws Exception {
      setTestFeature(serviceProto.getOptionsBuilder().getFeaturesBuilder(), 3);
      setTestFeature(methodProto.getOptionsBuilder().getFeaturesBuilder(), 5);
      FileDescriptor descriptor = buildFrom(fileProto.build());
      assertThat(getTestFeature(descriptor.getServices().get(0).getMethods().get(0).features))
          .isEqualTo(5);
    }
>>>>>>> 626889fb
  }
}<|MERGE_RESOLUTION|>--- conflicted
+++ resolved
@@ -9,10 +9,7 @@
 
 import static com.google.common.truth.Truth.assertThat;
 import static com.google.common.truth.Truth.assertWithMessage;
-<<<<<<< HEAD
-=======
 import static org.junit.Assert.assertThrows;
->>>>>>> 626889fb
 
 import com.google.protobuf.DescriptorProtos.DescriptorProto;
 import com.google.protobuf.DescriptorProtos.DescriptorProto.ExtensionRange;
@@ -40,46 +37,6 @@
 import com.google.protobuf.test.UnittestImport;
 import com.google.protobuf.test.UnittestImport.ImportEnum;
 import com.google.protobuf.test.UnittestImport.ImportEnumForMap;
-<<<<<<< HEAD
-import protobuf_unittest.TestCustomOptions;
-import protobuf_unittest.UnittestCustomOptions;
-import protobuf_unittest.UnittestProto;
-import protobuf_unittest.UnittestProto.ForeignEnum;
-import protobuf_unittest.UnittestProto.ForeignMessage;
-import protobuf_unittest.UnittestProto.TestAllExtensions;
-import protobuf_unittest.UnittestProto.TestAllTypes;
-import protobuf_unittest.UnittestProto.TestExtremeDefaultValues;
-import protobuf_unittest.UnittestProto.TestJsonName;
-import protobuf_unittest.UnittestProto.TestMultipleExtensionRanges;
-import protobuf_unittest.UnittestProto.TestRequired;
-import protobuf_unittest.UnittestProto.TestReservedFields;
-import protobuf_unittest.UnittestProto.TestService;
-import java.util.Collections;
-import java.util.List;
-import org.junit.Test;
-import org.junit.runner.RunWith;
-import org.junit.runners.JUnit4;
-import protobuf_unittest.NestedExtension;
-import protobuf_unittest.NonNestedExtension;
-
-/** Unit test for {@link Descriptors}. */
-@RunWith(JUnit4.class)
-public class DescriptorsTest {
-
-  // Regression test for bug where referencing a FieldDescriptor.Type value
-  // before a FieldDescriptorProto.Type value would yield a
-  // ExceptionInInitializerError.
-  @SuppressWarnings("unused")
-  private static final Object STATIC_INIT_TEST = FieldDescriptor.Type.BOOL;
-
-  @Test
-  public void testFieldTypeEnumMapping() throws Exception {
-    assertThat(FieldDescriptor.Type.values()).hasLength(FieldDescriptorProto.Type.values().length);
-    for (FieldDescriptor.Type type : FieldDescriptor.Type.values()) {
-      FieldDescriptorProto.Type protoType = type.toProto();
-      assertThat(protoType.name()).isEqualTo("TYPE_" + type.name());
-      assertThat(FieldDescriptor.Type.valueOf(protoType)).isEqualTo(type);
-=======
 import legacy_features_unittest.UnittestLegacyFeatures;
 import pb.UnittestFeatures;
 import proto2_unittest.TestCustomOptions;
@@ -128,105 +85,8 @@
         assertThat(protoType.name()).isEqualTo("TYPE_" + type.name());
         assertThat(FieldDescriptor.Type.valueOf(protoType)).isEqualTo(type);
       }
->>>>>>> 626889fb
-    }
-
-<<<<<<< HEAD
-  @Test
-  public void testFileDescriptor() throws Exception {
-    FileDescriptor file = UnittestProto.getDescriptor();
-
-    assertThat(file.getName()).isEqualTo("google/protobuf/unittest.proto");
-    assertThat(file.getPackage()).isEqualTo("protobuf_unittest");
-    assertThat(file.getOptions().getJavaOuterClassname()).isEqualTo("UnittestProto");
-    assertThat(file.toProto().getName()).isEqualTo("google/protobuf/unittest.proto");
-
-    assertThat(file.getDependencies()).containsExactly(UnittestImport.getDescriptor());
-
-    Descriptor messageType = TestAllTypes.getDescriptor();
-    assertThat(file.getMessageTypes().get(0)).isEqualTo(messageType);
-    assertThat(file.findMessageTypeByName("TestAllTypes")).isEqualTo(messageType);
-    assertThat(file.findMessageTypeByName("NoSuchType")).isNull();
-    assertThat(file.findMessageTypeByName("protobuf_unittest.TestAllTypes")).isNull();
-    for (int i = 0; i < file.getMessageTypes().size(); i++) {
-      assertThat(file.getMessageTypes().get(i).getIndex()).isEqualTo(i);
-    }
-
-    EnumDescriptor enumType = ForeignEnum.getDescriptor();
-    assertThat(file.getEnumTypes().get(0)).isEqualTo(enumType);
-    assertThat(file.findEnumTypeByName("ForeignEnum")).isEqualTo(enumType);
-    assertThat(file.findEnumTypeByName("NoSuchType")).isNull();
-    assertThat(file.findEnumTypeByName("protobuf_unittest.ForeignEnum")).isNull();
-    assertThat(UnittestImport.getDescriptor().getEnumTypes())
-        .containsExactly(ImportEnum.getDescriptor(), ImportEnumForMap.getDescriptor())
-        .inOrder();
-    for (int i = 0; i < file.getEnumTypes().size(); i++) {
-      assertThat(file.getEnumTypes().get(i).getIndex()).isEqualTo(i);
-    }
-
-    ServiceDescriptor service = TestService.getDescriptor();
-    assertThat(file.getServices().get(0)).isEqualTo(service);
-    assertThat(file.findServiceByName("TestService")).isEqualTo(service);
-    assertThat(file.findServiceByName("NoSuchType")).isNull();
-    assertThat(file.findServiceByName("protobuf_unittest.TestService")).isNull();
-    assertThat(UnittestImport.getDescriptor().getServices()).isEqualTo(Collections.emptyList());
-    for (int i = 0; i < file.getServices().size(); i++) {
-      assertThat(file.getServices().get(i).getIndex()).isEqualTo(i);
-    }
-
-    FieldDescriptor extension = UnittestProto.optionalInt32Extension.getDescriptor();
-    assertThat(file.getExtensions().get(0)).isEqualTo(extension);
-    assertThat(file.findExtensionByName("optional_int32_extension")).isEqualTo(extension);
-    assertThat(file.findExtensionByName("no_such_ext")).isNull();
-    assertThat(file.findExtensionByName("protobuf_unittest.optional_int32_extension")).isNull();
-    assertThat(UnittestImport.getDescriptor().getExtensions()).isEqualTo(Collections.emptyList());
-    for (int i = 0; i < file.getExtensions().size(); i++) {
-      assertThat(file.getExtensions().get(i).getIndex()).isEqualTo(i);
-    }
-  }
-
-  @Test
-  public void testDescriptor() throws Exception {
-    Descriptor messageType = TestAllTypes.getDescriptor();
-    Descriptor nestedType = TestAllTypes.NestedMessage.getDescriptor();
-
-    assertThat(messageType.getName()).isEqualTo("TestAllTypes");
-    assertThat(messageType.getFullName()).isEqualTo("protobuf_unittest.TestAllTypes");
-    assertThat(messageType.getFile()).isEqualTo(UnittestProto.getDescriptor());
-    assertThat(messageType.getContainingType()).isNull();
-    assertThat(messageType.getOptions())
-        .isEqualTo(DescriptorProtos.MessageOptions.getDefaultInstance());
-    assertThat(messageType.toProto().getName()).isEqualTo("TestAllTypes");
-
-    assertThat(nestedType.getName()).isEqualTo("NestedMessage");
-    assertThat(nestedType.getFullName()).isEqualTo("protobuf_unittest.TestAllTypes.NestedMessage");
-    assertThat(nestedType.getFile()).isEqualTo(UnittestProto.getDescriptor());
-    assertThat(nestedType.getContainingType()).isEqualTo(messageType);
-
-    FieldDescriptor field = messageType.getFields().get(0);
-    assertThat(field.getName()).isEqualTo("optional_int32");
-    assertThat(messageType.findFieldByName("optional_int32")).isEqualTo(field);
-    assertThat(messageType.findFieldByName("no_such_field")).isNull();
-    assertThat(messageType.findFieldByNumber(1)).isEqualTo(field);
-    assertThat(messageType.findFieldByNumber(571283)).isNull();
-    for (int i = 0; i < messageType.getFields().size(); i++) {
-      assertThat(messageType.getFields().get(i).getIndex()).isEqualTo(i);
-    }
-
-    assertThat(messageType.getNestedTypes().get(0)).isEqualTo(nestedType);
-    assertThat(messageType.findNestedTypeByName("NestedMessage")).isEqualTo(nestedType);
-    assertThat(messageType.findNestedTypeByName("NoSuchType")).isNull();
-    for (int i = 0; i < messageType.getNestedTypes().size(); i++) {
-      assertThat(messageType.getNestedTypes().get(i).getIndex()).isEqualTo(i);
-    }
-
-    EnumDescriptor enumType = TestAllTypes.NestedEnum.getDescriptor();
-    assertThat(messageType.getEnumTypes().get(0)).isEqualTo(enumType);
-    assertThat(messageType.findEnumTypeByName("NestedEnum")).isEqualTo(enumType);
-    assertThat(messageType.findEnumTypeByName("NoSuchType")).isNull();
-    for (int i = 0; i < messageType.getEnumTypes().size(); i++) {
-      assertThat(messageType.getEnumTypes().get(i).getIndex()).isEqualTo(i);
-=======
+    }
+
     @Test
     public void testFileDescriptor() throws Exception {
       FileDescriptor file = UnittestProto.getDescriptor();
@@ -278,135 +138,8 @@
       for (int i = 0; i < file.getExtensions().size(); i++) {
         assertThat(file.getExtensions().get(i).getIndex()).isEqualTo(i);
       }
->>>>>>> 626889fb
-    }
-
-<<<<<<< HEAD
-  @Test
-  public void testFieldDescriptor() throws Exception {
-    Descriptor messageType = TestAllTypes.getDescriptor();
-    FieldDescriptor primitiveField = messageType.findFieldByName("optional_int32");
-    FieldDescriptor enumField = messageType.findFieldByName("optional_nested_enum");
-    FieldDescriptor messageField = messageType.findFieldByName("optional_foreign_message");
-    FieldDescriptor cordField = messageType.findFieldByName("optional_cord");
-    FieldDescriptor extension = UnittestProto.optionalInt32Extension.getDescriptor();
-    FieldDescriptor nestedExtension = TestRequired.single.getDescriptor();
-
-    assertThat(primitiveField.getName()).isEqualTo("optional_int32");
-    assertThat(primitiveField.getFullName())
-        .isEqualTo("protobuf_unittest.TestAllTypes.optional_int32");
-    assertThat(primitiveField.getNumber()).isEqualTo(1);
-    assertThat(primitiveField.getContainingType()).isEqualTo(messageType);
-    assertThat(primitiveField.getFile()).isEqualTo(UnittestProto.getDescriptor());
-    assertThat(primitiveField.getType()).isEqualTo(FieldDescriptor.Type.INT32);
-    assertThat(primitiveField.getJavaType()).isEqualTo(FieldDescriptor.JavaType.INT);
-    assertThat(primitiveField.getOptions())
-        .isEqualTo(DescriptorProtos.FieldOptions.getDefaultInstance());
-    assertThat(primitiveField.isExtension()).isFalse();
-    assertThat(primitiveField.toProto().getName()).isEqualTo("optional_int32");
-
-    assertThat(enumField.getName()).isEqualTo("optional_nested_enum");
-    assertThat(enumField.getType()).isEqualTo(FieldDescriptor.Type.ENUM);
-    assertThat(enumField.getJavaType()).isEqualTo(FieldDescriptor.JavaType.ENUM);
-    assertThat(enumField.getEnumType()).isEqualTo(TestAllTypes.NestedEnum.getDescriptor());
-
-    assertThat(messageField.getName()).isEqualTo("optional_foreign_message");
-    assertThat(messageField.getType()).isEqualTo(FieldDescriptor.Type.MESSAGE);
-    assertThat(messageField.getJavaType()).isEqualTo(FieldDescriptor.JavaType.MESSAGE);
-    assertThat(messageField.getMessageType()).isEqualTo(ForeignMessage.getDescriptor());
-
-    assertThat(cordField.getName()).isEqualTo("optional_cord");
-    assertThat(cordField.getType()).isEqualTo(FieldDescriptor.Type.STRING);
-    assertThat(cordField.getJavaType()).isEqualTo(FieldDescriptor.JavaType.STRING);
-    assertThat(cordField.getOptions().getCtype())
-        .isEqualTo(DescriptorProtos.FieldOptions.CType.CORD);
-
-    assertThat(extension.getName()).isEqualTo("optional_int32_extension");
-    assertThat(extension.getFullName()).isEqualTo("protobuf_unittest.optional_int32_extension");
-    assertThat(extension.getNumber()).isEqualTo(1);
-    assertThat(extension.getContainingType()).isEqualTo(TestAllExtensions.getDescriptor());
-    assertThat(extension.getFile()).isEqualTo(UnittestProto.getDescriptor());
-    assertThat(extension.getType()).isEqualTo(FieldDescriptor.Type.INT32);
-    assertThat(extension.getJavaType()).isEqualTo(FieldDescriptor.JavaType.INT);
-    assertThat(extension.getOptions())
-        .isEqualTo(DescriptorProtos.FieldOptions.getDefaultInstance());
-    assertThat(extension.isExtension()).isTrue();
-    assertThat(extension.getExtensionScope()).isNull();
-    assertThat(extension.toProto().getName()).isEqualTo("optional_int32_extension");
-
-    assertThat(nestedExtension.getName()).isEqualTo("single");
-    assertThat(nestedExtension.getFullName()).isEqualTo("protobuf_unittest.TestRequired.single");
-    assertThat(nestedExtension.getExtensionScope()).isEqualTo(TestRequired.getDescriptor());
-  }
-
-  @Test
-  public void testFieldDescriptorLabel() throws Exception {
-    FieldDescriptor requiredField = TestRequired.getDescriptor().findFieldByName("a");
-    FieldDescriptor optionalField = TestAllTypes.getDescriptor().findFieldByName("optional_int32");
-    FieldDescriptor repeatedField = TestAllTypes.getDescriptor().findFieldByName("repeated_int32");
-
-    assertThat(requiredField.isRequired()).isTrue();
-    assertThat(requiredField.isRepeated()).isFalse();
-    assertThat(optionalField.isRequired()).isFalse();
-    assertThat(optionalField.isRepeated()).isFalse();
-    assertThat(repeatedField.isRequired()).isFalse();
-    assertThat(repeatedField.isRepeated()).isTrue();
-  }
-
-  @Test
-  public void testFieldDescriptorJsonName() throws Exception {
-    FieldDescriptor requiredField = TestRequired.getDescriptor().findFieldByName("a");
-    FieldDescriptor optionalField = TestAllTypes.getDescriptor().findFieldByName("optional_int32");
-    FieldDescriptor repeatedField = TestAllTypes.getDescriptor().findFieldByName("repeated_int32");
-    assertThat(requiredField.getJsonName()).isEqualTo("a");
-    assertThat(optionalField.getJsonName()).isEqualTo("optionalInt32");
-    assertThat(repeatedField.getJsonName()).isEqualTo("repeatedInt32");
-  }
-
-  @Test
-  public void testFieldDescriptorDefault() throws Exception {
-    Descriptor d = TestAllTypes.getDescriptor();
-    assertThat(d.findFieldByName("optional_int32").hasDefaultValue()).isFalse();
-    assertThat(d.findFieldByName("optional_int32").getDefaultValue()).isEqualTo(0);
-    assertThat(d.findFieldByName("default_int32").hasDefaultValue()).isTrue();
-    assertThat(d.findFieldByName("default_int32").getDefaultValue()).isEqualTo(41);
-
-    d = TestExtremeDefaultValues.getDescriptor();
-    assertThat(d.findFieldByName("escaped_bytes").getDefaultValue())
-        .isEqualTo(
-            ByteString.copyFrom(
-                "\0\001\007\b\f\n\r\t\013\\\'\"\u00fe".getBytes(Internal.ISO_8859_1)));
-    assertThat(d.findFieldByName("large_uint32").getDefaultValue()).isEqualTo(-1);
-    assertThat(d.findFieldByName("large_uint64").getDefaultValue()).isEqualTo(-1L);
-  }
-
-  @Test
-  public void testEnumDescriptor() throws Exception {
-    EnumDescriptor enumType = ForeignEnum.getDescriptor();
-    EnumDescriptor nestedType = TestAllTypes.NestedEnum.getDescriptor();
-
-    assertThat(enumType.getName()).isEqualTo("ForeignEnum");
-    assertThat(enumType.getFullName()).isEqualTo("protobuf_unittest.ForeignEnum");
-    assertThat(enumType.getFile()).isEqualTo(UnittestProto.getDescriptor());
-    assertThat(enumType.getContainingType()).isNull();
-    assertThat(enumType.getOptions()).isEqualTo(DescriptorProtos.EnumOptions.getDefaultInstance());
-
-    assertThat(nestedType.getName()).isEqualTo("NestedEnum");
-    assertThat(nestedType.getFullName()).isEqualTo("protobuf_unittest.TestAllTypes.NestedEnum");
-    assertThat(nestedType.getFile()).isEqualTo(UnittestProto.getDescriptor());
-    assertThat(nestedType.getContainingType()).isEqualTo(TestAllTypes.getDescriptor());
-
-    EnumValueDescriptor value = ForeignEnum.FOREIGN_FOO.getValueDescriptor();
-    assertThat(enumType.getValues().get(0)).isEqualTo(value);
-    assertThat(value.getName()).isEqualTo("FOREIGN_FOO");
-    assertThat(value.toString()).isEqualTo("FOREIGN_FOO");
-    assertThat(value.getNumber()).isEqualTo(4);
-    assertThat(enumType.findValueByName("FOREIGN_FOO")).isEqualTo(value);
-    assertThat(enumType.findValueByNumber(4)).isEqualTo(value);
-    assertThat(enumType.findValueByName("NO_SUCH_VALUE")).isNull();
-    for (int i = 0; i < enumType.getValues().size(); i++) {
-      assertThat(enumType.getValues().get(i).getIndex()).isEqualTo(i);
-=======
+    }
+
     @Test
     public void testFileDescriptorGetEdition() throws Exception {
       FileDescriptorProto proto2 = FileDescriptorProto.newBuilder().setSyntax("proto2").build();
@@ -514,18 +247,8 @@
       for (int i = 0; i < messageType.getEnumTypes().size(); i++) {
         assertThat(messageType.getEnumTypes().get(i).getIndex()).isEqualTo(i);
       }
->>>>>>> 626889fb
-    }
-
-<<<<<<< HEAD
-  @Test
-  public void testServiceDescriptor() throws Exception {
-    ServiceDescriptor service = TestService.getDescriptor();
-
-    assertThat(service.getName()).isEqualTo("TestService");
-    assertThat(service.getFullName()).isEqualTo("protobuf_unittest.TestService");
-    assertThat(service.getFile()).isEqualTo(UnittestProto.getDescriptor());
-=======
+    }
+
     @Test
     public void testFieldDescriptor() throws Exception {
       Descriptor messageType = TestAllTypes.getDescriptor();
@@ -598,7 +321,6 @@
       assertThat(repeatedField.isRequired()).isFalse();
       assertThat(repeatedField.isRepeated()).isTrue();
     }
->>>>>>> 626889fb
 
     @Test
     public void testFieldDescriptorJsonName() throws Exception {
@@ -612,19 +334,6 @@
       assertThat(repeatedField.getJsonName()).isEqualTo("repeatedInt32");
     }
 
-<<<<<<< HEAD
-    MethodDescriptor fooMethod = service.getMethods().get(0);
-    assertThat(fooMethod.getName()).isEqualTo("Foo");
-    assertThat(fooMethod.getInputType()).isEqualTo(UnittestProto.FooRequest.getDescriptor());
-    assertThat(fooMethod.getOutputType()).isEqualTo(UnittestProto.FooResponse.getDescriptor());
-    assertThat(service.findMethodByName("Foo")).isEqualTo(fooMethod);
-
-    MethodDescriptor barMethod = service.getMethods().get(1);
-    assertThat(barMethod.getName()).isEqualTo("Bar");
-    assertThat(barMethod.getInputType()).isEqualTo(UnittestProto.BarRequest.getDescriptor());
-    assertThat(barMethod.getOutputType()).isEqualTo(UnittestProto.BarResponse.getDescriptor());
-    assertThat(service.findMethodByName("Bar")).isEqualTo(barMethod);
-=======
     @Test
     public void testFieldDescriptorDefault() throws Exception {
       Descriptor d = TestAllTypes.getDescriptor();
@@ -689,7 +398,6 @@
       assertThat(openMessage.findFieldByName("open_enum").legacyEnumFieldTreatedAsClosed())
           .isFalse();
     }
->>>>>>> 626889fb
 
     @Test
     public void testEditionFieldDescriptorLegacyEnumFieldTreatedAsClosedUnknown() throws Exception {
@@ -796,12 +504,6 @@
           .isTrue();
     }
 
-<<<<<<< HEAD
-    assertThat(service.findMethodByName("NoSuchMethod")).isNull();
-
-    for (int i = 0; i < service.getMethods().size(); i++) {
-      assertThat(service.getMethods().get(i).getIndex()).isEqualTo(i);
-=======
     @Test
     public void testEditionFieldDescriptorLegacyEnumFieldTreatedAsClosedCustomPool()
         throws Exception {
@@ -943,7 +645,6 @@
       for (int i = 0; i < enumType.getValues().size(); i++) {
         assertThat(enumType.getValues().get(i).getIndex()).isEqualTo(i);
       }
->>>>>>> 626889fb
     }
 
     @Test
@@ -960,35 +661,6 @@
       assertThat(fooMethod.getOutputType()).isEqualTo(UnittestProto.FooResponse.getDescriptor());
       assertThat(service.findMethodByName("Foo")).isEqualTo(fooMethod);
 
-<<<<<<< HEAD
-  @Test
-  public void testCustomOptions() throws Exception {
-    // Get the descriptor indirectly from a dependent proto class. This is to
-    // ensure that when a proto class is loaded, custom options defined in its
-    // dependencies are also properly initialized.
-    Descriptor descriptor =
-        TestCustomOptions.TestMessageWithCustomOptionsContainer.getDescriptor()
-            .findFieldByName("field")
-            .getMessageType();
-
-    assertThat(descriptor.getOptions().hasExtension(UnittestCustomOptions.messageOpt1)).isTrue();
-    assertThat(descriptor.getOptions().getExtension(UnittestCustomOptions.messageOpt1))
-        .isEqualTo(Integer.valueOf(-56));
-
-    FieldDescriptor field = descriptor.findFieldByName("field1");
-    assertThat(field).isNotNull();
-
-    assertThat(field.getOptions().hasExtension(UnittestCustomOptions.fieldOpt1)).isTrue();
-    assertThat(field.getOptions().getExtension(UnittestCustomOptions.fieldOpt1))
-        .isEqualTo(Long.valueOf(8765432109L));
-
-    OneofDescriptor oneof = descriptor.getOneofs().get(0);
-    assertThat(oneof).isNotNull();
-
-    assertThat(oneof.getOptions().hasExtension(UnittestCustomOptions.oneofOpt1)).isTrue();
-    assertThat(oneof.getOptions().getExtension(UnittestCustomOptions.oneofOpt1))
-        .isEqualTo(Integer.valueOf(-99));
-=======
       MethodDescriptor barMethod = service.getMethods().get(1);
       assertThat(barMethod.getName()).isEqualTo("Bar");
       assertThat(barMethod.getInputType()).isEqualTo(UnittestProto.BarRequest.getDescriptor());
@@ -1018,49 +690,18 @@
 
       FieldDescriptor field = descriptor.findFieldByName("field1");
       assertThat(field).isNotNull();
->>>>>>> 626889fb
 
       assertThat(field.getOptions().hasExtension(UnittestCustomOptions.fieldOpt1)).isTrue();
       assertThat(field.getOptions().getExtension(UnittestCustomOptions.fieldOpt1))
           .isEqualTo(Long.valueOf(8765432109L));
 
-<<<<<<< HEAD
-    assertThat(enumType.getOptions().hasExtension(UnittestCustomOptions.enumOpt1)).isTrue();
-    assertThat(enumType.getOptions().getExtension(UnittestCustomOptions.enumOpt1))
-        .isEqualTo(Integer.valueOf(-789));
-=======
       OneofDescriptor oneof = descriptor.getOneofs().get(0);
       assertThat(oneof).isNotNull();
->>>>>>> 626889fb
 
       assertThat(oneof.getOptions().hasExtension(UnittestCustomOptions.oneofOpt1)).isTrue();
       assertThat(oneof.getOptions().getExtension(UnittestCustomOptions.oneofOpt1))
           .isEqualTo(Integer.valueOf(-99));
 
-<<<<<<< HEAD
-    assertThat(service.getOptions().hasExtension(UnittestCustomOptions.serviceOpt1)).isTrue();
-    assertThat(service.getOptions().getExtension(UnittestCustomOptions.serviceOpt1))
-        .isEqualTo(Long.valueOf(-9876543210L));
-
-    MethodDescriptor method = service.findMethodByName("Foo");
-    assertThat(method).isNotNull();
-
-    assertThat(method.getOptions().hasExtension(UnittestCustomOptions.methodOpt1)).isTrue();
-    assertThat(method.getOptions().getExtension(UnittestCustomOptions.methodOpt1))
-        .isEqualTo(UnittestCustomOptions.MethodOpt1.METHODOPT1_VAL2);
-  }
-
-  /** Test that the FieldDescriptor.Type enum is the same as the WireFormat.FieldType enum. */
-  @Test
-  public void testFieldTypeTablesMatch() throws Exception {
-    FieldDescriptor.Type[] values1 = FieldDescriptor.Type.values();
-    WireFormat.FieldType[] values2 = WireFormat.FieldType.values();
-
-    assertThat(values1).hasLength(values2.length);
-
-    for (int i = 0; i < values1.length; i++) {
-      assertThat(values1[i].toString()).isEqualTo(values2[i].toString());
-=======
       EnumDescriptor enumType =
           UnittestCustomOptions.TestMessageWithCustomOptions.AnEnum.getDescriptor();
 
@@ -1091,21 +732,8 @@
       assertThat(options.hasExtension(UnittestRetention.plainOption)).isTrue();
       assertThat(options.hasExtension(UnittestRetention.runtimeRetentionOption)).isTrue();
       assertThat(options.hasExtension(UnittestRetention.sourceRetentionOption)).isFalse();
->>>>>>> 626889fb
-    }
-
-<<<<<<< HEAD
-  /** Test that the FieldDescriptor.JavaType enum is the same as the WireFormat.JavaType enum. */
-  @Test
-  public void testJavaTypeTablesMatch() throws Exception {
-    FieldDescriptor.JavaType[] values1 = FieldDescriptor.JavaType.values();
-    WireFormat.JavaType[] values2 = WireFormat.JavaType.values();
-
-    assertThat(values1).hasLength(values2.length);
-
-    for (int i = 0; i < values1.length; i++) {
-      assertThat(values1[i].toString()).isEqualTo(values2[i].toString());
-=======
+    }
+
     /** Test that the FieldDescriptor.Type enum is the same as the WireFormat.FieldType enum. */
     @Test
     public void testFieldTypeTablesMatch() throws Exception {
@@ -1117,48 +745,8 @@
       for (int i = 0; i < values1.length; i++) {
         assertThat(values1[i].toString()).isEqualTo(values2[i].toString());
       }
->>>>>>> 626889fb
-    }
-
-<<<<<<< HEAD
-  @Test
-  public void testEnormousDescriptor() throws Exception {
-    // The descriptor for this file is larger than 64k, yet it did not cause
-    // a compiler error due to an over-long string literal.
-    assertThat(UnittestEnormousDescriptor.getDescriptor().toProto().getSerializedSize())
-        .isGreaterThan(65536);
-  }
-
-  /** Tests that the DescriptorValidationException works as intended. */
-  @Test
-  public void testDescriptorValidatorException() throws Exception {
-    FileDescriptorProto fileDescriptorProto =
-        FileDescriptorProto.newBuilder()
-            .setName("foo.proto")
-            .addMessageType(
-                DescriptorProto.newBuilder()
-                    .setName("Foo")
-                    .addField(
-                        FieldDescriptorProto.newBuilder()
-                            .setLabel(FieldDescriptorProto.Label.LABEL_OPTIONAL)
-                            .setType(FieldDescriptorProto.Type.TYPE_INT32)
-                            .setName("foo")
-                            .setNumber(1)
-                            .setDefaultValue("invalid")
-                            .build())
-                    .build())
-            .build();
-    try {
-      Descriptors.FileDescriptor.buildFrom(fileDescriptorProto, new FileDescriptor[0]);
-      assertWithMessage("DescriptorValidationException expected").fail();
-    } catch (DescriptorValidationException e) {
-      // Expected; check that the error message contains some useful hints
-      assertThat(e).hasMessageThat().contains("foo");
-      assertThat(e).hasMessageThat().contains("Foo");
-      assertThat(e).hasMessageThat().contains("invalid");
-      assertThat(e).hasCauseThat().isInstanceOf(NumberFormatException.class);
-      assertThat(e).hasCauseThat().hasMessageThat().contains("invalid");
-=======
+    }
+
     /** Test that the FieldDescriptor.JavaType enum is the same as the WireFormat.JavaType enum. */
     @Test
     public void testJavaTypeTablesMatch() throws Exception {
@@ -1178,108 +766,8 @@
       // a compiler error due to an over-long string literal.
       assertThat(UnittestEnormousDescriptor.getDescriptor().toProto().getSerializedSize())
           .isGreaterThan(65536);
->>>>>>> 626889fb
-    }
-
-<<<<<<< HEAD
-  /** Tests that parsing an unknown enum throws an exception */
-  @Test
-  public void testParseUnknownEnum() {
-    FieldDescriptorProto.Builder field = FieldDescriptorProto.newBuilder()
-        .setLabel(FieldDescriptorProto.Label.LABEL_OPTIONAL)
-        .setTypeName("UnknownEnum")
-        .setType(FieldDescriptorProto.Type.TYPE_ENUM)
-        .setName("bar")
-        .setNumber(1);
-    DescriptorProto.Builder messageType = DescriptorProto.newBuilder()
-        .setName("Foo")
-        .addField(field);
-    FileDescriptorProto fooProto =
-        FileDescriptorProto.newBuilder()
-            .setName("foo.proto")
-            .addDependency("bar.proto")
-            .addMessageType(messageType)
-            .build();
-    try {
-      Descriptors.FileDescriptor.buildFrom(fooProto, new FileDescriptor[0], true);
-      assertWithMessage("DescriptorValidationException expected").fail();
-    } catch (DescriptorValidationException expected) {
-      assertThat(expected.getMessage()).contains("\"UnknownEnum\" is not an enum type.");
-    }
-  }
-
-
-  /**
-   * Tests the translate/crosslink for an example where a message field's name and type name are the
-   * same.
-   */
-  @Test
-  public void testDescriptorComplexCrosslink() throws Exception {
-    FileDescriptorProto fileDescriptorProto =
-        FileDescriptorProto.newBuilder()
-            .setName("foo.proto")
-            .addMessageType(
-                DescriptorProto.newBuilder()
-                    .setName("Foo")
-                    .addField(
-                        FieldDescriptorProto.newBuilder()
-                            .setLabel(FieldDescriptorProto.Label.LABEL_OPTIONAL)
-                            .setType(FieldDescriptorProto.Type.TYPE_INT32)
-                            .setName("foo")
-                            .setNumber(1)
-                            .build())
-                    .build())
-            .addMessageType(
-                DescriptorProto.newBuilder()
-                    .setName("Bar")
-                    .addField(
-                        FieldDescriptorProto.newBuilder()
-                            .setLabel(FieldDescriptorProto.Label.LABEL_OPTIONAL)
-                            .setTypeName("Foo")
-                            .setName("Foo")
-                            .setNumber(1)
-                            .build())
-                    .build())
-            .build();
-    // translate and crosslink
-    FileDescriptor file =
-        Descriptors.FileDescriptor.buildFrom(fileDescriptorProto, new FileDescriptor[0]);
-    // verify resulting descriptors
-    assertThat(file).isNotNull();
-    List<Descriptor> msglist = file.getMessageTypes();
-    assertThat(msglist).isNotNull();
-    assertThat(msglist).hasSize(2);
-    boolean barFound = false;
-    for (Descriptor desc : msglist) {
-      if (desc.getName().equals("Bar")) {
-        barFound = true;
-        assertThat(desc.getFields()).isNotNull();
-        List<FieldDescriptor> fieldlist = desc.getFields();
-        assertThat(fieldlist).isNotNull();
-        assertThat(fieldlist).hasSize(1);
-        assertThat(fieldlist.get(0).getType()).isSameInstanceAs(FieldDescriptor.Type.MESSAGE);
-        assertThat(fieldlist.get(0).getMessageType().getName().equals("Foo")).isTrue();
-      }
-    }
-    assertThat(barFound).isTrue();
-  }
-
-  @Test
-  public void testDependencyOrder() throws Exception {
-    FileDescriptorProto fooProto = FileDescriptorProto.newBuilder().setName("foo.proto").build();
-    FileDescriptorProto barProto =
-        FileDescriptorProto.newBuilder().setName("bar.proto").addDependency("foo.proto").build();
-    FileDescriptorProto bazProto =
-        FileDescriptorProto.newBuilder()
-            .setName("baz.proto")
-            .addDependency("foo.proto")
-            .addDependency("bar.proto")
-            .addPublicDependency(0)
-            .addPublicDependency(1)
-            .build();
-    FileDescriptor fooFile = Descriptors.FileDescriptor.buildFrom(fooProto, new FileDescriptor[0]);
-    FileDescriptor barFile =
-=======
+    }
+
     /** Tests that the DescriptorValidationException works as intended. */
     @Test
     public void testDescriptorValidatorException() throws Exception {
@@ -1430,7 +918,6 @@
       FileDescriptor fooFile =
           Descriptors.FileDescriptor.buildFrom(fooProto, new FileDescriptor[0]);
       try {
->>>>>>> 626889fb
         Descriptors.FileDescriptor.buildFrom(barProto, new FileDescriptor[] {fooFile});
         assertWithMessage("DescriptorValidationException expected").fail();
       } catch (DescriptorValidationException e) {
@@ -1463,23 +950,6 @@
       }
     }
 
-<<<<<<< HEAD
-  @Test
-  public void testInvalidPublicDependency() throws Exception {
-    FileDescriptorProto fooProto = FileDescriptorProto.newBuilder().setName("foo.proto").build();
-    FileDescriptorProto barProto =
-        FileDescriptorProto.newBuilder()
-            .setName("boo.proto")
-            .addDependency("foo.proto")
-            .addPublicDependency(1) // Error, should be 0.
-            .build();
-    FileDescriptor fooFile = Descriptors.FileDescriptor.buildFrom(fooProto, new FileDescriptor[0]);
-    try {
-      Descriptors.FileDescriptor.buildFrom(barProto, new FileDescriptor[] {fooFile});
-      assertWithMessage("DescriptorValidationException expected").fail();
-    } catch (DescriptorValidationException e) {
-      assertThat(e).hasMessageThat().contains("Invalid public dependency index.");
-=======
     @Test
     public void testUnknownFieldsAllowed() throws Exception {
       FileDescriptorProto fooProto =
@@ -1498,33 +968,8 @@
               .build();
       FileDescriptor unused =
           Descriptors.FileDescriptor.buildFrom(fooProto, new FileDescriptor[0], true);
->>>>>>> 626889fb
-    }
-
-<<<<<<< HEAD
-  @Test
-  public void testUnknownFieldsDenied() throws Exception {
-    FileDescriptorProto fooProto =
-        FileDescriptorProto.newBuilder()
-            .setName("foo.proto")
-            .addMessageType(
-                DescriptorProto.newBuilder()
-                    .setName("Foo")
-                    .addField(
-                        FieldDescriptorProto.newBuilder()
-                            .setLabel(FieldDescriptorProto.Label.LABEL_OPTIONAL)
-                            .setTypeName("Bar")
-                            .setName("bar")
-                            .setNumber(1)))
-            .build();
-
-    try {
-      Descriptors.FileDescriptor.buildFrom(fooProto, new FileDescriptor[0]);
-      assertWithMessage("DescriptorValidationException expected").fail();
-    } catch (DescriptorValidationException e) {
-      assertThat(e).hasMessageThat().contains("Bar");
-      assertThat(e).hasMessageThat().contains("is not defined");
-=======
+    }
+
     @Test
     public void testHiddenDependency() throws Exception {
       FileDescriptorProto barProto =
@@ -1564,66 +1009,8 @@
         assertThat(e).hasMessageThat().contains("Bar");
         assertThat(e).hasMessageThat().contains("is not defined");
       }
->>>>>>> 626889fb
-    }
-
-<<<<<<< HEAD
-  @Test
-  public void testUnknownFieldsAllowed() throws Exception {
-    FileDescriptorProto fooProto =
-        FileDescriptorProto.newBuilder()
-            .setName("foo.proto")
-            .addDependency("bar.proto")
-            .addMessageType(
-                DescriptorProto.newBuilder()
-                    .setName("Foo")
-                    .addField(
-                        FieldDescriptorProto.newBuilder()
-                            .setLabel(FieldDescriptorProto.Label.LABEL_OPTIONAL)
-                            .setTypeName("Bar")
-                            .setName("bar")
-                            .setNumber(1)))
-            .build();
-    Descriptors.FileDescriptor.buildFrom(fooProto, new FileDescriptor[0], true);
-  }
-
-  @Test
-  public void testHiddenDependency() throws Exception {
-    FileDescriptorProto barProto =
-        FileDescriptorProto.newBuilder()
-            .setName("bar.proto")
-            .addMessageType(DescriptorProto.newBuilder().setName("Bar"))
-            .build();
-    FileDescriptorProto forwardProto =
-        FileDescriptorProto.newBuilder()
-            .setName("forward.proto")
-            .addDependency("bar.proto")
-            .build();
-    FileDescriptorProto fooProto =
-        FileDescriptorProto.newBuilder()
-            .setName("foo.proto")
-            .addDependency("forward.proto")
-            .addMessageType(
-                DescriptorProto.newBuilder()
-                    .setName("Foo")
-                    .addField(
-                        FieldDescriptorProto.newBuilder()
-                            .setLabel(FieldDescriptorProto.Label.LABEL_OPTIONAL)
-                            .setTypeName("Bar")
-                            .setName("bar")
-                            .setNumber(1)))
-            .build();
-    FileDescriptor barFile = Descriptors.FileDescriptor.buildFrom(barProto, new FileDescriptor[0]);
-    FileDescriptor forwardFile =
-        Descriptors.FileDescriptor.buildFrom(forwardProto, new FileDescriptor[] {barFile});
-
-    try {
-      Descriptors.FileDescriptor.buildFrom(fooProto, new FileDescriptor[] {forwardFile});
-      assertWithMessage("DescriptorValidationException expected").fail();
-    } catch (DescriptorValidationException e) {
-      assertThat(e).hasMessageThat().contains("Bar");
-      assertThat(e).hasMessageThat().contains("is not defined");
-=======
+    }
+
     @Test
     public void testPublicDependency() throws Exception {
       FileDescriptorProto barProto =
@@ -1709,91 +1096,8 @@
         assertThat(field.getEnumType().getFile().getPackage().equals("a.b.c.d.bar.shared"))
             .isTrue();
       }
->>>>>>> 626889fb
-    }
-
-<<<<<<< HEAD
-  @Test
-  public void testPublicDependency() throws Exception {
-    FileDescriptorProto barProto =
-        FileDescriptorProto.newBuilder()
-            .setName("bar.proto")
-            .addMessageType(DescriptorProto.newBuilder().setName("Bar"))
-            .build();
-    FileDescriptorProto forwardProto =
-        FileDescriptorProto.newBuilder()
-            .setName("forward.proto")
-            .addDependency("bar.proto")
-            .addPublicDependency(0)
-            .build();
-    FileDescriptorProto fooProto =
-        FileDescriptorProto.newBuilder()
-            .setName("foo.proto")
-            .addDependency("forward.proto")
-            .addMessageType(
-                DescriptorProto.newBuilder()
-                    .setName("Foo")
-                    .addField(
-                        FieldDescriptorProto.newBuilder()
-                            .setLabel(FieldDescriptorProto.Label.LABEL_OPTIONAL)
-                            .setTypeName("Bar")
-                            .setName("bar")
-                            .setNumber(1)))
-            .build();
-    FileDescriptor barFile = Descriptors.FileDescriptor.buildFrom(barProto, new FileDescriptor[0]);
-    FileDescriptor forwardFile =
-        Descriptors.FileDescriptor.buildFrom(forwardProto, new FileDescriptor[] {barFile});
-    Descriptors.FileDescriptor.buildFrom(fooProto, new FileDescriptor[] {forwardFile});
-  }
-
-  /** Tests the translate/crosslink for an example with a more complex namespace referencing. */
-  @Test
-  public void testComplexNamespacePublicDependency() throws Exception {
-    FileDescriptorProto fooProto =
-        FileDescriptorProto.newBuilder()
-            .setName("bar.proto")
-            .setPackage("a.b.c.d.bar.shared")
-            .addEnumType(
-                EnumDescriptorProto.newBuilder()
-                    .setName("MyEnum")
-                    .addValue(EnumValueDescriptorProto.newBuilder().setName("BLAH").setNumber(1)))
-            .build();
-    FileDescriptorProto barProto =
-        FileDescriptorProto.newBuilder()
-            .setName("foo.proto")
-            .addDependency("bar.proto")
-            .setPackage("a.b.c.d.foo.shared")
-            .addMessageType(
-                DescriptorProto.newBuilder()
-                    .setName("MyMessage")
-                    .addField(
-                        FieldDescriptorProto.newBuilder()
-                            .setLabel(FieldDescriptorProto.Label.LABEL_REPEATED)
-                            .setTypeName("bar.shared.MyEnum")
-                            .setName("MyField")
-                            .setNumber(1)))
-            .build();
-    // translate and crosslink
-    FileDescriptor fooFile = Descriptors.FileDescriptor.buildFrom(fooProto, new FileDescriptor[0]);
-    FileDescriptor barFile =
-        Descriptors.FileDescriptor.buildFrom(barProto, new FileDescriptor[] {fooFile});
-    // verify resulting descriptors
-    assertThat(barFile).isNotNull();
-    List<Descriptor> msglist = barFile.getMessageTypes();
-    assertThat(msglist).isNotNull();
-    assertThat(msglist).hasSize(1);
-    Descriptor desc = msglist.get(0);
-    if (desc.getName().equals("MyMessage")) {
-      assertThat(desc.getFields()).isNotNull();
-      List<FieldDescriptor> fieldlist = desc.getFields();
-      assertThat(fieldlist).isNotNull();
-      assertThat(fieldlist).hasSize(1);
-      FieldDescriptor field = fieldlist.get(0);
-      assertThat(field.getType()).isSameInstanceAs(FieldDescriptor.Type.ENUM);
-      assertThat(field.getEnumType().getName().equals("MyEnum")).isTrue();
-      assertThat(field.getEnumType().getFile().getName().equals("bar.proto")).isTrue();
-      assertThat(field.getEnumType().getFile().getPackage().equals("a.b.c.d.bar.shared")).isTrue();
-=======
+    }
+
     @Test
     public void testOneofDescriptor() throws Exception {
       Descriptor messageType = TestAllTypes.getDescriptor();
@@ -1808,128 +1112,8 @@
 
       assertThat(oneofDescriptor.getFields()).hasSize(7);
       assertThat(field).isEqualTo(oneofDescriptor.getFields().get(1));
->>>>>>> 626889fb
-    }
-
-<<<<<<< HEAD
-  @Test
-  public void testOneofDescriptor() throws Exception {
-    Descriptor messageType = TestAllTypes.getDescriptor();
-    FieldDescriptor field = messageType.findFieldByName("oneof_nested_message");
-    OneofDescriptor oneofDescriptor = field.getContainingOneof();
-    assertThat(oneofDescriptor).isNotNull();
-    assertThat(messageType.getOneofs().get(0)).isSameInstanceAs(oneofDescriptor);
-    assertThat(oneofDescriptor.getName()).isEqualTo("oneof_field");
-
-    assertThat(oneofDescriptor.getFieldCount()).isEqualTo(4);
-    assertThat(field).isSameInstanceAs(oneofDescriptor.getField(1));
-
-    assertThat(oneofDescriptor.getFields()).hasSize(4);
-    assertThat(field).isEqualTo(oneofDescriptor.getFields().get(1));
-  }
-
-  @Test
-  public void testMessageDescriptorExtensions() throws Exception {
-    assertThat(TestAllTypes.getDescriptor().isExtendable()).isFalse();
-    assertThat(TestAllExtensions.getDescriptor().isExtendable()).isTrue();
-    assertThat(TestMultipleExtensionRanges.getDescriptor().isExtendable()).isTrue();
-
-    assertThat(TestAllTypes.getDescriptor().isExtensionNumber(3)).isFalse();
-    assertThat(TestAllExtensions.getDescriptor().isExtensionNumber(3)).isTrue();
-    assertThat(TestMultipleExtensionRanges.getDescriptor().isExtensionNumber(42)).isTrue();
-    assertThat(TestMultipleExtensionRanges.getDescriptor().isExtensionNumber(43)).isFalse();
-    assertThat(TestMultipleExtensionRanges.getDescriptor().isExtensionNumber(4142)).isFalse();
-    assertThat(TestMultipleExtensionRanges.getDescriptor().isExtensionNumber(4143)).isTrue();
-  }
-
-  @Test
-  public void testReservedFields() {
-    Descriptor d = TestReservedFields.getDescriptor();
-    assertThat(d.isReservedNumber(2)).isTrue();
-    assertThat(d.isReservedNumber(8)).isFalse();
-    assertThat(d.isReservedNumber(9)).isTrue();
-    assertThat(d.isReservedNumber(10)).isTrue();
-    assertThat(d.isReservedNumber(11)).isTrue();
-    assertThat(d.isReservedNumber(12)).isFalse();
-    assertThat(d.isReservedName("foo")).isFalse();
-    assertThat(d.isReservedName("bar")).isTrue();
-    assertThat(d.isReservedName("baz")).isTrue();
-  }
-
-  @Test
-  public void testToString() {
-    assertThat(
-            UnittestProto.TestAllTypes.getDescriptor()
-                .findFieldByNumber(UnittestProto.TestAllTypes.OPTIONAL_UINT64_FIELD_NUMBER)
-                .toString())
-        .isEqualTo("protobuf_unittest.TestAllTypes.optional_uint64");
-  }
-
-  @Test
-  public void testPackedEnumField() throws Exception {
-    FileDescriptorProto fileDescriptorProto =
-        FileDescriptorProto.newBuilder()
-            .setName("foo.proto")
-            .addEnumType(
-                EnumDescriptorProto.newBuilder()
-                    .setName("Enum")
-                    .addValue(
-                        EnumValueDescriptorProto.newBuilder().setName("FOO").setNumber(1).build())
-                    .build())
-            .addMessageType(
-                DescriptorProto.newBuilder()
-                    .setName("Message")
-                    .addField(
-                        FieldDescriptorProto.newBuilder()
-                            .setName("foo")
-                            .setTypeName("Enum")
-                            .setNumber(1)
-                            .setLabel(FieldDescriptorProto.Label.LABEL_REPEATED)
-                            .setOptions(
-                                DescriptorProtos.FieldOptions.newBuilder().setPacked(true).build())
-                            .build())
-                    .build())
-            .build();
-    Descriptors.FileDescriptor.buildFrom(fileDescriptorProto, new FileDescriptor[0]);
-  }
-
-  @Test
-  public void testFieldJsonName() throws Exception {
-    Descriptor d = TestJsonName.getDescriptor();
-    assertThat(d.getFields()).hasSize(7);
-    assertThat(d.getFields().get(0).getJsonName()).isEqualTo("fieldName1");
-    assertThat(d.getFields().get(1).getJsonName()).isEqualTo("fieldName2");
-    assertThat(d.getFields().get(2).getJsonName()).isEqualTo("FieldName3");
-    assertThat(d.getFields().get(3).getJsonName()).isEqualTo("FieldName4");
-    assertThat(d.getFields().get(4).getJsonName()).isEqualTo("FIELDNAME5");
-    assertThat(d.getFields().get(5).getJsonName()).isEqualTo("@type");
-    assertThat(d.getFields().get(6).getJsonName()).isEqualTo("fieldname7");
-  }
-
-  @Test
-  public void testExtensionRenamesKeywords() {
-    assertThat(NonNestedExtension.if_).isInstanceOf(GeneratedMessage.GeneratedExtension.class);
-    assertThat(NestedExtension.MyNestedExtension.default_)
-        .isInstanceOf(GeneratedMessage.GeneratedExtension.class);
-
-    NonNestedExtension.MessageToBeExtended msg =
-        NonNestedExtension.MessageToBeExtended.newBuilder()
-            .setExtension(NonNestedExtension.if_, "!fi")
-            .build();
-    assertThat(msg.getExtension(NonNestedExtension.if_)).isEqualTo("!fi");
-
-    msg =
-        NonNestedExtension.MessageToBeExtended.newBuilder()
-            .setExtension(NestedExtension.MyNestedExtension.default_, 8)
-            .build();
-    assertThat(msg.getExtension(NestedExtension.MyNestedExtension.default_).intValue())
-        .isEqualTo(8);
-  }
-
-  @Test
-  public void testDefaultDescriptorExtensionRange() throws Exception {
-    assertThat(new Descriptor("default").isExtensionNumber(1)).isTrue();
-=======
+    }
+
     @Test
     public void testMessageDescriptorExtensions() throws Exception {
       assertThat(TestAllTypes.getDescriptor().isExtendable()).isFalse();
@@ -2599,6 +1783,5 @@
       assertThat(getTestFeature(descriptor.getServices().get(0).getMethods().get(0).features))
           .isEqualTo(5);
     }
->>>>>>> 626889fb
   }
 }