// Protocol Buffers - Google's data interchange format
// Copyright 2008 Google Inc.  All rights reserved.
//
// Use of this source code is governed by a BSD-style
// license that can be found in the LICENSE file or at
// https://developers.google.com/open-source/licenses/bsd

package com.google.protobuf;

import static com.google.common.truth.Truth.assertThat;
import static com.google.common.truth.Truth.assertWithMessage;

import any_test.AnyTestProto.TestAny;
import proto2_unittest.UnittestProto.TestAllTypes;
import java.util.Objects;
import org.junit.Test;
import org.junit.runner.RunWith;
import org.junit.runners.JUnit4;

/** Unit tests for Any message. */
@RunWith(JUnit4.class)
public class AnyTest {
<<<<<<< HEAD

=======
>>>>>>> 626889fb
  @Test
  public void testAnyGeneratedApi() throws Exception {
    TestAllTypes.Builder builder = TestAllTypes.newBuilder();
    TestUtil.setAllFields(builder);
    TestAllTypes message = builder.build();

    TestAny container = TestAny.newBuilder().setValue(Any.pack(message)).build();

    assertThat(container.getValue().is(TestAllTypes.class)).isTrue();
    assertThat(container.getValue().is(TestAny.class)).isFalse();

    TestAllTypes result = container.getValue().unpack(TestAllTypes.class);
    TestUtil.assertAllFieldsSet(result);

    // Unpacking to a wrong type will throw an exception.
    try {
      container.getValue().unpack(TestAny.class);
      assertWithMessage("Exception is expected.").fail();
    } catch (InvalidProtocolBufferException e) {
      // expected.
    }

    // Test that unpacking throws an exception if parsing fails.
    TestAny.Builder containerBuilder = container.toBuilder();
    containerBuilder.getValueBuilder().setValue(ByteString.copyFrom(new byte[] {0x11}));
    container = containerBuilder.build();
    try {
      container.getValue().unpack(TestAllTypes.class);
      assertWithMessage("Exception is expected.").fail();
<<<<<<< HEAD
=======
    } catch (InvalidProtocolBufferException e) {
      // expected.
    }
  }

  @Test
  public void testAnyGeneratedExemplarApi() throws Exception {
    TestAllTypes.Builder builder = TestAllTypes.newBuilder();
    TestUtil.setAllFields(builder);
    TestAllTypes message = builder.build();

    TestAny container = TestAny.newBuilder().setValue(Any.pack(message)).build();

    assertThat(container.getValue().isSameTypeAs(TestAllTypes.getDefaultInstance())).isTrue();
    assertThat(container.getValue().isSameTypeAs(TestAny.getDefaultInstance())).isFalse();

    TestAllTypes result = container.getValue().unpackSameTypeAs(TestAllTypes.getDefaultInstance());
    TestUtil.assertAllFieldsSet(result);

    // Unpacking to a wrong exemplar will throw an exception.
    try {
      container.getValue().unpackSameTypeAs(TestAny.getDefaultInstance());
      assertWithMessage("Exception is expected.").fail();
    } catch (InvalidProtocolBufferException e) {
      // expected.
    }

    // Test that unpacking throws an exception if parsing fails.
    TestAny.Builder containerBuilder = container.toBuilder();
    containerBuilder.getValueBuilder().setValue(ByteString.copyFrom(new byte[] {0x11}));
    container = containerBuilder.build();
    try {
      container.getValue().unpackSameTypeAs(TestAllTypes.getDefaultInstance());
      assertWithMessage("Exception is expected.").fail();
>>>>>>> 626889fb
    } catch (InvalidProtocolBufferException e) {
      // expected.
    }
  }

  @Test
  public void testCustomTypeUrls() throws Exception {
    TestAllTypes.Builder builder = TestAllTypes.newBuilder();
    TestUtil.setAllFields(builder);
    TestAllTypes message = builder.build();

    TestAny container = TestAny.newBuilder().setValue(Any.pack(message, "xxx.com")).build();

    assertThat(container.getValue().getTypeUrl())
        .isEqualTo("xxx.com/" + TestAllTypes.getDescriptor().getFullName());

    assertThat(container.getValue().is(TestAllTypes.class)).isTrue();
<<<<<<< HEAD
    assertThat(container.getValue().is(TestAny.class)).isFalse();
=======
    assertThat(container.getValue().isSameTypeAs(TestAllTypes.getDefaultInstance())).isTrue();
    assertThat(container.getValue().is(TestAny.class)).isFalse();
    assertThat(container.getValue().isSameTypeAs(TestAny.getDefaultInstance())).isFalse();
>>>>>>> 626889fb

    TestAllTypes result = container.getValue().unpack(TestAllTypes.class);
    TestUtil.assertAllFieldsSet(result);

    container = TestAny.newBuilder().setValue(Any.pack(message, "yyy.com/")).build();

    assertThat(container.getValue().getTypeUrl())
        .isEqualTo("yyy.com/" + TestAllTypes.getDescriptor().getFullName());

    assertThat(container.getValue().is(TestAllTypes.class)).isTrue();
<<<<<<< HEAD
    assertThat(container.getValue().is(TestAny.class)).isFalse();
=======
    assertThat(container.getValue().isSameTypeAs(TestAllTypes.getDefaultInstance())).isTrue();
    assertThat(container.getValue().is(TestAny.class)).isFalse();
    assertThat(container.getValue().isSameTypeAs(TestAny.getDefaultInstance())).isFalse();
>>>>>>> 626889fb

    result = container.getValue().unpack(TestAllTypes.class);
    TestUtil.assertAllFieldsSet(result);

    container = TestAny.newBuilder().setValue(Any.pack(message, "")).build();

    assertThat(container.getValue().getTypeUrl())
        .isEqualTo("/" + TestAllTypes.getDescriptor().getFullName());

    assertThat(container.getValue().is(TestAllTypes.class)).isTrue();
<<<<<<< HEAD
    assertThat(container.getValue().is(TestAny.class)).isFalse();
=======
    assertThat(container.getValue().isSameTypeAs(TestAllTypes.getDefaultInstance())).isTrue();
    assertThat(container.getValue().is(TestAny.class)).isFalse();
    assertThat(container.getValue().isSameTypeAs(TestAny.getDefaultInstance())).isFalse();
>>>>>>> 626889fb

    result = container.getValue().unpack(TestAllTypes.class);
    TestUtil.assertAllFieldsSet(result);
  }

  @Test
<<<<<<< HEAD
=======
  public void testCustomTypeUrlsWithExemplars() throws Exception {
    TestAllTypes.Builder builder = TestAllTypes.newBuilder();
    TestUtil.setAllFields(builder);
    TestAllTypes message = builder.build();

    TestAny container = TestAny.newBuilder().setValue(Any.pack(message, "xxx.com")).build();

    assertThat(container.getValue().getTypeUrl())
        .isEqualTo("xxx.com/" + TestAllTypes.getDescriptor().getFullName());

    assertThat(container.getValue().isSameTypeAs(TestAllTypes.getDefaultInstance())).isTrue();
    assertThat(container.getValue().isSameTypeAs(TestAny.getDefaultInstance())).isFalse();

    TestAllTypes result = container.getValue().unpackSameTypeAs(TestAllTypes.getDefaultInstance());
    TestUtil.assertAllFieldsSet(result);

    container = TestAny.newBuilder().setValue(Any.pack(message, "yyy.com/")).build();

    assertThat(container.getValue().getTypeUrl())
        .isEqualTo("yyy.com/" + TestAllTypes.getDescriptor().getFullName());

    assertThat(container.getValue().isSameTypeAs(TestAllTypes.getDefaultInstance())).isTrue();
    assertThat(container.getValue().isSameTypeAs(TestAny.getDefaultInstance())).isFalse();

    result = container.getValue().unpackSameTypeAs(TestAllTypes.getDefaultInstance());
    TestUtil.assertAllFieldsSet(result);

    container = TestAny.newBuilder().setValue(Any.pack(message, "")).build();

    assertThat(container.getValue().getTypeUrl())
        .isEqualTo("/" + TestAllTypes.getDescriptor().getFullName());

    assertThat(container.getValue().isSameTypeAs(TestAllTypes.getDefaultInstance())).isTrue();
    assertThat(container.getValue().isSameTypeAs(TestAny.getDefaultInstance())).isFalse();

    result = container.getValue().unpackSameTypeAs(TestAllTypes.getDefaultInstance());
    TestUtil.assertAllFieldsSet(result);
  }

  @Test
>>>>>>> 626889fb
  public void testCachedUnpackResult() throws Exception {
    TestAllTypes.Builder builder = TestAllTypes.newBuilder();
    TestUtil.setAllFields(builder);
    TestAllTypes message = builder.build();

    TestAny container = TestAny.newBuilder().setValue(Any.pack(message)).build();

    assertThat(container.getValue().is(TestAllTypes.class)).isTrue();

    TestAllTypes result1 = container.getValue().unpack(TestAllTypes.class);
    TestAllTypes result2 = container.getValue().unpack(TestAllTypes.class);
    assertThat(Objects.equals(result1, result2)).isTrue();
<<<<<<< HEAD
=======
  }

  @Test
  public void testCachedUnpackExemplarResult() throws Exception {
    TestAllTypes.Builder builder = TestAllTypes.newBuilder();
    TestUtil.setAllFields(builder);
    TestAllTypes message = builder.build();

    TestAny container = TestAny.newBuilder().setValue(Any.pack(message)).build();

    assertThat(container.getValue().isSameTypeAs(TestAllTypes.getDefaultInstance())).isTrue();

    TestAllTypes result1 = container.getValue().unpackSameTypeAs(TestAllTypes.getDefaultInstance());
    TestAllTypes result2 = container.getValue().unpackSameTypeAs(TestAllTypes.getDefaultInstance());
    assertThat(Objects.equals(result1, result2)).isTrue();
>>>>>>> 626889fb
  }
}<|MERGE_RESOLUTION|>--- conflicted
+++ resolved
@@ -20,10 +20,6 @@
 /** Unit tests for Any message. */
 @RunWith(JUnit4.class)
 public class AnyTest {
-<<<<<<< HEAD
-
-=======
->>>>>>> 626889fb
   @Test
   public void testAnyGeneratedApi() throws Exception {
     TestAllTypes.Builder builder = TestAllTypes.newBuilder();
@@ -53,8 +49,6 @@
     try {
       container.getValue().unpack(TestAllTypes.class);
       assertWithMessage("Exception is expected.").fail();
-<<<<<<< HEAD
-=======
     } catch (InvalidProtocolBufferException e) {
       // expected.
     }
@@ -89,7 +83,6 @@
     try {
       container.getValue().unpackSameTypeAs(TestAllTypes.getDefaultInstance());
       assertWithMessage("Exception is expected.").fail();
->>>>>>> 626889fb
     } catch (InvalidProtocolBufferException e) {
       // expected.
     }
@@ -107,13 +100,9 @@
         .isEqualTo("xxx.com/" + TestAllTypes.getDescriptor().getFullName());
 
     assertThat(container.getValue().is(TestAllTypes.class)).isTrue();
-<<<<<<< HEAD
-    assertThat(container.getValue().is(TestAny.class)).isFalse();
-=======
-    assertThat(container.getValue().isSameTypeAs(TestAllTypes.getDefaultInstance())).isTrue();
-    assertThat(container.getValue().is(TestAny.class)).isFalse();
-    assertThat(container.getValue().isSameTypeAs(TestAny.getDefaultInstance())).isFalse();
->>>>>>> 626889fb
+    assertThat(container.getValue().isSameTypeAs(TestAllTypes.getDefaultInstance())).isTrue();
+    assertThat(container.getValue().is(TestAny.class)).isFalse();
+    assertThat(container.getValue().isSameTypeAs(TestAny.getDefaultInstance())).isFalse();
 
     TestAllTypes result = container.getValue().unpack(TestAllTypes.class);
     TestUtil.assertAllFieldsSet(result);
@@ -124,13 +113,9 @@
         .isEqualTo("yyy.com/" + TestAllTypes.getDescriptor().getFullName());
 
     assertThat(container.getValue().is(TestAllTypes.class)).isTrue();
-<<<<<<< HEAD
-    assertThat(container.getValue().is(TestAny.class)).isFalse();
-=======
-    assertThat(container.getValue().isSameTypeAs(TestAllTypes.getDefaultInstance())).isTrue();
-    assertThat(container.getValue().is(TestAny.class)).isFalse();
-    assertThat(container.getValue().isSameTypeAs(TestAny.getDefaultInstance())).isFalse();
->>>>>>> 626889fb
+    assertThat(container.getValue().isSameTypeAs(TestAllTypes.getDefaultInstance())).isTrue();
+    assertThat(container.getValue().is(TestAny.class)).isFalse();
+    assertThat(container.getValue().isSameTypeAs(TestAny.getDefaultInstance())).isFalse();
 
     result = container.getValue().unpack(TestAllTypes.class);
     TestUtil.assertAllFieldsSet(result);
@@ -141,21 +126,15 @@
         .isEqualTo("/" + TestAllTypes.getDescriptor().getFullName());
 
     assertThat(container.getValue().is(TestAllTypes.class)).isTrue();
-<<<<<<< HEAD
-    assertThat(container.getValue().is(TestAny.class)).isFalse();
-=======
-    assertThat(container.getValue().isSameTypeAs(TestAllTypes.getDefaultInstance())).isTrue();
-    assertThat(container.getValue().is(TestAny.class)).isFalse();
-    assertThat(container.getValue().isSameTypeAs(TestAny.getDefaultInstance())).isFalse();
->>>>>>> 626889fb
+    assertThat(container.getValue().isSameTypeAs(TestAllTypes.getDefaultInstance())).isTrue();
+    assertThat(container.getValue().is(TestAny.class)).isFalse();
+    assertThat(container.getValue().isSameTypeAs(TestAny.getDefaultInstance())).isFalse();
 
     result = container.getValue().unpack(TestAllTypes.class);
     TestUtil.assertAllFieldsSet(result);
   }
 
   @Test
-<<<<<<< HEAD
-=======
   public void testCustomTypeUrlsWithExemplars() throws Exception {
     TestAllTypes.Builder builder = TestAllTypes.newBuilder();
     TestUtil.setAllFields(builder);
@@ -196,7 +175,6 @@
   }
 
   @Test
->>>>>>> 626889fb
   public void testCachedUnpackResult() throws Exception {
     TestAllTypes.Builder builder = TestAllTypes.newBuilder();
     TestUtil.setAllFields(builder);
@@ -209,8 +187,6 @@
     TestAllTypes result1 = container.getValue().unpack(TestAllTypes.class);
     TestAllTypes result2 = container.getValue().unpack(TestAllTypes.class);
     assertThat(Objects.equals(result1, result2)).isTrue();
-<<<<<<< HEAD
-=======
   }
 
   @Test
@@ -226,6 +202,5 @@
     TestAllTypes result1 = container.getValue().unpackSameTypeAs(TestAllTypes.getDefaultInstance());
     TestAllTypes result2 = container.getValue().unpackSameTypeAs(TestAllTypes.getDefaultInstance());
     assertThat(Objects.equals(result1, result2)).isTrue();
->>>>>>> 626889fb
   }
 }