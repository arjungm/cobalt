// Protocol Buffers - Google's data interchange format
// Copyright 2008 Google Inc.  All rights reserved.
//
// Use of this source code is governed by a BSD-style
// license that can be found in the LICENSE file or at
// https://developers.google.com/open-source/licenses/bsd

package com.google.protobuf;

import static com.google.common.truth.Truth.assertThat;
import static com.google.common.truth.Truth.assertWithMessage;

import map_lite_test.MapTestProto.BizarroTestMap;
import map_lite_test.MapTestProto.TestMap;
import map_lite_test.MapTestProto.TestMap.MessageValue;
import map_lite_test.MapTestProto.TestMapOrBuilder;
import java.io.ByteArrayOutputStream;
import java.io.IOException;
import java.util.ArrayList;
import java.util.HashMap;
import java.util.Map;
import org.junit.Test;
import org.junit.runner.RunWith;
import org.junit.runners.JUnit4;

/** Unit tests for map fields. */
@RunWith(JUnit4.class)
public final class MapLiteTest {

  private void setMapValues(TestMap.Builder builder) {
    builder
        .putInt32ToInt32Field(1, 11)
        .putInt32ToInt32Field(2, 22)
        .putInt32ToInt32Field(3, 33)
        .putInt32ToStringField(1, "11")
        .putInt32ToStringField(2, "22")
        .putInt32ToStringField(3, "33")
        .putInt32ToBytesField(1, TestUtil.toBytes("11"))
        .putInt32ToBytesField(2, TestUtil.toBytes("22"))
        .putInt32ToBytesField(3, TestUtil.toBytes("33"))
        .putInt32ToEnumField(1, TestMap.EnumValue.FOO)
        .putInt32ToEnumField(2, TestMap.EnumValue.BAR)
        .putInt32ToEnumField(3, TestMap.EnumValue.BAZ)
        .putInt32ToMessageField(1, MessageValue.newBuilder().setValue(11).build())
        .putInt32ToMessageField(2, MessageValue.newBuilder().setValue(22).build())
        .putInt32ToMessageField(3, MessageValue.newBuilder().setValue(33).build())
        .putStringToInt32Field("1", 11)
        .putStringToInt32Field("2", 22)
        .putStringToInt32Field("3", 33);
  }

  @Test
  public void testSetMapValues() {
<<<<<<< HEAD
    TestMap.Builder usingMutableMapBuilder = TestMap.newBuilder();
    setMapValues(usingMutableMapBuilder);
    TestMap usingMutableMap = usingMutableMapBuilder.build();
    assertMapValuesSet(usingMutableMap);

    TestMap.Builder usingAccessorsBuilder = TestMap.newBuilder();
    setMapValues(usingAccessorsBuilder);
    TestMap usingAccessors = usingAccessorsBuilder.build();
    assertMapValuesSet(usingAccessors);
    assertThat(usingMutableMap).isEqualTo(usingAccessors);
=======
    TestMap.Builder testMapBuilder = TestMap.newBuilder();
    setMapValues(testMapBuilder);
    TestMap testMap = testMapBuilder.build();
    assertMapValuesSet(testMap);
>>>>>>> 626889fb
  }

  private void copyMapValues(TestMap source, TestMap.Builder destination) {
    destination
        .putAllInt32ToInt32Field(source.getInt32ToInt32FieldMap())
        .putAllInt32ToStringField(source.getInt32ToStringFieldMap())
        .putAllInt32ToBytesField(source.getInt32ToBytesFieldMap())
        .putAllInt32ToEnumField(source.getInt32ToEnumFieldMap())
        .putAllInt32ToMessageField(source.getInt32ToMessageFieldMap())
        .putAllStringToInt32Field(source.getStringToInt32FieldMap());
  }

  private void assertMapValuesSet(TestMap message) {
    assertThat(message.getInt32ToInt32FieldMap()).hasSize(3);
    assertThat(message.getInt32ToInt32FieldMap().get(1).intValue()).isEqualTo(11);
    assertThat(message.getInt32ToInt32FieldMap().get(2).intValue()).isEqualTo(22);
    assertThat(message.getInt32ToInt32FieldMap().get(3).intValue()).isEqualTo(33);

    assertThat(message.getInt32ToStringFieldMap()).hasSize(3);
    assertThat(message.getInt32ToStringFieldMap()).containsEntry(1, "11");
    assertThat(message.getInt32ToStringFieldMap()).containsEntry(2, "22");
    assertThat(message.getInt32ToStringFieldMap()).containsEntry(3, "33");

    assertThat(message.getInt32ToBytesFieldMap()).hasSize(3);
    assertThat(message.getInt32ToBytesFieldMap()).containsEntry(1, TestUtil.toBytes("11"));
    assertThat(message.getInt32ToBytesFieldMap()).containsEntry(2, TestUtil.toBytes("22"));
    assertThat(message.getInt32ToBytesFieldMap()).containsEntry(3, TestUtil.toBytes("33"));

    assertThat(message.getInt32ToEnumFieldMap()).hasSize(3);
    assertThat(message.getInt32ToEnumFieldMap()).containsEntry(1, TestMap.EnumValue.FOO);
    assertThat(message.getInt32ToEnumFieldMap()).containsEntry(2, TestMap.EnumValue.BAR);
    assertThat(message.getInt32ToEnumFieldMap()).containsEntry(3, TestMap.EnumValue.BAZ);

    assertThat(message.getInt32ToMessageFieldMap()).hasSize(3);
    assertThat(message.getInt32ToMessageFieldMap().get(1).getValue()).isEqualTo(11);
    assertThat(message.getInt32ToMessageFieldMap().get(2).getValue()).isEqualTo(22);
    assertThat(message.getInt32ToMessageFieldMap().get(3).getValue()).isEqualTo(33);

    assertThat(message.getStringToInt32FieldMap()).hasSize(3);
    assertThat(message.getStringToInt32FieldMap().get("1").intValue()).isEqualTo(11);
    assertThat(message.getStringToInt32FieldMap().get("2").intValue()).isEqualTo(22);
    assertThat(message.getStringToInt32FieldMap().get("3").intValue()).isEqualTo(33);
  }

  private void updateMapValues(TestMap.Builder builder) {
    builder
        .putInt32ToInt32Field(1, 111)
        .removeInt32ToInt32Field(2)
        .putInt32ToInt32Field(4, 44)
        .putInt32ToStringField(1, "111")
        .removeInt32ToStringField(2)
        .putInt32ToStringField(4, "44")
        .putInt32ToBytesField(1, TestUtil.toBytes("111"))
        .removeInt32ToBytesField(2)
        .putInt32ToBytesField(4, TestUtil.toBytes("44"))
        .putInt32ToEnumField(1, TestMap.EnumValue.BAR)
        .removeInt32ToEnumField(2)
        .putInt32ToEnumField(4, TestMap.EnumValue.QUX)
        .putInt32ToMessageField(1, MessageValue.newBuilder().setValue(111).build())
        .removeInt32ToMessageField(2)
        .putInt32ToMessageField(4, MessageValue.newBuilder().setValue(44).build())
        .putStringToInt32Field("1", 111)
        .removeStringToInt32Field("2")
        .putStringToInt32Field("4", 44);
  }

  @Test
  public void testUpdateMapValues() {
    TestMap.Builder mapBuilder = TestMap.newBuilder();
    setMapValues(mapBuilder);
    TestMap map = mapBuilder.build();
    assertMapValuesSet(map);

    mapBuilder = map.toBuilder();
    updateMapValues(mapBuilder);
    map = mapBuilder.build();
    assertMapValuesUpdated(map);
  }

  private void assertMapValuesUpdated(TestMap message) {
    assertThat(message.getInt32ToInt32FieldMap()).hasSize(3);
    assertThat(message.getInt32ToInt32FieldMap().get(1).intValue()).isEqualTo(111);
    assertThat(message.getInt32ToInt32FieldMap().get(3).intValue()).isEqualTo(33);
    assertThat(message.getInt32ToInt32FieldMap().get(4).intValue()).isEqualTo(44);

    assertThat(message.getInt32ToStringFieldMap()).hasSize(3);
    assertThat(message.getInt32ToStringFieldMap()).containsEntry(1, "111");
    assertThat(message.getInt32ToStringFieldMap()).containsEntry(3, "33");
    assertThat(message.getInt32ToStringFieldMap()).containsEntry(4, "44");

    assertThat(message.getInt32ToBytesFieldMap()).hasSize(3);
    assertThat(message.getInt32ToBytesFieldMap()).containsEntry(1, TestUtil.toBytes("111"));
    assertThat(message.getInt32ToBytesFieldMap()).containsEntry(3, TestUtil.toBytes("33"));
    assertThat(message.getInt32ToBytesFieldMap()).containsEntry(4, TestUtil.toBytes("44"));

    assertThat(message.getInt32ToEnumFieldMap()).hasSize(3);
    assertThat(message.getInt32ToEnumFieldMap()).containsEntry(1, TestMap.EnumValue.BAR);
    assertThat(message.getInt32ToEnumFieldMap()).containsEntry(3, TestMap.EnumValue.BAZ);
    assertThat(message.getInt32ToEnumFieldMap()).containsEntry(4, TestMap.EnumValue.QUX);

    assertThat(message.getInt32ToMessageFieldMap()).hasSize(3);
    assertThat(message.getInt32ToMessageFieldMap().get(1).getValue()).isEqualTo(111);
    assertThat(message.getInt32ToMessageFieldMap().get(3).getValue()).isEqualTo(33);
    assertThat(message.getInt32ToMessageFieldMap().get(4).getValue()).isEqualTo(44);

    assertThat(message.getStringToInt32FieldMap()).hasSize(3);
    assertThat(message.getStringToInt32FieldMap().get("1").intValue()).isEqualTo(111);
    assertThat(message.getStringToInt32FieldMap().get("3").intValue()).isEqualTo(33);
    assertThat(message.getStringToInt32FieldMap().get("4").intValue()).isEqualTo(44);
  }

  private void assertMapValuesCleared(TestMapOrBuilder testMapOrBuilder) {
    assertThat(testMapOrBuilder.getInt32ToInt32FieldMap()).isEmpty();
    assertThat(testMapOrBuilder.getInt32ToInt32FieldCount()).isEqualTo(0);
    assertThat(testMapOrBuilder.getInt32ToStringFieldMap()).isEmpty();
    assertThat(testMapOrBuilder.getInt32ToStringFieldCount()).isEqualTo(0);
    assertThat(testMapOrBuilder.getInt32ToBytesFieldMap()).isEmpty();
    assertThat(testMapOrBuilder.getInt32ToBytesFieldCount()).isEqualTo(0);
    assertThat(testMapOrBuilder.getInt32ToEnumFieldMap()).isEmpty();
    assertThat(testMapOrBuilder.getInt32ToEnumFieldCount()).isEqualTo(0);
    assertThat(testMapOrBuilder.getInt32ToMessageFieldMap()).isEmpty();
    assertThat(testMapOrBuilder.getInt32ToMessageFieldCount()).isEqualTo(0);
    assertThat(testMapOrBuilder.getStringToInt32FieldMap()).isEmpty();
    assertThat(testMapOrBuilder.getStringToInt32FieldCount()).isEqualTo(0);
  }

  @Test
  public void testSanityCopyOnWrite() throws InvalidProtocolBufferException {
    // Since builders are implemented as a thin wrapper around a message
    // instance, we attempt to verify that we can't cause the builder to modify
    // a produced message.

    TestMap.Builder builder = TestMap.newBuilder();
    TestMap message = builder.build();
    builder.putInt32ToInt32Field(1, 2);
    assertThat(message.getInt32ToInt32FieldMap()).isEmpty();
    assertThat(builder.getInt32ToInt32FieldMap()).isEqualTo(newMap(1, 2));
    message = builder.build();
    builder.putInt32ToInt32Field(2, 3);
    assertThat(message.getInt32ToInt32FieldMap()).isEqualTo(newMap(1, 2));
    assertThat(builder.getInt32ToInt32FieldMap()).isEqualTo(newMap(1, 2, 2, 3));
  }

  @Test
  public void testGetMapIsImmutable() {
    TestMap.Builder builder = TestMap.newBuilder();
    assertMapsAreImmutable(builder);
    assertMapsAreImmutable(builder.build());

    setMapValues(builder);
    assertMapsAreImmutable(builder);
    assertMapsAreImmutable(builder.build());
  }

  private void assertMapsAreImmutable(TestMapOrBuilder testMapOrBuilder) {
    assertImmutable(testMapOrBuilder.getInt32ToInt32FieldMap(), 1, 2);
    assertImmutable(testMapOrBuilder.getInt32ToStringFieldMap(), 1, "2");
    assertImmutable(testMapOrBuilder.getInt32ToBytesFieldMap(), 1, TestUtil.toBytes("2"));
    assertImmutable(testMapOrBuilder.getInt32ToEnumFieldMap(), 1, TestMap.EnumValue.FOO);
    assertImmutable(
        testMapOrBuilder.getInt32ToMessageFieldMap(), 1, MessageValue.getDefaultInstance());
    assertImmutable(testMapOrBuilder.getStringToInt32FieldMap(), "1", 2);
  }

  private <K, V> void assertImmutable(Map<K, V> map, K key, V value) {
    try {
      map.put(key, value);
      assertWithMessage("expected exception").fail();
    } catch (UnsupportedOperationException e) {
      // expected
    }
    if (!map.isEmpty()) {
      try {
        map.entrySet().remove(map.entrySet().iterator().next());
        assertWithMessage("expected exception").fail();
      } catch (UnsupportedOperationException e) {
        // expected
      }
    }
  }

  @Test
  public void testMapFieldClear() {
    TestMap.Builder builder = TestMap.newBuilder().putInt32ToInt32Field(1, 2);
    builder.clearInt32ToInt32Field();
    assertThat(builder.getInt32ToInt32FieldCount()).isEqualTo(0);
  }

  @Test
  public void testMutableMapLifecycle() {
    TestMap.Builder builder = TestMap.newBuilder().putInt32ToInt32Field(1, 2);
    assertThat(builder.build().getInt32ToInt32FieldMap()).isEqualTo(newMap(1, 2));
    assertThat(builder.getInt32ToInt32FieldMap()).isEqualTo(newMap(1, 2));
    builder.putInt32ToInt32Field(2, 3);
    assertThat(builder.getInt32ToInt32FieldMap()).isEqualTo(newMap(1, 2, 2, 3));

    builder.putInt32ToEnumField(1, TestMap.EnumValue.BAR);
    assertThat(builder.build().getInt32ToEnumFieldMap())
        .isEqualTo(newMap(1, TestMap.EnumValue.BAR));
    assertThat(builder.getInt32ToEnumFieldMap()).isEqualTo(newMap(1, TestMap.EnumValue.BAR));
    builder.putInt32ToEnumField(2, TestMap.EnumValue.FOO);
    assertThat(builder.getInt32ToEnumFieldMap())
        .isEqualTo(newMap(1, TestMap.EnumValue.BAR, 2, TestMap.EnumValue.FOO));

    builder.putInt32ToStringField(1, "1");
    assertThat(builder.build().getInt32ToStringFieldMap()).isEqualTo(newMap(1, "1"));
    assertThat(builder.getInt32ToStringFieldMap()).isEqualTo(newMap(1, "1"));
    builder.putInt32ToStringField(2, "2");
    assertThat(builder.getInt32ToStringFieldMap()).isEqualTo(newMap(1, "1", 2, "2"));

    builder.putInt32ToMessageField(1, TestMap.MessageValue.getDefaultInstance());
    assertThat(builder.build().getInt32ToMessageFieldMap())
        .isEqualTo(newMap(1, TestMap.MessageValue.getDefaultInstance()));
    assertThat(builder.getInt32ToMessageFieldMap())
        .isEqualTo(newMap(1, TestMap.MessageValue.getDefaultInstance()));
    builder.putInt32ToMessageField(2, TestMap.MessageValue.getDefaultInstance());
    assertThat(builder.getInt32ToMessageFieldMap())
        .isEqualTo(
            newMap(
                1,
                TestMap.MessageValue.getDefaultInstance(),
                2,
                TestMap.MessageValue.getDefaultInstance()));
  }

  @Test
  public void testGettersAndSetters() throws Exception {
    TestMap.Builder builder = TestMap.newBuilder();
    TestMap message = builder.build();
    assertMapValuesCleared(message);

    builder = message.toBuilder();
    setMapValues(builder);
    message = builder.build();
    assertMapValuesSet(message);

    builder = message.toBuilder();
    updateMapValues(builder);
    message = builder.build();
    assertMapValuesUpdated(message);

    builder = message.toBuilder();
    builder.clear();
    assertMapValuesCleared(builder);
    message = builder.build();
    assertMapValuesCleared(message);
  }

  @Test
  public void testPutAll() throws Exception {
    TestMap.Builder sourceBuilder = TestMap.newBuilder();
    setMapValues(sourceBuilder);
    TestMap source = sourceBuilder.build();
    assertMapValuesSet(source);

    TestMap.Builder destination = TestMap.newBuilder();
    copyMapValues(source, destination);
    assertMapValuesSet(destination.build());
  }

  @Test
  public void testPutAllForUnknownEnumValues() throws Exception {
    TestMap.Builder sourceBuilder =
        TestMap.newBuilder()
            .putInt32ToEnumFieldValue(0, 0)
            .putInt32ToEnumFieldValue(1, 1)
            .putAllInt32ToEnumFieldValue(newMap(2, 1000)); // unknown value.
    TestMap source = sourceBuilder.build();

    TestMap.Builder destinationBuilder = TestMap.newBuilder();
    destinationBuilder.putAllInt32ToEnumFieldValue(source.getInt32ToEnumFieldValueMap());
    TestMap destination = destinationBuilder.build();

    assertThat(destination.getInt32ToEnumFieldValueMap().get(0).intValue()).isEqualTo(0);
    assertThat(destination.getInt32ToEnumFieldValueMap().get(1).intValue()).isEqualTo(1);
    assertThat(destination.getInt32ToEnumFieldValueMap().get(2).intValue()).isEqualTo(1000);
    assertThat(destination.getInt32ToEnumFieldCount()).isEqualTo(3);
  }

  @Test
  public void testPutForUnknownEnumValues() throws Exception {
    TestMap builder =
        TestMap.newBuilder()
            .putInt32ToEnumFieldValue(0, 0)
            .putInt32ToEnumFieldValue(1, 1)
            .putInt32ToEnumFieldValue(2, 1000)
            .build(); // unknown value.
    TestMap message = builder;

    assertThat(message.getInt32ToEnumFieldValueOrThrow(0)).isEqualTo(0);
    assertThat(message.getInt32ToEnumFieldValueOrThrow(1)).isEqualTo(1);
    assertThat(message.getInt32ToEnumFieldValueOrThrow(2)).isEqualTo(1000);
    assertThat(message.getInt32ToEnumFieldCount()).isEqualTo(3);
  }

  @Test
  public void testPutChecksNullKeysAndValues() throws Exception {
    TestMap.Builder builder = TestMap.newBuilder();

    try {
      builder.putInt32ToStringField(1, null);
      assertWithMessage("expected exception").fail();
    } catch (NullPointerException e) {
      // expected.
    }

    try {
      builder.putInt32ToBytesField(1, null);
      assertWithMessage("expected exception").fail();
    } catch (NullPointerException e) {
      // expected.
    }

    try {
      builder.putInt32ToEnumField(1, null);
      assertWithMessage("expected exception").fail();
    } catch (NullPointerException e) {
      // expected.
    }

    try {
      builder.putInt32ToMessageField(1, null);
      assertWithMessage("expected exception").fail();
    } catch (NullPointerException e) {
      // expected.
    }

    try {
      builder.putStringToInt32Field(null, 1);
      assertWithMessage("expected exception").fail();
    } catch (NullPointerException e) {
      // expected.
    }
  }

  @Test
  public void testSerializeAndParse() throws Exception {
    TestMap.Builder builder = TestMap.newBuilder();
    setMapValues(builder);
    TestMap message = builder.build();
    assertThat(message.toByteString().size()).isEqualTo(message.getSerializedSize());
<<<<<<< HEAD
    message = TestMap.parser().parseFrom(message.toByteString());
=======
    message = TestMap.parseFrom(message.toByteString());
>>>>>>> 626889fb
    assertMapValuesSet(message);

    builder = message.toBuilder();
    updateMapValues(builder);
    message = builder.build();
    assertThat(message.toByteString().size()).isEqualTo(message.getSerializedSize());
<<<<<<< HEAD
    message = TestMap.parser().parseFrom(message.toByteString());
=======
    message = TestMap.parseFrom(message.toByteString());
>>>>>>> 626889fb
    assertMapValuesUpdated(message);

    builder = message.toBuilder();
    builder.clear();
    message = builder.build();
    assertThat(message.toByteString().size()).isEqualTo(message.getSerializedSize());
<<<<<<< HEAD
    message = TestMap.parser().parseFrom(message.toByteString());
=======
    message = TestMap.parseFrom(message.toByteString());
>>>>>>> 626889fb
    assertMapValuesCleared(message);
  }

  private TestMap tryParseTestMap(BizarroTestMap bizarroMap) throws IOException {
    ByteArrayOutputStream byteArrayOutputStream = new ByteArrayOutputStream();
    CodedOutputStream output = CodedOutputStream.newInstance(byteArrayOutputStream);
    bizarroMap.writeTo(output);
    output.flush();
    return TestMap.parseFrom(ByteString.copyFrom(byteArrayOutputStream.toByteArray()));
  }

  @Test
  public void testParseError() throws Exception {
    ByteString bytes = TestUtil.toBytes("SOME BYTES");
    String stringKey = "a string key";

    TestMap map =
        tryParseTestMap(BizarroTestMap.newBuilder().putInt32ToInt32Field(5, bytes).build());
    assertThat(map.getInt32ToInt32FieldOrDefault(5, -1)).isEqualTo(0);

    map = tryParseTestMap(BizarroTestMap.newBuilder().putInt32ToStringField(stringKey, 5).build());
    assertThat(map.getInt32ToStringFieldOrDefault(0, null)).isEmpty();

    map = tryParseTestMap(BizarroTestMap.newBuilder().putInt32ToBytesField(stringKey, 5).build());
    assertThat(ByteString.EMPTY).isEqualTo(map.getInt32ToBytesFieldOrDefault(0, null));

    map =
        tryParseTestMap(BizarroTestMap.newBuilder().putInt32ToEnumField(stringKey, bytes).build());
    assertThat(map.getInt32ToEnumFieldOrDefault(0, null)).isEqualTo(TestMap.EnumValue.FOO);

    try {
      tryParseTestMap(BizarroTestMap.newBuilder().putInt32ToMessageField(stringKey, bytes).build());
      assertWithMessage("expected exception").fail();
    } catch (InvalidProtocolBufferException expected) {
      assertThat(expected.getUnfinishedMessage()).isInstanceOf(TestMap.class);
      map = (TestMap) expected.getUnfinishedMessage();
      assertThat(map.getInt32ToMessageFieldMap()).isEmpty();
    }

    map =
        tryParseTestMap(
            BizarroTestMap.newBuilder().putStringToInt32Field(stringKey, bytes).build());
    assertThat(map.getStringToInt32FieldOrDefault(stringKey, -1)).isEqualTo(0);
  }

  @Test
  public void testMergeFrom() throws Exception {
    TestMap.Builder builder = TestMap.newBuilder();
    setMapValues(builder);
    TestMap message = builder.build();

    TestMap.Builder other = TestMap.newBuilder();
    other.mergeFrom(message);
    assertMapValuesSet(other.build());
  }

  @Test
  public void testEqualsAndHashCode() throws Exception {
    // Test that generated equals() and hashCode() will disregard the order
    // of map entries when comparing/hashing map fields.

    // We can't control the order of elements in a HashMap. The best we can do
    // here is to add elements in different order.
    TestMap b1 =
        TestMap.newBuilder()
            .putInt32ToInt32Field(1, 2)
            .putInt32ToInt32Field(3, 4)
            .putInt32ToInt32Field(5, 6)
            .build();
    TestMap m1 = b1;

    TestMap.Builder b2 =
        TestMap.newBuilder()
            .putInt32ToInt32Field(5, 6)
            .putInt32ToInt32Field(1, 2)
            .putInt32ToInt32Field(3, 4);
    TestMap m2 = b2.build();

    assertThat(m2).isEqualTo(m1);
    assertThat(m2.hashCode()).isEqualTo(m1.hashCode());

    // Make sure we did compare map fields.
    b2.putInt32ToInt32Field(1, 0);
    m2 = b2.build();
    assertThat(m1.equals(m2)).isFalse();
    // Don't check m1.hashCode() != m2.hashCode() because it's not guaranteed
    // to be different.

    // Regression test for b/18549190: if a map is a subset of the other map,
    // equals() should return false.
    b2.removeInt32ToInt32Field(1);
    m2 = b2.build();
    assertThat(m1.equals(m2)).isFalse();
    assertThat(m2.equals(m1)).isFalse();
  }

  @Test
  @SuppressWarnings("ProtoNewBuilderMergeFrom")
  public void testUnknownEnumValues() throws Exception {
    TestMap.Builder builder =
        TestMap.newBuilder()
            .putInt32ToEnumFieldValue(0, 0)
            .putInt32ToEnumFieldValue(1, 1)
            .putInt32ToEnumFieldValue(2, 1000); // unknown value.
    TestMap message = builder.build();

    assertThat(message.getInt32ToEnumFieldMap()).containsEntry(0, TestMap.EnumValue.FOO);
    assertThat(message.getInt32ToEnumFieldMap()).containsEntry(1, TestMap.EnumValue.BAR);
    assertThat(message.getInt32ToEnumFieldMap()).containsEntry(2, TestMap.EnumValue.UNRECOGNIZED);

    builder.putAllInt32ToEnumFieldValue(newMap(2, 1000)); // unknown value.
    message = builder.build();
    assertThat(message.getInt32ToEnumFieldMap()).containsEntry(2, TestMap.EnumValue.UNRECOGNIZED);

    // Unknown enum values should be preserved after:
    //   1. Serialization and parsing.
    //   2. toBuild().
    //   3. mergeFrom().
    message = TestMap.parseFrom(message.toByteString(), ExtensionRegistryLite.getEmptyRegistry());
    assertThat(message.getInt32ToEnumFieldValueMap().get(2).intValue()).isEqualTo(1000);
    builder = message.toBuilder();
    assertThat(builder.getInt32ToEnumFieldValueMap().get(2).intValue()).isEqualTo(1000);
    builder = TestMap.newBuilder().mergeFrom(message);
    assertThat(builder.getInt32ToEnumFieldValueMap().get(2).intValue()).isEqualTo(1000);

    // hashCode()/equals() should take unknown enum values into account.
    builder.putAllInt32ToEnumFieldValue(newMap(2, 1001));
    TestMap message2 = builder.build();
    assertThat(message.hashCode()).isNotEqualTo(message2.hashCode());
    assertThat(message.equals(message2)).isFalse();
    // Unknown values will be converted to UNRECOGNIZED so the resulted enum map
    // should be the same.
    assertThat(message.getInt32ToEnumFieldMap()).isEqualTo(message2.getInt32ToEnumFieldMap());
  }

  @Test
  public void testIterationOrder() throws Exception {
    TestMap.Builder builder = TestMap.newBuilder();
    setMapValues(builder);
    TestMap message = builder.build();

    assertThat(new ArrayList<>(message.getStringToInt32FieldMap().keySet()))
        .containsExactly("1", "2", "3")
        .inOrder();
  }

  @Test
  public void testGetMap() {
    TestMap.Builder builder = TestMap.newBuilder();
    setMapValues(builder);
    TestMap message = builder.build();
    assertThat(message.getStringToInt32FieldMap()).isEqualTo(message.getStringToInt32FieldMap());
    assertThat(message.getInt32ToBytesFieldMap()).isEqualTo(message.getInt32ToBytesFieldMap());
    assertThat(message.getInt32ToEnumFieldMap()).isEqualTo(message.getInt32ToEnumFieldMap());
    assertThat(message.getInt32ToEnumFieldValueMap())
        .isEqualTo(message.getInt32ToEnumFieldValueMap());
    assertThat(message.getInt32ToMessageFieldMap()).isEqualTo(message.getInt32ToMessageFieldMap());
  }

  @Test
  public void testContains() {
    TestMap.Builder builder = TestMap.newBuilder();
    setMapValues(builder);
    assertMapContainsSetValues(builder);
    assertMapContainsSetValues(builder.build());
  }

  private void assertMapContainsSetValues(TestMapOrBuilder testMapOrBuilder) {
    assertThat(testMapOrBuilder.containsInt32ToInt32Field(1)).isTrue();
    assertThat(testMapOrBuilder.containsInt32ToInt32Field(2)).isTrue();
    assertThat(testMapOrBuilder.containsInt32ToInt32Field(3)).isTrue();
    assertThat(testMapOrBuilder.containsInt32ToInt32Field(-1)).isFalse();

    assertThat(testMapOrBuilder.containsInt32ToStringField(1)).isTrue();
    assertThat(testMapOrBuilder.containsInt32ToStringField(2)).isTrue();
    assertThat(testMapOrBuilder.containsInt32ToStringField(3)).isTrue();
    assertThat(testMapOrBuilder.containsInt32ToStringField(-1)).isFalse();

    assertThat(testMapOrBuilder.containsInt32ToBytesField(1)).isTrue();
    assertThat(testMapOrBuilder.containsInt32ToBytesField(2)).isTrue();
    assertThat(testMapOrBuilder.containsInt32ToBytesField(3)).isTrue();
    assertThat(testMapOrBuilder.containsInt32ToBytesField(-1)).isFalse();

    assertThat(testMapOrBuilder.containsInt32ToEnumField(1)).isTrue();
    assertThat(testMapOrBuilder.containsInt32ToEnumField(2)).isTrue();
    assertThat(testMapOrBuilder.containsInt32ToEnumField(3)).isTrue();
    assertThat(testMapOrBuilder.containsInt32ToEnumField(-1)).isFalse();

    assertThat(testMapOrBuilder.containsInt32ToMessageField(1)).isTrue();
    assertThat(testMapOrBuilder.containsInt32ToMessageField(2)).isTrue();
    assertThat(testMapOrBuilder.containsInt32ToMessageField(3)).isTrue();
    assertThat(testMapOrBuilder.containsInt32ToMessageField(-1)).isFalse();

    assertThat(testMapOrBuilder.containsStringToInt32Field("1")).isTrue();
    assertThat(testMapOrBuilder.containsStringToInt32Field("2")).isTrue();
    assertThat(testMapOrBuilder.containsStringToInt32Field("3")).isTrue();
    assertThat(testMapOrBuilder.containsStringToInt32Field("-1")).isFalse();
  }

  @Test
  public void testCount() {
    TestMap.Builder builder = TestMap.newBuilder();
    assertMapCounts(0, builder);

    setMapValues(builder);
    assertMapCounts(3, builder);

    TestMap message = builder.build();
    assertMapCounts(3, message);

    builder = message.toBuilder().putInt32ToInt32Field(4, 44);
    assertThat(builder.getInt32ToInt32FieldCount()).isEqualTo(4);
    assertThat(builder.build().getInt32ToInt32FieldCount()).isEqualTo(4);

    // already present - should be unchanged
    builder.putInt32ToInt32Field(4, 44);
    assertThat(builder.getInt32ToInt32FieldCount()).isEqualTo(4);
  }

  private void assertMapCounts(int expectedCount, TestMapOrBuilder testMapOrBuilder) {
    assertThat(testMapOrBuilder.getInt32ToInt32FieldCount()).isEqualTo(expectedCount);
    assertThat(testMapOrBuilder.getInt32ToStringFieldCount()).isEqualTo(expectedCount);
    assertThat(testMapOrBuilder.getInt32ToBytesFieldCount()).isEqualTo(expectedCount);
    assertThat(testMapOrBuilder.getInt32ToEnumFieldCount()).isEqualTo(expectedCount);
    assertThat(testMapOrBuilder.getInt32ToMessageFieldCount()).isEqualTo(expectedCount);
    assertThat(testMapOrBuilder.getStringToInt32FieldCount()).isEqualTo(expectedCount);
  }

  @Test
  public void testGetOrDefault() {
    TestMap.Builder builder = TestMap.newBuilder();
    assertMapCounts(0, builder);
    setMapValues(builder);
    doTestGetOrDefault(builder);
    doTestGetOrDefault(builder.build());
  }

  public void doTestGetOrDefault(TestMapOrBuilder testMapOrBuilder) {
    assertThat(testMapOrBuilder.getInt32ToInt32FieldOrDefault(1, -11)).isEqualTo(11);
    assertThat(testMapOrBuilder.getInt32ToInt32FieldOrDefault(-1, -11)).isEqualTo(-11);

    assertThat(testMapOrBuilder.getInt32ToStringFieldOrDefault(1, "-11")).isEqualTo("11");
    assertWithMessage("-11")
        .that(testMapOrBuilder.getInt32ToStringFieldOrDefault(-1, null))
        .isNull();

    assertThat(testMapOrBuilder.getInt32ToBytesFieldOrDefault(1, null))
        .isEqualTo(TestUtil.toBytes("11"));
    assertThat(testMapOrBuilder.getInt32ToBytesFieldOrDefault(-1, null)).isNull();

    assertThat(testMapOrBuilder.getInt32ToEnumFieldOrDefault(1, null))
        .isEqualTo(TestMap.EnumValue.FOO);
    assertThat(testMapOrBuilder.getInt32ToEnumFieldOrDefault(-1, null)).isNull();

    assertThat(testMapOrBuilder.getInt32ToEnumFieldValueOrDefault(2, -1))
        .isEqualTo(TestMap.EnumValue.BAR.getNumber());
    assertThat(testMapOrBuilder.getInt32ToEnumFieldValueOrDefault(-1000, -1)).isEqualTo(-1);

    assertThat(testMapOrBuilder.getInt32ToMessageFieldOrDefault(1, null))
        .isEqualTo(MessageValue.newBuilder().setValue(11).build());
    assertThat(testMapOrBuilder.getInt32ToMessageFieldOrDefault(-1, null)).isNull();

    assertThat(testMapOrBuilder.getStringToInt32FieldOrDefault("1", -11)).isEqualTo(11);
    assertThat(testMapOrBuilder.getStringToInt32FieldOrDefault("-1", -11)).isEqualTo(-11);

    try {
      testMapOrBuilder.getStringToInt32FieldOrDefault(null, -11);
      assertWithMessage("expected exception").fail();
    } catch (NullPointerException e) {
      // expected
    }
  }

  @Test
  public void testGetOrThrow() {
    TestMap.Builder builder = TestMap.newBuilder();
    assertMapCounts(0, builder);
    setMapValues(builder);
    doTestGetOrDefault(builder);
    doTestGetOrDefault(builder.build());
  }

  public void doTestGetOrThrow(TestMapOrBuilder testMapOrBuilder) {
    assertThat(testMapOrBuilder.getInt32ToInt32FieldOrThrow(1)).isEqualTo(11);
    try {
      testMapOrBuilder.getInt32ToInt32FieldOrThrow(-1);
      assertWithMessage("expected exception").fail();
    } catch (IllegalArgumentException e) {
      // expected
    }

    assertThat(testMapOrBuilder.getInt32ToStringFieldOrThrow(1)).isEqualTo("11");

    try {
      testMapOrBuilder.getInt32ToStringFieldOrThrow(-1);
      assertWithMessage("expected exception").fail();
    } catch (IllegalArgumentException e) {
      // expected
    }

    assertThat(testMapOrBuilder.getInt32ToBytesFieldOrThrow(1)).isEqualTo(TestUtil.toBytes("11"));

    try {
      testMapOrBuilder.getInt32ToBytesFieldOrThrow(-1);
      assertWithMessage("expected exception").fail();
    } catch (IllegalArgumentException e) {
      // expected
    }

    assertThat(testMapOrBuilder.getInt32ToEnumFieldOrThrow(1)).isEqualTo(TestMap.EnumValue.FOO);
    try {
      testMapOrBuilder.getInt32ToEnumFieldOrThrow(-1);
      assertWithMessage("expected exception").fail();
    } catch (IllegalArgumentException e) {
      // expected
    }

    assertThat(testMapOrBuilder.getInt32ToEnumFieldValueOrThrow(2))
        .isEqualTo(TestMap.EnumValue.BAR.getNumber());
    try {
      testMapOrBuilder.getInt32ToEnumFieldValueOrThrow(-1);
      assertWithMessage("expected exception").fail();
    } catch (IllegalArgumentException e) {
      // expected
    }

    assertThat(testMapOrBuilder.getInt32ToMessageFieldOrThrow(1))
        .isEqualTo(MessageValue.newBuilder().setValue(11).build());
    try {
      testMapOrBuilder.getInt32ToMessageFieldOrThrow(-1);
      assertWithMessage("expected exception").fail();
    } catch (IllegalArgumentException e) {
      // expected
    }

    assertThat(testMapOrBuilder.getStringToInt32FieldOrThrow("1")).isEqualTo(11);
    try {
      testMapOrBuilder.getStringToInt32FieldOrThrow("-1");
      assertWithMessage("expected exception").fail();
    } catch (IllegalArgumentException e) {
      // expected
    }

    try {
      testMapOrBuilder.getStringToInt32FieldOrThrow(null);
      assertWithMessage("expected exception").fail();
    } catch (NullPointerException e) {
      // expected
    }
  }

  @Test
  public void testPut() {
    TestMap.Builder builder = TestMap.newBuilder();
    builder.putInt32ToInt32Field(1, 11);
    assertThat(builder.getInt32ToInt32FieldOrThrow(1)).isEqualTo(11);

    builder.putInt32ToStringField(1, "a");
    assertThat(builder.getInt32ToStringFieldOrThrow(1)).isEqualTo("a");
    try {
      builder.putInt32ToStringField(1, null);
      assertWithMessage("expected exception").fail();
    } catch (NullPointerException e) {
      // expected
    }

    builder.putInt32ToBytesField(1, TestUtil.toBytes("11"));
    assertThat(builder.getInt32ToBytesFieldOrThrow(1)).isEqualTo(TestUtil.toBytes("11"));
    try {
      builder.putInt32ToBytesField(1, null);
      assertWithMessage("expected exception").fail();
    } catch (NullPointerException e) {
      // expected
    }

    builder.putInt32ToEnumField(1, TestMap.EnumValue.FOO);
    assertThat(builder.getInt32ToEnumFieldOrThrow(1)).isEqualTo(TestMap.EnumValue.FOO);
    try {
      builder.putInt32ToEnumField(1, null);
      assertWithMessage("expected exception").fail();
    } catch (NullPointerException e) {
      // expected
    }

    builder.putStringToInt32Field("a", 1);
    assertThat(builder.getStringToInt32FieldOrThrow("a")).isEqualTo(1);
    try {
      builder.putStringToInt32Field(null, -1);
    } catch (NullPointerException e) {
      // expected
    }
  }

  @Test
  public void testRemove() {
    TestMap.Builder builder = TestMap.newBuilder();
    setMapValues(builder);
    assertThat(builder.getInt32ToInt32FieldOrThrow(1)).isEqualTo(11);
    for (int times = 0; times < 2; times++) {
      builder.removeInt32ToInt32Field(1);
      assertThat(builder.getInt32ToInt32FieldOrDefault(1, -1)).isEqualTo(-1);
    }

    assertThat(builder.getInt32ToStringFieldOrThrow(1)).isEqualTo("11");
    for (int times = 0; times < 2; times++) {
      builder.removeInt32ToStringField(1);
      assertThat(builder.getInt32ToStringFieldOrDefault(1, null)).isNull();
    }

    assertThat(builder.getInt32ToBytesFieldOrThrow(1)).isEqualTo(TestUtil.toBytes("11"));
    for (int times = 0; times < 2; times++) {
      builder.removeInt32ToBytesField(1);
      assertThat(builder.getInt32ToBytesFieldOrDefault(1, null)).isNull();
    }

    assertThat(builder.getInt32ToEnumFieldOrThrow(1)).isEqualTo(TestMap.EnumValue.FOO);
    for (int times = 0; times < 2; times++) {
      builder.removeInt32ToEnumField(1);
      assertThat(builder.getInt32ToEnumFieldOrDefault(1, null)).isNull();
    }

    assertThat(builder.getStringToInt32FieldOrThrow("1")).isEqualTo(11);
    for (int times = 0; times < 2; times++) {
      builder.removeStringToInt32Field("1");
      assertThat(builder.getStringToInt32FieldOrDefault("1", -1)).isEqualTo(-1);
    }

    try {
      builder.removeStringToInt32Field(null);
      assertWithMessage("expected exception").fail();
    } catch (NullPointerException e) {
      // expected
    }
  }

  private static <K, V> Map<K, V> newMap(K key1, V value1) {
    Map<K, V> map = new HashMap<>();
    map.put(key1, value1);
    return map;
  }

  private static <K, V> Map<K, V> newMap(K key1, V value1, K key2, V value2) {
    Map<K, V> map = new HashMap<>();
    map.put(key1, value1);
    map.put(key2, value2);
    return map;
  }

  @Test
  public void testMap_withNulls() {
    TestMap.Builder builder = TestMap.newBuilder();

    try {
      builder.putStringToInt32Field(null, 3);
      assertWithMessage("expected exception").fail();
    } catch (NullPointerException expected) {
    }

    try {
      builder.putAllStringToInt32Field(newMap(null, 3, "hi", 4));
      assertWithMessage("expected exception").fail();
    } catch (NullPointerException expected) {
    }

    try {
      builder.putInt32ToMessageField(3, null);
      assertWithMessage("expected exception").fail();
    } catch (NullPointerException expected) {
    }

    try {
      builder.putAllInt32ToMessageField(
          MapLiteTest.<Integer, MessageValue>newMap(4, null, 5, null));
      assertWithMessage("expected exception").fail();
    } catch (NullPointerException expected) {
    }

    try {
      builder.putAllInt32ToMessageField(null);
      assertWithMessage("expected exception").fail();
    } catch (NullPointerException expected) {
    }

    assertThat(builder.build().toByteArray()).isEqualTo(new byte[0]);
  }
}<|MERGE_RESOLUTION|>--- conflicted
+++ resolved
@@ -51,23 +51,10 @@
 
   @Test
   public void testSetMapValues() {
-<<<<<<< HEAD
-    TestMap.Builder usingMutableMapBuilder = TestMap.newBuilder();
-    setMapValues(usingMutableMapBuilder);
-    TestMap usingMutableMap = usingMutableMapBuilder.build();
-    assertMapValuesSet(usingMutableMap);
-
-    TestMap.Builder usingAccessorsBuilder = TestMap.newBuilder();
-    setMapValues(usingAccessorsBuilder);
-    TestMap usingAccessors = usingAccessorsBuilder.build();
-    assertMapValuesSet(usingAccessors);
-    assertThat(usingMutableMap).isEqualTo(usingAccessors);
-=======
     TestMap.Builder testMapBuilder = TestMap.newBuilder();
     setMapValues(testMapBuilder);
     TestMap testMap = testMapBuilder.build();
     assertMapValuesSet(testMap);
->>>>>>> 626889fb
   }
 
   private void copyMapValues(TestMap source, TestMap.Builder destination) {
@@ -409,33 +396,21 @@
     setMapValues(builder);
     TestMap message = builder.build();
     assertThat(message.toByteString().size()).isEqualTo(message.getSerializedSize());
-<<<<<<< HEAD
-    message = TestMap.parser().parseFrom(message.toByteString());
-=======
     message = TestMap.parseFrom(message.toByteString());
->>>>>>> 626889fb
     assertMapValuesSet(message);
 
     builder = message.toBuilder();
     updateMapValues(builder);
     message = builder.build();
     assertThat(message.toByteString().size()).isEqualTo(message.getSerializedSize());
-<<<<<<< HEAD
-    message = TestMap.parser().parseFrom(message.toByteString());
-=======
     message = TestMap.parseFrom(message.toByteString());
->>>>>>> 626889fb
     assertMapValuesUpdated(message);
 
     builder = message.toBuilder();
     builder.clear();
     message = builder.build();
     assertThat(message.toByteString().size()).isEqualTo(message.getSerializedSize());
-<<<<<<< HEAD
-    message = TestMap.parser().parseFrom(message.toByteString());
-=======
     message = TestMap.parseFrom(message.toByteString());
->>>>>>> 626889fb
     assertMapValuesCleared(message);
   }
 
