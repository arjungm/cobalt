--- conflicted
+++ resolved
@@ -10,10 +10,7 @@
 import static com.google.common.truth.Truth.assertThat;
 import static com.google.common.truth.Truth.assertWithMessage;
 import static org.junit.Assert.assertNotNull;
-<<<<<<< HEAD
-=======
 import static org.junit.Assert.assertThrows;
->>>>>>> 626889fb
 import static org.junit.Assert.fail;
 
 import com.google.protobuf.Descriptors.Descriptor;
@@ -214,11 +211,7 @@
     assertMapValuesSet(usingAccessors);
 
     assertThat(usingAccessors).isEqualTo(usingMutableMap);
-<<<<<<< HEAD
-    //
-=======
-
->>>>>>> 626889fb
+
     usingMutableMapBuilder = usingMutableMap.toBuilder();
     updateMapValuesUsingMutableMap(usingMutableMapBuilder);
     usingMutableMap = usingMutableMapBuilder.build();
@@ -317,33 +310,21 @@
     assertThat(builder.build().getInt32ToInt32Field()).isEqualTo(newMap(1, 2));
     try {
       intMap.put(2, 3);
-<<<<<<< HEAD
-      assertWithMessage("expected exception").fail();
-=======
       assertWithMessage("expected exception intMap").fail();
->>>>>>> 626889fb
     } catch (UnsupportedOperationException e) {
       // expected
     }
     assertThat(builder.getInt32ToInt32Field()).isEqualTo(newMap(1, 2));
     builder.getMutableInt32ToInt32Field().put(2, 3);
     assertThat(builder.getInt32ToInt32Field()).isEqualTo(newMap(1, 2, 2, 3));
-<<<<<<< HEAD
-  //
-=======
-
->>>>>>> 626889fb
+
     Map<Integer, TestMap.EnumValue> enumMap = builder.getMutableInt32ToEnumField();
     enumMap.put(1, TestMap.EnumValue.BAR);
     assertThat(builder.build().getInt32ToEnumField())
         .isEqualTo(newMap(1, TestMap.EnumValue.BAR));
     try {
       enumMap.put(2, TestMap.EnumValue.FOO);
-<<<<<<< HEAD
-      assertWithMessage("expected exception").fail();
-=======
       assertWithMessage("expected exception enumMap").fail();
->>>>>>> 626889fb
     } catch (UnsupportedOperationException e) {
       // expected
     }
@@ -351,42 +332,19 @@
     builder.getMutableInt32ToEnumField().put(2, TestMap.EnumValue.FOO);
     assertThat(builder.getInt32ToEnumField()).isEqualTo(
         newMap(1, TestMap.EnumValue.BAR, 2, TestMap.EnumValue.FOO));
-<<<<<<< HEAD
-  //
-=======
-
->>>>>>> 626889fb
+
     Map<Integer, String> stringMap = builder.getMutableInt32ToStringField();
     stringMap.put(1, "1");
     assertThat(builder.build().getInt32ToStringField()).isEqualTo(newMap(1, "1"));
     try {
       stringMap.put(2, "2");
-<<<<<<< HEAD
-      assertWithMessage("expected exception").fail();
-=======
       assertWithMessage("expected exception stringMap").fail();
->>>>>>> 626889fb
     } catch (UnsupportedOperationException e) {
       // expected
     }
     assertThat(builder.getInt32ToStringField()).isEqualTo(newMap(1, "1"));
     builder.putInt32ToStringField(2, "2");
     assertThat(builder.getInt32ToStringField()).isEqualTo(newMap(1, "1", 2, "2"));
-<<<<<<< HEAD
-  //
-    Map<Integer, TestMap.MessageValue> messageMap = builder.getMutableInt32ToMessageField();
-    messageMap.put(1, TestMap.MessageValue.getDefaultInstance());
-    assertThat( builder.build().getInt32ToMessageField())
-        .isEqualTo(newMap(1, TestMap.MessageValue.getDefaultInstance()));
-    try {
-      messageMap.put(2, TestMap.MessageValue.getDefaultInstance());
-      assertWithMessage("expected exception").fail();
-    } catch (UnsupportedOperationException e) {
-      // expected
-    }
-    assertThat(builder.getInt32ToMessageField())
-        .isEqualTo(newMap(1, TestMap.MessageValue.getDefaultInstance()));
-=======
 
     // Message maps are handled differently, and don't freeze old mutable collections.
     Map<Integer, TestMap.MessageValue> messageMap = builder.getMutableInt32ToMessageField();
@@ -397,17 +355,12 @@
     messageMap.put(2, TestMap.MessageValue.getDefaultInstance());
     assertThat(builder.getInt32ToMessageField()).isEqualTo(
         newMap(1, TestMap.MessageValue.getDefaultInstance()));
->>>>>>> 626889fb
     builder.putInt32ToMessageField(2, TestMap.MessageValue.getDefaultInstance());
     assertThat(builder.getInt32ToMessageField()).isEqualTo(
         newMap(1, TestMap.MessageValue.getDefaultInstance(),
             2, TestMap.MessageValue.getDefaultInstance()));
   }
-<<<<<<< HEAD
-  //
-=======
-
->>>>>>> 626889fb
+
   @Test
   public void testMutableMapLifecycle_collections() {
     TestMap.Builder builder = TestMap.newBuilder();
@@ -598,8 +551,6 @@
   }
 
   @Test
-<<<<<<< HEAD
-=======
   public void testPutBuilderIfAbsent() {
     TestMap.Builder builder = TestMap.newBuilder();
     MessageValue.Builder subBuilder = builder.putInt32ToMessageFieldBuilderIfAbsent(1);
@@ -616,39 +567,26 @@
   }
 
   @Test
->>>>>>> 626889fb
   public void testSerializeAndParse() throws Exception {
     TestMap.Builder builder = TestMap.newBuilder();
     setMapValuesUsingAccessors(builder);
     TestMap message = builder.build();
     assertThat(message.toByteString().size()).isEqualTo(message.getSerializedSize());
-<<<<<<< HEAD
-    message = TestMap.parser().parseFrom(message.toByteString());
-=======
     message = TestMap.parseFrom(message.toByteString());
->>>>>>> 626889fb
     assertMapValuesSet(message);
 
     builder = message.toBuilder();
     updateMapValuesUsingAccessors(builder);
     message = builder.build();
     assertThat(message.toByteString().size()).isEqualTo(message.getSerializedSize());
-<<<<<<< HEAD
-    message = TestMap.parser().parseFrom(message.toByteString());
-=======
     message = TestMap.parseFrom(message.toByteString());
->>>>>>> 626889fb
     assertMapValuesUpdated(message);
 
     builder = message.toBuilder();
     builder.clear();
     message = builder.build();
     assertThat(message.toByteString().size()).isEqualTo(message.getSerializedSize());
-<<<<<<< HEAD
-    message = TestMap.parser().parseFrom(message.toByteString());
-=======
     message = TestMap.parseFrom(message.toByteString());
->>>>>>> 626889fb
     assertMapValuesCleared(message);
   }
 
@@ -1129,10 +1067,7 @@
   }
 
   @Test
-<<<<<<< HEAD
-=======
   @SuppressWarnings("SelfAssertion")
->>>>>>> 626889fb
   public void testGetMap() {
     TestMap.Builder builder = TestMap.newBuilder();
     setMapValuesUsingAccessors(builder);
@@ -1639,8 +1574,6 @@
     try {
       builder.putAllInt32ToMessageField(null);
       assertWithMessage("expected exception").fail();
-<<<<<<< HEAD
-=======
     } catch (NullPointerException expected) {
     }
 
@@ -1657,15 +1590,11 @@
     try {
       builder.setField(valueDescriptor, null);
       fail("Allowed null field value");
->>>>>>> 626889fb
     } catch (NullPointerException expected) {
       assertThat(expected).hasMessageThat().isNotNull();
     }
   }
 
-<<<<<<< HEAD
-    assertThat(builder.build().toByteArray()).isEqualTo(new byte[0]);
-=======
   @Test
   public void getAllFields_mapEntryListMutability() {
     TestMap testMap =
@@ -1698,6 +1627,5 @@
     assertThrows(UnsupportedOperationException.class, mapEntries::clear);
     builder.clearField(int2MessageMapField);
     assertThat(mapEntries).hasSize(1);
->>>>>>> 626889fb
   }
 }