--- conflicted
+++ resolved
@@ -12,13 +12,8 @@
 
 import com.google.common.collect.ImmutableSet;
 import com.google.common.reflect.ClassPath;
-<<<<<<< HEAD
-import protobuf_unittest.NonNestedExtension;
-import protobuf_unittest.NonNestedExtensionLite;
-=======
 import proto2_unittest.NonNestedExtension;
 import proto2_unittest.NonNestedExtensionLite;
->>>>>>> 626889fb
 import java.io.IOException;
 import java.lang.reflect.Method;
 import java.net.URL;
@@ -103,11 +98,7 @@
           .that(NonNestedExtensionLite.nonNestedExtensionLite.getClass())
           .isInstanceOf(GeneratedMessageLite.GeneratedExtension.class);
       assertWithMessage("Extension is not registered in masqueraded full registry")
-<<<<<<< HEAD
-          .that(fullRegistry1.findImmutableExtensionByName("protobuf_unittest.nonNestedExtension"))
-=======
           .that(fullRegistry1.findImmutableExtensionByName("proto2_unittest.nonNestedExtension"))
->>>>>>> 626889fb
           .isNull();
       GeneratedMessageLite.GeneratedExtension<NonNestedExtensionLite.MessageLiteToBeExtended, ?>
           extension =
@@ -119,11 +110,7 @@
           .that(Extension.class.isAssignableFrom(NonNestedExtension.nonNestedExtension.getClass()))
           .isTrue();
       assertWithMessage("Extension is registered in masqueraded full registry")
-<<<<<<< HEAD
-          .that(fullRegistry2.findImmutableExtensionByName("protobuf_unittest.nonNestedExtension"))
-=======
           .that(fullRegistry2.findImmutableExtensionByName("proto2_unittest.nonNestedExtension"))
->>>>>>> 626889fb
           .isNotNull();
     }
 
