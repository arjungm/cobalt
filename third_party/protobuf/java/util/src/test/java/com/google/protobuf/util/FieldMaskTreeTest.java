--- conflicted
+++ resolved
@@ -12,19 +12,11 @@
 import com.google.protobuf.DynamicMessage;
 import com.google.protobuf.Message;
 import com.google.protobuf.UninitializedMessageException;
-<<<<<<< HEAD
-import protobuf_unittest.UnittestProto.NestedTestAllTypes;
-import protobuf_unittest.UnittestProto.TestAllTypes;
-import protobuf_unittest.UnittestProto.TestAllTypes.NestedMessage;
-import protobuf_unittest.UnittestProto.TestRequired;
-import protobuf_unittest.UnittestProto.TestRequiredMessage;
-=======
 import proto2_unittest.UnittestProto.NestedTestAllTypes;
 import proto2_unittest.UnittestProto.TestAllTypes;
 import proto2_unittest.UnittestProto.TestAllTypes.NestedMessage;
 import proto2_unittest.UnittestProto.TestRequired;
 import proto2_unittest.UnittestProto.TestRequiredMessage;
->>>>>>> 626889fb
 import org.junit.Test;
 import org.junit.runner.RunWith;
 import org.junit.runners.JUnit4;
@@ -63,7 +55,6 @@
     assertThat(tree.toString()).isEqualTo("bar.baz,bar.quz,foo");
     tree.mergeFromFieldMask(FieldMaskUtil.fromString("foo.bar,bar"));
     assertThat(tree.toString()).isEqualTo("bar,foo");
-<<<<<<< HEAD
   }
 
   @Test
@@ -103,47 +94,6 @@
   }
 
   @Test
-=======
-  }
-
-  @Test
-  public void testRemoveFieldPath() throws Exception {
-    String initialTreeString = "bar.baz,bar.quz.bar,foo";
-    FieldMaskTree tree;
-
-    // Empty path.
-    tree = new FieldMaskTree(FieldMaskUtil.fromString(initialTreeString));
-    tree.removeFieldPath("");
-    assertThat(tree.toString()).isEqualTo(initialTreeString);
-
-    // Non-exist sub-path of an existing leaf.
-    tree = new FieldMaskTree(FieldMaskUtil.fromString(initialTreeString));
-    tree.removeFieldPath("foo.bar");
-    assertThat(tree.toString()).isEqualTo(initialTreeString);
-
-    // Non-exist path.
-    tree = new FieldMaskTree(FieldMaskUtil.fromString(initialTreeString));
-    tree.removeFieldPath("bar.foo");
-    assertThat(tree.toString()).isEqualTo(initialTreeString);
-
-    // Match an existing leaf node -> remove leaf node.
-    tree = new FieldMaskTree(FieldMaskUtil.fromString(initialTreeString));
-    tree.removeFieldPath("foo");
-    assertThat(tree.toString()).isEqualTo("bar.baz,bar.quz.bar");
-
-    // Match sub-path of an existing leaf node -> recursive removal.
-    tree = new FieldMaskTree(FieldMaskUtil.fromString(initialTreeString));
-    tree.removeFieldPath("bar.quz.bar");
-    assertThat(tree.toString()).isEqualTo("bar.baz,foo");
-
-    // Match a non-leaf node -> remove all children.
-    tree = new FieldMaskTree(FieldMaskUtil.fromString(initialTreeString));
-    tree.removeFieldPath("bar");
-    assertThat(tree.toString()).isEqualTo("foo");
-  }
-
-  @Test
->>>>>>> 626889fb
   public void testRemoveFromFieldMask() throws Exception {
     FieldMaskTree tree = new FieldMaskTree(FieldMaskUtil.fromString("foo,bar.baz,bar.quz"));
     assertThat(tree.toString()).isEqualTo("bar.baz,bar.quz,foo");
