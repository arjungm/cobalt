--- conflicted
+++ resolved
@@ -12,13 +12,8 @@
 
 import com.google.common.collect.ImmutableList;
 import com.google.protobuf.FieldMask;
-<<<<<<< HEAD
-import protobuf_unittest.UnittestProto.NestedTestAllTypes;
-import protobuf_unittest.UnittestProto.TestAllTypes;
-=======
 import proto2_unittest.UnittestProto.NestedTestAllTypes;
 import proto2_unittest.UnittestProto.TestAllTypes;
->>>>>>> 626889fb
 import org.junit.Test;
 import org.junit.runner.RunWith;
 import org.junit.runners.JUnit4;
@@ -173,7 +168,6 @@
     assertThat(mask.getPathsCount()).isEqualTo(2);
     assertThat(mask.getPaths(0)).isEqualTo("foo");
     assertThat(mask.getPaths(1)).isEqualTo("bar_baz");
-<<<<<<< HEAD
   }
 
   @Test
@@ -210,44 +204,6 @@
   }
 
   @Test
-=======
-  }
-
-  @Test
-  public void testFromStringList() throws Exception {
-    FieldMask mask =
-        FieldMaskUtil.fromStringList(
-            NestedTestAllTypes.class, ImmutableList.of("payload.repeated_nested_message", "child"));
-    assertThat(mask)
-        .isEqualTo(
-            FieldMask.newBuilder()
-                .addPaths("payload.repeated_nested_message")
-                .addPaths("child")
-                .build());
-
-    mask =
-        FieldMaskUtil.fromStringList(
-            NestedTestAllTypes.getDescriptor(),
-            ImmutableList.of("payload.repeated_nested_message", "child"));
-    assertThat(mask)
-        .isEqualTo(
-            FieldMask.newBuilder()
-                .addPaths("payload.repeated_nested_message")
-                .addPaths("child")
-                .build());
-
-    mask =
-        FieldMaskUtil.fromStringList(ImmutableList.of("payload.repeated_nested_message", "child"));
-    assertThat(mask)
-        .isEqualTo(
-            FieldMask.newBuilder()
-                .addPaths("payload.repeated_nested_message")
-                .addPaths("child")
-                .build());
-  }
-
-  @Test
->>>>>>> 626889fb
   public void testUnion() throws Exception {
     // Only test a simple case here and expect
     // {@link FieldMaskTreeTest#testAddFieldPath} to cover all scenarios.
@@ -268,11 +224,7 @@
   }
 
   @Test
-<<<<<<< HEAD
-  public void testSubstract() throws Exception {
-=======
   public void testSubtract() throws Exception {
->>>>>>> 626889fb
     // Only test a simple case here and expect
     // {@link FieldMaskTreeTest#testRemoveFieldPath} to cover all scenarios.
     FieldMask mask1 = FieldMaskUtil.fromString("foo,bar.baz,bar.quz");
@@ -282,11 +234,7 @@
   }
 
   @Test
-<<<<<<< HEAD
-  public void testSubstract_usingVarArgs() throws Exception {
-=======
   public void testSubtract_usingVarArgs() throws Exception {
->>>>>>> 626889fb
     FieldMask mask1 = FieldMaskUtil.fromString("foo,bar.baz,bar.quz.bar");
     FieldMask mask2 = FieldMaskUtil.fromString("foo.bar,bar.baz.quz");
     FieldMask mask3 = FieldMaskUtil.fromString("bar.quz");
