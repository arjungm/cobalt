--- conflicted
+++ resolved
@@ -86,37 +86,14 @@
     return new Printer(
         com.google.protobuf.TypeRegistry.getEmptyTypeRegistry(),
         TypeRegistry.getEmptyTypeRegistry(),
-<<<<<<< HEAD
-        /* alwaysOutputDefaultValueFields */ false,
-        /* includingDefaultValueFields */ Collections.<FieldDescriptor>emptySet(),
-=======
         ShouldPrintDefaults.ONLY_IF_PRESENT,
         /* includingDefaultValueFields */ ImmutableSet.of(),
->>>>>>> 626889fb
         /* preservingProtoFieldNames */ false,
         /* omittingInsignificantWhitespace */ false,
         /* printingEnumsAsInts */ false,
         /* sortingMapKeys */ false);
   }
 
-<<<<<<< HEAD
-  /**
-   * A Printer converts a protobuf message to the proto3 JSON format.
-   */
-  public static class Printer {
-    private final com.google.protobuf.TypeRegistry registry;
-    private final TypeRegistry oldRegistry;
-    // NOTE: There are 3 states for these *defaultValueFields variables:
-    // 1) Default - alwaysOutput is false & including is empty set. Fields only output if they are
-    //    set to non-default values.
-    // 2) No-args includingDefaultValueFields() called - alwaysOutput is true & including is
-    //    irrelevant (but set to empty set). All fields are output regardless of their values.
-    // 3) includingDefaultValueFields(Set<FieldDescriptor>) called - alwaysOutput is false &
-    //    including is set to the specified set. Fields in that set are always output & fields not
-    //    in that set are only output if set to non-default values.
-    private boolean alwaysOutputDefaultValueFields;
-    private Set<FieldDescriptor> includingDefaultValueFields;
-=======
   private enum ShouldPrintDefaults {
     ONLY_IF_PRESENT, // The "normal" behavior; the others add more compared to this baseline.
     ALWAYS_PRINT_EXCEPT_MESSAGES_AND_ONEOFS,
@@ -133,7 +110,6 @@
     // Empty unless shouldPrintDefaults is set to ALWAYS_PRINT_SPECIFIED_FIELDS.
     private final Set<FieldDescriptor> includingDefaultValueFields;
 
->>>>>>> 626889fb
     private final boolean preservingProtoFieldNames;
     private final boolean omittingInsignificantWhitespace;
     private final boolean printingEnumsAsInts;
@@ -142,11 +118,7 @@
     private Printer(
         com.google.protobuf.TypeRegistry registry,
         TypeRegistry oldRegistry,
-<<<<<<< HEAD
-        boolean alwaysOutputDefaultValueFields,
-=======
         ShouldPrintDefaults shouldOutputDefaults,
->>>>>>> 626889fb
         Set<FieldDescriptor> includingDefaultValueFields,
         boolean preservingProtoFieldNames,
         boolean omittingInsignificantWhitespace,
@@ -154,11 +126,7 @@
         boolean sortingMapKeys) {
       this.registry = registry;
       this.oldRegistry = oldRegistry;
-<<<<<<< HEAD
-      this.alwaysOutputDefaultValueFields = alwaysOutputDefaultValueFields;
-=======
       this.shouldPrintDefaults = shouldOutputDefaults;
->>>>>>> 626889fb
       this.includingDefaultValueFields = includingDefaultValueFields;
       this.preservingProtoFieldNames = preservingProtoFieldNames;
       this.omittingInsignificantWhitespace = omittingInsignificantWhitespace;
@@ -175,13 +143,12 @@
     public Printer usingTypeRegistry(TypeRegistry oldRegistry) {
       if (this.oldRegistry != TypeRegistry.getEmptyTypeRegistry()
           || this.registry != com.google.protobuf.TypeRegistry.getEmptyTypeRegistry()) {
-<<<<<<< HEAD
         throw new IllegalArgumentException("Only one registry is allowed.");
       }
       return new Printer(
           com.google.protobuf.TypeRegistry.getEmptyTypeRegistry(),
           oldRegistry,
-          alwaysOutputDefaultValueFields,
+          shouldPrintDefaults,
           includingDefaultValueFields,
           preservingProtoFieldNames,
           omittingInsignificantWhitespace,
@@ -203,15 +170,7 @@
       return new Printer(
           registry,
           oldRegistry,
-          alwaysOutputDefaultValueFields,
-=======
-        throw new IllegalArgumentException("Only one registry is allowed.");
-      }
-      return new Printer(
-          com.google.protobuf.TypeRegistry.getEmptyTypeRegistry(),
-          oldRegistry,
           shouldPrintDefaults,
->>>>>>> 626889fb
           includingDefaultValueFields,
           preservingProtoFieldNames,
           omittingInsignificantWhitespace,
@@ -220,37 +179,6 @@
     }
 
     /**
-     * Creates a new {@link Printer} using the given registry. The new Printer clones all other
-     * configurations from the current {@link Printer}.
-     *
-     * @throws IllegalArgumentException if a registry is already set
-     */
-    public Printer usingTypeRegistry(com.google.protobuf.TypeRegistry registry) {
-      if (this.oldRegistry != TypeRegistry.getEmptyTypeRegistry()
-          || this.registry != com.google.protobuf.TypeRegistry.getEmptyTypeRegistry()) {
-        throw new IllegalArgumentException("Only one registry is allowed.");
-      }
-      return new Printer(
-          registry,
-          oldRegistry,
-<<<<<<< HEAD
-          true,
-          Collections.<FieldDescriptor>emptySet(),
-=======
-          shouldPrintDefaults,
-          includingDefaultValueFields,
->>>>>>> 626889fb
-          preservingProtoFieldNames,
-          omittingInsignificantWhitespace,
-          printingEnumsAsInts,
-          sortingMapKeys);
-    }
-
-    /**
-<<<<<<< HEAD
-     * Creates a new {@link Printer} that prints enum field values as integers instead of as
-     * string. The new Printer clones all other configurations from the current {@link Printer}.
-=======
      * Creates a new {@link Printer} that will always print fields unless they are a message type or
      * in a oneof.
      *
@@ -261,7 +189,6 @@
      *
      * @deprecated This method is deprecated, and slated for removal in the next Java breaking
      *     change (5.x). Prefer {@link #alwaysPrintFieldsWithNoPresence}
->>>>>>> 626889fb
      */
     @Deprecated
     public Printer includingDefaultValueFields() {
@@ -272,13 +199,8 @@
       return new Printer(
           registry,
           oldRegistry,
-<<<<<<< HEAD
-          alwaysOutputDefaultValueFields,
-          includingDefaultValueFields,
-=======
           ShouldPrintDefaults.ALWAYS_PRINT_EXCEPT_MESSAGES_AND_ONEOFS,
           ImmutableSet.of(),
->>>>>>> 626889fb
           preservingProtoFieldNames,
           omittingInsignificantWhitespace,
           printingEnumsAsInts,
@@ -326,13 +248,8 @@
       return new Printer(
           registry,
           oldRegistry,
-<<<<<<< HEAD
-          false,
-          Collections.unmodifiableSet(new HashSet<>(fieldsToAlwaysOutput)),
-=======
           ShouldPrintDefaults.ALWAYS_PRINT_WITHOUT_PRESENCE_FIELDS,
           ImmutableSet.of(),
->>>>>>> 626889fb
           preservingProtoFieldNames,
           omittingInsignificantWhitespace,
           printingEnumsAsInts,
@@ -372,11 +289,7 @@
       return new Printer(
           registry,
           oldRegistry,
-<<<<<<< HEAD
-          alwaysOutputDefaultValueFields,
-=======
           shouldPrintDefaults,
->>>>>>> 626889fb
           includingDefaultValueFields,
           true,
           omittingInsignificantWhitespace,
@@ -405,11 +318,7 @@
       return new Printer(
           registry,
           oldRegistry,
-<<<<<<< HEAD
-          alwaysOutputDefaultValueFields,
-=======
           shouldPrintDefaults,
->>>>>>> 626889fb
           includingDefaultValueFields,
           preservingProtoFieldNames,
           true,
@@ -432,11 +341,7 @@
       return new Printer(
           registry,
           oldRegistry,
-<<<<<<< HEAD
-          alwaysOutputDefaultValueFields,
-=======
           shouldPrintDefaults,
->>>>>>> 626889fb
           includingDefaultValueFields,
           preservingProtoFieldNames,
           omittingInsignificantWhitespace,
@@ -457,11 +362,7 @@
       new PrinterImpl(
               registry,
               oldRegistry,
-<<<<<<< HEAD
-              alwaysOutputDefaultValueFields,
-=======
               shouldPrintDefaults,
->>>>>>> 626889fb
               includingDefaultValueFields,
               preservingProtoFieldNames,
               output,
@@ -526,7 +427,6 @@
     /**
      * Creates a new {@link Parser} using the given registry. The new Parser clones all other
      * configurations from this Parser.
-<<<<<<< HEAD
      *
      * @throws IllegalArgumentException if a registry is already set
      */
@@ -535,32 +435,6 @@
           || this.registry != com.google.protobuf.TypeRegistry.getEmptyTypeRegistry()) {
         throw new IllegalArgumentException("Only one registry is allowed.");
       }
-      return new Parser(
-          com.google.protobuf.TypeRegistry.getEmptyTypeRegistry(),
-          oldRegistry,
-          ignoringUnknownFields,
-          recursionLimit);
-    }
-
-    /**
-     * Creates a new {@link Parser} using the given registry. The new Parser clones all other
-     * configurations from this Parser.
-     *
-     * @throws IllegalArgumentException if a registry is already set
-     */
-    public Parser usingTypeRegistry(com.google.protobuf.TypeRegistry registry) {
-=======
-     *
-     * @throws IllegalArgumentException if a registry is already set
-     */
-    public Parser usingTypeRegistry(TypeRegistry oldRegistry) {
->>>>>>> 626889fb
-      if (this.oldRegistry != TypeRegistry.getEmptyTypeRegistry()
-          || this.registry != com.google.protobuf.TypeRegistry.getEmptyTypeRegistry()) {
-        throw new IllegalArgumentException("Only one registry is allowed.");
-      }
-<<<<<<< HEAD
-=======
       return new Parser(
           com.google.protobuf.TypeRegistry.getEmptyTypeRegistry(),
           oldRegistry,
@@ -579,7 +453,6 @@
           || this.registry != com.google.protobuf.TypeRegistry.getEmptyTypeRegistry()) {
         throw new IllegalArgumentException("Only one registry is allowed.");
       }
->>>>>>> 626889fb
       return new Parser(registry, oldRegistry, ignoringUnknownFields, recursionLimit);
     }
 
@@ -840,11 +713,7 @@
   private static final class PrinterImpl {
     private final com.google.protobuf.TypeRegistry registry;
     private final TypeRegistry oldRegistry;
-<<<<<<< HEAD
-    private final boolean alwaysOutputDefaultValueFields;
-=======
     private final ShouldPrintDefaults shouldPrintDefaults;
->>>>>>> 626889fb
     private final Set<FieldDescriptor> includingDefaultValueFields;
     private final boolean preservingProtoFieldNames;
     private final boolean printingEnumsAsInts;
@@ -862,11 +731,7 @@
     PrinterImpl(
         com.google.protobuf.TypeRegistry registry,
         TypeRegistry oldRegistry,
-<<<<<<< HEAD
-        boolean alwaysOutputDefaultValueFields,
-=======
         ShouldPrintDefaults shouldPrintDefaults,
->>>>>>> 626889fb
         Set<FieldDescriptor> includingDefaultValueFields,
         boolean preservingProtoFieldNames,
         Appendable jsonOutput,
@@ -875,11 +740,7 @@
         boolean sortingMapKeys) {
       this.registry = registry;
       this.oldRegistry = oldRegistry;
-<<<<<<< HEAD
-      this.alwaysOutputDefaultValueFields = alwaysOutputDefaultValueFields;
-=======
       this.shouldPrintDefaults = shouldPrintDefaults;
->>>>>>> 626889fb
       this.includingDefaultValueFields = includingDefaultValueFields;
       this.preservingProtoFieldNames = preservingProtoFieldNames;
       this.printingEnumsAsInts = printingEnumsAsInts;
