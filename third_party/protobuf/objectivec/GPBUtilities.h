// Protocol Buffers - Google's data interchange format
// Copyright 2008 Google Inc.  All rights reserved.
//
// Use of this source code is governed by a BSD-style
// license that can be found in the LICENSE file or at
// https://developers.google.com/open-source/licenses/bsd

#import <Foundation/Foundation.h>

#import "GPBArray.h"
#import "GPBDescriptor.h"
#import "GPBMessage.h"
#import "GPBRuntimeTypes.h"

@class GPBOneofDescriptor;

CF_EXTERN_C_BEGIN

NS_ASSUME_NONNULL_BEGIN

/**
 * Generates a string that should be a valid "TextFormat" for the C++ version
 * of Protocol Buffers.
 *
 * @param message    The message to generate from.
 * @param lineIndent A string to use as the prefix for all lines generated. Can
 *                   be nil if no extra indent is needed.
 *
 * @return An NSString with the TextFormat of the message.
 **/
NSString *GPBTextFormatForMessage(GPBMessage *message, NSString *__nullable lineIndent);

/**
 * Checks if the given field number is set on a message.
 *
 * @param self        The message to check.
 * @param fieldNumber The field number to check.
 *
 * @return YES if the field number is set on the given message.
 **/
BOOL GPBMessageHasFieldNumberSet(GPBMessage *self, uint32_t fieldNumber);

/**
 * Checks if the given field is set on a message.
 *
 * @param self  The message to check.
 * @param field The field to check.
 *
 * @return YES if the field is set on the given message.
 **/
BOOL GPBMessageHasFieldSet(GPBMessage *self, GPBFieldDescriptor *field);

/**
 * Clears the given field for the given message.
 *
 * @param self  The message for which to clear the field.
 * @param field The field to clear.
 **/
void GPBClearMessageField(GPBMessage *self, GPBFieldDescriptor *field);

/**
 * Clears the given oneof field for the given message.
 *
 * @param self  The message for which to clear the field.
 * @param oneof The oneof to clear.
 **/
void GPBClearOneof(GPBMessage *self, GPBOneofDescriptor *oneof);

<<<<<<< HEAD
=======
// Disable clang-format for the macros.
// clang-format off

>>>>>>> 626889fb
//%PDDM-EXPAND GPB_ACCESSORS()
// This block of code is generated, do not edit it directly.
// clang-format off


//
// Get/Set a given field from/to a message.
//

// Single Fields

/**
 * Gets the value of a bytes field.
 *
 * @param self  The message from which to get the field.
 * @param field The field to get.
 **/
NSData *GPBGetMessageBytesField(GPBMessage *self, GPBFieldDescriptor *field);

/**
 * Sets the value of a bytes field.
 *
 * @param self  The message into which to set the field.
 * @param field The field to set.
 * @param value The to set in the field.
 **/
void GPBSetMessageBytesField(GPBMessage *self, GPBFieldDescriptor *field, NSData *value);

/**
 * Gets the value of a string field.
 *
 * @param self  The message from which to get the field.
 * @param field The field to get.
 **/
NSString *GPBGetMessageStringField(GPBMessage *self, GPBFieldDescriptor *field);

/**
 * Sets the value of a string field.
 *
 * @param self  The message into which to set the field.
 * @param field The field to set.
 * @param value The to set in the field.
 **/
void GPBSetMessageStringField(GPBMessage *self, GPBFieldDescriptor *field, NSString *value);

/**
 * Gets the value of a message field.
 *
 * @param self  The message from which to get the field.
 * @param field The field to get.
 **/
GPBMessage *GPBGetMessageMessageField(GPBMessage *self, GPBFieldDescriptor *field);

/**
 * Sets the value of a message field.
 *
 * @param self  The message into which to set the field.
 * @param field The field to set.
 * @param value The to set in the field.
 **/
void GPBSetMessageMessageField(GPBMessage *self, GPBFieldDescriptor *field, GPBMessage *value);

/**
 * Gets the value of a group field.
 *
 * @param self  The message from which to get the field.
 * @param field The field to get.
 **/
GPBMessage *GPBGetMessageGroupField(GPBMessage *self, GPBFieldDescriptor *field);

/**
 * Sets the value of a group field.
 *
 * @param self  The message into which to set the field.
 * @param field The field to set.
 * @param value The to set in the field.
 **/
void GPBSetMessageGroupField(GPBMessage *self, GPBFieldDescriptor *field, GPBMessage *value);

/**
 * Gets the value of a bool field.
 *
 * @param self  The message from which to get the field.
 * @param field The field to get.
 **/
BOOL GPBGetMessageBoolField(GPBMessage *self, GPBFieldDescriptor *field);

/**
 * Sets the value of a bool field.
 *
 * @param self  The message into which to set the field.
 * @param field The field to set.
 * @param value The to set in the field.
 **/
void GPBSetMessageBoolField(GPBMessage *self, GPBFieldDescriptor *field, BOOL value);

/**
 * Gets the value of an int32 field.
 *
 * @param self  The message from which to get the field.
 * @param field The field to get.
 **/
int32_t GPBGetMessageInt32Field(GPBMessage *self, GPBFieldDescriptor *field);

/**
 * Sets the value of an int32 field.
 *
 * @param self  The message into which to set the field.
 * @param field The field to set.
 * @param value The to set in the field.
 **/
void GPBSetMessageInt32Field(GPBMessage *self, GPBFieldDescriptor *field, int32_t value);

/**
 * Gets the value of an uint32 field.
 *
 * @param self  The message from which to get the field.
 * @param field The field to get.
 **/
uint32_t GPBGetMessageUInt32Field(GPBMessage *self, GPBFieldDescriptor *field);

/**
 * Sets the value of an uint32 field.
 *
 * @param self  The message into which to set the field.
 * @param field The field to set.
 * @param value The to set in the field.
 **/
void GPBSetMessageUInt32Field(GPBMessage *self, GPBFieldDescriptor *field, uint32_t value);

/**
 * Gets the value of an int64 field.
 *
 * @param self  The message from which to get the field.
 * @param field The field to get.
 **/
int64_t GPBGetMessageInt64Field(GPBMessage *self, GPBFieldDescriptor *field);

/**
 * Sets the value of an int64 field.
 *
 * @param self  The message into which to set the field.
 * @param field The field to set.
 * @param value The to set in the field.
 **/
void GPBSetMessageInt64Field(GPBMessage *self, GPBFieldDescriptor *field, int64_t value);

/**
 * Gets the value of an uint64 field.
 *
 * @param self  The message from which to get the field.
 * @param field The field to get.
 **/
uint64_t GPBGetMessageUInt64Field(GPBMessage *self, GPBFieldDescriptor *field);

/**
 * Sets the value of an uint64 field.
 *
 * @param self  The message into which to set the field.
 * @param field The field to set.
 * @param value The to set in the field.
 **/
void GPBSetMessageUInt64Field(GPBMessage *self, GPBFieldDescriptor *field, uint64_t value);

/**
 * Gets the value of a float field.
 *
 * @param self  The message from which to get the field.
 * @param field The field to get.
 **/
float GPBGetMessageFloatField(GPBMessage *self, GPBFieldDescriptor *field);

/**
 * Sets the value of a float field.
 *
 * @param self  The message into which to set the field.
 * @param field The field to set.
 * @param value The to set in the field.
 **/
void GPBSetMessageFloatField(GPBMessage *self, GPBFieldDescriptor *field, float value);

/**
 * Gets the value of a double field.
 *
 * @param self  The message from which to get the field.
 * @param field The field to get.
 **/
double GPBGetMessageDoubleField(GPBMessage *self, GPBFieldDescriptor *field);

/**
 * Sets the value of a double field.
 *
 * @param self  The message into which to set the field.
 * @param field The field to set.
 * @param value The to set in the field.
 **/
void GPBSetMessageDoubleField(GPBMessage *self, GPBFieldDescriptor *field, double value);

/**
 * Gets the given enum field of a message. For proto3, if the value isn't a
 * member of the enum, @c kGPBUnrecognizedEnumeratorValue will be returned.
 * GPBGetMessageRawEnumField will bypass the check and return whatever value
 * was set.
 *
 * @param self  The message from which to get the field.
 * @param field The field to get.
 *
 * @return The enum value for the given field.
 **/
int32_t GPBGetMessageEnumField(GPBMessage *self, GPBFieldDescriptor *field);

/**
 * Set the given enum field of a message. You can only set values that are
 * members of the enum.
 *
 * @param self  The message into which to set the field.
 * @param field The field to set.
 * @param value The enum value to set in the field.
 **/
void GPBSetMessageEnumField(GPBMessage *self,
                            GPBFieldDescriptor *field,
                            int32_t value);

/**
 * Get the given enum field of a message. No check is done to ensure the value
 * was defined in the enum.
 *
 * @param self  The message from which to get the field.
 * @param field The field to get.
 *
 * @return The raw enum value for the given field.
 **/
int32_t GPBGetMessageRawEnumField(GPBMessage *self, GPBFieldDescriptor *field);

/**
 * Set the given enum field of a message. You can set the value to anything,
 * even a value that is not a member of the enum.
 *
 * @param self  The message into which to set the field.
 * @param field The field to set.
 * @param value The raw enum value to set in the field.
 **/
void GPBSetMessageRawEnumField(GPBMessage *self,
                               GPBFieldDescriptor *field,
                               int32_t value);

// Repeated Fields

/**
 * Gets the value of a repeated field.
 *
 * @param self  The message from which to get the field.
 * @param field The repeated field to get.
 *
 * @return A GPB*Array or an NSMutableArray based on the field's type.
 **/
id GPBGetMessageRepeatedField(GPBMessage *self, GPBFieldDescriptor *field);

/**
 * Sets the value of a repeated field.
 *
 * @param self  The message into which to set the field.
 * @param field The field to set.
 * @param array A GPB*Array or NSMutableArray based on the field's type.
 **/
void GPBSetMessageRepeatedField(GPBMessage *self,
                                GPBFieldDescriptor *field,
                                id array);

// Map Fields

/**
 * Gets the value of a map<> field.
 *
 * @param self  The message from which to get the field.
 * @param field The repeated field to get.
 *
 * @return A GPB*Dictionary or NSMutableDictionary based on the field's type.
 **/
id GPBGetMessageMapField(GPBMessage *self, GPBFieldDescriptor *field);

/**
 * Sets the value of a map<> field.
 *
 * @param self       The message into which to set the field.
 * @param field      The field to set.
 * @param dictionary A GPB*Dictionary or NSMutableDictionary based on the
 *                   field's type.
 **/
void GPBSetMessageMapField(GPBMessage *self,
                           GPBFieldDescriptor *field,
                           id dictionary);

// clang-format on
//%PDDM-EXPAND-END GPB_ACCESSORS()

// clang-format on

/**
 * Returns an empty NSData to assign to byte fields when you wish to assign them
 * to empty. Prevents allocating a lot of little [NSData data] objects.
 **/
NSData *GPBEmptyNSData(void) __attribute__((pure));

/**
 * Drops the `unknownFields` from the given message and from all sub message.
 **/
void GPBMessageDropUnknownFieldsRecursively(GPBMessage *message);

NS_ASSUME_NONNULL_END

CF_EXTERN_C_END

// Disable clang-format for the macros.
// clang-format off

//%PDDM-DEFINE GPB_ACCESSORS()
//%
//%//
//%// Get/Set a given field from/to a message.
//%//
//%
//%// Single Fields
//%
//%GPB_ACCESSOR_SINGLE_FULL(Bytes, NSData, , *)
//%GPB_ACCESSOR_SINGLE_FULL(String, NSString, , *)
//%GPB_ACCESSOR_SINGLE_FULL(Message, GPBMessage, , *)
//%GPB_ACCESSOR_SINGLE_FULL(Group, GPBMessage, , *)
//%GPB_ACCESSOR_SINGLE(Bool, BOOL, )
//%GPB_ACCESSOR_SINGLE(Int32, int32_t, n)
//%GPB_ACCESSOR_SINGLE(UInt32, uint32_t, n)
//%GPB_ACCESSOR_SINGLE(Int64, int64_t, n)
//%GPB_ACCESSOR_SINGLE(UInt64, uint64_t, n)
//%GPB_ACCESSOR_SINGLE(Float, float, )
//%GPB_ACCESSOR_SINGLE(Double, double, )
//%/**
//% * Gets the given enum field of a message. For proto3, if the value isn't a
//% * member of the enum, @c kGPBUnrecognizedEnumeratorValue will be returned.
//% * GPBGetMessageRawEnumField will bypass the check and return whatever value
//% * was set.
//% *
//% * @param self  The message from which to get the field.
//% * @param field The field to get.
//% *
//% * @return The enum value for the given field.
//% **/
//%int32_t GPBGetMessageEnumField(GPBMessage *self, GPBFieldDescriptor *field);
//%
//%/**
//% * Set the given enum field of a message. You can only set values that are
//% * members of the enum.
//% *
//% * @param self  The message into which to set the field.
//% * @param field The field to set.
//% * @param value The enum value to set in the field.
//% **/
//%void GPBSetMessageEnumField(GPBMessage *self,
//%                            GPBFieldDescriptor *field,
//%                            int32_t value);
//%
//%/**
//% * Get the given enum field of a message. No check is done to ensure the value
//% * was defined in the enum.
//% *
//% * @param self  The message from which to get the field.
//% * @param field The field to get.
//% *
//% * @return The raw enum value for the given field.
//% **/
//%int32_t GPBGetMessageRawEnumField(GPBMessage *self, GPBFieldDescriptor *field);
//%
//%/**
//% * Set the given enum field of a message. You can set the value to anything,
//% * even a value that is not a member of the enum.
//% *
//% * @param self  The message into which to set the field.
//% * @param field The field to set.
//% * @param value The raw enum value to set in the field.
//% **/
//%void GPBSetMessageRawEnumField(GPBMessage *self,
//%                               GPBFieldDescriptor *field,
//%                               int32_t value);
//%
//%// Repeated Fields
//%
//%/**
//% * Gets the value of a repeated field.
//% *
//% * @param self  The message from which to get the field.
//% * @param field The repeated field to get.
//% *
//% * @return A GPB*Array or an NSMutableArray based on the field's type.
//% **/
//%id GPBGetMessageRepeatedField(GPBMessage *self, GPBFieldDescriptor *field);
//%
//%/**
//% * Sets the value of a repeated field.
//% *
//% * @param self  The message into which to set the field.
//% * @param field The field to set.
//% * @param array A GPB*Array or NSMutableArray based on the field's type.
//% **/
//%void GPBSetMessageRepeatedField(GPBMessage *self,
//%                                GPBFieldDescriptor *field,
//%                                id array);
//%
//%// Map Fields
//%
//%/**
//% * Gets the value of a map<> field.
//% *
//% * @param self  The message from which to get the field.
//% * @param field The repeated field to get.
//% *
//% * @return A GPB*Dictionary or NSMutableDictionary based on the field's type.
//% **/
//%id GPBGetMessageMapField(GPBMessage *self, GPBFieldDescriptor *field);
//%
//%/**
//% * Sets the value of a map<> field.
//% *
//% * @param self       The message into which to set the field.
//% * @param field      The field to set.
//% * @param dictionary A GPB*Dictionary or NSMutableDictionary based on the
//% *                   field's type.
//% **/
//%void GPBSetMessageMapField(GPBMessage *self,
//%                           GPBFieldDescriptor *field,
//%                           id dictionary);
//%

//%PDDM-DEFINE GPB_ACCESSOR_SINGLE(NAME, TYPE, AN)
//%GPB_ACCESSOR_SINGLE_FULL(NAME, TYPE, AN, )
//%PDDM-DEFINE GPB_ACCESSOR_SINGLE_FULL(NAME, TYPE, AN, TisP)
//%/**
//% * Gets the value of a##AN NAME$L field.
//% *
//% * @param self  The message from which to get the field.
//% * @param field The field to get.
//% **/
//%TYPE TisP##GPBGetMessage##NAME##Field(GPBMessage *self, GPBFieldDescriptor *field);
//%
//%/**
//% * Sets the value of a##AN NAME$L field.
//% *
//% * @param self  The message into which to set the field.
//% * @param field The field to set.
//% * @param value The to set in the field.
//% **/
//%void GPBSetMessage##NAME##Field(GPBMessage *self, GPBFieldDescriptor *field, TYPE TisP##value);
//%

// clang-format on<|MERGE_RESOLUTION|>--- conflicted
+++ resolved
@@ -12,8 +12,6 @@
 #import "GPBMessage.h"
 #import "GPBRuntimeTypes.h"
 
-@class GPBOneofDescriptor;
-
 CF_EXTERN_C_BEGIN
 
 NS_ASSUME_NONNULL_BEGIN
@@ -66,15 +64,11 @@
  **/
 void GPBClearOneof(GPBMessage *self, GPBOneofDescriptor *oneof);
 
-<<<<<<< HEAD
-=======
 // Disable clang-format for the macros.
 // clang-format off
 
->>>>>>> 626889fb
 //%PDDM-EXPAND GPB_ACCESSORS()
 // This block of code is generated, do not edit it directly.
-// clang-format off
 
 
 //
@@ -365,7 +359,6 @@
                            GPBFieldDescriptor *field,
                            id dictionary);
 
-// clang-format on
 //%PDDM-EXPAND-END GPB_ACCESSORS()
 
 // clang-format on
