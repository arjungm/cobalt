// Protocol Buffers - Google's data interchange format
// Copyright 2008 Google Inc.  All rights reserved.
//
// Use of this source code is governed by a BSD-style
// license that can be found in the LICENSE file or at
// https://developers.google.com/open-source/licenses/bsd

#import "GPBUtilities.h"

#import <objc/runtime.h>

#import "GPBArray.h"
#import "GPBArray_PackagePrivate.h"
#import "GPBDescriptor.h"
#import "GPBDescriptor_PackagePrivate.h"
#import "GPBDictionary.h"
#import "GPBDictionary_PackagePrivate.h"
#import "GPBMessage.h"
#import "GPBMessage_PackagePrivate.h"
#import "GPBUnknownField.h"
#import "GPBUnknownField_PackagePrivate.h"
#import "GPBUnknownFields.h"
#import "GPBUtilities.h"
#import "GPBUtilities_PackagePrivate.h"

// Direct access is use for speed, to avoid even internally declaring things
// read/write, etc. The warning is enabled in the project to ensure code calling
// protos can turn on -Wdirect-ivar-access without issues.
#pragma clang diagnostic push
#pragma clang diagnostic ignored "-Wdirect-ivar-access"

static void AppendTextFormatForMessage(GPBMessage *message, NSMutableString *toStr,
                                       NSString *lineIndent);

// Are two datatypes the same basic type representation (ex Int32 and SInt32).
// Marked unused because currently only called from asserts/debug.
static BOOL DataTypesEquivalent(GPBDataType type1, GPBDataType type2) __attribute__((unused));

// Basic type representation for a type (ex: for SInt32 it is Int32).
// Marked unused because currently only called from asserts/debug.
static GPBDataType BaseDataType(GPBDataType type) __attribute__((unused));

// String name for a data type.
// Marked unused because currently only called from asserts/debug.
static NSString *TypeToString(GPBDataType dataType) __attribute__((unused));

// Helper for clearing oneofs.
static void GPBMaybeClearOneofPrivate(GPBMessage *self, GPBOneofDescriptor *oneof,
                                      int32_t oneofHasIndex, uint32_t fieldNumberNotToClear);

// Helper for clearing oneofs.
static void GPBMaybeClearOneofPrivate(GPBMessage *self,
                                      GPBOneofDescriptor *oneof,
                                      int32_t oneofHasIndex,
                                      uint32_t fieldNumberNotToClear);

NSData *GPBEmptyNSData(void) {
  static dispatch_once_t onceToken;
  static NSData *defaultNSData = nil;
  dispatch_once(&onceToken, ^{
    defaultNSData = [[NSData alloc] init];
  });
  return defaultNSData;
}

void GPBMessageDropUnknownFieldsRecursively(GPBMessage *initialMessage) {
  if (!initialMessage) {
    return;
  }

  // Use an array as a list to process to avoid recursion.
  NSMutableArray *todo = [NSMutableArray arrayWithObject:initialMessage];

  while (todo.count) {
    GPBMessage *msg = todo.lastObject;
    [todo removeLastObject];

    // Clear unknowns.
    [msg clearUnknownFields];

    // Handle the message fields.
    GPBDescriptor *descriptor = [[msg class] descriptor];
    for (GPBFieldDescriptor *field in descriptor->fields_) {
      if (!GPBFieldDataTypeIsMessage(field)) {
        continue;
      }
      switch (field.fieldType) {
        case GPBFieldTypeSingle:
          if (GPBGetHasIvarField(msg, field)) {
            GPBMessage *fieldMessage = GPBGetObjectIvarWithFieldNoAutocreate(msg, field);
            [todo addObject:fieldMessage];
          }
          break;

        case GPBFieldTypeRepeated: {
          NSArray *fieldMessages = GPBGetObjectIvarWithFieldNoAutocreate(msg, field);
          if (fieldMessages.count) {
            [todo addObjectsFromArray:fieldMessages];
          }
          break;
        }

        case GPBFieldTypeMap: {
          id rawFieldMap = GPBGetObjectIvarWithFieldNoAutocreate(msg, field);
          switch (field.mapKeyDataType) {
            case GPBDataTypeBool:
              [(GPBBoolObjectDictionary *)rawFieldMap
                  enumerateKeysAndObjectsUsingBlock:^(__unused BOOL key, id _Nonnull object,
                                                      __unused BOOL *_Nonnull stop) {
                    [todo addObject:object];
                  }];
              break;
            case GPBDataTypeFixed32:
            case GPBDataTypeUInt32:
              [(GPBUInt32ObjectDictionary *)rawFieldMap
                  enumerateKeysAndObjectsUsingBlock:^(__unused uint32_t key, id _Nonnull object,
                                                      __unused BOOL *_Nonnull stop) {
                    [todo addObject:object];
                  }];
              break;
            case GPBDataTypeInt32:
            case GPBDataTypeSFixed32:
            case GPBDataTypeSInt32:
              [(GPBInt32ObjectDictionary *)rawFieldMap
                  enumerateKeysAndObjectsUsingBlock:^(__unused int32_t key, id _Nonnull object,
                                                      __unused BOOL *_Nonnull stop) {
                    [todo addObject:object];
                  }];
              break;
            case GPBDataTypeFixed64:
            case GPBDataTypeUInt64:
              [(GPBUInt64ObjectDictionary *)rawFieldMap
                  enumerateKeysAndObjectsUsingBlock:^(__unused uint64_t key, id _Nonnull object,
                                                      __unused BOOL *_Nonnull stop) {
                    [todo addObject:object];
                  }];
              break;
            case GPBDataTypeInt64:
            case GPBDataTypeSFixed64:
            case GPBDataTypeSInt64:
              [(GPBInt64ObjectDictionary *)rawFieldMap
                  enumerateKeysAndObjectsUsingBlock:^(__unused int64_t key, id _Nonnull object,
                                                      __unused BOOL *_Nonnull stop) {
                    [todo addObject:object];
                  }];
              break;
            case GPBDataTypeString:
              [(NSDictionary *)rawFieldMap
                  enumerateKeysAndObjectsUsingBlock:^(__unused NSString *_Nonnull key,
                                                      GPBMessage *_Nonnull obj,
                                                      __unused BOOL *_Nonnull stop) {
                    [todo addObject:obj];
                  }];
              break;
            case GPBDataTypeFloat:
            case GPBDataTypeDouble:
            case GPBDataTypeEnum:
            case GPBDataTypeBytes:
            case GPBDataTypeGroup:
            case GPBDataTypeMessage:
              NSCAssert(NO, @"Aren't valid key types.");
          }
          break;
        }  // switch(field.mapKeyDataType)
      }  // switch(field.fieldType)
    }  // for(fields)

    // Handle any extensions holding messages.
    for (GPBExtensionDescriptor *extension in [msg extensionsCurrentlySet]) {
      if (!GPBDataTypeIsMessage(extension.dataType)) {
        continue;
      }
      if (extension.isRepeated) {
        NSArray *extMessages = [msg getExtension:extension];
        [todo addObjectsFromArray:extMessages];
      } else {
        GPBMessage *extMessage = [msg getExtension:extension];
        [todo addObject:extMessage];
      }
    }  // for(extensionsCurrentlySet)

  }  // while(todo.count)
}

// -- About Version Checks --
// There's actually a few places these checks all come into play:
// 1. When the generated source is compile into .o files, the header check
//    happens. This is checking the protoc used matches the library being used
//    when making the .o.
// 2. Every place a generated proto header is included in a developer's code,
//    the header check comes into play again. But this time it is checking that
//    the current library headers being used still support/match the ones for
//    the generated code.
// 3. The generated code references an exported
//    GOOGLE_PROTOBUF_OBJC_EXPECTED_GENCODE_VERSION_*, thus ensuring at
//    link/runtime that a matching version of the runtime is still being used.
// 4. At runtime the final check here (GPBCheckRuntimeVersionsInternal), is
//    called from the generated code passing in values captured when the
//    generated code's .o was made. This checks that at runtime the generated
//    code and runtime library match.

const int32_t GOOGLE_PROTOBUF_OBJC_EXPECTED_GENCODE_VERSION_40310 = 40310;
const int32_t GOOGLE_PROTOBUF_OBJC_EXPECTED_GENCODE_VERSION_40311 = 40311;

#if GOOGLE_PROTOBUF_OBJC_MIN_SUPPORTED_VERSION > 30007
#error "Time to remove this and GPB_DEBUG_CHECK_RUNTIME_VERSIONS()"
#else

void GPBCheckRuntimeVersionSupport(int32_t objcRuntimeVersion) {
  // NOTE: This is passing the value captured in the compiled code to check
  // against the values captured when the runtime support was compiled. This
  // ensures the library code isn't in a different framework/library that
  // was generated with a non matching version.
  if (GOOGLE_PROTOBUF_OBJC_VERSION < objcRuntimeVersion) {
    // Library is too old for headers.
    [NSException raise:NSInternalInconsistencyException
                format:@"Linked to ProtocolBuffer runtime version %d,"
                       @" but code compiled needing at least %d!",
                       GOOGLE_PROTOBUF_OBJC_VERSION, objcRuntimeVersion];
  }
  if (objcRuntimeVersion < GOOGLE_PROTOBUF_OBJC_MIN_SUPPORTED_VERSION) {
    // Headers are too old for library.
    [NSException raise:NSInternalInconsistencyException
                format:@"Proto generation source compiled against runtime"
                       @" version %d, but this version of the runtime only"
                       @" supports back to %d!",
                       objcRuntimeVersion, GOOGLE_PROTOBUF_OBJC_MIN_SUPPORTED_VERSION];
  }
}

#endif  // GOOGLE_PROTOBUF_OBJC_MIN_SUPPORTED_VERSION > 30007

BOOL GPBMessageHasFieldNumberSet(GPBMessage *self, uint32_t fieldNumber) {
  GPBDescriptor *descriptor = [self descriptor];
  GPBFieldDescriptor *field = [descriptor fieldWithNumber:fieldNumber];
  return GPBMessageHasFieldSet(self, field);
}

BOOL GPBMessageHasFieldSet(GPBMessage *self, GPBFieldDescriptor *field) {
  if (self == nil || field == nil) return NO;

  // Repeated/Map don't use the bit, they check the count.
  if (GPBFieldIsMapOrArray(field)) {
    // Array/map type doesn't matter, since GPB*Array/NSArray and
    // GPB*Dictionary/NSDictionary all support -count;
    NSArray *arrayOrMap = GPBGetObjectIvarWithFieldNoAutocreate(self, field);
    return (arrayOrMap.count > 0);
  } else {
    return GPBGetHasIvarField(self, field);
  }
}

void GPBClearMessageField(GPBMessage *self, GPBFieldDescriptor *field) {
  // If not set, nothing to do.
  if (!GPBGetHasIvarField(self, field)) {
    return;
  }

  GPBMessageFieldDescription *fieldDesc = field->description_;
  if (GPBFieldStoresObject(field)) {
    // Object types are handled slightly differently, they need to be released.
    uint8_t *storage = (uint8_t *)self->messageStorage_;
    id *typePtr = (id *)&storage[fieldDesc->offset];
    [*typePtr release];
    *typePtr = nil;
  } else {
    // POD types just need to clear the has bit as the Get* method will
    // fetch the default when needed.
  }
  GPBSetHasIvar(self, fieldDesc->hasIndex, fieldDesc->number, NO);
}

void GPBClearOneof(GPBMessage *self, GPBOneofDescriptor *oneof) {
<<<<<<< HEAD
  #if defined(DEBUG) && DEBUG
    NSCAssert([[self descriptor] oneofWithName:oneof.name] == oneof,
              @"OneofDescriptor %@ doesn't appear to be for %@ messages.",
              oneof.name, [self class]);
  #endif
=======
#if defined(DEBUG) && DEBUG
  NSCAssert([[self descriptor] oneofWithName:oneof.name] == oneof,
            @"OneofDescriptor %@ doesn't appear to be for %@ messages.", oneof.name, [self class]);
#endif
>>>>>>> 626889fb
  GPBFieldDescriptor *firstField = oneof->fields_[0];
  GPBMaybeClearOneofPrivate(self, oneof, firstField->description_->hasIndex, 0);
}

BOOL GPBGetHasIvar(GPBMessage *self, int32_t idx, uint32_t fieldNumber) {
  NSCAssert(self->messageStorage_ != NULL, @"%@: All messages should have storage (from init)",
            [self class]);
  if (idx < 0) {
    NSCAssert(fieldNumber != 0, @"Invalid field number.");
    BOOL hasIvar = (self->messageStorage_->_has_storage_[-idx] == fieldNumber);
    return hasIvar;
  } else {
    NSCAssert(idx != GPBNoHasBit, @"Invalid has bit.");
    uint32_t byteIndex = (uint32_t)idx / 32;
    uint32_t bitMask = (1U << (idx % 32));
    BOOL hasIvar = (self->messageStorage_->_has_storage_[byteIndex] & bitMask) ? YES : NO;
    return hasIvar;
  }
}

uint32_t GPBGetHasOneof(GPBMessage *self, int32_t idx) {
  NSCAssert(idx < 0, @"%@: invalid index (%d) for oneof.", [self class], idx);
  uint32_t result = self->messageStorage_->_has_storage_[-idx];
  return result;
}

void GPBSetHasIvar(GPBMessage *self, int32_t idx, uint32_t fieldNumber, BOOL value) {
  if (idx < 0) {
    NSCAssert(fieldNumber != 0, @"Invalid field number.");
    uint32_t *has_storage = self->messageStorage_->_has_storage_;
    has_storage[-idx] = (value ? fieldNumber : 0);
  } else {
    NSCAssert(idx != GPBNoHasBit, @"Invalid has bit.");
    uint32_t *has_storage = self->messageStorage_->_has_storage_;
    uint32_t byte = (uint32_t)idx / 32;
    uint32_t bitMask = (1U << (idx % 32));
    if (value) {
      has_storage[byte] |= bitMask;
    } else {
      has_storage[byte] &= ~bitMask;
    }
  }
}

<<<<<<< HEAD
static void GPBMaybeClearOneofPrivate(GPBMessage *self,
                                      GPBOneofDescriptor *oneof,
                                      int32_t oneofHasIndex,
                                      uint32_t fieldNumberNotToClear) {
=======
static void GPBMaybeClearOneofPrivate(GPBMessage *self, GPBOneofDescriptor *oneof,
                                      int32_t oneofHasIndex, uint32_t fieldNumberNotToClear) {
>>>>>>> 626889fb
  uint32_t fieldNumberSet = GPBGetHasOneof(self, oneofHasIndex);
  if ((fieldNumberSet == fieldNumberNotToClear) || (fieldNumberSet == 0)) {
    // Do nothing/nothing set in the oneof.
    return;
  }

  // Like GPBClearMessageField(), free the memory if an objecttype is set,
  // pod types don't need to do anything.
  GPBFieldDescriptor *fieldSet = [oneof fieldWithNumber:fieldNumberSet];
  NSCAssert(fieldSet, @"%@: oneof set to something (%u) not in the oneof?", [self class],
            fieldNumberSet);
  if (fieldSet && GPBFieldStoresObject(fieldSet)) {
    uint8_t *storage = (uint8_t *)self->messageStorage_;
    id *typePtr = (id *)&storage[fieldSet->description_->offset];
    [*typePtr release];
    *typePtr = nil;
  }

  // Set to nothing stored in the oneof.
  // (field number doesn't matter since setting to nothing).
  GPBSetHasIvar(self, oneofHasIndex, 1, NO);
}

#pragma mark - IVar accessors

// clang-format off

//%PDDM-DEFINE IVAR_POD_ACCESSORS_DEFN(NAME, TYPE)
//%TYPE GPBGetMessage##NAME##Field(GPBMessage *self,
//% TYPE$S            NAME$S       GPBFieldDescriptor *field) {
//%#if defined(DEBUG) && DEBUG
//%  NSCAssert([[self descriptor] fieldWithNumber:field.number] == field,
//%            @"FieldDescriptor %@ doesn't appear to be for %@ messages.",
//%            field.name, [self class]);
//%  NSCAssert(DataTypesEquivalent(GPBGetFieldDataType(field),
//%                                GPBDataType##NAME),
//%            @"Attempting to get value of TYPE from field %@ "
//%            @"of %@ which is of type %@.",
//%            [self class], field.name,
//%            TypeToString(GPBGetFieldDataType(field)));
//%#endif
//%  if (GPBGetHasIvarField(self, field)) {
//%    uint8_t *storage = (uint8_t *)self->messageStorage_;
//%    TYPE *typePtr = (TYPE *)&storage[field->description_->offset];
//%    return *typePtr;
//%  } else {
//%    return field.defaultValue.value##NAME;
//%  }
//%}
//%
//%// Only exists for public api, no core code should use this.
//%void GPBSetMessage##NAME##Field(GPBMessage *self,
//%                   NAME$S     GPBFieldDescriptor *field,
//%                   NAME$S     TYPE value) {
//%  if (self == nil || field == nil) return;
//%#if defined(DEBUG) && DEBUG
//%  NSCAssert([[self descriptor] fieldWithNumber:field.number] == field,
//%            @"FieldDescriptor %@ doesn't appear to be for %@ messages.",
//%            field.name, [self class]);
//%  NSCAssert(DataTypesEquivalent(GPBGetFieldDataType(field),
//%                                GPBDataType##NAME),
//%            @"Attempting to set field %@ of %@ which is of type %@ with "
//%            @"value of type TYPE.",
//%            [self class], field.name,
//%            TypeToString(GPBGetFieldDataType(field)));
//%#endif
//%  GPBSet##NAME##IvarWithFieldPrivate(self, field, value);
//%}
//%
//%void GPBSet##NAME##IvarWithFieldPrivate(GPBMessage *self,
//%            NAME$S                    GPBFieldDescriptor *field,
//%            NAME$S                    TYPE value) {
//%  GPBOneofDescriptor *oneof = field->containingOneof_;
//%  GPBMessageFieldDescription *fieldDesc = field->description_;
//%  if (oneof) {
//%    GPBMaybeClearOneofPrivate(self, oneof, fieldDesc->hasIndex, fieldDesc->number);
//%  }
//%#if defined(DEBUG) && DEBUG
//%  NSCAssert(self->messageStorage_ != NULL,
//%            @"%@: All messages should have storage (from init)",
//%            [self class]);
//%#endif
//%#if defined(__clang_analyzer__)
//%  if (self->messageStorage_ == NULL) return;
//%#endif
//%  uint8_t *storage = (uint8_t *)self->messageStorage_;
//%  TYPE *typePtr = (TYPE *)&storage[fieldDesc->offset];
//%  *typePtr = value;
//%  // If the value is zero, then we only count the field as "set" if the field
//%  // shouldn't auto clear on zero.
//%  BOOL hasValue = ((value != (TYPE)0)
//%                   || ((fieldDesc->flags & GPBFieldClearHasIvarOnZero) == 0));
//%  GPBSetHasIvar(self, fieldDesc->hasIndex, fieldDesc->number, hasValue);
//%  GPBBecomeVisibleToAutocreator(self);
//%}
//%
//%PDDM-DEFINE IVAR_ALIAS_DEFN_OBJECT(NAME, TYPE)
//%// Only exists for public api, no core code should use this.
//%TYPE *GPBGetMessage##NAME##Field(GPBMessage *self,
//% TYPE$S             NAME$S       GPBFieldDescriptor *field) {
//%#if defined(DEBUG) && DEBUG
//%  NSCAssert(DataTypesEquivalent(GPBGetFieldDataType(field),
//%                                GPBDataType##NAME),
//%            @"Attempting to get value of TYPE from field %@ "
//%            @"of %@ which is of type %@.",
//%            [self class], field.name,
//%            TypeToString(GPBGetFieldDataType(field)));
//%#endif
//%  return (TYPE *)GPBGetObjectIvarWithField(self, field);
//%}
//%
//%// Only exists for public api, no core code should use this.
//%void GPBSetMessage##NAME##Field(GPBMessage *self,
//%                   NAME$S     GPBFieldDescriptor *field,
//%                   NAME$S     TYPE *value) {
//%#if defined(DEBUG) && DEBUG
//%  NSCAssert(DataTypesEquivalent(GPBGetFieldDataType(field),
//%                                GPBDataType##NAME),
//%            @"Attempting to set field %@ of %@ which is of type %@ with "
//%            @"value of type TYPE.",
//%            [self class], field.name,
//%            TypeToString(GPBGetFieldDataType(field)));
//%#endif
//%  GPBSetObjectIvarWithField(self, field, (id)value);
//%}
//%
//%PDDM-DEFINE IVAR_ALIAS_DEFN_COPY_OBJECT(NAME, TYPE)
//%// Only exists for public api, no core code should use this.
//%TYPE *GPBGetMessage##NAME##Field(GPBMessage *self,
//% TYPE$S             NAME$S       GPBFieldDescriptor *field) {
//%#if defined(DEBUG) && DEBUG
//%  NSCAssert(DataTypesEquivalent(GPBGetFieldDataType(field),
//%                                GPBDataType##NAME),
//%            @"Attempting to get value of TYPE from field %@ "
//%            @"of %@ which is of type %@.",
//%            [self class], field.name,
//%            TypeToString(GPBGetFieldDataType(field)));
//%#endif
//%  return (TYPE *)GPBGetObjectIvarWithField(self, field);
//%}
//%
//%// Only exists for public api, no core code should use this.
//%void GPBSetMessage##NAME##Field(GPBMessage *self,
//%                   NAME$S     GPBFieldDescriptor *field,
//%                   NAME$S     TYPE *value) {
//%#if defined(DEBUG) && DEBUG
//%  NSCAssert(DataTypesEquivalent(GPBGetFieldDataType(field),
//%                                GPBDataType##NAME),
//%            @"Attempting to set field %@ of %@ which is of type %@ with "
//%            @"value of type TYPE.",
//%            [self class], field.name,
//%            TypeToString(GPBGetFieldDataType(field)));
//%#endif
//%  GPBSetCopyObjectIvarWithField(self, field, (id)value);
//%}
//%

// clang-format on

// Object types are handled slightly differently, they need to be released
// and retained.

<<<<<<< HEAD
void GPBClearAutocreatedMessageIvarWithField(GPBMessage *self,
                                             GPBFieldDescriptor *field) {
=======
void GPBClearAutocreatedMessageIvarWithField(GPBMessage *self, GPBFieldDescriptor *field) {
>>>>>>> 626889fb
  if (GPBGetHasIvarField(self, field)) {
    return;
  }
  uint8_t *storage = (uint8_t *)self->messageStorage_;
  id *typePtr = (id *)&storage[field->description_->offset];
  GPBMessage *oldValue = *typePtr;
  *typePtr = NULL;
  GPBClearMessageAutocreator(oldValue);
  [oldValue release];
}

// This exists only for bridging some aliased types, nothing else should use it.
<<<<<<< HEAD
static void GPBSetObjectIvarWithField(GPBMessage *self,
                                      GPBFieldDescriptor *field, id value) {
=======
static void GPBSetObjectIvarWithField(GPBMessage *self, GPBFieldDescriptor *field, id value) {
>>>>>>> 626889fb
  if (self == nil || field == nil) return;
  GPBSetRetainedObjectIvarWithFieldPrivate(self, field, [value retain]);
}

static void GPBSetCopyObjectIvarWithField(GPBMessage *self, GPBFieldDescriptor *field, id value);

// GPBSetCopyObjectIvarWithField is blocked from the analyzer because it flags
// a leak for the -copy even though GPBSetRetainedObjectIvarWithFieldPrivate
// is marked as consuming the value. Note: For some reason this doesn't happen
// with the -retain in GPBSetObjectIvarWithField.
#if !defined(__clang_analyzer__)
// This exists only for bridging some aliased types, nothing else should use it.
<<<<<<< HEAD
static void GPBSetCopyObjectIvarWithField(GPBMessage *self,
                                          GPBFieldDescriptor *field, id value) {
=======
static void GPBSetCopyObjectIvarWithField(GPBMessage *self, GPBFieldDescriptor *field, id value) {
>>>>>>> 626889fb
  if (self == nil || field == nil) return;
  GPBSetRetainedObjectIvarWithFieldPrivate(self, field, [value copy]);
}
#endif  // !defined(__clang_analyzer__)

<<<<<<< HEAD
void GPBSetObjectIvarWithFieldPrivate(GPBMessage *self,
                                      GPBFieldDescriptor *field, id value) {
  GPBSetRetainedObjectIvarWithFieldPrivate(self, field, [value retain]);
}

void GPBSetRetainedObjectIvarWithFieldPrivate(GPBMessage *self,
                                              GPBFieldDescriptor *field,
                                              id value) {
  NSCAssert(self->messageStorage_ != NULL,
            @"%@: All messages should have storage (from init)",
=======
void GPBSetObjectIvarWithFieldPrivate(GPBMessage *self, GPBFieldDescriptor *field, id value) {
  GPBSetRetainedObjectIvarWithFieldPrivate(self, field, [value retain]);
}

void GPBSetRetainedObjectIvarWithFieldPrivate(GPBMessage *self, GPBFieldDescriptor *field,
                                              id value) {
  NSCAssert(self->messageStorage_ != NULL, @"%@: All messages should have storage (from init)",
>>>>>>> 626889fb
            [self class]);
#if defined(__clang_analyzer__)
  if (self->messageStorage_ == NULL) return;
#endif
  GPBDataType fieldType = GPBGetFieldDataType(field);
  BOOL isMapOrArray = GPBFieldIsMapOrArray(field);
  BOOL fieldIsMessage = GPBDataTypeIsMessage(fieldType);
#if defined(DEBUG) && DEBUG
  if (value == nil && !isMapOrArray && !fieldIsMessage && field.hasDefaultValue) {
    // Setting a message to nil is an obvious way to "clear" the value
    // as there is no way to set a non-empty default value for messages.
    //
    // For Strings and Bytes that have default values set it is not clear what
    // should be done when their value is set to nil. Is the intention just to
    // clear the set value and reset to default, or is the intention to set the
    // value to the empty string/data? Arguments can be made for both cases.
    // 'nil' has been abused as a replacement for an empty string/data in ObjC.
    // We decided to be consistent with all "object" types and clear the has
    // field, and fall back on the default value. The warning below will only
    // appear in debug, but the could should be changed so the intention is
    // clear.
    NSString *propName = field.name;
    NSString *className = self.descriptor.name;
    NSString *firstLetterCapitalizedName = [[[className substringToIndex:1] uppercaseString]
        stringByAppendingString:[className substringFromIndex:1]];
    NSLog(@"warning: '%@.%@ = nil;' is not clearly defined for fields with "
          @"default values. Please use '%@.%@ = %@' if you want to set it to "
          @"empty, or call '%@.has%@ = NO' to reset it to it's default value of "
          @"'%@'. Defaulting to resetting default value.",
          className, propName, className, propName,
          (fieldType == GPBDataTypeString) ? @"@\"\"" : @"GPBEmptyNSData()", className,
          firstLetterCapitalizedName, field.defaultValue.valueString);
    // Note: valueString, depending on the type, it could easily be
    // valueData/valueMessage.
  }
#endif  // DEBUG
  GPBMessageFieldDescription *fieldDesc = field->description_;
  if (!isMapOrArray) {
    // Non repeated/map can be in an oneof, clear any existing value from the
    // oneof.
    GPBOneofDescriptor *oneof = field->containingOneof_;
    if (oneof) {
      GPBMaybeClearOneofPrivate(self, oneof, fieldDesc->hasIndex, fieldDesc->number);
    }
    // Clear "has" if they are being set to nil.
    BOOL setHasValue = (value != nil);
    // If the field should clear on a "zero" value, then check if the string/data
    // was zero length, and clear instead.
<<<<<<< HEAD
    if (((fieldDesc->flags & GPBFieldClearHasIvarOnZero) != 0) &&
        ([value length] == 0)) {
=======
    if (((fieldDesc->flags & GPBFieldClearHasIvarOnZero) != 0) && ([value length] == 0)) {
>>>>>>> 626889fb
      setHasValue = NO;
      // The value passed in was retained, it must be released since we
      // aren't saving anything in the field.
      [value release];
      value = nil;
    }
    GPBSetHasIvar(self, fieldDesc->hasIndex, fieldDesc->number, setHasValue);
  }
  uint8_t *storage = (uint8_t *)self->messageStorage_;
  id *typePtr = (id *)&storage[fieldDesc->offset];

  id oldValue = *typePtr;

  *typePtr = value;

  if (oldValue) {
    if (isMapOrArray) {
      if (field.fieldType == GPBFieldTypeRepeated) {
        // If the old array was autocreated by us, then clear it.
        if (GPBDataTypeIsObject(fieldType)) {
          if ([oldValue isKindOfClass:[GPBAutocreatedArray class]]) {
            GPBAutocreatedArray *autoArray = oldValue;
            if (autoArray->_autocreator == self) {
              autoArray->_autocreator = nil;
            }
          }
        } else {
          // Type doesn't matter, it is a GPB*Array.
          GPBInt32Array *gpbArray = oldValue;
          if (gpbArray->_autocreator == self) {
            gpbArray->_autocreator = nil;
          }
        }
      } else {  // GPBFieldTypeMap
        // If the old map was autocreated by us, then clear it.
        if ((field.mapKeyDataType == GPBDataTypeString) && GPBDataTypeIsObject(fieldType)) {
          if ([oldValue isKindOfClass:[GPBAutocreatedDictionary class]]) {
            GPBAutocreatedDictionary *autoDict = oldValue;
            if (autoDict->_autocreator == self) {
              autoDict->_autocreator = nil;
            }
          }
        } else {
          // Type doesn't matter, it is a GPB*Dictionary.
          GPBInt32Int32Dictionary *gpbDict = oldValue;
          if (gpbDict->_autocreator == self) {
            gpbDict->_autocreator = nil;
          }
        }
      }
    } else if (fieldIsMessage) {
      // If the old message value was autocreated by us, then clear it.
      GPBMessage *oldMessageValue = oldValue;
      if (GPBWasMessageAutocreatedBy(oldMessageValue, self)) {
        GPBClearMessageAutocreator(oldMessageValue);
      }
    }
    [oldValue release];
  }

  GPBBecomeVisibleToAutocreator(self);
}

id GPBGetObjectIvarWithFieldNoAutocreate(GPBMessage *self, GPBFieldDescriptor *field) {
  if (self->messageStorage_ == nil) {
    return nil;
  }
  uint8_t *storage = (uint8_t *)self->messageStorage_;
  id *typePtr = (id *)&storage[field->description_->offset];
  return *typePtr;
}

// Only exists for public api, no core code should use this.
int32_t GPBGetMessageEnumField(GPBMessage *self, GPBFieldDescriptor *field) {
<<<<<<< HEAD
  #if defined(DEBUG) && DEBUG
    NSCAssert([[self descriptor] fieldWithNumber:field.number] == field,
              @"FieldDescriptor %@ doesn't appear to be for %@ messages.",
              field.name, [self class]);
    NSCAssert(GPBGetFieldDataType(field) == GPBDataTypeEnum,
              @"Attempting to get value of type Enum from field %@ "
              @"of %@ which is of type %@.",
              [self class], field.name,
              TypeToString(GPBGetFieldDataType(field)));
  #endif
=======
#if defined(DEBUG) && DEBUG
  NSCAssert([[self descriptor] fieldWithNumber:field.number] == field,
            @"FieldDescriptor %@ doesn't appear to be for %@ messages.", field.name, [self class]);
  NSCAssert(GPBGetFieldDataType(field) == GPBDataTypeEnum,
            @"Attempting to get value of type Enum from field %@ "
            @"of %@ which is of type %@.",
            [self class], field.name, TypeToString(GPBGetFieldDataType(field)));
#endif
>>>>>>> 626889fb

  int32_t result = GPBGetMessageInt32Field(self, field);
  // If this is presevering unknown enums, make sure the value is valid before
  // returning it.
<<<<<<< HEAD

  GPBFileSyntax syntax = [self descriptor].file.syntax;
  if (GPBHasPreservingUnknownEnumSemantics(syntax) &&
      ![field isValidEnumValue:result]) {
=======
  if (!field.enumDescriptor.isClosed && ![field isValidEnumValue:result]) {
>>>>>>> 626889fb
    result = kGPBUnrecognizedEnumeratorValue;
  }
  return result;
}

// Only exists for public api, no core code should use this.
<<<<<<< HEAD
void GPBSetMessageEnumField(GPBMessage *self, GPBFieldDescriptor *field,
                            int32_t value) {
  #if defined(DEBUG) && DEBUG
    NSCAssert([[self descriptor] fieldWithNumber:field.number] == field,
              @"FieldDescriptor %@ doesn't appear to be for %@ messages.",
              field.name, [self class]);
    NSCAssert(GPBGetFieldDataType(field) == GPBDataTypeEnum,
              @"Attempting to set field %@ of %@ which is of type %@ with "
              @"value of type Enum.",
              [self class], field.name,
              TypeToString(GPBGetFieldDataType(field)));
  #endif
  GPBSetEnumIvarWithFieldPrivate(self, field, value);
}

void GPBSetEnumIvarWithFieldPrivate(GPBMessage *self,
                                    GPBFieldDescriptor *field, int32_t value) {
=======
void GPBSetMessageEnumField(GPBMessage *self, GPBFieldDescriptor *field, int32_t value) {
#if defined(DEBUG) && DEBUG
  NSCAssert([[self descriptor] fieldWithNumber:field.number] == field,
            @"FieldDescriptor %@ doesn't appear to be for %@ messages.", field.name, [self class]);
  NSCAssert(GPBGetFieldDataType(field) == GPBDataTypeEnum,
            @"Attempting to set field %@ of %@ which is of type %@ with "
            @"value of type Enum.",
            [self class], field.name, TypeToString(GPBGetFieldDataType(field)));
#endif
  GPBSetEnumIvarWithFieldPrivate(self, field, value);
}

void GPBSetEnumIvarWithFieldPrivate(GPBMessage *self, GPBFieldDescriptor *field, int32_t value) {
>>>>>>> 626889fb
  // Don't allow in unknown values.  Proto3 can use the Raw method.
  if (![field isValidEnumValue:value]) {
    [NSException raise:NSInvalidArgumentException
                format:@"%@.%@: Attempt to set an unknown enum value (%d)", [self class],
                       field.name, value];
  }
  GPBSetInt32IvarWithFieldPrivate(self, field, value);
}

// Only exists for public api, no core code should use this.
int32_t GPBGetMessageRawEnumField(GPBMessage *self, GPBFieldDescriptor *field) {
  int32_t result = GPBGetMessageInt32Field(self, field);
  return result;
}

// Only exists for public api, no core code should use this.
<<<<<<< HEAD
void GPBSetMessageRawEnumField(GPBMessage *self, GPBFieldDescriptor *field,
                               int32_t value) {
=======
void GPBSetMessageRawEnumField(GPBMessage *self, GPBFieldDescriptor *field, int32_t value) {
>>>>>>> 626889fb
  GPBSetInt32IvarWithFieldPrivate(self, field, value);
}

BOOL GPBGetMessageBoolField(GPBMessage *self, GPBFieldDescriptor *field) {
#if defined(DEBUG) && DEBUG
  NSCAssert([[self descriptor] fieldWithNumber:field.number] == field,
<<<<<<< HEAD
            @"FieldDescriptor %@ doesn't appear to be for %@ messages.",
            field.name, [self class]);
=======
            @"FieldDescriptor %@ doesn't appear to be for %@ messages.", field.name, [self class]);
>>>>>>> 626889fb
  NSCAssert(DataTypesEquivalent(GPBGetFieldDataType(field), GPBDataTypeBool),
            @"Attempting to get value of type bool from field %@ "
            @"of %@ which is of type %@.",
            [self class], field.name, TypeToString(GPBGetFieldDataType(field)));
#endif
  if (GPBGetHasIvarField(self, field)) {
    // Bools are stored in the has bits to avoid needing explicit space in the
    // storage structure.
    // (the field number passed to the HasIvar helper doesn't really matter
    // since the offset is never negative)
    GPBMessageFieldDescription *fieldDesc = field->description_;
    return GPBGetHasIvar(self, (int32_t)(fieldDesc->offset), fieldDesc->number);
  } else {
    return field.defaultValue.valueBool;
  }
}

// Only exists for public api, no core code should use this.
void GPBSetMessageBoolField(GPBMessage *self, GPBFieldDescriptor *field, BOOL value) {
  if (self == nil || field == nil) return;
<<<<<<< HEAD
  #if defined(DEBUG) && DEBUG
    NSCAssert([[self descriptor] fieldWithNumber:field.number] == field,
              @"FieldDescriptor %@ doesn't appear to be for %@ messages.",
              field.name, [self class]);
    NSCAssert(DataTypesEquivalent(GPBGetFieldDataType(field), GPBDataTypeBool),
              @"Attempting to set field %@ of %@ which is of type %@ with "
              @"value of type bool.",
              [self class], field.name,
              TypeToString(GPBGetFieldDataType(field)));
  #endif
  GPBSetBoolIvarWithFieldPrivate(self, field, value);
}

void GPBSetBoolIvarWithFieldPrivate(GPBMessage *self,
                                    GPBFieldDescriptor *field,
                                    BOOL value) {
=======
#if defined(DEBUG) && DEBUG
  NSCAssert([[self descriptor] fieldWithNumber:field.number] == field,
            @"FieldDescriptor %@ doesn't appear to be for %@ messages.", field.name, [self class]);
  NSCAssert(DataTypesEquivalent(GPBGetFieldDataType(field), GPBDataTypeBool),
            @"Attempting to set field %@ of %@ which is of type %@ with "
            @"value of type bool.",
            [self class], field.name, TypeToString(GPBGetFieldDataType(field)));
#endif
  GPBSetBoolIvarWithFieldPrivate(self, field, value);
}

void GPBSetBoolIvarWithFieldPrivate(GPBMessage *self, GPBFieldDescriptor *field, BOOL value) {
>>>>>>> 626889fb
  GPBMessageFieldDescription *fieldDesc = field->description_;
  GPBOneofDescriptor *oneof = field->containingOneof_;
  if (oneof) {
    GPBMaybeClearOneofPrivate(self, oneof, fieldDesc->hasIndex, fieldDesc->number);
  }

  // Bools are stored in the has bits to avoid needing explicit space in the
  // storage structure.
  // (the field number passed to the HasIvar helper doesn't really matter since
  // the offset is never negative)
  GPBSetHasIvar(self, (int32_t)(fieldDesc->offset), fieldDesc->number, value);

  // If the value is zero, then we only count the field as "set" if the field
  // shouldn't auto clear on zero.
<<<<<<< HEAD
  BOOL hasValue = ((value != (BOOL)0)
                   || ((fieldDesc->flags & GPBFieldClearHasIvarOnZero) == 0));
=======
  BOOL hasValue = ((value != (BOOL)0) || ((fieldDesc->flags & GPBFieldClearHasIvarOnZero) == 0));
>>>>>>> 626889fb
  GPBSetHasIvar(self, fieldDesc->hasIndex, fieldDesc->number, hasValue);
  GPBBecomeVisibleToAutocreator(self);
}

// clang-format off

//%PDDM-EXPAND IVAR_POD_ACCESSORS_DEFN(Int32, int32_t)
// This block of code is generated, do not edit it directly.
// clang-format off

int32_t GPBGetMessageInt32Field(GPBMessage *self,
                                GPBFieldDescriptor *field) {
#if defined(DEBUG) && DEBUG
  NSCAssert([[self descriptor] fieldWithNumber:field.number] == field,
            @"FieldDescriptor %@ doesn't appear to be for %@ messages.",
            field.name, [self class]);
  NSCAssert(DataTypesEquivalent(GPBGetFieldDataType(field),
                                GPBDataTypeInt32),
            @"Attempting to get value of int32_t from field %@ "
            @"of %@ which is of type %@.",
            [self class], field.name,
            TypeToString(GPBGetFieldDataType(field)));
#endif
  if (GPBGetHasIvarField(self, field)) {
    uint8_t *storage = (uint8_t *)self->messageStorage_;
    int32_t *typePtr = (int32_t *)&storage[field->description_->offset];
    return *typePtr;
  } else {
    return field.defaultValue.valueInt32;
  }
}

// Only exists for public api, no core code should use this.
void GPBSetMessageInt32Field(GPBMessage *self,
                             GPBFieldDescriptor *field,
                             int32_t value) {
  if (self == nil || field == nil) return;
#if defined(DEBUG) && DEBUG
  NSCAssert([[self descriptor] fieldWithNumber:field.number] == field,
            @"FieldDescriptor %@ doesn't appear to be for %@ messages.",
            field.name, [self class]);
  NSCAssert(DataTypesEquivalent(GPBGetFieldDataType(field),
                                GPBDataTypeInt32),
            @"Attempting to set field %@ of %@ which is of type %@ with "
            @"value of type int32_t.",
            [self class], field.name,
            TypeToString(GPBGetFieldDataType(field)));
#endif
  GPBSetInt32IvarWithFieldPrivate(self, field, value);
}

void GPBSetInt32IvarWithFieldPrivate(GPBMessage *self,
                                     GPBFieldDescriptor *field,
                                     int32_t value) {
  GPBOneofDescriptor *oneof = field->containingOneof_;
  GPBMessageFieldDescription *fieldDesc = field->description_;
  if (oneof) {
    GPBMaybeClearOneofPrivate(self, oneof, fieldDesc->hasIndex, fieldDesc->number);
  }
#if defined(DEBUG) && DEBUG
  NSCAssert(self->messageStorage_ != NULL,
            @"%@: All messages should have storage (from init)",
            [self class]);
#endif
#if defined(__clang_analyzer__)
  if (self->messageStorage_ == NULL) return;
#endif
  uint8_t *storage = (uint8_t *)self->messageStorage_;
  int32_t *typePtr = (int32_t *)&storage[fieldDesc->offset];
  *typePtr = value;
  // If the value is zero, then we only count the field as "set" if the field
  // shouldn't auto clear on zero.
  BOOL hasValue = ((value != (int32_t)0)
                   || ((fieldDesc->flags & GPBFieldClearHasIvarOnZero) == 0));
  GPBSetHasIvar(self, fieldDesc->hasIndex, fieldDesc->number, hasValue);
  GPBBecomeVisibleToAutocreator(self);
}

// clang-format on
//%PDDM-EXPAND IVAR_POD_ACCESSORS_DEFN(UInt32, uint32_t)
// This block of code is generated, do not edit it directly.
// clang-format off

uint32_t GPBGetMessageUInt32Field(GPBMessage *self,
                                  GPBFieldDescriptor *field) {
#if defined(DEBUG) && DEBUG
  NSCAssert([[self descriptor] fieldWithNumber:field.number] == field,
            @"FieldDescriptor %@ doesn't appear to be for %@ messages.",
            field.name, [self class]);
  NSCAssert(DataTypesEquivalent(GPBGetFieldDataType(field),
                                GPBDataTypeUInt32),
            @"Attempting to get value of uint32_t from field %@ "
            @"of %@ which is of type %@.",
            [self class], field.name,
            TypeToString(GPBGetFieldDataType(field)));
#endif
  if (GPBGetHasIvarField(self, field)) {
    uint8_t *storage = (uint8_t *)self->messageStorage_;
    uint32_t *typePtr = (uint32_t *)&storage[field->description_->offset];
    return *typePtr;
  } else {
    return field.defaultValue.valueUInt32;
  }
}

// Only exists for public api, no core code should use this.
void GPBSetMessageUInt32Field(GPBMessage *self,
                              GPBFieldDescriptor *field,
                              uint32_t value) {
  if (self == nil || field == nil) return;
#if defined(DEBUG) && DEBUG
  NSCAssert([[self descriptor] fieldWithNumber:field.number] == field,
            @"FieldDescriptor %@ doesn't appear to be for %@ messages.",
            field.name, [self class]);
  NSCAssert(DataTypesEquivalent(GPBGetFieldDataType(field),
                                GPBDataTypeUInt32),
            @"Attempting to set field %@ of %@ which is of type %@ with "
            @"value of type uint32_t.",
            [self class], field.name,
            TypeToString(GPBGetFieldDataType(field)));
#endif
  GPBSetUInt32IvarWithFieldPrivate(self, field, value);
}

void GPBSetUInt32IvarWithFieldPrivate(GPBMessage *self,
                                      GPBFieldDescriptor *field,
                                      uint32_t value) {
  GPBOneofDescriptor *oneof = field->containingOneof_;
  GPBMessageFieldDescription *fieldDesc = field->description_;
  if (oneof) {
    GPBMaybeClearOneofPrivate(self, oneof, fieldDesc->hasIndex, fieldDesc->number);
  }
#if defined(DEBUG) && DEBUG
  NSCAssert(self->messageStorage_ != NULL,
            @"%@: All messages should have storage (from init)",
            [self class]);
#endif
#if defined(__clang_analyzer__)
  if (self->messageStorage_ == NULL) return;
#endif
  uint8_t *storage = (uint8_t *)self->messageStorage_;
  uint32_t *typePtr = (uint32_t *)&storage[fieldDesc->offset];
  *typePtr = value;
  // If the value is zero, then we only count the field as "set" if the field
  // shouldn't auto clear on zero.
  BOOL hasValue = ((value != (uint32_t)0)
                   || ((fieldDesc->flags & GPBFieldClearHasIvarOnZero) == 0));
  GPBSetHasIvar(self, fieldDesc->hasIndex, fieldDesc->number, hasValue);
  GPBBecomeVisibleToAutocreator(self);
}

// clang-format on
//%PDDM-EXPAND IVAR_POD_ACCESSORS_DEFN(Int64, int64_t)
// This block of code is generated, do not edit it directly.
// clang-format off

int64_t GPBGetMessageInt64Field(GPBMessage *self,
                                GPBFieldDescriptor *field) {
#if defined(DEBUG) && DEBUG
  NSCAssert([[self descriptor] fieldWithNumber:field.number] == field,
            @"FieldDescriptor %@ doesn't appear to be for %@ messages.",
            field.name, [self class]);
  NSCAssert(DataTypesEquivalent(GPBGetFieldDataType(field),
                                GPBDataTypeInt64),
            @"Attempting to get value of int64_t from field %@ "
            @"of %@ which is of type %@.",
            [self class], field.name,
            TypeToString(GPBGetFieldDataType(field)));
#endif
  if (GPBGetHasIvarField(self, field)) {
    uint8_t *storage = (uint8_t *)self->messageStorage_;
    int64_t *typePtr = (int64_t *)&storage[field->description_->offset];
    return *typePtr;
  } else {
    return field.defaultValue.valueInt64;
  }
}

// Only exists for public api, no core code should use this.
void GPBSetMessageInt64Field(GPBMessage *self,
                             GPBFieldDescriptor *field,
                             int64_t value) {
  if (self == nil || field == nil) return;
#if defined(DEBUG) && DEBUG
  NSCAssert([[self descriptor] fieldWithNumber:field.number] == field,
            @"FieldDescriptor %@ doesn't appear to be for %@ messages.",
            field.name, [self class]);
  NSCAssert(DataTypesEquivalent(GPBGetFieldDataType(field),
                                GPBDataTypeInt64),
            @"Attempting to set field %@ of %@ which is of type %@ with "
            @"value of type int64_t.",
            [self class], field.name,
            TypeToString(GPBGetFieldDataType(field)));
#endif
  GPBSetInt64IvarWithFieldPrivate(self, field, value);
}

void GPBSetInt64IvarWithFieldPrivate(GPBMessage *self,
                                     GPBFieldDescriptor *field,
                                     int64_t value) {
  GPBOneofDescriptor *oneof = field->containingOneof_;
  GPBMessageFieldDescription *fieldDesc = field->description_;
  if (oneof) {
    GPBMaybeClearOneofPrivate(self, oneof, fieldDesc->hasIndex, fieldDesc->number);
  }
#if defined(DEBUG) && DEBUG
  NSCAssert(self->messageStorage_ != NULL,
            @"%@: All messages should have storage (from init)",
            [self class]);
#endif
#if defined(__clang_analyzer__)
  if (self->messageStorage_ == NULL) return;
#endif
  uint8_t *storage = (uint8_t *)self->messageStorage_;
  int64_t *typePtr = (int64_t *)&storage[fieldDesc->offset];
  *typePtr = value;
  // If the value is zero, then we only count the field as "set" if the field
  // shouldn't auto clear on zero.
  BOOL hasValue = ((value != (int64_t)0)
                   || ((fieldDesc->flags & GPBFieldClearHasIvarOnZero) == 0));
  GPBSetHasIvar(self, fieldDesc->hasIndex, fieldDesc->number, hasValue);
  GPBBecomeVisibleToAutocreator(self);
}

// clang-format on
//%PDDM-EXPAND IVAR_POD_ACCESSORS_DEFN(UInt64, uint64_t)
// This block of code is generated, do not edit it directly.
// clang-format off

uint64_t GPBGetMessageUInt64Field(GPBMessage *self,
                                  GPBFieldDescriptor *field) {
#if defined(DEBUG) && DEBUG
  NSCAssert([[self descriptor] fieldWithNumber:field.number] == field,
            @"FieldDescriptor %@ doesn't appear to be for %@ messages.",
            field.name, [self class]);
  NSCAssert(DataTypesEquivalent(GPBGetFieldDataType(field),
                                GPBDataTypeUInt64),
            @"Attempting to get value of uint64_t from field %@ "
            @"of %@ which is of type %@.",
            [self class], field.name,
            TypeToString(GPBGetFieldDataType(field)));
#endif
  if (GPBGetHasIvarField(self, field)) {
    uint8_t *storage = (uint8_t *)self->messageStorage_;
    uint64_t *typePtr = (uint64_t *)&storage[field->description_->offset];
    return *typePtr;
  } else {
    return field.defaultValue.valueUInt64;
  }
}

// Only exists for public api, no core code should use this.
void GPBSetMessageUInt64Field(GPBMessage *self,
                              GPBFieldDescriptor *field,
                              uint64_t value) {
  if (self == nil || field == nil) return;
#if defined(DEBUG) && DEBUG
  NSCAssert([[self descriptor] fieldWithNumber:field.number] == field,
            @"FieldDescriptor %@ doesn't appear to be for %@ messages.",
            field.name, [self class]);
  NSCAssert(DataTypesEquivalent(GPBGetFieldDataType(field),
                                GPBDataTypeUInt64),
            @"Attempting to set field %@ of %@ which is of type %@ with "
            @"value of type uint64_t.",
            [self class], field.name,
            TypeToString(GPBGetFieldDataType(field)));
#endif
  GPBSetUInt64IvarWithFieldPrivate(self, field, value);
}

void GPBSetUInt64IvarWithFieldPrivate(GPBMessage *self,
                                      GPBFieldDescriptor *field,
                                      uint64_t value) {
  GPBOneofDescriptor *oneof = field->containingOneof_;
  GPBMessageFieldDescription *fieldDesc = field->description_;
  if (oneof) {
    GPBMaybeClearOneofPrivate(self, oneof, fieldDesc->hasIndex, fieldDesc->number);
  }
#if defined(DEBUG) && DEBUG
  NSCAssert(self->messageStorage_ != NULL,
            @"%@: All messages should have storage (from init)",
            [self class]);
#endif
#if defined(__clang_analyzer__)
  if (self->messageStorage_ == NULL) return;
#endif
  uint8_t *storage = (uint8_t *)self->messageStorage_;
  uint64_t *typePtr = (uint64_t *)&storage[fieldDesc->offset];
  *typePtr = value;
  // If the value is zero, then we only count the field as "set" if the field
  // shouldn't auto clear on zero.
  BOOL hasValue = ((value != (uint64_t)0)
                   || ((fieldDesc->flags & GPBFieldClearHasIvarOnZero) == 0));
  GPBSetHasIvar(self, fieldDesc->hasIndex, fieldDesc->number, hasValue);
  GPBBecomeVisibleToAutocreator(self);
}

// clang-format on
//%PDDM-EXPAND IVAR_POD_ACCESSORS_DEFN(Float, float)
// This block of code is generated, do not edit it directly.
// clang-format off

float GPBGetMessageFloatField(GPBMessage *self,
                              GPBFieldDescriptor *field) {
#if defined(DEBUG) && DEBUG
  NSCAssert([[self descriptor] fieldWithNumber:field.number] == field,
            @"FieldDescriptor %@ doesn't appear to be for %@ messages.",
            field.name, [self class]);
  NSCAssert(DataTypesEquivalent(GPBGetFieldDataType(field),
                                GPBDataTypeFloat),
            @"Attempting to get value of float from field %@ "
            @"of %@ which is of type %@.",
            [self class], field.name,
            TypeToString(GPBGetFieldDataType(field)));
#endif
  if (GPBGetHasIvarField(self, field)) {
    uint8_t *storage = (uint8_t *)self->messageStorage_;
    float *typePtr = (float *)&storage[field->description_->offset];
    return *typePtr;
  } else {
    return field.defaultValue.valueFloat;
  }
}

// Only exists for public api, no core code should use this.
void GPBSetMessageFloatField(GPBMessage *self,
                             GPBFieldDescriptor *field,
                             float value) {
  if (self == nil || field == nil) return;
#if defined(DEBUG) && DEBUG
  NSCAssert([[self descriptor] fieldWithNumber:field.number] == field,
            @"FieldDescriptor %@ doesn't appear to be for %@ messages.",
            field.name, [self class]);
  NSCAssert(DataTypesEquivalent(GPBGetFieldDataType(field),
                                GPBDataTypeFloat),
            @"Attempting to set field %@ of %@ which is of type %@ with "
            @"value of type float.",
            [self class], field.name,
            TypeToString(GPBGetFieldDataType(field)));
#endif
  GPBSetFloatIvarWithFieldPrivate(self, field, value);
}

void GPBSetFloatIvarWithFieldPrivate(GPBMessage *self,
                                     GPBFieldDescriptor *field,
                                     float value) {
  GPBOneofDescriptor *oneof = field->containingOneof_;
  GPBMessageFieldDescription *fieldDesc = field->description_;
  if (oneof) {
    GPBMaybeClearOneofPrivate(self, oneof, fieldDesc->hasIndex, fieldDesc->number);
  }
#if defined(DEBUG) && DEBUG
  NSCAssert(self->messageStorage_ != NULL,
            @"%@: All messages should have storage (from init)",
            [self class]);
#endif
#if defined(__clang_analyzer__)
  if (self->messageStorage_ == NULL) return;
#endif
  uint8_t *storage = (uint8_t *)self->messageStorage_;
  float *typePtr = (float *)&storage[fieldDesc->offset];
  *typePtr = value;
  // If the value is zero, then we only count the field as "set" if the field
  // shouldn't auto clear on zero.
  BOOL hasValue = ((value != (float)0)
                   || ((fieldDesc->flags & GPBFieldClearHasIvarOnZero) == 0));
  GPBSetHasIvar(self, fieldDesc->hasIndex, fieldDesc->number, hasValue);
  GPBBecomeVisibleToAutocreator(self);
}

// clang-format on
//%PDDM-EXPAND IVAR_POD_ACCESSORS_DEFN(Double, double)
// This block of code is generated, do not edit it directly.
// clang-format off

double GPBGetMessageDoubleField(GPBMessage *self,
                                GPBFieldDescriptor *field) {
#if defined(DEBUG) && DEBUG
  NSCAssert([[self descriptor] fieldWithNumber:field.number] == field,
            @"FieldDescriptor %@ doesn't appear to be for %@ messages.",
            field.name, [self class]);
  NSCAssert(DataTypesEquivalent(GPBGetFieldDataType(field),
                                GPBDataTypeDouble),
            @"Attempting to get value of double from field %@ "
            @"of %@ which is of type %@.",
            [self class], field.name,
            TypeToString(GPBGetFieldDataType(field)));
#endif
  if (GPBGetHasIvarField(self, field)) {
    uint8_t *storage = (uint8_t *)self->messageStorage_;
    double *typePtr = (double *)&storage[field->description_->offset];
    return *typePtr;
  } else {
    return field.defaultValue.valueDouble;
  }
}

// Only exists for public api, no core code should use this.
void GPBSetMessageDoubleField(GPBMessage *self,
                              GPBFieldDescriptor *field,
                              double value) {
  if (self == nil || field == nil) return;
#if defined(DEBUG) && DEBUG
  NSCAssert([[self descriptor] fieldWithNumber:field.number] == field,
            @"FieldDescriptor %@ doesn't appear to be for %@ messages.",
            field.name, [self class]);
  NSCAssert(DataTypesEquivalent(GPBGetFieldDataType(field),
                                GPBDataTypeDouble),
            @"Attempting to set field %@ of %@ which is of type %@ with "
            @"value of type double.",
            [self class], field.name,
            TypeToString(GPBGetFieldDataType(field)));
#endif
  GPBSetDoubleIvarWithFieldPrivate(self, field, value);
}

void GPBSetDoubleIvarWithFieldPrivate(GPBMessage *self,
                                      GPBFieldDescriptor *field,
                                      double value) {
  GPBOneofDescriptor *oneof = field->containingOneof_;
  GPBMessageFieldDescription *fieldDesc = field->description_;
  if (oneof) {
    GPBMaybeClearOneofPrivate(self, oneof, fieldDesc->hasIndex, fieldDesc->number);
  }
#if defined(DEBUG) && DEBUG
  NSCAssert(self->messageStorage_ != NULL,
            @"%@: All messages should have storage (from init)",
            [self class]);
#endif
#if defined(__clang_analyzer__)
  if (self->messageStorage_ == NULL) return;
#endif
  uint8_t *storage = (uint8_t *)self->messageStorage_;
  double *typePtr = (double *)&storage[fieldDesc->offset];
  *typePtr = value;
  // If the value is zero, then we only count the field as "set" if the field
  // shouldn't auto clear on zero.
  BOOL hasValue = ((value != (double)0)
                   || ((fieldDesc->flags & GPBFieldClearHasIvarOnZero) == 0));
  GPBSetHasIvar(self, fieldDesc->hasIndex, fieldDesc->number, hasValue);
  GPBBecomeVisibleToAutocreator(self);
}

// clang-format on
//%PDDM-EXPAND-END (6 expansions)

// Aliases are function calls that are virtually the same.

//%PDDM-EXPAND IVAR_ALIAS_DEFN_COPY_OBJECT(String, NSString)
// This block of code is generated, do not edit it directly.
// clang-format off

// Only exists for public api, no core code should use this.
NSString *GPBGetMessageStringField(GPBMessage *self,
                                   GPBFieldDescriptor *field) {
#if defined(DEBUG) && DEBUG
  NSCAssert(DataTypesEquivalent(GPBGetFieldDataType(field),
                                GPBDataTypeString),
            @"Attempting to get value of NSString from field %@ "
            @"of %@ which is of type %@.",
            [self class], field.name,
            TypeToString(GPBGetFieldDataType(field)));
#endif
  return (NSString *)GPBGetObjectIvarWithField(self, field);
}

// Only exists for public api, no core code should use this.
void GPBSetMessageStringField(GPBMessage *self,
                              GPBFieldDescriptor *field,
                              NSString *value) {
#if defined(DEBUG) && DEBUG
  NSCAssert(DataTypesEquivalent(GPBGetFieldDataType(field),
                                GPBDataTypeString),
            @"Attempting to set field %@ of %@ which is of type %@ with "
            @"value of type NSString.",
            [self class], field.name,
            TypeToString(GPBGetFieldDataType(field)));
#endif
  GPBSetCopyObjectIvarWithField(self, field, (id)value);
}

// clang-format on
//%PDDM-EXPAND IVAR_ALIAS_DEFN_COPY_OBJECT(Bytes, NSData)
// This block of code is generated, do not edit it directly.
// clang-format off

// Only exists for public api, no core code should use this.
NSData *GPBGetMessageBytesField(GPBMessage *self,
                                GPBFieldDescriptor *field) {
#if defined(DEBUG) && DEBUG
  NSCAssert(DataTypesEquivalent(GPBGetFieldDataType(field),
                                GPBDataTypeBytes),
            @"Attempting to get value of NSData from field %@ "
            @"of %@ which is of type %@.",
            [self class], field.name,
            TypeToString(GPBGetFieldDataType(field)));
#endif
  return (NSData *)GPBGetObjectIvarWithField(self, field);
}

// Only exists for public api, no core code should use this.
void GPBSetMessageBytesField(GPBMessage *self,
                             GPBFieldDescriptor *field,
                             NSData *value) {
#if defined(DEBUG) && DEBUG
  NSCAssert(DataTypesEquivalent(GPBGetFieldDataType(field),
                                GPBDataTypeBytes),
            @"Attempting to set field %@ of %@ which is of type %@ with "
            @"value of type NSData.",
            [self class], field.name,
            TypeToString(GPBGetFieldDataType(field)));
#endif
  GPBSetCopyObjectIvarWithField(self, field, (id)value);
}

// clang-format on
//%PDDM-EXPAND IVAR_ALIAS_DEFN_OBJECT(Message, GPBMessage)
// This block of code is generated, do not edit it directly.
// clang-format off

// Only exists for public api, no core code should use this.
GPBMessage *GPBGetMessageMessageField(GPBMessage *self,
                                      GPBFieldDescriptor *field) {
#if defined(DEBUG) && DEBUG
  NSCAssert(DataTypesEquivalent(GPBGetFieldDataType(field),
                                GPBDataTypeMessage),
            @"Attempting to get value of GPBMessage from field %@ "
            @"of %@ which is of type %@.",
            [self class], field.name,
            TypeToString(GPBGetFieldDataType(field)));
#endif
  return (GPBMessage *)GPBGetObjectIvarWithField(self, field);
}

// Only exists for public api, no core code should use this.
void GPBSetMessageMessageField(GPBMessage *self,
                               GPBFieldDescriptor *field,
                               GPBMessage *value) {
#if defined(DEBUG) && DEBUG
  NSCAssert(DataTypesEquivalent(GPBGetFieldDataType(field),
                                GPBDataTypeMessage),
            @"Attempting to set field %@ of %@ which is of type %@ with "
            @"value of type GPBMessage.",
            [self class], field.name,
            TypeToString(GPBGetFieldDataType(field)));
#endif
  GPBSetObjectIvarWithField(self, field, (id)value);
}

// clang-format on
//%PDDM-EXPAND IVAR_ALIAS_DEFN_OBJECT(Group, GPBMessage)
// This block of code is generated, do not edit it directly.
// clang-format off

// Only exists for public api, no core code should use this.
GPBMessage *GPBGetMessageGroupField(GPBMessage *self,
                                    GPBFieldDescriptor *field) {
#if defined(DEBUG) && DEBUG
  NSCAssert(DataTypesEquivalent(GPBGetFieldDataType(field),
                                GPBDataTypeGroup),
            @"Attempting to get value of GPBMessage from field %@ "
            @"of %@ which is of type %@.",
            [self class], field.name,
            TypeToString(GPBGetFieldDataType(field)));
#endif
  return (GPBMessage *)GPBGetObjectIvarWithField(self, field);
}

// Only exists for public api, no core code should use this.
void GPBSetMessageGroupField(GPBMessage *self,
                             GPBFieldDescriptor *field,
                             GPBMessage *value) {
#if defined(DEBUG) && DEBUG
  NSCAssert(DataTypesEquivalent(GPBGetFieldDataType(field),
                                GPBDataTypeGroup),
            @"Attempting to set field %@ of %@ which is of type %@ with "
            @"value of type GPBMessage.",
            [self class], field.name,
            TypeToString(GPBGetFieldDataType(field)));
#endif
  GPBSetObjectIvarWithField(self, field, (id)value);
}

// clang-format on
//%PDDM-EXPAND-END (4 expansions)

// clang-format on

// GPBGetMessageRepeatedField is defined in GPBMessage.m

// Only exists for public api, no core code should use this.
void GPBSetMessageRepeatedField(GPBMessage *self, GPBFieldDescriptor *field, id array) {
#if defined(DEBUG) && DEBUG
  if (field.fieldType != GPBFieldTypeRepeated) {
    [NSException raise:NSInvalidArgumentException
                format:@"%@.%@ is not a repeated field.", [self class], field.name];
  }
  Class expectedClass = Nil;
  switch (GPBGetFieldDataType(field)) {
    case GPBDataTypeBool:
      expectedClass = [GPBBoolArray class];
      break;
    case GPBDataTypeSFixed32:
    case GPBDataTypeInt32:
    case GPBDataTypeSInt32:
      expectedClass = [GPBInt32Array class];
      break;
    case GPBDataTypeFixed32:
    case GPBDataTypeUInt32:
      expectedClass = [GPBUInt32Array class];
      break;
    case GPBDataTypeSFixed64:
    case GPBDataTypeInt64:
    case GPBDataTypeSInt64:
      expectedClass = [GPBInt64Array class];
      break;
    case GPBDataTypeFixed64:
    case GPBDataTypeUInt64:
      expectedClass = [GPBUInt64Array class];
      break;
    case GPBDataTypeFloat:
      expectedClass = [GPBFloatArray class];
      break;
    case GPBDataTypeDouble:
      expectedClass = [GPBDoubleArray class];
      break;
    case GPBDataTypeBytes:
    case GPBDataTypeString:
    case GPBDataTypeMessage:
    case GPBDataTypeGroup:
      expectedClass = [NSMutableArray class];
      break;
    case GPBDataTypeEnum:
      expectedClass = [GPBEnumArray class];
      break;
  }
  if (array && ![array isKindOfClass:expectedClass]) {
    [NSException raise:NSInvalidArgumentException
                format:@"%@.%@: Expected %@ object, got %@.", [self class], field.name,
                       expectedClass, [array class]];
  }
#endif
  GPBSetObjectIvarWithField(self, field, array);
}

static GPBDataType BaseDataType(GPBDataType type) {
  switch (type) {
    case GPBDataTypeSFixed32:
    case GPBDataTypeInt32:
    case GPBDataTypeSInt32:
    case GPBDataTypeEnum:
      return GPBDataTypeInt32;
    case GPBDataTypeFixed32:
    case GPBDataTypeUInt32:
      return GPBDataTypeUInt32;
    case GPBDataTypeSFixed64:
    case GPBDataTypeInt64:
    case GPBDataTypeSInt64:
      return GPBDataTypeInt64;
    case GPBDataTypeFixed64:
    case GPBDataTypeUInt64:
      return GPBDataTypeUInt64;
    case GPBDataTypeMessage:
    case GPBDataTypeGroup:
      return GPBDataTypeMessage;
    case GPBDataTypeBool:
    case GPBDataTypeFloat:
    case GPBDataTypeDouble:
    case GPBDataTypeBytes:
    case GPBDataTypeString:
      return type;
  }
}

static BOOL DataTypesEquivalent(GPBDataType type1, GPBDataType type2) {
  return BaseDataType(type1) == BaseDataType(type2);
}

static NSString *TypeToString(GPBDataType dataType) {
  switch (dataType) {
    case GPBDataTypeBool:
      return @"Bool";
    case GPBDataTypeSFixed32:
    case GPBDataTypeInt32:
    case GPBDataTypeSInt32:
      return @"Int32";
    case GPBDataTypeFixed32:
    case GPBDataTypeUInt32:
      return @"UInt32";
    case GPBDataTypeSFixed64:
    case GPBDataTypeInt64:
    case GPBDataTypeSInt64:
      return @"Int64";
    case GPBDataTypeFixed64:
    case GPBDataTypeUInt64:
      return @"UInt64";
    case GPBDataTypeFloat:
      return @"Float";
    case GPBDataTypeDouble:
      return @"Double";
    case GPBDataTypeBytes:
    case GPBDataTypeString:
    case GPBDataTypeMessage:
    case GPBDataTypeGroup:
      return @"Object";
    case GPBDataTypeEnum:
      return @"Enum";
  }
}

// GPBGetMessageMapField is defined in GPBMessage.m

// Only exists for public api, no core code should use this.
void GPBSetMessageMapField(GPBMessage *self, GPBFieldDescriptor *field, id dictionary) {
#if defined(DEBUG) && DEBUG
  if (field.fieldType != GPBFieldTypeMap) {
    [NSException raise:NSInvalidArgumentException
                format:@"%@.%@ is not a map<> field.", [self class], field.name];
  }
  if (dictionary) {
    GPBDataType keyDataType = field.mapKeyDataType;
    GPBDataType valueDataType = GPBGetFieldDataType(field);
    NSString *keyStr = TypeToString(keyDataType);
    NSString *valueStr = TypeToString(valueDataType);
    if (keyDataType == GPBDataTypeString) {
      keyStr = @"String";
    }
    Class expectedClass = Nil;
    if ((keyDataType == GPBDataTypeString) && GPBDataTypeIsObject(valueDataType)) {
      expectedClass = [NSMutableDictionary class];
    } else {
      NSString *className = [NSString stringWithFormat:@"GPB%@%@Dictionary", keyStr, valueStr];
      expectedClass = NSClassFromString(className);
      NSCAssert(expectedClass, @"Missing a class (%@)?", expectedClass);
    }
    if (![dictionary isKindOfClass:expectedClass]) {
      [NSException raise:NSInvalidArgumentException
                  format:@"%@.%@: Expected %@ object, got %@.", [self class], field.name,
                         expectedClass, [dictionary class]];
    }
  }
#endif
  GPBSetObjectIvarWithField(self, field, dictionary);
}

#pragma mark - Misc Dynamic Runtime Utils

const char *GPBMessageEncodingForSelector(SEL selector, BOOL instanceSel) {
  Protocol *protocol = objc_getProtocol(GPBStringifySymbol(GPBMessageSignatureProtocol));
  NSCAssert(protocol, @"Missing GPBMessageSignatureProtocol");
  struct objc_method_description description =
      protocol_getMethodDescription(protocol, selector, NO, instanceSel);
  NSCAssert(description.name != Nil && description.types != nil, @"Missing method for selector %@",
            NSStringFromSelector(selector));
  return description.types;
}

#pragma mark - Text Format Support

static void AppendStringEscaped(NSString *toPrint, NSMutableString *destStr) {
  [destStr appendString:@"\""];
  NSUInteger len = [toPrint length];
  for (NSUInteger i = 0; i < len; ++i) {
    unichar aChar = [toPrint characterAtIndex:i];
    switch (aChar) {
      case '\n':
        [destStr appendString:@"\\n"];
        break;
      case '\r':
        [destStr appendString:@"\\r"];
        break;
      case '\t':
        [destStr appendString:@"\\t"];
        break;
      case '\"':
        [destStr appendString:@"\\\""];
        break;
      case '\'':
        [destStr appendString:@"\\\'"];
        break;
      case '\\':
        [destStr appendString:@"\\\\"];
        break;
      default:
        // This differs slightly from the C++ code in that the C++ doesn't
        // generate UTF8; it looks at the string in UTF8, but escapes every
        // byte > 0x7E.
        if (aChar < 0x20) {
          [destStr appendFormat:@"\\%d%d%d", (aChar / 64), ((aChar % 64) / 8), (aChar % 8)];
        } else {
          [destStr appendFormat:@"%C", aChar];
        }
        break;
    }
  }
  [destStr appendString:@"\""];
}

static void AppendBufferAsString(NSData *buffer, NSMutableString *destStr) {
  const char *src = (const char *)[buffer bytes];
  size_t srcLen = [buffer length];
  [destStr appendString:@"\""];
  for (const char *srcEnd = src + srcLen; src < srcEnd; src++) {
    switch (*src) {
      case '\n':
        [destStr appendString:@"\\n"];
        break;
      case '\r':
        [destStr appendString:@"\\r"];
        break;
      case '\t':
        [destStr appendString:@"\\t"];
        break;
      case '\"':
        [destStr appendString:@"\\\""];
        break;
      case '\'':
        [destStr appendString:@"\\\'"];
        break;
      case '\\':
        [destStr appendString:@"\\\\"];
        break;
      default:
        if (isprint(*src)) {
          [destStr appendFormat:@"%c", *src];
        } else {
          // NOTE: doing hex means you have to worry about the letter after
          // the hex being another hex char and forcing that to be escaped, so
          // use octal to keep it simple.
          [destStr appendFormat:@"\\%03o", (uint8_t)(*src)];
        }
        break;
    }
  }
  [destStr appendString:@"\""];
}

static void AppendTextFormatForMapMessageField(id map, GPBFieldDescriptor *field,
                                               NSMutableString *toStr, NSString *lineIndent,
                                               NSString *fieldName, NSString *lineEnding) {
  GPBDataType keyDataType = field.mapKeyDataType;
  GPBDataType valueDataType = GPBGetFieldDataType(field);
  BOOL isMessageValue = GPBDataTypeIsMessage(valueDataType);

  NSString *msgStartFirst =
      [NSString stringWithFormat:@"%@%@ {%@\n", lineIndent, fieldName, lineEnding];
  NSString *msgStart = [NSString stringWithFormat:@"%@%@ {\n", lineIndent, fieldName];
  NSString *msgEnd = [NSString stringWithFormat:@"%@}\n", lineIndent];

  NSString *keyLine = [NSString stringWithFormat:@"%@  key: ", lineIndent];
  NSString *valueLine =
      [NSString stringWithFormat:@"%@  value%s ", lineIndent, (isMessageValue ? "" : ":")];

  __block BOOL isFirst = YES;

  if ((keyDataType == GPBDataTypeString) && GPBDataTypeIsObject(valueDataType)) {
    // map is an NSDictionary.
    NSDictionary *dict = map;
    [dict enumerateKeysAndObjectsUsingBlock:^(NSString *key, id value, __unused BOOL *stop) {
      [toStr appendString:(isFirst ? msgStartFirst : msgStart)];
      isFirst = NO;

      [toStr appendString:keyLine];
      AppendStringEscaped(key, toStr);
      [toStr appendString:@"\n"];

      [toStr appendString:valueLine];
#pragma clang diagnostic push
#pragma clang diagnostic ignored "-Wswitch-enum"
      switch (valueDataType) {
        case GPBDataTypeString:
          AppendStringEscaped(value, toStr);
          break;

        case GPBDataTypeBytes:
          AppendBufferAsString(value, toStr);
          break;

        case GPBDataTypeMessage:
          [toStr appendString:@"{\n"];
          NSString *subIndent = [lineIndent stringByAppendingString:@"    "];
          AppendTextFormatForMessage(value, toStr, subIndent);
          [toStr appendFormat:@"%@  }", lineIndent];
          break;

        default:
          NSCAssert(NO, @"Can't happen");
          break;
      }
#pragma clang diagnostic pop
      [toStr appendString:@"\n"];

      [toStr appendString:msgEnd];
    }];
  } else {
    // map is one of the GPB*Dictionary classes, type doesn't matter.
    GPBInt32Int32Dictionary *dict = map;
    [dict enumerateForTextFormat:^(id keyObj, id valueObj) {
      [toStr appendString:(isFirst ? msgStartFirst : msgStart)];
      isFirst = NO;

      // Key always is a NSString.
      if (keyDataType == GPBDataTypeString) {
        [toStr appendString:keyLine];
        AppendStringEscaped(keyObj, toStr);
        [toStr appendString:@"\n"];
      } else {
        [toStr appendFormat:@"%@%@\n", keyLine, keyObj];
      }

      [toStr appendString:valueLine];
#pragma clang diagnostic push
#pragma clang diagnostic ignored "-Wswitch-enum"
      switch (valueDataType) {
        case GPBDataTypeString:
          AppendStringEscaped(valueObj, toStr);
          break;

        case GPBDataTypeBytes:
          AppendBufferAsString(valueObj, toStr);
          break;

        case GPBDataTypeMessage:
          [toStr appendString:@"{\n"];
          NSString *subIndent = [lineIndent stringByAppendingString:@"    "];
          AppendTextFormatForMessage(valueObj, toStr, subIndent);
          [toStr appendFormat:@"%@  }", lineIndent];
          break;

        case GPBDataTypeEnum: {
          int32_t enumValue = [valueObj intValue];
          NSString *valueStr = nil;
          GPBEnumDescriptor *descriptor = field.enumDescriptor;
          if (descriptor) {
            valueStr = [descriptor textFormatNameForValue:enumValue];
          }
          if (valueStr) {
            [toStr appendString:valueStr];
          } else {
            [toStr appendFormat:@"%d", enumValue];
          }
          break;
        }

        default:
          NSCAssert(valueDataType != GPBDataTypeGroup, @"Can't happen");
          // Everything else is a NSString.
          [toStr appendString:valueObj];
          break;
      }
#pragma clang diagnostic pop
      [toStr appendString:@"\n"];

      [toStr appendString:msgEnd];
    }];
  }
}

static void AppendTextFormatForMessageField(GPBMessage *message, GPBFieldDescriptor *field,
                                            NSMutableString *toStr, NSString *lineIndent) {
  id arrayOrMap;
  NSUInteger count;
  GPBFieldType fieldType = field.fieldType;
  switch (fieldType) {
    case GPBFieldTypeSingle:
      arrayOrMap = nil;
      count = (GPBGetHasIvarField(message, field) ? 1 : 0);
      break;

    case GPBFieldTypeRepeated:
      // Will be NSArray or GPB*Array, type doesn't matter, they both
      // implement count.
      arrayOrMap = GPBGetObjectIvarWithFieldNoAutocreate(message, field);
      count = [(NSArray *)arrayOrMap count];
      break;

    case GPBFieldTypeMap: {
      // Will be GPB*Dictionary or NSMutableDictionary, type doesn't matter,
      // they both implement count.
      arrayOrMap = GPBGetObjectIvarWithFieldNoAutocreate(message, field);
      count = [(NSDictionary *)arrayOrMap count];
      break;
    }
  }

  if (count == 0) {
    // Nothing to print, out of here.
    return;
  }

  NSString *lineEnding = @"";

  // If the name can't be reversed or support for extra info was turned off,
  // this can return nil.
  NSString *fieldName = [field textFormatName];
  if ([fieldName length] == 0) {
    fieldName = [NSString stringWithFormat:@"%u", GPBFieldNumber(field)];
    // If there is only one entry, put the objc name as a comment, other wise
    // add it before the repeated values.
    if (count > 1) {
      [toStr appendFormat:@"%@# %@\n", lineIndent, field.name];
    } else {
      lineEnding = [NSString stringWithFormat:@"  # %@", field.name];
    }
  }

  if (fieldType == GPBFieldTypeMap) {
    AppendTextFormatForMapMessageField(arrayOrMap, field, toStr, lineIndent, fieldName, lineEnding);
    return;
  }

  id array = arrayOrMap;
  const BOOL isRepeated = (array != nil);

  GPBDataType fieldDataType = GPBGetFieldDataType(field);
  BOOL isMessageField = GPBDataTypeIsMessage(fieldDataType);
  for (NSUInteger j = 0; j < count; ++j) {
    // Start the line.
    [toStr appendFormat:@"%@%@%s ", lineIndent, fieldName, (isMessageField ? "" : ":")];

    // The value.
    switch (fieldDataType) {
#define FIELD_CASE(GPBDATATYPE, CTYPE, REAL_TYPE, ...)                        \
  case GPBDataType##GPBDATATYPE: {                                            \
    CTYPE v = (isRepeated ? [(GPB##REAL_TYPE##Array *)array valueAtIndex:j]   \
                          : GPBGetMessage##REAL_TYPE##Field(message, field)); \
    [toStr appendFormat:__VA_ARGS__, v];                                      \
    break;                                                                    \
  }

      FIELD_CASE(Int32, int32_t, Int32, @"%d")
      FIELD_CASE(SInt32, int32_t, Int32, @"%d")
      FIELD_CASE(SFixed32, int32_t, Int32, @"%d")
      FIELD_CASE(UInt32, uint32_t, UInt32, @"%u")
      FIELD_CASE(Fixed32, uint32_t, UInt32, @"%u")
      FIELD_CASE(Int64, int64_t, Int64, @"%lld")
      FIELD_CASE(SInt64, int64_t, Int64, @"%lld")
      FIELD_CASE(SFixed64, int64_t, Int64, @"%lld")
      FIELD_CASE(UInt64, uint64_t, UInt64, @"%llu")
      FIELD_CASE(Fixed64, uint64_t, UInt64, @"%llu")
      FIELD_CASE(Float, float, Float, @"%.*g", FLT_DIG)
      FIELD_CASE(Double, double, Double, @"%.*lg", DBL_DIG)

#undef FIELD_CASE

      case GPBDataTypeEnum: {
        int32_t v = (isRepeated ? [(GPBEnumArray *)array rawValueAtIndex:j]
                                : GPBGetMessageInt32Field(message, field));
        NSString *valueStr = nil;
        GPBEnumDescriptor *descriptor = field.enumDescriptor;
        if (descriptor) {
          valueStr = [descriptor textFormatNameForValue:v];
        }
        if (valueStr) {
          [toStr appendString:valueStr];
        } else {
          [toStr appendFormat:@"%d", v];
        }
        break;
      }

      case GPBDataTypeBool: {
        BOOL v = (isRepeated ? [(GPBBoolArray *)array valueAtIndex:j]
                             : GPBGetMessageBoolField(message, field));
        [toStr appendString:(v ? @"true" : @"false")];
        break;
      }

      case GPBDataTypeString: {
        NSString *v = (isRepeated ? [(NSArray *)array objectAtIndex:j]
                                  : GPBGetMessageStringField(message, field));
        AppendStringEscaped(v, toStr);
        break;
      }

      case GPBDataTypeBytes: {
        NSData *v = (isRepeated ? [(NSArray *)array objectAtIndex:j]
                                : GPBGetMessageBytesField(message, field));
        AppendBufferAsString(v, toStr);
        break;
      }

      case GPBDataTypeGroup:
      case GPBDataTypeMessage: {
        GPBMessage *v = (isRepeated ? [(NSArray *)array objectAtIndex:j]
                                    : GPBGetObjectIvarWithField(message, field));
        [toStr appendFormat:@"{%@\n", lineEnding];
        NSString *subIndent = [lineIndent stringByAppendingString:@"  "];
        AppendTextFormatForMessage(v, toStr, subIndent);
        [toStr appendFormat:@"%@}", lineIndent];
        lineEnding = @"";
        break;
      }

    }  // switch(fieldDataType)

    // End the line.
    [toStr appendFormat:@"%@\n", lineEnding];

  }  // for(count)
}

static void AppendTextFormatForMessageExtensionRange(GPBMessage *message, NSArray *activeExtensions,
                                                     GPBExtensionRange range,
                                                     NSMutableString *toStr, NSString *lineIndent) {
  uint32_t start = range.start;
  uint32_t end = range.end;
  for (GPBExtensionDescriptor *extension in activeExtensions) {
    uint32_t fieldNumber = extension.fieldNumber;
    if (fieldNumber < start) {
      // Not there yet.
      continue;
    }
    if (fieldNumber >= end) {
      // Done.
      break;
    }

    id rawExtValue = [message getExtension:extension];
    BOOL isRepeated = extension.isRepeated;

    NSUInteger numValues = 1;
    NSString *lineEnding = @"";
    if (isRepeated) {
      numValues = [(NSArray *)rawExtValue count];
    }

    NSString *singletonName = extension.singletonName;
    if (numValues == 1) {
      lineEnding = [NSString stringWithFormat:@"  # [%@]", singletonName];
    } else {
      [toStr appendFormat:@"%@# [%@]\n", lineIndent, singletonName];
    }

    GPBDataType extDataType = extension.dataType;
    for (NSUInteger j = 0; j < numValues; ++j) {
      id curValue = (isRepeated ? [rawExtValue objectAtIndex:j] : rawExtValue);

      // Start the line.
      [toStr appendFormat:@"%@%u%s ", lineIndent, fieldNumber,
                          (GPBDataTypeIsMessage(extDataType) ? "" : ":")];

      // The value.
      switch (extDataType) {
#define FIELD_CASE(GPBDATATYPE, CTYPE, NUMSELECTOR, ...) \
  case GPBDataType##GPBDATATYPE: {                       \
    CTYPE v = [(NSNumber *)curValue NUMSELECTOR];        \
    [toStr appendFormat:__VA_ARGS__, v];                 \
    break;                                               \
  }

        FIELD_CASE(Int32, int32_t, intValue, @"%d")
        FIELD_CASE(SInt32, int32_t, intValue, @"%d")
        FIELD_CASE(SFixed32, int32_t, intValue, @"%d")
        FIELD_CASE(UInt32, uint32_t, unsignedIntValue, @"%u")
        FIELD_CASE(Fixed32, uint32_t, unsignedIntValue, @"%u")
        FIELD_CASE(Int64, int64_t, longLongValue, @"%lld")
        FIELD_CASE(SInt64, int64_t, longLongValue, @"%lld")
        FIELD_CASE(SFixed64, int64_t, longLongValue, @"%lld")
        FIELD_CASE(UInt64, uint64_t, unsignedLongLongValue, @"%llu")
        FIELD_CASE(Fixed64, uint64_t, unsignedLongLongValue, @"%llu")
        FIELD_CASE(Float, float, floatValue, @"%.*g", FLT_DIG)
        FIELD_CASE(Double, double, doubleValue, @"%.*lg", DBL_DIG)
        // TODO: Add a comment with the enum name from enum descriptors
        // (might not be real value, so leave it as a comment, ObjC compiler
        // name mangles differently).  Doesn't look like we actually generate
        // an enum descriptor reference like we do for normal fields, so this
        // will take a compiler change.
        FIELD_CASE(Enum, int32_t, intValue, @"%d")

#undef FIELD_CASE

        case GPBDataTypeBool:
          [toStr appendString:([(NSNumber *)curValue boolValue] ? @"true" : @"false")];
          break;

        case GPBDataTypeString:
          AppendStringEscaped(curValue, toStr);
          break;

        case GPBDataTypeBytes:
          AppendBufferAsString((NSData *)curValue, toStr);
          break;

        case GPBDataTypeGroup:
        case GPBDataTypeMessage: {
          [toStr appendFormat:@"{%@\n", lineEnding];
          NSString *subIndent = [lineIndent stringByAppendingString:@"  "];
          AppendTextFormatForMessage(curValue, toStr, subIndent);
          [toStr appendFormat:@"%@}", lineIndent];
          lineEnding = @"";
          break;
        }

      }  // switch(extDataType)

      // End the line.
      [toStr appendFormat:@"%@\n", lineEnding];

    }  //  for(numValues)

  }  // for..in(activeExtensions)
}

static void AppendTextFormatForUnknownFields(GPBUnknownFields *ufs, NSMutableString *toStr,
                                             NSString *lineIndent) {
#if defined(DEBUG) && DEBUG
  NSCAssert(!ufs.empty, @"Internal Error: No unknown fields to format.");
#endif
  // Extract the fields and sort them by field number. Use a stable sort and sort just by the field
  // numbers, that way the output will still show the order the different types were added as well
  // as maintaining the order within a give number/type pair (i.e. - repeated fields say in order).
  NSMutableArray *sortedFields = [[NSMutableArray alloc] initWithCapacity:ufs.count];
  for (GPBUnknownField *field in ufs) {
    [sortedFields addObject:field];
  }
  [sortedFields
      sortWithOptions:NSSortStable
      usingComparator:^NSComparisonResult(GPBUnknownField *field1, GPBUnknownField *field2) {
        int32_t fieldNumber1 = field1->number_;
        int32_t fieldNumber2 = field2->number_;
        if (fieldNumber1 < fieldNumber2) {
          return NSOrderedAscending;
        } else if (fieldNumber1 > fieldNumber2) {
          return NSOrderedDescending;
        } else {
          return NSOrderedSame;
        }
      }];

  NSString *subIndent = nil;

  for (GPBUnknownField *field in sortedFields) {
    int32_t fieldNumber = field->number_;
    switch (field->type_) {
      case GPBUnknownFieldTypeVarint:
        [toStr appendFormat:@"%@%d: %llu\n", lineIndent, fieldNumber, field->storage_.intValue];
        break;
      case GPBUnknownFieldTypeFixed32:
        [toStr appendFormat:@"%@%d: 0x%X\n", lineIndent, fieldNumber,
                            (uint32_t)field->storage_.intValue];
        break;
      case GPBUnknownFieldTypeFixed64:
        [toStr appendFormat:@"%@%d: 0x%llX\n", lineIndent, fieldNumber, field->storage_.intValue];
        break;
      case GPBUnknownFieldTypeLengthDelimited:
        [toStr appendFormat:@"%@%d: ", lineIndent, fieldNumber];
        AppendBufferAsString(field->storage_.lengthDelimited, toStr);
        [toStr appendString:@"\n"];
        break;
      case GPBUnknownFieldTypeGroup: {
        GPBUnknownFields *group = field->storage_.group;
        if (group.empty) {
          [toStr appendFormat:@"%@%d: {}\n", lineIndent, fieldNumber];
        } else {
          [toStr appendFormat:@"%@%d: {\n", lineIndent, fieldNumber];
          if (subIndent == nil) {
            subIndent = [lineIndent stringByAppendingString:@"  "];
          }
          AppendTextFormatForUnknownFields(group, toStr, subIndent);
          [toStr appendFormat:@"%@}\n", lineIndent];
        }
      } break;
    }
  }
  [subIndent release];
  [sortedFields release];
}

static void AppendTextFormatForMessage(GPBMessage *message, NSMutableString *toStr,
                                       NSString *lineIndent) {
  GPBDescriptor *descriptor = [message descriptor];
  NSArray *fieldsArray = descriptor->fields_;
  NSUInteger fieldCount = fieldsArray.count;
  const GPBExtensionRange *extensionRanges = descriptor.extensionRanges;
  NSUInteger extensionRangesCount = descriptor.extensionRangesCount;
  NSArray *activeExtensions =
      [[message extensionsCurrentlySet] sortedArrayUsingSelector:@selector(compareByFieldNumber:)];
  for (NSUInteger i = 0, j = 0; i < fieldCount || j < extensionRangesCount;) {
    if (i == fieldCount) {
      AppendTextFormatForMessageExtensionRange(message, activeExtensions, extensionRanges[j++],
                                               toStr, lineIndent);
    } else if (j == extensionRangesCount ||
               GPBFieldNumber(fieldsArray[i]) < extensionRanges[j].start) {
      AppendTextFormatForMessageField(message, fieldsArray[i++], toStr, lineIndent);
    } else {
      AppendTextFormatForMessageExtensionRange(message, activeExtensions, extensionRanges[j++],
                                               toStr, lineIndent);
    }
  }

  GPBUnknownFields *ufs = [[GPBUnknownFields alloc] initFromMessage:message];
  if (ufs.count > 0) {
    [toStr appendFormat:@"%@# --- Unknown fields ---\n", lineIndent];
    AppendTextFormatForUnknownFields(ufs, toStr, lineIndent);
  }
  [ufs release];
}

NSString *GPBTextFormatForMessage(GPBMessage *message, NSString *lineIndent) {
  if (message == nil) return @"";
  if (lineIndent == nil) lineIndent = @"";

  NSMutableString *buildString = [NSMutableString string];
  AppendTextFormatForMessage(message, buildString, lineIndent);
  return buildString;
}

// Helpers to decode a varint. Not using GPBCodedInputStream version because
// that needs a state object, and we don't want to create an input stream out
// of the data.
GPB_INLINE int8_t ReadRawByteFromData(const uint8_t **data) {
  int8_t result = *((int8_t *)(*data));
  ++(*data);
  return result;
}

static int32_t ReadRawVarint32FromData(const uint8_t **data) {
  int8_t tmp = ReadRawByteFromData(data);
  if (tmp >= 0) {
    return tmp;
  }
  int32_t result = tmp & 0x7f;
  if ((tmp = ReadRawByteFromData(data)) >= 0) {
    result |= tmp << 7;
  } else {
    result |= (tmp & 0x7f) << 7;
    if ((tmp = ReadRawByteFromData(data)) >= 0) {
      result |= tmp << 14;
    } else {
      result |= (tmp & 0x7f) << 14;
      if ((tmp = ReadRawByteFromData(data)) >= 0) {
        result |= tmp << 21;
      } else {
        result |= (tmp & 0x7f) << 21;
        result |= (tmp = ReadRawByteFromData(data)) << 28;
        if (tmp < 0) {
          // Discard upper 32 bits.
          for (int i = 0; i < 5; i++) {
            if (ReadRawByteFromData(data) >= 0) {
              return result;
            }
          }
          [NSException raise:NSParseErrorException format:@"Unable to read varint32"];
        }
      }
    }
  }
  return result;
}

NSString *GPBDecodeTextFormatName(const uint8_t *decodeData, int32_t key, NSString *inputStr) {
  // decodData form:
  //  varint32: num entries
  //  for each entry:
  //    varint32: key
  //    bytes*: decode data
  //
  // decode data one of two forms:
  //  1: a \0 followed by the string followed by an \0
  //  2: bytecodes to transform an input into the right thing, ending with \0
  //
  // the bytes codes are of the form:
  //  0xabbccccc
  //  0x0 (all zeros), end.
  //  a - if set, add an underscore
  //  bb - 00 ccccc bytes as is
  //  bb - 10 ccccc upper first, as is on rest, ccccc byte total
  //  bb - 01 ccccc lower first, as is on rest, ccccc byte total
  //  bb - 11 ccccc all upper, ccccc byte total

  if (!decodeData || !inputStr) {
    return nil;
  }

  // Find key
  const uint8_t *scan = decodeData;
  int32_t numEntries = ReadRawVarint32FromData(&scan);
  BOOL foundKey = NO;
  while (!foundKey && (numEntries > 0)) {
    --numEntries;
    int32_t dataKey = ReadRawVarint32FromData(&scan);
    if (dataKey == key) {
      foundKey = YES;
    } else {
      // If it is a inlined string, it will start with \0; if it is bytecode it
      // will start with a code. So advance one (skipping the inline string
      // marker), and then loop until reaching the end marker (\0).
      ++scan;
      while (*scan != 0) ++scan;
      // Now move past the end marker.
      ++scan;
    }
  }

  if (!foundKey) {
    return nil;
  }

  // Decode

  if (*scan == 0) {
    // Inline string. Move over the marker, and NSString can take it as
    // UTF8.
    ++scan;
    NSString *result = [NSString stringWithUTF8String:(const char *)scan];
    return result;
  }

  NSMutableString *result = [NSMutableString stringWithCapacity:[inputStr length]];

  const uint8_t kAddUnderscore = 0b10000000;
  const uint8_t kOpMask = 0b01100000;
  // const uint8_t kOpAsIs        = 0b00000000;
  const uint8_t kOpFirstUpper = 0b01000000;
  const uint8_t kOpFirstLower = 0b00100000;
  const uint8_t kOpAllUpper = 0b01100000;
  const uint8_t kSegmentLenMask = 0b00011111;

  NSUInteger i = 0;
  for (; *scan != 0; ++scan) {
    if (*scan & kAddUnderscore) {
      [result appendString:@"_"];
    }
    NSUInteger segmentLen = *scan & kSegmentLenMask;
    uint8_t decodeOp = *scan & kOpMask;

    // Do op specific handling of the first character.
    if (decodeOp == kOpFirstUpper) {
      unichar c = [inputStr characterAtIndex:i];
      [result appendFormat:@"%c", toupper((char)c)];
      ++i;
      --segmentLen;
    } else if (decodeOp == kOpFirstLower) {
      unichar c = [inputStr characterAtIndex:i];
      [result appendFormat:@"%c", tolower((char)c)];
      ++i;
      --segmentLen;
    }
    // else op == kOpAsIs || op == kOpAllUpper

    // Now pull over the rest of the length for this segment.
    for (NSUInteger x = 0; x < segmentLen; ++x) {
      unichar c = [inputStr characterAtIndex:(i + x)];
      if (decodeOp == kOpAllUpper) {
        [result appendFormat:@"%c", toupper((char)c)];
      } else {
        [result appendFormat:@"%C", c];
      }
    }
    i += segmentLen;
  }

  return result;
}

#pragma mark Legacy methods old generated code calls

// Shim from the older generated code into the runtime.
<<<<<<< HEAD
void GPBSetInt32IvarWithFieldInternal(GPBMessage *self,
                                      GPBFieldDescriptor *field,
                                      int32_t value,
                                      GPBFileSyntax syntax) {
#pragma unused(syntax)
  GPBSetMessageInt32Field(self, field, value);
}

void GPBMaybeClearOneof(GPBMessage *self, GPBOneofDescriptor *oneof,
                        int32_t oneofHasIndex, uint32_t fieldNumberNotToClear) {
#pragma unused(fieldNumberNotToClear)
  #if defined(DEBUG) && DEBUG
    NSCAssert([[self descriptor] oneofWithName:oneof.name] == oneof,
              @"OneofDescriptor %@ doesn't appear to be for %@ messages.",
              oneof.name, [self class]);
    GPBFieldDescriptor *firstField = oneof->fields_[0];
    NSCAssert(firstField->description_->hasIndex == oneofHasIndex,
              @"Internal error, oneofHasIndex (%d) doesn't match (%d).",
              firstField->description_->hasIndex, oneofHasIndex);
  #endif
=======
void GPBSetInt32IvarWithFieldInternal(GPBMessage *self, GPBFieldDescriptor *field, int32_t value,
                                      __unused GPBFileSyntax syntax) {
  GPBSetMessageInt32Field(self, field, value);
}

void GPBMaybeClearOneof(GPBMessage *self, GPBOneofDescriptor *oneof, int32_t oneofHasIndex,
                        __unused uint32_t fieldNumberNotToClear) {
#if defined(DEBUG) && DEBUG
  NSCAssert([[self descriptor] oneofWithName:oneof.name] == oneof,
            @"OneofDescriptor %@ doesn't appear to be for %@ messages.", oneof.name, [self class]);
  GPBFieldDescriptor *firstField __unused = oneof->fields_[0];
  NSCAssert(firstField->description_->hasIndex == oneofHasIndex,
            @"Internal error, oneofHasIndex (%d) doesn't match (%d).",
            firstField->description_->hasIndex, oneofHasIndex);
#endif
>>>>>>> 626889fb
  GPBMaybeClearOneofPrivate(self, oneof, oneofHasIndex, 0);
}

#pragma clang diagnostic pop

#pragma mark Misc Helpers

BOOL GPBClassHasSel(Class aClass, SEL sel) {
  // NOTE: We have to use class_copyMethodList, all other runtime method
  // lookups actually also resolve the method implementation and this
  // is called from within those methods.

  BOOL result = NO;
  unsigned int methodCount = 0;
  Method *methodList = class_copyMethodList(aClass, &methodCount);
  for (unsigned int i = 0; i < methodCount; ++i) {
    SEL methodSelector = method_getName(methodList[i]);
    if (methodSelector == sel) {
      result = YES;
      break;
    }
  }
  free(methodList);
  return result;
}<|MERGE_RESOLUTION|>--- conflicted
+++ resolved
@@ -47,12 +47,6 @@
 // Helper for clearing oneofs.
 static void GPBMaybeClearOneofPrivate(GPBMessage *self, GPBOneofDescriptor *oneof,
                                       int32_t oneofHasIndex, uint32_t fieldNumberNotToClear);
-
-// Helper for clearing oneofs.
-static void GPBMaybeClearOneofPrivate(GPBMessage *self,
-                                      GPBOneofDescriptor *oneof,
-                                      int32_t oneofHasIndex,
-                                      uint32_t fieldNumberNotToClear);
 
 NSData *GPBEmptyNSData(void) {
   static dispatch_once_t onceToken;
@@ -271,18 +265,10 @@
 }
 
 void GPBClearOneof(GPBMessage *self, GPBOneofDescriptor *oneof) {
-<<<<<<< HEAD
-  #if defined(DEBUG) && DEBUG
-    NSCAssert([[self descriptor] oneofWithName:oneof.name] == oneof,
-              @"OneofDescriptor %@ doesn't appear to be for %@ messages.",
-              oneof.name, [self class]);
-  #endif
-=======
 #if defined(DEBUG) && DEBUG
   NSCAssert([[self descriptor] oneofWithName:oneof.name] == oneof,
             @"OneofDescriptor %@ doesn't appear to be for %@ messages.", oneof.name, [self class]);
 #endif
->>>>>>> 626889fb
   GPBFieldDescriptor *firstField = oneof->fields_[0];
   GPBMaybeClearOneofPrivate(self, oneof, firstField->description_->hasIndex, 0);
 }
@@ -327,15 +313,8 @@
   }
 }
 
-<<<<<<< HEAD
-static void GPBMaybeClearOneofPrivate(GPBMessage *self,
-                                      GPBOneofDescriptor *oneof,
-                                      int32_t oneofHasIndex,
-                                      uint32_t fieldNumberNotToClear) {
-=======
 static void GPBMaybeClearOneofPrivate(GPBMessage *self, GPBOneofDescriptor *oneof,
                                       int32_t oneofHasIndex, uint32_t fieldNumberNotToClear) {
->>>>>>> 626889fb
   uint32_t fieldNumberSet = GPBGetHasOneof(self, oneofHasIndex);
   if ((fieldNumberSet == fieldNumberNotToClear) || (fieldNumberSet == 0)) {
     // Do nothing/nothing set in the oneof.
@@ -498,12 +477,7 @@
 // Object types are handled slightly differently, they need to be released
 // and retained.
 
-<<<<<<< HEAD
-void GPBClearAutocreatedMessageIvarWithField(GPBMessage *self,
-                                             GPBFieldDescriptor *field) {
-=======
 void GPBClearAutocreatedMessageIvarWithField(GPBMessage *self, GPBFieldDescriptor *field) {
->>>>>>> 626889fb
   if (GPBGetHasIvarField(self, field)) {
     return;
   }
@@ -516,12 +490,7 @@
 }
 
 // This exists only for bridging some aliased types, nothing else should use it.
-<<<<<<< HEAD
-static void GPBSetObjectIvarWithField(GPBMessage *self,
-                                      GPBFieldDescriptor *field, id value) {
-=======
 static void GPBSetObjectIvarWithField(GPBMessage *self, GPBFieldDescriptor *field, id value) {
->>>>>>> 626889fb
   if (self == nil || field == nil) return;
   GPBSetRetainedObjectIvarWithFieldPrivate(self, field, [value retain]);
 }
@@ -534,29 +503,12 @@
 // with the -retain in GPBSetObjectIvarWithField.
 #if !defined(__clang_analyzer__)
 // This exists only for bridging some aliased types, nothing else should use it.
-<<<<<<< HEAD
-static void GPBSetCopyObjectIvarWithField(GPBMessage *self,
-                                          GPBFieldDescriptor *field, id value) {
-=======
 static void GPBSetCopyObjectIvarWithField(GPBMessage *self, GPBFieldDescriptor *field, id value) {
->>>>>>> 626889fb
   if (self == nil || field == nil) return;
   GPBSetRetainedObjectIvarWithFieldPrivate(self, field, [value copy]);
 }
 #endif  // !defined(__clang_analyzer__)
 
-<<<<<<< HEAD
-void GPBSetObjectIvarWithFieldPrivate(GPBMessage *self,
-                                      GPBFieldDescriptor *field, id value) {
-  GPBSetRetainedObjectIvarWithFieldPrivate(self, field, [value retain]);
-}
-
-void GPBSetRetainedObjectIvarWithFieldPrivate(GPBMessage *self,
-                                              GPBFieldDescriptor *field,
-                                              id value) {
-  NSCAssert(self->messageStorage_ != NULL,
-            @"%@: All messages should have storage (from init)",
-=======
 void GPBSetObjectIvarWithFieldPrivate(GPBMessage *self, GPBFieldDescriptor *field, id value) {
   GPBSetRetainedObjectIvarWithFieldPrivate(self, field, [value retain]);
 }
@@ -564,7 +516,6 @@
 void GPBSetRetainedObjectIvarWithFieldPrivate(GPBMessage *self, GPBFieldDescriptor *field,
                                               id value) {
   NSCAssert(self->messageStorage_ != NULL, @"%@: All messages should have storage (from init)",
->>>>>>> 626889fb
             [self class]);
 #if defined(__clang_analyzer__)
   if (self->messageStorage_ == NULL) return;
@@ -613,12 +564,7 @@
     BOOL setHasValue = (value != nil);
     // If the field should clear on a "zero" value, then check if the string/data
     // was zero length, and clear instead.
-<<<<<<< HEAD
-    if (((fieldDesc->flags & GPBFieldClearHasIvarOnZero) != 0) &&
-        ([value length] == 0)) {
-=======
     if (((fieldDesc->flags & GPBFieldClearHasIvarOnZero) != 0) && ([value length] == 0)) {
->>>>>>> 626889fb
       setHasValue = NO;
       // The value passed in was retained, it must be released since we
       // aren't saving anything in the field.
@@ -693,18 +639,6 @@
 
 // Only exists for public api, no core code should use this.
 int32_t GPBGetMessageEnumField(GPBMessage *self, GPBFieldDescriptor *field) {
-<<<<<<< HEAD
-  #if defined(DEBUG) && DEBUG
-    NSCAssert([[self descriptor] fieldWithNumber:field.number] == field,
-              @"FieldDescriptor %@ doesn't appear to be for %@ messages.",
-              field.name, [self class]);
-    NSCAssert(GPBGetFieldDataType(field) == GPBDataTypeEnum,
-              @"Attempting to get value of type Enum from field %@ "
-              @"of %@ which is of type %@.",
-              [self class], field.name,
-              TypeToString(GPBGetFieldDataType(field)));
-  #endif
-=======
 #if defined(DEBUG) && DEBUG
   NSCAssert([[self descriptor] fieldWithNumber:field.number] == field,
             @"FieldDescriptor %@ doesn't appear to be for %@ messages.", field.name, [self class]);
@@ -713,44 +647,17 @@
             @"of %@ which is of type %@.",
             [self class], field.name, TypeToString(GPBGetFieldDataType(field)));
 #endif
->>>>>>> 626889fb
 
   int32_t result = GPBGetMessageInt32Field(self, field);
   // If this is presevering unknown enums, make sure the value is valid before
   // returning it.
-<<<<<<< HEAD
-
-  GPBFileSyntax syntax = [self descriptor].file.syntax;
-  if (GPBHasPreservingUnknownEnumSemantics(syntax) &&
-      ![field isValidEnumValue:result]) {
-=======
   if (!field.enumDescriptor.isClosed && ![field isValidEnumValue:result]) {
->>>>>>> 626889fb
     result = kGPBUnrecognizedEnumeratorValue;
   }
   return result;
 }
 
 // Only exists for public api, no core code should use this.
-<<<<<<< HEAD
-void GPBSetMessageEnumField(GPBMessage *self, GPBFieldDescriptor *field,
-                            int32_t value) {
-  #if defined(DEBUG) && DEBUG
-    NSCAssert([[self descriptor] fieldWithNumber:field.number] == field,
-              @"FieldDescriptor %@ doesn't appear to be for %@ messages.",
-              field.name, [self class]);
-    NSCAssert(GPBGetFieldDataType(field) == GPBDataTypeEnum,
-              @"Attempting to set field %@ of %@ which is of type %@ with "
-              @"value of type Enum.",
-              [self class], field.name,
-              TypeToString(GPBGetFieldDataType(field)));
-  #endif
-  GPBSetEnumIvarWithFieldPrivate(self, field, value);
-}
-
-void GPBSetEnumIvarWithFieldPrivate(GPBMessage *self,
-                                    GPBFieldDescriptor *field, int32_t value) {
-=======
 void GPBSetMessageEnumField(GPBMessage *self, GPBFieldDescriptor *field, int32_t value) {
 #if defined(DEBUG) && DEBUG
   NSCAssert([[self descriptor] fieldWithNumber:field.number] == field,
@@ -764,7 +671,6 @@
 }
 
 void GPBSetEnumIvarWithFieldPrivate(GPBMessage *self, GPBFieldDescriptor *field, int32_t value) {
->>>>>>> 626889fb
   // Don't allow in unknown values.  Proto3 can use the Raw method.
   if (![field isValidEnumValue:value]) {
     [NSException raise:NSInvalidArgumentException
@@ -781,24 +687,14 @@
 }
 
 // Only exists for public api, no core code should use this.
-<<<<<<< HEAD
-void GPBSetMessageRawEnumField(GPBMessage *self, GPBFieldDescriptor *field,
-                               int32_t value) {
-=======
 void GPBSetMessageRawEnumField(GPBMessage *self, GPBFieldDescriptor *field, int32_t value) {
->>>>>>> 626889fb
   GPBSetInt32IvarWithFieldPrivate(self, field, value);
 }
 
 BOOL GPBGetMessageBoolField(GPBMessage *self, GPBFieldDescriptor *field) {
 #if defined(DEBUG) && DEBUG
   NSCAssert([[self descriptor] fieldWithNumber:field.number] == field,
-<<<<<<< HEAD
-            @"FieldDescriptor %@ doesn't appear to be for %@ messages.",
-            field.name, [self class]);
-=======
             @"FieldDescriptor %@ doesn't appear to be for %@ messages.", field.name, [self class]);
->>>>>>> 626889fb
   NSCAssert(DataTypesEquivalent(GPBGetFieldDataType(field), GPBDataTypeBool),
             @"Attempting to get value of type bool from field %@ "
             @"of %@ which is of type %@.",
@@ -819,24 +715,6 @@
 // Only exists for public api, no core code should use this.
 void GPBSetMessageBoolField(GPBMessage *self, GPBFieldDescriptor *field, BOOL value) {
   if (self == nil || field == nil) return;
-<<<<<<< HEAD
-  #if defined(DEBUG) && DEBUG
-    NSCAssert([[self descriptor] fieldWithNumber:field.number] == field,
-              @"FieldDescriptor %@ doesn't appear to be for %@ messages.",
-              field.name, [self class]);
-    NSCAssert(DataTypesEquivalent(GPBGetFieldDataType(field), GPBDataTypeBool),
-              @"Attempting to set field %@ of %@ which is of type %@ with "
-              @"value of type bool.",
-              [self class], field.name,
-              TypeToString(GPBGetFieldDataType(field)));
-  #endif
-  GPBSetBoolIvarWithFieldPrivate(self, field, value);
-}
-
-void GPBSetBoolIvarWithFieldPrivate(GPBMessage *self,
-                                    GPBFieldDescriptor *field,
-                                    BOOL value) {
-=======
 #if defined(DEBUG) && DEBUG
   NSCAssert([[self descriptor] fieldWithNumber:field.number] == field,
             @"FieldDescriptor %@ doesn't appear to be for %@ messages.", field.name, [self class]);
@@ -849,7 +727,6 @@
 }
 
 void GPBSetBoolIvarWithFieldPrivate(GPBMessage *self, GPBFieldDescriptor *field, BOOL value) {
->>>>>>> 626889fb
   GPBMessageFieldDescription *fieldDesc = field->description_;
   GPBOneofDescriptor *oneof = field->containingOneof_;
   if (oneof) {
@@ -864,12 +741,7 @@
 
   // If the value is zero, then we only count the field as "set" if the field
   // shouldn't auto clear on zero.
-<<<<<<< HEAD
-  BOOL hasValue = ((value != (BOOL)0)
-                   || ((fieldDesc->flags & GPBFieldClearHasIvarOnZero) == 0));
-=======
   BOOL hasValue = ((value != (BOOL)0) || ((fieldDesc->flags & GPBFieldClearHasIvarOnZero) == 0));
->>>>>>> 626889fb
   GPBSetHasIvar(self, fieldDesc->hasIndex, fieldDesc->number, hasValue);
   GPBBecomeVisibleToAutocreator(self);
 }
@@ -878,7 +750,6 @@
 
 //%PDDM-EXPAND IVAR_POD_ACCESSORS_DEFN(Int32, int32_t)
 // This block of code is generated, do not edit it directly.
-// clang-format off
 
 int32_t GPBGetMessageInt32Field(GPBMessage *self,
                                 GPBFieldDescriptor *field) {
@@ -948,10 +819,8 @@
   GPBBecomeVisibleToAutocreator(self);
 }
 
-// clang-format on
 //%PDDM-EXPAND IVAR_POD_ACCESSORS_DEFN(UInt32, uint32_t)
 // This block of code is generated, do not edit it directly.
-// clang-format off
 
 uint32_t GPBGetMessageUInt32Field(GPBMessage *self,
                                   GPBFieldDescriptor *field) {
@@ -1021,10 +890,8 @@
   GPBBecomeVisibleToAutocreator(self);
 }
 
-// clang-format on
 //%PDDM-EXPAND IVAR_POD_ACCESSORS_DEFN(Int64, int64_t)
 // This block of code is generated, do not edit it directly.
-// clang-format off
 
 int64_t GPBGetMessageInt64Field(GPBMessage *self,
                                 GPBFieldDescriptor *field) {
@@ -1094,10 +961,8 @@
   GPBBecomeVisibleToAutocreator(self);
 }
 
-// clang-format on
 //%PDDM-EXPAND IVAR_POD_ACCESSORS_DEFN(UInt64, uint64_t)
 // This block of code is generated, do not edit it directly.
-// clang-format off
 
 uint64_t GPBGetMessageUInt64Field(GPBMessage *self,
                                   GPBFieldDescriptor *field) {
@@ -1167,10 +1032,8 @@
   GPBBecomeVisibleToAutocreator(self);
 }
 
-// clang-format on
 //%PDDM-EXPAND IVAR_POD_ACCESSORS_DEFN(Float, float)
 // This block of code is generated, do not edit it directly.
-// clang-format off
 
 float GPBGetMessageFloatField(GPBMessage *self,
                               GPBFieldDescriptor *field) {
@@ -1240,10 +1103,8 @@
   GPBBecomeVisibleToAutocreator(self);
 }
 
-// clang-format on
 //%PDDM-EXPAND IVAR_POD_ACCESSORS_DEFN(Double, double)
 // This block of code is generated, do not edit it directly.
-// clang-format off
 
 double GPBGetMessageDoubleField(GPBMessage *self,
                                 GPBFieldDescriptor *field) {
@@ -1313,14 +1174,12 @@
   GPBBecomeVisibleToAutocreator(self);
 }
 
-// clang-format on
 //%PDDM-EXPAND-END (6 expansions)
 
 // Aliases are function calls that are virtually the same.
 
 //%PDDM-EXPAND IVAR_ALIAS_DEFN_COPY_OBJECT(String, NSString)
 // This block of code is generated, do not edit it directly.
-// clang-format off
 
 // Only exists for public api, no core code should use this.
 NSString *GPBGetMessageStringField(GPBMessage *self,
@@ -1351,10 +1210,8 @@
   GPBSetCopyObjectIvarWithField(self, field, (id)value);
 }
 
-// clang-format on
 //%PDDM-EXPAND IVAR_ALIAS_DEFN_COPY_OBJECT(Bytes, NSData)
 // This block of code is generated, do not edit it directly.
-// clang-format off
 
 // Only exists for public api, no core code should use this.
 NSData *GPBGetMessageBytesField(GPBMessage *self,
@@ -1385,10 +1242,8 @@
   GPBSetCopyObjectIvarWithField(self, field, (id)value);
 }
 
-// clang-format on
 //%PDDM-EXPAND IVAR_ALIAS_DEFN_OBJECT(Message, GPBMessage)
 // This block of code is generated, do not edit it directly.
-// clang-format off
 
 // Only exists for public api, no core code should use this.
 GPBMessage *GPBGetMessageMessageField(GPBMessage *self,
@@ -1419,10 +1274,8 @@
   GPBSetObjectIvarWithField(self, field, (id)value);
 }
 
-// clang-format on
 //%PDDM-EXPAND IVAR_ALIAS_DEFN_OBJECT(Group, GPBMessage)
 // This block of code is generated, do not edit it directly.
-// clang-format off
 
 // Only exists for public api, no core code should use this.
 GPBMessage *GPBGetMessageGroupField(GPBMessage *self,
@@ -1453,7 +1306,6 @@
   GPBSetObjectIvarWithField(self, field, (id)value);
 }
 
-// clang-format on
 //%PDDM-EXPAND-END (4 expansions)
 
 // clang-format on
@@ -2329,28 +2181,6 @@
 #pragma mark Legacy methods old generated code calls
 
 // Shim from the older generated code into the runtime.
-<<<<<<< HEAD
-void GPBSetInt32IvarWithFieldInternal(GPBMessage *self,
-                                      GPBFieldDescriptor *field,
-                                      int32_t value,
-                                      GPBFileSyntax syntax) {
-#pragma unused(syntax)
-  GPBSetMessageInt32Field(self, field, value);
-}
-
-void GPBMaybeClearOneof(GPBMessage *self, GPBOneofDescriptor *oneof,
-                        int32_t oneofHasIndex, uint32_t fieldNumberNotToClear) {
-#pragma unused(fieldNumberNotToClear)
-  #if defined(DEBUG) && DEBUG
-    NSCAssert([[self descriptor] oneofWithName:oneof.name] == oneof,
-              @"OneofDescriptor %@ doesn't appear to be for %@ messages.",
-              oneof.name, [self class]);
-    GPBFieldDescriptor *firstField = oneof->fields_[0];
-    NSCAssert(firstField->description_->hasIndex == oneofHasIndex,
-              @"Internal error, oneofHasIndex (%d) doesn't match (%d).",
-              firstField->description_->hasIndex, oneofHasIndex);
-  #endif
-=======
 void GPBSetInt32IvarWithFieldInternal(GPBMessage *self, GPBFieldDescriptor *field, int32_t value,
                                       __unused GPBFileSyntax syntax) {
   GPBSetMessageInt32Field(self, field, value);
@@ -2366,7 +2196,6 @@
             @"Internal error, oneofHasIndex (%d) doesn't match (%d).",
             firstField->description_->hasIndex, oneofHasIndex);
 #endif
->>>>>>> 626889fb
   GPBMaybeClearOneofPrivate(self, oneof, oneofHasIndex, 0);
 }
 
