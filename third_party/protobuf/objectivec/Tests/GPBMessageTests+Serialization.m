// Protocol Buffers - Google's data interchange format
// Copyright 2015 Google Inc.  All rights reserved.
//
// Use of this source code is governed by a BSD-style
// license that can be found in the LICENSE file or at
// https://developers.google.com/open-source/licenses/bsd

#import <objc/runtime.h>

#import "GPBMessage.h"
#import "GPBTestUtilities.h"
#import "objectivec/Tests/MapProto2Unittest.pbobjc.h"
#import "objectivec/Tests/MapUnittest.pbobjc.h"
#import "objectivec/Tests/Unittest.pbobjc.h"
#import "objectivec/Tests/UnittestPreserveUnknownEnum.pbobjc.h"
#import "objectivec/Tests/UnittestRuntimeProto2.pbobjc.h"
#import "objectivec/Tests/UnittestRuntimeProto3.pbobjc.h"

@interface MessageSerializationTests : GPBTestCase
@end

@implementation MessageSerializationTests

// TODO: Pull tests over from GPBMessageTests that are serialization
// specific.

- (void)testProto3SerializationHandlingDefaults {
  // Proto2 covered in other tests.

  Message3 *msg = [[Message3 alloc] init];

  // Add defaults, no output.

  NSData *data = [msg data];
  XCTAssertEqual([data length], 0U);

  // All zeros, still nothing.

  msg.optionalInt32 = 0;
  msg.optionalInt64 = 0;
  msg.optionalUint32 = 0;
  msg.optionalUint64 = 0;
  msg.optionalSint32 = 0;
  msg.optionalSint64 = 0;
  msg.optionalFixed32 = 0;
  msg.optionalFixed64 = 0;
  msg.optionalSfixed32 = 0;
  msg.optionalSfixed64 = 0;
  msg.optionalFloat = 0.0f;
  msg.optionalDouble = 0.0;
  msg.optionalBool = NO;
  msg.optionalString = @"";
  msg.optionalBytes = [NSData data];
  msg.optionalEnum = Message3_Enum_Foo;  // first value

  data = [msg data];
  XCTAssertEqual([data length], 0U);

  // The two that also take nil as nothing.

  msg.optionalString = nil;
  msg.optionalBytes = nil;

  data = [msg data];
  XCTAssertEqual([data length], 0U);

  // Set one field...

  msg.optionalInt32 = 1;

  data = [msg data];
  const uint8_t expectedBytes[] = {0x08, 0x01};
  NSData *expected = [NSData dataWithBytes:expectedBytes length:2];
  XCTAssertEqualObjects(data, expected);

  // Back to zero...

  msg.optionalInt32 = 0;

  data = [msg data];
  XCTAssertEqual([data length], 0U);

  [msg release];
}

- (void)testProto3SerializationHandlingOptionals {
  //
  // Proto3 optionals should be just like proto2, zero values also get serialized.
  //

<<<<<<< HEAD
=======
  // Disable clang-format for the macros.
  // clang-format off

>>>>>>> 626889fb
//%PDDM-DEFINE PROTO3_TEST_SERIALIZE_OPTIONAL_FIELD(FIELD, ZERO_VALUE, EXPECTED_LEN)
//%  {  // optional##FIELD
//%    Message3Optional *msg = [[Message3Optional alloc] init];
//%    NSData *data = [msg data];
//%    XCTAssertEqual([data length], 0U);
//%    msg.optional##FIELD = ZERO_VALUE;
//%    data = [msg data];
//%    XCTAssertEqual(data.length, EXPECTED_LEN);
//%    NSError *err = nil;
//%    Message3Optional *msg2 = [Message3Optional parseFromData:data error:&err];
//%    XCTAssertNotNil(msg2);
//%    XCTAssertNil(err);
//%    XCTAssertTrue(msg2.hasOptional##FIELD);
//%    XCTAssertEqualObjects(msg, msg2);
//%    [msg release];
//%  }
//%
//%PDDM-DEFINE PROTO3_TEST_SERIALIZE_OPTIONAL_FIELDS()
//%PROTO3_TEST_SERIALIZE_OPTIONAL_FIELD(Int32, 0, 2)
//%PROTO3_TEST_SERIALIZE_OPTIONAL_FIELD(Int64, 0, 2)
//%PROTO3_TEST_SERIALIZE_OPTIONAL_FIELD(Uint32, 0, 2)
//%PROTO3_TEST_SERIALIZE_OPTIONAL_FIELD(Uint64, 0, 2)
//%PROTO3_TEST_SERIALIZE_OPTIONAL_FIELD(Sint32, 0, 2)
//%PROTO3_TEST_SERIALIZE_OPTIONAL_FIELD(Sint64, 0, 2)
//%PROTO3_TEST_SERIALIZE_OPTIONAL_FIELD(Fixed32, 0, 5)
//%PROTO3_TEST_SERIALIZE_OPTIONAL_FIELD(Fixed64, 0, 9)
//%PROTO3_TEST_SERIALIZE_OPTIONAL_FIELD(Sfixed32, 0, 5)
//%PROTO3_TEST_SERIALIZE_OPTIONAL_FIELD(Sfixed64, 0, 9)
//%PROTO3_TEST_SERIALIZE_OPTIONAL_FIELD(Float, 0.0f, 5)
//%PROTO3_TEST_SERIALIZE_OPTIONAL_FIELD(Double, 0.0, 9)
//%PROTO3_TEST_SERIALIZE_OPTIONAL_FIELD(Bool, NO, 2)
//%PROTO3_TEST_SERIALIZE_OPTIONAL_FIELD(String, @"", 2)
//%PROTO3_TEST_SERIALIZE_OPTIONAL_FIELD(Bytes, [NSData data], 2)
//%  //
//%  // Test doesn't apply to optionalMessage (no groups in proto3).
//%  //
//%
//%PROTO3_TEST_SERIALIZE_OPTIONAL_FIELD(Enum, Message3Optional_Enum_Foo, 3)
//%PDDM-EXPAND PROTO3_TEST_SERIALIZE_OPTIONAL_FIELDS()
// This block of code is generated, do not edit it directly.
<<<<<<< HEAD
// clang-format off
=======
>>>>>>> 626889fb

  {  // optionalInt32
    Message3Optional *msg = [[Message3Optional alloc] init];
    NSData *data = [msg data];
    XCTAssertEqual([data length], 0U);
    msg.optionalInt32 = 0;
    data = [msg data];
    XCTAssertEqual(data.length, 2);
    NSError *err = nil;
    Message3Optional *msg2 = [Message3Optional parseFromData:data error:&err];
    XCTAssertNotNil(msg2);
    XCTAssertNil(err);
    XCTAssertTrue(msg2.hasOptionalInt32);
    XCTAssertEqualObjects(msg, msg2);
    [msg release];
  }

  {  // optionalInt64
    Message3Optional *msg = [[Message3Optional alloc] init];
    NSData *data = [msg data];
    XCTAssertEqual([data length], 0U);
    msg.optionalInt64 = 0;
    data = [msg data];
    XCTAssertEqual(data.length, 2);
    NSError *err = nil;
    Message3Optional *msg2 = [Message3Optional parseFromData:data error:&err];
    XCTAssertNotNil(msg2);
    XCTAssertNil(err);
    XCTAssertTrue(msg2.hasOptionalInt64);
    XCTAssertEqualObjects(msg, msg2);
    [msg release];
  }

  {  // optionalUint32
    Message3Optional *msg = [[Message3Optional alloc] init];
    NSData *data = [msg data];
    XCTAssertEqual([data length], 0U);
    msg.optionalUint32 = 0;
    data = [msg data];
    XCTAssertEqual(data.length, 2);
    NSError *err = nil;
    Message3Optional *msg2 = [Message3Optional parseFromData:data error:&err];
    XCTAssertNotNil(msg2);
    XCTAssertNil(err);
    XCTAssertTrue(msg2.hasOptionalUint32);
    XCTAssertEqualObjects(msg, msg2);
    [msg release];
  }

  {  // optionalUint64
    Message3Optional *msg = [[Message3Optional alloc] init];
    NSData *data = [msg data];
    XCTAssertEqual([data length], 0U);
    msg.optionalUint64 = 0;
    data = [msg data];
    XCTAssertEqual(data.length, 2);
    NSError *err = nil;
    Message3Optional *msg2 = [Message3Optional parseFromData:data error:&err];
    XCTAssertNotNil(msg2);
    XCTAssertNil(err);
    XCTAssertTrue(msg2.hasOptionalUint64);
    XCTAssertEqualObjects(msg, msg2);
    [msg release];
  }

  {  // optionalSint32
    Message3Optional *msg = [[Message3Optional alloc] init];
    NSData *data = [msg data];
    XCTAssertEqual([data length], 0U);
    msg.optionalSint32 = 0;
    data = [msg data];
    XCTAssertEqual(data.length, 2);
    NSError *err = nil;
    Message3Optional *msg2 = [Message3Optional parseFromData:data error:&err];
    XCTAssertNotNil(msg2);
    XCTAssertNil(err);
    XCTAssertTrue(msg2.hasOptionalSint32);
    XCTAssertEqualObjects(msg, msg2);
    [msg release];
  }

  {  // optionalSint64
    Message3Optional *msg = [[Message3Optional alloc] init];
    NSData *data = [msg data];
    XCTAssertEqual([data length], 0U);
    msg.optionalSint64 = 0;
    data = [msg data];
    XCTAssertEqual(data.length, 2);
    NSError *err = nil;
    Message3Optional *msg2 = [Message3Optional parseFromData:data error:&err];
    XCTAssertNotNil(msg2);
    XCTAssertNil(err);
    XCTAssertTrue(msg2.hasOptionalSint64);
    XCTAssertEqualObjects(msg, msg2);
    [msg release];
  }

  {  // optionalFixed32
    Message3Optional *msg = [[Message3Optional alloc] init];
    NSData *data = [msg data];
    XCTAssertEqual([data length], 0U);
    msg.optionalFixed32 = 0;
    data = [msg data];
    XCTAssertEqual(data.length, 5);
    NSError *err = nil;
    Message3Optional *msg2 = [Message3Optional parseFromData:data error:&err];
    XCTAssertNotNil(msg2);
    XCTAssertNil(err);
    XCTAssertTrue(msg2.hasOptionalFixed32);
    XCTAssertEqualObjects(msg, msg2);
    [msg release];
  }

  {  // optionalFixed64
    Message3Optional *msg = [[Message3Optional alloc] init];
    NSData *data = [msg data];
    XCTAssertEqual([data length], 0U);
    msg.optionalFixed64 = 0;
    data = [msg data];
    XCTAssertEqual(data.length, 9);
    NSError *err = nil;
    Message3Optional *msg2 = [Message3Optional parseFromData:data error:&err];
    XCTAssertNotNil(msg2);
    XCTAssertNil(err);
    XCTAssertTrue(msg2.hasOptionalFixed64);
    XCTAssertEqualObjects(msg, msg2);
    [msg release];
  }

  {  // optionalSfixed32
    Message3Optional *msg = [[Message3Optional alloc] init];
    NSData *data = [msg data];
    XCTAssertEqual([data length], 0U);
    msg.optionalSfixed32 = 0;
    data = [msg data];
    XCTAssertEqual(data.length, 5);
    NSError *err = nil;
    Message3Optional *msg2 = [Message3Optional parseFromData:data error:&err];
    XCTAssertNotNil(msg2);
    XCTAssertNil(err);
    XCTAssertTrue(msg2.hasOptionalSfixed32);
    XCTAssertEqualObjects(msg, msg2);
    [msg release];
  }

  {  // optionalSfixed64
    Message3Optional *msg = [[Message3Optional alloc] init];
    NSData *data = [msg data];
    XCTAssertEqual([data length], 0U);
    msg.optionalSfixed64 = 0;
    data = [msg data];
    XCTAssertEqual(data.length, 9);
    NSError *err = nil;
    Message3Optional *msg2 = [Message3Optional parseFromData:data error:&err];
    XCTAssertNotNil(msg2);
    XCTAssertNil(err);
    XCTAssertTrue(msg2.hasOptionalSfixed64);
    XCTAssertEqualObjects(msg, msg2);
    [msg release];
  }

  {  // optionalFloat
    Message3Optional *msg = [[Message3Optional alloc] init];
    NSData *data = [msg data];
    XCTAssertEqual([data length], 0U);
    msg.optionalFloat = 0.0f;
    data = [msg data];
    XCTAssertEqual(data.length, 5);
    NSError *err = nil;
    Message3Optional *msg2 = [Message3Optional parseFromData:data error:&err];
    XCTAssertNotNil(msg2);
    XCTAssertNil(err);
    XCTAssertTrue(msg2.hasOptionalFloat);
    XCTAssertEqualObjects(msg, msg2);
    [msg release];
  }

  {  // optionalDouble
    Message3Optional *msg = [[Message3Optional alloc] init];
    NSData *data = [msg data];
    XCTAssertEqual([data length], 0U);
    msg.optionalDouble = 0.0;
    data = [msg data];
    XCTAssertEqual(data.length, 9);
    NSError *err = nil;
    Message3Optional *msg2 = [Message3Optional parseFromData:data error:&err];
    XCTAssertNotNil(msg2);
    XCTAssertNil(err);
    XCTAssertTrue(msg2.hasOptionalDouble);
    XCTAssertEqualObjects(msg, msg2);
    [msg release];
  }

  {  // optionalBool
    Message3Optional *msg = [[Message3Optional alloc] init];
    NSData *data = [msg data];
    XCTAssertEqual([data length], 0U);
    msg.optionalBool = NO;
    data = [msg data];
    XCTAssertEqual(data.length, 2);
    NSError *err = nil;
    Message3Optional *msg2 = [Message3Optional parseFromData:data error:&err];
    XCTAssertNotNil(msg2);
    XCTAssertNil(err);
    XCTAssertTrue(msg2.hasOptionalBool);
    XCTAssertEqualObjects(msg, msg2);
    [msg release];
  }

  {  // optionalString
    Message3Optional *msg = [[Message3Optional alloc] init];
    NSData *data = [msg data];
    XCTAssertEqual([data length], 0U);
    msg.optionalString = @"";
    data = [msg data];
    XCTAssertEqual(data.length, 2);
    NSError *err = nil;
    Message3Optional *msg2 = [Message3Optional parseFromData:data error:&err];
    XCTAssertNotNil(msg2);
    XCTAssertNil(err);
    XCTAssertTrue(msg2.hasOptionalString);
    XCTAssertEqualObjects(msg, msg2);
    [msg release];
  }

  {  // optionalBytes
    Message3Optional *msg = [[Message3Optional alloc] init];
    NSData *data = [msg data];
    XCTAssertEqual([data length], 0U);
    msg.optionalBytes = [NSData data];
    data = [msg data];
    XCTAssertEqual(data.length, 2);
    NSError *err = nil;
    Message3Optional *msg2 = [Message3Optional parseFromData:data error:&err];
    XCTAssertNotNil(msg2);
    XCTAssertNil(err);
    XCTAssertTrue(msg2.hasOptionalBytes);
    XCTAssertEqualObjects(msg, msg2);
    [msg release];
  }

  //
  // Test doesn't apply to optionalMessage (no groups in proto3).
  //

  {  // optionalEnum
    Message3Optional *msg = [[Message3Optional alloc] init];
    NSData *data = [msg data];
    XCTAssertEqual([data length], 0U);
    msg.optionalEnum = Message3Optional_Enum_Foo;
    data = [msg data];
    XCTAssertEqual(data.length, 3);
    NSError *err = nil;
    Message3Optional *msg2 = [Message3Optional parseFromData:data error:&err];
    XCTAssertNotNil(msg2);
    XCTAssertNil(err);
    XCTAssertTrue(msg2.hasOptionalEnum);
    XCTAssertEqualObjects(msg, msg2);
    [msg release];
  }

<<<<<<< HEAD
// clang-format on
//%PDDM-EXPAND-END PROTO3_TEST_SERIALIZE_OPTIONAL_FIELDS()
=======
//%PDDM-EXPAND-END PROTO3_TEST_SERIALIZE_OPTIONAL_FIELDS()

  // clang-format on
>>>>>>> 626889fb
}

- (void)testProto2UnknownEnumToUnknownField {
  Message3 *orig = [[Message3 alloc] init];

  orig.optionalEnum = Message3_Enum_Extra3;
  orig.repeatedEnumArray = [GPBEnumArray arrayWithValidationFunction:Message3_Enum_IsValidValue
                                                            rawValue:Message3_Enum_Extra3];
  orig.oneofEnum = Message3_Enum_Extra3;

  NSData *data = [orig data];
  XCTAssertNotNil(data);
  Message2 *msg = [[Message2 alloc] initWithData:data error:NULL];

  // None of the fields should be set.

  XCTAssertFalse(msg.hasOptionalEnum);
  XCTAssertEqual(msg.repeatedEnumArray.count, 0U);
  XCTAssertEqual(msg.oOneOfCase, Message3_O_OneOfCase_GPBUnsetOneOfCase);

  // All the values should be in unknown fields.

  GPBUnknownFields *ufs = [[GPBUnknownFields alloc] initFromMessage:msg];
  XCTAssertEqual(ufs.count, 3U);
  uint64_t varint;
  XCTAssertTrue([ufs getFirst:Message2_FieldNumber_OptionalEnum varint:&varint]);
  XCTAssertEqual(varint, (uint64_t)Message3_Enum_Extra3);
  XCTAssertTrue([ufs getFirst:Message2_FieldNumber_RepeatedEnumArray varint:&varint]);
  XCTAssertEqual(varint, (uint64_t)Message3_Enum_Extra3);
  XCTAssertTrue([ufs getFirst:Message2_FieldNumber_OneofEnum varint:&varint]);
  XCTAssertEqual(varint, (uint64_t)Message3_Enum_Extra3);
  [ufs release];

  [msg release];
  [orig release];
}

- (void)testProto3UnknownEnumPreserving {
  UnknownEnumsMyMessagePlusExtra *orig = [UnknownEnumsMyMessagePlusExtra message];

  orig.e = UnknownEnumsMyEnumPlusExtra_EExtra;
  orig.repeatedEArray =
      [GPBEnumArray arrayWithValidationFunction:UnknownEnumsMyEnumPlusExtra_IsValidValue
                                       rawValue:UnknownEnumsMyEnumPlusExtra_EExtra];
  orig.repeatedPackedEArray =
      [GPBEnumArray arrayWithValidationFunction:UnknownEnumsMyEnumPlusExtra_IsValidValue
                                       rawValue:UnknownEnumsMyEnumPlusExtra_EExtra];
  orig.oneofE1 = UnknownEnumsMyEnumPlusExtra_EExtra;

  // Everything should be there via raw values.

  NSData *data = [orig data];
  XCTAssertNotNil(data);
  UnknownEnumsMyMessage *msg = [UnknownEnumsMyMessage parseFromData:data error:NULL];

  XCTAssertEqual(msg.e, UnknownEnumsMyEnum_GPBUnrecognizedEnumeratorValue);
  XCTAssertEqual(UnknownEnumsMyMessage_E_RawValue(msg), UnknownEnumsMyEnumPlusExtra_EExtra);
  XCTAssertEqual(msg.repeatedEArray.count, 1U);
  XCTAssertEqual([msg.repeatedEArray valueAtIndex:0],
                 UnknownEnumsMyEnum_GPBUnrecognizedEnumeratorValue);
  XCTAssertEqual([msg.repeatedEArray rawValueAtIndex:0],
                 (UnknownEnumsMyEnum)UnknownEnumsMyEnumPlusExtra_EExtra);
  XCTAssertEqual(msg.repeatedPackedEArray.count, 1U);
  XCTAssertEqual([msg.repeatedPackedEArray valueAtIndex:0],
                 UnknownEnumsMyEnum_GPBUnrecognizedEnumeratorValue);
  XCTAssertEqual([msg.repeatedPackedEArray rawValueAtIndex:0],
                 (UnknownEnumsMyEnum)UnknownEnumsMyEnumPlusExtra_EExtra);
  XCTAssertEqual(msg.oneofE1, UnknownEnumsMyEnum_GPBUnrecognizedEnumeratorValue);
  XCTAssertEqual(UnknownEnumsMyMessage_OneofE1_RawValue(msg), UnknownEnumsMyEnumPlusExtra_EExtra);

  // Everything should go out and come back.

  data = [msg data];
  orig = [UnknownEnumsMyMessagePlusExtra parseFromData:data error:NULL];

  XCTAssertEqual(orig.e, UnknownEnumsMyEnumPlusExtra_EExtra);
  XCTAssertEqual(orig.repeatedEArray.count, 1U);
  XCTAssertEqual([orig.repeatedEArray valueAtIndex:0], UnknownEnumsMyEnumPlusExtra_EExtra);
  XCTAssertEqual(orig.repeatedPackedEArray.count, 1U);
  XCTAssertEqual([orig.repeatedPackedEArray valueAtIndex:0], UnknownEnumsMyEnumPlusExtra_EExtra);
  XCTAssertEqual(orig.oneofE1, UnknownEnumsMyEnumPlusExtra_EExtra);
}

// Disable clang-format for the macros.
// clang-format off

//%PDDM-DEFINE TEST_ROUNDTRIP_ONEOF(MESSAGE, FIELD, VALUE)
//%TEST_ROUNDTRIP_ONEOF_ADV(MESSAGE, FIELD, VALUE, )
//%PDDM-DEFINE TEST_ROUNDTRIP_ONEOF_ADV(MESSAGE, FIELD, VALUE, EQ_SUFFIX)
//%  {  // oneof##FIELD
//%    MESSAGE *orig = [[MESSAGE alloc] init];
//%    orig.oneof##FIELD = VALUE;
//%    XCTAssertEqual(orig.oOneOfCase, MESSAGE##_O_OneOfCase_Oneof##FIELD);
//%    NSData *data = [orig data];
//%    XCTAssertNotNil(data);
//%    MESSAGE *msg = [MESSAGE parseFromData:data error:NULL];
//%    XCTAssertEqual(msg.oOneOfCase, MESSAGE##_O_OneOfCase_Oneof##FIELD);
//%    XCTAssertEqual##EQ_SUFFIX(msg.oneof##FIELD, VALUE);
//%    [orig release];
//%  }
//%
//%PDDM-DEFINE TEST_ROUNDTRIP_ONEOFS(SYNTAX, BOOL_NON_DEFAULT)
//%- (void)testProto##SYNTAX##RoundTripOneof {
//%
//%GROUP_INIT##SYNTAX()  Message##SYNTAX *subMessage = [[Message##SYNTAX alloc] init];
//%  XCTAssertNotNil(subMessage);
//%  subMessage.optionalInt32 = 666;
//%
//%TEST_ROUNDTRIP_ONEOF(Message##SYNTAX, Int32, 1)
//%TEST_ROUNDTRIP_ONEOF(Message##SYNTAX, Int64, 2)
//%TEST_ROUNDTRIP_ONEOF(Message##SYNTAX, Uint32, 3U)
//%TEST_ROUNDTRIP_ONEOF(Message##SYNTAX, Uint64, 4U)
//%TEST_ROUNDTRIP_ONEOF(Message##SYNTAX, Sint32, 5)
//%TEST_ROUNDTRIP_ONEOF(Message##SYNTAX, Sint64, 6)
//%TEST_ROUNDTRIP_ONEOF(Message##SYNTAX, Fixed32, 7U)
//%TEST_ROUNDTRIP_ONEOF(Message##SYNTAX, Fixed64, 8U)
//%TEST_ROUNDTRIP_ONEOF(Message##SYNTAX, Sfixed32, 9)
//%TEST_ROUNDTRIP_ONEOF(Message##SYNTAX, Sfixed64, 10)
//%TEST_ROUNDTRIP_ONEOF(Message##SYNTAX, Float, 11.0f)
//%TEST_ROUNDTRIP_ONEOF(Message##SYNTAX, Double, 12.0)
//%TEST_ROUNDTRIP_ONEOF(Message##SYNTAX, Bool, BOOL_NON_DEFAULT)
//%TEST_ROUNDTRIP_ONEOF_ADV(Message##SYNTAX, String, @"foo", Objects)
//%TEST_ROUNDTRIP_ONEOF_ADV(Message##SYNTAX, Bytes, [@"bar" dataUsingEncoding:NSUTF8StringEncoding], Objects)
//%GROUP_TEST##SYNTAX()TEST_ROUNDTRIP_ONEOF_ADV(Message##SYNTAX, Message, subMessage, Objects)
//%TEST_ROUNDTRIP_ONEOF(Message##SYNTAX, Enum, Message##SYNTAX##_Enum_Bar)
//%GROUP_CLEANUP##SYNTAX()  [subMessage release];
//%}
//%
//%PDDM-DEFINE GROUP_INIT2()
//%  Message2_OneofGroup *group = [[Message2_OneofGroup alloc] init];
//%  XCTAssertNotNil(group);
//%  group.a = 777;
//%
//%PDDM-DEFINE GROUP_CLEANUP2()
//%  [group release];
//%
//%PDDM-DEFINE GROUP_TEST2()
//%TEST_ROUNDTRIP_ONEOF_ADV(Message2, Group, group, Objects)
//%
//%PDDM-DEFINE GROUP_INIT3()
// Empty
//%PDDM-DEFINE GROUP_CLEANUP3()
// Empty
//%PDDM-DEFINE GROUP_TEST3()
//%  // Not "group" in proto3.
//%
//%
//%PDDM-EXPAND TEST_ROUNDTRIP_ONEOFS(2, NO)
// This block of code is generated, do not edit it directly.
// clang-format off

- (void)testProto2RoundTripOneof {

  Message2_OneofGroup *group = [[Message2_OneofGroup alloc] init];
  XCTAssertNotNil(group);
  group.a = 777;
  Message2 *subMessage = [[Message2 alloc] init];
  XCTAssertNotNil(subMessage);
  subMessage.optionalInt32 = 666;

  {  // oneofInt32
    Message2 *orig = [[Message2 alloc] init];
    orig.oneofInt32 = 1;
    XCTAssertEqual(orig.oOneOfCase, Message2_O_OneOfCase_OneofInt32);
    NSData *data = [orig data];
    XCTAssertNotNil(data);
    Message2 *msg = [Message2 parseFromData:data error:NULL];
    XCTAssertEqual(msg.oOneOfCase, Message2_O_OneOfCase_OneofInt32);
    XCTAssertEqual(msg.oneofInt32, 1);
    [orig release];
  }

  {  // oneofInt64
    Message2 *orig = [[Message2 alloc] init];
    orig.oneofInt64 = 2;
    XCTAssertEqual(orig.oOneOfCase, Message2_O_OneOfCase_OneofInt64);
    NSData *data = [orig data];
    XCTAssertNotNil(data);
    Message2 *msg = [Message2 parseFromData:data error:NULL];
    XCTAssertEqual(msg.oOneOfCase, Message2_O_OneOfCase_OneofInt64);
    XCTAssertEqual(msg.oneofInt64, 2);
    [orig release];
  }

  {  // oneofUint32
    Message2 *orig = [[Message2 alloc] init];
    orig.oneofUint32 = 3U;
    XCTAssertEqual(orig.oOneOfCase, Message2_O_OneOfCase_OneofUint32);
    NSData *data = [orig data];
    XCTAssertNotNil(data);
    Message2 *msg = [Message2 parseFromData:data error:NULL];
    XCTAssertEqual(msg.oOneOfCase, Message2_O_OneOfCase_OneofUint32);
    XCTAssertEqual(msg.oneofUint32, 3U);
    [orig release];
  }

  {  // oneofUint64
    Message2 *orig = [[Message2 alloc] init];
    orig.oneofUint64 = 4U;
    XCTAssertEqual(orig.oOneOfCase, Message2_O_OneOfCase_OneofUint64);
    NSData *data = [orig data];
    XCTAssertNotNil(data);
    Message2 *msg = [Message2 parseFromData:data error:NULL];
    XCTAssertEqual(msg.oOneOfCase, Message2_O_OneOfCase_OneofUint64);
    XCTAssertEqual(msg.oneofUint64, 4U);
    [orig release];
  }

  {  // oneofSint32
    Message2 *orig = [[Message2 alloc] init];
    orig.oneofSint32 = 5;
    XCTAssertEqual(orig.oOneOfCase, Message2_O_OneOfCase_OneofSint32);
    NSData *data = [orig data];
    XCTAssertNotNil(data);
    Message2 *msg = [Message2 parseFromData:data error:NULL];
    XCTAssertEqual(msg.oOneOfCase, Message2_O_OneOfCase_OneofSint32);
    XCTAssertEqual(msg.oneofSint32, 5);
    [orig release];
  }

  {  // oneofSint64
    Message2 *orig = [[Message2 alloc] init];
    orig.oneofSint64 = 6;
    XCTAssertEqual(orig.oOneOfCase, Message2_O_OneOfCase_OneofSint64);
    NSData *data = [orig data];
    XCTAssertNotNil(data);
    Message2 *msg = [Message2 parseFromData:data error:NULL];
    XCTAssertEqual(msg.oOneOfCase, Message2_O_OneOfCase_OneofSint64);
    XCTAssertEqual(msg.oneofSint64, 6);
    [orig release];
  }

  {  // oneofFixed32
    Message2 *orig = [[Message2 alloc] init];
    orig.oneofFixed32 = 7U;
    XCTAssertEqual(orig.oOneOfCase, Message2_O_OneOfCase_OneofFixed32);
    NSData *data = [orig data];
    XCTAssertNotNil(data);
    Message2 *msg = [Message2 parseFromData:data error:NULL];
    XCTAssertEqual(msg.oOneOfCase, Message2_O_OneOfCase_OneofFixed32);
    XCTAssertEqual(msg.oneofFixed32, 7U);
    [orig release];
  }

  {  // oneofFixed64
    Message2 *orig = [[Message2 alloc] init];
    orig.oneofFixed64 = 8U;
    XCTAssertEqual(orig.oOneOfCase, Message2_O_OneOfCase_OneofFixed64);
    NSData *data = [orig data];
    XCTAssertNotNil(data);
    Message2 *msg = [Message2 parseFromData:data error:NULL];
    XCTAssertEqual(msg.oOneOfCase, Message2_O_OneOfCase_OneofFixed64);
    XCTAssertEqual(msg.oneofFixed64, 8U);
    [orig release];
  }

  {  // oneofSfixed32
    Message2 *orig = [[Message2 alloc] init];
    orig.oneofSfixed32 = 9;
    XCTAssertEqual(orig.oOneOfCase, Message2_O_OneOfCase_OneofSfixed32);
    NSData *data = [orig data];
    XCTAssertNotNil(data);
    Message2 *msg = [Message2 parseFromData:data error:NULL];
    XCTAssertEqual(msg.oOneOfCase, Message2_O_OneOfCase_OneofSfixed32);
    XCTAssertEqual(msg.oneofSfixed32, 9);
    [orig release];
  }

  {  // oneofSfixed64
    Message2 *orig = [[Message2 alloc] init];
    orig.oneofSfixed64 = 10;
    XCTAssertEqual(orig.oOneOfCase, Message2_O_OneOfCase_OneofSfixed64);
    NSData *data = [orig data];
    XCTAssertNotNil(data);
    Message2 *msg = [Message2 parseFromData:data error:NULL];
    XCTAssertEqual(msg.oOneOfCase, Message2_O_OneOfCase_OneofSfixed64);
    XCTAssertEqual(msg.oneofSfixed64, 10);
    [orig release];
  }

  {  // oneofFloat
    Message2 *orig = [[Message2 alloc] init];
    orig.oneofFloat = 11.0f;
    XCTAssertEqual(orig.oOneOfCase, Message2_O_OneOfCase_OneofFloat);
    NSData *data = [orig data];
    XCTAssertNotNil(data);
    Message2 *msg = [Message2 parseFromData:data error:NULL];
    XCTAssertEqual(msg.oOneOfCase, Message2_O_OneOfCase_OneofFloat);
    XCTAssertEqual(msg.oneofFloat, 11.0f);
    [orig release];
  }

  {  // oneofDouble
    Message2 *orig = [[Message2 alloc] init];
    orig.oneofDouble = 12.0;
    XCTAssertEqual(orig.oOneOfCase, Message2_O_OneOfCase_OneofDouble);
    NSData *data = [orig data];
    XCTAssertNotNil(data);
    Message2 *msg = [Message2 parseFromData:data error:NULL];
    XCTAssertEqual(msg.oOneOfCase, Message2_O_OneOfCase_OneofDouble);
    XCTAssertEqual(msg.oneofDouble, 12.0);
    [orig release];
  }

  {  // oneofBool
    Message2 *orig = [[Message2 alloc] init];
    orig.oneofBool = NO;
    XCTAssertEqual(orig.oOneOfCase, Message2_O_OneOfCase_OneofBool);
    NSData *data = [orig data];
    XCTAssertNotNil(data);
    Message2 *msg = [Message2 parseFromData:data error:NULL];
    XCTAssertEqual(msg.oOneOfCase, Message2_O_OneOfCase_OneofBool);
    XCTAssertEqual(msg.oneofBool, NO);
    [orig release];
  }

  {  // oneofString
    Message2 *orig = [[Message2 alloc] init];
    orig.oneofString = @"foo";
    XCTAssertEqual(orig.oOneOfCase, Message2_O_OneOfCase_OneofString);
    NSData *data = [orig data];
    XCTAssertNotNil(data);
    Message2 *msg = [Message2 parseFromData:data error:NULL];
    XCTAssertEqual(msg.oOneOfCase, Message2_O_OneOfCase_OneofString);
    XCTAssertEqualObjects(msg.oneofString, @"foo");
    [orig release];
  }

  {  // oneofBytes
    Message2 *orig = [[Message2 alloc] init];
    orig.oneofBytes = [@"bar" dataUsingEncoding:NSUTF8StringEncoding];
    XCTAssertEqual(orig.oOneOfCase, Message2_O_OneOfCase_OneofBytes);
    NSData *data = [orig data];
    XCTAssertNotNil(data);
    Message2 *msg = [Message2 parseFromData:data error:NULL];
    XCTAssertEqual(msg.oOneOfCase, Message2_O_OneOfCase_OneofBytes);
    XCTAssertEqualObjects(msg.oneofBytes, [@"bar" dataUsingEncoding:NSUTF8StringEncoding]);
    [orig release];
  }

  {  // oneofGroup
    Message2 *orig = [[Message2 alloc] init];
    orig.oneofGroup = group;
    XCTAssertEqual(orig.oOneOfCase, Message2_O_OneOfCase_OneofGroup);
    NSData *data = [orig data];
    XCTAssertNotNil(data);
    Message2 *msg = [Message2 parseFromData:data error:NULL];
    XCTAssertEqual(msg.oOneOfCase, Message2_O_OneOfCase_OneofGroup);
    XCTAssertEqualObjects(msg.oneofGroup, group);
    [orig release];
  }

  {  // oneofMessage
    Message2 *orig = [[Message2 alloc] init];
    orig.oneofMessage = subMessage;
    XCTAssertEqual(orig.oOneOfCase, Message2_O_OneOfCase_OneofMessage);
    NSData *data = [orig data];
    XCTAssertNotNil(data);
    Message2 *msg = [Message2 parseFromData:data error:NULL];
    XCTAssertEqual(msg.oOneOfCase, Message2_O_OneOfCase_OneofMessage);
    XCTAssertEqualObjects(msg.oneofMessage, subMessage);
    [orig release];
  }

  {  // oneofEnum
    Message2 *orig = [[Message2 alloc] init];
    orig.oneofEnum = Message2_Enum_Bar;
    XCTAssertEqual(orig.oOneOfCase, Message2_O_OneOfCase_OneofEnum);
    NSData *data = [orig data];
    XCTAssertNotNil(data);
    Message2 *msg = [Message2 parseFromData:data error:NULL];
    XCTAssertEqual(msg.oOneOfCase, Message2_O_OneOfCase_OneofEnum);
    XCTAssertEqual(msg.oneofEnum, Message2_Enum_Bar);
    [orig release];
  }

  [group release];
  [subMessage release];
}

// clang-format on
//%PDDM-EXPAND TEST_ROUNDTRIP_ONEOFS(3, YES)
// This block of code is generated, do not edit it directly.
// clang-format off

- (void)testProto3RoundTripOneof {

  Message3 *subMessage = [[Message3 alloc] init];
  XCTAssertNotNil(subMessage);
  subMessage.optionalInt32 = 666;

  {  // oneofInt32
    Message3 *orig = [[Message3 alloc] init];
    orig.oneofInt32 = 1;
    XCTAssertEqual(orig.oOneOfCase, Message3_O_OneOfCase_OneofInt32);
    NSData *data = [orig data];
    XCTAssertNotNil(data);
    Message3 *msg = [Message3 parseFromData:data error:NULL];
    XCTAssertEqual(msg.oOneOfCase, Message3_O_OneOfCase_OneofInt32);
    XCTAssertEqual(msg.oneofInt32, 1);
    [orig release];
  }

  {  // oneofInt64
    Message3 *orig = [[Message3 alloc] init];
    orig.oneofInt64 = 2;
    XCTAssertEqual(orig.oOneOfCase, Message3_O_OneOfCase_OneofInt64);
    NSData *data = [orig data];
    XCTAssertNotNil(data);
    Message3 *msg = [Message3 parseFromData:data error:NULL];
    XCTAssertEqual(msg.oOneOfCase, Message3_O_OneOfCase_OneofInt64);
    XCTAssertEqual(msg.oneofInt64, 2);
    [orig release];
  }

  {  // oneofUint32
    Message3 *orig = [[Message3 alloc] init];
    orig.oneofUint32 = 3U;
    XCTAssertEqual(orig.oOneOfCase, Message3_O_OneOfCase_OneofUint32);
    NSData *data = [orig data];
    XCTAssertNotNil(data);
    Message3 *msg = [Message3 parseFromData:data error:NULL];
    XCTAssertEqual(msg.oOneOfCase, Message3_O_OneOfCase_OneofUint32);
    XCTAssertEqual(msg.oneofUint32, 3U);
    [orig release];
  }

  {  // oneofUint64
    Message3 *orig = [[Message3 alloc] init];
    orig.oneofUint64 = 4U;
    XCTAssertEqual(orig.oOneOfCase, Message3_O_OneOfCase_OneofUint64);
    NSData *data = [orig data];
    XCTAssertNotNil(data);
    Message3 *msg = [Message3 parseFromData:data error:NULL];
    XCTAssertEqual(msg.oOneOfCase, Message3_O_OneOfCase_OneofUint64);
    XCTAssertEqual(msg.oneofUint64, 4U);
    [orig release];
  }

  {  // oneofSint32
    Message3 *orig = [[Message3 alloc] init];
    orig.oneofSint32 = 5;
    XCTAssertEqual(orig.oOneOfCase, Message3_O_OneOfCase_OneofSint32);
    NSData *data = [orig data];
    XCTAssertNotNil(data);
    Message3 *msg = [Message3 parseFromData:data error:NULL];
    XCTAssertEqual(msg.oOneOfCase, Message3_O_OneOfCase_OneofSint32);
    XCTAssertEqual(msg.oneofSint32, 5);
    [orig release];
  }

  {  // oneofSint64
    Message3 *orig = [[Message3 alloc] init];
    orig.oneofSint64 = 6;
    XCTAssertEqual(orig.oOneOfCase, Message3_O_OneOfCase_OneofSint64);
    NSData *data = [orig data];
    XCTAssertNotNil(data);
    Message3 *msg = [Message3 parseFromData:data error:NULL];
    XCTAssertEqual(msg.oOneOfCase, Message3_O_OneOfCase_OneofSint64);
    XCTAssertEqual(msg.oneofSint64, 6);
    [orig release];
  }

  {  // oneofFixed32
    Message3 *orig = [[Message3 alloc] init];
    orig.oneofFixed32 = 7U;
    XCTAssertEqual(orig.oOneOfCase, Message3_O_OneOfCase_OneofFixed32);
    NSData *data = [orig data];
    XCTAssertNotNil(data);
    Message3 *msg = [Message3 parseFromData:data error:NULL];
    XCTAssertEqual(msg.oOneOfCase, Message3_O_OneOfCase_OneofFixed32);
    XCTAssertEqual(msg.oneofFixed32, 7U);
    [orig release];
  }

  {  // oneofFixed64
    Message3 *orig = [[Message3 alloc] init];
    orig.oneofFixed64 = 8U;
    XCTAssertEqual(orig.oOneOfCase, Message3_O_OneOfCase_OneofFixed64);
    NSData *data = [orig data];
    XCTAssertNotNil(data);
    Message3 *msg = [Message3 parseFromData:data error:NULL];
    XCTAssertEqual(msg.oOneOfCase, Message3_O_OneOfCase_OneofFixed64);
    XCTAssertEqual(msg.oneofFixed64, 8U);
    [orig release];
  }

  {  // oneofSfixed32
    Message3 *orig = [[Message3 alloc] init];
    orig.oneofSfixed32 = 9;
    XCTAssertEqual(orig.oOneOfCase, Message3_O_OneOfCase_OneofSfixed32);
    NSData *data = [orig data];
    XCTAssertNotNil(data);
    Message3 *msg = [Message3 parseFromData:data error:NULL];
    XCTAssertEqual(msg.oOneOfCase, Message3_O_OneOfCase_OneofSfixed32);
    XCTAssertEqual(msg.oneofSfixed32, 9);
    [orig release];
  }

  {  // oneofSfixed64
    Message3 *orig = [[Message3 alloc] init];
    orig.oneofSfixed64 = 10;
    XCTAssertEqual(orig.oOneOfCase, Message3_O_OneOfCase_OneofSfixed64);
    NSData *data = [orig data];
    XCTAssertNotNil(data);
    Message3 *msg = [Message3 parseFromData:data error:NULL];
    XCTAssertEqual(msg.oOneOfCase, Message3_O_OneOfCase_OneofSfixed64);
    XCTAssertEqual(msg.oneofSfixed64, 10);
    [orig release];
  }

  {  // oneofFloat
    Message3 *orig = [[Message3 alloc] init];
    orig.oneofFloat = 11.0f;
    XCTAssertEqual(orig.oOneOfCase, Message3_O_OneOfCase_OneofFloat);
    NSData *data = [orig data];
    XCTAssertNotNil(data);
    Message3 *msg = [Message3 parseFromData:data error:NULL];
    XCTAssertEqual(msg.oOneOfCase, Message3_O_OneOfCase_OneofFloat);
    XCTAssertEqual(msg.oneofFloat, 11.0f);
    [orig release];
  }

  {  // oneofDouble
    Message3 *orig = [[Message3 alloc] init];
    orig.oneofDouble = 12.0;
    XCTAssertEqual(orig.oOneOfCase, Message3_O_OneOfCase_OneofDouble);
    NSData *data = [orig data];
    XCTAssertNotNil(data);
    Message3 *msg = [Message3 parseFromData:data error:NULL];
    XCTAssertEqual(msg.oOneOfCase, Message3_O_OneOfCase_OneofDouble);
    XCTAssertEqual(msg.oneofDouble, 12.0);
    [orig release];
  }

  {  // oneofBool
    Message3 *orig = [[Message3 alloc] init];
    orig.oneofBool = YES;
    XCTAssertEqual(orig.oOneOfCase, Message3_O_OneOfCase_OneofBool);
    NSData *data = [orig data];
    XCTAssertNotNil(data);
    Message3 *msg = [Message3 parseFromData:data error:NULL];
    XCTAssertEqual(msg.oOneOfCase, Message3_O_OneOfCase_OneofBool);
    XCTAssertEqual(msg.oneofBool, YES);
    [orig release];
  }

  {  // oneofString
    Message3 *orig = [[Message3 alloc] init];
    orig.oneofString = @"foo";
    XCTAssertEqual(orig.oOneOfCase, Message3_O_OneOfCase_OneofString);
    NSData *data = [orig data];
    XCTAssertNotNil(data);
    Message3 *msg = [Message3 parseFromData:data error:NULL];
    XCTAssertEqual(msg.oOneOfCase, Message3_O_OneOfCase_OneofString);
    XCTAssertEqualObjects(msg.oneofString, @"foo");
    [orig release];
  }

  {  // oneofBytes
    Message3 *orig = [[Message3 alloc] init];
    orig.oneofBytes = [@"bar" dataUsingEncoding:NSUTF8StringEncoding];
    XCTAssertEqual(orig.oOneOfCase, Message3_O_OneOfCase_OneofBytes);
    NSData *data = [orig data];
    XCTAssertNotNil(data);
    Message3 *msg = [Message3 parseFromData:data error:NULL];
    XCTAssertEqual(msg.oOneOfCase, Message3_O_OneOfCase_OneofBytes);
    XCTAssertEqualObjects(msg.oneofBytes, [@"bar" dataUsingEncoding:NSUTF8StringEncoding]);
    [orig release];
  }

  // Not "group" in proto3.

  {  // oneofMessage
    Message3 *orig = [[Message3 alloc] init];
    orig.oneofMessage = subMessage;
    XCTAssertEqual(orig.oOneOfCase, Message3_O_OneOfCase_OneofMessage);
    NSData *data = [orig data];
    XCTAssertNotNil(data);
    Message3 *msg = [Message3 parseFromData:data error:NULL];
    XCTAssertEqual(msg.oOneOfCase, Message3_O_OneOfCase_OneofMessage);
    XCTAssertEqualObjects(msg.oneofMessage, subMessage);
    [orig release];
  }

  {  // oneofEnum
    Message3 *orig = [[Message3 alloc] init];
    orig.oneofEnum = Message3_Enum_Bar;
    XCTAssertEqual(orig.oOneOfCase, Message3_O_OneOfCase_OneofEnum);
    NSData *data = [orig data];
    XCTAssertNotNil(data);
    Message3 *msg = [Message3 parseFromData:data error:NULL];
    XCTAssertEqual(msg.oOneOfCase, Message3_O_OneOfCase_OneofEnum);
    XCTAssertEqual(msg.oneofEnum, Message3_Enum_Bar);
    [orig release];
  }

  [subMessage release];
}

// clang-format on
//%PDDM-EXPAND-END (2 expansions)

// clang-format on

- (void)testPackedUnpackedMessageParsing {
  // packed is optional, a repeated field should parse when packed or unpacked.

  TestPackedTypes *packedOrig = [TestPackedTypes message];
  TestUnpackedTypes *unpackedOrig = [TestUnpackedTypes message];
  [self setPackedFields:packedOrig repeatedCount:4];
  [self setUnpackedFields:unpackedOrig repeatedCount:4];

  NSData *packedData = [packedOrig data];
  NSData *unpackedData = [unpackedOrig data];
  XCTAssertNotNil(packedData);
  XCTAssertNotNil(unpackedData);
  XCTAssertNotEqualObjects(packedData, unpackedData,
                           @"Data should differ (packed vs unpacked) use");

  NSError *error = nil;
  TestPackedTypes *packedParse = [TestPackedTypes parseFromData:unpackedData error:&error];
  XCTAssertNotNil(packedParse);
  XCTAssertNil(error);
  XCTAssertEqualObjects(packedParse, packedOrig);

  error = nil;
  TestUnpackedTypes *unpackedParsed = [TestUnpackedTypes parseFromData:packedData error:&error];
  XCTAssertNotNil(unpackedParsed);
  XCTAssertNil(error);
  XCTAssertEqualObjects(unpackedParsed, unpackedOrig);
}

- (void)testPackedUnpackedExtensionParsing {
  // packed is optional, a repeated extension should parse when packed or
  // unpacked.

  TestPackedExtensions *packedOrig = [TestPackedExtensions message];
  TestUnpackedExtensions *unpackedOrig = [TestUnpackedExtensions message];
  [self setPackedExtensions:packedOrig repeatedCount:kGPBDefaultRepeatCount];
  [self setUnpackedExtensions:unpackedOrig repeatedCount:kGPBDefaultRepeatCount];

  NSData *packedData = [packedOrig data];
  NSData *unpackedData = [unpackedOrig data];
  XCTAssertNotNil(packedData);
  XCTAssertNotNil(unpackedData);
  XCTAssertNotEqualObjects(packedData, unpackedData,
                           @"Data should differ (packed vs unpacked) use");

  NSError *error = nil;
  TestPackedExtensions *packedParse =
      [TestPackedExtensions parseFromData:unpackedData
                        extensionRegistry:[UnittestRoot extensionRegistry]
                                    error:&error];
  XCTAssertNotNil(packedParse);
  XCTAssertNil(error);
  XCTAssertEqualObjects(packedParse, packedOrig);

  error = nil;
  TestUnpackedExtensions *unpackedParsed =
      [TestUnpackedExtensions parseFromData:packedData
                          extensionRegistry:[UnittestRoot extensionRegistry]
                                      error:&error];
  XCTAssertNotNil(unpackedParsed);
  XCTAssertNil(error);
  XCTAssertEqualObjects(unpackedParsed, unpackedOrig);
}

- (void)testPackedExtensionVsFieldParsing {
  // Extensions and fields end up on the wire the same way, so they can parse
  // each other.

  TestPackedTypes *fieldsOrig = [TestPackedTypes message];
  TestPackedExtensions *extsOrig = [TestPackedExtensions message];
  [self setPackedFields:fieldsOrig repeatedCount:kGPBDefaultRepeatCount];
  [self setPackedExtensions:extsOrig repeatedCount:kGPBDefaultRepeatCount];

  NSData *fieldsData = [fieldsOrig data];
  NSData *extsData = [extsOrig data];
  XCTAssertNotNil(fieldsData);
  XCTAssertNotNil(extsData);
  XCTAssertEqualObjects(fieldsData, extsData);

  NSError *error = nil;
  TestPackedTypes *fieldsParse = [TestPackedTypes parseFromData:extsData error:&error];
  XCTAssertNotNil(fieldsParse);
  XCTAssertNil(error);
  XCTAssertEqualObjects(fieldsParse, fieldsOrig);

  error = nil;
  TestPackedExtensions *extsParse =
      [TestPackedExtensions parseFromData:fieldsData
                        extensionRegistry:[UnittestRoot extensionRegistry]
                                    error:&error];
  XCTAssertNotNil(extsParse);
  XCTAssertNil(error);
  XCTAssertEqualObjects(extsParse, extsOrig);
}

- (void)testUnpackedExtensionVsFieldParsing {
  // Extensions and fields end up on the wire the same way, so they can parse
  // each other.

  TestUnpackedTypes *fieldsOrig = [TestUnpackedTypes message];
  TestUnpackedExtensions *extsOrig = [TestUnpackedExtensions message];
  [self setUnpackedFields:fieldsOrig repeatedCount:3];
  [self setUnpackedExtensions:extsOrig repeatedCount:3];

  NSData *fieldsData = [fieldsOrig data];
  NSData *extsData = [extsOrig data];
  XCTAssertNotNil(fieldsData);
  XCTAssertNotNil(extsData);
  XCTAssertEqualObjects(fieldsData, extsData);

  TestUnpackedTypes *fieldsParse = [TestUnpackedTypes parseFromData:extsData error:NULL];
  XCTAssertNotNil(fieldsParse);
  XCTAssertEqualObjects(fieldsParse, fieldsOrig);

  TestUnpackedExtensions *extsParse =
      [TestUnpackedExtensions parseFromData:fieldsData
                          extensionRegistry:[UnittestRoot extensionRegistry]
                                      error:NULL];
  XCTAssertNotNil(extsParse);
  XCTAssertEqualObjects(extsParse, extsOrig);
}

- (void)testErrorSubsectionInvalidLimit {
  NSData *data = DataFromCStr("\x0A\x08\x0A\x07\x12\x04\x72\x02\x4B\x50\x12\x04\x72\x02\x4B\x50");
  NSError *error = nil;
  NestedTestAllTypes *msg = [NestedTestAllTypes parseFromData:data error:&error];
  XCTAssertNil(msg);
  XCTAssertNotNil(error);
  XCTAssertEqualObjects(error.domain, GPBCodedInputStreamErrorDomain);
  XCTAssertEqual(error.code, GPBCodedInputStreamErrorInvalidSubsectionLimit);
}

- (void)testErrorSubsectionLimitReached {
  NSData *data = DataFromCStr("\x0A\x06\x12\x03\x72\x02\x4B\x50");
  NSError *error = nil;
  NestedTestAllTypes *msg = [NestedTestAllTypes parseFromData:data error:&error];
  XCTAssertNil(msg);
  XCTAssertNotNil(error);
  XCTAssertEqualObjects(error.domain, GPBCodedInputStreamErrorDomain);
  XCTAssertEqual(error.code, GPBCodedInputStreamErrorSubsectionLimitReached);
}

- (void)testErrorInvalidVarint {
  NSData *data = DataFromCStr("\x72\xFF\xFF\xFF\xFF\xFF\xFF\xFF\xFF\xFF\xFF");
  NSError *error = nil;
  TestAllTypes *msg = [TestAllTypes parseFromData:data error:&error];
  XCTAssertNil(msg);
  XCTAssertNotNil(error);
  XCTAssertEqualObjects(error.domain, GPBCodedInputStreamErrorDomain);
  XCTAssertEqual(error.code, GPBCodedInputStreamErrorInvalidVarInt);
}

- (void)testErrorInvalidUTF8 {
  NSData *data = DataFromCStr("\x72\x04\xF4\xFF\xFF\xFF");
  NSError *error = nil;
  TestAllTypes *msg = [TestAllTypes parseFromData:data error:&error];
  XCTAssertNil(msg);
  XCTAssertNotNil(error);
  XCTAssertEqualObjects(error.domain, GPBCodedInputStreamErrorDomain);
  XCTAssertEqual(error.code, GPBCodedInputStreamErrorInvalidUTF8);
}

- (void)testErrorInvalidSize {
  NSData *data = DataFromCStr("\x72\x03\x4B\x50");
  NSError *error = nil;
  NestedTestAllTypes *msg = [NestedTestAllTypes parseFromData:data error:&error];
  XCTAssertNil(msg);
  XCTAssertNotNil(error);
  XCTAssertEqualObjects(error.domain, GPBCodedInputStreamErrorDomain);
  XCTAssertEqual(error.code, GPBCodedInputStreamErrorInvalidSize);
}

- (void)testErrorInvalidTag {
  NSData *data = DataFromCStr("\x0F");
  NSError *error = nil;
  NestedTestAllTypes *msg = [NestedTestAllTypes parseFromData:data error:&error];
  XCTAssertNil(msg);
  XCTAssertNotNil(error);
  XCTAssertEqualObjects(error.domain, GPBCodedInputStreamErrorDomain);
  XCTAssertEqual(error.code, GPBCodedInputStreamErrorInvalidTag);
}

- (void)testZeroFieldNum {
  // These are ConformanceTestSuite::TestIllegalTags.

  const char *tests[] = {"\1DEADBEEF", "\2\1\1", "\3\4", "\5DEAD"};

  for (size_t i = 0; i < GPBARRAYSIZE(tests); ++i) {
    NSData *data = DataFromCStr(tests[i]);

    {
      // Message from proto2 syntax file
      NSError *error = nil;
      Message2 *msg = [Message2 parseFromData:data error:&error];
      XCTAssertNil(msg, @"i = %zd", i);
      XCTAssertNotNil(error, @"i = %zd", i);
      XCTAssertEqualObjects(error.domain, GPBCodedInputStreamErrorDomain, @"i = %zd", i);
      XCTAssertEqual(error.code, GPBCodedInputStreamErrorInvalidTag, @"i = %zd", i);
    }

    {
      // Message from proto3 syntax file
      NSError *error = nil;
      Message3 *msg = [Message3 parseFromData:data error:&error];
      XCTAssertNil(msg, @"i = %zd", i);
      XCTAssertNotNil(error, @"i = %zd", i);
      XCTAssertEqualObjects(error.domain, GPBCodedInputStreamErrorDomain, @"i = %zd", i);
      XCTAssertEqual(error.code, GPBCodedInputStreamErrorInvalidTag, @"i = %zd", i);
    }
  }
}

- (void)testErrorRecursionDepthReached {
  NSData *data = DataFromCStr("\x0A\xF2\x01\x0A\xEF\x01\x0A\xEC\x01\x0A\xE9\x01\x0A\xE6\x01"
                              "\x0A\xE3\x01\x0A\xE0\x01\x0A\xDD\x01\x0A\xDA\x01\x0A\xD7\x01"
                              "\x0A\xD4\x01\x0A\xD1\x01\x0A\xCE\x01\x0A\xCB\x01\x0A\xC8\x01"
                              "\x0A\xC5\x01\x0A\xC2\x01\x0A\xBF\x01\x0A\xBC\x01\x0A\xB9\x01"
                              "\x0A\xB6\x01\x0A\xB3\x01\x0A\xB0\x01\x0A\xAD\x01\x0A\xAA\x01"
                              "\x0A\xA7\x01\x0A\xA4\x01\x0A\xA1\x01\x0A\x9E\x01\x0A\x9B\x01"
                              "\x0A\x98\x01\x0A\x95\x01\x0A\x92\x01\x0A\x8F\x01\x0A\x8C\x01"
                              "\x0A\x89\x01\x0A\x86\x01\x0A\x83\x01\x0A\x80\x01\x0A\x7E"
                              "\x0A\x7C\x0A\x7A\x0A\x78\x0A\x76\x0A\x74\x0A\x72\x0A\x70"
                              "\x0A\x6E\x0A\x6C\x0A\x6A\x0A\x68\x0A\x66\x0A\x64\x0A\x62"
                              "\x0A\x60\x0A\x5E\x0A\x5C\x0A\x5A\x0A\x58\x0A\x56\x0A\x54"
                              "\x0A\x52\x0A\x50\x0A\x4E\x0A\x4C\x0A\x4A\x0A\x48\x0A\x46"
                              "\x0A\x44\x0A\x42\x0A\x40\x0A\x3E\x0A\x3C\x0A\x3A\x0A\x38"
                              "\x0A\x36\x0A\x34\x0A\x32\x0A\x30\x0A\x2E\x0A\x2C\x0A\x2A"
                              "\x0A\x28\x0A\x26\x0A\x24\x0A\x22\x0A\x20\x0A\x1E\x0A\x1C"
                              "\x0A\x1A\x0A\x18\x0A\x16\x0A\x14\x0A\x12\x0A\x10\x0A\x0E"
                              "\x0A\x0C\x0A\x0A\x0A\x08\x0A\x06\x12\x04\x72\x02\x4B\x50");
  NSError *error = nil;
  NestedTestAllTypes *msg = [NestedTestAllTypes parseFromData:data error:&error];
  XCTAssertNil(msg);
  XCTAssertNotNil(error);
  XCTAssertEqualObjects(error.domain, GPBCodedInputStreamErrorDomain);
  XCTAssertEqual(error.code, GPBCodedInputStreamErrorRecursionDepthExceeded);
}

- (void)testParseDelimitedDataOver2GB {
  NSData *data = DataFromCStr("\xFF\xFF\xFF\xFF\x0F\x01\x02\0x3");  // Don't need all the bytes
  GPBCodedInputStream *input = [GPBCodedInputStream streamWithData:data];
  NSError *error;
  GPBMessage *result = [GPBMessage parseDelimitedFromCodedInputStream:input
                                                    extensionRegistry:nil
                                                                error:&error];
  XCTAssertNil(result);
  XCTAssertNotNil(error);
  XCTAssertEqualObjects(error.domain, GPBCodedInputStreamErrorDomain);
  XCTAssertEqual(error.code, GPBCodedInputStreamErrorInvalidSize);
}

#ifdef DEBUG
- (void)testErrorMissingRequiredField {
  NSData *data = DataFromCStr("");
  NSError *error = nil;
  TestRequired *msg = [TestRequired parseFromData:data error:&error];
  XCTAssertNil(msg);
  XCTAssertNotNil(error);
  XCTAssertEqualObjects(error.domain, GPBMessageErrorDomain);
  XCTAssertEqual(error.code, GPBMessageErrorCodeMissingRequiredField);
}
#endif

#pragma mark - Subset from from map_tests.cc

// TEST(GeneratedMapFieldTest, StandardWireFormat)
- (void)testMap_StandardWireFormat {
  NSData *data = DataFromCStr("\x0A\x04\x08\x01\x10\x01");

  TestMap *msg = [[TestMap alloc] initWithData:data error:NULL];
  XCTAssertEqual(msg.mapInt32Int32.count, 1U);
  int32_t val = 666;
  XCTAssertTrue([msg.mapInt32Int32 getInt32:&val forKey:1]);
  XCTAssertEqual(val, 1);

  [msg release];
}

// TEST(GeneratedMapFieldTest, UnorderedWireFormat)
- (void)testMap_UnorderedWireFormat {
  // put value before key in wire format
  NSData *data = DataFromCStr("\x0A\x04\x10\x01\x08\x02");

  TestMap *msg = [[TestMap alloc] initWithData:data error:NULL];
  XCTAssertEqual(msg.mapInt32Int32.count, 1U);
  int32_t val = 666;
  XCTAssertTrue([msg.mapInt32Int32 getInt32:&val forKey:2]);
  XCTAssertEqual(val, 1);

  [msg release];
}

// TEST(GeneratedMapFieldTest, DuplicatedKeyWireFormat)
- (void)testMap_DuplicatedKeyWireFormat {
  // Two key fields in wire format
  NSData *data = DataFromCStr("\x0A\x06\x08\x01\x08\x02\x10\x01");

  TestMap *msg = [[TestMap alloc] initWithData:data error:NULL];
  XCTAssertEqual(msg.mapInt32Int32.count, 1U);
  int32_t val = 666;
  XCTAssertTrue([msg.mapInt32Int32 getInt32:&val forKey:2]);
  XCTAssertEqual(val, 1);

  [msg release];
}

// TEST(GeneratedMapFieldTest, DuplicatedValueWireFormat)
- (void)testMap_DuplicatedValueWireFormat {
  // Two value fields in wire format
  NSData *data = DataFromCStr("\x0A\x06\x08\x01\x10\x01\x10\x02");

  TestMap *msg = [[TestMap alloc] initWithData:data error:NULL];
  XCTAssertEqual(msg.mapInt32Int32.count, 1U);
  int32_t val = 666;
  XCTAssertTrue([msg.mapInt32Int32 getInt32:&val forKey:1]);
  XCTAssertEqual(val, 2);

  [msg release];
}

// TEST(GeneratedMapFieldTest, MissedKeyWireFormat)
- (void)testMap_MissedKeyWireFormat {
  // No key field in wire format
  NSData *data = DataFromCStr("\x0A\x02\x10\x01");

  TestMap *msg = [[TestMap alloc] initWithData:data error:NULL];
  XCTAssertEqual(msg.mapInt32Int32.count, 1U);
  int32_t val = 666;
  XCTAssertTrue([msg.mapInt32Int32 getInt32:&val forKey:0]);
  XCTAssertEqual(val, 1);

  [msg release];
}

// TEST(GeneratedMapFieldTest, MissedValueWireFormat)
- (void)testMap_MissedValueWireFormat {
  // No value field in wire format
  NSData *data = DataFromCStr("\x0A\x02\x08\x01");

  TestMap *msg = [[TestMap alloc] initWithData:data error:NULL];
  XCTAssertEqual(msg.mapInt32Int32.count, 1U);
  int32_t val = 666;
  XCTAssertTrue([msg.mapInt32Int32 getInt32:&val forKey:1]);
  XCTAssertEqual(val, 0);

  [msg release];
}

// TEST(GeneratedMapFieldTest, UnknownFieldWireFormat)
- (void)testMap_UnknownFieldWireFormat {
  // Unknown field in wire format
  NSData *data = DataFromCStr("\x0A\x06\x08\x02\x10\x03\x18\x01");

  TestMap *msg = [[TestMap alloc] initWithData:data error:NULL];
  XCTAssertEqual(msg.mapInt32Int32.count, 1U);
  int32_t val = 666;
  XCTAssertTrue([msg.mapInt32Int32 getInt32:&val forKey:2]);
  XCTAssertEqual(val, 3);

  [msg release];
}

// TEST(GeneratedMapFieldTest, CorruptedWireFormat)
- (void)testMap_CorruptedWireFormat {
  // corrupted data in wire format
  NSData *data = DataFromCStr("\x0A\x06\x08\x02\x11\x03");

  NSError *error = nil;
  TestMap *msg = [TestMap parseFromData:data error:&error];
  XCTAssertNil(msg);
  XCTAssertNotNil(error);
  XCTAssertEqualObjects(error.domain, GPBCodedInputStreamErrorDomain);
  XCTAssertEqual(error.code, GPBCodedInputStreamErrorInvalidSubsectionLimit);
}

// TEST(GeneratedMapFieldTest, Proto2UnknownEnum)
- (void)testMap_Proto2UnknownEnum {
  TestEnumMapPlusExtra *orig = [[TestEnumMapPlusExtra alloc] init];

  orig.knownMapField = [[[GPBInt32EnumDictionary alloc]
      initWithValidationFunction:Proto2MapEnumPlusExtra_IsValidValue] autorelease];
  orig.unknownMapField = [[[GPBInt32EnumDictionary alloc]
      initWithValidationFunction:Proto2MapEnumPlusExtra_IsValidValue] autorelease];
  [orig.knownMapField setEnum:Proto2MapEnumPlusExtra_EProto2MapEnumFoo forKey:0];
  [orig.unknownMapField setEnum:Proto2MapEnumPlusExtra_EProto2MapEnumExtra forKey:0];

  NSData *data = [orig data];
  XCTAssertNotNil(data);
  TestEnumMap *msg1 = [TestEnumMap parseFromData:data error:NULL];
  XCTAssertEqual(msg1.knownMapField.count, 1U);
  int32_t val = -1;
  XCTAssertTrue([msg1.knownMapField getEnum:&val forKey:0]);
  XCTAssertEqual(val, Proto2MapEnum_Proto2MapEnumFoo);
  GPBUnknownFields *ufs = [[GPBUnknownFields alloc] initFromMessage:msg1];
  XCTAssertEqual(ufs.count, 1U);
  [ufs release];

  data = [msg1 data];
  TestEnumMapPlusExtra *msg2 = [TestEnumMapPlusExtra parseFromData:data error:NULL];
  val = -1;
  XCTAssertEqual(msg2.knownMapField.count, 1U);
  XCTAssertTrue([msg2.knownMapField getEnum:&val forKey:0]);
  XCTAssertEqual(val, Proto2MapEnumPlusExtra_EProto2MapEnumFoo);
  val = -1;
  XCTAssertEqual(msg2.unknownMapField.count, 1U);
  XCTAssertTrue([msg2.unknownMapField getEnum:&val forKey:0]);
  XCTAssertEqual(val, Proto2MapEnumPlusExtra_EProto2MapEnumExtra);
  ufs = [[GPBUnknownFields alloc] initFromMessage:msg2];
  XCTAssertTrue(ufs.empty);
  [ufs release];

  XCTAssertEqualObjects(orig, msg2);

  [orig release];
}

#pragma mark - Map Round Tripping

- (void)testProto2MapRoundTripping {
  Message2 *msg = [[Message2 alloc] init];

  // Key/Value data should result in different byte lengths on wire to ensure
  // everything is right.
  [msg.mapInt32Int32 setInt32:1000 forKey:200];
  [msg.mapInt32Int32 setInt32:101 forKey:2001];
  [msg.mapInt64Int64 setInt64:1002 forKey:202];
  [msg.mapInt64Int64 setInt64:103 forKey:2003];
  [msg.mapInt64Int64 setInt64:4294967296 forKey:4294967297];
  [msg.mapUint32Uint32 setUInt32:1004 forKey:204];
  [msg.mapUint32Uint32 setUInt32:105 forKey:2005];
  [msg.mapUint64Uint64 setUInt64:1006 forKey:206];
  [msg.mapUint64Uint64 setUInt64:107 forKey:2007];
  [msg.mapUint64Uint64 setUInt64:4294967298 forKey:4294967299];
  [msg.mapSint32Sint32 setInt32:1008 forKey:208];
  [msg.mapSint32Sint32 setInt32:109 forKey:2009];
  [msg.mapSint64Sint64 setInt64:1010 forKey:210];
  [msg.mapSint64Sint64 setInt64:111 forKey:2011];
  [msg.mapSint64Sint64 setInt64:4294967300 forKey:4294967301];
  [msg.mapFixed32Fixed32 setUInt32:1012 forKey:212];
  [msg.mapFixed32Fixed32 setUInt32:113 forKey:2013];
  [msg.mapFixed64Fixed64 setUInt64:1014 forKey:214];
  [msg.mapFixed64Fixed64 setUInt64:115 forKey:2015];
  [msg.mapFixed64Fixed64 setUInt64:4294967302 forKey:4294967303];
  [msg.mapSfixed32Sfixed32 setInt32:1016 forKey:216];
  [msg.mapSfixed32Sfixed32 setInt32:117 forKey:2017];
  [msg.mapSfixed64Sfixed64 setInt64:1018 forKey:218];
  [msg.mapSfixed64Sfixed64 setInt64:119 forKey:2019];
  [msg.mapSfixed64Sfixed64 setInt64:4294967304 forKey:4294967305];
  [msg.mapInt32Float setFloat:1020.f forKey:220];
  [msg.mapInt32Float setFloat:121.f forKey:2021];
  [msg.mapInt32Double setDouble:1022. forKey:222];
  [msg.mapInt32Double setDouble:123. forKey:2023];
  [msg.mapBoolBool setBool:false forKey:true];
  [msg.mapBoolBool setBool:true forKey:false];
  msg.mapStringString[@"224"] = @"1024";
  msg.mapStringString[@"2025"] = @"125";
  msg.mapStringBytes[@"226"] = DataFromCStr("1026");
  msg.mapStringBytes[@"2027"] = DataFromCStr("127");
  Message2 *val1 = [[Message2 alloc] init];
  val1.optionalInt32 = 1028;
  Message2 *val2 = [[Message2 alloc] init];
  val2.optionalInt32 = 129;
  [msg.mapStringMessage setObject:val1 forKey:@"228"];
  [msg.mapStringMessage setObject:val2 forKey:@"2029"];
  [msg.mapInt32Bytes setObject:DataFromCStr("1030 bytes") forKey:230];
  [msg.mapInt32Bytes setObject:DataFromCStr("131") forKey:2031];
  [msg.mapInt32Enum setEnum:Message2_Enum_Bar forKey:232];
  [msg.mapInt32Enum setEnum:Message2_Enum_Baz forKey:2033];
  Message2 *val3 = [[Message2 alloc] init];
  val3.optionalInt32 = 1034;
  Message2 *val4 = [[Message2 alloc] init];
  val4.optionalInt32 = 135;
  [msg.mapInt32Message setObject:val3 forKey:234];
  [msg.mapInt32Message setObject:val4 forKey:2035];

  NSData *data = [msg data];
  XCTAssertNotNil(data);
  Message2 *msg2 = [[Message2 alloc] initWithData:data error:NULL];

  XCTAssertNotEqual(msg2, msg);  // Pointer comparison
  XCTAssertEqualObjects(msg2, msg);

  [val4 release];
  [val3 release];
  [val2 release];
  [val1 release];
  [msg2 release];
  [msg release];
}

@end<|MERGE_RESOLUTION|>--- conflicted
+++ resolved
@@ -88,12 +88,9 @@
   // Proto3 optionals should be just like proto2, zero values also get serialized.
   //
 
-<<<<<<< HEAD
-=======
   // Disable clang-format for the macros.
   // clang-format off
 
->>>>>>> 626889fb
 //%PDDM-DEFINE PROTO3_TEST_SERIALIZE_OPTIONAL_FIELD(FIELD, ZERO_VALUE, EXPECTED_LEN)
 //%  {  // optional##FIELD
 //%    Message3Optional *msg = [[Message3Optional alloc] init];
@@ -134,10 +131,6 @@
 //%PROTO3_TEST_SERIALIZE_OPTIONAL_FIELD(Enum, Message3Optional_Enum_Foo, 3)
 //%PDDM-EXPAND PROTO3_TEST_SERIALIZE_OPTIONAL_FIELDS()
 // This block of code is generated, do not edit it directly.
-<<<<<<< HEAD
-// clang-format off
-=======
->>>>>>> 626889fb
 
   {  // optionalInt32
     Message3Optional *msg = [[Message3Optional alloc] init];
@@ -399,14 +392,9 @@
     [msg release];
   }
 
-<<<<<<< HEAD
-// clang-format on
 //%PDDM-EXPAND-END PROTO3_TEST_SERIALIZE_OPTIONAL_FIELDS()
-=======
-//%PDDM-EXPAND-END PROTO3_TEST_SERIALIZE_OPTIONAL_FIELDS()
 
   // clang-format on
->>>>>>> 626889fb
 }
 
 - (void)testProto2UnknownEnumToUnknownField {
@@ -556,7 +544,6 @@
 //%
 //%PDDM-EXPAND TEST_ROUNDTRIP_ONEOFS(2, NO)
 // This block of code is generated, do not edit it directly.
-// clang-format off
 
 - (void)testProto2RoundTripOneof {
 
@@ -787,10 +774,8 @@
   [subMessage release];
 }
 
-// clang-format on
 //%PDDM-EXPAND TEST_ROUNDTRIP_ONEOFS(3, YES)
 // This block of code is generated, do not edit it directly.
-// clang-format off
 
 - (void)testProto3RoundTripOneof {
 
@@ -1007,7 +992,6 @@
   [subMessage release];
 }
 
-// clang-format on
 //%PDDM-EXPAND-END (2 expansions)
 
 // clang-format on
