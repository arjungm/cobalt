--- conflicted
+++ resolved
@@ -182,31 +182,14 @@
     XCTAssertFalse([Message3 instancesRespondToSelector:hasSel], @"field: %@", name);
     XCTAssertFalse([Message3 instancesRespondToSelector:setHasSel], @"field: %@", name);
     // build the selector, i.e. - repeatedInt32Array_Count
-<<<<<<< HEAD
-    SEL countSel = NSSelectorFromString(
-        [NSString stringWithFormat:@"repeated%@Array_Count", name]);
-    XCTAssertTrue([Message3 instancesRespondToSelector:countSel], @"field: %@",
-                  name);
-=======
     SEL countSel = NSSelectorFromString([NSString stringWithFormat:@"repeated%@Array_Count", name]);
     XCTAssertTrue([Message3 instancesRespondToSelector:countSel], @"field: %@", name);
->>>>>>> 626889fb
   }
 
   // OneOf fields - no has*/setHas*
 
   for (NSString *name in names) {
     // build the selector, i.e. - hasOneofInt32/setHasOneofInt32:
-<<<<<<< HEAD
-    SEL hasSel =
-        NSSelectorFromString([NSString stringWithFormat:@"hasOneof%@", name]);
-    SEL setHasSel = NSSelectorFromString(
-        [NSString stringWithFormat:@"setHasOneof%@:", name]);
-    XCTAssertFalse([Message3 instancesRespondToSelector:hasSel], @"field: %@",
-                   name);
-    XCTAssertFalse([Message3 instancesRespondToSelector:setHasSel],
-                   @"field: %@", name);
-=======
     SEL hasSel = NSSelectorFromString([NSString stringWithFormat:@"hasOneof%@", name]);
     SEL setHasSel = NSSelectorFromString([NSString stringWithFormat:@"setHasOneof%@:", name]);
     XCTAssertFalse([Message3 instancesRespondToSelector:hasSel], @"field: %@", name);
@@ -224,24 +207,6 @@
     SEL setHasSel = NSSelectorFromString([NSString stringWithFormat:@"setHasOptional%@:", name]);
     XCTAssertTrue([Message3Optional instancesRespondToSelector:hasSel], @"field: %@", name);
     XCTAssertTrue([Message3Optional instancesRespondToSelector:setHasSel], @"field: %@", name);
->>>>>>> 626889fb
-  }
-
-  // Single Optional fields
-  //  - has*/setHas* thanks to the optional keyword in proto3, they exist
-  //    for primitive types.
-  //  - has*/setHas* valid for Message.
-
-  for (NSString *name in names) {
-    // build the selector, i.e. - hasOptionalInt32/setHasOptionalInt32:
-    SEL hasSel = NSSelectorFromString(
-        [NSString stringWithFormat:@"hasOptional%@", name]);
-    SEL setHasSel = NSSelectorFromString(
-        [NSString stringWithFormat:@"setHasOptional%@:", name]);
-    XCTAssertTrue([Message3Optional instancesRespondToSelector:hasSel], @"field: %@",
-                  name);
-    XCTAssertTrue([Message3Optional instancesRespondToSelector:setHasSel],
-                  @"field: %@", name);
   }
 
   // map<> fields
@@ -258,21 +223,6 @@
 
   for (NSString *name in mapNames) {
     // build the selector, i.e. - hasMapInt32Int32/setHasMapInt32Int32:
-<<<<<<< HEAD
-    SEL hasSel = NSSelectorFromString(
-        [NSString stringWithFormat:@"hasMap%@", name]);
-    SEL setHasSel = NSSelectorFromString(
-        [NSString stringWithFormat:@"setHasMap%@:", name]);
-    XCTAssertFalse([Message3 instancesRespondToSelector:hasSel], @"field: %@",
-                   name);
-    XCTAssertFalse([Message3 instancesRespondToSelector:setHasSel],
-                   @"field: %@", name);
-    // build the selector, i.e. - mapInt32Int32Count
-    SEL countSel = NSSelectorFromString(
-        [NSString stringWithFormat:@"map%@_Count", name]);
-    XCTAssertTrue([Message3 instancesRespondToSelector:countSel], @"field: %@",
-                   name);
-=======
     SEL hasSel = NSSelectorFromString([NSString stringWithFormat:@"hasMap%@", name]);
     SEL setHasSel = NSSelectorFromString([NSString stringWithFormat:@"setHasMap%@:", name]);
     XCTAssertFalse([Message3 instancesRespondToSelector:hasSel], @"field: %@", name);
@@ -280,7 +230,6 @@
     // build the selector, i.e. - mapInt32Int32Count
     SEL countSel = NSSelectorFromString([NSString stringWithFormat:@"map%@_Count", name]);
     XCTAssertTrue([Message3 instancesRespondToSelector:countSel], @"field: %@", name);
->>>>>>> 626889fb
   }
 }
 
@@ -355,7 +304,6 @@
 //%PROTO2_TEST_CLEAR_FIELD_WITH_NIL(Message, [Message2 message])
 //%PDDM-EXPAND PROTO2_TEST_HAS_FIELDS()
 // This block of code is generated, do not edit it directly.
-// clang-format off
 
   {  // optionalInt32 :: 1
     Message2 *msg = [[Message2 alloc] init];
@@ -709,7 +657,6 @@
     [msg release];
   }
 
-// clang-format on
 //%PDDM-EXPAND-END PROTO2_TEST_HAS_FIELDS()
 
   // clang-format on
@@ -776,7 +723,6 @@
 //%PROTO3_TEST_CLEAR_FIELD_WITH_NIL(Message, [Message3 message])
 //%PDDM-EXPAND PROTO3_TEST_HAS_FIELDS()
 // This block of code is generated, do not edit it directly.
-// clang-format off
 
   {  // optionalInt32
     Message3 *msg = [[Message3 alloc] init];
@@ -976,7 +922,6 @@
     [msg release];
   }
 
-// clang-format on
 //%PDDM-EXPAND-END PROTO3_TEST_HAS_FIELDS()
 
   // clang-format on
@@ -1228,249 +1173,6 @@
   // clang-format on
 }
 
-- (void)testProto3SingleOptionalFieldHasBehavior {
-  //
-  // Setting to any value including the default (0) should result in true.
-  //
-
-//%PDDM-DEFINE PROTO3_TEST_OPTIONAL_HAS_FIELD(FIELD, NON_ZERO_VALUE, ZERO_VALUE)
-//%  {  // optional##FIELD
-//%    Message3Optional *msg = [[Message3Optional alloc] init];
-//%    XCTAssertFalse(GPBMessageHasFieldNumberSet(msg, Message3Optional_FieldNumber_Optional##FIELD));
-//%    msg.optional##FIELD = NON_ZERO_VALUE;
-//%    XCTAssertTrue(GPBMessageHasFieldNumberSet(msg, Message3Optional_FieldNumber_Optional##FIELD));
-//%    msg.hasOptional##FIELD = NO;
-//%    XCTAssertFalse(GPBMessageHasFieldNumberSet(msg, Message3Optional_FieldNumber_Optional##FIELD));
-//%    msg.optional##FIELD = ZERO_VALUE;
-//%    XCTAssertTrue(GPBMessageHasFieldNumberSet(msg, Message3Optional_FieldNumber_Optional##FIELD));
-//%    [msg release];
-//%  }
-//%
-//%PDDM-DEFINE PROTO3_TEST_OPTIONAL_HAS_FIELDS()
-//%PROTO3_TEST_OPTIONAL_HAS_FIELD(Int32, 1, 0)
-//%PROTO3_TEST_OPTIONAL_HAS_FIELD(Int64, 1, 0)
-//%PROTO3_TEST_OPTIONAL_HAS_FIELD(Uint32, 1, 0)
-//%PROTO3_TEST_OPTIONAL_HAS_FIELD(Uint64, 1, 0)
-//%PROTO3_TEST_OPTIONAL_HAS_FIELD(Sint32, 1, 0)
-//%PROTO3_TEST_OPTIONAL_HAS_FIELD(Sint64, 1, 0)
-//%PROTO3_TEST_OPTIONAL_HAS_FIELD(Fixed32, 1, 0)
-//%PROTO3_TEST_OPTIONAL_HAS_FIELD(Fixed64, 1, 0)
-//%PROTO3_TEST_OPTIONAL_HAS_FIELD(Sfixed32, 1, 0)
-//%PROTO3_TEST_OPTIONAL_HAS_FIELD(Sfixed64, 1, 0)
-//%PROTO3_TEST_OPTIONAL_HAS_FIELD(Float, 1.0f, 0.0f)
-//%PROTO3_TEST_OPTIONAL_HAS_FIELD(Double, 1.0, 0.0)
-//%PROTO3_TEST_OPTIONAL_HAS_FIELD(Bool, YES, NO)
-//%PROTO3_TEST_OPTIONAL_HAS_FIELD(String, @"foo", @"")
-//%PROTO3_TEST_OPTIONAL_HAS_FIELD(Bytes, [@"foo" dataUsingEncoding:NSUTF8StringEncoding], [NSData data])
-//%  //
-//%  // Test doesn't apply to optionalMessage (no groups in proto3).
-//%  //
-//%
-//%PROTO3_TEST_OPTIONAL_HAS_FIELD(Enum, Message3Optional_Enum_Bar, Message3Optional_Enum_Foo)
-//%PDDM-EXPAND PROTO3_TEST_OPTIONAL_HAS_FIELDS()
-// This block of code is generated, do not edit it directly.
-// clang-format off
-
-  {  // optionalInt32
-    Message3Optional *msg = [[Message3Optional alloc] init];
-    XCTAssertFalse(GPBMessageHasFieldNumberSet(msg, Message3Optional_FieldNumber_OptionalInt32));
-    msg.optionalInt32 = 1;
-    XCTAssertTrue(GPBMessageHasFieldNumberSet(msg, Message3Optional_FieldNumber_OptionalInt32));
-    msg.hasOptionalInt32 = NO;
-    XCTAssertFalse(GPBMessageHasFieldNumberSet(msg, Message3Optional_FieldNumber_OptionalInt32));
-    msg.optionalInt32 = 0;
-    XCTAssertTrue(GPBMessageHasFieldNumberSet(msg, Message3Optional_FieldNumber_OptionalInt32));
-    [msg release];
-  }
-
-  {  // optionalInt64
-    Message3Optional *msg = [[Message3Optional alloc] init];
-    XCTAssertFalse(GPBMessageHasFieldNumberSet(msg, Message3Optional_FieldNumber_OptionalInt64));
-    msg.optionalInt64 = 1;
-    XCTAssertTrue(GPBMessageHasFieldNumberSet(msg, Message3Optional_FieldNumber_OptionalInt64));
-    msg.hasOptionalInt64 = NO;
-    XCTAssertFalse(GPBMessageHasFieldNumberSet(msg, Message3Optional_FieldNumber_OptionalInt64));
-    msg.optionalInt64 = 0;
-    XCTAssertTrue(GPBMessageHasFieldNumberSet(msg, Message3Optional_FieldNumber_OptionalInt64));
-    [msg release];
-  }
-
-  {  // optionalUint32
-    Message3Optional *msg = [[Message3Optional alloc] init];
-    XCTAssertFalse(GPBMessageHasFieldNumberSet(msg, Message3Optional_FieldNumber_OptionalUint32));
-    msg.optionalUint32 = 1;
-    XCTAssertTrue(GPBMessageHasFieldNumberSet(msg, Message3Optional_FieldNumber_OptionalUint32));
-    msg.hasOptionalUint32 = NO;
-    XCTAssertFalse(GPBMessageHasFieldNumberSet(msg, Message3Optional_FieldNumber_OptionalUint32));
-    msg.optionalUint32 = 0;
-    XCTAssertTrue(GPBMessageHasFieldNumberSet(msg, Message3Optional_FieldNumber_OptionalUint32));
-    [msg release];
-  }
-
-  {  // optionalUint64
-    Message3Optional *msg = [[Message3Optional alloc] init];
-    XCTAssertFalse(GPBMessageHasFieldNumberSet(msg, Message3Optional_FieldNumber_OptionalUint64));
-    msg.optionalUint64 = 1;
-    XCTAssertTrue(GPBMessageHasFieldNumberSet(msg, Message3Optional_FieldNumber_OptionalUint64));
-    msg.hasOptionalUint64 = NO;
-    XCTAssertFalse(GPBMessageHasFieldNumberSet(msg, Message3Optional_FieldNumber_OptionalUint64));
-    msg.optionalUint64 = 0;
-    XCTAssertTrue(GPBMessageHasFieldNumberSet(msg, Message3Optional_FieldNumber_OptionalUint64));
-    [msg release];
-  }
-
-  {  // optionalSint32
-    Message3Optional *msg = [[Message3Optional alloc] init];
-    XCTAssertFalse(GPBMessageHasFieldNumberSet(msg, Message3Optional_FieldNumber_OptionalSint32));
-    msg.optionalSint32 = 1;
-    XCTAssertTrue(GPBMessageHasFieldNumberSet(msg, Message3Optional_FieldNumber_OptionalSint32));
-    msg.hasOptionalSint32 = NO;
-    XCTAssertFalse(GPBMessageHasFieldNumberSet(msg, Message3Optional_FieldNumber_OptionalSint32));
-    msg.optionalSint32 = 0;
-    XCTAssertTrue(GPBMessageHasFieldNumberSet(msg, Message3Optional_FieldNumber_OptionalSint32));
-    [msg release];
-  }
-
-  {  // optionalSint64
-    Message3Optional *msg = [[Message3Optional alloc] init];
-    XCTAssertFalse(GPBMessageHasFieldNumberSet(msg, Message3Optional_FieldNumber_OptionalSint64));
-    msg.optionalSint64 = 1;
-    XCTAssertTrue(GPBMessageHasFieldNumberSet(msg, Message3Optional_FieldNumber_OptionalSint64));
-    msg.hasOptionalSint64 = NO;
-    XCTAssertFalse(GPBMessageHasFieldNumberSet(msg, Message3Optional_FieldNumber_OptionalSint64));
-    msg.optionalSint64 = 0;
-    XCTAssertTrue(GPBMessageHasFieldNumberSet(msg, Message3Optional_FieldNumber_OptionalSint64));
-    [msg release];
-  }
-
-  {  // optionalFixed32
-    Message3Optional *msg = [[Message3Optional alloc] init];
-    XCTAssertFalse(GPBMessageHasFieldNumberSet(msg, Message3Optional_FieldNumber_OptionalFixed32));
-    msg.optionalFixed32 = 1;
-    XCTAssertTrue(GPBMessageHasFieldNumberSet(msg, Message3Optional_FieldNumber_OptionalFixed32));
-    msg.hasOptionalFixed32 = NO;
-    XCTAssertFalse(GPBMessageHasFieldNumberSet(msg, Message3Optional_FieldNumber_OptionalFixed32));
-    msg.optionalFixed32 = 0;
-    XCTAssertTrue(GPBMessageHasFieldNumberSet(msg, Message3Optional_FieldNumber_OptionalFixed32));
-    [msg release];
-  }
-
-  {  // optionalFixed64
-    Message3Optional *msg = [[Message3Optional alloc] init];
-    XCTAssertFalse(GPBMessageHasFieldNumberSet(msg, Message3Optional_FieldNumber_OptionalFixed64));
-    msg.optionalFixed64 = 1;
-    XCTAssertTrue(GPBMessageHasFieldNumberSet(msg, Message3Optional_FieldNumber_OptionalFixed64));
-    msg.hasOptionalFixed64 = NO;
-    XCTAssertFalse(GPBMessageHasFieldNumberSet(msg, Message3Optional_FieldNumber_OptionalFixed64));
-    msg.optionalFixed64 = 0;
-    XCTAssertTrue(GPBMessageHasFieldNumberSet(msg, Message3Optional_FieldNumber_OptionalFixed64));
-    [msg release];
-  }
-
-  {  // optionalSfixed32
-    Message3Optional *msg = [[Message3Optional alloc] init];
-    XCTAssertFalse(GPBMessageHasFieldNumberSet(msg, Message3Optional_FieldNumber_OptionalSfixed32));
-    msg.optionalSfixed32 = 1;
-    XCTAssertTrue(GPBMessageHasFieldNumberSet(msg, Message3Optional_FieldNumber_OptionalSfixed32));
-    msg.hasOptionalSfixed32 = NO;
-    XCTAssertFalse(GPBMessageHasFieldNumberSet(msg, Message3Optional_FieldNumber_OptionalSfixed32));
-    msg.optionalSfixed32 = 0;
-    XCTAssertTrue(GPBMessageHasFieldNumberSet(msg, Message3Optional_FieldNumber_OptionalSfixed32));
-    [msg release];
-  }
-
-  {  // optionalSfixed64
-    Message3Optional *msg = [[Message3Optional alloc] init];
-    XCTAssertFalse(GPBMessageHasFieldNumberSet(msg, Message3Optional_FieldNumber_OptionalSfixed64));
-    msg.optionalSfixed64 = 1;
-    XCTAssertTrue(GPBMessageHasFieldNumberSet(msg, Message3Optional_FieldNumber_OptionalSfixed64));
-    msg.hasOptionalSfixed64 = NO;
-    XCTAssertFalse(GPBMessageHasFieldNumberSet(msg, Message3Optional_FieldNumber_OptionalSfixed64));
-    msg.optionalSfixed64 = 0;
-    XCTAssertTrue(GPBMessageHasFieldNumberSet(msg, Message3Optional_FieldNumber_OptionalSfixed64));
-    [msg release];
-  }
-
-  {  // optionalFloat
-    Message3Optional *msg = [[Message3Optional alloc] init];
-    XCTAssertFalse(GPBMessageHasFieldNumberSet(msg, Message3Optional_FieldNumber_OptionalFloat));
-    msg.optionalFloat = 1.0f;
-    XCTAssertTrue(GPBMessageHasFieldNumberSet(msg, Message3Optional_FieldNumber_OptionalFloat));
-    msg.hasOptionalFloat = NO;
-    XCTAssertFalse(GPBMessageHasFieldNumberSet(msg, Message3Optional_FieldNumber_OptionalFloat));
-    msg.optionalFloat = 0.0f;
-    XCTAssertTrue(GPBMessageHasFieldNumberSet(msg, Message3Optional_FieldNumber_OptionalFloat));
-    [msg release];
-  }
-
-  {  // optionalDouble
-    Message3Optional *msg = [[Message3Optional alloc] init];
-    XCTAssertFalse(GPBMessageHasFieldNumberSet(msg, Message3Optional_FieldNumber_OptionalDouble));
-    msg.optionalDouble = 1.0;
-    XCTAssertTrue(GPBMessageHasFieldNumberSet(msg, Message3Optional_FieldNumber_OptionalDouble));
-    msg.hasOptionalDouble = NO;
-    XCTAssertFalse(GPBMessageHasFieldNumberSet(msg, Message3Optional_FieldNumber_OptionalDouble));
-    msg.optionalDouble = 0.0;
-    XCTAssertTrue(GPBMessageHasFieldNumberSet(msg, Message3Optional_FieldNumber_OptionalDouble));
-    [msg release];
-  }
-
-  {  // optionalBool
-    Message3Optional *msg = [[Message3Optional alloc] init];
-    XCTAssertFalse(GPBMessageHasFieldNumberSet(msg, Message3Optional_FieldNumber_OptionalBool));
-    msg.optionalBool = YES;
-    XCTAssertTrue(GPBMessageHasFieldNumberSet(msg, Message3Optional_FieldNumber_OptionalBool));
-    msg.hasOptionalBool = NO;
-    XCTAssertFalse(GPBMessageHasFieldNumberSet(msg, Message3Optional_FieldNumber_OptionalBool));
-    msg.optionalBool = NO;
-    XCTAssertTrue(GPBMessageHasFieldNumberSet(msg, Message3Optional_FieldNumber_OptionalBool));
-    [msg release];
-  }
-
-  {  // optionalString
-    Message3Optional *msg = [[Message3Optional alloc] init];
-    XCTAssertFalse(GPBMessageHasFieldNumberSet(msg, Message3Optional_FieldNumber_OptionalString));
-    msg.optionalString = @"foo";
-    XCTAssertTrue(GPBMessageHasFieldNumberSet(msg, Message3Optional_FieldNumber_OptionalString));
-    msg.hasOptionalString = NO;
-    XCTAssertFalse(GPBMessageHasFieldNumberSet(msg, Message3Optional_FieldNumber_OptionalString));
-    msg.optionalString = @"";
-    XCTAssertTrue(GPBMessageHasFieldNumberSet(msg, Message3Optional_FieldNumber_OptionalString));
-    [msg release];
-  }
-
-  {  // optionalBytes
-    Message3Optional *msg = [[Message3Optional alloc] init];
-    XCTAssertFalse(GPBMessageHasFieldNumberSet(msg, Message3Optional_FieldNumber_OptionalBytes));
-    msg.optionalBytes = [@"foo" dataUsingEncoding:NSUTF8StringEncoding];
-    XCTAssertTrue(GPBMessageHasFieldNumberSet(msg, Message3Optional_FieldNumber_OptionalBytes));
-    msg.hasOptionalBytes = NO;
-    XCTAssertFalse(GPBMessageHasFieldNumberSet(msg, Message3Optional_FieldNumber_OptionalBytes));
-    msg.optionalBytes = [NSData data];
-    XCTAssertTrue(GPBMessageHasFieldNumberSet(msg, Message3Optional_FieldNumber_OptionalBytes));
-    [msg release];
-  }
-
-  //
-  // Test doesn't apply to optionalMessage (no groups in proto3).
-  //
-
-  {  // optionalEnum
-    Message3Optional *msg = [[Message3Optional alloc] init];
-    XCTAssertFalse(GPBMessageHasFieldNumberSet(msg, Message3Optional_FieldNumber_OptionalEnum));
-    msg.optionalEnum = Message3Optional_Enum_Bar;
-    XCTAssertTrue(GPBMessageHasFieldNumberSet(msg, Message3Optional_FieldNumber_OptionalEnum));
-    msg.hasOptionalEnum = NO;
-    XCTAssertFalse(GPBMessageHasFieldNumberSet(msg, Message3Optional_FieldNumber_OptionalEnum));
-    msg.optionalEnum = Message3Optional_Enum_Foo;
-    XCTAssertTrue(GPBMessageHasFieldNumberSet(msg, Message3Optional_FieldNumber_OptionalEnum));
-    [msg release];
-  }
-
-// clang-format on
-//%PDDM-EXPAND-END PROTO3_TEST_OPTIONAL_HAS_FIELDS()
-}
-
 - (void)testAccessingProto2UnknownEnumValues {
   Message2 *msg = [[Message2 alloc] init];
 
