// Protocol Buffers - Google's data interchange format
// Copyright 2008 Google Inc.  All rights reserved.
//
// Use of this source code is governed by a BSD-style
// license that can be found in the LICENSE file or at
// https://developers.google.com/open-source/licenses/bsd

#import "GPBCodedOutputStream.h"
#import "GPBCodedOutputStream_PackagePrivate.h"

#import <mach/vm_param.h>

#import "GPBArray.h"
#import "GPBUtilities.h"
#import "GPBUtilities_PackagePrivate.h"

// TODO: Consider using on other functions to reduce bloat when
// some compiler optimizations are enabled.
#define GPB_NOINLINE __attribute__((noinline))

// These values are the existing values so as not to break any code that might
// have already been inspecting them when they weren't documented/exposed.
NSString *const GPBCodedOutputStreamException_OutOfSpace = @"OutOfSpace";
NSString *const GPBCodedOutputStreamException_WriteFailed = @"WriteFailed";

// Structure for containing state of a GPBCodedInputStream. Brought out into
// a struct so that we can inline several common functions instead of dealing
// with overhead of ObjC dispatch.
typedef struct GPBOutputBufferState {
  uint8_t *bytes;
  size_t size;
  size_t position;
  size_t bytesFlushed;
  NSOutputStream *output;
} GPBOutputBufferState;

@implementation GPBCodedOutputStream {
  GPBOutputBufferState state_;
  NSMutableData *buffer_;
}

static const int32_t LITTLE_ENDIAN_32_SIZE = sizeof(uint32_t);
static const int32_t LITTLE_ENDIAN_64_SIZE = sizeof(uint64_t);

// Helper to write bytes to an NSOutputStream looping in case a subset is written in
// any of the attempts.
GPB_NOINLINE
static NSInteger WriteToOutputStream(NSOutputStream *output, uint8_t *bytes, size_t length) {
  size_t total = 0;

  while (length) {
    NSInteger written = [output write:bytes maxLength:length];

    // Fast path - done.
    if (written == (NSInteger)length) {
      return total + written;
    }

    if (written > 0) {
      // Record the subset written and continue in case it was a partial write.
      total += written;
      length -= written;
      bytes += written;
    } else if (written == 0) {
      // Stream refused to write more, return what was written.
      return total;
    } else {
      // Return the error.
      return written;
    }
  }

  return total;
}

// Internal helper that writes the current buffer to the output. The
// buffer position is reset to its initial value when this returns.
static void GPBRefreshBuffer(GPBOutputBufferState *state) {
  if (state->output == nil) {
    // We're writing to a single buffer.
    [NSException raise:GPBCodedOutputStreamException_OutOfSpace format:@""];
  }
  if (state->position != 0) {
    NSInteger written = WriteToOutputStream(state->output, state->bytes, state->position);
    if (written != (NSInteger)state->position) {
      [NSException raise:GPBCodedOutputStreamException_WriteFailed format:@""];
    }
    state->bytesFlushed += written;
    state->position = 0;
  }
}

static void GPBWriteRawByte(GPBOutputBufferState *state, uint8_t value) {
  if (state->position == state->size) {
    GPBRefreshBuffer(state);
  }
  state->bytes[state->position++] = value;
}

static void GPBWriteRawVarint32(GPBOutputBufferState *state, int32_t value) {
  while (YES) {
    if ((value & ~0x7F) == 0) {
      uint8_t val = (uint8_t)value;
      GPBWriteRawByte(state, val);
      return;
    } else {
      GPBWriteRawByte(state, (value & 0x7F) | 0x80);
      value = GPBLogicalRightShift32(value, 7);
    }
  }
}

static void GPBWriteRawVarint64(GPBOutputBufferState *state, int64_t value) {
  while (YES) {
    if ((value & ~0x7FL) == 0) {
      uint8_t val = (uint8_t)value;
      GPBWriteRawByte(state, val);
      return;
    } else {
      GPBWriteRawByte(state, ((int32_t)value & 0x7F) | 0x80);
      value = GPBLogicalRightShift64(value, 7);
    }
  }
}

static void GPBWriteInt32NoTag(GPBOutputBufferState *state, int32_t value) {
  if (value >= 0) {
    GPBWriteRawVarint32(state, value);
  } else {
    // Must sign-extend
    GPBWriteRawVarint64(state, value);
  }
}

static void GPBWriteUInt32(GPBOutputBufferState *state, int32_t fieldNumber, uint32_t value) {
  GPBWriteTagWithFormat(state, fieldNumber, GPBWireFormatVarint);
  GPBWriteRawVarint32(state, value);
}

static void GPBWriteTagWithFormat(GPBOutputBufferState *state, uint32_t fieldNumber,
                                  GPBWireFormat format) {
  GPBWriteRawVarint32(state, GPBWireFormatMakeTag(fieldNumber, format));
}

static void GPBWriteRawLittleEndian32(GPBOutputBufferState *state, int32_t value) {
  GPBWriteRawByte(state, (value) & 0xFF);
  GPBWriteRawByte(state, (value >> 8) & 0xFF);
  GPBWriteRawByte(state, (value >> 16) & 0xFF);
  GPBWriteRawByte(state, (value >> 24) & 0xFF);
}

static void GPBWriteRawLittleEndian64(GPBOutputBufferState *state, int64_t value) {
  GPBWriteRawByte(state, (int32_t)(value) & 0xFF);
  GPBWriteRawByte(state, (int32_t)(value >> 8) & 0xFF);
  GPBWriteRawByte(state, (int32_t)(value >> 16) & 0xFF);
  GPBWriteRawByte(state, (int32_t)(value >> 24) & 0xFF);
  GPBWriteRawByte(state, (int32_t)(value >> 32) & 0xFF);
  GPBWriteRawByte(state, (int32_t)(value >> 40) & 0xFF);
  GPBWriteRawByte(state, (int32_t)(value >> 48) & 0xFF);
  GPBWriteRawByte(state, (int32_t)(value >> 56) & 0xFF);
}

- (void)dealloc {
  @try {
    [self flush];
  } @catch (NSException *exception) {
    // -dealloc methods cannot fail, so swallow any exceptions from flushing.
#if defined(DEBUG) && DEBUG
    NSLog(@"GPBCodedOutputStream: Exception while flushing in dealloc: %@", exception);
#endif
  }
  [state_.output close];
  [state_.output release];
  [buffer_ release];

  [super dealloc];
}

- (instancetype)initWithOutputStream:(NSOutputStream *)output {
  NSMutableData *data = [NSMutableData dataWithLength:PAGE_SIZE];
  return [self initWithOutputStream:output data:data];
}

- (instancetype)initWithData:(NSMutableData *)data {
  return [self initWithOutputStream:nil data:data];
}

// This initializer isn't exposed, but it is the designated initializer.
// Setting OutputStream and NSData is to control the buffering behavior/size
// of the work, but that is more obvious via the bufferSize: version.
- (instancetype)initWithOutputStream:(NSOutputStream *)output data:(NSMutableData *)data {
  if ((self = [super init])) {
    buffer_ = [data retain];
    state_.bytes = [data mutableBytes];
    state_.size = [data length];
    state_.output = [output retain];
    [state_.output open];
  }
  return self;
}

+ (instancetype)streamWithOutputStream:(NSOutputStream *)output {
  NSMutableData *data = [NSMutableData dataWithLength:PAGE_SIZE];
  return [[[self alloc] initWithOutputStream:output data:data] autorelease];
}

+ (instancetype)streamWithData:(NSMutableData *)data {
  return [[[self alloc] initWithData:data] autorelease];
}

// Direct access is use for speed, to avoid even internally declaring things
// read/write, etc. The warning is enabled in the project to ensure code calling
// protos can turn on -Wdirect-ivar-access without issues.
#pragma clang diagnostic push
#pragma clang diagnostic ignored "-Wdirect-ivar-access"

- (size_t)bytesWritten {
  // Could use NSStreamFileCurrentOffsetKey on state_.output if there is a stream, that could be
  // expensive, manually tracking what is flush keeps things faster so message serialization can
  // check it.
  return state_.bytesFlushed + state_.position;
}

- (void)writeDoubleNoTag:(double)value {
  GPBWriteRawLittleEndian64(&state_, GPBConvertDoubleToInt64(value));
}

- (void)writeDouble:(int32_t)fieldNumber value:(double)value {
  GPBWriteTagWithFormat(&state_, fieldNumber, GPBWireFormatFixed64);
  GPBWriteRawLittleEndian64(&state_, GPBConvertDoubleToInt64(value));
}

- (void)writeFloatNoTag:(float)value {
  GPBWriteRawLittleEndian32(&state_, GPBConvertFloatToInt32(value));
}

- (void)writeFloat:(int32_t)fieldNumber value:(float)value {
  GPBWriteTagWithFormat(&state_, fieldNumber, GPBWireFormatFixed32);
  GPBWriteRawLittleEndian32(&state_, GPBConvertFloatToInt32(value));
}

- (void)writeUInt64NoTag:(uint64_t)value {
  GPBWriteRawVarint64(&state_, value);
}

- (void)writeUInt64:(int32_t)fieldNumber value:(uint64_t)value {
  GPBWriteTagWithFormat(&state_, fieldNumber, GPBWireFormatVarint);
  GPBWriteRawVarint64(&state_, value);
}

- (void)writeInt64NoTag:(int64_t)value {
  GPBWriteRawVarint64(&state_, value);
}

- (void)writeInt64:(int32_t)fieldNumber value:(int64_t)value {
  GPBWriteTagWithFormat(&state_, fieldNumber, GPBWireFormatVarint);
  GPBWriteRawVarint64(&state_, value);
}

- (void)writeInt32NoTag:(int32_t)value {
  GPBWriteInt32NoTag(&state_, value);
}

- (void)writeInt32:(int32_t)fieldNumber value:(int32_t)value {
  GPBWriteTagWithFormat(&state_, fieldNumber, GPBWireFormatVarint);
  GPBWriteInt32NoTag(&state_, value);
}

- (void)writeFixed64NoTag:(uint64_t)value {
  GPBWriteRawLittleEndian64(&state_, value);
}

- (void)writeFixed64:(int32_t)fieldNumber value:(uint64_t)value {
  GPBWriteTagWithFormat(&state_, fieldNumber, GPBWireFormatFixed64);
  GPBWriteRawLittleEndian64(&state_, value);
}

- (void)writeFixed32NoTag:(uint32_t)value {
  GPBWriteRawLittleEndian32(&state_, value);
}

- (void)writeFixed32:(int32_t)fieldNumber value:(uint32_t)value {
  GPBWriteTagWithFormat(&state_, fieldNumber, GPBWireFormatFixed32);
  GPBWriteRawLittleEndian32(&state_, value);
}

- (void)writeBoolNoTag:(BOOL)value {
  GPBWriteRawByte(&state_, (value ? 1 : 0));
}

- (void)writeBool:(int32_t)fieldNumber value:(BOOL)value {
  GPBWriteTagWithFormat(&state_, fieldNumber, GPBWireFormatVarint);
  GPBWriteRawByte(&state_, (value ? 1 : 0));
}

- (void)writeStringNoTag:(const NSString *)value {
  size_t length = [value lengthOfBytesUsingEncoding:NSUTF8StringEncoding];
  GPBWriteRawVarint32(&state_, (int32_t)length);
  if (length == 0) {
    return;
  }

  const char *quickString = CFStringGetCStringPtr((CFStringRef)value, kCFStringEncodingUTF8);

  // Fast path: Most strings are short, if the buffer already has space,
  // add to it directly.
  NSUInteger bufferBytesLeft = state_.size - state_.position;
  if (bufferBytesLeft >= length) {
    NSUInteger usedBufferLength = 0;
    BOOL result;
    if (quickString != NULL) {
      memcpy(state_.bytes + state_.position, quickString, length);
      usedBufferLength = length;
      result = YES;
    } else {
      result = [value getBytes:state_.bytes + state_.position
                     maxLength:bufferBytesLeft
                    usedLength:&usedBufferLength
                      encoding:NSUTF8StringEncoding
                       options:(NSStringEncodingConversionOptions)0
                         range:NSMakeRange(0, [value length])
                remainingRange:NULL];
    }
    if (result) {
      NSAssert2((usedBufferLength == length), @"Our UTF8 calc was wrong? %tu vs %zd",
                usedBufferLength, length);
      state_.position += usedBufferLength;
      return;
    }
  } else if (quickString != NULL) {
    [self writeRawPtr:quickString offset:0 length:length];
  } else {
    // Slow path: just get it as data and write it out.
    NSData *utf8Data = [value dataUsingEncoding:NSUTF8StringEncoding];
    NSAssert2(([utf8Data length] == length), @"Strings UTF8 length was wrong? %tu vs %zd",
              [utf8Data length], length);
    [self writeRawData:utf8Data];
  }
}

- (void)writeString:(int32_t)fieldNumber value:(NSString *)value {
  GPBWriteTagWithFormat(&state_, fieldNumber, GPBWireFormatLengthDelimited);
  [self writeStringNoTag:value];
}

- (void)writeGroupNoTag:(int32_t)fieldNumber value:(GPBMessage *)value {
  [value writeToCodedOutputStream:self];
  GPBWriteTagWithFormat(&state_, fieldNumber, GPBWireFormatEndGroup);
}

- (void)writeGroup:(int32_t)fieldNumber value:(GPBMessage *)value {
  GPBWriteTagWithFormat(&state_, fieldNumber, GPBWireFormatStartGroup);
  [self writeGroupNoTag:fieldNumber value:value];
}

- (void)writeMessageNoTag:(GPBMessage *)value {
  GPBWriteRawVarint32(&state_, (int32_t)[value serializedSize]);
  [value writeToCodedOutputStream:self];
}

- (void)writeMessage:(int32_t)fieldNumber value:(GPBMessage *)value {
  GPBWriteTagWithFormat(&state_, fieldNumber, GPBWireFormatLengthDelimited);
  [self writeMessageNoTag:value];
}

- (void)writeBytesNoTag:(NSData *)value {
  GPBWriteRawVarint32(&state_, (int32_t)[value length]);
  [self writeRawData:value];
}

- (void)writeBytes:(int32_t)fieldNumber value:(NSData *)value {
  GPBWriteTagWithFormat(&state_, fieldNumber, GPBWireFormatLengthDelimited);
  [self writeBytesNoTag:value];
}

- (void)writeUInt32NoTag:(uint32_t)value {
  GPBWriteRawVarint32(&state_, value);
}

- (void)writeUInt32:(int32_t)fieldNumber value:(uint32_t)value {
  GPBWriteUInt32(&state_, fieldNumber, value);
}

- (void)writeEnumNoTag:(int32_t)value {
  GPBWriteInt32NoTag(&state_, value);
}

- (void)writeEnum:(int32_t)fieldNumber value:(int32_t)value {
  GPBWriteTagWithFormat(&state_, fieldNumber, GPBWireFormatVarint);
  GPBWriteInt32NoTag(&state_, value);
}

- (void)writeSFixed32NoTag:(int32_t)value {
  GPBWriteRawLittleEndian32(&state_, value);
}

- (void)writeSFixed32:(int32_t)fieldNumber value:(int32_t)value {
  GPBWriteTagWithFormat(&state_, fieldNumber, GPBWireFormatFixed32);
  GPBWriteRawLittleEndian32(&state_, value);
}

- (void)writeSFixed64NoTag:(int64_t)value {
  GPBWriteRawLittleEndian64(&state_, value);
}

- (void)writeSFixed64:(int32_t)fieldNumber value:(int64_t)value {
  GPBWriteTagWithFormat(&state_, fieldNumber, GPBWireFormatFixed64);
  GPBWriteRawLittleEndian64(&state_, value);
}

- (void)writeSInt32NoTag:(int32_t)value {
  GPBWriteRawVarint32(&state_, GPBEncodeZigZag32(value));
}

- (void)writeSInt32:(int32_t)fieldNumber value:(int32_t)value {
  GPBWriteTagWithFormat(&state_, fieldNumber, GPBWireFormatVarint);
  GPBWriteRawVarint32(&state_, GPBEncodeZigZag32(value));
}

- (void)writeSInt64NoTag:(int64_t)value {
  GPBWriteRawVarint64(&state_, GPBEncodeZigZag64(value));
}

- (void)writeSInt64:(int32_t)fieldNumber value:(int64_t)value {
  GPBWriteTagWithFormat(&state_, fieldNumber, GPBWireFormatVarint);
  GPBWriteRawVarint64(&state_, GPBEncodeZigZag64(value));
}

// clang-format off

//%PDDM-DEFINE WRITE_PACKABLE_DEFNS(NAME, ARRAY_TYPE, TYPE, ACCESSOR_NAME)
//%- (void)write##NAME##Array:(int32_t)fieldNumber
//%       NAME$S     values:(GPB##ARRAY_TYPE##Array *)values
//%       NAME$S        tag:(uint32_t)tag {
//%  if (tag != 0) {
//%    if (values.count == 0) return;
//%    __block size_t dataSize = 0;
//%    [values enumerate##ACCESSOR_NAME##ValuesWithBlock:^(TYPE value, __unused NSUInteger idx,__unused  BOOL *stop) {
//%      dataSize += GPBCompute##NAME##SizeNoTag(value);
//%    }];
//%    GPBWriteRawVarint32(&state_, tag);
//%    GPBWriteRawVarint32(&state_, (int32_t)dataSize);
//%    [values enumerate##ACCESSOR_NAME##ValuesWithBlock:^(TYPE value, __unused NSUInteger idx, __unused BOOL *stop) {
//%      [self write##NAME##NoTag:value];
//%    }];
//%  } else {
//%    [values enumerate##ACCESSOR_NAME##ValuesWithBlock:^(TYPE value, __unused NSUInteger idx, __unused BOOL *stop) {
//%      [self write##NAME:fieldNumber value:value];
//%    }];
//%  }
//%}
//%
//%PDDM-DEFINE WRITE_UNPACKABLE_DEFNS(NAME, TYPE)
//%- (void)write##NAME##Array:(int32_t)fieldNumber values:(NSArray *)values {
//%  for (TYPE *value in values) {
//%    [self write##NAME:fieldNumber value:value];
//%  }
//%}
//%
//%PDDM-EXPAND WRITE_PACKABLE_DEFNS(Double, Double, double, )
// This block of code is generated, do not edit it directly.
// clang-format off

- (void)writeDoubleArray:(int32_t)fieldNumber
                  values:(GPBDoubleArray *)values
                     tag:(uint32_t)tag {
  if (tag != 0) {
    if (values.count == 0) return;
    __block size_t dataSize = 0;
    [values enumerateValuesWithBlock:^(double value, __unused NSUInteger idx,__unused  BOOL *stop) {
      dataSize += GPBComputeDoubleSizeNoTag(value);
    }];
    GPBWriteRawVarint32(&state_, tag);
    GPBWriteRawVarint32(&state_, (int32_t)dataSize);
    [values enumerateValuesWithBlock:^(double value, __unused NSUInteger idx, __unused BOOL *stop) {
      [self writeDoubleNoTag:value];
    }];
  } else {
    [values enumerateValuesWithBlock:^(double value, __unused NSUInteger idx, __unused BOOL *stop) {
      [self writeDouble:fieldNumber value:value];
    }];
  }
}

// clang-format on
//%PDDM-EXPAND WRITE_PACKABLE_DEFNS(Float, Float, float, )
// This block of code is generated, do not edit it directly.
// clang-format off

- (void)writeFloatArray:(int32_t)fieldNumber
                 values:(GPBFloatArray *)values
                    tag:(uint32_t)tag {
  if (tag != 0) {
    if (values.count == 0) return;
    __block size_t dataSize = 0;
    [values enumerateValuesWithBlock:^(float value, __unused NSUInteger idx,__unused  BOOL *stop) {
      dataSize += GPBComputeFloatSizeNoTag(value);
    }];
    GPBWriteRawVarint32(&state_, tag);
    GPBWriteRawVarint32(&state_, (int32_t)dataSize);
    [values enumerateValuesWithBlock:^(float value, __unused NSUInteger idx, __unused BOOL *stop) {
      [self writeFloatNoTag:value];
    }];
  } else {
    [values enumerateValuesWithBlock:^(float value, __unused NSUInteger idx, __unused BOOL *stop) {
      [self writeFloat:fieldNumber value:value];
    }];
  }
}

// clang-format on
//%PDDM-EXPAND WRITE_PACKABLE_DEFNS(UInt64, UInt64, uint64_t, )
// This block of code is generated, do not edit it directly.
// clang-format off

- (void)writeUInt64Array:(int32_t)fieldNumber
                  values:(GPBUInt64Array *)values
                     tag:(uint32_t)tag {
  if (tag != 0) {
    if (values.count == 0) return;
    __block size_t dataSize = 0;
    [values enumerateValuesWithBlock:^(uint64_t value, __unused NSUInteger idx,__unused  BOOL *stop) {
      dataSize += GPBComputeUInt64SizeNoTag(value);
    }];
    GPBWriteRawVarint32(&state_, tag);
    GPBWriteRawVarint32(&state_, (int32_t)dataSize);
    [values enumerateValuesWithBlock:^(uint64_t value, __unused NSUInteger idx, __unused BOOL *stop) {
      [self writeUInt64NoTag:value];
    }];
  } else {
    [values enumerateValuesWithBlock:^(uint64_t value, __unused NSUInteger idx, __unused BOOL *stop) {
      [self writeUInt64:fieldNumber value:value];
    }];
  }
}

// clang-format on
//%PDDM-EXPAND WRITE_PACKABLE_DEFNS(Int64, Int64, int64_t, )
// This block of code is generated, do not edit it directly.
// clang-format off

- (void)writeInt64Array:(int32_t)fieldNumber
                 values:(GPBInt64Array *)values
                    tag:(uint32_t)tag {
  if (tag != 0) {
    if (values.count == 0) return;
    __block size_t dataSize = 0;
    [values enumerateValuesWithBlock:^(int64_t value, __unused NSUInteger idx,__unused  BOOL *stop) {
      dataSize += GPBComputeInt64SizeNoTag(value);
    }];
    GPBWriteRawVarint32(&state_, tag);
    GPBWriteRawVarint32(&state_, (int32_t)dataSize);
    [values enumerateValuesWithBlock:^(int64_t value, __unused NSUInteger idx, __unused BOOL *stop) {
      [self writeInt64NoTag:value];
    }];
  } else {
    [values enumerateValuesWithBlock:^(int64_t value, __unused NSUInteger idx, __unused BOOL *stop) {
      [self writeInt64:fieldNumber value:value];
    }];
  }
}

// clang-format on
//%PDDM-EXPAND WRITE_PACKABLE_DEFNS(Int32, Int32, int32_t, )
// This block of code is generated, do not edit it directly.
// clang-format off

- (void)writeInt32Array:(int32_t)fieldNumber
                 values:(GPBInt32Array *)values
                    tag:(uint32_t)tag {
  if (tag != 0) {
    if (values.count == 0) return;
    __block size_t dataSize = 0;
    [values enumerateValuesWithBlock:^(int32_t value, __unused NSUInteger idx,__unused  BOOL *stop) {
      dataSize += GPBComputeInt32SizeNoTag(value);
    }];
    GPBWriteRawVarint32(&state_, tag);
    GPBWriteRawVarint32(&state_, (int32_t)dataSize);
    [values enumerateValuesWithBlock:^(int32_t value, __unused NSUInteger idx, __unused BOOL *stop) {
      [self writeInt32NoTag:value];
    }];
  } else {
    [values enumerateValuesWithBlock:^(int32_t value, __unused NSUInteger idx, __unused BOOL *stop) {
      [self writeInt32:fieldNumber value:value];
    }];
  }
}

// clang-format on
//%PDDM-EXPAND WRITE_PACKABLE_DEFNS(UInt32, UInt32, uint32_t, )
// This block of code is generated, do not edit it directly.
// clang-format off

- (void)writeUInt32Array:(int32_t)fieldNumber
                  values:(GPBUInt32Array *)values
                     tag:(uint32_t)tag {
  if (tag != 0) {
    if (values.count == 0) return;
    __block size_t dataSize = 0;
    [values enumerateValuesWithBlock:^(uint32_t value, __unused NSUInteger idx,__unused  BOOL *stop) {
      dataSize += GPBComputeUInt32SizeNoTag(value);
    }];
    GPBWriteRawVarint32(&state_, tag);
    GPBWriteRawVarint32(&state_, (int32_t)dataSize);
    [values enumerateValuesWithBlock:^(uint32_t value, __unused NSUInteger idx, __unused BOOL *stop) {
      [self writeUInt32NoTag:value];
    }];
  } else {
    [values enumerateValuesWithBlock:^(uint32_t value, __unused NSUInteger idx, __unused BOOL *stop) {
      [self writeUInt32:fieldNumber value:value];
    }];
  }
}

// clang-format on
//%PDDM-EXPAND WRITE_PACKABLE_DEFNS(Fixed64, UInt64, uint64_t, )
// This block of code is generated, do not edit it directly.
// clang-format off

- (void)writeFixed64Array:(int32_t)fieldNumber
                   values:(GPBUInt64Array *)values
                      tag:(uint32_t)tag {
  if (tag != 0) {
    if (values.count == 0) return;
    __block size_t dataSize = 0;
    [values enumerateValuesWithBlock:^(uint64_t value, __unused NSUInteger idx,__unused  BOOL *stop) {
      dataSize += GPBComputeFixed64SizeNoTag(value);
    }];
    GPBWriteRawVarint32(&state_, tag);
    GPBWriteRawVarint32(&state_, (int32_t)dataSize);
    [values enumerateValuesWithBlock:^(uint64_t value, __unused NSUInteger idx, __unused BOOL *stop) {
      [self writeFixed64NoTag:value];
    }];
  } else {
    [values enumerateValuesWithBlock:^(uint64_t value, __unused NSUInteger idx, __unused BOOL *stop) {
      [self writeFixed64:fieldNumber value:value];
    }];
  }
}

// clang-format on
//%PDDM-EXPAND WRITE_PACKABLE_DEFNS(Fixed32, UInt32, uint32_t, )
// This block of code is generated, do not edit it directly.
// clang-format off

- (void)writeFixed32Array:(int32_t)fieldNumber
                   values:(GPBUInt32Array *)values
                      tag:(uint32_t)tag {
  if (tag != 0) {
    if (values.count == 0) return;
    __block size_t dataSize = 0;
    [values enumerateValuesWithBlock:^(uint32_t value, __unused NSUInteger idx,__unused  BOOL *stop) {
      dataSize += GPBComputeFixed32SizeNoTag(value);
    }];
    GPBWriteRawVarint32(&state_, tag);
    GPBWriteRawVarint32(&state_, (int32_t)dataSize);
    [values enumerateValuesWithBlock:^(uint32_t value, __unused NSUInteger idx, __unused BOOL *stop) {
      [self writeFixed32NoTag:value];
    }];
  } else {
    [values enumerateValuesWithBlock:^(uint32_t value, __unused NSUInteger idx, __unused BOOL *stop) {
      [self writeFixed32:fieldNumber value:value];
    }];
  }
}

// clang-format on
//%PDDM-EXPAND WRITE_PACKABLE_DEFNS(SInt32, Int32, int32_t, )
// This block of code is generated, do not edit it directly.
// clang-format off

- (void)writeSInt32Array:(int32_t)fieldNumber
                  values:(GPBInt32Array *)values
                     tag:(uint32_t)tag {
  if (tag != 0) {
    if (values.count == 0) return;
    __block size_t dataSize = 0;
    [values enumerateValuesWithBlock:^(int32_t value, __unused NSUInteger idx,__unused  BOOL *stop) {
      dataSize += GPBComputeSInt32SizeNoTag(value);
    }];
    GPBWriteRawVarint32(&state_, tag);
    GPBWriteRawVarint32(&state_, (int32_t)dataSize);
    [values enumerateValuesWithBlock:^(int32_t value, __unused NSUInteger idx, __unused BOOL *stop) {
      [self writeSInt32NoTag:value];
    }];
  } else {
    [values enumerateValuesWithBlock:^(int32_t value, __unused NSUInteger idx, __unused BOOL *stop) {
      [self writeSInt32:fieldNumber value:value];
    }];
  }
}

// clang-format on
//%PDDM-EXPAND WRITE_PACKABLE_DEFNS(SInt64, Int64, int64_t, )
// This block of code is generated, do not edit it directly.
// clang-format off

- (void)writeSInt64Array:(int32_t)fieldNumber
                  values:(GPBInt64Array *)values
                     tag:(uint32_t)tag {
  if (tag != 0) {
    if (values.count == 0) return;
    __block size_t dataSize = 0;
    [values enumerateValuesWithBlock:^(int64_t value, __unused NSUInteger idx,__unused  BOOL *stop) {
      dataSize += GPBComputeSInt64SizeNoTag(value);
    }];
    GPBWriteRawVarint32(&state_, tag);
    GPBWriteRawVarint32(&state_, (int32_t)dataSize);
    [values enumerateValuesWithBlock:^(int64_t value, __unused NSUInteger idx, __unused BOOL *stop) {
      [self writeSInt64NoTag:value];
    }];
  } else {
    [values enumerateValuesWithBlock:^(int64_t value, __unused NSUInteger idx, __unused BOOL *stop) {
      [self writeSInt64:fieldNumber value:value];
    }];
  }
}

// clang-format on
//%PDDM-EXPAND WRITE_PACKABLE_DEFNS(SFixed64, Int64, int64_t, )
// This block of code is generated, do not edit it directly.
// clang-format off

- (void)writeSFixed64Array:(int32_t)fieldNumber
                    values:(GPBInt64Array *)values
                       tag:(uint32_t)tag {
  if (tag != 0) {
    if (values.count == 0) return;
    __block size_t dataSize = 0;
    [values enumerateValuesWithBlock:^(int64_t value, __unused NSUInteger idx,__unused  BOOL *stop) {
      dataSize += GPBComputeSFixed64SizeNoTag(value);
    }];
    GPBWriteRawVarint32(&state_, tag);
    GPBWriteRawVarint32(&state_, (int32_t)dataSize);
    [values enumerateValuesWithBlock:^(int64_t value, __unused NSUInteger idx, __unused BOOL *stop) {
      [self writeSFixed64NoTag:value];
    }];
  } else {
    [values enumerateValuesWithBlock:^(int64_t value, __unused NSUInteger idx, __unused BOOL *stop) {
      [self writeSFixed64:fieldNumber value:value];
    }];
  }
}

// clang-format on
//%PDDM-EXPAND WRITE_PACKABLE_DEFNS(SFixed32, Int32, int32_t, )
// This block of code is generated, do not edit it directly.
// clang-format off

- (void)writeSFixed32Array:(int32_t)fieldNumber
                    values:(GPBInt32Array *)values
                       tag:(uint32_t)tag {
  if (tag != 0) {
    if (values.count == 0) return;
    __block size_t dataSize = 0;
    [values enumerateValuesWithBlock:^(int32_t value, __unused NSUInteger idx,__unused  BOOL *stop) {
      dataSize += GPBComputeSFixed32SizeNoTag(value);
    }];
    GPBWriteRawVarint32(&state_, tag);
    GPBWriteRawVarint32(&state_, (int32_t)dataSize);
    [values enumerateValuesWithBlock:^(int32_t value, __unused NSUInteger idx, __unused BOOL *stop) {
      [self writeSFixed32NoTag:value];
    }];
  } else {
    [values enumerateValuesWithBlock:^(int32_t value, __unused NSUInteger idx, __unused BOOL *stop) {
      [self writeSFixed32:fieldNumber value:value];
    }];
  }
}

// clang-format on
//%PDDM-EXPAND WRITE_PACKABLE_DEFNS(Bool, Bool, BOOL, )
// This block of code is generated, do not edit it directly.
// clang-format off

- (void)writeBoolArray:(int32_t)fieldNumber
                values:(GPBBoolArray *)values
                   tag:(uint32_t)tag {
  if (tag != 0) {
    if (values.count == 0) return;
    __block size_t dataSize = 0;
    [values enumerateValuesWithBlock:^(BOOL value, __unused NSUInteger idx,__unused  BOOL *stop) {
      dataSize += GPBComputeBoolSizeNoTag(value);
    }];
    GPBWriteRawVarint32(&state_, tag);
    GPBWriteRawVarint32(&state_, (int32_t)dataSize);
    [values enumerateValuesWithBlock:^(BOOL value, __unused NSUInteger idx, __unused BOOL *stop) {
      [self writeBoolNoTag:value];
    }];
  } else {
    [values enumerateValuesWithBlock:^(BOOL value, __unused NSUInteger idx, __unused BOOL *stop) {
      [self writeBool:fieldNumber value:value];
    }];
  }
}

// clang-format on
//%PDDM-EXPAND WRITE_PACKABLE_DEFNS(Enum, Enum, int32_t, Raw)
// This block of code is generated, do not edit it directly.
// clang-format off

- (void)writeEnumArray:(int32_t)fieldNumber
                values:(GPBEnumArray *)values
                   tag:(uint32_t)tag {
  if (tag != 0) {
    if (values.count == 0) return;
    __block size_t dataSize = 0;
    [values enumerateRawValuesWithBlock:^(int32_t value, __unused NSUInteger idx,__unused  BOOL *stop) {
      dataSize += GPBComputeEnumSizeNoTag(value);
    }];
    GPBWriteRawVarint32(&state_, tag);
    GPBWriteRawVarint32(&state_, (int32_t)dataSize);
    [values enumerateRawValuesWithBlock:^(int32_t value, __unused NSUInteger idx, __unused BOOL *stop) {
      [self writeEnumNoTag:value];
    }];
  } else {
    [values enumerateRawValuesWithBlock:^(int32_t value, __unused NSUInteger idx, __unused BOOL *stop) {
      [self writeEnum:fieldNumber value:value];
    }];
  }
}

// clang-format on
//%PDDM-EXPAND WRITE_UNPACKABLE_DEFNS(String, NSString)
// This block of code is generated, do not edit it directly.
// clang-format off

- (void)writeStringArray:(int32_t)fieldNumber values:(NSArray *)values {
  for (NSString *value in values) {
    [self writeString:fieldNumber value:value];
  }
}

// clang-format on
//%PDDM-EXPAND WRITE_UNPACKABLE_DEFNS(Message, GPBMessage)
// This block of code is generated, do not edit it directly.
// clang-format off

- (void)writeMessageArray:(int32_t)fieldNumber values:(NSArray *)values {
  for (GPBMessage *value in values) {
    [self writeMessage:fieldNumber value:value];
  }
}

// clang-format on
//%PDDM-EXPAND WRITE_UNPACKABLE_DEFNS(Bytes, NSData)
// This block of code is generated, do not edit it directly.
// clang-format off

- (void)writeBytesArray:(int32_t)fieldNumber values:(NSArray *)values {
  for (NSData *value in values) {
    [self writeBytes:fieldNumber value:value];
  }
}

// clang-format on
//%PDDM-EXPAND WRITE_UNPACKABLE_DEFNS(Group, GPBMessage)
// This block of code is generated, do not edit it directly.
// clang-format off

- (void)writeGroupArray:(int32_t)fieldNumber values:(NSArray *)values {
  for (GPBMessage *value in values) {
    [self writeGroup:fieldNumber value:value];
  }
}

<<<<<<< HEAD
// clang-format on
//%PDDM-EXPAND WRITE_UNPACKABLE_DEFNS(UnknownGroup, GPBUnknownFieldSet)
// This block of code is generated, do not edit it directly.
// clang-format off

- (void)writeUnknownGroupArray:(int32_t)fieldNumber values:(NSArray *)values {
  for (GPBUnknownFieldSet *value in values) {
    [self writeUnknownGroup:fieldNumber value:value];
  }
}

// clang-format on
=======
>>>>>>> 626889fb
//%PDDM-EXPAND-END (19 expansions)

// clang-format on

- (void)writeMessageSetExtension:(int32_t)fieldNumber value:(GPBMessage *)value {
  GPBWriteTagWithFormat(&state_, GPBWireFormatMessageSetItem, GPBWireFormatStartGroup);
  GPBWriteUInt32(&state_, GPBWireFormatMessageSetTypeId, fieldNumber);
  [self writeMessage:GPBWireFormatMessageSetMessage value:value];
  GPBWriteTagWithFormat(&state_, GPBWireFormatMessageSetItem, GPBWireFormatEndGroup);
}

- (void)writeRawMessageSetExtension:(int32_t)fieldNumber value:(NSData *)value {
  GPBWriteTagWithFormat(&state_, GPBWireFormatMessageSetItem, GPBWireFormatStartGroup);
  GPBWriteUInt32(&state_, GPBWireFormatMessageSetTypeId, fieldNumber);
  [self writeBytes:GPBWireFormatMessageSetMessage value:value];
  GPBWriteTagWithFormat(&state_, GPBWireFormatMessageSetItem, GPBWireFormatEndGroup);
}

- (void)flush {
  if (state_.output != nil) {
    GPBRefreshBuffer(&state_);
  }
}

- (void)writeRawByte:(uint8_t)value {
  GPBWriteRawByte(&state_, value);
}

- (void)writeRawData:(const NSData *)data {
  [self writeRawPtr:[data bytes] offset:0 length:[data length]];
}

- (void)writeRawPtr:(const void *)value offset:(size_t)offset length:(size_t)length {
  if (value == nil || length == 0) {
    return;
  }

  NSUInteger bufferLength = state_.size;
  NSUInteger bufferBytesLeft = bufferLength - state_.position;
  if (bufferBytesLeft >= length) {
    // We have room in the current buffer.
    memcpy(state_.bytes + state_.position, ((uint8_t *)value) + offset, length);
    state_.position += length;
  } else {
    // Write extends past current buffer.  Fill the rest of this buffer and
    // flush.
    size_t bytesWritten = bufferBytesLeft;
    memcpy(state_.bytes + state_.position, ((uint8_t *)value) + offset, bytesWritten);
    offset += bytesWritten;
    length -= bytesWritten;
    state_.position = bufferLength;
    GPBRefreshBuffer(&state_);
    bufferLength = state_.size;

    // Now deal with the rest.
    // Since we have an output stream, this is our buffer
    // and buffer offset == 0
    if (length <= bufferLength) {
      // Fits in new buffer.
      memcpy(state_.bytes, ((uint8_t *)value) + offset, length);
      state_.position = length;
    } else {
      // Write is very big.  Let's do it all at once.
      NSInteger written = WriteToOutputStream(state_.output, ((uint8_t *)value) + offset, length);
      if (written != (NSInteger)length) {
        [NSException raise:GPBCodedOutputStreamException_WriteFailed format:@""];
      }
      state_.bytesFlushed += written;
    }
  }
}

- (void)writeTag:(uint32_t)fieldNumber format:(GPBWireFormat)format {
  GPBWriteTagWithFormat(&state_, fieldNumber, format);
}

- (void)writeRawVarint32:(int32_t)value {
  GPBWriteRawVarint32(&state_, value);
}

- (void)writeRawVarintSizeTAs32:(size_t)value {
  // Note the truncation.
  GPBWriteRawVarint32(&state_, (int32_t)value);
}

- (void)writeRawVarint64:(int64_t)value {
  GPBWriteRawVarint64(&state_, value);
}

- (void)writeRawLittleEndian32:(int32_t)value {
  GPBWriteRawLittleEndian32(&state_, value);
}

- (void)writeRawLittleEndian64:(int64_t)value {
  GPBWriteRawLittleEndian64(&state_, value);
}

#pragma clang diagnostic pop

@end

size_t GPBComputeDoubleSizeNoTag(__unused Float64 value) { return LITTLE_ENDIAN_64_SIZE; }

size_t GPBComputeFloatSizeNoTag(__unused Float32 value) { return LITTLE_ENDIAN_32_SIZE; }

size_t GPBComputeUInt64SizeNoTag(uint64_t value) { return GPBComputeRawVarint64Size(value); }

size_t GPBComputeInt64SizeNoTag(int64_t value) { return GPBComputeRawVarint64Size(value); }

size_t GPBComputeInt32SizeNoTag(int32_t value) {
  if (value >= 0) {
    return GPBComputeRawVarint32Size(value);
  } else {
    // Must sign-extend.
    return 10;
  }
}

size_t GPBComputeSizeTSizeAsInt32NoTag(size_t value) {
  return GPBComputeInt32SizeNoTag((int32_t)value);
}

size_t GPBComputeFixed64SizeNoTag(__unused uint64_t value) { return LITTLE_ENDIAN_64_SIZE; }

size_t GPBComputeFixed32SizeNoTag(__unused uint32_t value) { return LITTLE_ENDIAN_32_SIZE; }

size_t GPBComputeBoolSizeNoTag(__unused BOOL value) { return 1; }

size_t GPBComputeStringSizeNoTag(NSString *value) {
  NSUInteger length = [value lengthOfBytesUsingEncoding:NSUTF8StringEncoding];
  return GPBComputeRawVarint32SizeForInteger(length) + length;
}

size_t GPBComputeGroupSizeNoTag(GPBMessage *value) { return [value serializedSize]; }

size_t GPBComputeMessageSizeNoTag(GPBMessage *value) {
  size_t size = [value serializedSize];
  return GPBComputeRawVarint32SizeForInteger(size) + size;
}

size_t GPBComputeBytesSizeNoTag(NSData *value) {
  NSUInteger valueLength = [value length];
  return GPBComputeRawVarint32SizeForInteger(valueLength) + valueLength;
}

size_t GPBComputeUInt32SizeNoTag(int32_t value) { return GPBComputeRawVarint32Size(value); }

<<<<<<< HEAD
size_t GPBComputeEnumSizeNoTag(int32_t value) {
  return GPBComputeInt32SizeNoTag(value);
}
=======
size_t GPBComputeEnumSizeNoTag(int32_t value) { return GPBComputeInt32SizeNoTag(value); }
>>>>>>> 626889fb

size_t GPBComputeSFixed32SizeNoTag(__unused int32_t value) { return LITTLE_ENDIAN_32_SIZE; }

size_t GPBComputeSFixed64SizeNoTag(__unused int64_t value) { return LITTLE_ENDIAN_64_SIZE; }

size_t GPBComputeSInt32SizeNoTag(int32_t value) {
  return GPBComputeRawVarint32Size(GPBEncodeZigZag32(value));
}

size_t GPBComputeSInt64SizeNoTag(int64_t value) {
  return GPBComputeRawVarint64Size(GPBEncodeZigZag64(value));
}

size_t GPBComputeDoubleSize(int32_t fieldNumber, double value) {
  return GPBComputeTagSize(fieldNumber) + GPBComputeDoubleSizeNoTag(value);
}

size_t GPBComputeFloatSize(int32_t fieldNumber, float value) {
  return GPBComputeTagSize(fieldNumber) + GPBComputeFloatSizeNoTag(value);
}

size_t GPBComputeUInt64Size(int32_t fieldNumber, uint64_t value) {
  return GPBComputeTagSize(fieldNumber) + GPBComputeUInt64SizeNoTag(value);
}

size_t GPBComputeInt64Size(int32_t fieldNumber, int64_t value) {
  return GPBComputeTagSize(fieldNumber) + GPBComputeInt64SizeNoTag(value);
}

size_t GPBComputeInt32Size(int32_t fieldNumber, int32_t value) {
  return GPBComputeTagSize(fieldNumber) + GPBComputeInt32SizeNoTag(value);
}

size_t GPBComputeFixed64Size(int32_t fieldNumber, uint64_t value) {
  return GPBComputeTagSize(fieldNumber) + GPBComputeFixed64SizeNoTag(value);
}

size_t GPBComputeFixed32Size(int32_t fieldNumber, uint32_t value) {
  return GPBComputeTagSize(fieldNumber) + GPBComputeFixed32SizeNoTag(value);
}

size_t GPBComputeBoolSize(int32_t fieldNumber, BOOL value) {
  return GPBComputeTagSize(fieldNumber) + GPBComputeBoolSizeNoTag(value);
}

size_t GPBComputeStringSize(int32_t fieldNumber, NSString *value) {
  return GPBComputeTagSize(fieldNumber) + GPBComputeStringSizeNoTag(value);
}

size_t GPBComputeGroupSize(int32_t fieldNumber, GPBMessage *value) {
  return GPBComputeTagSize(fieldNumber) * 2 + GPBComputeGroupSizeNoTag(value);
}

size_t GPBComputeMessageSize(int32_t fieldNumber, GPBMessage *value) {
  return GPBComputeTagSize(fieldNumber) + GPBComputeMessageSizeNoTag(value);
}

size_t GPBComputeBytesSize(int32_t fieldNumber, NSData *value) {
  return GPBComputeTagSize(fieldNumber) + GPBComputeBytesSizeNoTag(value);
}

size_t GPBComputeUInt32Size(int32_t fieldNumber, uint32_t value) {
  return GPBComputeTagSize(fieldNumber) + GPBComputeUInt32SizeNoTag(value);
}

size_t GPBComputeEnumSize(int32_t fieldNumber, int32_t value) {
  return GPBComputeTagSize(fieldNumber) + GPBComputeEnumSizeNoTag(value);
}

size_t GPBComputeSFixed32Size(int32_t fieldNumber, int32_t value) {
  return GPBComputeTagSize(fieldNumber) + GPBComputeSFixed32SizeNoTag(value);
}

size_t GPBComputeSFixed64Size(int32_t fieldNumber, int64_t value) {
  return GPBComputeTagSize(fieldNumber) + GPBComputeSFixed64SizeNoTag(value);
}

size_t GPBComputeSInt32Size(int32_t fieldNumber, int32_t value) {
  return GPBComputeTagSize(fieldNumber) + GPBComputeSInt32SizeNoTag(value);
}

size_t GPBComputeSInt64Size(int32_t fieldNumber, int64_t value) {
  return GPBComputeTagSize(fieldNumber) + GPBComputeRawVarint64Size(GPBEncodeZigZag64(value));
}

size_t GPBComputeMessageSetExtensionSize(int32_t fieldNumber, GPBMessage *value) {
  return GPBComputeTagSize(GPBWireFormatMessageSetItem) * 2 +
         GPBComputeUInt32Size(GPBWireFormatMessageSetTypeId, fieldNumber) +
         GPBComputeMessageSize(GPBWireFormatMessageSetMessage, value);
}

size_t GPBComputeRawMessageSetExtensionSize(int32_t fieldNumber, NSData *value) {
  return GPBComputeTagSize(GPBWireFormatMessageSetItem) * 2 +
         GPBComputeUInt32Size(GPBWireFormatMessageSetTypeId, fieldNumber) +
         GPBComputeBytesSize(GPBWireFormatMessageSetMessage, value);
}

size_t GPBComputeTagSize(int32_t fieldNumber) {
  return GPBComputeRawVarint32Size(GPBWireFormatMakeTag(fieldNumber, GPBWireFormatVarint));
}

size_t GPBComputeWireFormatTagSize(int field_number, GPBDataType dataType) {
  size_t result = GPBComputeTagSize(field_number);
  if (dataType == GPBDataTypeGroup) {
    // Groups have both a start and an end tag.
    return result * 2;
  } else {
    return result;
  }
}

size_t GPBComputeRawVarint32Size(int32_t value) {
  // value is treated as unsigned, so it won't be sign-extended if negative.
  if ((value & (0xffffffff << 7)) == 0) return 1;
  if ((value & (0xffffffff << 14)) == 0) return 2;
  if ((value & (0xffffffff << 21)) == 0) return 3;
  if ((value & (0xffffffff << 28)) == 0) return 4;
  return 5;
}

size_t GPBComputeRawVarint32SizeForInteger(NSInteger value) {
  // Note the truncation.
  return GPBComputeRawVarint32Size((int32_t)value);
}

size_t GPBComputeRawVarint64Size(int64_t value) {
  if ((value & (0xffffffffffffffffL << 7)) == 0) return 1;
  if ((value & (0xffffffffffffffffL << 14)) == 0) return 2;
  if ((value & (0xffffffffffffffffL << 21)) == 0) return 3;
  if ((value & (0xffffffffffffffffL << 28)) == 0) return 4;
  if ((value & (0xffffffffffffffffL << 35)) == 0) return 5;
  if ((value & (0xffffffffffffffffL << 42)) == 0) return 6;
  if ((value & (0xffffffffffffffffL << 49)) == 0) return 7;
  if ((value & (0xffffffffffffffffL << 56)) == 0) return 8;
  if ((value & (0xffffffffffffffffL << 63)) == 0) return 9;
  return 10;
}<|MERGE_RESOLUTION|>--- conflicted
+++ resolved
@@ -459,7 +459,6 @@
 //%
 //%PDDM-EXPAND WRITE_PACKABLE_DEFNS(Double, Double, double, )
 // This block of code is generated, do not edit it directly.
-// clang-format off
 
 - (void)writeDoubleArray:(int32_t)fieldNumber
                   values:(GPBDoubleArray *)values
@@ -482,10 +481,8 @@
   }
 }
 
-// clang-format on
 //%PDDM-EXPAND WRITE_PACKABLE_DEFNS(Float, Float, float, )
 // This block of code is generated, do not edit it directly.
-// clang-format off
 
 - (void)writeFloatArray:(int32_t)fieldNumber
                  values:(GPBFloatArray *)values
@@ -508,10 +505,8 @@
   }
 }
 
-// clang-format on
 //%PDDM-EXPAND WRITE_PACKABLE_DEFNS(UInt64, UInt64, uint64_t, )
 // This block of code is generated, do not edit it directly.
-// clang-format off
 
 - (void)writeUInt64Array:(int32_t)fieldNumber
                   values:(GPBUInt64Array *)values
@@ -534,10 +529,8 @@
   }
 }
 
-// clang-format on
 //%PDDM-EXPAND WRITE_PACKABLE_DEFNS(Int64, Int64, int64_t, )
 // This block of code is generated, do not edit it directly.
-// clang-format off
 
 - (void)writeInt64Array:(int32_t)fieldNumber
                  values:(GPBInt64Array *)values
@@ -560,10 +553,8 @@
   }
 }
 
-// clang-format on
 //%PDDM-EXPAND WRITE_PACKABLE_DEFNS(Int32, Int32, int32_t, )
 // This block of code is generated, do not edit it directly.
-// clang-format off
 
 - (void)writeInt32Array:(int32_t)fieldNumber
                  values:(GPBInt32Array *)values
@@ -586,10 +577,8 @@
   }
 }
 
-// clang-format on
 //%PDDM-EXPAND WRITE_PACKABLE_DEFNS(UInt32, UInt32, uint32_t, )
 // This block of code is generated, do not edit it directly.
-// clang-format off
 
 - (void)writeUInt32Array:(int32_t)fieldNumber
                   values:(GPBUInt32Array *)values
@@ -612,10 +601,8 @@
   }
 }
 
-// clang-format on
 //%PDDM-EXPAND WRITE_PACKABLE_DEFNS(Fixed64, UInt64, uint64_t, )
 // This block of code is generated, do not edit it directly.
-// clang-format off
 
 - (void)writeFixed64Array:(int32_t)fieldNumber
                    values:(GPBUInt64Array *)values
@@ -638,10 +625,8 @@
   }
 }
 
-// clang-format on
 //%PDDM-EXPAND WRITE_PACKABLE_DEFNS(Fixed32, UInt32, uint32_t, )
 // This block of code is generated, do not edit it directly.
-// clang-format off
 
 - (void)writeFixed32Array:(int32_t)fieldNumber
                    values:(GPBUInt32Array *)values
@@ -664,10 +649,8 @@
   }
 }
 
-// clang-format on
 //%PDDM-EXPAND WRITE_PACKABLE_DEFNS(SInt32, Int32, int32_t, )
 // This block of code is generated, do not edit it directly.
-// clang-format off
 
 - (void)writeSInt32Array:(int32_t)fieldNumber
                   values:(GPBInt32Array *)values
@@ -690,10 +673,8 @@
   }
 }
 
-// clang-format on
 //%PDDM-EXPAND WRITE_PACKABLE_DEFNS(SInt64, Int64, int64_t, )
 // This block of code is generated, do not edit it directly.
-// clang-format off
 
 - (void)writeSInt64Array:(int32_t)fieldNumber
                   values:(GPBInt64Array *)values
@@ -716,10 +697,8 @@
   }
 }
 
-// clang-format on
 //%PDDM-EXPAND WRITE_PACKABLE_DEFNS(SFixed64, Int64, int64_t, )
 // This block of code is generated, do not edit it directly.
-// clang-format off
 
 - (void)writeSFixed64Array:(int32_t)fieldNumber
                     values:(GPBInt64Array *)values
@@ -742,10 +721,8 @@
   }
 }
 
-// clang-format on
 //%PDDM-EXPAND WRITE_PACKABLE_DEFNS(SFixed32, Int32, int32_t, )
 // This block of code is generated, do not edit it directly.
-// clang-format off
 
 - (void)writeSFixed32Array:(int32_t)fieldNumber
                     values:(GPBInt32Array *)values
@@ -768,10 +745,8 @@
   }
 }
 
-// clang-format on
 //%PDDM-EXPAND WRITE_PACKABLE_DEFNS(Bool, Bool, BOOL, )
 // This block of code is generated, do not edit it directly.
-// clang-format off
 
 - (void)writeBoolArray:(int32_t)fieldNumber
                 values:(GPBBoolArray *)values
@@ -794,10 +769,8 @@
   }
 }
 
-// clang-format on
 //%PDDM-EXPAND WRITE_PACKABLE_DEFNS(Enum, Enum, int32_t, Raw)
 // This block of code is generated, do not edit it directly.
-// clang-format off
 
 - (void)writeEnumArray:(int32_t)fieldNumber
                 values:(GPBEnumArray *)values
@@ -820,10 +793,8 @@
   }
 }
 
-// clang-format on
 //%PDDM-EXPAND WRITE_UNPACKABLE_DEFNS(String, NSString)
 // This block of code is generated, do not edit it directly.
-// clang-format off
 
 - (void)writeStringArray:(int32_t)fieldNumber values:(NSArray *)values {
   for (NSString *value in values) {
@@ -831,10 +802,8 @@
   }
 }
 
-// clang-format on
 //%PDDM-EXPAND WRITE_UNPACKABLE_DEFNS(Message, GPBMessage)
 // This block of code is generated, do not edit it directly.
-// clang-format off
 
 - (void)writeMessageArray:(int32_t)fieldNumber values:(NSArray *)values {
   for (GPBMessage *value in values) {
@@ -842,10 +811,8 @@
   }
 }
 
-// clang-format on
 //%PDDM-EXPAND WRITE_UNPACKABLE_DEFNS(Bytes, NSData)
 // This block of code is generated, do not edit it directly.
-// clang-format off
 
 - (void)writeBytesArray:(int32_t)fieldNumber values:(NSArray *)values {
   for (NSData *value in values) {
@@ -853,10 +820,8 @@
   }
 }
 
-// clang-format on
 //%PDDM-EXPAND WRITE_UNPACKABLE_DEFNS(Group, GPBMessage)
 // This block of code is generated, do not edit it directly.
-// clang-format off
 
 - (void)writeGroupArray:(int32_t)fieldNumber values:(NSArray *)values {
   for (GPBMessage *value in values) {
@@ -864,21 +829,6 @@
   }
 }
 
-<<<<<<< HEAD
-// clang-format on
-//%PDDM-EXPAND WRITE_UNPACKABLE_DEFNS(UnknownGroup, GPBUnknownFieldSet)
-// This block of code is generated, do not edit it directly.
-// clang-format off
-
-- (void)writeUnknownGroupArray:(int32_t)fieldNumber values:(NSArray *)values {
-  for (GPBUnknownFieldSet *value in values) {
-    [self writeUnknownGroup:fieldNumber value:value];
-  }
-}
-
-// clang-format on
-=======
->>>>>>> 626889fb
 //%PDDM-EXPAND-END (19 expansions)
 
 // clang-format on
@@ -1026,13 +976,7 @@
 
 size_t GPBComputeUInt32SizeNoTag(int32_t value) { return GPBComputeRawVarint32Size(value); }
 
-<<<<<<< HEAD
-size_t GPBComputeEnumSizeNoTag(int32_t value) {
-  return GPBComputeInt32SizeNoTag(value);
-}
-=======
 size_t GPBComputeEnumSizeNoTag(int32_t value) { return GPBComputeInt32SizeNoTag(value); }
->>>>>>> 626889fb
 
 size_t GPBComputeSFixed32SizeNoTag(__unused int32_t value) { return LITTLE_ENDIAN_32_SIZE; }
 
