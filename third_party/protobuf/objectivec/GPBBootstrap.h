// Protocol Buffers - Google's data interchange format
// Copyright 2008 Google Inc.  All rights reserved.
//
// Use of this source code is governed by a BSD-style
// license that can be found in the LICENSE file or at
// https://developers.google.com/open-source/licenses/bsd

// For int32_t in GPB_ENUM/GPB_ENUM_FWD_DECLARE below.
#import <stdint.h>

/**
 * The Objective C runtime has complete enough info that most protos don’t end
 * up using this, so leaving it on is no cost or very little cost.  If you
 * happen to see it causing bloat, this is the way to disable it. If you do
 * need to disable it, try only disabling it for Release builds as having
 * full TextFormat can be useful for debugging.
 **/
#ifndef GPBOBJC_SKIP_MESSAGE_TEXTFORMAT_EXTRAS
#define GPBOBJC_SKIP_MESSAGE_TEXTFORMAT_EXTRAS 0
#endif

// Used in the generated code to give sizes to enums. int32_t was chosen based
// on the fact that Protocol Buffers enums are limited to this range.
#if !__has_feature(objc_fixed_enum)
#error All supported Xcode versions should support objc_fixed_enum.
#endif

// If the headers are imported into Objective-C++, we can run into an issue
// where the definition of NS_ENUM (really CF_ENUM) changes based on the C++
// standard that is in effect.  If it isn't C++11 or higher, the definition
// doesn't allow us to forward declare. We work around this one case by
// providing a local definition. The default case has to use NS_ENUM for the
// magic that is Swift bridging of enums.
#if (defined(__cplusplus) && __cplusplus && __cplusplus < 201103L)
#define GPB_ENUM(X)   \
  enum X : int32_t X; \
  enum X : int32_t
#else
#define GPB_ENUM(X) NS_ENUM(int32_t, X)
#endif

/**
 * GPB_ENUM_FWD_DECLARE is used for forward declaring enums, for example:
 *
 * ```
 * GPB_ENUM_FWD_DECLARE(Foo_Enum)
 *
 * @interface BarClass : NSObject
 * @property (nonatomic) enum Foo_Enum value;
 * - (void)bazMethod:(enum Foo_Enum)value;
 * @end
 * ```
 **/
#define GPB_ENUM_FWD_DECLARE(X) enum X : int32_t

/**
 * Based upon CF_INLINE. Forces inlining in non DEBUG builds.
 **/
#if !defined(DEBUG)
#define GPB_INLINE static __inline__ __attribute__((always_inline))
#else
#define GPB_INLINE static __inline__
#endif

/**
 * For use in public headers that might need to deal with ARC.
 **/
#ifndef GPB_UNSAFE_UNRETAINED
#if __has_feature(objc_arc)
#define GPB_UNSAFE_UNRETAINED __unsafe_unretained
#else
#define GPB_UNSAFE_UNRETAINED
#endif
#endif

/**
 * Attribute used for Objective-C proto interface deprecations without messages.
 **/
#ifndef GPB_DEPRECATED
#define GPB_DEPRECATED __attribute__((deprecated))
#endif

/**
 * Attribute used for Objective-C proto interface deprecations with messages.
 **/
#ifndef GPB_DEPRECATED_MSG
#if __has_extension(attribute_deprecated_with_message)
#define GPB_DEPRECATED_MSG(msg) __attribute__((deprecated(msg)))
#else
#define GPB_DEPRECATED_MSG(msg) __attribute__((deprecated))
#endif
#endif

// If property name starts with init we need to annotate it to get past ARC.
// http://stackoverflow.com/questions/18723226/how-do-i-annotate-an-objective-c-property-with-an-objc-method-family/18723227#18723227
//
// Meant to be used internally by generated code.
#define GPB_METHOD_FAMILY_NONE __attribute__((objc_method_family(none)))

// Prevent subclassing of generated proto classes.
#ifndef GPB_FINAL
#define GPB_FINAL __attribute__((objc_subclassing_restricted))
#endif  // GPB_FINAL

// ----------------------------------------------------------------------------
// These version numbers are all internal to the ObjC Protobuf runtime; they
// are used to ensure compatibility between the generated sources and the
// headers being compiled against and/or the version of sources being run
// against.
//
// They are all #defines so the values are captured into every .o file they
// are used in and to allow comparisons in the preprocessor.

// Current library runtime version.
// - Gets bumped when the runtime makes changes to the interfaces between the
//   generated code and runtime (things added/removed, etc).
<<<<<<< HEAD
#define GOOGLE_PROTOBUF_OBJC_VERSION 30004
=======
#define GOOGLE_PROTOBUF_OBJC_VERSION 40311
>>>>>>> 626889fb

// Minimum runtime version supported for compiling/running against.
// - Gets changed when support for the older generated code is dropped.
#define GOOGLE_PROTOBUF_OBJC_MIN_SUPPORTED_VERSION 30007

// ----------------------------------------------------------------------------

#if defined(__cplusplus)
extern "C" {
#endif

// Exported linker symbols that the generated code expects to be present. They
// serve to ensure at link time (whether statically or dynamically) that the
// protoc generated sources are being linked with a library that supports them.
// The values are only removed when GOOGLE_PROTOBUF_OBJC_MIN_SUPPORTED_VERSION
// is updated to make them no longer valid.
extern const int32_t GOOGLE_PROTOBUF_OBJC_EXPECTED_GENCODE_VERSION_40310;  // NOLINT
extern const int32_t GOOGLE_PROTOBUF_OBJC_EXPECTED_GENCODE_VERSION_40311;  // NOLINT

#if defined(__cplusplus)
}  // extern "C"
#endif<|MERGE_RESOLUTION|>--- conflicted
+++ resolved
@@ -114,11 +114,7 @@
 // Current library runtime version.
 // - Gets bumped when the runtime makes changes to the interfaces between the
 //   generated code and runtime (things added/removed, etc).
-<<<<<<< HEAD
-#define GOOGLE_PROTOBUF_OBJC_VERSION 30004
-=======
 #define GOOGLE_PROTOBUF_OBJC_VERSION 40311
->>>>>>> 626889fb
 
 // Minimum runtime version supported for compiling/running against.
 // - Gets changed when support for the older generated code is dropped.
