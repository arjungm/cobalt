--- conflicted
+++ resolved
@@ -99,11 +99,7 @@
 static int64_t ReadRawLittleEndian64(GPBCodedInputStreamState *state) {
   CheckSize(state, sizeof(int64_t));
   // Not using OSReadLittleInt64 because it has undocumented dependency
-<<<<<<< HEAD
-  // on reads being aligned.  
-=======
   // on reads being aligned.
->>>>>>> 626889fb
   int64_t value;
   memcpy(&value, state->bytes + state->bufferPos, sizeof(int64_t));
   value = OSSwapLittleToHostInt64(value);
