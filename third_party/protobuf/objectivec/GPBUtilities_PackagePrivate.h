// Protocol Buffers - Google's data interchange format
// Copyright 2008 Google Inc.  All rights reserved.
//
// Use of this source code is governed by a BSD-style
// license that can be found in the LICENSE file or at
// https://developers.google.com/open-source/licenses/bsd

#import <Foundation/Foundation.h>

#import "GPBUtilities.h"

#import "GPBDescriptor.h"
#import "GPBDescriptor_PackagePrivate.h"

// Macros for stringifying library symbols. These are used in the generated
// GPB descriptor classes wherever a library symbol name is represented as a
// string.
#define GPBStringify(S) #S
#define GPBStringifySymbol(S) GPBStringify(S)

#define GPBNSStringify(S) @ #S
#define GPBNSStringifySymbol(S) GPBNSStringify(S)

<<<<<<< HEAD
=======
// A type to represent an Objective C class.
// This is actually an `objc_class` but the runtime headers will not allow us to
// reference `objc_class`, so we have defined our own.
typedef struct GPBObjcClass_t GPBObjcClass_t;

>>>>>>> 626889fb
// Macros for generating a Class from a class name. These are used in
// the generated GPB descriptor classes wherever an Objective C class
// reference is needed for a generated class.
#define GPBObjCClassSymbol(name) OBJC_CLASS_$_##name
<<<<<<< HEAD
#define GPBObjCClass(name) \
    ((__bridge Class)&(GPBObjCClassSymbol(name)))
#define GPBObjCClassDeclaration(name) \
    extern const GPBObjcClass_t GPBObjCClassSymbol(name)
=======
#define GPBObjCClass(name) ((__bridge Class) & (GPBObjCClassSymbol(name)))
#define GPBObjCClassDeclaration(name) extern const GPBObjcClass_t GPBObjCClassSymbol(name)
>>>>>>> 626889fb

// Constant to internally mark when there is no has bit.
#define GPBNoHasBit INT32_MAX

CF_EXTERN_C_BEGIN

// These two are used to inject a runtime check for version mismatch into the
// generated sources to make sure they are linked with a supporting runtime.
void GPBCheckRuntimeVersionSupport(int32_t objcRuntimeVersion);
GPB_INLINE void GPB_DEBUG_CHECK_RUNTIME_VERSIONS(void) {
  // NOTE: By being inline here, this captures the value from the library's
  // headers at the time the generated code was compiled.
#if defined(DEBUG) && DEBUG
  GPBCheckRuntimeVersionSupport(GOOGLE_PROTOBUF_OBJC_VERSION);
#endif
}

// Conversion functions for de/serializing floating point types.

GPB_INLINE int64_t GPBConvertDoubleToInt64(double v) {
  GPBInternalCompileAssert(sizeof(double) == sizeof(int64_t), double_not_64_bits);
  int64_t result;
  memcpy(&result, &v, sizeof(result));
  return result;
}

GPB_INLINE int32_t GPBConvertFloatToInt32(float v) {
  GPBInternalCompileAssert(sizeof(float) == sizeof(int32_t), float_not_32_bits);
  int32_t result;
  memcpy(&result, &v, sizeof(result));
  return result;
}

GPB_INLINE double GPBConvertInt64ToDouble(int64_t v) {
  GPBInternalCompileAssert(sizeof(double) == sizeof(int64_t), double_not_64_bits);
  double result;
  memcpy(&result, &v, sizeof(result));
  return result;
}

GPB_INLINE float GPBConvertInt32ToFloat(int32_t v) {
  GPBInternalCompileAssert(sizeof(float) == sizeof(int32_t), float_not_32_bits);
  float result;
  memcpy(&result, &v, sizeof(result));
  return result;
}

GPB_INLINE int32_t GPBLogicalRightShift32(int32_t value, int32_t spaces) {
  return (int32_t)((uint32_t)(value) >> spaces);
}

GPB_INLINE int64_t GPBLogicalRightShift64(int64_t value, int32_t spaces) {
  return (int64_t)((uint64_t)(value) >> spaces);
}

// Decode a ZigZag-encoded 32-bit value.  ZigZag encodes signed integers
// into values that can be efficiently encoded with varint.  (Otherwise,
// negative values must be sign-extended to 64 bits to be varint encoded,
// thus always taking 10 bytes on the wire.)
GPB_INLINE int32_t GPBDecodeZigZag32(uint32_t n) {
  return (int32_t)(GPBLogicalRightShift32((int32_t)n, 1) ^ -((int32_t)(n) & 1));
}

// Decode a ZigZag-encoded 64-bit value.  ZigZag encodes signed integers
// into values that can be efficiently encoded with varint.  (Otherwise,
// negative values must be sign-extended to 64 bits to be varint encoded,
// thus always taking 10 bytes on the wire.)
GPB_INLINE int64_t GPBDecodeZigZag64(uint64_t n) {
  return (int64_t)(GPBLogicalRightShift64((int64_t)n, 1) ^ -((int64_t)(n) & 1));
}

// Encode a ZigZag-encoded 32-bit value.  ZigZag encodes signed integers
// into values that can be efficiently encoded with varint.  (Otherwise,
// negative values must be sign-extended to 64 bits to be varint encoded,
// thus always taking 10 bytes on the wire.)
GPB_INLINE uint32_t GPBEncodeZigZag32(int32_t n) {
  // Note:  the right-shift must be arithmetic
  return ((uint32_t)n << 1) ^ (uint32_t)(n >> 31);
}

// Encode a ZigZag-encoded 64-bit value.  ZigZag encodes signed integers
// into values that can be efficiently encoded with varint.  (Otherwise,
// negative values must be sign-extended to 64 bits to be varint encoded,
// thus always taking 10 bytes on the wire.)
GPB_INLINE uint64_t GPBEncodeZigZag64(int64_t n) {
  // Note:  the right-shift must be arithmetic
  return ((uint64_t)n << 1) ^ (uint64_t)(n >> 63);
}

#pragma clang diagnostic push
#pragma clang diagnostic ignored "-Wswitch-enum"
#pragma clang diagnostic ignored "-Wdirect-ivar-access"

GPB_INLINE BOOL GPBDataTypeIsObject(GPBDataType type) {
  switch (type) {
    case GPBDataTypeBytes:
    case GPBDataTypeString:
    case GPBDataTypeMessage:
    case GPBDataTypeGroup:
      return YES;
    default:
      return NO;
  }
}

GPB_INLINE BOOL GPBDataTypeIsMessage(GPBDataType type) {
  switch (type) {
    case GPBDataTypeMessage:
    case GPBDataTypeGroup:
      return YES;
    default:
      return NO;
  }
}

GPB_INLINE BOOL GPBFieldDataTypeIsMessage(GPBFieldDescriptor *field) {
  return GPBDataTypeIsMessage(field->description_->dataType);
}

GPB_INLINE BOOL GPBFieldDataTypeIsObject(GPBFieldDescriptor *field) {
  return GPBDataTypeIsObject(field->description_->dataType);
}

GPB_INLINE BOOL GPBExtensionIsMessage(GPBExtensionDescriptor *ext) {
  return GPBDataTypeIsMessage(ext->description_->dataType);
}

// The field is an array/map or it has an object value.
GPB_INLINE BOOL GPBFieldStoresObject(GPBFieldDescriptor *field) {
  GPBMessageFieldDescription *desc = field->description_;
  if ((desc->flags & (GPBFieldRepeated | GPBFieldMapKeyMask)) != 0) {
    return YES;
  }
  return GPBDataTypeIsObject(desc->dataType);
}

BOOL GPBGetHasIvar(GPBMessage *self, int32_t idx, uint32_t fieldNumber);
void GPBSetHasIvar(GPBMessage *self, int32_t idx, uint32_t fieldNumber, BOOL value);
uint32_t GPBGetHasOneof(GPBMessage *self, int32_t idx);

GPB_INLINE BOOL GPBGetHasIvarField(GPBMessage *self, GPBFieldDescriptor *field) {
  GPBMessageFieldDescription *fieldDesc = field->description_;
  return GPBGetHasIvar(self, fieldDesc->hasIndex, fieldDesc->number);
}

#pragma clang diagnostic pop

// Disable clang-format for the macros.
// clang-format off

//%PDDM-DEFINE GPB_IVAR_SET_DECL(NAME, TYPE)
//%void GPBSet##NAME##IvarWithFieldPrivate(GPBMessage *self,
//%            NAME$S                    GPBFieldDescriptor *field,
//%            NAME$S                    TYPE value);
//%PDDM-EXPAND GPB_IVAR_SET_DECL(Bool, BOOL)
// This block of code is generated, do not edit it directly.
// clang-format off

void GPBSetBoolIvarWithFieldPrivate(GPBMessage *self,
                                    GPBFieldDescriptor *field,
                                    BOOL value);
<<<<<<< HEAD
// clang-format on
=======
>>>>>>> 626889fb
//%PDDM-EXPAND GPB_IVAR_SET_DECL(Int32, int32_t)
// This block of code is generated, do not edit it directly.
// clang-format off

void GPBSetInt32IvarWithFieldPrivate(GPBMessage *self,
                                     GPBFieldDescriptor *field,
                                     int32_t value);
<<<<<<< HEAD
// clang-format on
=======
>>>>>>> 626889fb
//%PDDM-EXPAND GPB_IVAR_SET_DECL(UInt32, uint32_t)
// This block of code is generated, do not edit it directly.
// clang-format off

void GPBSetUInt32IvarWithFieldPrivate(GPBMessage *self,
                                      GPBFieldDescriptor *field,
                                      uint32_t value);
<<<<<<< HEAD
// clang-format on
=======
>>>>>>> 626889fb
//%PDDM-EXPAND GPB_IVAR_SET_DECL(Int64, int64_t)
// This block of code is generated, do not edit it directly.
// clang-format off

void GPBSetInt64IvarWithFieldPrivate(GPBMessage *self,
                                     GPBFieldDescriptor *field,
                                     int64_t value);
<<<<<<< HEAD
// clang-format on
=======
>>>>>>> 626889fb
//%PDDM-EXPAND GPB_IVAR_SET_DECL(UInt64, uint64_t)
// This block of code is generated, do not edit it directly.
// clang-format off

void GPBSetUInt64IvarWithFieldPrivate(GPBMessage *self,
                                      GPBFieldDescriptor *field,
                                      uint64_t value);
<<<<<<< HEAD
// clang-format on
=======
>>>>>>> 626889fb
//%PDDM-EXPAND GPB_IVAR_SET_DECL(Float, float)
// This block of code is generated, do not edit it directly.
// clang-format off

void GPBSetFloatIvarWithFieldPrivate(GPBMessage *self,
                                     GPBFieldDescriptor *field,
                                     float value);
<<<<<<< HEAD
// clang-format on
=======
>>>>>>> 626889fb
//%PDDM-EXPAND GPB_IVAR_SET_DECL(Double, double)
// This block of code is generated, do not edit it directly.
// clang-format off

void GPBSetDoubleIvarWithFieldPrivate(GPBMessage *self,
                                      GPBFieldDescriptor *field,
                                      double value);
<<<<<<< HEAD
// clang-format on
//%PDDM-EXPAND-END (7 expansions)

void GPBSetEnumIvarWithFieldPrivate(GPBMessage *self,
                                    GPBFieldDescriptor *field,
                                    int32_t value);

id GPBGetObjectIvarWithField(GPBMessage *self, GPBFieldDescriptor *field);

void GPBSetObjectIvarWithFieldPrivate(GPBMessage *self,
                                      GPBFieldDescriptor *field, id value);
void GPBSetRetainedObjectIvarWithFieldPrivate(GPBMessage *self,
                                              GPBFieldDescriptor *field,
                                              id __attribute__((ns_consumed))
                                              value);

// GPBGetObjectIvarWithField will automatically create the field (message) if
// it doesn't exist. GPBGetObjectIvarWithFieldNoAutocreate will return nil.
id GPBGetObjectIvarWithFieldNoAutocreate(GPBMessage *self,
                                         GPBFieldDescriptor *field);
=======
//%PDDM-EXPAND-END (7 expansions)

// clang-format on

void GPBSetEnumIvarWithFieldPrivate(GPBMessage *self, GPBFieldDescriptor *field, int32_t value);

id GPBGetObjectIvarWithField(GPBMessage *self, GPBFieldDescriptor *field);

void GPBSetObjectIvarWithFieldPrivate(GPBMessage *self, GPBFieldDescriptor *field, id value);
void GPBSetRetainedObjectIvarWithFieldPrivate(GPBMessage *self, GPBFieldDescriptor *field,
                                              id __attribute__((ns_consumed)) value);

// GPBGetObjectIvarWithField will automatically create the field (message) if
// it doesn't exist. GPBGetObjectIvarWithFieldNoAutocreate will return nil.
id GPBGetObjectIvarWithFieldNoAutocreate(GPBMessage *self, GPBFieldDescriptor *field);
>>>>>>> 626889fb

// Clears and releases the autocreated message ivar, if it's autocreated. If
// it's not set as autocreated, this method does nothing.
void GPBClearAutocreatedMessageIvarWithField(GPBMessage *self, GPBFieldDescriptor *field);

// Returns an Objective C encoding for |selector|. |instanceSel| should be
// YES if it's an instance selector (as opposed to a class selector).
// |selector| must be a selector from MessageSignatureProtocol.
const char *GPBMessageEncodingForSelector(SEL selector, BOOL instanceSel);

// Helper for text format name encoding.
// decodeData is the data describing the special decodes.
// key and inputString are the input that needs decoding.
NSString *GPBDecodeTextFormatName(const uint8_t *decodeData, int32_t key, NSString *inputString);

// Shims from the older generated code into the runtime.
void GPBSetInt32IvarWithFieldInternal(GPBMessage *self, GPBFieldDescriptor *field, int32_t value,
                                      GPBFileSyntax syntax);
void GPBMaybeClearOneof(GPBMessage *self, GPBOneofDescriptor *oneof, int32_t oneofHasIndex,
                        uint32_t fieldNumberNotToClear);


// Shims from the older generated code into the runtime.
void GPBSetInt32IvarWithFieldInternal(GPBMessage *self,
                                      GPBFieldDescriptor *field,
                                      int32_t value,
                                      GPBFileSyntax syntax);
void GPBMaybeClearOneof(GPBMessage *self, GPBOneofDescriptor *oneof,
                        int32_t oneofHasIndex, uint32_t fieldNumberNotToClear);

// A series of selectors that are used solely to get @encoding values
// for them by the dynamic protobuf runtime code. See
// GPBMessageEncodingForSelector for details. GPBRootObject conforms to
// the protocol so that it is encoded in the Objective C runtime.
@protocol GPBMessageSignatureProtocol
@optional

#define GPB_MESSAGE_SIGNATURE_ENTRY(TYPE, NAME) \
  -(TYPE)get##NAME;                             \
  -(void)set##NAME : (TYPE)value;               \
  -(TYPE)get##NAME##AtIndex : (NSUInteger)index;

GPB_MESSAGE_SIGNATURE_ENTRY(BOOL, Bool)
GPB_MESSAGE_SIGNATURE_ENTRY(uint32_t, Fixed32)
GPB_MESSAGE_SIGNATURE_ENTRY(int32_t, SFixed32)
GPB_MESSAGE_SIGNATURE_ENTRY(float, Float)
GPB_MESSAGE_SIGNATURE_ENTRY(uint64_t, Fixed64)
GPB_MESSAGE_SIGNATURE_ENTRY(int64_t, SFixed64)
GPB_MESSAGE_SIGNATURE_ENTRY(double, Double)
GPB_MESSAGE_SIGNATURE_ENTRY(int32_t, Int32)
GPB_MESSAGE_SIGNATURE_ENTRY(int64_t, Int64)
GPB_MESSAGE_SIGNATURE_ENTRY(int32_t, SInt32)
GPB_MESSAGE_SIGNATURE_ENTRY(int64_t, SInt64)
GPB_MESSAGE_SIGNATURE_ENTRY(uint32_t, UInt32)
GPB_MESSAGE_SIGNATURE_ENTRY(uint64_t, UInt64)
GPB_MESSAGE_SIGNATURE_ENTRY(NSData *, Bytes)
GPB_MESSAGE_SIGNATURE_ENTRY(NSString *, String)
GPB_MESSAGE_SIGNATURE_ENTRY(GPBMessage *, Message)
GPB_MESSAGE_SIGNATURE_ENTRY(GPBMessage *, Group)
GPB_MESSAGE_SIGNATURE_ENTRY(int32_t, Enum)

#undef GPB_MESSAGE_SIGNATURE_ENTRY

- (id)getArray;
- (NSUInteger)getArrayCount;
- (void)setArray:(NSArray *)array;
+ (id)getClassValue;
@end

BOOL GPBClassHasSel(Class aClass, SEL sel);

CF_EXTERN_C_END<|MERGE_RESOLUTION|>--- conflicted
+++ resolved
@@ -21,27 +21,17 @@
 #define GPBNSStringify(S) @ #S
 #define GPBNSStringifySymbol(S) GPBNSStringify(S)
 
-<<<<<<< HEAD
-=======
 // A type to represent an Objective C class.
 // This is actually an `objc_class` but the runtime headers will not allow us to
 // reference `objc_class`, so we have defined our own.
 typedef struct GPBObjcClass_t GPBObjcClass_t;
 
->>>>>>> 626889fb
 // Macros for generating a Class from a class name. These are used in
 // the generated GPB descriptor classes wherever an Objective C class
 // reference is needed for a generated class.
 #define GPBObjCClassSymbol(name) OBJC_CLASS_$_##name
-<<<<<<< HEAD
-#define GPBObjCClass(name) \
-    ((__bridge Class)&(GPBObjCClassSymbol(name)))
-#define GPBObjCClassDeclaration(name) \
-    extern const GPBObjcClass_t GPBObjCClassSymbol(name)
-=======
 #define GPBObjCClass(name) ((__bridge Class) & (GPBObjCClassSymbol(name)))
 #define GPBObjCClassDeclaration(name) extern const GPBObjcClass_t GPBObjCClassSymbol(name)
->>>>>>> 626889fb
 
 // Constant to internally mark when there is no has bit.
 #define GPBNoHasBit INT32_MAX
@@ -198,99 +188,46 @@
 //%            NAME$S                    TYPE value);
 //%PDDM-EXPAND GPB_IVAR_SET_DECL(Bool, BOOL)
 // This block of code is generated, do not edit it directly.
-// clang-format off
 
 void GPBSetBoolIvarWithFieldPrivate(GPBMessage *self,
                                     GPBFieldDescriptor *field,
                                     BOOL value);
-<<<<<<< HEAD
-// clang-format on
-=======
->>>>>>> 626889fb
 //%PDDM-EXPAND GPB_IVAR_SET_DECL(Int32, int32_t)
 // This block of code is generated, do not edit it directly.
-// clang-format off
 
 void GPBSetInt32IvarWithFieldPrivate(GPBMessage *self,
                                      GPBFieldDescriptor *field,
                                      int32_t value);
-<<<<<<< HEAD
-// clang-format on
-=======
->>>>>>> 626889fb
 //%PDDM-EXPAND GPB_IVAR_SET_DECL(UInt32, uint32_t)
 // This block of code is generated, do not edit it directly.
-// clang-format off
 
 void GPBSetUInt32IvarWithFieldPrivate(GPBMessage *self,
                                       GPBFieldDescriptor *field,
                                       uint32_t value);
-<<<<<<< HEAD
-// clang-format on
-=======
->>>>>>> 626889fb
 //%PDDM-EXPAND GPB_IVAR_SET_DECL(Int64, int64_t)
 // This block of code is generated, do not edit it directly.
-// clang-format off
 
 void GPBSetInt64IvarWithFieldPrivate(GPBMessage *self,
                                      GPBFieldDescriptor *field,
                                      int64_t value);
-<<<<<<< HEAD
-// clang-format on
-=======
->>>>>>> 626889fb
 //%PDDM-EXPAND GPB_IVAR_SET_DECL(UInt64, uint64_t)
 // This block of code is generated, do not edit it directly.
-// clang-format off
 
 void GPBSetUInt64IvarWithFieldPrivate(GPBMessage *self,
                                       GPBFieldDescriptor *field,
                                       uint64_t value);
-<<<<<<< HEAD
-// clang-format on
-=======
->>>>>>> 626889fb
 //%PDDM-EXPAND GPB_IVAR_SET_DECL(Float, float)
 // This block of code is generated, do not edit it directly.
-// clang-format off
 
 void GPBSetFloatIvarWithFieldPrivate(GPBMessage *self,
                                      GPBFieldDescriptor *field,
                                      float value);
-<<<<<<< HEAD
-// clang-format on
-=======
->>>>>>> 626889fb
 //%PDDM-EXPAND GPB_IVAR_SET_DECL(Double, double)
 // This block of code is generated, do not edit it directly.
-// clang-format off
 
 void GPBSetDoubleIvarWithFieldPrivate(GPBMessage *self,
                                       GPBFieldDescriptor *field,
                                       double value);
-<<<<<<< HEAD
-// clang-format on
-//%PDDM-EXPAND-END (7 expansions)
-
-void GPBSetEnumIvarWithFieldPrivate(GPBMessage *self,
-                                    GPBFieldDescriptor *field,
-                                    int32_t value);
-
-id GPBGetObjectIvarWithField(GPBMessage *self, GPBFieldDescriptor *field);
-
-void GPBSetObjectIvarWithFieldPrivate(GPBMessage *self,
-                                      GPBFieldDescriptor *field, id value);
-void GPBSetRetainedObjectIvarWithFieldPrivate(GPBMessage *self,
-                                              GPBFieldDescriptor *field,
-                                              id __attribute__((ns_consumed))
-                                              value);
-
-// GPBGetObjectIvarWithField will automatically create the field (message) if
-// it doesn't exist. GPBGetObjectIvarWithFieldNoAutocreate will return nil.
-id GPBGetObjectIvarWithFieldNoAutocreate(GPBMessage *self,
-                                         GPBFieldDescriptor *field);
-=======
 //%PDDM-EXPAND-END (7 expansions)
 
 // clang-format on
@@ -306,7 +243,6 @@
 // GPBGetObjectIvarWithField will automatically create the field (message) if
 // it doesn't exist. GPBGetObjectIvarWithFieldNoAutocreate will return nil.
 id GPBGetObjectIvarWithFieldNoAutocreate(GPBMessage *self, GPBFieldDescriptor *field);
->>>>>>> 626889fb
 
 // Clears and releases the autocreated message ivar, if it's autocreated. If
 // it's not set as autocreated, this method does nothing.
@@ -327,15 +263,6 @@
                                       GPBFileSyntax syntax);
 void GPBMaybeClearOneof(GPBMessage *self, GPBOneofDescriptor *oneof, int32_t oneofHasIndex,
                         uint32_t fieldNumberNotToClear);
-
-
-// Shims from the older generated code into the runtime.
-void GPBSetInt32IvarWithFieldInternal(GPBMessage *self,
-                                      GPBFieldDescriptor *field,
-                                      int32_t value,
-                                      GPBFileSyntax syntax);
-void GPBMaybeClearOneof(GPBMessage *self, GPBOneofDescriptor *oneof,
-                        int32_t oneofHasIndex, uint32_t fieldNumberNotToClear);
 
 // A series of selectors that are used solely to get @encoding values
 // for them by the dynamic protobuf runtime code. See
