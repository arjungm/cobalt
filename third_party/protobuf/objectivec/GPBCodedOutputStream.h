--- conflicted
+++ resolved
@@ -152,7 +152,6 @@
 
 //%PDDM-EXPAND _WRITE_DECLS()
 // This block of code is generated, do not edit it directly.
-// clang-format off
 
 /**
  * Write a double for the given field number.
@@ -581,35 +580,6 @@
 - (void)writeGroupNoTag:(int32_t)fieldNumber
                   value:(GPBMessage *)value;
 
-<<<<<<< HEAD
-/**
- * Write a GPBUnknownFieldSet for the given field number.
- *
- * @param fieldNumber The field number assigned to the value.
- * @param value       The value to write out.
- **/
-- (void)writeUnknownGroup:(int32_t)fieldNumber
-                    value:(GPBUnknownFieldSet *)value;
-/**
- * Write an array of GPBUnknownFieldSet for the given field number.
- *
- * @param fieldNumber The field number assigned to the values.
- * @param values      The values to write out.
- **/
-- (void)writeUnknownGroupArray:(int32_t)fieldNumber
-                        values:(NSArray<GPBUnknownFieldSet*> *)values;
-/**
- * Write a GPBUnknownFieldSet without any tag (but does write the endGroup tag).
- *
- * @param fieldNumber The field number assigned to the value.
- * @param value       The value to write out.
- **/
-- (void)writeUnknownGroupNoTag:(int32_t)fieldNumber
-                         value:(GPBUnknownFieldSet *)value;
-
-// clang-format on
-=======
->>>>>>> 626889fb
 //%PDDM-EXPAND-END _WRITE_DECLS()
 
 // clang-format on
