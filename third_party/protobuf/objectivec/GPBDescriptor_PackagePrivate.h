--- conflicted
+++ resolved
@@ -95,20 +95,8 @@
   // C identifier for large apps.
   const char *name;
   union {
-<<<<<<< HEAD
-    // className is deprecated and will be removed in favor of clazz.
-    // kept around right now for backwards compatibility.
-    // clazz is used iff GPBDescriptorInitializationFlag_UsesClassRefs is set.
-    char *className;  // Name of the class of the message.
-    Class clazz;  // Class of the message.
-    // For enums only: If EnumDescriptors are compiled in, it will be that,
-    // otherwise it will be the verifier.
-    GPBEnumDescriptorFunc enumDescFunc;
-    GPBEnumValidationFunc enumVerifier;
-=======
     Class clazz;                         // Class of the message.
     GPBEnumDescriptorFunc enumDescFunc;  // Function to get the enum descriptor.
->>>>>>> 626889fb
   } dataTypeSpecific;
   // The field number for the ivar.
   uint32_t number;
@@ -150,31 +138,6 @@
 typedef struct GPBExtensionDescription {
   GPBGenericValue defaultValue;
   const char *singletonName;
-<<<<<<< HEAD
-  // Before 3.12, `extendedClass` was just a `const char *`. Thanks to nested
-  // initialization (https://en.cppreference.com/w/c/language/struct_initialization#Nested_initialization)
-  // old generated code with `.extendedClass = GPBStringifySymbol(Something)`
-  // still works; and the current generator can use `extendedClass.clazz`, to
-  // pass a Class reference.
-  union {
-    const char *name;
-    Class clazz;
-  } extendedClass;
-  // Before 3.12, this was `const char *messageOrGroupClassName`. In the
-  // initial 3.12 release, we moved the `union messageOrGroupClass`, and failed
-  // to realize that would break existing source code for extensions. So to
-  // keep existing source code working, we added an unnamed union (C11) to
-  // provide both the old field name and the new union. This keeps both older
-  // and newer code working.
-  // Background: https://github.com/protocolbuffers/protobuf/issues/7555
-  union {
-    const char *messageOrGroupClassName;
-    union {
-     const char *name;
-     Class clazz;
-   } messageOrGroupClass;
-  };
-=======
   // Historically this had more than one entry, but the union name is referenced in the generated
   // code so it can't be removed without breaking compatibility.
   union {
@@ -185,7 +148,6 @@
   union {
     Class clazz;
   } messageOrGroupClass;
->>>>>>> 626889fb
   GPBEnumDescriptorFunc enumDescriptorFunc;
   int32_t fieldNumber;
   GPBDataType dataType;
@@ -195,20 +157,6 @@
 typedef NS_OPTIONS(uint32_t, GPBDescriptorInitializationFlags) {
   GPBDescriptorInitializationFlag_None = 0,
   GPBDescriptorInitializationFlag_FieldsWithDefault = 1 << 0,
-<<<<<<< HEAD
-  GPBDescriptorInitializationFlag_WireFormat        = 1 << 1,
-
-  // This is used as a stopgap as we move from using class names to class
-  // references. The runtime needs to support both until we allow a
-  // breaking change in the runtime.
-  GPBDescriptorInitializationFlag_UsesClassRefs     = 1 << 2,
-
-  // This flag is used to indicate that the generated sources already contain
-  // the `GPBFieldClearHasIvarOnZero` flag and it doesn't have to be computed
-  // at startup. This allows older generated code to still work with the
-  // current runtime library.
-  GPBDescriptorInitializationFlag_Proto3OptionalKnown = 1 << 3,
-=======
   GPBDescriptorInitializationFlag_WireFormat = 1 << 1,
 
   // Legacy Flags. These are always set in older generated code but should not be used in new
@@ -217,7 +165,6 @@
   GPBDescriptorInitializationFlag_UsesClassRefs = 1 << 2,
   GPBDescriptorInitializationFlag_Proto3OptionalKnown = 1 << 3,
   GPBDescriptorInitializationFlag_ClosedEnumSupportKnown = 1 << 4,
->>>>>>> 626889fb
 };
 
 @interface GPBDescriptor () {
@@ -253,15 +200,6 @@
 - (void)setupExtraTextInfo:(const char *)extraTextFormatInfo;
 - (void)setupExtensionRanges:(const GPBExtensionRange *)ranges count:(int32_t)count;
 - (void)setupContainingMessageClass:(Class)msgClass;
-<<<<<<< HEAD
-- (void)setupMessageClassNameSuffix:(NSString *)suffix;
-
-// Deprecated. Use setupContainingMessageClass instead.
-- (void)setupContainingMessageClassName:(const char *)msgClassName;
-
-@end
-=======
->>>>>>> 626889fb
 
 @end
 
@@ -277,18 +215,6 @@
   GPBMessageFieldDescription *description_;
   GPB_UNSAFE_UNRETAINED GPBOneofDescriptor *containingOneof_;
 }
-<<<<<<< HEAD
-
-// Single initializer
-// description has to be long lived, it is held as a raw pointer.
-- (instancetype)initWithFieldDescription:(void *)description
-                         includesDefault:(BOOL)includesDefault
-                           usesClassRefs:(BOOL)usesClassRefs
-                     proto3OptionalKnown:(BOOL)proto3OptionalKnown
-                                  syntax:(GPBFileSyntax)syntax;
-
-=======
->>>>>>> 626889fb
 @end
 
 typedef NS_OPTIONS(uint32_t, GPBEnumDescriptorInitializationFlags) {
@@ -349,15 +275,9 @@
 
 // description has to be long lived, it is held as a raw pointer.
 - (instancetype)initWithExtensionDescription:(GPBExtensionDescription *)desc
-<<<<<<< HEAD
-                               usesClassRefs:(BOOL)usesClassRefs;
-// Deprecated. Calls above with `usesClassRefs = NO`
-- (instancetype)initWithExtensionDescription:(GPBExtensionDescription *)desc;
-=======
                               runtimeSupport:(const int32_t *)runtimeSupport;
 - (instancetype)initWithExtensionDescription:(GPBExtensionDescription *)desc
                                usesClassRefs:(BOOL)usesClassRefs;
->>>>>>> 626889fb
 
 - (NSComparisonResult)compareByFieldNumber:(GPBExtensionDescriptor *)other;
 @end
