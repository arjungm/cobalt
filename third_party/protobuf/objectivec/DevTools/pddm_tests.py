#! /usr/bin/env python3
#
# Protocol Buffers - Google's data interchange format
# Copyright 2015 Google Inc.  All rights reserved.
#
# Use of this source code is governed by a BSD-style
# license that can be found in the LICENSE file or at
# https://developers.google.com/open-source/licenses/bsd

"""Tests for pddm.py."""

import io
import unittest

from objectivec.DevTools import pddm


class TestParsingMacros(unittest.TestCase):

  def testParseEmpty(self):
    f = io.StringIO('')
    result = pddm.MacroCollection(f)
    self.assertEqual(len(result._macros), 0)

  def testParseOne(self):
    f = io.StringIO("""PDDM-DEFINE foo( )
body""")
    result = pddm.MacroCollection(f)
    self.assertEqual(len(result._macros), 1)
    macro = result._macros.get('foo')
    self.assertIsNotNone(macro)
    self.assertEqual(macro.name, 'foo')
    self.assertEqual(macro.args, tuple())
    self.assertEqual(macro.body, 'body')

  def testParseGeneral(self):
    # Tests multiple defines, spaces in all places, etc.
    f = io.StringIO("""
PDDM-DEFINE noArgs( )
body1
body2

PDDM-DEFINE-END

PDDM-DEFINE oneArg(foo)
body3
PDDM-DEFINE  twoArgs( bar_ , baz )
body4
body5""")
    result = pddm.MacroCollection(f)
    self.assertEqual(len(result._macros), 3)
    macro = result._macros.get('noArgs')
    self.assertIsNotNone(macro)
    self.assertEqual(macro.name, 'noArgs')
    self.assertEqual(macro.args, tuple())
    self.assertEqual(macro.body, 'body1\nbody2\n')
    macro = result._macros.get('oneArg')
    self.assertIsNotNone(macro)
    self.assertEqual(macro.name, 'oneArg')
    self.assertEqual(macro.args, ('foo',))
    self.assertEqual(macro.body, 'body3')
    macro = result._macros.get('twoArgs')
    self.assertIsNotNone(macro)
    self.assertEqual(macro.name, 'twoArgs')
    self.assertEqual(macro.args, ('bar_', 'baz'))
    self.assertEqual(macro.body, 'body4\nbody5')
    # Add into existing collection
    f = io.StringIO("""
PDDM-DEFINE another(a,b,c)
body1
body2""")
    result.ParseInput(f)
    self.assertEqual(len(result._macros), 4)
    macro = result._macros.get('another')
    self.assertIsNotNone(macro)
    self.assertEqual(macro.name, 'another')
    self.assertEqual(macro.args, ('a', 'b', 'c'))
    self.assertEqual(macro.body, 'body1\nbody2')

  def testParseDirectiveIssues(self):
    test_list = [
      # Unknown directive
      ('PDDM-DEFINE foo()\nbody\nPDDM-DEFINED foo\nbaz',
       'Hit a line with an unknown directive: '),
      # End without begin
      ('PDDM-DEFINE foo()\nbody\nPDDM-DEFINE-END\nPDDM-DEFINE-END\n',
       'Got DEFINE-END directive without an active macro: '),
      # Line not in macro block
      ('PDDM-DEFINE foo()\nbody\nPDDM-DEFINE-END\nmumble\n',
       'Hit a line that wasn\'t a directive and no open macro definition: '),
      # Redefine macro
      ('PDDM-DEFINE foo()\nbody\nPDDM-DEFINE foo(a)\nmumble\n',
       'Attempt to redefine macro: '),
    ]
    for idx, (input_str, expected_prefix) in enumerate(test_list, 1):
      f = io.StringIO(input_str)
      try:
        result = pddm.MacroCollection(f)
        self.fail('Should throw exception, entry %d' % idx)
      except pddm.PDDMError as e:
        self.assertTrue(e.message.startswith(expected_prefix),
                        'Entry %d failed: %r' % (idx, e))

  def testParseBeginIssues(self):
    test_list = [
      # 1. No name
      ('PDDM-DEFINE\nmumble',
       'Failed to parse macro definition: '),
      # 2. No name (with spaces)
      ('PDDM-DEFINE  \nmumble',
       'Failed to parse macro definition: '),
      # 3. No open paren
      ('PDDM-DEFINE  foo\nmumble',
       'Failed to parse macro definition: '),
      # 4. No close paren
      ('PDDM-DEFINE foo(\nmumble',
       'Failed to parse macro definition: '),
      # 5. No close paren (with args)
      ('PDDM-DEFINE foo(a, b\nmumble',
       'Failed to parse macro definition: '),
      # 6. No name before args
      ('PDDM-DEFINE  (a, b)\nmumble',
       'Failed to parse macro definition: '),
      # 7. No name before args
      ('PDDM-DEFINE foo bar(a, b)\nmumble',
       'Failed to parse macro definition: '),
      # 8. Empty arg name
      ('PDDM-DEFINE foo(a, ,b)\nmumble',
       'Empty arg name in macro definition: '),
      ('PDDM-DEFINE foo(a,,b)\nmumble',
       'Empty arg name in macro definition: '),
      # 10. Duplicate name
      ('PDDM-DEFINE foo(a,b,a,c)\nmumble',
       'Arg name "a" used more than once in macro definition: '),
      # 11. Invalid arg name
      ('PDDM-DEFINE foo(a b,c)\nmumble',
       'Invalid arg name "a b" in macro definition: '),
      ('PDDM-DEFINE foo(a.b,c)\nmumble',
       'Invalid arg name "a.b" in macro definition: '),
      ('PDDM-DEFINE foo(a-b,c)\nmumble',
       'Invalid arg name "a-b" in macro definition: '),
      ('PDDM-DEFINE foo(a,b,c.)\nmumble',
       'Invalid arg name "c." in macro definition: '),
      # 15. Extra stuff after the name
      ('PDDM-DEFINE foo(a,c) foo\nmumble',
       'Failed to parse macro definition: '),
      ('PDDM-DEFINE foo(a,c) foo)\nmumble',
       'Failed to parse macro definition: '),
    ]
    for idx, (input_str, expected_prefix) in enumerate(test_list, 1):
      f = io.StringIO(input_str)
      try:
        result = pddm.MacroCollection(f)
        self.fail('Should throw exception, entry %d' % idx)
      except pddm.PDDMError as e:
        self.assertTrue(e.message.startswith(expected_prefix),
                        'Entry %d failed: %r' % (idx, e))


class TestExpandingMacros(unittest.TestCase):

  def testExpandBasics(self):
    f = io.StringIO("""
PDDM-DEFINE noArgs( )
body1
body2

PDDM-DEFINE-END

PDDM-DEFINE oneArg(a)
body3 a

PDDM-DEFINE-END

PDDM-DEFINE twoArgs(b,c)
body4 b c
body5
PDDM-DEFINE-END

""")
    mc = pddm.MacroCollection(f)
    test_list = [
      ('noArgs()',
       'body1\nbody2\n'),
      ('oneArg(wee)',
       'body3 wee\n'),
      ('twoArgs(having some, fun)',
       'body4 having some fun\nbody5'),
      # One arg, pass empty.
      ('oneArg()',
       'body3 \n'),
      # Two args, gets empty in each slot.
      ('twoArgs(, empty)',
       'body4  empty\nbody5'),
      ('twoArgs(empty, )',
       'body4 empty \nbody5'),
      ('twoArgs(, )',
       'body4  \nbody5'),
    ]
    for idx, (input_str, expected) in enumerate(test_list, 1):
      result = mc.Expand(input_str)
      self.assertEqual(result, expected,
                       'Entry %d --\n       Result: %r\n     Expected: %r' %
                       (idx, result, expected))

  def testExpandArgOptions(self):
    f = io.StringIO("""
PDDM-DEFINE bar(a)
a-a$S-a$l-a$L-a$u-a$U
PDDM-DEFINE-END
""")
    mc = pddm.MacroCollection(f)

    self.assertEqual(mc.Expand('bar(xYz)'), 'xYz-   -xYz-xyz-XYz-XYZ')
    self.assertEqual(mc.Expand('bar(MnoP)'), 'MnoP-    -mnoP-mnop-MnoP-MNOP')
    # Test empty
    self.assertEqual(mc.Expand('bar()'), '-----')

  def testExpandSimpleMacroErrors(self):
    f = io.StringIO("""
PDDM-DEFINE foo(a, b)
<a-z>
PDDM-DEFINE baz(a)
a - a$z
""")
    mc = pddm.MacroCollection(f)
    test_list = [
      # 1. Unknown macro
      ('bar()',
       'No macro named "bar".'),
      ('bar(a)',
       'No macro named "bar".'),
      # 3. Arg mismatch
      ('foo()',
       'Expected 2 args, got: "foo()".'),
      ('foo(a b)',
       'Expected 2 args, got: "foo(a b)".'),
      ('foo(a,b,c)',
       'Expected 2 args, got: "foo(a,b,c)".'),
      # 6. Unknown option in expansion
      ('baz(mumble)',
       'Unknown arg option "a$z" while expanding "baz(mumble)".'),
    ]
    for idx, (input_str, expected_err) in enumerate(test_list, 1):
      try:
        result = mc.Expand(input_str)
        self.fail('Should throw exception, entry %d' % idx)
      except pddm.PDDMError as e:
        self.assertEqual(e.message, expected_err,
                        'Entry %d failed: %r' % (idx, e))

  def testExpandReferences(self):
    f = io.StringIO("""
PDDM-DEFINE StartIt()
foo(abc, def)
foo(ghi, jkl)
PDDM-DEFINE foo(a, b)
bar(a, int)
bar(b, NSString *)
PDDM-DEFINE bar(n, t)
- (t)n;
- (void)set##n$u##:(t)value;

""")
    mc = pddm.MacroCollection(f)
    expected = """- (int)abc;
- (void)setAbc:(int)value;

- (NSString *)def;
- (void)setDef:(NSString *)value;

- (int)ghi;
- (void)setGhi:(int)value;

- (NSString *)jkl;
- (void)setJkl:(NSString *)value;
"""
    self.assertEqual(mc.Expand('StartIt()'), expected)

  def testCatchRecursion(self):
    f = io.StringIO("""
PDDM-DEFINE foo(a, b)
bar(1, a)
bar(2, b)
PDDM-DEFINE bar(x, y)
foo(x, y)
""")
    mc = pddm.MacroCollection(f)
    try:
      result = mc.Expand('foo(A,B)')
      self.fail('Should throw exception! Test failed to catch recursion.')
    except pddm.PDDMError as e:
      self.assertEqual(e.message,
                       'Found macro recursion, invoking "foo(1, A)":\n...while expanding "bar(1, A)".\n...while expanding "foo(A,B)".')


class TestParsingSource(unittest.TestCase):

  def testBasicParse(self):
    test_list = [
      # 1. no directives
      ('a\nb\nc',
       (3,) ),
      # 2. One define
      ('a\n//%PDDM-DEFINE foo()\n//%body\nc',
       (1, 2, 1) ),
      # 3. Two defines
      ('a\n//%PDDM-DEFINE foo()\n//%body\n//%PDDM-DEFINE bar()\n//%body2\nc',
       (1, 4, 1) ),
      # 4. Two defines with ends
      ('a\n//%PDDM-DEFINE foo()\n//%body\n//%PDDM-DEFINE-END\n'
       '//%PDDM-DEFINE bar()\n//%body2\n//%PDDM-DEFINE-END\nc',
       (1, 6, 1) ),
      # 5. One expand, one define (that runs to end of file)
      ('a\n//%PDDM-EXPAND foo()\nbody\n//%PDDM-EXPAND-END\n'
       '//%PDDM-DEFINE bar()\n//%body2\n',
       (1, 1, 2) ),
      # 6. One define ended with an expand.
      ('a\nb\n//%PDDM-DEFINE bar()\n//%body2\n'
       '//%PDDM-EXPAND bar()\nbody2\n//%PDDM-EXPAND-END\n',
       (2, 2, 1) ),
      # 7. Two expands (one end), one define.
      ('a\n//%PDDM-EXPAND foo(1)\nbody\n//%PDDM-EXPAND foo(2)\nbody2\n//%PDDM-EXPAND-END\n'
       '//%PDDM-DEFINE foo()\n//%body2\n',
       (1, 2, 2) ),
    ]
    for idx, (input_str, line_counts) in enumerate(test_list, 1):
      f = io.StringIO(input_str)
      sf = pddm.SourceFile(f)
      sf._ParseFile()
      self.assertEqual(len(sf._sections), len(line_counts),
                       'Entry %d -- %d != %d' %
                       (idx, len(sf._sections), len(line_counts)))
      for idx2, (sec, expected) in enumerate(zip(sf._sections, line_counts), 1):
        self.assertEqual(sec.num_lines_captured, expected,
                         'Entry %d, section %d -- %d != %d' %
                         (idx, idx2, sec.num_lines_captured, expected))

  def testErrors(self):
    test_list = [
      # 1. Directive within expansion
      ('//%PDDM-EXPAND a()\n//%PDDM-BOGUS',
       'Ran into directive ("//%PDDM-BOGUS", line 2) while in "//%PDDM-EXPAND a()".'),
      ('//%PDDM-EXPAND a()\n//%PDDM-DEFINE a()\n//%body\n',
       'Ran into directive ("//%PDDM-DEFINE", line 2) while in "//%PDDM-EXPAND a()".'),
      # 3. Expansion ran off end of file
      ('//%PDDM-EXPAND a()\na\nb\n',
       'Hit the end of the file while in "//%PDDM-EXPAND a()".'),
      # 4. Directive within define
      ('//%PDDM-DEFINE a()\n//%body\n//%PDDM-BOGUS',
       'Ran into directive ("//%PDDM-BOGUS", line 3) while in "//%PDDM-DEFINE a()".'),
      ('//%PDDM-DEFINE a()\n//%body\n//%PDDM-EXPAND-END a()',
       'Ran into directive ("//%PDDM-EXPAND-END", line 3) while in "//%PDDM-DEFINE a()".'),
      # 6. Directives that shouldn't start sections
      ('a\n//%PDDM-DEFINE-END a()\n//a\n',
       'Unexpected line 2: "//%PDDM-DEFINE-END a()".'),
      ('a\n//%PDDM-EXPAND-END a()\n//a\n',
       'Unexpected line 2: "//%PDDM-EXPAND-END a()".'),
      ('//%PDDM-BOGUS\n//a\n',
       'Unexpected line 1: "//%PDDM-BOGUS".'),
    ]
    for idx, (input_str, expected_err) in enumerate(test_list, 1):
      f = io.StringIO(input_str)
      try:
        pddm.SourceFile(f)._ParseFile()
        self.fail('Should throw exception, entry %d' % idx)
      except pddm.PDDMError as e:
        self.assertEqual(e.message, expected_err,
                        'Entry %d failed: %r' % (idx, e))

class TestProcessingSource(unittest.TestCase):

  def testBasics(self):
    self.maxDiff = None
<<<<<<< HEAD
    input_str = u"""
=======
    input_str = """
>>>>>>> 626889fb
//%PDDM-IMPORT-DEFINES ImportFile
foo
//%PDDM-EXPAND mumble(abc)
//%PDDM-EXPAND-END
bar
//%PDDM-EXPAND mumble(def)
//%PDDM-EXPAND mumble(ghi)
//%PDDM-EXPAND-END
baz
//%PDDM-DEFINE mumble(a_)
//%a_: getName(a_)
"""
    input_str2 = """
//%PDDM-DEFINE getName(x_)
//%do##x_$u##(int x_);

"""
    expected = """
//%PDDM-IMPORT-DEFINES ImportFile
foo
//%PDDM-EXPAND mumble(abc)
// This block of code is generated, do not edit it directly.
// clang-format off

abc: doAbc(int abc);
// clang-format on
//%PDDM-EXPAND-END mumble(abc)
bar
//%PDDM-EXPAND mumble(def)
// This block of code is generated, do not edit it directly.
// clang-format off

def: doDef(int def);
// clang-format on
//%PDDM-EXPAND mumble(ghi)
// This block of code is generated, do not edit it directly.
// clang-format off

ghi: doGhi(int ghi);
// clang-format on
//%PDDM-EXPAND-END (2 expansions)
baz
//%PDDM-DEFINE mumble(a_)
//%a_: getName(a_)
"""
    expected_stripped = """
//%PDDM-IMPORT-DEFINES ImportFile
foo
//%PDDM-EXPAND mumble(abc)
//%PDDM-EXPAND-END mumble(abc)
bar
//%PDDM-EXPAND mumble(def)
//%PDDM-EXPAND mumble(ghi)
//%PDDM-EXPAND-END (2 expansions)
baz
//%PDDM-DEFINE mumble(a_)
//%a_: getName(a_)
"""
    def _Resolver(name):
      self.assertEqual(name, 'ImportFile')
      return io.StringIO(input_str2)
    f = io.StringIO(input_str)
    sf = pddm.SourceFile(f, _Resolver)
    sf.ProcessContent()
    self.assertEqual(sf.processed_content, expected)
    # Feed it through and nothing should change.
    f2 = io.StringIO(sf.processed_content)
    sf2 = pddm.SourceFile(f2, _Resolver)
    sf2.ProcessContent()
    self.assertEqual(sf2.processed_content, expected)
    self.assertEqual(sf2.processed_content, sf.processed_content)
    # Test stripping (with the original input and expanded version).
    f2 = io.StringIO(input_str)
    sf2 = pddm.SourceFile(f2)
    sf2.ProcessContent(strip_expansion=True)
    self.assertEqual(sf2.processed_content, expected_stripped)
    f2 = io.StringIO(sf.processed_content)
    sf2 = pddm.SourceFile(f2, _Resolver)
    sf2.ProcessContent(strip_expansion=True)
    self.assertEqual(sf2.processed_content, expected_stripped)

  def testProcessFileWithMacroParseError(self):
    input_str = """
foo
//%PDDM-DEFINE mumble(a_)
//%body
//%PDDM-DEFINE mumble(x_)
//%body2

"""
    f = io.StringIO(input_str)
    sf = pddm.SourceFile(f)
    try:
      sf.ProcessContent()
      self.fail('Should throw exception! Test failed to catch macro parsing error.')
    except pddm.PDDMError as e:
      self.assertEqual(e.message,
                       'Attempt to redefine macro: "PDDM-DEFINE mumble(x_)"\n'
                       '...while parsing section that started:\n'
                       '  Line 3: //%PDDM-DEFINE mumble(a_)')

  def testProcessFileWithExpandError(self):
    input_str = """
foo
//%PDDM-DEFINE mumble(a_)
//%body
//%PDDM-EXPAND foobar(x_)
//%PDDM-EXPAND-END

"""
    f = io.StringIO(input_str)
    sf = pddm.SourceFile(f)
    try:
      sf.ProcessContent()
      self.fail('Should throw exception! Test failed to catch expand error.')
    except pddm.PDDMError as e:
      self.assertEqual(e.message,
                       'No macro named "foobar".\n'
                       '...while expanding "foobar(x_)" from the section that'
                       ' started:\n   Line 5: //%PDDM-EXPAND foobar(x_)')


if __name__ == '__main__':
  unittest.main()<|MERGE_RESOLUTION|>--- conflicted
+++ resolved
@@ -372,11 +372,7 @@
 
   def testBasics(self):
     self.maxDiff = None
-<<<<<<< HEAD
-    input_str = u"""
-=======
     input_str = """
->>>>>>> 626889fb
 //%PDDM-IMPORT-DEFINES ImportFile
 foo
 //%PDDM-EXPAND mumble(abc)
@@ -399,24 +395,18 @@
 foo
 //%PDDM-EXPAND mumble(abc)
 // This block of code is generated, do not edit it directly.
-// clang-format off
 
 abc: doAbc(int abc);
-// clang-format on
 //%PDDM-EXPAND-END mumble(abc)
 bar
 //%PDDM-EXPAND mumble(def)
 // This block of code is generated, do not edit it directly.
-// clang-format off
 
 def: doDef(int def);
-// clang-format on
 //%PDDM-EXPAND mumble(ghi)
 // This block of code is generated, do not edit it directly.
-// clang-format off
 
 ghi: doGhi(int ghi);
-// clang-format on
 //%PDDM-EXPAND-END (2 expansions)
 baz
 //%PDDM-DEFINE mumble(a_)
