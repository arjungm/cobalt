--- conflicted
+++ resolved
@@ -26,47 +26,6 @@
 esac
 
 # -----------------------------------------------------------------------------
-<<<<<<< HEAD
-# Reusing a bunch of the protos from the protocolbuffers/protobuf tree, this
-# can include some extras as there is no harm in ensuring work for C++
-# generation.
-
-CORE_PROTO_FILES=(
-  src/google/protobuf/any_test.proto
-  src/google/protobuf/unittest_arena.proto
-  src/google/protobuf/unittest_custom_options.proto
-  src/google/protobuf/unittest_enormous_descriptor.proto
-  src/google/protobuf/unittest_embed_optimize_for.proto
-  src/google/protobuf/unittest_empty.proto
-  src/google/protobuf/unittest_import.proto
-  src/google/protobuf/unittest_import_lite.proto
-  src/google/protobuf/unittest_lite.proto
-  src/google/protobuf/unittest_mset.proto
-  src/google/protobuf/unittest_mset_wire_format.proto
-  src/google/protobuf/unittest_no_generic_services.proto
-  src/google/protobuf/unittest_optimize_for.proto
-  src/google/protobuf/unittest.proto
-  src/google/protobuf/unittest_import_public.proto
-  src/google/protobuf/unittest_import_public_lite.proto
-  src/google/protobuf/unittest_drop_unknown_fields.proto
-  src/google/protobuf/unittest_preserve_unknown_enum.proto
-  src/google/protobuf/map_lite_unittest.proto
-  src/google/protobuf/map_proto2_unittest.proto
-  src/google/protobuf/map_unittest.proto
-  # The unittest_custom_options.proto extends the messages in descriptor.proto
-  # so we build it in to test extending in general. The library doesn't provide
-  # a descriptor as it doesn't use the classes/enums.
-  src/google/protobuf/descriptor.proto
-)
-
-# -----------------------------------------------------------------------------
-# The objc unittest specific proto files.
-
-OBJC_TEST_PROTO_FILES=(
-  objectivec/Tests/unittest_cycle.proto
-  objectivec/Tests/unittest_deprecated.proto
-  objectivec/Tests/unittest_deprecated_file.proto
-=======
 # The objc unittest specific proto files.
 
 OBJC_TEST_PROTO_FILES=(
@@ -76,7 +35,6 @@
   objectivec/Tests/unittest_cycle.proto
   objectivec/Tests/unittest_deprecated_file.proto
   objectivec/Tests/unittest_deprecated.proto
->>>>>>> 626889fb
   objectivec/Tests/unittest_extension_chain_a.proto
   objectivec/Tests/unittest_extension_chain_b.proto
   objectivec/Tests/unittest_extension_chain_c.proto
@@ -84,13 +42,6 @@
   objectivec/Tests/unittest_extension_chain_e.proto
   objectivec/Tests/unittest_extension_chain_f.proto
   objectivec/Tests/unittest_extension_chain_g.proto
-<<<<<<< HEAD
-  objectivec/Tests/unittest_objc.proto
-  objectivec/Tests/unittest_objc_startup.proto
-  objectivec/Tests/unittest_objc_options.proto
-  objectivec/Tests/unittest_runtime_proto2.proto
-  objectivec/Tests/unittest_runtime_proto3.proto
-=======
   objectivec/Tests/unittest_import_public.proto
   objectivec/Tests/unittest_import.proto
   objectivec/Tests/unittest_mset.proto
@@ -101,7 +52,6 @@
   objectivec/Tests/unittest_runtime_proto2.proto
   objectivec/Tests/unittest_runtime_proto3.proto
   objectivec/Tests/unittest.proto
->>>>>>> 626889fb
 )
 
 OBJC_EXTENSIONS=( .pbobjc.h .pbobjc.m )
@@ -123,11 +73,7 @@
 
 # Check to if all the output files exist (in case a new one got added).
 
-<<<<<<< HEAD
-for PROTO_FILE in "${CORE_PROTO_FILES[@]}" "${OBJC_TEST_PROTO_FILES[@]}"; do
-=======
 for PROTO_FILE in "${OBJC_TEST_PROTO_FILES[@]}"; do
->>>>>>> 626889fb
   DIR=${PROTO_FILE%/*}
   BASE_NAME=${PROTO_FILE##*/}
   # Drop the extension
@@ -135,11 +81,7 @@
   OBJC_NAME=$(echo "${BASE_NAME}" | awk -F _ '{for(i=1; i<=NF; i++) printf "%s", toupper(substr($i,1,1)) substr($i,2);}')
 
   for EXT in "${OBJC_EXTENSIONS[@]}"; do
-<<<<<<< HEAD
-    if [[ ! -f "${OUTPUT_DIR}/google/protobuf/${OBJC_NAME}${EXT}" ]]; then
-=======
     if [[ ! -f "${OUTPUT_DIR}/${DIR}/${OBJC_NAME}${EXT}" ]]; then
->>>>>>> 626889fb
       RUN_PROTOC=yes
     fi
   done
@@ -182,32 +124,6 @@
     | xargs -0 rm -rf
 
 # -----------------------------------------------------------------------------
-<<<<<<< HEAD
-# Helper to invoke protoc
-compile_protos() {
-  src/protoc                                   \
-    --objc_out="${OUTPUT_DIR}/google/protobuf" \
-    --proto_path=src/google/protobuf/          \
-    --proto_path=src                           \
-    --experimental_allow_proto3_optional       \
-    "$@"
-}
-
-# -----------------------------------------------------------------------------
-# Generate most of the proto files that exist in the C++ src tree.
-
-# Note: there is overlap in package.Message names between some of the test
-# files, so they can't be generated all at once. This works because the overlap
-# isn't linked into a single binary.
-for a_proto in "${CORE_PROTO_FILES[@]}" ; do
-  compile_protos "${a_proto}"
-done
-
-# -----------------------------------------------------------------------------
-# Generate the Objective C specific testing protos.
-compile_protos \
-  --proto_path="objectivec/Tests" \
-=======
 # Generate the Objective C specific testing protos.
 
 "${PROTOC}"                                                                 \
@@ -217,5 +133,4 @@
   --objc_opt=require_prefixes=yes                                           \
   --proto_path=.                                                            \
   --proto_path=src                                                          \
->>>>>>> 626889fb
   "${OBJC_TEST_PROTO_FILES[@]}"