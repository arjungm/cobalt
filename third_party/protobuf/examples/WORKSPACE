workspace(name = "com_google_protobuf_examples")

load("@bazel_tools//tools/build_defs/repo:http.bzl", "http_archive")

# This protobuf repository is required for proto_library rule.
# It provides the protocol compiler binary (i.e., protoc).
#
# We declare it as local_repository so we can test changes
# before they get merged. You'll want to use the following instead:
#
# http_archive(
#     name = "com_google_protobuf",
<<<<<<< HEAD
#     strip_prefix = "protobuf-master",
#     urls = ["https://github.com/protocolbuffers/protobuf/archive/master.zip"],
# )
=======
#     sha256 = "c29d8b4b79389463c546f98b15aa4391d4ed7ec459340c47bffe15db63eb9126",
#     strip_prefix = "protobuf-3.21.3",
#     urls = ["https://github.com/protocolbuffers/protobuf/archive/v3.21.3.tar.gz"],
# )

>>>>>>> 626889fb
local_repository(
    name = "com_google_protobuf",
    path = "..",
)

<<<<<<< HEAD
=======
local_repository(
    name = "com_google_protobuf-examples-with-hyphen",
    path = "examples_with_hyphen",
)

>>>>>>> 626889fb
# Similar to com_google_protobuf but for Java lite. If you are building
# for Android, the lite version should be preferred because it has a much
# smaller code size.
local_repository(
    name = "com_google_protobuf_javalite",
    path = "..",
<<<<<<< HEAD
=======
)

# Bazel platform rules, for clang-cl.
http_archive(
    name = "platforms",
    sha256 = "218efe8ee736d26a3572663b374a253c012b716d8af0c07e842e82f238a0a7ee",
    urls = [
        "https://mirror.bazel.build/github.com/bazelbuild/platforms/releases/download/0.0.10/platforms-0.0.10.tar.gz",
        "https://github.com/bazelbuild/platforms/releases/download/0.0.10/platforms-0.0.10.tar.gz",
    ],
>>>>>>> 626889fb
)

load("@com_google_protobuf//:protobuf_deps.bzl", "PROTOBUF_MAVEN_ARTIFACTS", "protobuf_deps")

<<<<<<< HEAD
protobuf_deps()
=======
protobuf_deps()

load("@rules_java//java:rules_java_deps.bzl", "rules_java_dependencies")

rules_java_dependencies()

load("@rules_java//java:repositories.bzl", "rules_java_toolchains")

rules_java_toolchains()

load("@rules_python//python:repositories.bzl", "py_repositories")

py_repositories()

load("@rules_cc//cc:repositories.bzl", "rules_cc_dependencies", "rules_cc_toolchains")

rules_cc_dependencies()

rules_cc_toolchains()

load("@rules_jvm_external//:repositories.bzl", "rules_jvm_external_deps")

rules_jvm_external_deps()

load("@rules_jvm_external//:setup.bzl", "rules_jvm_external_setup")

rules_jvm_external_setup()

load("@rules_jvm_external//:defs.bzl", "maven_install")

maven_install(
    name = "protobuf_maven",
    artifacts = PROTOBUF_MAVEN_ARTIFACTS,
    repositories = [
        "https://repo1.maven.org/maven2",
        "https://repo.maven.apache.org/maven2",
    ],
)
>>>>>>> 626889fb
<|MERGE_RESOLUTION|>--- conflicted
+++ resolved
@@ -10,38 +10,27 @@
 #
 # http_archive(
 #     name = "com_google_protobuf",
-<<<<<<< HEAD
-#     strip_prefix = "protobuf-master",
-#     urls = ["https://github.com/protocolbuffers/protobuf/archive/master.zip"],
-# )
-=======
 #     sha256 = "c29d8b4b79389463c546f98b15aa4391d4ed7ec459340c47bffe15db63eb9126",
 #     strip_prefix = "protobuf-3.21.3",
 #     urls = ["https://github.com/protocolbuffers/protobuf/archive/v3.21.3.tar.gz"],
 # )
 
->>>>>>> 626889fb
 local_repository(
     name = "com_google_protobuf",
     path = "..",
 )
 
-<<<<<<< HEAD
-=======
 local_repository(
     name = "com_google_protobuf-examples-with-hyphen",
     path = "examples_with_hyphen",
 )
 
->>>>>>> 626889fb
 # Similar to com_google_protobuf but for Java lite. If you are building
 # for Android, the lite version should be preferred because it has a much
 # smaller code size.
 local_repository(
     name = "com_google_protobuf_javalite",
     path = "..",
-<<<<<<< HEAD
-=======
 )
 
 # Bazel platform rules, for clang-cl.
@@ -52,14 +41,10 @@
         "https://mirror.bazel.build/github.com/bazelbuild/platforms/releases/download/0.0.10/platforms-0.0.10.tar.gz",
         "https://github.com/bazelbuild/platforms/releases/download/0.0.10/platforms-0.0.10.tar.gz",
     ],
->>>>>>> 626889fb
 )
 
 load("@com_google_protobuf//:protobuf_deps.bzl", "PROTOBUF_MAVEN_ARTIFACTS", "protobuf_deps")
 
-<<<<<<< HEAD
-protobuf_deps()
-=======
 protobuf_deps()
 
 load("@rules_java//java:rules_java_deps.bzl", "rules_java_dependencies")
@@ -97,5 +82,4 @@
         "https://repo1.maven.org/maven2",
         "https://repo.maven.apache.org/maven2",
     ],
-)
->>>>>>> 626889fb
+)