--- conflicted
+++ resolved
@@ -2,11 +2,7 @@
 name: Bug report
 about: Create a report to help us improve
 title: ''
-<<<<<<< HEAD
-labels: ''
-=======
 labels: 'untriaged'
->>>>>>> 626889fb
 assignees: ''
 
 ---
