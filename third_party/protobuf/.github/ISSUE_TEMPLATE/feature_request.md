---
name: Feature request
about: Suggest an idea for this project
title: ''
<<<<<<< HEAD
labels: ''
=======
labels: 'untriaged'
>>>>>>> 626889fb
assignees: ''

---

<!--

NOTE: this form is for feature requests (including cleanup requests) only. For questions or troubleshooting, please see the protobuf mailing list: https://groups.google.com/forum/#!forum/protobuf

-->


**What language does this apply to?**
If it's a proto syntax change, is it for proto2 or proto3?
If it's about generated code change, what programming language?

**Describe the problem you are trying to solve.**

**Describe the solution you'd like**

**Describe alternatives you've considered**

**Additional context**
Add any other context or screenshots about the feature request here.<|MERGE_RESOLUTION|>--- conflicted
+++ resolved
@@ -2,11 +2,7 @@
 name: Feature request
 about: Suggest an idea for this project
 title: ''
-<<<<<<< HEAD
-labels: ''
-=======
 labels: 'untriaged'
->>>>>>> 626889fb
 assignees: ''
 
 ---
