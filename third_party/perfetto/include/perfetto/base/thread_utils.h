--- conflicted
+++ resolved
@@ -44,12 +44,8 @@
 namespace perfetto {
 namespace base {
 
-<<<<<<< HEAD
-#if PERFETTO_BUILDFLAG(PERFETTO_OS_ANDROID)
-=======
 #if PERFETTO_BUILDFLAG(PERFETTO_OS_ANDROID) || \
     PERFETTO_BUILDFLAG(PERFETTO_OS_QNX)
->>>>>>> 626889fb
 using PlatformThreadId = pid_t;
 inline PlatformThreadId GetThreadId() {
   return gettid();
