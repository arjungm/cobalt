--- conflicted
+++ resolved
@@ -51,30 +51,8 @@
 # Some .gn build files outside of this repo (v8, webrtc) still reference this
 # target.
 source_set("platform_impl") {
-<<<<<<< HEAD
-  deps = [
-    "../../gn:default_deps",
-    "../../include/perfetto/tracing",
-    "../base",
-  ]
-  sources = [
-    "platform_posix.cc",
-    "platform_windows.cc",
-  ]
-}
-
-# Fake platform that allows buiding the client lib on all OSes. You can only use
-# those parts of the client lib that do not use the platform.
-source_set("platform_fake") {
-  deps = [
-    "../../gn:default_deps",
-    "../../include/perfetto/tracing",
-  ]
-  sources = [ "platform_fake.cc" ]
-=======
   deps = [ "../../gn:default_deps" ]
   sources = []
->>>>>>> 626889fb
 }
 
 # Code that both public headers and other non-public sources (e.g.
