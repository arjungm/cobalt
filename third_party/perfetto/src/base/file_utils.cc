--- conflicted
+++ resolved
@@ -45,8 +45,6 @@
 #include <unistd.h>
 #endif
 
-<<<<<<< HEAD
-=======
 #if PERFETTO_BUILDFLAG(PERFETTO_OS_LINUX) ||   \
     PERFETTO_BUILDFLAG(PERFETTO_OS_ANDROID) || \
     PERFETTO_BUILDFLAG(PERFETTO_OS_APPLE)
@@ -58,7 +56,6 @@
 #include <unistd.h>
 #endif
 
->>>>>>> 626889fb
 namespace perfetto {
 namespace base {
 namespace {
