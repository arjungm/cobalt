--- conflicted
+++ resolved
@@ -63,8 +63,6 @@
   ]
 }
 
-<<<<<<< HEAD
-=======
 source_set("string_filter") {
   sources = [
     "string_filter.cc",
@@ -77,7 +75,6 @@
   ]
 }
 
->>>>>>> 626889fb
 source_set("filter_util") {
   testonly = true
   sources = [
