--- conflicted
+++ resolved
@@ -20,15 +20,6 @@
     "cpp",
   ]
   sources = [ "profile.proto" ]
-<<<<<<< HEAD
-}
-
-perfetto_proto_library("profile_descriptor") {
-  proto_generators = [ "descriptor" ]
-  generate_descriptor = "profile.descriptor"
-  sources = [ "profile.proto" ]
-=======
   generate_descriptor = "profile.descriptor"
   descriptor_root_source = "profile.proto"
->>>>>>> 626889fb
 }