--- conflicted
+++ resolved
@@ -100,11 +100,6 @@
     TPM_FINALIZE_TRACE_DATA = 2;
     TPM_QUERY_STREAMING = 3;
     // Previously: TPM_QUERY_RAW_DEPRECATED
-<<<<<<< HEAD
-    reserved 4;
-    reserved "TPM_QUERY_RAW_DEPRECATED";
-=======
->>>>>>> 626889fb
     TPM_COMPUTE_METRIC = 5;
     TPM_GET_METRIC_DESCRIPTORS = 6;
     TPM_RESTORE_INITIAL_TABLES = 7;
