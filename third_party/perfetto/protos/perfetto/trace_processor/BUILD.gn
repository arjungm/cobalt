# Copyright (C) 2018 The Android Open Source Project
#
# Licensed under the Apache License, Version 2.0 (the "License");
# you may not use this file except in compliance with the License.
# You may obtain a copy of the License at
#
#      http://www.apache.org/licenses/LICENSE-2.0
#
# Unless required by applicable law or agreed to in writing, software
# distributed under the License is distributed on an "AS IS" BASIS,
# WITHOUT WARRANTIES OR CONDITIONS OF ANY KIND, either express or implied.
# See the License for the specific language governing permissions and
# limitations under the License.

import("../../../gn/proto_library.gni")
import("proto_files.gni")

perfetto_proto_library("@TYPE@") {
  proto_generators = [
    "cpp",
    "lite",
    "zero",
  ]

  # needed for descriptor.proto.
  deps = [
    "../common:@TYPE@",
    "../perfetto_sql:@TYPE@",
    "../trace_summary:@TYPE@",
  ]
  sources = []
  foreach(source, trace_processor_protos) {
    sources += [ "$source.proto" ]
  }
}

<<<<<<< HEAD
perfetto_proto_library("stack_descriptor") {
  proto_generators = [ "descriptor" ]
  generate_descriptor = "stack.descriptor"
  sources = [ "stack.proto" ]
=======
perfetto_proto_library("stack_@TYPE@") {
  proto_generators = []
  sources = [ "stack.proto" ]
  generate_descriptor = "stack.descriptor"
  descriptor_root_source = "stack.proto"
>>>>>>> 626889fb
}

perfetto_proto_library("metrics_impl_@TYPE@") {
  proto_generators = [ "zero" ]
  sources = [ "metrics_impl.proto" ]
}<|MERGE_RESOLUTION|>--- conflicted
+++ resolved
@@ -34,18 +34,11 @@
   }
 }
 
-<<<<<<< HEAD
-perfetto_proto_library("stack_descriptor") {
-  proto_generators = [ "descriptor" ]
-  generate_descriptor = "stack.descriptor"
-  sources = [ "stack.proto" ]
-=======
 perfetto_proto_library("stack_@TYPE@") {
   proto_generators = []
   sources = [ "stack.proto" ]
   generate_descriptor = "stack.descriptor"
   descriptor_root_source = "stack.proto"
->>>>>>> 626889fb
 }
 
 perfetto_proto_library("metrics_impl_@TYPE@") {
