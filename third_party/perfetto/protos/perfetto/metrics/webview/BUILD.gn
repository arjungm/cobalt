--- conflicted
+++ resolved
@@ -21,15 +21,7 @@
     "all_webview_metrics.proto",
     "webview_jank_approximation.proto",
   ]
-<<<<<<< HEAD
-}
-
-perfetto_proto_library("descriptor") {
-  proto_generators = [ "descriptor" ]
-  import_dirs = [ "${perfetto_protobuf_src_dir}" ]
-=======
   deps = [ "..:@TYPE@" ]
->>>>>>> 626889fb
   generate_descriptor = "all_webview_metrics.descriptor"
   generator_visibility = [ "../../../../src/trace_processor/metrics:gen_cc_all_webview_metrics_descriptor" ]
   descriptor_root_source = "all_webview_metrics.proto"
