# Copyright (C) 2019 The Android Open Source Project
#
# Licensed under the Apache License, Version 2.0 (the "License");
# you may not use this file except in compliance with the License.
# You may obtain a copy of the License at
#
#      http://www.apache.org/licenses/LICENSE-2.0
#
# Unless required by applicable law or agreed to in writing, software
# distributed under the License is distributed on an "AS IS" BASIS,
# WITHOUT WARRANTIES OR CONDITIONS OF ANY KIND, either express or implied.
# See the License for the specific language governing permissions and
# limitations under the License.

import("../../../gn/perfetto.gni")
import("../../../gn/proto_library.gni")

perfetto_proto_library("@TYPE@") {
  proto_generators = [ "lite" ]
  deps = [
    "android:@TYPE@",
    "common:@TYPE@",
  ]
  sources = [ "metrics.proto" ]
  generate_descriptor = "metrics.descriptor"
  generator_visibility =
      [ "../../../src/trace_processor/metrics:gen_cc_metrics_descriptor" ]
  descriptor_root_source = "metrics.proto"
}

perfetto_proto_library("custom_options_@TYPE@") {
  proto_generators = [ "lite" ]
  sources = [ "custom_options.proto" ]
  import_dirs = [ "${perfetto_protobuf_src_dir}" ]
<<<<<<< HEAD
}

perfetto_proto_library("descriptor") {
  proto_generators = [ "descriptor" ]
  generate_descriptor = "metrics.descriptor"
  deps = [ ":source_set" ]
  sources = [ "metrics.proto" ]
=======
>>>>>>> 626889fb
}<|MERGE_RESOLUTION|>--- conflicted
+++ resolved
@@ -32,14 +32,4 @@
   proto_generators = [ "lite" ]
   sources = [ "custom_options.proto" ]
   import_dirs = [ "${perfetto_protobuf_src_dir}" ]
-<<<<<<< HEAD
-}
-
-perfetto_proto_library("descriptor") {
-  proto_generators = [ "descriptor" ]
-  generate_descriptor = "metrics.descriptor"
-  deps = [ ":source_set" ]
-  sources = [ "metrics.proto" ]
-=======
->>>>>>> 626889fb
 }