--- conflicted
+++ resolved
@@ -31,11 +31,4 @@
   BUILTIN_CLOCK_MAX_ID = 63;
 
   reserved 7, 8;
-<<<<<<< HEAD
-
-  // An internal CL (ag/16521245) has taken this for BUILTIN_CLOCK_TSC.
-  // That might get upstreamed later on. Avoid diverging on this ID in future.
-  reserved 9;
-=======
->>>>>>> 626889fb
 }