# Copyright (C) 2017 The Android Open Source Project
#
# Licensed under the Apache License, Version 2.0 (the "License");
# you may not use this file except in compliance with the License.
# You may obtain a copy of the License at
#
#      http://www.apache.org/licenses/LICENSE-2.0
#
# Unless required by applicable law or agreed to in writing, software
# distributed under the License is distributed on an "AS IS" BASIS,
# WITHOUT WARRANTIES OR CONDITIONS OF ANY KIND, either express or implied.
# See the License for the specific language governing permissions and
# limitations under the License.

import("//build_overrides/build.gni")
import("wasm_vars.gni")

# Summary of our typical build configurations:

# 1. Standalone builds
#    build_with_chromium = false
#    is_perfetto_build_generator = false
#    perfetto_build_standalone = true
#    perfetto_build_with_android = false
#    perfetto_build_with_embedder = false

# 2. Android tree builds
#    build_with_chromium = false
#    is_perfetto_build_generator = true
#    perfetto_build_standalone = false
#    perfetto_build_with_android = true
#    perfetto_build_with_embedder = false

# 3. Chromium tree builds
#    build_with_chromium = true
#    is_perfetto_build_generator = false
#    perfetto_build_standalone = false
#    perfetto_build_with_android = false
#    perfetto_build_with_embedder = true

# 4. Builds in other embedder trees (e.g. V8 standalone)
#    build_with_chromium = false
#    is_perfetto_build_generator = false
#    perfetto_build_standalone = false
#    perfetto_build_with_android = false
#    perfetto_build_with_embedder = true

# 5. Amalgamated sources (Client library)
#    build_with_chromium = false
#    is_perfetto_build_generator = true
#    perfetto_build_standalone = false
#    perfetto_build_with_android = false
#    perfetto_build_with_embedder = true

# +----------------------------------------------------------------------------+
# | Toolchain / environment related configuration                              |
# +----------------------------------------------------------------------------+
# This section contains a bunch of variables that are related with the toolchain
# and the build environment. Only tools/gen_xxx should customize them.

# Note that |build_with_chromium| is a global convention used by several
# projects, set outside of our control.

# Chromium sets this to true in its //build_overrides/build.gni.
if (!defined(build_with_chromium)) {
  build_with_chromium = false
}

if (!defined(is_nacl)) {
  is_nacl = false
}

if (!defined(is_gcc)) {
  is_gcc = !is_clang && !is_win
}

if (!defined(is_qnx)) {
  is_qnx = false
}

declare_args() {
  # The Android blueprint file generator set this to true (as well as
  # is_perfetto_build_generator). This is just about being built in the
  # Android tree (AOSP and internal) and is NOT related with the target OS.
  # In standalone Android builds and Chromium Android builds, this is false.
  perfetto_build_with_android = false

  # All the tools/gen_* scripts set this to true. This is mainly used to locate
  # .gni files from //gn rather than //build.
  is_perfetto_build_generator = false

  # This is for override via `gn args` (e.g. for tools/gen_xxx). Embedders
  # based on GN (e.g. v8) should NOT set this and instead directly sets
  # perfetto_build_with_embedder=true in their GN files.
  is_perfetto_embedder = false
}

# This can be overridden by embedders (e.g. v8) in their .gn(i) files. This must
# be different from the GN args flag (is_perfetto_embedder) because of the way
# GN works.
if (!defined(perfetto_build_with_embedder)) {
  perfetto_build_with_embedder = build_with_chromium || is_perfetto_embedder
<<<<<<< HEAD
=======
}

# Controls whether the `libperfetto` target bundles the JSON export code in its
# dependencies. Can be overriden by embedders to reduce dependency bloat.
if (!defined(perfetto_libperfetto_includes_json)) {
  perfetto_libperfetto_includes_json = build_with_chromium && !is_nacl
>>>>>>> 626889fb
}

perfetto_build_standalone =
    !perfetto_build_with_android && !build_with_chromium &&
    !perfetto_build_with_embedder

# Only relevant for GN builds. Sets the path where perfetto lives. This is //
# for standalone builds and //third_party/perfetto/ in embedders. The embedder
# can override it in its GN files.
if (perfetto_build_standalone || is_perfetto_build_generator) {
  perfetto_root_path = "//"
  import("//gn/standalone/android.gni")  # For android_api_level
  import("//gn/standalone/libc++/libc++.gni")  # For use_custom_libcxx
  import("//gn/standalone/sanitizers/vars.gni")  # For is_fuzzer
} else if (!defined(perfetto_root_path)) {
  perfetto_root_path = "//third_party/perfetto/"
  import("//build/config/android/config.gni")  # For android_api_level
}

# Whether the ftrace producer and the service should be started
# by the integration test or assumed to be running.
# If we're building in the Android tree, we expect that the testing infra
# will start the binaries in the system image before the tests are run.
# In all other cases (i.e. when true), a temporary in-process instance will be
# brought up by our own integrationtest harness.
start_daemons_for_testing = !perfetto_build_with_android

# +----------------------------------------------------------------------------+
# | Tunable build variables for embedders                                      |
# +----------------------------------------------------------------------------+
# The variables in this section allow embedders to enable/disable features
# at the build-system level. This allows to opt-in into the various services
# and tools.

perfetto_force_dlog_default = ""
if (build_with_chromium) {
  perfetto_force_dlog_default = "off"
}

declare_args() {
  # Enables build of platform-wide tracing services (traced, traced_probes)
  # and executables (perfetto_cmd, trigger_perfetto).
  # When disabled, only the client library and other auxiliary tools can be
  # built (for Chromium and other GN embedders).
  # Note that traced_probes is further conditioned by the GN variable
  # enable_perfetto_traced_probes, in the declare_args() section below.
  enable_perfetto_platform_services =
      perfetto_build_standalone || perfetto_build_with_android

  # Allow the embedder to use the IPC layer. In turn this allows to use the
  # system backend in the client library.
  # This includes building things that rely on POSIX sockets, this places
  # limitations on the supported operating systems.
  # For now the IPC layer is conservatively not enabled on Chromium+Windows
  # builds.
  enable_perfetto_ipc =
      !is_nacl && (perfetto_build_standalone || perfetto_build_with_android ||
                   (build_with_chromium && !is_win) || is_fuchsia)

  # Makes the heap profiling daemon target reachable. It works only on Android,
  # but is built on Linux as well for test/compiler coverage.
  # On Android, it requires API level 26 due to libunwindstack.
  enable_perfetto_heapprofd =
      perfetto_build_with_android ||
      (perfetto_build_standalone && is_clang &&
       (is_linux || (is_android && android_api_level >= 26)))

  # Build the perf event profiler (traced_perf).
  # TODO(rsavitski): figure out how to make the android-core dependencies build
  # under gcc (_Atomic and other issues).
  enable_perfetto_traced_perf =
      perfetto_build_with_android ||
      (perfetto_build_standalone && is_clang &&
       (is_linux || (is_android && android_api_level >= 29)))

  # The Trace Processor: offline analytical engine to process traces and compute
  # metrics using a SQL engine.
  if (!defined(enable_perfetto_trace_processor)) {
    enable_perfetto_trace_processor =
        perfetto_build_standalone || build_with_chromium ||
        is_perfetto_build_generator
  }

  # Enables base::Watchdog. Is supported only on Linux-based platforms in
  # standalone GN builds (NOT in bazel/blaze).
  # gn/BUILD.gn further restricts this to OS_LINUX || OS_ANDROID when generating
  # the perfetto_build_flags.h header.
  enable_perfetto_watchdog =
      perfetto_build_with_android ||
      (perfetto_build_standalone && !is_perfetto_build_generator)

  # Misc host executable under tools/.
  enable_perfetto_tools =
      perfetto_build_standalone || perfetto_build_with_android

  enable_perfetto_unittests = perfetto_build_standalone ||
                              build_with_chromium || perfetto_build_with_android

  enable_perfetto_integration_tests =
      perfetto_build_standalone || perfetto_build_with_android

  enable_perfetto_android_java_sdk =
      perfetto_build_with_android || (is_android && perfetto_build_standalone)

  enable_perfetto_benchmarks = perfetto_build_standalone && !is_win && !is_qnx

  enable_perfetto_fuzzers =
      perfetto_build_standalone && defined(is_fuzzer) && is_fuzzer

  # Enables the write_version_header.py tool that generates a .h that contains a
  # macro with the current git revision and latest release version from
  # CHANGELOG. If false base/version.h will return "unknown".
  enable_perfetto_version_gen =
      perfetto_build_standalone || is_perfetto_build_generator ||
      perfetto_build_with_android

  # Only for local development. When true the binaries (perfetto, traced, ...)
  # are monolithic and don't use a common shared library. This is mainly to
  # avoid LD_LIBRARY_PATH dances when testing locally.
  # On Windows we default to monolithic executables, because pairing
  # dllexport/import adds extra complexity for little benefit. Te only reason
  # for monolithic_binaries=false is saving binary size, which matters mainly on
  # Android. See also comments on PERFETTO_EXPORT_ENTRYPOINT in compiler.h.
  monolithic_binaries = !perfetto_build_with_android && (is_win || is_mac)

  # Whether DLOG should be enabled on debug builds (""), all builds ("on"), or
  # none ("off"). We disable it by default for embedders to avoid spamming their
  # console.
  perfetto_force_dlog = perfetto_force_dlog_default

  # Whether DCHECKs should be enabled or not. Values: "on" | "off" | "".
  # By default ("") DCHECKs are enabled only:
  # - If DCHECK_ALWAYS_ON is defined (which is mainly a Chromium-ism).
  # - On debug builds (i.e. if NDEBUG is NOT defined) but only in Chromium,
  #   Android and standalone builds.
  # - On all other builds (e.g., SDK) it's off regardless of NDEBUG (unless
  #   DCHECK_ALWAYS_ON is defined).
  # See base/logging.h for the implementation of all this.
  perfetto_force_dcheck = ""

  # Installs a signal handler for the most common crash signals which unwinds
  # the stack and prints the stack trace on stderr. Requires a dependency on
  # libbacktrace when enabled.
  enable_perfetto_stderr_crash_dump =
      is_debug && perfetto_build_standalone && !is_wasm && !is_win && !is_qnx

  # Enables more aggressive compiler flags that assume recent Intel CPUs.
  # Runtime checks during initialization will print an error message and exit
  # if the CPU doesn't support those flags.
  # Don't enable by default for MacOS. Old Intel Macs as used in CIs
  # etc don't have the fancy CPU instructions (i.e. AVX2) this implies.
  enable_perfetto_x64_cpu_opt =
      current_cpu == "x64" && is_linux && !is_wasm &&
      perfetto_build_standalone && !is_perfetto_build_generator

  # Enables complie-time thread safety analysis.
  perfetto_thread_safety_annotations =
      perfetto_build_standalone && !is_perfetto_build_generator &&
      defined(use_custom_libcxx) && use_custom_libcxx
}

declare_args() {
  # When false, it disables system backend consumer support in the Perfetto SDK.
  # Saves ~300KB binary size.
  if (!defined(enable_perfetto_system_consumer)) {
    enable_perfetto_system_consumer = enable_perfetto_ipc
  }
}

declare_args() {
  perfetto_enable_git_rev_version_header =
      enable_perfetto_version_gen && perfetto_build_standalone &&
      !is_perfetto_build_generator

  # The traced_probes daemon is very Linux-specific, as it depends on ftrace and
  # various /proc interfaces. There is no point making its code platform-neutral
  # as it won't do anything useful on Windows or QNX.
  # The only reason why we still build it on Mac OS is to be able to run the
  # unittests there and making dev on mac less cumbersome. The traced_probes
  # code happens to build cleanly and for now the mainteinance cost on Mac is
  # extremely low.
  enable_perfetto_traced_probes =
      enable_perfetto_platform_services && !is_win && !is_qnx

  # The relay service is enabled when platform services are enabled.
  # TODO(chinglinyu) check if we can enable on Windows.
  enable_perfetto_traced_relay = enable_perfetto_platform_services && !is_win

  # Whether info-level logging is enabled.
  perfetto_verbose_logs_enabled =
      !build_with_chromium || perfetto_force_dlog == "on"

  # Enables the SQL query layer of trace processor.
  enable_perfetto_trace_processor_sqlite =
      enable_perfetto_trace_processor &&
      (build_with_chromium || !perfetto_build_with_embedder)

  # Enables the optional SQLite percentile module.
  enable_perfetto_trace_processor_percentile =
      enable_perfetto_trace_processor &&
      (perfetto_build_standalone || perfetto_build_with_android)

  # Enables the REPL interactive prompt in the trace processor.
  enable_perfetto_trace_processor_linenoise =
      perfetto_build_standalone && enable_perfetto_trace_processor &&
      (is_linux || is_android || is_mac)

  # Enables JSON support in the trace processor. Required for JSON trace import
  # and export.
  enable_perfetto_trace_processor_json =
      enable_perfetto_trace_processor && !perfetto_build_with_android

  # Enables the support for importing profiles from the MacOS Instruments app.
  # Requires a dependency on libexpat for XML parsing.
  # Disabled in chromium due to some fuzzer related build failure (b/363347029).
  enable_perfetto_trace_processor_mac_instruments =
      enable_perfetto_trace_processor &&
      (perfetto_build_standalone || perfetto_build_with_android ||
       is_perfetto_build_generator)

  # Enables httpd RPC support in the trace processor.
  # Further per-OS conditionals are applied in gn/BUILD.gn.
  # Chromium+Win: httpd support depends on enable_perfetto_ipc, which is not
  # enabled on Chromium+Win for now (see a comment there).
  enable_perfetto_trace_processor_httpd =
      enable_perfetto_trace_processor &&
      (perfetto_build_standalone || perfetto_build_with_android ||
       (build_with_chromium && !is_win))

  # Enables Zlib support. This is used to compress traces (by the tracing
  # service and by the "perfetto" cmdline client) and to decompress traces (by
  # trace_processor).
  enable_perfetto_zlib =
      enable_perfetto_trace_processor || enable_perfetto_platform_services

  # Enables function name demangling using sources from llvm. Otherwise
  # trace_processor falls back onto using the c++ runtime demangler, which
  # typically handles only itanium mangling.
  # llvm-demangle is incompatible with GCC and can be used only when building
  # with clang.
  enable_perfetto_llvm_demangle =
      is_clang && enable_perfetto_trace_processor && perfetto_build_standalone

  # Enables gRPC in the Perfetto codebase. gRPC significantly increases build
  # times and the general footprint of Perfetto. As it only required for
  # BigTrace and even then only to build the final ready-to-ship binary, don't
  # enable this by default.
  enable_perfetto_grpc = false

  # Enables the ETM importer in trace_processor. This feature is experimental at
  # this point and it requires extra libraries so we only enable it in selected
  # builds.
  enable_perfetto_etm_importer =
      is_linux && enable_perfetto_trace_processor && perfetto_build_standalone
}

declare_args() {
  # Enables the traceconv tool.
  enable_perfetto_traceconv =
      enable_perfetto_tools && enable_perfetto_trace_processor_sqlite

  # Allows to build the UI (TypeScript/ HTML / WASM)
  enable_perfetto_ui =
      perfetto_build_standalone && enable_perfetto_trace_processor_sqlite &&
      host_os != "win"

  # Allows to build the perfetto.dev website.
  # WARNING: if this flag is enabled, the build performs globbing at generation
  # time. Incremental builds that add/remove files will not be supported without
  # rerunning gn.
  enable_perfetto_site = false

  # Check that the merged perfetto_trace.proto can be translated to a C++ lite
  # proto and compiled. This is disabled by default because it's expensive (it
  # can take a couple of minutes).
  enable_perfetto_merged_protos_check = false

  # Skip buildtools dependency checks (needed for ChromeOS).
  skip_buildtools_check = false

  # Used by CrOS builds. Uses pkg-config to determine the appropriate flags
  # for including and linking system libraries.
  #   set `host_pkg_config` to the `BUILD_PKG_CONFIG` and
  #   set `pkg_config` to the target `PKG_CONFIG`.
  # Note: that if this is enabled `perfetto_use_system_protobuf` should be also.
  perfetto_use_pkgconfig = false

  # Used by CrOS system builds. Uses the system version of protobuf
  # from /usr/include instead of the hermetic one.
  perfetto_use_system_protobuf = false

  # Used by CrOS system builds. Uses the system version of sqlite
  # from /usr/include instead of the hermetic one.
  perfetto_use_system_sqlite = false

  perfetto_use_system_zlib = false
}

if (is_win) {
  # clang-cl
  perfetto_isystem_cflag = "/I"
} else {
  perfetto_isystem_cflag = "-isystem"
}

# +---------------------------------------------------------------------------+
# | Cross-checks                                                              |
# +---------------------------------------------------------------------------+

# Exactly one between build_with_android, build_standalone and
# build_with_embedder must be true.
assert(perfetto_build_standalone || perfetto_build_with_android ||
       perfetto_build_with_embedder)
assert(!(perfetto_build_with_android && perfetto_build_standalone))
assert(!(perfetto_build_with_embedder && perfetto_build_standalone))
assert(!(perfetto_build_with_android && perfetto_build_with_embedder))

# If |build_with_chromium| is true then also |perfetto_build_with_embedder|
# must be true
assert(!build_with_chromium || perfetto_build_with_embedder)

# If |perfetto_build_with_android| is true then also
# |is_perfetto_build_generator| must be true.
assert(!perfetto_build_with_android || is_perfetto_build_generator)

# We should never end up in a state where is_perfetto_embedder=true but
# perfetto_build_with_embedder=false.
assert(!is_perfetto_embedder || perfetto_build_with_embedder)

# The monolithic binaries is not supported when building in the Android tree.
assert(!monolithic_binaries || !perfetto_build_with_android)

# Watchdog must be on in Android builds.
assert(enable_perfetto_watchdog || !perfetto_build_with_android)

assert(perfetto_force_dlog == "" || perfetto_force_dlog == "on" ||
       perfetto_force_dlog == "off")

# If enable_perfetto_traced_probes is set, enable_perfetto_platform_services
# must be set as well. Doesn't make sense to build traced_probes without the
# rest. traced_probes integration tests depend on traced.
assert(!enable_perfetto_traced_probes || enable_perfetto_platform_services)

# |perfetto_use_pkgconfig| changes the behavior of
# |perfetto_use_system_protobuf|, so if perfetto_use_pkgconfig is set,
# |perfetto_use_system_protobuf| must be set.
assert(!perfetto_use_pkgconfig || perfetto_use_system_protobuf,
       "perfetto_use_pkgconfig requires perfetto_use_system_protobuf")<|MERGE_RESOLUTION|>--- conflicted
+++ resolved
@@ -100,15 +100,12 @@
 # GN works.
 if (!defined(perfetto_build_with_embedder)) {
   perfetto_build_with_embedder = build_with_chromium || is_perfetto_embedder
-<<<<<<< HEAD
-=======
 }
 
 # Controls whether the `libperfetto` target bundles the JSON export code in its
 # dependencies. Can be overriden by embedders to reduce dependency bloat.
 if (!defined(perfetto_libperfetto_includes_json)) {
   perfetto_libperfetto_includes_json = build_with_chromium && !is_nacl
->>>>>>> 626889fb
 }
 
 perfetto_build_standalone =
