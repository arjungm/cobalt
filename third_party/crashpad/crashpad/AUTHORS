# This is the official list of Crashpad authors for copyright purposes.
# This file is distinct from the CONTRIBUTORS files.
# See the latter for an explanation.

# Names should be added to this file as:
# Name or Organization <email address>
# The email address is not required for organizations.

Google Inc.
Intel Corporation
Opera Software ASA
Vewd Software AS
LG Electronics, Inc.
MIPS Technologies, Inc.
<<<<<<< HEAD
Darshan Sen <raisinten@gmail.com>
=======
Darshan Sen <raisinten@gmail.com>
Ho Cheung <uioptt24@gmail.com>
>>>>>>> 626889fb
<|MERGE_RESOLUTION|>--- conflicted
+++ resolved
@@ -12,9 +12,5 @@
 Vewd Software AS
 LG Electronics, Inc.
 MIPS Technologies, Inc.
-<<<<<<< HEAD
 Darshan Sen <raisinten@gmail.com>
-=======
-Darshan Sen <raisinten@gmail.com>
-Ho Cheung <uioptt24@gmail.com>
->>>>>>> 626889fb
+Ho Cheung <uioptt24@gmail.com>