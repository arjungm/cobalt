# Copyright 2017 The Crashpad Authors
#
# Licensed under the Apache License, Version 2.0 (the "License");
# you may not use this file except in compliance with the License.
# You may obtain a copy of the License at
#
#     http://www.apache.org/licenses/LICENSE-2.0
#
# Unless required by applicable law or agreed to in writing, software
# distributed under the License is distributed on an "AS IS" BASIS,
# WITHOUT WARRANTIES OR CONDITIONS OF ANY KIND, either express or implied.
# See the License for the specific language governing permissions and
# limitations under the License.

import("build/crashpad_buildconfig.gni")
import("build/test.gni")
import("util/net/tls.gni")

config("crashpad_config") {
  include_dirs = [
    ".",
    root_gen_dir,
  ]
}

if (crashpad_is_in_chromium || crashpad_is_in_fuchsia) {
  test("crashpad_tests") {
    deps = [
      "client:client_test",
      "minidump:minidump_test",
      "snapshot:snapshot_test",
      "test:googlemock_main",
      "test:test_test",
      "util:util_test",
    ]

    data_deps = [ "//testing/buildbot/filters:crashpad_tests_filters" ]

    if (!crashpad_is_ios && !crashpad_is_fuchsia) {
      deps += [ "handler:handler_test" ]
    }
    if (crashpad_is_in_fuchsia) {
      # TODO(fuchsia:46559): Fix the leaks and remove this.
      deps += [ "//build/config/sanitizers:suppress-lsan.DO-NOT-USE-THIS" ]
<<<<<<< HEAD
      # TODO(fxbug.dev/108368): Remove this once the underlying issue is addressed.
=======
      # TODO(fxbug.dev/42059784): Remove this once the underlying issue is
      # addressed.
>>>>>>> 626889fb
      exclude_toolchain_tags = [ "hwasan" ]
    }
    if (crashpad_is_android) {
      use_raw_android_executable = true

      copy("crashpad_test_data") {
        testonly = true
        sources = [
          "test/test_paths_test_data_root.txt",
          "util/net/testdata/ascii_http_body.txt",
          "util/net/testdata/binary_http_body.dat",
        ]

        outputs = [ "$root_out_dir/crashpad_test_data/{{source}}" ]
      }

      deps += [ ":crashpad_test_data" ]

      extra_dist_files = [
        "$root_out_dir/crashpad_handler",
        "$root_out_dir/crashpad_test_test_multiprocess_exec_test_child",
        "$root_out_dir/crashpad_test_data",
      ]
    }
  }

  if (crashpad_is_in_fuchsia) {
    import("//build/components.gni")
    fuchsia_test_component("crashpad-test-component") {
      manifest = "test/fuchsia_crashpad_tests.cml"
      deps = [
        ":crashpad-test-resources",
        ":crashpad_tests",
        "snapshot:crashpad_snapshot_test_both_dt_hash_styles",
        "snapshot:crashpad_snapshot_test_module",
        "snapshot:crashpad_snapshot_test_module_large",
        "snapshot:crashpad_snapshot_test_module_small",
        "test:crashpad_test_test_multiprocess_exec_test_child",
        "util:http_transport_test_server",
      ]
    }

    fuchsia_test_package("crashpad-test") {
      test_components = [ ":crashpad-test-component" ]

      deps = [
        "//src/connectivity/network/dns:component",
        "//src/connectivity/network/netstack:component",
      ]

      test_specs = {
        log_settings = {
          max_severity = "FATAL"
        }
      }
    }

    _resource_files = [
      "test/test_paths_test_data_root.txt",
      "util/net/testdata/ascii_http_body.txt",
      "util/net/testdata/binary_http_body.dat",
    ]
    if (crashpad_use_boringssl_for_http_transport_socket) {
      _resource_files += [
        "util/net/testdata/crashpad_util_test_cert.pem",
        "util/net/testdata/crashpad_util_test_key.pem",
      ]
    }

    _resources = []
    foreach(resource_file, _resource_files) {
      _resource_file_target = string_replace(resource_file, "/", "_")
      resource("${_resource_file_target}") {
        sources = [ "${resource_file}" ]
        outputs = [ "data/${resource_file}" ]
      }
      _resources += [ ":${_resource_file_target}" ]
<<<<<<< HEAD
    }

    group("crashpad-test-resources") {
      deps = _resources
    }

    fuchsia_shell_package("crashpad-database-util") {
      package_name = "crashpad_database_util"
      deps = [ "tools:crashpad_database_util" ]
=======
    }

    group("crashpad-test-resources") {
      deps = _resources
>>>>>>> 626889fb
    }

    group("tests") {
      testonly = true

      deps = [ ":crashpad-test" ]
    }
  }
} else if (crashpad_is_standalone || crashpad_is_external) {
  test("crashpad_client_test") {
    deps = [
      "client:client_test",
      "test:googlemock_main",
    ]
  }

  test("crashpad_handler_test") {
    deps = [
      "handler:handler_test",
      "test:googletest_main",
    ]
    if (crashpad_is_ios || crashpad_is_fuchsia) {
      deps -= [ "handler:handler_test" ]
    }
  }

  test("crashpad_minidump_test") {
    deps = [
      "minidump:minidump_test",
      "test:googletest_main",
    ]
  }

  test("crashpad_snapshot_test") {
    deps = [
      "snapshot:snapshot_test",
      "test:googlemock_main",
    ]
  }

  test("crashpad_test_test") {
    deps = [
      "test:googlemock_main",
      "test:test_test",
    ]
  }

  test("crashpad_util_test") {
    deps = [
      "test:googlemock_main",
      "util:util_test",
    ]
  }
}

if (crashpad_is_ios) {
  group("ios_xcuitests") {
    testonly = true
    deps = [ "test/ios:all_tests" ]
  }
}<|MERGE_RESOLUTION|>--- conflicted
+++ resolved
@@ -42,12 +42,8 @@
     if (crashpad_is_in_fuchsia) {
       # TODO(fuchsia:46559): Fix the leaks and remove this.
       deps += [ "//build/config/sanitizers:suppress-lsan.DO-NOT-USE-THIS" ]
-<<<<<<< HEAD
-      # TODO(fxbug.dev/108368): Remove this once the underlying issue is addressed.
-=======
       # TODO(fxbug.dev/42059784): Remove this once the underlying issue is
       # addressed.
->>>>>>> 626889fb
       exclude_toolchain_tags = [ "hwasan" ]
     }
     if (crashpad_is_android) {
@@ -125,22 +121,10 @@
         outputs = [ "data/${resource_file}" ]
       }
       _resources += [ ":${_resource_file_target}" ]
-<<<<<<< HEAD
     }
 
     group("crashpad-test-resources") {
       deps = _resources
-    }
-
-    fuchsia_shell_package("crashpad-database-util") {
-      package_name = "crashpad_database_util"
-      deps = [ "tools:crashpad_database_util" ]
-=======
-    }
-
-    group("crashpad-test-resources") {
-      deps = _resources
->>>>>>> 626889fb
     }
 
     group("tests") {
