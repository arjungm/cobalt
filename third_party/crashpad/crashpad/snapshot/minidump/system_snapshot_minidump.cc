// Copyright 2018 The Crashpad Authors
//
// Licensed under the Apache License, Version 2.0 (the "License");
// you may not use this file except in compliance with the License.
// You may obtain a copy of the License at
//
//     http://www.apache.org/licenses/LICENSE-2.0
//
// Unless required by applicable law or agreed to in writing, software
// distributed under the License is distributed on an "AS IS" BASIS,
// WITHOUT WARRANTIES OR CONDITIONS OF ANY KIND, either express or implied.
// See the License for the specific language governing permissions and
// limitations under the License.

#include "snapshot/minidump/system_snapshot_minidump.h"

#include "base/notreached.h"
#include "snapshot/minidump/minidump_string_reader.h"

namespace crashpad {
namespace internal {

SystemSnapshotMinidump::SystemSnapshotMinidump()
    : SystemSnapshot(), minidump_system_info_(), initialized_() {}

SystemSnapshotMinidump::~SystemSnapshotMinidump() {}

bool SystemSnapshotMinidump::Initialize(FileReaderInterface* file_reader,
                                        RVA minidump_system_info_rva,
                                        const std::string& version) {
  INITIALIZATION_STATE_SET_INITIALIZING(initialized_);

  full_version_ = version;

  if (!file_reader->SeekSet(minidump_system_info_rva)) {
    return false;
  }

  if (!file_reader->ReadExactly(&minidump_system_info_,
                                sizeof(minidump_system_info_))) {
    return false;
  }

  if (!ReadMinidumpUTF8String(file_reader,
                              minidump_system_info_.CSDVersionRva,
                              &minidump_build_name_)) {
    return false;
  }

  INITIALIZATION_STATE_SET_VALID(initialized_);
  return true;
}

CPUArchitecture SystemSnapshotMinidump::GetCPUArchitecture() const {
  INITIALIZATION_STATE_DCHECK_VALID(initialized_);
  switch (minidump_system_info_.ProcessorArchitecture) {
    case kMinidumpCPUArchitectureAMD64:
      return kCPUArchitectureX86_64;
    case kMinidumpCPUArchitectureX86:
    case kMinidumpCPUArchitectureX86Win64:
      return kCPUArchitectureX86;
    case kMinidumpCPUArchitectureARM:
    case kMinidumpCPUArchitectureARM32Win64:
      return kCPUArchitectureARM;
    case kMinidumpCPUArchitectureARM64:
    case kMinidumpCPUArchitectureARM64Breakpad:
      return kCPUArchitectureARM64;
    case kMinidumpCPUArchitectureMIPS:
      return kCPUArchitectureMIPSEL;
    // No word on how MIPS64 is signalled
    case kMinidumpCPUArchitectureRISCV64Breakpad:
      return kCPUArchitectureRISCV64;

    default:
      return CPUArchitecture::kCPUArchitectureUnknown;
  }
}

uint32_t SystemSnapshotMinidump::CPURevision() const {
  INITIALIZATION_STATE_DCHECK_VALID(initialized_);
  return minidump_system_info_.ProcessorRevision;
}

uint8_t SystemSnapshotMinidump::CPUCount() const {
  INITIALIZATION_STATE_DCHECK_VALID(initialized_);
  return minidump_system_info_.NumberOfProcessors;
}

std::string SystemSnapshotMinidump::CPUVendor() const {
  INITIALIZATION_STATE_DCHECK_VALID(initialized_);
  if (GetCPUArchitecture() == kCPUArchitectureX86) {
    const char* ptr = reinterpret_cast<const char*>(
        minidump_system_info_.Cpu.X86CpuInfo.VendorId);
    return std::string(ptr, ptr + (3 * sizeof(uint32_t)));
  } else {
    return std::string();
  }
}

void SystemSnapshotMinidump::CPUFrequency(uint64_t* current_hz,
                                          uint64_t* max_hz) const {
  INITIALIZATION_STATE_DCHECK_VALID(initialized_);
  NOTREACHED();  // https://crashpad.chromium.org/bug/10
}

uint32_t SystemSnapshotMinidump::CPUX86Signature() const {
  INITIALIZATION_STATE_DCHECK_VALID(initialized_);
  NOTREACHED();  // https://crashpad.chromium.org/bug/10
}

uint64_t SystemSnapshotMinidump::CPUX86Features() const {
  INITIALIZATION_STATE_DCHECK_VALID(initialized_);
  NOTREACHED();  // https://crashpad.chromium.org/bug/10
}

uint64_t SystemSnapshotMinidump::CPUX86ExtendedFeatures() const {
  INITIALIZATION_STATE_DCHECK_VALID(initialized_);
  NOTREACHED();  // https://crashpad.chromium.org/bug/10
}

uint32_t SystemSnapshotMinidump::CPUX86Leaf7Features() const {
  INITIALIZATION_STATE_DCHECK_VALID(initialized_);
  NOTREACHED();  // https://crashpad.chromium.org/bug/10
}

bool SystemSnapshotMinidump::CPUX86SupportsDAZ() const {
  INITIALIZATION_STATE_DCHECK_VALID(initialized_);
  NOTREACHED();  // https://crashpad.chromium.org/bug/10
}

SystemSnapshot::OperatingSystem SystemSnapshotMinidump::GetOperatingSystem()
    const {
  INITIALIZATION_STATE_DCHECK_VALID(initialized_);

  switch (minidump_system_info_.PlatformId) {
    case kMinidumpOSMacOSX:
      return OperatingSystem::kOperatingSystemMacOSX;
    case kMinidumpOSWin32s:
    case kMinidumpOSWin32Windows:
    case kMinidumpOSWin32NT:
      return OperatingSystem::kOperatingSystemWindows;
    case kMinidumpOSLinux:
      return OperatingSystem::kOperatingSystemLinux;
    case kMinidumpOSAndroid:
      return OperatingSystem::kOperatingSystemAndroid;
    case kMinidumpOSFuchsia:
      return OperatingSystem::kOperatingSystemFuchsia;
    default:
      return OperatingSystem::kOperatingSystemUnknown;
  }
}

bool SystemSnapshotMinidump::OSServer() const {
  INITIALIZATION_STATE_DCHECK_VALID(initialized_);
  return minidump_system_info_.ProductType == kMinidumpOSTypeServer;
}

void SystemSnapshotMinidump::OSVersion(int* major,
                                       int* minor,
                                       int* bugfix,
                                       std::string* build) const {
  INITIALIZATION_STATE_DCHECK_VALID(initialized_);
  *major = minidump_system_info_.MajorVersion;
  *minor = minidump_system_info_.MinorVersion;
  *bugfix = minidump_system_info_.BuildNumber;
  *build = minidump_build_name_;
}

std::string SystemSnapshotMinidump::OSVersionFull() const {
  INITIALIZATION_STATE_DCHECK_VALID(initialized_);
  return full_version_;
}

std::string SystemSnapshotMinidump::MachineDescription() const {
  INITIALIZATION_STATE_DCHECK_VALID(initialized_);
  NOTREACHED();  // https://crashpad.chromium.org/bug/10
}

bool SystemSnapshotMinidump::NXEnabled() const {
  INITIALIZATION_STATE_DCHECK_VALID(initialized_);
  NOTREACHED();  // https://crashpad.chromium.org/bug/10
}

void SystemSnapshotMinidump::TimeZone(DaylightSavingTimeStatus* dst_status,
                                      int* standard_offset_seconds,
                                      int* daylight_offset_seconds,
                                      std::string* standard_name,
                                      std::string* daylight_name) const {
  INITIALIZATION_STATE_DCHECK_VALID(initialized_);
  NOTREACHED();  // https://crashpad.chromium.org/bug/10
}

uint64_t SystemSnapshotMinidump::AddressMask() const {
  INITIALIZATION_STATE_DCHECK_VALID(initialized_);
  NOTREACHED();  // https://crashpad.chromium.org/bug/10
<<<<<<< HEAD
  return 0;
=======
>>>>>>> 626889fb
}

}  // namespace internal
}  // namespace crashpad<|MERGE_RESOLUTION|>--- conflicted
+++ resolved
@@ -193,10 +193,6 @@
 uint64_t SystemSnapshotMinidump::AddressMask() const {
   INITIALIZATION_STATE_DCHECK_VALID(initialized_);
   NOTREACHED();  // https://crashpad.chromium.org/bug/10
-<<<<<<< HEAD
-  return 0;
-=======
->>>>>>> 626889fb
 }
 
 }  // namespace internal
