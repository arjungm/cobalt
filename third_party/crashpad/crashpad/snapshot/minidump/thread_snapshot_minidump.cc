--- conflicted
+++ resolved
@@ -17,12 +17,8 @@
 #include <stddef.h>
 #include <string.h>
 
-<<<<<<< HEAD
-#include "base/cxx17_backports.h"
-=======
 #include <algorithm>
 
->>>>>>> 626889fb
 #include "minidump/minidump_context.h"
 
 namespace crashpad {
