// Copyright 2015 The Crashpad Authors
//
// Licensed under the Apache License, Version 2.0 (the "License");
// you may not use this file except in compliance with the License.
// You may obtain a copy of the License at
//
//     http://www.apache.org/licenses/LICENSE-2.0
//
// Unless required by applicable law or agreed to in writing, software
// distributed under the License is distributed on an "AS IS" BASIS,
// WITHOUT WARRANTIES OR CONDITIONS OF ANY KIND, either express or implied.
// See the License for the specific language governing permissions and
// limitations under the License.

#include "snapshot/minidump/process_snapshot_minidump.h"

#include <utility>

#include "base/logging.h"
#include "base/notreached.h"
#include "base/strings/utf_string_conversions.h"
#include "build/build_config.h"
#include "minidump/minidump_extensions.h"
#include "snapshot/memory_map_region_snapshot.h"
#include "snapshot/minidump/minidump_simple_string_dictionary_reader.h"
#include "snapshot/minidump/minidump_string_reader.h"
#include "util/file/file_io.h"

namespace crashpad {

namespace internal {

class MemoryMapRegionSnapshotMinidump : public MemoryMapRegionSnapshot {
 public:
  MemoryMapRegionSnapshotMinidump(MINIDUMP_MEMORY_INFO info) : info_(info) {}
  ~MemoryMapRegionSnapshotMinidump() override = default;

  const MINIDUMP_MEMORY_INFO& AsMinidumpMemoryInfo() const override {
    return info_;
  }

 private:
  MINIDUMP_MEMORY_INFO info_;
};

}  // namespace internal

ProcessSnapshotMinidump::ProcessSnapshotMinidump()
    : ProcessSnapshot(),
      header_(),
      stream_directory_(),
      stream_map_(),
      modules_(),
      threads_(),
      unloaded_modules_(),
      mem_regions_(),
      mem_regions_exposed_(),
      custom_streams_(),
      crashpad_info_(),
      system_snapshot_(),
      exception_snapshot_(),
      arch_(CPUArchitecture::kCPUArchitectureUnknown),
      annotations_simple_map_(),
      file_reader_(nullptr),
      process_id_(kInvalidProcessID),
      create_time_(0),
      user_time_(0),
      kernel_time_(0),
      initialized_() {}

ProcessSnapshotMinidump::~ProcessSnapshotMinidump() {}

bool ProcessSnapshotMinidump::Initialize(FileReaderInterface* file_reader) {
  INITIALIZATION_STATE_SET_INITIALIZING(initialized_);

  file_reader_ = file_reader;

  if (!file_reader_->SeekSet(0)) {
    return false;
  }

  if (!file_reader_->ReadExactly(&header_, sizeof(header_))) {
    return false;
  }

  if (header_.Signature != MINIDUMP_SIGNATURE) {
    LOG(ERROR) << "minidump signature mismatch";
    return false;
  }

  if (header_.Version != MINIDUMP_VERSION) {
    LOG(ERROR) << "minidump version mismatch";
    return false;
  }

  if (!file_reader->SeekSet(header_.StreamDirectoryRva)) {
    return false;
  }

  stream_directory_.resize(header_.NumberOfStreams);
  if (!stream_directory_.empty() &&
      !file_reader_->ReadExactly(
          &stream_directory_[0],
          header_.NumberOfStreams * sizeof(stream_directory_[0]))) {
    return false;
  }

  for (const MINIDUMP_DIRECTORY& directory : stream_directory_) {
    const MinidumpStreamType stream_type =
        static_cast<MinidumpStreamType>(directory.StreamType);
    if (stream_map_.find(stream_type) != stream_map_.end()) {
      LOG(ERROR) << "duplicate streams for type " << directory.StreamType;
      return false;
    }

    stream_map_[stream_type] = &directory.Location;
  }

  if (!InitializeCrashpadInfo() || !InitializeMiscInfo() ||
      !InitializeModules() || !InitializeSystemSnapshot() ||
      !InitializeMemoryInfo() || !InitializeExtraMemory() ||
      !InitializeThreads() || !InitializeCustomMinidumpStreams() ||
      !InitializeExceptionSnapshot()) {
    return false;
  }

  INITIALIZATION_STATE_SET_VALID(initialized_);
  return true;
}

crashpad::ProcessID ProcessSnapshotMinidump::ProcessID() const {
  INITIALIZATION_STATE_DCHECK_VALID(initialized_);
  return process_id_;
}

crashpad::ProcessID ProcessSnapshotMinidump::ParentProcessID() const {
  INITIALIZATION_STATE_DCHECK_VALID(initialized_);
  NOTREACHED();  // https://crashpad.chromium.org/bug/10
}

void ProcessSnapshotMinidump::SnapshotTime(timeval* snapshot_time) const {
  INITIALIZATION_STATE_DCHECK_VALID(initialized_);
  snapshot_time->tv_sec = header_.TimeDateStamp;
  snapshot_time->tv_usec = 0;
}

void ProcessSnapshotMinidump::ProcessStartTime(timeval* start_time) const {
  INITIALIZATION_STATE_DCHECK_VALID(initialized_);
  start_time->tv_sec = create_time_;
  start_time->tv_usec = 0;
}

void ProcessSnapshotMinidump::ProcessCPUTimes(timeval* user_time,
                                              timeval* system_time) const {
  INITIALIZATION_STATE_DCHECK_VALID(initialized_);
  user_time->tv_sec = user_time_;
  user_time->tv_usec = 0;
  system_time->tv_sec = kernel_time_;
  system_time->tv_usec = 0;
}

void ProcessSnapshotMinidump::ReportID(UUID* report_id) const {
  INITIALIZATION_STATE_DCHECK_VALID(initialized_);
  *report_id = crashpad_info_.report_id;
}

void ProcessSnapshotMinidump::ClientID(UUID* client_id) const {
  INITIALIZATION_STATE_DCHECK_VALID(initialized_);
  *client_id = crashpad_info_.client_id;
}

const std::map<std::string, std::string>&
ProcessSnapshotMinidump::AnnotationsSimpleMap() const {
  // TODO(mark): This method should not be const, although the interface
  // currently imposes this requirement. Making it non-const would allow
  // annotations_simple_map_ to be lazily constructed: InitializeCrashpadInfo()
  // could be called here, and from other locations that require it, rather than
  // calling it from Initialize().
  // https://crashpad.chromium.org/bug/9
  INITIALIZATION_STATE_DCHECK_VALID(initialized_);
  return annotations_simple_map_;
}

const SystemSnapshot* ProcessSnapshotMinidump::System() const {
  INITIALIZATION_STATE_DCHECK_VALID(initialized_);
  return &system_snapshot_;
}

std::vector<const ThreadSnapshot*> ProcessSnapshotMinidump::Threads() const {
  INITIALIZATION_STATE_DCHECK_VALID(initialized_);
  std::vector<const ThreadSnapshot*> threads;
  for (const auto& thread : threads_) {
    threads.push_back(thread.get());
  }
  return threads;
}

std::vector<const ModuleSnapshot*> ProcessSnapshotMinidump::Modules() const {
  INITIALIZATION_STATE_DCHECK_VALID(initialized_);
  std::vector<const ModuleSnapshot*> modules;
  for (const auto& module : modules_) {
    modules.push_back(module.get());
  }
  return modules;
}

std::vector<UnloadedModuleSnapshot> ProcessSnapshotMinidump::UnloadedModules()
    const {
  INITIALIZATION_STATE_DCHECK_VALID(initialized_);
  NOTREACHED();  // https://crashpad.chromium.org/bug/10
}

const ExceptionSnapshot* ProcessSnapshotMinidump::Exception() const {
  INITIALIZATION_STATE_DCHECK_VALID(initialized_);
  if (exception_snapshot_.IsValid()) {
    return &exception_snapshot_;
  }
  // Allow caller to know whether the minidump contained an exception stream.
  return nullptr;
}

std::vector<const MemoryMapRegionSnapshot*> ProcessSnapshotMinidump::MemoryMap()
    const {
  INITIALIZATION_STATE_DCHECK_VALID(initialized_);
  return mem_regions_exposed_;
}

std::vector<HandleSnapshot> ProcessSnapshotMinidump::Handles() const {
  INITIALIZATION_STATE_DCHECK_VALID(initialized_);
  NOTREACHED();  // https://crashpad.chromium.org/bug/10
}

std::vector<const MemorySnapshot*> ProcessSnapshotMinidump::ExtraMemory()
    const {
  INITIALIZATION_STATE_DCHECK_VALID(initialized_);
  std::vector<const MemorySnapshot*> chunks;
  for (const auto& chunk : extra_memory_) {
    chunks.push_back(chunk.get());
  }
  return chunks;
}

const ProcessMemory* ProcessSnapshotMinidump::Memory() const {
  INITIALIZATION_STATE_DCHECK_VALID(initialized_);
  return nullptr;
}

std::vector<const MinidumpStream*>
ProcessSnapshotMinidump::CustomMinidumpStreams() const {
  INITIALIZATION_STATE_DCHECK_VALID(initialized_);

  std::vector<const MinidumpStream*> result;
  result.reserve(custom_streams_.size());
  for (const auto& custom_stream : custom_streams_) {
    result.push_back(custom_stream.get());
  }
  return result;
}

bool ProcessSnapshotMinidump::InitializeCrashpadInfo() {
  const auto& stream_it = stream_map_.find(kMinidumpStreamTypeCrashpadInfo);
  if (stream_it == stream_map_.end()) {
    return true;
  }

  constexpr size_t crashpad_info_min_size =
      offsetof(decltype(crashpad_info_), reserved);
  size_t remaining_data_size = stream_it->second->DataSize;
  if (remaining_data_size < crashpad_info_min_size) {
    LOG(ERROR) << "crashpad_info size mismatch";
    return false;
  }

  if (!file_reader_->SeekSet(stream_it->second->Rva)) {
    return false;
  }

  if (!file_reader_->ReadExactly(&crashpad_info_, crashpad_info_min_size)) {
    return false;
  }
  remaining_data_size -= crashpad_info_min_size;

  // Read `reserved` if available.
  size_t crashpad_reserved_size = sizeof(crashpad_info_.reserved);
  if (remaining_data_size >= crashpad_reserved_size) {
    if (!file_reader_->ReadExactly(&crashpad_info_.reserved,
                                   crashpad_reserved_size)) {
      return false;
    }
    remaining_data_size -= crashpad_reserved_size;
  } else {
    crashpad_info_.reserved = 0;
  }

  // Read `address_mask` if available.
  size_t crashpad_address_mask_size = sizeof(crashpad_info_.address_mask);
  if (remaining_data_size >= crashpad_address_mask_size) {
    if (!file_reader_->ReadExactly(&crashpad_info_.address_mask,
                                   crashpad_address_mask_size)) {
      return false;
    }
    remaining_data_size -= crashpad_address_mask_size;
  } else {
    crashpad_info_.address_mask = 0;
  }

  if (crashpad_info_.version != MinidumpCrashpadInfo::kVersion) {
    LOG(ERROR) << "crashpad_info version mismatch";
    return false;
  }

  return internal::ReadMinidumpSimpleStringDictionary(
      file_reader_,
      crashpad_info_.simple_annotations,
      &annotations_simple_map_);
}

bool ProcessSnapshotMinidump::InitializeMiscInfo() {
  const auto& stream_it = stream_map_.find(kMinidumpStreamTypeMiscInfo);
  if (stream_it == stream_map_.end()) {
    return true;
  }

  if (!file_reader_->SeekSet(stream_it->second->Rva)) {
    return false;
  }

  const size_t size = stream_it->second->DataSize;
  if (size != sizeof(MINIDUMP_MISC_INFO_5) &&
      size != sizeof(MINIDUMP_MISC_INFO_4) &&
      size != sizeof(MINIDUMP_MISC_INFO_3) &&
      size != sizeof(MINIDUMP_MISC_INFO_2) &&
      size != sizeof(MINIDUMP_MISC_INFO)) {
    LOG(ERROR) << "misc_info size mismatch";
    return false;
  }

  MINIDUMP_MISC_INFO_5 info;
  if (!file_reader_->ReadExactly(&info, size)) {
    return false;
  }

  switch (stream_it->second->DataSize) {
    case sizeof(MINIDUMP_MISC_INFO_5):
    case sizeof(MINIDUMP_MISC_INFO_4):
<<<<<<< HEAD
#if defined(WCHAR_T_IS_UTF16)
=======
#if defined(WCHAR_T_IS_16_BIT)
>>>>>>> 626889fb
      full_version_ = base::WideToUTF8(info.BuildString);
#else
      full_version_ = base::UTF16ToUTF8(info.BuildString);
#endif
      full_version_ = full_version_.substr(0, full_version_.find(';'));
      [[fallthrough]];
    case sizeof(MINIDUMP_MISC_INFO_3):
    case sizeof(MINIDUMP_MISC_INFO_2):
    case sizeof(MINIDUMP_MISC_INFO):
      // TODO(jperaza): Save the remaining misc info.
      // https://crashpad.chromium.org/bug/10
      process_id_ = info.ProcessId;
      create_time_ = info.ProcessCreateTime;
      user_time_ = info.ProcessUserTime;
      kernel_time_ = info.ProcessKernelTime;
  }

  return true;
}

bool ProcessSnapshotMinidump::InitializeModules() {
  const auto& stream_it = stream_map_.find(kMinidumpStreamTypeModuleList);
  if (stream_it == stream_map_.end()) {
    return true;
  }

  std::map<uint32_t, MINIDUMP_LOCATION_DESCRIPTOR> module_crashpad_info_links;
  if (!InitializeModulesCrashpadInfo(&module_crashpad_info_links)) {
    return false;
  }

  if (stream_it->second->DataSize < sizeof(MINIDUMP_MODULE_LIST)) {
    LOG(ERROR) << "module_list size mismatch";
    return false;
  }

  if (!file_reader_->SeekSet(stream_it->second->Rva)) {
    return false;
  }

  uint32_t module_count;
  if (!file_reader_->ReadExactly(&module_count, sizeof(module_count))) {
    return false;
  }

  if (sizeof(MINIDUMP_MODULE_LIST) + module_count * sizeof(MINIDUMP_MODULE) !=
      stream_it->second->DataSize) {
    LOG(ERROR) << "module_list size mismatch";
    return false;
  }

  for (uint32_t module_index = 0; module_index < module_count; ++module_index) {
    const RVA module_rva = stream_it->second->Rva + sizeof(module_count) +
                           module_index * sizeof(MINIDUMP_MODULE);

    const auto& module_crashpad_info_it =
        module_crashpad_info_links.find(module_index);
    const MINIDUMP_LOCATION_DESCRIPTOR* module_crashpad_info_location =
        module_crashpad_info_it != module_crashpad_info_links.end()
            ? &module_crashpad_info_it->second
            : nullptr;

    auto module = std::make_unique<internal::ModuleSnapshotMinidump>();
    if (!module->Initialize(
            file_reader_, module_rva, module_crashpad_info_location)) {
      return false;
    }

    modules_.push_back(std::move(module));
  }

  return true;
}

bool ProcessSnapshotMinidump::InitializeModulesCrashpadInfo(
    std::map<uint32_t, MINIDUMP_LOCATION_DESCRIPTOR>*
        module_crashpad_info_links) {
  module_crashpad_info_links->clear();

  if (crashpad_info_.version != MinidumpCrashpadInfo::kVersion) {
    return false;
  }

  if (crashpad_info_.module_list.Rva == 0) {
    return true;
  }

  if (crashpad_info_.module_list.DataSize <
      sizeof(MinidumpModuleCrashpadInfoList)) {
    LOG(ERROR) << "module_crashpad_info_list size mismatch";
    return false;
  }

  if (!file_reader_->SeekSet(crashpad_info_.module_list.Rva)) {
    return false;
  }

  uint32_t crashpad_module_count;
  if (!file_reader_->ReadExactly(&crashpad_module_count,
                                 sizeof(crashpad_module_count))) {
    return false;
  }

  if (crashpad_info_.module_list.DataSize !=
      sizeof(MinidumpModuleCrashpadInfoList) +
          crashpad_module_count * sizeof(MinidumpModuleCrashpadInfoLink)) {
    LOG(ERROR) << "module_crashpad_info_list size mismatch";
    return false;
  }

  std::unique_ptr<MinidumpModuleCrashpadInfoLink[]> minidump_links(
      new MinidumpModuleCrashpadInfoLink[crashpad_module_count]);
  if (!file_reader_->ReadExactly(
          &minidump_links[0],
          crashpad_module_count * sizeof(MinidumpModuleCrashpadInfoLink))) {
    return false;
  }

  for (uint32_t crashpad_module_index = 0;
       crashpad_module_index < crashpad_module_count;
       ++crashpad_module_index) {
    const MinidumpModuleCrashpadInfoLink& minidump_link =
        minidump_links[crashpad_module_index];
    if (!module_crashpad_info_links
             ->insert(std::make_pair(minidump_link.minidump_module_list_index,
                                     minidump_link.location))
             .second) {
      LOG(WARNING)
          << "duplicate module_crashpad_info_list minidump_module_list_index "
          << minidump_link.minidump_module_list_index;
      return false;
    }
  }

  return true;
}

bool ProcessSnapshotMinidump::InitializeMemoryInfo() {
  const auto& stream_it = stream_map_.find(kMinidumpStreamTypeMemoryInfoList);
  if (stream_it == stream_map_.end()) {
    return true;
  }

  if (stream_it->second->DataSize < sizeof(MINIDUMP_MEMORY_INFO_LIST)) {
    LOG(ERROR) << "memory_info_list size mismatch";
    return false;
  }

  if (!file_reader_->SeekSet(stream_it->second->Rva)) {
    return false;
  }

  MINIDUMP_MEMORY_INFO_LIST list;

  if (!file_reader_->ReadExactly(&list, sizeof(list))) {
    return false;
  }

  if (list.SizeOfHeader != sizeof(list)) {
    return false;
  }

  if (list.SizeOfEntry != sizeof(MINIDUMP_MEMORY_INFO)) {
    return false;
  }

  if (sizeof(MINIDUMP_MEMORY_INFO_LIST) +
          list.NumberOfEntries * list.SizeOfEntry !=
      stream_it->second->DataSize) {
    LOG(ERROR) << "memory_info_list size mismatch";
    return false;
  }

  for (uint32_t i = 0; i < list.NumberOfEntries; i++) {
    MINIDUMP_MEMORY_INFO info;

    if (!file_reader_->ReadExactly(&info, sizeof(info))) {
      return false;
    }

    mem_regions_.emplace_back(
        std::make_unique<internal::MemoryMapRegionSnapshotMinidump>(info));
    mem_regions_exposed_.emplace_back(mem_regions_.back().get());
  }

  return true;
}

bool ProcessSnapshotMinidump::InitializeExtraMemory() {
  const auto& stream_it = stream_map_.find(kMinidumpStreamTypeMemoryList);
  if (stream_it == stream_map_.end()) {
    return true;
  }

  if (stream_it->second->DataSize < sizeof(MINIDUMP_MEMORY_LIST)) {
    LOG(ERROR) << "memory_list size mismatch";
    return false;
  }

  if (!file_reader_->SeekSet(stream_it->second->Rva)) {
    return false;
  }

  // MSVC won't let us stack-allocate a MINIDUMP_MEMORY_LIST because of its
  // trailing zero-element array. Luckily we're only interested in its other
  // field anyway: a uint32_t indicating the number of memory descriptors that
  // follow.
  static_assert(
      sizeof(MINIDUMP_MEMORY_LIST) == 4,
      "MINIDUMP_MEMORY_LIST's only actual field should be an uint32_t");
  uint32_t num_ranges;
  if (!file_reader_->ReadExactly(&num_ranges, sizeof(num_ranges))) {
    return false;
  }

  // We have to manually keep track of the locations of the entries in the
  // contiguous list of MINIDUMP_MEMORY_DESCRIPTORs, because the Initialize()
  // function jumps around the file to find the contents of each snapshot.
  FileOffset location = file_reader_->SeekGet();
  for (uint32_t i = 0; i < num_ranges; i++) {
    extra_memory_.emplace_back(
        std::make_unique<internal::MemorySnapshotMinidump>());
    if (!extra_memory_.back()->Initialize(file_reader_,
                                          static_cast<RVA>(location))) {
      return false;
    }
    location += sizeof(MINIDUMP_MEMORY_DESCRIPTOR);
  }

  return true;
}

bool ProcessSnapshotMinidump::InitializeThreads() {
  const auto& stream_it = stream_map_.find(kMinidumpStreamTypeThreadList);
  if (stream_it == stream_map_.end()) {
    return true;
  }

  if (stream_it->second->DataSize < sizeof(MINIDUMP_THREAD_LIST)) {
    LOG(ERROR) << "thread_list size mismatch";
    return false;
  }

  if (!file_reader_->SeekSet(stream_it->second->Rva)) {
    return false;
  }

  uint32_t thread_count;
  if (!file_reader_->ReadExactly(&thread_count, sizeof(thread_count))) {
    return false;
  }

  if (sizeof(MINIDUMP_THREAD_LIST) + thread_count * sizeof(MINIDUMP_THREAD) !=
      stream_it->second->DataSize) {
    LOG(ERROR) << "thread_list size mismatch";
    return false;
  }

  if (!InitializeThreadNames()) {
    return false;
  }

  for (uint32_t thread_index = 0; thread_index < thread_count; ++thread_index) {
    const RVA thread_rva = stream_it->second->Rva + sizeof(thread_count) +
                           thread_index * sizeof(MINIDUMP_THREAD);

    auto thread = std::make_unique<internal::ThreadSnapshotMinidump>();
    if (!thread->Initialize(file_reader_, thread_rva, arch_, thread_names_)) {
      return false;
    }

    threads_.push_back(std::move(thread));
  }

  return true;
}

bool ProcessSnapshotMinidump::InitializeThreadNames() {
  const auto& stream_it = stream_map_.find(kMinidumpStreamTypeThreadNameList);
  if (stream_it == stream_map_.end()) {
    return true;
  }

  if (stream_it->second->DataSize < sizeof(MINIDUMP_THREAD_NAME_LIST)) {
    LOG(ERROR) << "thread_name_list size mismatch";
    return false;
  }

  if (!file_reader_->SeekSet(stream_it->second->Rva)) {
    return false;
  }

  uint32_t thread_name_count;
  if (!file_reader_->ReadExactly(&thread_name_count,
                                 sizeof(thread_name_count))) {
    return false;
  }

  if (sizeof(MINIDUMP_THREAD_NAME_LIST) +
          thread_name_count * sizeof(MINIDUMP_THREAD_NAME) !=
      stream_it->second->DataSize) {
    LOG(ERROR) << "thread_name_list size mismatch";
    return false;
  }

  for (uint32_t thread_name_index = 0; thread_name_index < thread_name_count;
       ++thread_name_index) {
    const RVA thread_name_rva =
        stream_it->second->Rva + sizeof(thread_name_count) +
        thread_name_index * sizeof(MINIDUMP_THREAD_NAME);
    if (!file_reader_->SeekSet(thread_name_rva)) {
      return false;
    }
    MINIDUMP_THREAD_NAME minidump_thread_name;
    if (!file_reader_->ReadExactly(&minidump_thread_name,
                                   sizeof(minidump_thread_name))) {
      return false;
    }
    std::string name;
    if (!internal::ReadMinidumpUTF16String(
            file_reader_, minidump_thread_name.RvaOfThreadName, &name)) {
      return false;
    }

    // See https://gcc.gnu.org/bugzilla/show_bug.cgi?id=36566
    const uint32_t thread_id = minidump_thread_name.ThreadId;
    thread_names_.emplace(thread_id, std::move(name));
  }

  return true;
}

bool ProcessSnapshotMinidump::InitializeSystemSnapshot() {
  const auto& stream_it = stream_map_.find(kMinidumpStreamTypeSystemInfo);
  if (stream_it == stream_map_.end()) {
    return true;
  }

  if (stream_it->second->DataSize < sizeof(MINIDUMP_SYSTEM_INFO)) {
    LOG(ERROR) << "system info size mismatch";
    return false;
  }

  if (!system_snapshot_.Initialize(
          file_reader_, stream_it->second->Rva, full_version_)) {
    return false;
  }

  arch_ = system_snapshot_.GetCPUArchitecture();
  return true;
}

bool ProcessSnapshotMinidump::InitializeCustomMinidumpStreams() {
  for (size_t i = 0; i < stream_directory_.size(); i++) {
    const auto& stream = stream_directory_[i];

    // Filter out reserved minidump and crashpad streams.
    const uint32_t stream_type = stream.StreamType;
    if (stream_type <=
            MinidumpStreamType::kMinidumpStreamTypeLastReservedStream ||
        (stream_type >= MinidumpStreamType::kMinidumpStreamTypeCrashpadInfo &&
         stream_type <= MinidumpStreamType::
                            kMinidumpStreamTypeCrashpadLastReservedStream)) {
      continue;
    }

    std::vector<uint8_t> data(stream.Location.DataSize);
    if (!file_reader_->SeekSet(stream.Location.Rva) ||
        !file_reader_->ReadExactly(data.data(), data.size())) {
      LOG(ERROR) << "Failed to read stream with ID 0x" << std::hex
                 << stream_type << std::dec << " at index " << i;
      return false;
    }

    custom_streams_.push_back(
        std::make_unique<MinidumpStream>(stream_type, std::move(data)));
  }

  return true;
}

bool ProcessSnapshotMinidump::InitializeExceptionSnapshot() {
  const auto& stream_it = stream_map_.find(kMinidumpStreamTypeException);
  if (stream_it == stream_map_.end()) {
    return true;
  }

  if (stream_it->second->DataSize < sizeof(MINIDUMP_EXCEPTION_STREAM)) {
    LOG(ERROR) << "system info size mismatch";
    return false;
  }

  if (!exception_snapshot_.Initialize(
          file_reader_, arch_, stream_it->second->Rva)) {
    return false;
  }

  return true;
}

}  // namespace crashpad<|MERGE_RESOLUTION|>--- conflicted
+++ resolved
@@ -343,11 +343,7 @@
   switch (stream_it->second->DataSize) {
     case sizeof(MINIDUMP_MISC_INFO_5):
     case sizeof(MINIDUMP_MISC_INFO_4):
-<<<<<<< HEAD
-#if defined(WCHAR_T_IS_UTF16)
-=======
 #if defined(WCHAR_T_IS_16_BIT)
->>>>>>> 626889fb
       full_version_ = base::WideToUTF8(info.BuildString);
 #else
       full_version_ = base::UTF16ToUTF8(info.BuildString);
