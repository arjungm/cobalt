--- conflicted
+++ resolved
@@ -74,28 +74,19 @@
 #if defined(ARCH_CPU_X86_64)
   context_.architecture = kCPUArchitectureX86_64;
   context_.x86_64 = &context_arch_;
-<<<<<<< HEAD
-  // TODO(fxbug.dev/5496): Add float context once saved in |t|.
-  InitializeCPUContextX86_64_NoFloatingPoint(t->general_registers,
-                                             context_.x86_64);
-=======
   // TODO(fxbug.dev/42132536): Add vector context.
   InitializeCPUContextX86_64(
       t->general_registers, t->fp_registers, context_.x86_64);
->>>>>>> 626889fb
 #elif defined(ARCH_CPU_ARM64)
   context_.architecture = kCPUArchitectureARM64;
   context_.arm64 = &context_arch_;
   InitializeCPUContextARM64(
       t->general_registers, t->vector_registers, context_.arm64);
-<<<<<<< HEAD
-=======
 #elif defined(ARCH_CPU_RISCV64)
   context_.architecture = kCPUArchitectureRISCV64;
   context_.riscv64 = &context_arch_;
   InitializeCPUContextRISCV64(
       t->general_registers, t->fp_registers, context_.riscv64);
->>>>>>> 626889fb
 #else
 #error Port.
 #endif
@@ -110,11 +101,8 @@
     exception_address_ = exception_report.context.arch.u.x86_64.cr2;
 #elif defined(ARCH_CPU_ARM64)
     exception_address_ = exception_report.context.arch.u.arm_64.far;
-<<<<<<< HEAD
-=======
 #elif defined(ARCH_CPU_RISCV64)
     exception_address_ = exception_report.context.arch.u.riscv_64.tval;
->>>>>>> 626889fb
 #else
 #error Port.
 #endif
