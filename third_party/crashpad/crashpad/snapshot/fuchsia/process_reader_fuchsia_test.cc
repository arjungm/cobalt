--- conflicted
+++ resolved
@@ -147,11 +147,7 @@
   EXPECT_EQ(status, ZX_OK);
 
   constexpr size_t kNumThreads = 5;
-<<<<<<< HEAD
-  struct ThreadData thread_data[kNumThreads] = {{0, 0}};
-=======
   struct ThreadData thread_data[kNumThreads] = {{0, ""}};
->>>>>>> 626889fb
 
   for (size_t i = 0; i < kNumThreads; ++i) {
     thread_data[i] = {
