// Copyright 2015 The Crashpad Authors
//
// Licensed under the Apache License, Version 2.0 (the "License");
// you may not use this file except in compliance with the License.
// You may obtain a copy of the License at
//
//     http://www.apache.org/licenses/LICENSE-2.0
//
// Unless required by applicable law or agreed to in writing, software
// distributed under the License is distributed on an "AS IS" BASIS,
// WITHOUT WARRANTIES OR CONDITIONS OF ANY KIND, either express or implied.
// See the License for the specific language governing permissions and
// limitations under the License.

#include "snapshot/win/process_snapshot_win.h"

#include <stddef.h>
#include <wchar.h>

#include <algorithm>
#include <iterator>
<<<<<<< HEAD
=======
#include <string_view>
>>>>>>> 626889fb
#include <utility>

#include "base/logging.h"
#include "base/numerics/safe_conversions.h"
#include "base/strings/utf_string_conversions.h"
#include "build/build_config.h"
#include "util/misc/from_pointer_cast.h"
#include "util/misc/time.h"
#include "util/win/nt_internals.h"
#include "util/win/registration_protocol_win.h"

namespace crashpad {

ProcessSnapshotWin::ProcessSnapshotWin()
    : ProcessSnapshot(),
      system_(),
      threads_(),
      modules_(),
      exception_(),
      memory_map_(),
      process_reader_(),
      report_id_(),
      client_id_(),
      annotations_simple_map_(),
      snapshot_time_(),
      options_(),
      initialized_() {}

ProcessSnapshotWin::~ProcessSnapshotWin() {
}

bool ProcessSnapshotWin::Initialize(
    HANDLE process,
    ProcessSuspensionState suspension_state,
    WinVMAddress exception_information_address,
    WinVMAddress debug_critical_section_address) {
  INITIALIZATION_STATE_SET_INITIALIZING(initialized_);

  GetTimeOfDay(&snapshot_time_);

  if (!process_reader_.Initialize(process, suspension_state))
    return false;

  client_id_.InitializeToZero();
  system_.Initialize(&process_reader_);

  if (process_reader_.Is64Bit()) {
    InitializePebData<process_types::internal::Traits64>(
        debug_critical_section_address);
  } else {
    InitializePebData<process_types::internal::Traits32>(
        debug_critical_section_address);
  }

  InitializeModules();
  InitializeUnloadedModules();

  GetCrashpadOptionsInternal(&options_);
  uint32_t* budget_remaining_pointer =
      options_.gather_indirectly_referenced_memory == TriState::kEnabled
          ? &options_.indirectly_referenced_memory_cap
          : nullptr;

  if (exception_information_address != 0) {
    ExceptionInformation exception_information = {};
    if (!process_reader_.Memory()->Read(exception_information_address,
                                        sizeof(exception_information),
                                        &exception_information)) {
      LOG(WARNING) << "ReadMemory ExceptionInformation failed";
      return false;
    }

    exception_.reset(new internal::ExceptionSnapshotWin());
    if (!exception_->Initialize(&process_reader_,
                                exception_information.thread_id,
                                exception_information.exception_pointers,
                                budget_remaining_pointer)) {
      exception_.reset();
      return false;
    }
  }

  InitializeThreads(budget_remaining_pointer);

  for (const MEMORY_BASIC_INFORMATION64& mbi :
       process_reader_.GetProcessInfo().MemoryInfo()) {
    memory_map_.push_back(
        std::make_unique<internal::MemoryMapRegionSnapshotWin>(mbi));
  }

  for (const auto& module : modules_) {
    for (const auto& range : module->ExtraMemoryRanges()) {
      AddMemorySnapshot(range.base(), range.size(), &extra_memory_);
    }
  }

  INITIALIZATION_STATE_SET_VALID(initialized_);
  return true;
}

void ProcessSnapshotWin::GetCrashpadOptions(
    CrashpadInfoClientOptions* options) {
  INITIALIZATION_STATE_DCHECK_VALID(initialized_);
  *options = options_;
}

crashpad::ProcessID ProcessSnapshotWin::ProcessID() const {
  INITIALIZATION_STATE_DCHECK_VALID(initialized_);
  return process_reader_.GetProcessInfo().ProcessID();
}

crashpad::ProcessID ProcessSnapshotWin::ParentProcessID() const {
  INITIALIZATION_STATE_DCHECK_VALID(initialized_);
  return process_reader_.GetProcessInfo().ParentProcessID();
}

void ProcessSnapshotWin::SnapshotTime(timeval* snapshot_time) const {
  INITIALIZATION_STATE_DCHECK_VALID(initialized_);
  *snapshot_time = snapshot_time_;
}

void ProcessSnapshotWin::ProcessStartTime(timeval* start_time) const {
  INITIALIZATION_STATE_DCHECK_VALID(initialized_);
  process_reader_.StartTime(start_time);
}

void ProcessSnapshotWin::ProcessCPUTimes(timeval* user_time,
                                         timeval* system_time) const {
  INITIALIZATION_STATE_DCHECK_VALID(initialized_);
  process_reader_.CPUTimes(user_time, system_time);
}

void ProcessSnapshotWin::ReportID(UUID* report_id) const {
  INITIALIZATION_STATE_DCHECK_VALID(initialized_);
  *report_id = report_id_;
}

void ProcessSnapshotWin::ClientID(UUID* client_id) const {
  INITIALIZATION_STATE_DCHECK_VALID(initialized_);
  *client_id = client_id_;
}

const std::map<std::string, std::string>&
ProcessSnapshotWin::AnnotationsSimpleMap() const {
  INITIALIZATION_STATE_DCHECK_VALID(initialized_);
  return annotations_simple_map_;
}

const SystemSnapshot* ProcessSnapshotWin::System() const {
  INITIALIZATION_STATE_DCHECK_VALID(initialized_);
  return &system_;
}

std::vector<const ThreadSnapshot*> ProcessSnapshotWin::Threads() const {
  INITIALIZATION_STATE_DCHECK_VALID(initialized_);
  std::vector<const ThreadSnapshot*> threads;
  for (const auto& thread : threads_) {
    threads.push_back(thread.get());
  }
  return threads;
}

std::vector<const ModuleSnapshot*> ProcessSnapshotWin::Modules() const {
  INITIALIZATION_STATE_DCHECK_VALID(initialized_);
  std::vector<const ModuleSnapshot*> modules;
  for (const auto& module : modules_) {
    modules.push_back(module.get());
  }
  return modules;
}

std::vector<UnloadedModuleSnapshot> ProcessSnapshotWin::UnloadedModules()
    const {
  INITIALIZATION_STATE_DCHECK_VALID(initialized_);
  return unloaded_modules_;
}

const ExceptionSnapshot* ProcessSnapshotWin::Exception() const {
  return exception_.get();
}

std::vector<const MemoryMapRegionSnapshot*> ProcessSnapshotWin::MemoryMap()
    const {
  std::vector<const MemoryMapRegionSnapshot*> memory_map;
  for (const auto& item : memory_map_) {
    memory_map.push_back(item.get());
  }
  return memory_map;
}

std::vector<HandleSnapshot> ProcessSnapshotWin::Handles() const {
  std::vector<HandleSnapshot> result;
  for (const auto& handle : process_reader_.GetProcessInfo().Handles()) {
    HandleSnapshot snapshot;
    // This is probably not strictly correct, but these are not localized so we
    // expect them all to be in ASCII range anyway. This will need to be more
    // carefully done if the object name is added.
    snapshot.type_name = base::WideToUTF8(handle.type_name);
    snapshot.handle = handle.handle;
    snapshot.attributes = handle.attributes;
    snapshot.granted_access = handle.granted_access;
    snapshot.pointer_count = handle.pointer_count;
    snapshot.handle_count = handle.handle_count;
    result.push_back(snapshot);
  }
  return result;
}

std::vector<const MemorySnapshot*> ProcessSnapshotWin::ExtraMemory() const {
  INITIALIZATION_STATE_DCHECK_VALID(initialized_);
  std::vector<const MemorySnapshot*> extra_memory;
  for (const auto& em : extra_memory_) {
    extra_memory.push_back(em.get());
  }
  return extra_memory;
}

const ProcessMemory* ProcessSnapshotWin::Memory() const {
  INITIALIZATION_STATE_DCHECK_VALID(initialized_);
  return process_reader_.Memory();
}

void ProcessSnapshotWin::InitializeThreads(uint32_t* budget_remaining_pointer) {
  const std::vector<ProcessReaderWin::Thread>& process_reader_threads =
      process_reader_.Threads();
  for (const ProcessReaderWin::Thread& process_reader_thread :
       process_reader_threads) {
    auto thread = std::make_unique<internal::ThreadSnapshotWin>();
    if (thread->Initialize(&process_reader_,
                           process_reader_thread,
                           budget_remaining_pointer)) {
      threads_.push_back(std::move(thread));
    }
  }
}

void ProcessSnapshotWin::InitializeModules() {
  const std::vector<ProcessInfo::Module>& process_reader_modules =
      process_reader_.Modules();
  for (const ProcessInfo::Module& process_reader_module :
       process_reader_modules) {
    auto module = std::make_unique<internal::ModuleSnapshotWin>();
    if (module->Initialize(&process_reader_, process_reader_module)) {
      modules_.push_back(std::move(module));
    }
  }
}

void ProcessSnapshotWin::InitializeUnloadedModules() {
  // As documented by https://msdn.microsoft.com/library/cc678403.aspx, we can
  // retrieve the location for our unload events, and use that address in the
  // target process. Unfortunately, this of course only works for 64-reading-64
  // and 32-reading-32, so at the moment, we simply do not retrieve unloaded
  // modules for 64-reading-32. See https://crashpad.chromium.org/bug/89.

#if defined(ARCH_CPU_X86_64) || defined(ARCH_CPU_ARM64)
  if (!process_reader_.Is64Bit()) {
    LOG(ERROR)
        << "reading unloaded modules across bitness not currently supported";
    return;
  }
  using Traits = process_types::internal::Traits64;
#elif defined(ARCH_CPU_X86)
  using Traits = process_types::internal::Traits32;
#else
#error port
#endif

  ULONG* element_size;
  ULONG* element_count;
  void* event_trace_address;
  RtlGetUnloadEventTraceEx(&element_size, &element_count, &event_trace_address);

  if (*element_size < sizeof(RTL_UNLOAD_EVENT_TRACE<Traits>)) {
    LOG(ERROR) << "unexpected unloaded module list element size";
    return;
  }

  const WinVMAddress address_in_target_process =
      FromPointerCast<WinVMAddress>(event_trace_address);

  Traits::Pointer pointer_to_array;
  if (!process_reader_.Memory()->Read(address_in_target_process,
                                      sizeof(pointer_to_array),
                                      &pointer_to_array)) {
    LOG(ERROR) << "failed to read target address";
    return;
  }

  // No unloaded modules.
  if (pointer_to_array == 0)
    return;

  const size_t data_size = *element_size * *element_count;
  std::vector<uint8_t> data(data_size);
  if (!process_reader_.Memory()->Read(pointer_to_array, data_size, &data[0])) {
    LOG(ERROR) << "failed to read unloaded module data";
    return;
  }

  for (ULONG i = 0; i < *element_count; ++i) {
    const uint8_t* base_address = &data[i * *element_size];
    const auto& uet =
        *reinterpret_cast<const RTL_UNLOAD_EVENT_TRACE<Traits>*>(base_address);
    if (uet.ImageName[0] != 0) {
      unloaded_modules_.push_back(UnloadedModuleSnapshot(
          uet.BaseAddress,
          uet.SizeOfImage,
          uet.CheckSum,
          uet.TimeDateStamp,
<<<<<<< HEAD
          base::WideToUTF8(base::WStringPiece(
=======
          base::WideToUTF8(std::wstring_view(
>>>>>>> 626889fb
              uet.ImageName,
              wcsnlen(uet.ImageName, std::size(uet.ImageName))))));
    }
  }
}

void ProcessSnapshotWin::GetCrashpadOptionsInternal(
    CrashpadInfoClientOptions* options) {
  CrashpadInfoClientOptions local_options;

  for (const auto& module : modules_) {
    CrashpadInfoClientOptions module_options;
    module->GetCrashpadOptions(&module_options);

    if (local_options.crashpad_handler_behavior == TriState::kUnset) {
      local_options.crashpad_handler_behavior =
          module_options.crashpad_handler_behavior;
    }
    if (local_options.system_crash_reporter_forwarding == TriState::kUnset) {
      local_options.system_crash_reporter_forwarding =
          module_options.system_crash_reporter_forwarding;
    }
    if (local_options.gather_indirectly_referenced_memory == TriState::kUnset) {
      local_options.gather_indirectly_referenced_memory =
          module_options.gather_indirectly_referenced_memory;
      local_options.indirectly_referenced_memory_cap =
          module_options.indirectly_referenced_memory_cap;
    }

    // If non-default values have been found for all options, the loop can end
    // early.
    if (local_options.crashpad_handler_behavior != TriState::kUnset &&
        local_options.system_crash_reporter_forwarding != TriState::kUnset &&
        local_options.gather_indirectly_referenced_memory != TriState::kUnset) {
      break;
    }
  }

  *options = local_options;
}

template <class Traits>
void ProcessSnapshotWin::InitializePebData(
    WinVMAddress debug_critical_section_address) {
  WinVMAddress peb_address;
  WinVMSize peb_size;
  process_reader_.GetProcessInfo().Peb(&peb_address, &peb_size);
  AddMemorySnapshot(peb_address, peb_size, &extra_memory_);

  process_types::PEB<Traits> peb_data;
  if (!process_reader_.Memory()->Read(
          peb_address, base::checked_cast<size_t>(peb_size), &peb_data)) {
    LOG(ERROR) << "ReadMemory PEB";
    return;
  }

  process_types::PEB_LDR_DATA<Traits> peb_ldr_data;
  AddMemorySnapshot(peb_data.Ldr, sizeof(peb_ldr_data), &extra_memory_);
  if (!process_reader_.Memory()->Read(
          peb_data.Ldr, sizeof(peb_ldr_data), &peb_ldr_data)) {
    LOG(ERROR) << "ReadMemory PEB_LDR_DATA";
  } else {
    // Walk the LDR structure to retrieve its pointed-to data.
    AddMemorySnapshotForLdrLIST_ENTRY(
        peb_ldr_data.InLoadOrderModuleList,
        offsetof(process_types::LDR_DATA_TABLE_ENTRY<Traits>, InLoadOrderLinks),
        &extra_memory_);
    AddMemorySnapshotForLdrLIST_ENTRY(
        peb_ldr_data.InMemoryOrderModuleList,
        offsetof(process_types::LDR_DATA_TABLE_ENTRY<Traits>,
                 InMemoryOrderLinks),
        &extra_memory_);
    AddMemorySnapshotForLdrLIST_ENTRY(
        peb_ldr_data.InInitializationOrderModuleList,
        offsetof(process_types::LDR_DATA_TABLE_ENTRY<Traits>,
                 InInitializationOrderLinks),
        &extra_memory_);
  }

  process_types::RTL_USER_PROCESS_PARAMETERS<Traits> process_parameters;
  if (!process_reader_.Memory()->Read(peb_data.ProcessParameters,
                                      sizeof(process_parameters),
                                      &process_parameters)) {
    LOG(ERROR) << "ReadMemory RTL_USER_PROCESS_PARAMETERS";
    return;
  }
  AddMemorySnapshot(
      peb_data.ProcessParameters, sizeof(process_parameters), &extra_memory_);

  AddMemorySnapshotForUNICODE_STRING(
      process_parameters.CurrentDirectory.DosPath, &extra_memory_);
  AddMemorySnapshotForUNICODE_STRING(process_parameters.DllPath,
                                     &extra_memory_);
  AddMemorySnapshotForUNICODE_STRING(process_parameters.ImagePathName,
                                     &extra_memory_);
  AddMemorySnapshotForUNICODE_STRING(process_parameters.CommandLine,
                                     &extra_memory_);
  AddMemorySnapshotForUNICODE_STRING(process_parameters.WindowTitle,
                                     &extra_memory_);
  AddMemorySnapshotForUNICODE_STRING(process_parameters.DesktopInfo,
                                     &extra_memory_);
  AddMemorySnapshotForUNICODE_STRING(process_parameters.ShellInfo,
                                     &extra_memory_);
  AddMemorySnapshotForUNICODE_STRING(process_parameters.RuntimeData,
                                     &extra_memory_);
  AddMemorySnapshot(
      process_parameters.Environment,
      DetermineSizeOfEnvironmentBlock(process_parameters.Environment),
      &extra_memory_);

  // Walk the loader lock which is directly referenced by the PEB.
  ReadLock<Traits>(peb_data.LoaderLock, &extra_memory_);

  // TODO(scottmg): Use debug_critical_section_address to walk the list of
  // locks (see history of this file for walking code). In some configurations
  // this can walk many thousands of locks, so we may want to get some
  // annotation from the client for which locks to grab. Unfortunately, without
  // walking the list, the !locks command in windbg won't work because it
  // requires the lock pointed to by ntdll!RtlCriticalSectionList, which we
  // won't have captured.
}

void ProcessSnapshotWin::AddMemorySnapshot(
    WinVMAddress address,
    WinVMSize size,
    std::vector<std::unique_ptr<internal::MemorySnapshotGeneric>>* into) {
  if (size == 0)
    return;

  if (!process_reader_.GetProcessInfo().LoggingRangeIsFullyReadable(
          CheckedRange<WinVMAddress, WinVMSize>(address, size))) {
    return;
  }

  // If we have already added this exact range, don't add it again. This is
  // useful for the LDR module lists which are a set of doubly-linked lists, all
  // pointing to the same module name strings.
  // TODO(scottmg): A more general version of this, handling overlapping,
  // contained, etc. https://crashpad.chromium.org/bug/61.
  for (const auto& memory_snapshot : *into) {
    if (memory_snapshot->Address() == address &&
        memory_snapshot->Size() == size) {
      return;
    }
  }

  into->push_back(std::make_unique<internal::MemorySnapshotGeneric>());
  into->back()->Initialize(process_reader_.Memory(), address, size);
}

template <class Traits>
void ProcessSnapshotWin::AddMemorySnapshotForUNICODE_STRING(
    const process_types::UNICODE_STRING<Traits>& us,
    std::vector<std::unique_ptr<internal::MemorySnapshotGeneric>>* into) {
  AddMemorySnapshot(us.Buffer, us.Length, into);
}

template <class Traits>
void ProcessSnapshotWin::AddMemorySnapshotForLdrLIST_ENTRY(
    const process_types::LIST_ENTRY<Traits>& le,
    size_t offset_of_member,
    std::vector<std::unique_ptr<internal::MemorySnapshotGeneric>>* into) {
  // Walk the doubly-linked list of entries, adding the list memory itself, as
  // well as pointed-to strings.
  typename Traits::Pointer last = le.Blink;
  process_types::LDR_DATA_TABLE_ENTRY<Traits> entry;
  typename Traits::Pointer cur = le.Flink;
  for (;;) {
    // |cur| is the pointer to LIST_ENTRY embedded in the LDR_DATA_TABLE_ENTRY.
    // So we need to offset back to the beginning of the structure.
    if (!process_reader_.Memory()->Read(
            cur - offset_of_member, sizeof(entry), &entry)) {
      return;
    }
    AddMemorySnapshot(cur - offset_of_member, sizeof(entry), into);
    AddMemorySnapshotForUNICODE_STRING(entry.FullDllName, into);
    AddMemorySnapshotForUNICODE_STRING(entry.BaseDllName, into);

    process_types::LIST_ENTRY<Traits>* links =
        reinterpret_cast<process_types::LIST_ENTRY<Traits>*>(
            reinterpret_cast<unsigned char*>(&entry) + offset_of_member);
    cur = links->Flink;
    if (cur == last)
      break;
  }
}

WinVMSize ProcessSnapshotWin::DetermineSizeOfEnvironmentBlock(
    WinVMAddress start_of_environment_block) {
  // https://blogs.msdn.microsoft.com/oldnewthing/20100203-00/?p=15083: On newer
  // OSs there's no stated limit, but in practice grabbing 32k characters should
  // be more than enough.
  std::wstring env_block;
  env_block.resize(32768);
  size_t bytes_read = process_reader_.Memory()->ReadAvailableMemory(
      start_of_environment_block,
      env_block.size() * sizeof(env_block[0]),
      &env_block[0]);
  env_block.resize(
      static_cast<unsigned int>(bytes_read / sizeof(env_block[0])));
  static constexpr wchar_t terminator[] = {0, 0};
  size_t at = env_block.find(std::wstring(terminator, std::size(terminator)));
  if (at != std::wstring::npos)
    env_block.resize(at + std::size(terminator));

  return env_block.size() * sizeof(env_block[0]);
}

template <class Traits>
void ProcessSnapshotWin::ReadLock(
    WinVMAddress start,
    std::vector<std::unique_ptr<internal::MemorySnapshotGeneric>>* into) {
  // We're walking the RTL_CRITICAL_SECTION_DEBUG ProcessLocksList, but starting
  // from an actual RTL_CRITICAL_SECTION, so start by getting to the first
  // RTL_CRITICAL_SECTION_DEBUG.

  process_types::RTL_CRITICAL_SECTION<Traits> critical_section;
  if (!process_reader_.Memory()->Read(
          start, sizeof(critical_section), &critical_section)) {
    LOG(ERROR) << "failed to read RTL_CRITICAL_SECTION";
    return;
  }

  AddMemorySnapshot(
      start, sizeof(process_types::RTL_CRITICAL_SECTION<Traits>), into);

  constexpr decltype(critical_section.DebugInfo) kInvalid =
      static_cast<decltype(critical_section.DebugInfo)>(-1);
  if (critical_section.DebugInfo == kInvalid)
    return;

  AddMemorySnapshot(critical_section.DebugInfo,
                    sizeof(process_types::RTL_CRITICAL_SECTION_DEBUG<Traits>),
                    into);
}

}  // namespace crashpad<|MERGE_RESOLUTION|>--- conflicted
+++ resolved
@@ -19,10 +19,7 @@
 
 #include <algorithm>
 #include <iterator>
-<<<<<<< HEAD
-=======
 #include <string_view>
->>>>>>> 626889fb
 #include <utility>
 
 #include "base/logging.h"
@@ -333,11 +330,7 @@
           uet.SizeOfImage,
           uet.CheckSum,
           uet.TimeDateStamp,
-<<<<<<< HEAD
-          base::WideToUTF8(base::WStringPiece(
-=======
           base::WideToUTF8(std::wstring_view(
->>>>>>> 626889fb
               uet.ImageName,
               wcsnlen(uet.ImageName, std::size(uet.ImageName))))));
     }
