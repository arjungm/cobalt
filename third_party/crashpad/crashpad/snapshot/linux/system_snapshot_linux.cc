// Copyright 2017 The Crashpad Authors
//
// Licensed under the Apache License, Version 2.0 (the "License");
// you may not use this file except in compliance with the License.
// You may obtain a copy of the License at
//
//     http://www.apache.org/licenses/LICENSE-2.0
//
// Unless required by applicable law or agreed to in writing, software
// distributed under the License is distributed on an "AS IS" BASIS,
// WITHOUT WARRANTIES OR CONDITIONS OF ANY KIND, either express or implied.
// See the License for the specific language governing permissions and
// limitations under the License.

#include "snapshot/linux/system_snapshot_linux.h"

#include <stddef.h>
#include <sys/types.h>
#include <sys/utsname.h>

#include <algorithm>
#include <string_view>

#include "base/check_op.h"
#include "base/files/file_path.h"
#include "base/logging.h"
#include "base/notreached.h"
#include "base/strings/string_number_conversions.h"
#include "base/strings/stringprintf.h"
#include "build/build_config.h"
#include "snapshot/cpu_context.h"
#include "snapshot/posix/timezone.h"
#include "util/file/file_io.h"
#include "util/numeric/in_range_cast.h"
#include "util/string/split_string.h"

#if BUILDFLAG(IS_ANDROID)
#include <sys/system_properties.h>
#endif

namespace crashpad {
namespace internal {

namespace {

bool ReadCPUsOnline(uint32_t* first_cpu, uint8_t* cpu_count) {
  std::string contents;
  if (!LoggingReadEntireFile(base::FilePath("/sys/devices/system/cpu/online"),
                             &contents)) {
    return false;
  }
  if (contents.back() != '\n') {
    LOG(ERROR) << "format error";
    return false;
  }
  contents.pop_back();

  unsigned int count = 0;
  unsigned int first = 0;
  bool have_first = false;
  std::vector<std::string> ranges = SplitString(contents, ',');
  for (const auto& range : ranges) {
    std::string left, right;
    if (SplitStringFirst(range, '-', &left, &right)) {
      unsigned int start, end;
<<<<<<< HEAD
      if (!base::StringToUint(base::StringPiece(left), &start) ||
          !base::StringToUint(base::StringPiece(right), &end) || end <= start) {
=======
      if (!base::StringToUint(left, &start) ||
          !base::StringToUint(right, &end) || end <= start) {
>>>>>>> 626889fb
        LOG(ERROR) << "format error: " << range;
        return false;
      }
      if (end <= start) {
        LOG(ERROR) << "format error";
        return false;
      }
      count += end - start + 1;
      if (!have_first) {
        first = start;
        have_first = true;
      }
    } else {
      unsigned int cpuno;
<<<<<<< HEAD
      if (!base::StringToUint(base::StringPiece(range), &cpuno)) {
=======
      if (!base::StringToUint(range, &cpuno)) {
>>>>>>> 626889fb
        LOG(ERROR) << "format error";
        return false;
      }
      if (!have_first) {
        first = cpuno;
        have_first = true;
      }
      ++count;
    }
  }
  if (!have_first) {
    LOG(ERROR) << "no cpus online";
    return false;
  }
  *cpu_count = InRangeCast<uint8_t>(count, std::numeric_limits<uint8_t>::max());
  *first_cpu = first;
  return true;
}

bool ReadFreqFile(const std::string& filename, uint64_t* hz) {
  std::string contents;
  if (!LoggingReadEntireFile(base::FilePath(filename), &contents)) {
    return false;
  }
  if (contents.back() != '\n') {
    LOG(ERROR) << "format error";
    return false;
  }
  contents.pop_back();

  uint64_t khz;
  if (!base::StringToUint64(contents, &khz)) {
    LOG(ERROR) << "format error";
    return false;
  }

  *hz = khz * 1000;
  return true;
}

#if BUILDFLAG(IS_ANDROID)
bool ReadProperty(const char* property, std::string* value) {
  char value_buffer[PROP_VALUE_MAX];
  int length = __system_property_get(property, value_buffer);
  if (length <= 0) {
    LOG(ERROR) << "Couldn't read property " << property;
    return false;
  }
  *value = value_buffer;
  return true;
}
#endif  // BUILDFLAG(IS_ANDROID)

}  // namespace

SystemSnapshotLinux::SystemSnapshotLinux()
    : SystemSnapshot(),
      os_version_full_(),
      os_version_build_(),
      process_reader_(nullptr),
      snapshot_time_(nullptr),
#if defined(ARCH_CPU_X86_FAMILY)
      cpuid_(),
#endif  // ARCH_CPU_X86_FAMILY
      os_version_major_(-1),
      os_version_minor_(-1),
      os_version_bugfix_(-1),
      target_cpu_(0),
      cpu_count_(0),
      initialized_() {
}

SystemSnapshotLinux::~SystemSnapshotLinux() {}

void SystemSnapshotLinux::Initialize(ProcessReaderLinux* process_reader,
                                     const timeval* snapshot_time) {
  INITIALIZATION_STATE_SET_INITIALIZING(initialized_);
  process_reader_ = process_reader;
  snapshot_time_ = snapshot_time;

#if BUILDFLAG(IS_ANDROID)
  std::string build_string;
  if (ReadProperty("ro.build.fingerprint", &build_string)) {
    os_version_build_ = build_string;
    os_version_full_ = build_string;
  }
#endif  // BUILDFLAG(IS_ANDROID)

  utsname uts;
  if (uname(&uts) != 0) {
    PLOG(WARNING) << "uname";
  } else {
    if (!os_version_full_.empty()) {
      os_version_full_.push_back(' ');
    }
    os_version_full_ += base::StringPrintf(
        "%s %s %s %s", uts.sysname, uts.release, uts.version, uts.machine);
  }
  ReadKernelVersion(uts.release);

  if (!os_version_build_.empty()) {
    os_version_build_.push_back(' ');
  }
  os_version_build_ += uts.version;
  os_version_build_.push_back(' ');
  os_version_build_ += uts.machine;

  if (!ReadCPUsOnline(&target_cpu_, &cpu_count_)) {
    target_cpu_ = 0;
    cpu_count_ = 0;
  }

  INITIALIZATION_STATE_SET_VALID(initialized_);
}

CPUArchitecture SystemSnapshotLinux::GetCPUArchitecture() const {
  INITIALIZATION_STATE_DCHECK_VALID(initialized_);
#if defined(ARCH_CPU_X86_FAMILY)
  return process_reader_->Is64Bit() ? kCPUArchitectureX86_64
                                    : kCPUArchitectureX86;
#elif defined(ARCH_CPU_ARM_FAMILY)
  return process_reader_->Is64Bit() ? kCPUArchitectureARM64
                                    : kCPUArchitectureARM;
#elif defined(ARCH_CPU_MIPS_FAMILY)
  return process_reader_->Is64Bit() ? kCPUArchitectureMIPS64EL
                                    : kCPUArchitectureMIPSEL;
#elif defined(ARCH_CPU_RISCV64)
  return kCPUArchitectureRISCV64;
#else
#error port to your architecture
#endif
}

uint32_t SystemSnapshotLinux::CPURevision() const {
  INITIALIZATION_STATE_DCHECK_VALID(initialized_);
#if defined(ARCH_CPU_X86_FAMILY)
  return cpuid_.Revision();
#elif defined(ARCH_CPU_ARM_FAMILY)
  // TODO(jperaza): do this. https://crashpad.chromium.org/bug/30
  return 0;
#elif defined(ARCH_CPU_MIPS_FAMILY)
  // Not implementable on MIPS
  return 0;
#elif defined(ARCH_CPU_RISCV64)
  // Not implemented
  return 0;
#else
#error port to your architecture
#endif
}

uint8_t SystemSnapshotLinux::CPUCount() const {
  INITIALIZATION_STATE_DCHECK_VALID(initialized_);
  return cpu_count_;
}

std::string SystemSnapshotLinux::CPUVendor() const {
  INITIALIZATION_STATE_DCHECK_VALID(initialized_);
#if defined(ARCH_CPU_X86_FAMILY)
  return cpuid_.Vendor();
#elif defined(ARCH_CPU_ARM_FAMILY)
  // TODO(jperaza): do this. https://crashpad.chromium.org/bug/30
  return std::string();
#elif defined(ARCH_CPU_MIPS_FAMILY)
  // Not implementable on MIPS
  return std::string();
#elif defined(ARCH_CPU_RISCV64)
  // Not implemented
  return std::string();
#else
#error port to your architecture
#endif
}

void SystemSnapshotLinux::CPUFrequency(uint64_t* current_hz,
                                       uint64_t* max_hz) const {
  INITIALIZATION_STATE_DCHECK_VALID(initialized_);
  *current_hz = 0;
  *max_hz = 0;

  ReadFreqFile(base::StringPrintf(
                   "/sys/devices/system/cpu/cpu%d/cpufreq/scaling_cur_freq",
                   target_cpu_),
               current_hz);

  ReadFreqFile(base::StringPrintf(
                   "/sys/devices/system/cpu/cpu%d/cpufreq/scaling_max_freq",
                   target_cpu_),
               max_hz);
}

uint32_t SystemSnapshotLinux::CPUX86Signature() const {
  INITIALIZATION_STATE_DCHECK_VALID(initialized_);
#if defined(ARCH_CPU_X86_FAMILY)
  return cpuid_.Signature();
#else
  NOTREACHED();
#endif
}

uint64_t SystemSnapshotLinux::CPUX86Features() const {
  INITIALIZATION_STATE_DCHECK_VALID(initialized_);
#if defined(ARCH_CPU_X86_FAMILY)
  return cpuid_.Features();
#else
  NOTREACHED();
#endif
}

uint64_t SystemSnapshotLinux::CPUX86ExtendedFeatures() const {
  INITIALIZATION_STATE_DCHECK_VALID(initialized_);
#if defined(ARCH_CPU_X86_FAMILY)
  return cpuid_.ExtendedFeatures();
#else
  NOTREACHED();
#endif
}

uint32_t SystemSnapshotLinux::CPUX86Leaf7Features() const {
  INITIALIZATION_STATE_DCHECK_VALID(initialized_);
#if defined(ARCH_CPU_X86_FAMILY)
  return cpuid_.Leaf7Features();
#else
  NOTREACHED();
#endif
}

bool SystemSnapshotLinux::CPUX86SupportsDAZ() const {
  INITIALIZATION_STATE_DCHECK_VALID(initialized_);
#if defined(ARCH_CPU_X86_FAMILY)
  return cpuid_.SupportsDAZ();
#else
  NOTREACHED();
#endif  // ARCH_CPU_X86_FMAILY
}

SystemSnapshot::OperatingSystem SystemSnapshotLinux::GetOperatingSystem()
    const {
  INITIALIZATION_STATE_DCHECK_VALID(initialized_);
#if BUILDFLAG(IS_ANDROID)
  return kOperatingSystemAndroid;
#else
  return kOperatingSystemLinux;
#endif  // BUILDFLAG(IS_ANDROID)
}

bool SystemSnapshotLinux::OSServer() const {
  INITIALIZATION_STATE_DCHECK_VALID(initialized_);
  return false;
}

void SystemSnapshotLinux::OSVersion(int* major,
                                    int* minor,
                                    int* bugfix,
                                    std::string* build) const {
  INITIALIZATION_STATE_DCHECK_VALID(initialized_);
  *major = os_version_major_;
  *minor = os_version_minor_;
  *bugfix = os_version_bugfix_;
  build->assign(os_version_build_);
}

std::string SystemSnapshotLinux::OSVersionFull() const {
  INITIALIZATION_STATE_DCHECK_VALID(initialized_);
  return os_version_full_;
}

std::string SystemSnapshotLinux::MachineDescription() const {
  INITIALIZATION_STATE_DCHECK_VALID(initialized_);
#if BUILDFLAG(IS_ANDROID)
  std::string description;
  std::string prop;
  if (ReadProperty("ro.product.model", &prop)) {
    description += prop;
  }
  if (ReadProperty("ro.product.board", &prop)) {
    if (!description.empty()) {
      description.push_back(' ');
    }
    description += prop;
  }
  return description;
#else
  return std::string();
#endif  // BUILDFLAG(IS_ANDROID)
}

bool SystemSnapshotLinux::NXEnabled() const {
  INITIALIZATION_STATE_DCHECK_VALID(initialized_);
#if defined(ARCH_CPU_X86_FAMILY)
  return cpuid_.NXEnabled();
#elif defined(ARCH_CPU_ARM_FAMILY)
  // TODO(jperaza): do this. https://crashpad.chromium.org/bug/30
  return false;
#elif defined(ARCH_CPU_MIPS_FAMILY)
  // Not implementable on MIPS
  return false;
#elif defined(ARCH_CPU_RISCV64)
  // Not implemented
  return false;
#else
#error Port.
#endif  // ARCH_CPU_X86_FAMILY
}

void SystemSnapshotLinux::TimeZone(DaylightSavingTimeStatus* dst_status,
                                   int* standard_offset_seconds,
                                   int* daylight_offset_seconds,
                                   std::string* standard_name,
                                   std::string* daylight_name) const {
  INITIALIZATION_STATE_DCHECK_VALID(initialized_);
  internal::TimeZone(*snapshot_time_,
                     dst_status,
                     standard_offset_seconds,
                     daylight_offset_seconds,
                     standard_name,
                     daylight_name);
}

void SystemSnapshotLinux::ReadKernelVersion(const std::string& version_string) {
  std::vector<std::string> versions = SplitString(version_string, '.');
  if (versions.size() < 3) {
    LOG(WARNING) << "format error";
    return;
  }

<<<<<<< HEAD
  if (!base::StringToInt(base::StringPiece(versions[0]), &os_version_major_)) {
=======
  if (!base::StringToInt(versions[0], &os_version_major_)) {
>>>>>>> 626889fb
    LOG(WARNING) << "no kernel version";
    return;
  }
  DCHECK_GE(os_version_major_, 3);

<<<<<<< HEAD
  if (!base::StringToInt(base::StringPiece(versions[1]), &os_version_minor_)) {
=======
  if (!base::StringToInt(versions[1], &os_version_minor_)) {
>>>>>>> 626889fb
    LOG(WARNING) << "no major revision";
    return;
  }
  DCHECK_GE(os_version_minor_, 0);

  size_t minor_rev_end = versions[2].find_first_not_of("0123456789");
  if (minor_rev_end == std::string::npos) {
    minor_rev_end = versions[2].size();
  }
<<<<<<< HEAD
  if (!base::StringToInt(base::StringPiece(versions[2].c_str(), minor_rev_end),
=======
  if (!base::StringToInt(std::string_view(versions[2].c_str(), minor_rev_end),
>>>>>>> 626889fb
                         &os_version_bugfix_)) {
    LOG(WARNING) << "no minor revision";
    return;
  }
  DCHECK_GE(os_version_bugfix_, 0);

  if (!os_version_build_.empty()) {
    os_version_build_.push_back(' ');
  }
  os_version_build_ += versions[2].substr(minor_rev_end);
}

}  // namespace internal
}  // namespace crashpad<|MERGE_RESOLUTION|>--- conflicted
+++ resolved
@@ -63,13 +63,8 @@
     std::string left, right;
     if (SplitStringFirst(range, '-', &left, &right)) {
       unsigned int start, end;
-<<<<<<< HEAD
-      if (!base::StringToUint(base::StringPiece(left), &start) ||
-          !base::StringToUint(base::StringPiece(right), &end) || end <= start) {
-=======
       if (!base::StringToUint(left, &start) ||
           !base::StringToUint(right, &end) || end <= start) {
->>>>>>> 626889fb
         LOG(ERROR) << "format error: " << range;
         return false;
       }
@@ -84,11 +79,7 @@
       }
     } else {
       unsigned int cpuno;
-<<<<<<< HEAD
-      if (!base::StringToUint(base::StringPiece(range), &cpuno)) {
-=======
       if (!base::StringToUint(range, &cpuno)) {
->>>>>>> 626889fb
         LOG(ERROR) << "format error";
         return false;
       }
@@ -415,21 +406,13 @@
     return;
   }
 
-<<<<<<< HEAD
-  if (!base::StringToInt(base::StringPiece(versions[0]), &os_version_major_)) {
-=======
   if (!base::StringToInt(versions[0], &os_version_major_)) {
->>>>>>> 626889fb
     LOG(WARNING) << "no kernel version";
     return;
   }
   DCHECK_GE(os_version_major_, 3);
 
-<<<<<<< HEAD
-  if (!base::StringToInt(base::StringPiece(versions[1]), &os_version_minor_)) {
-=======
   if (!base::StringToInt(versions[1], &os_version_minor_)) {
->>>>>>> 626889fb
     LOG(WARNING) << "no major revision";
     return;
   }
@@ -439,11 +422,7 @@
   if (minor_rev_end == std::string::npos) {
     minor_rev_end = versions[2].size();
   }
-<<<<<<< HEAD
-  if (!base::StringToInt(base::StringPiece(versions[2].c_str(), minor_rev_end),
-=======
   if (!base::StringToInt(std::string_view(versions[2].c_str(), minor_rev_end),
->>>>>>> 626889fb
                          &os_version_bugfix_)) {
     LOG(WARNING) << "no minor revision";
     return;
