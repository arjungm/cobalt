--- conflicted
+++ resolved
@@ -24,11 +24,7 @@
 bool KeyIsAllowed(const std::string& name,
                   const std::vector<std::string>& allowed_keys) {
   for (const auto& key : allowed_keys) {
-<<<<<<< HEAD
-    if (name == key) {
-=======
     if (base::MatchPattern(name, key)) {
->>>>>>> 626889fb
       return true;
     }
   }
@@ -103,17 +99,11 @@
   std::map<std::string, std::string> annotations =
       snapshot_->AnnotationsSimpleMap();
   if (allowed_annotations_) {
-<<<<<<< HEAD
-    for (auto kv = annotations.begin(); kv != annotations.end(); ++kv) {
-      if (!KeyIsAllowed(kv->first, *allowed_annotations_)) {
-        annotations.erase(kv);
-=======
     for (auto kv = annotations.begin(); kv != annotations.end();) {
       if (KeyIsAllowed(kv->first, *allowed_annotations_)) {
         ++kv;
       } else {
         kv = annotations.erase(kv);
->>>>>>> 626889fb
       }
     }
   }
