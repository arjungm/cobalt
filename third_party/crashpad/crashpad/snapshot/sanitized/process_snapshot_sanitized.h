// Copyright 2018 The Crashpad Authors
//
// Licensed under the Apache License, Version 2.0 (the "License");
// you may not use this file except in compliance with the License.
// You may obtain a copy of the License at
//
//     http://www.apache.org/licenses/LICENSE-2.0
//
// Unless required by applicable law or agreed to in writing, software
// distributed under the License is distributed on an "AS IS" BASIS,
// WITHOUT WARRANTIES OR CONDITIONS OF ANY KIND, either express or implied.
// See the License for the specific language governing permissions and
// limitations under the License.

#ifndef CRASHPAD_SNAPSHOT_SANITIZED_PROCESS_SNAPSHOT_SANITIZED_H_
#define CRASHPAD_SNAPSHOT_SANITIZED_PROCESS_SNAPSHOT_SANITIZED_H_

#include <memory>
#include <string>
#include <vector>

#include "snapshot/exception_snapshot.h"
#include "snapshot/process_snapshot.h"
#include "snapshot/sanitized/module_snapshot_sanitized.h"
#include "snapshot/sanitized/thread_snapshot_sanitized.h"
#include "snapshot/thread_snapshot.h"
#include "snapshot/unloaded_module_snapshot.h"
#include "util/misc/address_types.h"
#include "util/misc/initialization_state_dcheck.h"
#include "util/misc/range_set.h"
#include "util/process/process_id.h"
#include "util/process/process_memory_sanitized.h"

namespace crashpad {

//! \brief A ProcessSnapshot which wraps and filters sensitive information from
//!     another ProcessSnapshot.
class ProcessSnapshotSanitized final : public ProcessSnapshot {
 public:
  ProcessSnapshotSanitized();

  ProcessSnapshotSanitized(const ProcessSnapshotSanitized&) = delete;
  ProcessSnapshotSanitized& operator=(const ProcessSnapshotSanitized&) = delete;

  ~ProcessSnapshotSanitized() override;

  //! \brief Initializes this object.
  //!
  //! This method must be successfully called before calling any other method on
  //! this object.
  //!
  //! \param[in] snapshot The ProcessSnapshot to sanitize.
  //! \param[in] allowed_annotations A list of annotations names to allow to
  //!     be returned by AnnotationsSimpleMap() or from this object's module
  //!     snapshots. If `nullptr`, all annotations will be returned.
<<<<<<< HEAD
=======
  //      These annotation names support pattern matching, eg: "switch-*"
>>>>>>> 626889fb
  //! \param[in] allowed_memory_ranges A list of memory ranges to allow to be
  //!     accessible via Memory(), or `nullptr` to allow all ranges.
  //! \param[in] target_module_address An address in the target process'
  //!     address space within the bounds of a module to target. If the
  //!     crashing thread's context and stack do not contain any pointers into
  //!     this module's address range, this method will return `false`. If this
  //!     value is 0, this method will not check the context or stack for
  //!     references to any particular module.
  //! \param[in] sanitize_stacks If `true`, the MemorySnapshots for each
  //!     thread's stack will be filtered using an
  //!     internal::StackSnapshotSanitized.
  //! \return `false` if \a snapshot does not meet sanitization requirements and
  //!     should be filtered entirely. Otherwise `true`.
  bool Initialize(
      const ProcessSnapshot* snapshot,
      std::unique_ptr<const std::vector<std::string>> allowed_annotations,
      std::unique_ptr<const std::vector<std::pair<VMAddress, VMAddress>>>
          allowed_memory_ranges,
      VMAddress target_module_address,
      bool sanitize_stacks);

  // ProcessSnapshot:

  crashpad::ProcessID ProcessID() const override;
  crashpad::ProcessID ParentProcessID() const override;
  void SnapshotTime(timeval* snapshot_time) const override;
  void ProcessStartTime(timeval* start_time) const override;
  void ProcessCPUTimes(timeval* user_time, timeval* system_time) const override;
  void ReportID(UUID* report_id) const override;
  void ClientID(UUID* client_id) const override;
  const std::map<std::string, std::string>& AnnotationsSimpleMap()
      const override;
  const SystemSnapshot* System() const override;
  std::vector<const ThreadSnapshot*> Threads() const override;
  std::vector<const ModuleSnapshot*> Modules() const override;
  std::vector<UnloadedModuleSnapshot> UnloadedModules() const override;
  const ExceptionSnapshot* Exception() const override;
  std::vector<const MemoryMapRegionSnapshot*> MemoryMap() const override;
  std::vector<HandleSnapshot> Handles() const override;
  std::vector<const MemorySnapshot*> ExtraMemory() const override;
  const ProcessMemory* Memory() const override;

 private:
  // Only used when allowed_annotations_ != nullptr.
  std::vector<std::unique_ptr<internal::ModuleSnapshotSanitized>> modules_;

  // Only used when sanitize_stacks_ == true.
  std::vector<std::unique_ptr<internal::ThreadSnapshotSanitized>> threads_;

  RangeSet address_ranges_;
  const ProcessSnapshot* snapshot_;
  ProcessMemorySanitized process_memory_;
  std::unique_ptr<const std::vector<std::string>> allowed_annotations_;
  bool sanitize_stacks_;
  InitializationStateDcheck initialized_;
};

}  // namespace crashpad

#endif  // CRASHPAD_SNAPSHOT_SANITIZED_PROCESS_SNAPSHOT_SANITIZED_H_<|MERGE_RESOLUTION|>--- conflicted
+++ resolved
@@ -53,10 +53,7 @@
   //! \param[in] allowed_annotations A list of annotations names to allow to
   //!     be returned by AnnotationsSimpleMap() or from this object's module
   //!     snapshots. If `nullptr`, all annotations will be returned.
-<<<<<<< HEAD
-=======
   //      These annotation names support pattern matching, eg: "switch-*"
->>>>>>> 626889fb
   //! \param[in] allowed_memory_ranges A list of memory ranges to allow to be
   //!     accessible via Memory(), or `nullptr` to allow all ranges.
   //! \param[in] target_module_address An address in the target process'
