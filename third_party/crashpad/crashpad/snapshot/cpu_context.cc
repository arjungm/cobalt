--- conflicted
+++ resolved
@@ -20,10 +20,7 @@
 #include <iterator>
 
 #include "base/notreached.h"
-<<<<<<< HEAD
-=======
 #include "cpu_architecture.h"
->>>>>>> 626889fb
 #include "util/misc/arraysize.h"
 #include "util/misc/implicit_cast.h"
 
@@ -224,35 +221,6 @@
   }
 }
 
-uint64_t CPUContext::ShadowStackPointer() const {
-  switch (architecture) {
-    case kCPUArchitectureX86:
-    case kCPUArchitectureARM:
-    case kCPUArchitectureARM64:
-      NOTREACHED();
-      return 0;
-    case kCPUArchitectureX86_64:
-      return x86_64->xstate.cet_u.ssp;
-    default:
-      NOTREACHED();
-      return ~0ull;
-  }
-}
-
-bool CPUContext::HasShadowStack() const {
-  switch (architecture) {
-    case kCPUArchitectureX86:
-    case kCPUArchitectureARM:
-    case kCPUArchitectureARM64:
-      return false;
-    case kCPUArchitectureX86_64:
-      return x86_64->xstate.cet_u.cetmsr != 0;
-    default:
-      NOTREACHED();
-      return false;
-  }
-}
-
 bool CPUContext::Is64Bit() const {
   switch (architecture) {
     case kCPUArchitectureX86_64:
