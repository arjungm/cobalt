--- conflicted
+++ resolved
@@ -40,54 +40,24 @@
 }  // namespace
 
 bool IsMalformedCLKernelsModule(uint32_t mach_o_file_type,
-<<<<<<< HEAD
-                                const std::string& module_name,
-                                bool* has_timestamp) {
-=======
                                 const std::string& module_name) {
->>>>>>> 626889fb
 #if defined(ARCH_CPU_X86_FAMILY)
   if (mach_o_file_type != MH_BUNDLE) {
     return false;
   }
 
   if (module_name == "cl_kernels") {
-<<<<<<< HEAD
-    if (__MAC_OS_X_VERSION_MIN_REQUIRED >= __MAC_10_10 ||
-        MacOSVersionNumber() >= 10'10'00) {
-      if (has_timestamp) {
-        *has_timestamp = false;
-      }
-      return true;
-    }
-    return false;
-=======
     return __MAC_OS_X_VERSION_MIN_REQUIRED >= __MAC_10_10 ||
         MacOSVersionNumber() >= 10'10'00;
->>>>>>> 626889fb
   }
 
   static const char kCvmsObjectPathPrefix[] =
       "/private/var/db/CVMS/cvmsCodeSignObj";
-<<<<<<< HEAD
-  if (module_name.compare(
-          0, strlen(kCvmsObjectPathPrefix), kCvmsObjectPathPrefix) == 0 &&
-      (__MAC_OS_X_VERSION_MIN_REQUIRED >= __MAC_10_14 ||
-       MacOSVersionNumber() >= 10'14'00)) {
-    if (has_timestamp) {
-      *has_timestamp = true;
-    }
-    return true;
-  }
-#endif  // ARCH_CPU_X86_FAMILY
-
-=======
   return module_name.compare(
              0, strlen(kCvmsObjectPathPrefix), kCvmsObjectPathPrefix) == 0 &&
          (__MAC_OS_X_VERSION_MIN_REQUIRED >= __MAC_10_14 ||
           MacOSVersionNumber() >= 10'14'00);
 #else
->>>>>>> 626889fb
   return false;
 #endif  // ARCH_CPU_X86_FAMILY
 }
