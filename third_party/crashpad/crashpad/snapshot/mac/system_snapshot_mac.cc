--- conflicted
+++ resolved
@@ -106,10 +106,6 @@
                          &os_version_minor_,
                          &os_version_bugfix_,
                          &os_version_build_,
-<<<<<<< HEAD
-                         &os_server_,
-=======
->>>>>>> 626889fb
                          &os_version_string);
 
   std::string uname_string;
