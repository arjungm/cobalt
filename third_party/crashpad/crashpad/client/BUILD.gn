--- conflicted
+++ resolved
@@ -33,11 +33,8 @@
 
   if (crashpad_is_ios) {
     sources += [
-<<<<<<< HEAD
-=======
       "crash_handler_base_ios.cc",
       "crash_handler_base_ios.h",
->>>>>>> 626889fb
       "crashpad_client_ios.cc",
       "ios_handler/exception_processor.h",
       "ios_handler/exception_processor.mm",
@@ -109,14 +106,7 @@
     "../util",
   ]
 
-<<<<<<< HEAD
-  deps = [
-    ":common",
-    "$mini_chromium_source_parent:chromeos_buildflags",
-  ]
-=======
   deps = [ ":common" ]
->>>>>>> 626889fb
 
   if (is_starboard) {
     deps += [ "//starboard/elf_loader:evergreen_info" ]
@@ -127,13 +117,10 @@
     cflags = [ "/wd4201" ]  # nonstandard extension used : nameless struct/union
   }
 
-<<<<<<< HEAD
-=======
   if (crashpad_is_apple) {
     deps += [ "../build:apple_enable_arc" ]
   }
 
->>>>>>> 626889fb
   if (crashpad_is_ios) {
     deps += [
       "../handler:common",
@@ -172,11 +159,7 @@
     "simple_string_dictionary.h",
   ]
 
-<<<<<<< HEAD
-  if (crashpad_is_mac || crashpad_is_ios) {
-=======
-  if (crashpad_is_apple) {
->>>>>>> 626889fb
+  if (crashpad_is_apple) {
     sources += [ "crash_report_database_mac.mm" ]
   }
   if (crashpad_is_win) {
@@ -200,32 +183,19 @@
   ]
   deps = [ "../util" ]
   configs += [ "../build:flock_always_supported_defines" ]
-<<<<<<< HEAD
-=======
 
   if (crashpad_is_apple) {
     deps += [ "../build:apple_enable_arc" ]
   }
->>>>>>> 626889fb
 }
 
 crashpad_executable("ring_buffer_annotation_load_test") {
   testonly = true
-<<<<<<< HEAD
-  sources = [
-    "ring_buffer_annotation_load_test_main.cc",
-  ]
-  deps = [
-    ":client",
-    "../tools:tool_support",
-    "$mini_chromium_source_parent:base",
-=======
   sources = [ "ring_buffer_annotation_load_test_main.cc" ]
   deps = [
     ":client",
     "$mini_chromium_source_parent:base",
     "../tools:tool_support",
->>>>>>> 626889fb
   ]
 }
 
@@ -236,10 +206,7 @@
     "annotation_list_test.cc",
     "annotation_test.cc",
     "crash_report_database_test.cc",
-<<<<<<< HEAD
-=======
     "crashpad_info_test.cc",
->>>>>>> 626889fb
     "length_delimited_ring_buffer_test.cc",
     "prune_crash_reports_test.cc",
     "ring_buffer_annotation_test.cc",
@@ -293,13 +260,10 @@
       "../handler:crashpad_handler_console",
       "../handler/win/wer:crashpad_wer_handler",
     ]
-<<<<<<< HEAD
-=======
   }
 
   if (crashpad_is_ios) {
     deps += [ "../minidump" ]
->>>>>>> 626889fb
   }
 }
 
