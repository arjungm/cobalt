--- conflicted
+++ resolved
@@ -14,399 +14,6 @@
 
 #include "client/crashpad_client.h"
 
-<<<<<<< HEAD
-#include <signal.h>
-#include <unistd.h>
-
-#include <atomic>
-#include <ios>
-#include <iterator>
-
-#include "base/logging.h"
-#include "base/mac/mach_logging.h"
-#include "base/mac/scoped_mach_port.h"
-#include "client/ios_handler/exception_processor.h"
-#include "client/ios_handler/in_process_handler.h"
-#include "util/ios/raw_logging.h"
-#include "util/mach/exc_server_variants.h"
-#include "util/mach/exception_ports.h"
-#include "util/mach/mach_extensions.h"
-#include "util/mach/mach_message.h"
-#include "util/mach/mach_message_server.h"
-#include "util/misc/initialization_state_dcheck.h"
-#include "util/posix/signals.h"
-#include "util/thread/thread.h"
-
-namespace {
-
-bool IsBeingDebugged() {
-  kinfo_proc kern_proc_info;
-  int mib[] = {CTL_KERN, KERN_PROC, KERN_PROC_PID, getpid()};
-  size_t len = sizeof(kern_proc_info);
-  if (sysctl(mib, std::size(mib), &kern_proc_info, &len, nullptr, 0) == 0)
-    return kern_proc_info.kp_proc.p_flag & P_TRACED;
-  return false;
-}
-
-}  // namespace
-
-namespace crashpad {
-
-namespace {
-
-// A base class for signal handler and Mach exception server.
-class CrashHandler : public Thread,
-                     public UniversalMachExcServer::Interface,
-                     public ObjcExceptionDelegate {
- public:
-  CrashHandler(const CrashHandler&) = delete;
-  CrashHandler& operator=(const CrashHandler&) = delete;
-
-  static CrashHandler* Get() {
-    if (!instance_)
-      instance_ = new CrashHandler();
-    return instance_;
-  }
-
-  static void ResetForTesting() {
-    delete instance_;
-    instance_ = nullptr;
-  }
-
-  bool Initialize(
-      const base::FilePath& database,
-      const std::string& url,
-      const std::map<std::string, std::string>& annotations,
-      internal::InProcessHandler::ProcessPendingReportsObservationCallback
-          callback) {
-    INITIALIZATION_STATE_SET_INITIALIZING(initialized_);
-    if (!in_process_handler_.Initialize(database, url, annotations, callback) ||
-        !InstallMachExceptionHandler() ||
-        // xnu turns hardware faults into Mach exceptions, so the only signal
-        // left to register is SIGABRT, which never starts off as a hardware
-        // fault. Installing a handler for other signals would lead to
-        // recording exceptions twice. As a consequence, Crashpad will not
-        // generate intermediate dumps for anything manually calling
-        // raise(SIG*). In practice, this doesn’t actually happen for crash
-        // signals that originate as hardware faults.
-        !Signals::InstallHandler(
-            SIGABRT, CatchAndReraiseSignal, 0, &old_action_)) {
-      LOG(ERROR) << "Unable to initialize Crashpad.";
-      return false;
-    }
-
-    // For applications that haven't ignored or set a handler for SIGPIPE:
-    // It’s OK for an application to set its own SIGPIPE handler (including
-    // SIG_IGN) before initializing Crashpad, because Crashpad will discover the
-    // existing handler and not install its own.
-    // It’s OK for Crashpad to install its own  SIGPIPE handler and for the
-    // application to subsequently install its own (including SIG_IGN)
-    // afterwards, because its handler will replace Crashpad’s.
-    // This is useful to cover the default situation where nobody installs a
-    // SIGPIPE  handler and the disposition is at SIG_DFL, because SIGPIPE is a
-    // “kill” signal (bsd/sys/signalvar.h  sigprop). In that case, without
-    // Crashpad, SIGPIPE results in a silent and unreported kill (and not even
-    // ReportCrash will record it), but developers probably want to be alerted
-    // to the conditon.
-    struct sigaction sa;
-    if (sigaction(SIGPIPE, nullptr, &sa) == 0 && sa.sa_handler == SIG_DFL) {
-      Signals::InstallHandler(
-          SIGPIPE, CatchAndReraiseSignalDefaultAction, 0, nullptr);
-    }
-
-    InstallObjcExceptionPreprocessor(this);
-    INITIALIZATION_STATE_SET_VALID(initialized_);
-    return true;
-  }
-
-  void ProcessIntermediateDumps(
-      const std::map<std::string, std::string>& annotations) {
-    in_process_handler_.ProcessIntermediateDumps(annotations);
-  }
-
-  void ProcessIntermediateDump(
-      const base::FilePath& file,
-      const std::map<std::string, std::string>& annotations) {
-    in_process_handler_.ProcessIntermediateDump(file, annotations);
-  }
-
-  void DumpWithoutCrash(NativeCPUContext* context, bool process_dump) {
-    INITIALIZATION_STATE_DCHECK_VALID(initialized_);
-    base::FilePath path;
-    if (!in_process_handler_.DumpExceptionFromSimulatedMachException(
-            context, kMachExceptionSimulated, &path)) {
-      return;
-    }
-
-    if (process_dump) {
-      in_process_handler_.ProcessIntermediateDump(path);
-    }
-  }
-
-  void DumpWithoutCrashAtPath(NativeCPUContext* context,
-                              const base::FilePath& path) {
-    in_process_handler_.DumpExceptionFromSimulatedMachExceptionAtPath(
-        context, kMachExceptionSimulated, path);
-  }
-
-  void StartProcessingPendingReports(UploadBehavior upload_behavior) {
-    INITIALIZATION_STATE_DCHECK_VALID(initialized_);
-    in_process_handler_.StartProcessingPendingReports(upload_behavior);
-  }
-
-  void SetMachExceptionCallbackForTesting(void (*callback)()) {
-    in_process_handler_.SetMachExceptionCallbackForTesting(callback);
-  }
-
-  uint64_t GetThreadIdForTesting() { return Thread::GetThreadIdForTesting(); }
-
- private:
-  CrashHandler() = default;
-
-  ~CrashHandler() {
-    UninstallObjcExceptionPreprocessor();
-    Signals::InstallDefaultHandler(SIGABRT);
-    UninstallMachExceptionHandler();
-  }
-
-  bool InstallMachExceptionHandler() {
-    exception_port_.reset(NewMachPort(MACH_PORT_RIGHT_RECEIVE));
-    if (!exception_port_.is_valid()) {
-      return false;
-    }
-
-    kern_return_t kr = mach_port_insert_right(mach_task_self(),
-                                              exception_port_.get(),
-                                              exception_port_.get(),
-                                              MACH_MSG_TYPE_MAKE_SEND);
-    if (kr != KERN_SUCCESS) {
-      MACH_LOG(ERROR, kr) << "mach_port_insert_right";
-      return false;
-    }
-
-    // TODO: Use SwapExceptionPort instead and put back EXC_MASK_BREAKPOINT.
-    // Until then, remove |EXC_MASK_BREAKPOINT| while attached to a debugger.
-    exception_mask_t mask =
-        ExcMaskAll() &
-        ~(EXC_MASK_EMULATION | EXC_MASK_SOFTWARE | EXC_MASK_RPC_ALERT |
-          EXC_MASK_GUARD | (IsBeingDebugged() ? EXC_MASK_BREAKPOINT : 0));
-
-    ExceptionPorts exception_ports(ExceptionPorts::kTargetTypeTask, TASK_NULL);
-    if (!exception_ports.GetExceptionPorts(mask, &original_handlers_) ||
-        !exception_ports.SetExceptionPort(
-            mask,
-            exception_port_.get(),
-            EXCEPTION_STATE_IDENTITY | MACH_EXCEPTION_CODES,
-            MACHINE_THREAD_STATE)) {
-      return false;
-    }
-
-    mach_handler_running_ = true;
-    Start();
-    return true;
-  }
-
-  void UninstallMachExceptionHandler() {
-    mach_handler_running_ = false;
-    exception_port_.reset();
-    Join();
-  }
-
-  // Thread:
-
-  void ThreadMain() override {
-    UniversalMachExcServer universal_mach_exc_server(this);
-    while (mach_handler_running_) {
-      mach_msg_return_t mr =
-          MachMessageServer::Run(&universal_mach_exc_server,
-                                 exception_port_.get(),
-                                 MACH_MSG_OPTION_NONE,
-                                 MachMessageServer::kPersistent,
-                                 MachMessageServer::kReceiveLargeIgnore,
-                                 kMachMessageTimeoutWaitIndefinitely);
-      MACH_CHECK(
-          mach_handler_running_
-              ? mr == MACH_SEND_INVALID_DEST  // This shouldn't happen for
-                                              // exception messages that come
-                                              // from the kernel itself, but if
-                                              // something else in-process sends
-                                              // exception messages and breaks,
-                                              // handle that case.
-              : (mr == MACH_RCV_PORT_CHANGED ||  // Port was closed while the
-                                                 // thread was listening.
-                 mr == MACH_RCV_INVALID_NAME),  // Port was closed before the
-                                                // thread started listening.
-          mr)
-          << "MachMessageServer::Run";
-    }
-  }
-
-  // UniversalMachExcServer::Interface:
-
-  kern_return_t CatchMachException(exception_behavior_t behavior,
-                                   exception_handler_t exception_port,
-                                   thread_t thread,
-                                   task_t task,
-                                   exception_type_t exception,
-                                   const mach_exception_data_type_t* code,
-                                   mach_msg_type_number_t code_count,
-                                   thread_state_flavor_t* flavor,
-                                   ConstThreadState old_state,
-                                   mach_msg_type_number_t old_state_count,
-                                   thread_state_t new_state,
-                                   mach_msg_type_number_t* new_state_count,
-                                   const mach_msg_trailer_t* trailer,
-                                   bool* destroy_complex_request) override {
-    *destroy_complex_request = true;
-
-    // TODO(justincohen): Forward exceptions to original_handlers_ with
-    // UniversalExceptionRaise.
-
-    // iOS shouldn't have any child processes, but just in case, those will
-    // inherit the task exception ports, and this process isn’t prepared to
-    // handle them
-    if (task != mach_task_self()) {
-      CRASHPAD_RAW_LOG("MachException task != mach_task_self()");
-      return KERN_FAILURE;
-    }
-
-    HandleMachException(behavior,
-                        thread,
-                        exception,
-                        code,
-                        code_count,
-                        *flavor,
-                        old_state,
-                        old_state_count);
-
-    // Respond with KERN_FAILURE so the system will continue to handle this
-    // exception. xnu will turn this Mach exception into a signal and take the
-    // default action to terminate the process. However, if sigprocmask is
-    // called before this Mach exception returns (such as by another thread
-    // calling abort, see: Libc-1506.40.4/stdlib/FreeBSD/abort.c), the Mach
-    // exception will be converted into a signal but delivery will be blocked.
-    // Since concurrent exceptions lead to the losing thread sleeping
-    // indefinitely, if the abort thread never returns, the thread that
-    // triggered this Mach exception will repeatedly trap and the process will
-    // never terminate. If the abort thread didn’t have a user-space signal
-    // handler that slept forever, the abort would terminate the process even if
-    // all other signals had been blocked. Instead, unblock all signals
-    // corresponding to all Mach exceptions Crashpad is registered for before
-    // returning KERN_FAILURE. There is still racy behavior possible with this
-    // call to sigprocmask, but the repeated calls to CatchMachException here
-    // will eventually lead to termination.
-    sigset_t unblock_set;
-    sigemptyset(&unblock_set);
-    sigaddset(&unblock_set, SIGILL);  // EXC_BAD_INSTRUCTION
-    sigaddset(&unblock_set, SIGTRAP);  // EXC_BREAKPOINT
-    sigaddset(&unblock_set, SIGFPE);  // EXC_ARITHMETIC
-    sigaddset(&unblock_set, SIGBUS);  // EXC_BAD_ACCESS
-    sigaddset(&unblock_set, SIGSEGV);  // EXC_BAD_ACCESS
-    if (sigprocmask(SIG_UNBLOCK, &unblock_set, nullptr) != 0) {
-      CRASHPAD_RAW_LOG("sigprocmask");
-    }
-    return KERN_FAILURE;
-  }
-
-  void HandleMachException(exception_behavior_t behavior,
-                           thread_t thread,
-                           exception_type_t exception,
-                           const mach_exception_data_type_t* code,
-                           mach_msg_type_number_t code_count,
-                           thread_state_flavor_t flavor,
-                           ConstThreadState old_state,
-                           mach_msg_type_number_t old_state_count) {
-    in_process_handler_.DumpExceptionFromMachException(behavior,
-                                                       thread,
-                                                       exception,
-                                                       code,
-                                                       code_count,
-                                                       flavor,
-                                                       old_state,
-                                                       old_state_count);
-  }
-
-  void HandleUncaughtNSException(const uint64_t* frames,
-                                 const size_t num_frames) override {
-    in_process_handler_.DumpExceptionFromNSExceptionWithFrames(frames,
-                                                               num_frames);
-    // After uncaught exceptions are reported, the system immediately triggers a
-    // call to std::terminate()/abort(). Remove the abort handler so a second
-    // dump isn't generated.
-    CHECK(Signals::InstallDefaultHandler(SIGABRT));
-  }
-
-  void HandleUncaughtNSExceptionWithContext(
-      NativeCPUContext* context) override {
-    base::FilePath path;
-    in_process_handler_.DumpExceptionFromSimulatedMachException(
-        context, kMachExceptionFromNSException, &path);
-
-    // After uncaught exceptions are reported, the system immediately triggers a
-    // call to std::terminate()/abort(). Remove the abort handler so a second
-    // dump isn't generated.
-    CHECK(Signals::InstallDefaultHandler(SIGABRT));
-  }
-
-  void HandleUncaughtNSExceptionWithContextAtPath(
-      NativeCPUContext* context,
-      const base::FilePath& path) override {
-    in_process_handler_.DumpExceptionFromSimulatedMachExceptionAtPath(
-        context, kMachExceptionFromNSException, path);
-  }
-
-  bool MoveIntermediateDumpAtPathToPending(
-      const base::FilePath& path) override {
-    if (in_process_handler_.MoveIntermediateDumpAtPathToPending(path)) {
-      // After uncaught exceptions are reported, the system immediately triggers
-      // a call to std::terminate()/abort(). Remove the abort handler so a
-      // second dump isn't generated.
-      CHECK(Signals::InstallDefaultHandler(SIGABRT));
-      return true;
-    }
-    return false;
-  }
-
-  // The signal handler installed at OS-level.
-  static void CatchAndReraiseSignal(int signo,
-                                    siginfo_t* siginfo,
-                                    void* context) {
-    Get()->HandleAndReraiseSignal(signo,
-                                  siginfo,
-                                  reinterpret_cast<ucontext_t*>(context),
-                                  &(Get()->old_action_));
-  }
-
-  static void CatchAndReraiseSignalDefaultAction(int signo,
-                                                 siginfo_t* siginfo,
-                                                 void* context) {
-    Get()->HandleAndReraiseSignal(
-        signo, siginfo, reinterpret_cast<ucontext_t*>(context), nullptr);
-  }
-
-  void HandleAndReraiseSignal(int signo,
-                              siginfo_t* siginfo,
-                              ucontext_t* context,
-                              struct sigaction* old_action) {
-    in_process_handler_.DumpExceptionFromSignal(siginfo, context);
-
-    // Always call system handler.
-    Signals::RestoreHandlerAndReraiseSignalOnReturn(siginfo, old_action);
-  }
-
-  base::mac::ScopedMachReceiveRight exception_port_;
-  ExceptionPorts::ExceptionHandlerVector original_handlers_;
-  struct sigaction old_action_ = {};
-  internal::InProcessHandler in_process_handler_;
-  static CrashHandler* instance_;
-  std::atomic<bool> mach_handler_running_ = false;
-  InitializationStateDcheck initialized_;
-};
-
-CrashHandler* CrashHandler::instance_ = nullptr;
-
-}  // namespace
-=======
 #include "build/buildflag.h"
 #include "client/ios_handler/in_process_handler.h"
 
@@ -417,7 +24,6 @@
 #endif
 
 namespace crashpad {
->>>>>>> 626889fb
 
 CrashpadClient::CrashpadClient() {}
 
@@ -436,24 +42,6 @@
 
 // static
 void CrashpadClient::ProcessIntermediateDumps(
-<<<<<<< HEAD
-    const std::map<std::string, std::string>& annotations) {
-  CrashHandler* crash_handler = CrashHandler::Get();
-  DCHECK(crash_handler);
-  crash_handler->ProcessIntermediateDumps(annotations);
-}
-
-// static
-void CrashpadClient::ProcessIntermediateDump(
-    const base::FilePath& file,
-    const std::map<std::string, std::string>& annotations) {
-  CrashHandler* crash_handler = CrashHandler::Get();
-  DCHECK(crash_handler);
-  crash_handler->ProcessIntermediateDump(file, annotations);
-}
-
-// static
-=======
     const std::map<std::string, std::string>& annotations,
     const UserStreamDataSources* user_stream_sources) {
   CrashHandler* crash_handler = CrashHandler::Get();
@@ -471,7 +59,6 @@
 }
 
 // static
->>>>>>> 626889fb
 void CrashpadClient::StartProcessingPendingReports(
     UploadBehavior upload_behavior) {
   CrashHandler* crash_handler = CrashHandler::Get();
@@ -509,17 +96,10 @@
   crash_handler->ResetForTesting();
 }
 
-<<<<<<< HEAD
-void CrashpadClient::SetMachExceptionCallbackForTesting(void (*callback)()) {
-  CrashHandler* crash_handler = CrashHandler::Get();
-  DCHECK(crash_handler);
-  crash_handler->SetMachExceptionCallbackForTesting(callback);
-=======
 void CrashpadClient::SetExceptionCallbackForTesting(void (*callback)()) {
   CrashHandler* crash_handler = CrashHandler::Get();
   DCHECK(crash_handler);
   crash_handler->SetExceptionCallbackForTesting(callback);
->>>>>>> 626889fb
 }
 
 uint64_t CrashpadClient::GetThreadIdForTesting() {
