// Copyright 2018 The Crashpad Authors
//
// Licensed under the Apache License, Version 2.0 (the "License");
// you may not use this file except in compliance with the License.
// You may obtain a copy of the License at
//
//     http://www.apache.org/licenses/LICENSE-2.0
//
// Unless required by applicable law or agreed to in writing, software
// distributed under the License is distributed on an "AS IS" BASIS,
// WITHOUT WARRANTIES OR CONDITIONS OF ANY KIND, either express or implied.
// See the License for the specific language governing permissions and
// limitations under the License.

#include "client/crashpad_client.h"

#include <errno.h>
#include <fcntl.h>
#include <limits.h>
#include <linux/futex.h>
#include <pthread.h>
#include <stdlib.h>
#include <sys/mman.h>
#include <sys/prctl.h>
#include <sys/socket.h>
#include <sys/syscall.h>
#include <sys/types.h>
#include <sys/wait.h>
#include <unistd.h>

#include <atomic>

<<<<<<< HEAD
#include "base/logging.h"
#include "base/strings/stringprintf.h"
#include "build/build_config.h"
#include "build/chromeos_buildflags.h"
=======
#include "base/check_op.h"
#include "base/logging.h"
#include "base/strings/stringprintf.h"
#include "build/build_config.h"
>>>>>>> 626889fb
#include "client/client_argv_handling.h"
#include "third_party/lss/lss.h"
#include "util/file/file_io.h"
#include "util/file/filesystem.h"
#include "util/linux/exception_handler_client.h"
#include "util/linux/exception_information.h"
#include "util/linux/scoped_pr_set_dumpable.h"
#include "util/linux/scoped_pr_set_ptracer.h"
#include "util/linux/socket.h"
#include "util/misc/address_sanitizer.h"
#include "util/misc/from_pointer_cast.h"
#include "util/posix/scoped_mmap.h"
#include "util/posix/signals.h"
#include "util/posix/spawn_subprocess.h"

#if BUILDFLAG(IS_STARBOARD)
#include "base/notreached.h"
#include "base/synchronization/lock.h"
#include "starboard/elf_loader/evergreen_info.h"
#endif  // BUILDFLAG(IS_STARBOARD)

namespace crashpad {

namespace {

#if BUILDFLAG(IS_STARBOARD)
constexpr char kEvergreenInfoKey[] = "evergreen-information";
constexpr char kAnnotationKey[] = "annotation=%s";
#endif  // BUILDFLAG(IS_STARBOARD)

std::string FormatArgumentInt(const std::string& name, int value) {
  return base::StringPrintf("--%s=%d", name.c_str(), value);
}

std::string FormatArgumentAddress(const std::string& name, const void* addr) {
  return base::StringPrintf("--%s=%p", name.c_str(), addr);
}

#if BUILDFLAG(IS_STARBOARD)
std::string FormatArgumentString(const std::string& name,
                                 const std::string& value) {
  return base::StringPrintf("--%s=%s", name.c_str(), value.c_str());
}

bool UpdateAnnotation(std::string& annotation,
                      const std::string key,
                      const std::string& new_value) {
  if (new_value.empty()) {
    return false;
  }
  // The annotation is in the format --key=value
  if (annotation.compare(2, key.size(), key) == 0) {
    annotation = FormatArgumentString(key, new_value);
    LOG(INFO) << "Updated annotation: " << annotation;
    return true;
  }
  return false;
}

void AddAnnotation(std::vector<std::string>& argv_strings,
                   const std::string& key,
                   const std::string& new_value) {
  std::string v = FormatArgumentString(key, new_value);
  argv_strings.push_back(v);
  LOG(INFO) << "Added annotation: " << v;
}
#endif  // BUILDFLAG(IS_STARBOARD)

#if BUILDFLAG(IS_ANDROID)

std::vector<std::string> BuildAppProcessArgs(
    const std::string& class_name,
    const base::FilePath& database,
    const base::FilePath& metrics_dir,
    const std::string& url,
    const std::map<std::string, std::string>& annotations,
    const std::vector<std::string>& arguments,
    int socket) {
#if defined(ARCH_CPU_64_BITS)
  static constexpr char kAppProcess[] = "/system/bin/app_process64";
#else
  static constexpr char kAppProcess[] = "/system/bin/app_process32";
#endif

  std::vector<std::string> argv;
  argv.push_back(kAppProcess);
  argv.push_back("/system/bin");
  argv.push_back("--application");
  argv.push_back(class_name);

  std::vector<std::string> handler_argv =
      BuildHandlerArgvStrings(base::FilePath(kAppProcess),
                              database,
                              metrics_dir,
                              url,
                              annotations,
                              arguments);

  if (socket != kInvalidFileHandle) {
    handler_argv.push_back(FormatArgumentInt("initial-client-fd", socket));
  }

  argv.insert(argv.end(), handler_argv.begin(), handler_argv.end());
  return argv;
}

std::vector<std::string> BuildArgsToLaunchWithLinker(
    const std::string& handler_trampoline,
    const std::string& handler_library,
    bool is_64_bit,
    const base::FilePath& database,
    const base::FilePath& metrics_dir,
    const std::string& url,
    const std::map<std::string, std::string>& annotations,
    const std::vector<std::string>& arguments,
    int socket) {
  std::vector<std::string> argv;
  if (is_64_bit) {
    argv.push_back("/system/bin/linker64");
  } else {
    argv.push_back("/system/bin/linker");
  }
  argv.push_back(handler_trampoline);
  argv.push_back(handler_library);

  std::vector<std::string> handler_argv = BuildHandlerArgvStrings(
      base::FilePath(), database, metrics_dir, url, annotations, arguments);

  if (socket != kInvalidFileHandle) {
    handler_argv.push_back(FormatArgumentInt("initial-client-fd", socket));
  }

  argv.insert(argv.end(), handler_argv.begin() + 1, handler_argv.end());
  return argv;
}

#endif  // BUILDFLAG(IS_ANDROID)
<<<<<<< HEAD
=======

using LastChanceHandler = bool (*)(int, siginfo_t*, ucontext_t*);
>>>>>>> 626889fb

// A base class for Crashpad signal handler implementations.
class SignalHandler {
 public:
  SignalHandler(const SignalHandler&) = delete;
  SignalHandler& operator=(const SignalHandler&) = delete;

  // Returns the currently installed signal hander. May be `nullptr` if no
  // handler has been installed.
  static SignalHandler* Get() { return handler_; }

  // Disables any installed Crashpad signal handler. If a crash signal is
  // received, any previously installed (non-Crashpad) signal handler will be
  // restored and the signal reraised.
  static void Disable() {
    if (!handler_->disabled_.test_and_set()) {
      handler_->WakeThreads();
    }
  }

  void SetFirstChanceHandler(CrashpadClient::FirstChanceHandler handler) {
    first_chance_handler_ = handler;
  }

<<<<<<< HEAD
=======
  void SetLastChanceExceptionHandler(LastChanceHandler handler) {
    last_chance_handler_ = handler;
  }

>>>>>>> 626889fb
  // The base implementation for all signal handlers, suitable for calling
  // directly to simulate signal delivery.
  void HandleCrash(int signo, siginfo_t* siginfo, void* context) {
    exception_information_.siginfo_address =
        FromPointerCast<decltype(exception_information_.siginfo_address)>(
            siginfo);
    exception_information_.context_address =
        FromPointerCast<decltype(exception_information_.context_address)>(
            context);
    exception_information_.thread_id = sys_gettid();

    ScopedPrSetDumpable set_dumpable(false);
    HandleCrashImpl();
  }

#if BUILDFLAG(IS_STARBOARD)
  bool SendEvergreenInfo(EvergreenInfo evergreen_info) {
    evergreen_info_ = evergreen_info;
    return SendEvergreenInfoImpl();
  }

  bool InsertAnnotation(const char* key, const char* value) {
    return InsertAnnotationImpl(key, value);
  }
#endif  // BUILDFLAG(IS_STARBOARD)

 protected:
  SignalHandler() = default;
  ~SignalHandler() = default;

  bool Install(const std::set<int>* unhandled_signals) {
    bool signal_stack_initialized =
        CrashpadClient::InitializeSignalStackForThread();
    DCHECK(signal_stack_initialized);

    DCHECK(!handler_);
    handler_ = this;
    return Signals::InstallCrashHandlers(HandleOrReraiseSignal,
                                         SA_ONSTACK | SA_EXPOSE_TAGBITS,
                                         &old_actions_,
                                         unhandled_signals);
  }

  const ExceptionInformation& GetExceptionInfo() {
    return exception_information_;
  }

#if BUILDFLAG(IS_STARBOARD)
  const EvergreenInfo& GetEvergreenInfo() { return evergreen_info_; }
#endif  // BUILDFLAG(IS_STARBOARD)

  virtual void HandleCrashImpl() = 0;

#if BUILDFLAG(IS_STARBOARD)
  virtual bool SendEvergreenInfoImpl() = 0;
  virtual bool InsertAnnotationImpl(const char* key, const char* value) = 0;
#endif  // BUILDFLAG(IS_STARBOARD)

 private:
  static constexpr int32_t kDumpNotDone = 0;
  static constexpr int32_t kDumpDone = 1;

  // The signal handler installed at OS-level.
  static void HandleOrReraiseSignal(int signo,
                                    siginfo_t* siginfo,
                                    void* context) {
    if (handler_->first_chance_handler_ &&
        handler_->first_chance_handler_(
            signo, siginfo, static_cast<ucontext_t*>(context))) {
      return;
    }

    // Only handle the first fatal signal observed. If another thread receives a
    // crash signal, it waits for the first dump to complete instead of
    // requesting another.
    if (!handler_->disabled_.test_and_set()) {
      handler_->HandleCrash(signo, siginfo, context);
      handler_->WakeThreads();
<<<<<<< HEAD
=======
      if (handler_->last_chance_handler_ &&
          handler_->last_chance_handler_(
              signo, siginfo, static_cast<ucontext_t*>(context))) {
        return;
      }
>>>>>>> 626889fb
    } else {
      // Processes on Android normally have several chained signal handlers that
      // co-operate to report crashes. e.g. WebView will have this signal
      // handler installed, the app embedding WebView may have a signal handler
      // installed, and Bionic will have a signal handler. Each signal handler
      // runs in succession, possibly managed by libsigchain. This wait is
      // intended to avoid ill-effects from multiple signal handlers from
      // different layers (possibly all trying to use ptrace()) from running
      // simultaneously. It does not block forever so that in most conditions,
      // those signal handlers will still have a chance to run and ensures
      // process termination in case the first crashing thread crashes again in
      // its signal handler. Though less typical, this situation also occurs on
      // other Linuxes, e.g. to produce in-process stack traces for debug
      // builds.
      handler_->WaitForDumpDone();
    }

    Signals::RestoreHandlerAndReraiseSignalOnReturn(
        siginfo, handler_->old_actions_.ActionForSignal(signo));
  }

  void WaitForDumpDone() {
    kernel_timespec timeout;
    timeout.tv_sec = 5;
    timeout.tv_nsec = 0;
    sys_futex(&dump_done_futex_,
              FUTEX_WAIT_PRIVATE,
              kDumpNotDone,
              &timeout,
              nullptr,
              0);
  }

  void WakeThreads() {
    dump_done_futex_ = kDumpDone;
    sys_futex(
        &dump_done_futex_, FUTEX_WAKE_PRIVATE, INT_MAX, nullptr, nullptr, 0);
  }

  Signals::OldActions old_actions_ = {};
  ExceptionInformation exception_information_ = {};
  CrashpadClient::FirstChanceHandler first_chance_handler_ = nullptr;
<<<<<<< HEAD
=======
  LastChanceHandler last_chance_handler_ = nullptr;
>>>>>>> 626889fb
  int32_t dump_done_futex_ = kDumpNotDone;
#if !defined(__cpp_lib_atomic_value_initialization) || \
    __cpp_lib_atomic_value_initialization < 201911L
  std::atomic_flag disabled_ = ATOMIC_FLAG_INIT;
#else
  std::atomic_flag disabled_;
#endif

#if BUILDFLAG(IS_STARBOARD)
  EvergreenInfo evergreen_info_;
#endif  // BUILDFLAG(IS_STARBOARD)

  static SignalHandler* handler_;
};
SignalHandler* SignalHandler::handler_ = nullptr;

// Launches a single use handler to snapshot this process.
class LaunchAtCrashHandler : public SignalHandler {
 public:
  LaunchAtCrashHandler(const LaunchAtCrashHandler&) = delete;
  LaunchAtCrashHandler& operator=(const LaunchAtCrashHandler&) = delete;

  static LaunchAtCrashHandler* Get() {
    static LaunchAtCrashHandler* instance = new LaunchAtCrashHandler();
    return instance;
  }

  bool Initialize(std::vector<std::string>* argv_in,
                  const std::vector<std::string>* envp,
                  const std::set<int>* unhandled_signals) {
    argv_strings_.swap(*argv_in);

    if (envp) {
      envp_strings_ = *envp;
      StringVectorToCStringVector(envp_strings_, &envp_);
      set_envp_ = true;
    }

    argv_strings_.push_back(FormatArgumentAddress("trace-parent-with-exception",
                                                  &GetExceptionInfo()));

    StringVectorToCStringVector(argv_strings_, &argv_);
    return Install(unhandled_signals);
  }

  void HandleCrashImpl() override {
    ScopedPrSetPtracer set_ptracer(sys_getpid(), /* may_log= */ false);

    pid_t pid = fork();
    if (pid < 0) {
      return;
    }
    if (pid == 0) {
      if (set_envp_) {
        execve(argv_[0],
               const_cast<char* const*>(argv_.data()),
               const_cast<char* const*>(envp_.data()));
      } else {
        execv(argv_[0], const_cast<char* const*>(argv_.data()));
      }
      _exit(EXIT_FAILURE);
    }

    int status;
    waitpid(pid, &status, 0);
  }

#if BUILDFLAG(IS_STARBOARD)
  bool SendEvergreenInfoImpl() override {
    base::AutoLock lock(argv_lock_);

    bool updated = false;
    for (auto& s : argv_strings_) {
      if (s.compare(2, strlen(kEvergreenInfoKey), kEvergreenInfoKey) == 0) {
        s = FormatArgumentAddress(kEvergreenInfoKey, &GetEvergreenInfo());
        LOG(INFO) << "Updated evergreen info: " << s;
        updated = true;
        break;
      }
    }
    if (!updated) {
      std::string v =
          FormatArgumentAddress(kEvergreenInfoKey, &GetEvergreenInfo());
      argv_strings_.push_back(v);
      LOG(INFO) << "Added evergreen info: " << v;
    }

    StringVectorToCStringVector(argv_strings_, &argv_);

    return true;
  }

  bool InsertAnnotationImpl(const char* key, const char* value) override {
    base::AutoLock lock(argv_lock_);

    std::string formatted_key = base::StringPrintf(kAnnotationKey, key);
    bool updated_annotation = false;
    for (auto& s : argv_strings_) {
      if (UpdateAnnotation(s, formatted_key, value)) {
        updated_annotation = true;
      }
    }

    if (!updated_annotation) {
      AddAnnotation(argv_strings_, formatted_key, value);
    }

    StringVectorToCStringVector(argv_strings_, &argv_);

    return true;
  }
#endif  // BUILDFLAG(IS_STARBOARD)

 private:
  LaunchAtCrashHandler() = default;

  ~LaunchAtCrashHandler() = delete;

  std::vector<std::string> argv_strings_;
  std::vector<const char*> argv_;

#if BUILDFLAG(IS_STARBOARD)
  // Protects access to both argv_strings_ and argv_.
  base::Lock argv_lock_;
#endif

  std::vector<std::string> envp_strings_;
  std::vector<const char*> envp_;
  bool set_envp_ = false;
};

class RequestCrashDumpHandler : public SignalHandler {
 public:
  RequestCrashDumpHandler(const RequestCrashDumpHandler&) = delete;
  RequestCrashDumpHandler& operator=(const RequestCrashDumpHandler&) = delete;

  static RequestCrashDumpHandler* Get() {
    static RequestCrashDumpHandler* instance = new RequestCrashDumpHandler();
    return instance;
  }

  // pid < 0 indicates the handler pid should be determined by communicating
  // over the socket.
  // pid == 0 indicates it is not necessary to set the handler as this process'
  // ptracer. e.g. if the handler has CAP_SYS_PTRACE or if this process is in a
  // user namespace and the handler's uid matches the uid of the process that
  // created the namespace.
  // pid > 0 directly indicates what the handler's pid is expected to be, so
  // retrieving this information from the handler is not necessary.
  bool Initialize(ScopedFileHandle sock,
                  pid_t pid,
                  const std::set<int>* unhandled_signals) {
    ExceptionHandlerClient client(sock.get(), true);
    if (pid < 0) {
      ucred creds;
      if (!client.GetHandlerCredentials(&creds)) {
        return false;
      }
      pid = creds.pid;
    }
    if (pid > 0) {
      pthread_atfork(nullptr, nullptr, SetPtracerAtFork);
      if (prctl(PR_SET_PTRACER, pid, 0, 0, 0) != 0) {
        PLOG(WARNING) << "prctl";
      }
    }
    sock_to_handler_.reset(sock.release());
    handler_pid_ = pid;
    return Install(unhandled_signals);
  }

  bool GetHandlerSocket(int* sock, pid_t* pid) {
    if (!sock_to_handler_.is_valid()) {
      return false;
    }
    if (sock) {
      *sock = sock_to_handler_.get();
    }
    if (pid) {
      *pid = handler_pid_;
    }
    return true;
  }

  void HandleCrashImpl() override {
    // Attempt to set the ptracer again, in case a crash occurs after a fork,
    // before SetPtracerAtFork() has been called. Ignore errors because the
    // system call may be disallowed if the sandbox is engaged.
    if (handler_pid_ > 0) {
      sys_prctl(PR_SET_PTRACER, handler_pid_, 0, 0, 0);
    }

    ExceptionHandlerProtocol::ClientInformation info = {};
    info.exception_information_address =
        FromPointerCast<VMAddress>(&GetExceptionInfo());
<<<<<<< HEAD
#if BUILDFLAG(IS_CHROMEOS_ASH)
=======
#if BUILDFLAG(IS_CHROMEOS)
>>>>>>> 626889fb
    info.crash_loop_before_time = crash_loop_before_time_;
#endif

    ExceptionHandlerClient client(sock_to_handler_.get(), true);
    client.RequestCrashDump(info);
  }

<<<<<<< HEAD
#if BUILDFLAG(IS_CHROMEOS_ASH)
=======
#if BUILDFLAG(IS_CHROMEOS)
>>>>>>> 626889fb
  void SetCrashLoopBefore(uint64_t crash_loop_before_time) {
    crash_loop_before_time_ = crash_loop_before_time;
  }
#endif

#if BUILDFLAG(IS_STARBOARD)
  // TODO: b/446908034 - Cobalt: consider removing these custom methods from the
  // base class since for Chrobalt we have no immediate plans to support this
  // derived signal handler class.
  bool SendEvergreenInfoImpl() override {
    // Cobalt currently doesn't support RequestCrashDumpHandler.
    NOTIMPLEMENTED();
    return false;
  }

  bool InsertAnnotationImpl(const char* key, const char* value) override {
    // Cobalt currently doesn't support RequestCrashDumpHandler.
    NOTIMPLEMENTED();
    return false;
  }
#endif  // BUILDFLAG(IS_STARBOARD)

 private:
  RequestCrashDumpHandler() = default;

  ~RequestCrashDumpHandler() = delete;

  static void SetPtracerAtFork() {
    auto handler = RequestCrashDumpHandler::Get();
    if (handler->handler_pid_ > 0 &&
        prctl(PR_SET_PTRACER, handler->handler_pid_, 0, 0, 0) != 0) {
      PLOG(WARNING) << "prctl";
    }
  }

  ScopedFileHandle sock_to_handler_;
  pid_t handler_pid_ = -1;

<<<<<<< HEAD
#if BUILDFLAG(IS_CHROMEOS_ASH)
=======
#if BUILDFLAG(IS_CHROMEOS)
>>>>>>> 626889fb
  // An optional UNIX timestamp passed to us from Chrome.
  // This will pass to crashpad_handler and then to Chrome OS crash_reporter.
  // This should really be a time_t, but it's basically an opaque value (we
  // don't anything with it except pass it along).
  uint64_t crash_loop_before_time_ = 0;
#endif
};

}  // namespace

CrashpadClient::CrashpadClient() {}

CrashpadClient::~CrashpadClient() {}

bool CrashpadClient::StartHandler(
    const base::FilePath& handler,
    const base::FilePath& database,
    const base::FilePath& metrics_dir,
    const std::string& url,
    const std::map<std::string, std::string>& annotations,
    const std::vector<std::string>& arguments,
    bool restartable,
    bool asynchronous_start,
    const std::vector<base::FilePath>& attachments) {
  DCHECK(!asynchronous_start);

  ScopedFileHandle client_sock, handler_sock;
  if (!UnixCredentialSocket::CreateCredentialSocketpair(&client_sock,
                                                        &handler_sock)) {
    return false;
  }

  std::vector<std::string> argv = BuildHandlerArgvStrings(
      handler, database, metrics_dir, url, annotations, arguments, attachments);

  argv.push_back(FormatArgumentInt("initial-client-fd", handler_sock.get()));
  argv.push_back("--shared-client-connection");
  if (!SpawnSubprocess(argv, nullptr, handler_sock.get(), false, nullptr)) {
    return false;
  }
  handler_sock.reset();

  pid_t handler_pid = -1;
  if (!IsRegularFile(base::FilePath("/proc/sys/kernel/yama/ptrace_scope"))) {
    handler_pid = 0;
  }

  auto signal_handler = RequestCrashDumpHandler::Get();
  return signal_handler->Initialize(
      std::move(client_sock), handler_pid, &unhandled_signals_);
}

#if BUILDFLAG(IS_ANDROID) || BUILDFLAG(IS_LINUX) || BUILDFLAG(IS_CHROMEOS)
// static
bool CrashpadClient::GetHandlerSocket(int* sock, pid_t* pid) {
  auto signal_handler = RequestCrashDumpHandler::Get();
  return signal_handler->GetHandlerSocket(sock, pid);
}

bool CrashpadClient::SetHandlerSocket(ScopedFileHandle sock, pid_t pid) {
  auto signal_handler = RequestCrashDumpHandler::Get();
  return signal_handler->Initialize(std::move(sock), pid, &unhandled_signals_);
}

// static
bool CrashpadClient::InitializeSignalStackForThread() {
  stack_t stack;
  if (sigaltstack(nullptr, &stack) != 0) {
    PLOG(ERROR) << "sigaltstack";
    return false;
  }

  DCHECK_EQ(stack.ss_flags & SS_ONSTACK, 0);

  const size_t page_size = getpagesize();
#if defined(ADDRESS_SANITIZER)
  const size_t kStackSize = 2 * ((SIGSTKSZ + page_size - 1) & ~(page_size - 1));
#else
  const size_t kStackSize = (SIGSTKSZ + page_size - 1) & ~(page_size - 1);
#endif  // ADDRESS_SANITIZER
  if (stack.ss_flags & SS_DISABLE || stack.ss_size < kStackSize) {
    const size_t kGuardPageSize = page_size;
    const size_t kStackAllocSize = kStackSize + 2 * kGuardPageSize;

    static void (*stack_destructor)(void*) = [](void* stack_mem) {
      const size_t page_size = getpagesize();
      const size_t kGuardPageSize = page_size;
#if defined(ADDRESS_SANITIZER)
      const size_t kStackSize =
          2 * ((SIGSTKSZ + page_size - 1) & ~(page_size - 1));
#else
      const size_t kStackSize = (SIGSTKSZ + page_size - 1) & ~(page_size - 1);
#endif  // ADDRESS_SANITIZER
      const size_t kStackAllocSize = kStackSize + 2 * kGuardPageSize;

      stack_t stack;
      stack.ss_flags = SS_DISABLE;
      if (sigaltstack(&stack, &stack) != 0) {
        PLOG(ERROR) << "sigaltstack";
      } else if (stack.ss_sp !=
                 static_cast<char*>(stack_mem) + kGuardPageSize) {
        PLOG_IF(ERROR, sigaltstack(&stack, nullptr) != 0) << "sigaltstack";
      }

      if (munmap(stack_mem, kStackAllocSize) != 0) {
        PLOG(ERROR) << "munmap";
      }
    };

    static pthread_key_t stack_key;
    static int key_error = []() {
      errno = pthread_key_create(&stack_key, stack_destructor);
      PLOG_IF(ERROR, errno) << "pthread_key_create";
      return errno;
    }();
    if (key_error) {
      return false;
    }

    auto old_stack = static_cast<char*>(pthread_getspecific(stack_key));
    if (old_stack) {
      stack.ss_sp = old_stack + kGuardPageSize;
    } else {
      ScopedMmap stack_mem;
      if (!stack_mem.ResetMmap(nullptr,
                               kStackAllocSize,
                               PROT_NONE,
                               MAP_PRIVATE | MAP_ANONYMOUS,
                               -1,
                               0)) {
        return false;
      }

      if (mprotect(stack_mem.addr_as<char*>() + kGuardPageSize,
                   kStackSize,
                   PROT_READ | PROT_WRITE) != 0) {
        PLOG(ERROR) << "mprotect";
        return false;
      }

      stack.ss_sp = stack_mem.addr_as<char*>() + kGuardPageSize;

      errno = pthread_setspecific(stack_key, stack_mem.release());
      PCHECK(errno == 0) << "pthread_setspecific";
    }

    stack.ss_size = kStackSize;
    stack.ss_flags =
        (stack.ss_flags & SS_DISABLE) ? 0 : stack.ss_flags & SS_AUTODISARM;
    if (sigaltstack(&stack, nullptr) != 0) {
      PLOG(ERROR) << "sigaltstack";
      return false;
    }
  }
  return true;
}
#endif  // BUILDFLAG(IS_ANDROID) || BUILDFLAG(IS_LINUX) ||
        // BUILDFLAG(IS_CHROMEOS)

#if BUILDFLAG(IS_ANDROID)

bool CrashpadClient::StartJavaHandlerAtCrash(
    const std::string& class_name,
    const std::vector<std::string>* env,
    const base::FilePath& database,
    const base::FilePath& metrics_dir,
    const std::string& url,
    const std::map<std::string, std::string>& annotations,
    const std::vector<std::string>& arguments) {
  std::vector<std::string> argv = BuildAppProcessArgs(class_name,
                                                      database,
                                                      metrics_dir,
                                                      url,
                                                      annotations,
                                                      arguments,
                                                      kInvalidFileHandle);

  auto signal_handler = LaunchAtCrashHandler::Get();
  return signal_handler->Initialize(&argv, env, &unhandled_signals_);
}

// static
bool CrashpadClient::StartJavaHandlerForClient(
    const std::string& class_name,
    const std::vector<std::string>* env,
    const base::FilePath& database,
    const base::FilePath& metrics_dir,
    const std::string& url,
    const std::map<std::string, std::string>& annotations,
    const std::vector<std::string>& arguments,
    int socket) {
  std::vector<std::string> argv = BuildAppProcessArgs(
      class_name, database, metrics_dir, url, annotations, arguments, socket);
  return SpawnSubprocess(argv, env, socket, false, nullptr);
}

bool CrashpadClient::StartHandlerWithLinkerAtCrash(
    const std::string& handler_trampoline,
    const std::string& handler_library,
    bool is_64_bit,
    const std::vector<std::string>* env,
    const base::FilePath& database,
    const base::FilePath& metrics_dir,
    const std::string& url,
    const std::map<std::string, std::string>& annotations,
    const std::vector<std::string>& arguments) {
  std::vector<std::string> argv =
      BuildArgsToLaunchWithLinker(handler_trampoline,
                                  handler_library,
                                  is_64_bit,
                                  database,
                                  metrics_dir,
                                  url,
                                  annotations,
                                  arguments,
                                  kInvalidFileHandle);
  auto signal_handler = LaunchAtCrashHandler::Get();
  return signal_handler->Initialize(&argv, env, &unhandled_signals_);
}

// static
bool CrashpadClient::StartHandlerWithLinkerForClient(
    const std::string& handler_trampoline,
    const std::string& handler_library,
    bool is_64_bit,
    const std::vector<std::string>* env,
    const base::FilePath& database,
    const base::FilePath& metrics_dir,
    const std::string& url,
    const std::map<std::string, std::string>& annotations,
    const std::vector<std::string>& arguments,
    int socket) {
  std::vector<std::string> argv =
      BuildArgsToLaunchWithLinker(handler_trampoline,
                                  handler_library,
                                  is_64_bit,
                                  database,
                                  metrics_dir,
                                  url,
                                  annotations,
                                  arguments,
                                  socket);
  return SpawnSubprocess(argv, env, socket, false, nullptr);
}

#endif

bool CrashpadClient::StartHandlerAtCrash(
    const base::FilePath& handler,
    const base::FilePath& database,
    const base::FilePath& metrics_dir,
    const std::string& url,
    const std::map<std::string, std::string>& annotations,
    const std::vector<std::string>& arguments,
    const std::vector<base::FilePath>& attachments) {
  std::vector<std::string> argv = BuildHandlerArgvStrings(
      handler, database, metrics_dir, url, annotations, arguments, attachments);

  auto signal_handler = LaunchAtCrashHandler::Get();
  return signal_handler->Initialize(&argv, nullptr, &unhandled_signals_);
}

// static
bool CrashpadClient::StartHandlerForClient(
    const base::FilePath& handler,
    const base::FilePath& database,
    const base::FilePath& metrics_dir,
    const std::string& url,
    const std::map<std::string, std::string>& annotations,
    const std::vector<std::string>& arguments,
    int socket) {
  std::vector<std::string> argv = BuildHandlerArgvStrings(
      handler, database, metrics_dir, url, annotations, arguments);

  argv.push_back(FormatArgumentInt("initial-client-fd", socket));

  return SpawnSubprocess(argv, nullptr, socket, true, nullptr);
}

// static
void CrashpadClient::DumpWithoutCrash(NativeCPUContext* context) {
  if (!SignalHandler::Get()) {
    DLOG(ERROR) << "Crashpad isn't enabled";
    return;
  }

#if defined(ARCH_CPU_ARMEL)
  memset(context->uc_regspace, 0, sizeof(context->uc_regspace));
#elif defined(ARCH_CPU_ARM64)
  memset(context->uc_mcontext.__reserved,
         0,
         sizeof(context->uc_mcontext.__reserved));
#endif

  siginfo_t siginfo;
  siginfo.si_signo = Signals::kSimulatedSigno;
  siginfo.si_errno = 0;
  siginfo.si_code = 0;
  SignalHandler::Get()->HandleCrash(
      siginfo.si_signo, &siginfo, reinterpret_cast<void*>(context));
}

// static
void CrashpadClient::CrashWithoutDump(const std::string& message) {
  SignalHandler::Disable();
  LOG(FATAL) << message;
}

// static
void CrashpadClient::SetFirstChanceExceptionHandler(
    FirstChanceHandler handler) {
  DCHECK(SignalHandler::Get());
  SignalHandler::Get()->SetFirstChanceHandler(handler);
}

// static
void CrashpadClient::SetLastChanceExceptionHandler(LastChanceHandler handler) {
  DCHECK(SignalHandler::Get());
  SignalHandler::Get()->SetLastChanceExceptionHandler(handler);
}

void CrashpadClient::SetUnhandledSignals(const std::set<int>& signals) {
  DCHECK(!SignalHandler::Get());
  unhandled_signals_ = signals;
}

<<<<<<< HEAD
#if BUILDFLAG(IS_CHROMEOS_ASH)
=======
#if BUILDFLAG(IS_CHROMEOS)
>>>>>>> 626889fb
// static
void CrashpadClient::SetCrashLoopBefore(uint64_t crash_loop_before_time) {
  auto request_crash_dump_handler = RequestCrashDumpHandler::Get();
  request_crash_dump_handler->SetCrashLoopBefore(crash_loop_before_time);
}
#endif

#if BUILDFLAG(IS_STARBOARD)
// static
bool CrashpadClient::SendEvergreenInfoToHandler(EvergreenInfo evergreen_info) {
  if (!SignalHandler::Get()) {
    DLOG(ERROR) << "Crashpad isn't enabled";
    return false;
  }
  return SignalHandler::Get()->SendEvergreenInfo(evergreen_info);
}

// static
bool CrashpadClient::InsertAnnotationForHandler(
    const char* key, const char* value) {
  if (!SignalHandler::Get()) {
    DLOG(ERROR) << "Crashpad isn't enabled";
    return false;
  }

  return SignalHandler::Get()->InsertAnnotation(key, value);
}
#endif  // BUILDFLAG(IS_STARBOARD)

}  // namespace crashpad<|MERGE_RESOLUTION|>--- conflicted
+++ resolved
@@ -30,17 +30,10 @@
 
 #include <atomic>
 
-<<<<<<< HEAD
-#include "base/logging.h"
-#include "base/strings/stringprintf.h"
-#include "build/build_config.h"
-#include "build/chromeos_buildflags.h"
-=======
 #include "base/check_op.h"
 #include "base/logging.h"
 #include "base/strings/stringprintf.h"
 #include "build/build_config.h"
->>>>>>> 626889fb
 #include "client/client_argv_handling.h"
 #include "third_party/lss/lss.h"
 #include "util/file/file_io.h"
@@ -178,11 +171,8 @@
 }
 
 #endif  // BUILDFLAG(IS_ANDROID)
-<<<<<<< HEAD
-=======
 
 using LastChanceHandler = bool (*)(int, siginfo_t*, ucontext_t*);
->>>>>>> 626889fb
 
 // A base class for Crashpad signal handler implementations.
 class SignalHandler {
@@ -207,13 +197,10 @@
     first_chance_handler_ = handler;
   }
 
-<<<<<<< HEAD
-=======
   void SetLastChanceExceptionHandler(LastChanceHandler handler) {
     last_chance_handler_ = handler;
   }
 
->>>>>>> 626889fb
   // The base implementation for all signal handlers, suitable for calling
   // directly to simulate signal delivery.
   void HandleCrash(int signo, siginfo_t* siginfo, void* context) {
@@ -292,14 +279,11 @@
     if (!handler_->disabled_.test_and_set()) {
       handler_->HandleCrash(signo, siginfo, context);
       handler_->WakeThreads();
-<<<<<<< HEAD
-=======
       if (handler_->last_chance_handler_ &&
           handler_->last_chance_handler_(
               signo, siginfo, static_cast<ucontext_t*>(context))) {
         return;
       }
->>>>>>> 626889fb
     } else {
       // Processes on Android normally have several chained signal handlers that
       // co-operate to report crashes. e.g. WebView will have this signal
@@ -342,10 +326,7 @@
   Signals::OldActions old_actions_ = {};
   ExceptionInformation exception_information_ = {};
   CrashpadClient::FirstChanceHandler first_chance_handler_ = nullptr;
-<<<<<<< HEAD
-=======
   LastChanceHandler last_chance_handler_ = nullptr;
->>>>>>> 626889fb
   int32_t dump_done_futex_ = kDumpNotDone;
 #if !defined(__cpp_lib_atomic_value_initialization) || \
     __cpp_lib_atomic_value_initialization < 201911L
@@ -541,11 +522,7 @@
     ExceptionHandlerProtocol::ClientInformation info = {};
     info.exception_information_address =
         FromPointerCast<VMAddress>(&GetExceptionInfo());
-<<<<<<< HEAD
-#if BUILDFLAG(IS_CHROMEOS_ASH)
-=======
 #if BUILDFLAG(IS_CHROMEOS)
->>>>>>> 626889fb
     info.crash_loop_before_time = crash_loop_before_time_;
 #endif
 
@@ -553,11 +530,7 @@
     client.RequestCrashDump(info);
   }
 
-<<<<<<< HEAD
-#if BUILDFLAG(IS_CHROMEOS_ASH)
-=======
 #if BUILDFLAG(IS_CHROMEOS)
->>>>>>> 626889fb
   void SetCrashLoopBefore(uint64_t crash_loop_before_time) {
     crash_loop_before_time_ = crash_loop_before_time;
   }
@@ -596,11 +569,7 @@
   ScopedFileHandle sock_to_handler_;
   pid_t handler_pid_ = -1;
 
-<<<<<<< HEAD
-#if BUILDFLAG(IS_CHROMEOS_ASH)
-=======
 #if BUILDFLAG(IS_CHROMEOS)
->>>>>>> 626889fb
   // An optional UNIX timestamp passed to us from Chrome.
   // This will pass to crashpad_handler and then to Chrome OS crash_reporter.
   // This should really be a time_t, but it's basically an opaque value (we
@@ -927,11 +896,7 @@
   unhandled_signals_ = signals;
 }
 
-<<<<<<< HEAD
-#if BUILDFLAG(IS_CHROMEOS_ASH)
-=======
 #if BUILDFLAG(IS_CHROMEOS)
->>>>>>> 626889fb
 // static
 void CrashpadClient::SetCrashLoopBefore(uint64_t crash_loop_before_time) {
   auto request_crash_dump_handler = RequestCrashDumpHandler::Get();
