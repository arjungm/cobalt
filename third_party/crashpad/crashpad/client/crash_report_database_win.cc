// Copyright 2015 The Crashpad Authors
//
// Licensed under the Apache License, Version 2.0 (the "License");
// you may not use this file except in compliance with the License.
// You may obtain a copy of the License at
//
//     http://www.apache.org/licenses/LICENSE-2.0
//
// Unless required by applicable law or agreed to in writing, software
// distributed under the License is distributed on an "AS IS" BASIS,
// WITHOUT WARRANTIES OR CONDITIONS OF ANY KIND, either express or implied.
// See the License for the specific language governing permissions and
// limitations under the License.

#include "client/crash_report_database.h"

#include <windows.h>
#include <stdint.h>
#include <string.h>
#include <sys/types.h>
#include <time.h>
#include <wchar.h>

#include <mutex>
#include <tuple>
#include <utility>

#include "base/check_op.h"
#include "base/logging.h"
#include "base/numerics/safe_math.h"
#include "base/strings/utf_string_conversions.h"
#include "client/settings.h"
#include "util/file/directory_reader.h"
#include "util/file/filesystem.h"
#include "util/misc/implicit_cast.h"
#include "util/misc/initialization_state_dcheck.h"
#include "util/misc/metrics.h"

namespace crashpad {

namespace {

constexpr wchar_t kReportsDirectory[] = L"reports";
constexpr wchar_t kMetadataFileName[] = L"metadata";

constexpr wchar_t kSettings[] = L"settings.dat";

constexpr wchar_t kCrashReportFileExtension[] = L"dmp";

constexpr uint32_t kMetadataFileHeaderMagic = 'CPAD';
constexpr uint32_t kMetadataFileVersion = 1;

using OperationStatus = CrashReportDatabase::OperationStatus;

// Helpers ---------------------------------------------------------------------

// Adds a string to the string table and returns the byte index where it was
// added.
uint32_t AddStringToTable(std::string* string_table, const std::string& str) {
  uint32_t offset = base::checked_cast<uint32_t>(string_table->size());
  *string_table += str;
  *string_table += '\0';
  return offset;
}

// Converts |str| to UTF8, adds the result to the string table and returns the
// byte index where it was added.
uint32_t AddStringToTable(std::string* string_table, const std::wstring& str) {
  return AddStringToTable(string_table, base::WideToUTF8(str));
}

// Reads from the current file position to EOF and returns as a string of bytes.
std::string ReadRestOfFileAsString(FileHandle file) {
  FileOffset read_from = LoggingSeekFile(file, 0, SEEK_CUR);
  FileOffset end = LoggingSeekFile(file, 0, SEEK_END);
  FileOffset original = LoggingSeekFile(file, read_from, SEEK_SET);
  if (read_from == -1 || end == -1 || original == -1 || read_from == end)
    return std::string();
  DCHECK_EQ(read_from, original);
  DCHECK_GT(end, read_from);
  size_t data_length = static_cast<size_t>(end - read_from);
  std::string buffer(data_length, '\0');
  return LoggingReadFileExactly(file, &buffer[0], data_length) ? buffer
                                                               : std::string();
}

bool UUIDFromReportPath(const base::FilePath& path, UUID* uuid) {
  return uuid->InitializeFromString(
      path.RemoveFinalExtension().BaseName().value());
}

// Helper structures, and conversions ------------------------------------------

// The format of the on disk metadata file is a MetadataFileHeader, followed by
// a number of fixed size records of MetadataFileReportRecord, followed by a
// string table in UTF8 format, where each string is \0 terminated.
struct MetadataFileHeader {
  uint32_t magic;
  uint32_t version;
  uint32_t num_records;
  uint32_t padding;
};

struct ReportDisk;

enum class ReportState {
  //! \brief Created and filled out by caller, owned by database.
  kPending,
  //! \brief In the process of uploading, owned by caller.
  kUploading,
  //! \brief Upload completed or skipped, owned by database.
  kCompleted,
};

enum {
  //! \brief Corresponds to uploaded bit of the report state.
  kAttributeUploaded = 1 << 0,

  //! \brief Corresponds to upload_explicity_requested bit of the report state.
  kAttributeUploadExplicitlyRequested = 1 << 1,
};

struct MetadataFileReportRecord {
  // Note that this default constructor does no initialization. It is used only
  // to create an array of records that are immediately initialized by reading
  // from disk in Metadata::Read().
  MetadataFileReportRecord() {}

  // Constructs from a ReportDisk, adding to |string_table| and storing indices
  // as strings into that table.
  MetadataFileReportRecord(const ReportDisk& report, std::string* string_table);

  UUID uuid;  // UUID is a 16 byte, standard layout structure.
  uint32_t file_path_index;  // Index into string table. File name is relative
                             // to the reports directory when on disk.
  uint32_t id_index;  // Index into string table.
  int64_t creation_time;  // Holds a time_t.
  int64_t last_upload_attempt_time;  // Holds a time_t.
  int32_t upload_attempts;
  int32_t state;  // A ReportState.
  uint8_t attributes;  // Bitfield of kAttribute*.
  uint8_t padding[7];
};

//! \brief A private extension of the Report class that includes additional data
//!     that's stored on disk in the metadata file.
struct ReportDisk : public CrashReportDatabase::Report {
  ReportDisk(const MetadataFileReportRecord& record,
             const base::FilePath& report_dir,
             const std::string& string_table);

  ReportDisk(const UUID& uuid,
             const base::FilePath& path,
             time_t creation_tim,
             ReportState state);

  //! \brief The current state of the report.
  ReportState state;
};

MetadataFileReportRecord::MetadataFileReportRecord(const ReportDisk& report,
                                                   std::string* string_table)
    : uuid(report.uuid),
      file_path_index(
          AddStringToTable(string_table, report.file_path.BaseName().value())),
      id_index(AddStringToTable(string_table, report.id)),
      creation_time(report.creation_time),
      last_upload_attempt_time(report.last_upload_attempt_time),
      upload_attempts(report.upload_attempts),
      state(static_cast<uint32_t>(report.state)),
      attributes((report.uploaded ? kAttributeUploaded : 0) |
                 (report.upload_explicitly_requested
                      ? kAttributeUploadExplicitlyRequested
                      : 0)) {
  memset(&padding, 0, sizeof(padding));
}

ReportDisk::ReportDisk(const MetadataFileReportRecord& record,
                       const base::FilePath& report_dir,
                       const std::string& string_table)
    : Report() {
  uuid = record.uuid;
  file_path = report_dir.Append(
      base::UTF8ToWide(&string_table[record.file_path_index]));
  id = &string_table[record.id_index];
  creation_time = record.creation_time;
  last_upload_attempt_time = record.last_upload_attempt_time;
  upload_attempts = record.upload_attempts;
  state = static_cast<ReportState>(record.state);
  uploaded = (record.attributes & kAttributeUploaded) != 0;
  upload_explicitly_requested =
      (record.attributes & kAttributeUploadExplicitlyRequested) != 0;
}

ReportDisk::ReportDisk(const UUID& uuid,
                       const base::FilePath& path,
                       time_t creation_time,
                       ReportState state)
    : Report() {
  this->uuid = uuid;
  this->file_path = path;
  this->creation_time = creation_time;
  this->state = state;
}

// Metadata --------------------------------------------------------------------

//! \brief Manages the metadata for the set of reports, handling serialization
//!     to disk, and queries.
class Metadata {
 public:
  Metadata(const Metadata&) = delete;
  Metadata& operator=(const Metadata&) = delete;

  //! \brief Writes any changes if necessary, unlocks and closes the file
  //!     handle.
  ~Metadata();

  static std::unique_ptr<Metadata> Create(
      const base::FilePath& metadata_file,
      const base::FilePath& report_dir,
      const base::FilePath& attachments_dir);

  //! \brief Adds a new report to the set.
  //!
  //! \param[in] new_report_disk The record to add. The #state field must be set
  //!     to kPending.
  void AddNewRecord(const ReportDisk& new_report_disk);

  //! \brief Finds all reports in a given state. The \a reports vector is only
  //!     valid when CrashReportDatabase::kNoError is returned.
  //!
  //! \param[in] desired_state The state to match.
  //! \param[out] reports Matching reports, must be empty on entry.
  OperationStatus FindReports(
      ReportState desired_state,
      std::vector<CrashReportDatabase::Report>* reports) const;

  //! \brief Finds the report matching the given UUID.
  //!
  //! The returned report is only valid if CrashReportDatabase::kNoError is
  //! returned.
  //!
  //! \param[in] uuid The report identifier.
  //! \param[out] report_disk The found report, valid only if
  //!     CrashReportDatabase::kNoError is returned. Ownership is not
  //!     transferred to the caller, and the report may not be modified.
  OperationStatus FindSingleReport(const UUID& uuid,
                                   const ReportDisk** report_disk) const;

  //! \brief Finds a single report matching the given UUID and in the desired
  //!     state, and returns a mutable ReportDisk* if found.
  //!
  //! This marks the metadata as dirty, and on destruction, changes will be
  //! written to disk via Write().
  //!
  //! \return #kNoError on success. #kReportNotFound if there was no report with
  //!     the specified UUID, or if the report was not in the specified state
  //!     and was not uploading. #kBusyError if the report was not in the
  //!     specified state and was uploading.
  OperationStatus FindSingleReportAndMarkDirty(const UUID& uuid,
                                               ReportState desired_state,
                                               ReportDisk** report_disk);

  //! \brief Removes a report from the metadata database, without touching the
  //!     on-disk file.
  //!
  //! The returned report is only valid if CrashReportDatabase::kNoError is
  //! returned. This will mark the database as dirty. Future metadata
  //! operations for this report will not succeed.
  //!
  //! \param[in] uuid The report identifier to remove.
  //! \param[out] report_path The found report's file_path, valid only if
  //!     CrashReportDatabase::kNoError is returned.
  OperationStatus DeleteReport(const UUID& uuid,
                               base::FilePath* report_path);

  //! \brief Removes reports from the metadata database, that don't have
  //!     corresponding report files.
  //!
  //! \return number of metadata entries removed
  int CleanDatabase();

 private:
  Metadata(FileHandle handle,
           const base::FilePath& report_dir,
           const base::FilePath& attachments_dir);

  bool Rewind();

  void Read();
  void Write();

  //! \brief Confirms that the corresponding report actually exists on disk
  //!     (that is, the dump file has not been removed), and that the report is
  //!     in the given state.
  static OperationStatus VerifyReport(const ReportDisk& report_disk,
                                      ReportState desired_state);
  //! \brief Confirms that the corresponding report actually exists on disk
  //!     (that is, the dump file has not been removed).
  static OperationStatus VerifyReportAnyState(const ReportDisk& report_disk);

  ScopedFileHandle handle_;
  const base::FilePath report_dir_;
  const base::FilePath attachments_dir_;
  bool dirty_;  //! \brief `true` when a Write() is required on destruction.
  std::vector<ReportDisk> reports_;
};

Metadata::~Metadata() {
  if (dirty_)
    Write();
  // Not actually async, UnlockFileEx requires the Offset fields.
  OVERLAPPED overlapped = {0};
  if (!UnlockFileEx(handle_.get(), 0, MAXDWORD, MAXDWORD, &overlapped))
    PLOG(ERROR) << "UnlockFileEx";
}

// static
std::unique_ptr<Metadata> Metadata::Create(
    const base::FilePath& metadata_file,
    const base::FilePath& report_dir,
    const base::FilePath& attachments_dir) {
  // It is important that dwShareMode be non-zero so that concurrent access to
  // this file results in a successful open. This allows us to get to LockFileEx
  // which then blocks to guard access.
  FileHandle handle = CreateFile(metadata_file.value().c_str(),
                                 GENERIC_READ | GENERIC_WRITE,
                                 FILE_SHARE_READ | FILE_SHARE_WRITE,
                                 nullptr,
                                 OPEN_ALWAYS,
                                 FILE_ATTRIBUTE_NORMAL,
                                 nullptr);
  if (handle == kInvalidFileHandle)
    return std::unique_ptr<Metadata>();
  // Not actually async, LockFileEx requires the Offset fields.
  OVERLAPPED overlapped = {0};
  if (!LockFileEx(handle,
                  LOCKFILE_EXCLUSIVE_LOCK,
                  0,
                  MAXDWORD,
                  MAXDWORD,
                  &overlapped)) {
    PLOG(ERROR) << "LockFileEx";
    return std::unique_ptr<Metadata>();
  }

  std::unique_ptr<Metadata> metadata(
      new Metadata(handle, report_dir, attachments_dir));
  // If Read() fails, for whatever reason (corruption, etc.) metadata will not
  // have been modified and will be in a clean empty state. We continue on and
  // return an empty database to hopefully recover. This means that existing
  // crash reports have been orphaned.
  metadata->Read();
  return metadata;
}

void Metadata::AddNewRecord(const ReportDisk& new_report_disk) {
  DCHECK(new_report_disk.state == ReportState::kPending);
  reports_.push_back(new_report_disk);
  dirty_ = true;
}

OperationStatus Metadata::FindReports(
    ReportState desired_state,
    std::vector<CrashReportDatabase::Report>* reports) const {
  DCHECK(reports->empty());
  for (const auto& report : reports_) {
    if (report.state == desired_state &&
        VerifyReport(report, desired_state) == CrashReportDatabase::kNoError) {
      reports->push_back(report);
    }
  }
  return CrashReportDatabase::kNoError;
}

OperationStatus Metadata::FindSingleReport(
    const UUID& uuid,
    const ReportDisk** out_report) const {
  auto report_iter = std::find_if(
      reports_.begin(), reports_.end(), [uuid](const ReportDisk& report) {
        return report.uuid == uuid;
      });
  if (report_iter == reports_.end())
    return CrashReportDatabase::kReportNotFound;
  OperationStatus os = VerifyReportAnyState(*report_iter);
  if (os == CrashReportDatabase::kNoError)
    *out_report = &*report_iter;
  return os;
}

OperationStatus Metadata::FindSingleReportAndMarkDirty(
    const UUID& uuid,
    ReportState desired_state,
    ReportDisk** report_disk) {
  auto report_iter = std::find_if(
      reports_.begin(), reports_.end(), [uuid](const ReportDisk& report) {
        return report.uuid == uuid;
      });
  if (report_iter == reports_.end())
    return CrashReportDatabase::kReportNotFound;
  OperationStatus os = VerifyReport(*report_iter, desired_state);
  if (os == CrashReportDatabase::kNoError) {
    dirty_ = true;
    *report_disk = &*report_iter;
  }
  return os;
}

OperationStatus Metadata::DeleteReport(const UUID& uuid,
                                       base::FilePath* report_path) {
  auto report_iter = std::find_if(
      reports_.begin(), reports_.end(), [uuid](const ReportDisk& report) {
        return report.uuid == uuid;
      });
  if (report_iter == reports_.end())
    return CrashReportDatabase::kReportNotFound;
  *report_path = report_iter->file_path;
  reports_.erase(report_iter);
  dirty_ = true;
  return CrashReportDatabase::kNoError;
}

int Metadata::CleanDatabase() {
  int removed = 0;
  for (auto report_iter = reports_.begin(); report_iter != reports_.end();) {
    if (!IsRegularFile(report_iter->file_path)) {
      report_iter = reports_.erase(report_iter);
      ++removed;
      dirty_ = true;
    } else {
      ++report_iter;
    }
  }
  return removed;
}

Metadata::Metadata(FileHandle handle,
                   const base::FilePath& report_dir,
                   const base::FilePath& attachments_dir)
    : handle_(handle),
      report_dir_(report_dir),
      attachments_dir_(attachments_dir),
      dirty_(false),
      reports_() {}

bool Metadata::Rewind() {
  FileOffset result = LoggingSeekFile(handle_.get(), 0, SEEK_SET);
  DCHECK_EQ(result, 0);
  return result == 0;
}

void Metadata::Read() {
  FileOffset length = LoggingSeekFile(handle_.get(), 0, SEEK_END);
  if (length <= 0)  // Failed, or empty: Abort.
    return;
  if (!Rewind()) {
    LOG(ERROR) << "failed to rewind to read";
    return;
  }

  MetadataFileHeader header;
  if (!LoggingReadFileExactly(handle_.get(), &header, sizeof(header))) {
    LOG(ERROR) << "failed to read header";
    return;
  }
  if (header.magic != kMetadataFileHeaderMagic ||
      header.version != kMetadataFileVersion) {
    LOG(ERROR) << "unexpected header";
    return;
  }

  base::CheckedNumeric<uint32_t> records_size =
      base::CheckedNumeric<uint32_t>(header.num_records) *
      static_cast<uint32_t>(sizeof(MetadataFileReportRecord));
  if (!records_size.IsValid()) {
    LOG(ERROR) << "record size out of range";
    return;
  }

  std::vector<ReportDisk> reports;
  if (header.num_records > 0) {
    std::vector<MetadataFileReportRecord> records(header.num_records);
    if (!LoggingReadFileExactly(
            handle_.get(), &records[0], records_size.ValueOrDie())) {
      LOG(ERROR) << "failed to read records";
      return;
    }

    std::string string_table = ReadRestOfFileAsString(handle_.get());
    if (string_table.empty() || string_table.back() != '\0') {
      LOG(ERROR) << "bad string table";
      return;
    }

    for (const auto& record : records) {
      if (record.file_path_index >= string_table.size() ||
          record.id_index >= string_table.size()) {
        LOG(ERROR) << "invalid string table index";
        return;
      }
      ReportDisk report_disk(record, report_dir_, string_table);

      report_disk.total_size = GetFileSize(report_disk.file_path);
      base::FilePath report_attachment_dir =
          attachments_dir_.Append(report_disk.uuid.ToWString());
      report_disk.total_size += GetDirectorySize(report_attachment_dir);
      reports.push_back(report_disk);
    }
  }
  reports_.swap(reports);
}

void Metadata::Write() {
  if (!Rewind()) {
    LOG(ERROR) << "failed to rewind to write";
    return;
  }

  // Truncate to ensure that a partial write doesn't cause a mix of old and new
  // data causing an incorrect interpretation on read.
  if (!SetEndOfFile(handle_.get())) {
    PLOG(ERROR) << "failed to truncate";
    return;
  }

  size_t num_records = reports_.size();

  // Fill and write out the header.
  MetadataFileHeader header = {0};
  header.magic = kMetadataFileHeaderMagic;
  header.version = kMetadataFileVersion;
  header.num_records = base::checked_cast<uint32_t>(num_records);
  if (!LoggingWriteFile(handle_.get(), &header, sizeof(header))) {
    LOG(ERROR) << "failed to write header";
    return;
  }

  if (num_records == 0)
    return;

  // Build the records and string table we're going to write.
  std::string string_table;
  std::vector<MetadataFileReportRecord> records;
  records.reserve(num_records);
  for (const auto& report : reports_) {
    const base::FilePath& path = report.file_path;
    if (path.DirName() != report_dir_) {
<<<<<<< HEAD
      LOG(ERROR) << path.value().c_str() << " expected to start with "
                 << base::WideToUTF8(report_dir_.value());
=======
      LOG(ERROR) << path << " expected to start with " << report_dir_;
>>>>>>> 626889fb
      return;
    }
    records.push_back(MetadataFileReportRecord(report, &string_table));
  }

  if (!LoggingWriteFile(handle_.get(),
                        &records[0],
                        records.size() * sizeof(MetadataFileReportRecord))) {
    LOG(ERROR) << "failed to write records";
    return;
  }
  if (!LoggingWriteFile(
          handle_.get(), string_table.c_str(), string_table.size())) {
    LOG(ERROR) << "failed to write string table";
    return;
  }
}

// static
OperationStatus Metadata::VerifyReportAnyState(const ReportDisk& report_disk) {
  DWORD fileattr = GetFileAttributes(report_disk.file_path.value().c_str());
  if (fileattr == INVALID_FILE_ATTRIBUTES)
    return CrashReportDatabase::kReportNotFound;
  return (fileattr & FILE_ATTRIBUTE_DIRECTORY)
             ? CrashReportDatabase::kFileSystemError
             : CrashReportDatabase::kNoError;
}

// static
OperationStatus Metadata::VerifyReport(const ReportDisk& report_disk,
                                       ReportState desired_state) {
  if (report_disk.state == desired_state) {
    return VerifyReportAnyState(report_disk);
  }

  return report_disk.state == ReportState::kUploading
             ? CrashReportDatabase::kBusyError
             : CrashReportDatabase::kReportNotFound;
}

bool EnsureDirectory(const base::FilePath& path) {
  DWORD fileattr = GetFileAttributes(path.value().c_str());
  if (fileattr == INVALID_FILE_ATTRIBUTES) {
<<<<<<< HEAD
    PLOG(ERROR) << "GetFileAttributes " << base::WideToUTF8(path.value());
    return false;
  }
  if ((fileattr & FILE_ATTRIBUTE_DIRECTORY) == 0) {
    LOG(ERROR) << "GetFileAttributes " << base::WideToUTF8(path.value())
               << ": not a directory";
=======
    PLOG(ERROR) << "GetFileAttributes " << path;
    return false;
  }
  if ((fileattr & FILE_ATTRIBUTE_DIRECTORY) == 0) {
    LOG(ERROR) << "GetFileAttributes " << path << ": not a directory";
>>>>>>> 626889fb
    return false;
  }
  return true;
}

//! \brief Ensures that the node at path is a directory, and creates it if it
//!     does not exist.
//!
//! \return If the path points to a file, rather than a directory, or the
//!     directory could not be created, returns `false`. Otherwise, returns
//!     `true`, indicating that path already was or now is a directory.
bool CreateDirectoryIfNecessary(const base::FilePath& path) {
  if (CreateDirectory(path.value().c_str(), nullptr))
    return true;
  if (GetLastError() != ERROR_ALREADY_EXISTS) {
    PLOG(ERROR) << "CreateDirectory " << base::WideToUTF8(path.value());
    return false;
  }
  return EnsureDirectory(path);
}

}  // namespace

// CrashReportDatabaseWin ------------------------------------------------------

class CrashReportDatabaseWin : public CrashReportDatabase {
 public:
  explicit CrashReportDatabaseWin(const base::FilePath& path);

  CrashReportDatabaseWin(const CrashReportDatabaseWin&) = delete;
  CrashReportDatabaseWin& operator=(const CrashReportDatabaseWin&) = delete;

  ~CrashReportDatabaseWin() override;

  bool Initialize(bool may_create);

  // CrashReportDatabase:
  Settings* GetSettings() override;
  OperationStatus PrepareNewCrashReport(
      std::unique_ptr<NewReport>* report) override;
  OperationStatus FinishedWritingCrashReport(std::unique_ptr<NewReport> report,
                                             UUID* uuid) override;
  OperationStatus LookUpCrashReport(const UUID& uuid, Report* report) override;
  OperationStatus GetPendingReports(std::vector<Report>* reports) override;
  OperationStatus GetCompletedReports(std::vector<Report>* reports) override;
  OperationStatus GetReportForUploading(
      const UUID& uuid,
      std::unique_ptr<const UploadReport>* report,
      bool report_metrics) override;
  OperationStatus SkipReportUpload(const UUID& uuid,
                                   Metrics::CrashSkippedReason reason) override;
  OperationStatus DeleteReport(const UUID& uuid) override;
  OperationStatus RequestUpload(const UUID& uuid) override;
  int CleanDatabase(time_t lockfile_ttl) override;
  base::FilePath DatabasePath() override;

 private:
  // CrashReportDatabase:
  OperationStatus RecordUploadAttempt(UploadReport* report,
                                      bool successful,
                                      const std::string& id) override;

  // Cleans any attachments that have no associated report.
  void CleanOrphanedAttachments();

  std::unique_ptr<Metadata> AcquireMetadata();

  Settings& SettingsInternal() {
    std::call_once(settings_init_, [this]() {
      settings_.Initialize(base_dir_.Append(kSettings));
    });
    return settings_;
  }

  base::FilePath base_dir_;
  Settings settings_;
  std::once_flag settings_init_;
  InitializationStateDcheck initialized_;
};

CrashReportDatabaseWin::CrashReportDatabaseWin(const base::FilePath& path)
    : CrashReportDatabase(),
      base_dir_(path),
      settings_(),
      settings_init_(),
      initialized_() {}

CrashReportDatabaseWin::~CrashReportDatabaseWin() {
}

bool CrashReportDatabaseWin::Initialize(bool may_create) {
  INITIALIZATION_STATE_SET_INITIALIZING(initialized_);

  // Ensure the database directory exists.
  if (may_create) {
    if (!CreateDirectoryIfNecessary(base_dir_))
      return false;
  } else if (!EnsureDirectory(base_dir_)) {
    return false;
  }

  // Ensure that the report subdirectory exists.
  if (!CreateDirectoryIfNecessary(base_dir_.Append(kReportsDirectory)))
    return false;

  if (!CreateDirectoryIfNecessary(AttachmentsRootPath()))
    return false;

  INITIALIZATION_STATE_SET_VALID(initialized_);
  return true;
}

base::FilePath CrashReportDatabaseWin::DatabasePath() {
  return base_dir_;
}

Settings* CrashReportDatabaseWin::GetSettings() {
  INITIALIZATION_STATE_DCHECK_VALID(initialized_);
  return &SettingsInternal();
}

OperationStatus CrashReportDatabaseWin::PrepareNewCrashReport(
    std::unique_ptr<NewReport>* report) {
  INITIALIZATION_STATE_DCHECK_VALID(initialized_);

  std::unique_ptr<NewReport> new_report(new NewReport());
  if (!new_report->Initialize(this,
                              base_dir_.Append(kReportsDirectory),
                              std::wstring(L".") + kCrashReportFileExtension)) {
    return kFileSystemError;
  }

  report->reset(new_report.release());
  return kNoError;
}

OperationStatus CrashReportDatabaseWin::FinishedWritingCrashReport(
    std::unique_ptr<NewReport> report,
    UUID* uuid) {
  INITIALIZATION_STATE_DCHECK_VALID(initialized_);

  std::unique_ptr<Metadata> metadata(AcquireMetadata());
  if (!metadata)
    return kDatabaseError;
  metadata->AddNewRecord(ReportDisk(report->ReportID(),
                                    report->file_remover_.get(),
                                    time(nullptr),
                                    ReportState::kPending));

  std::ignore = report->file_remover_.release();

  // Close all the attachments and disarm their removers too.
  for (auto& writer : report->attachment_writers_) {
    writer->Close();
  }
  for (auto& remover : report->attachment_removers_) {
    std::ignore = remover.release();
  }

  *uuid = report->ReportID();

  Metrics::CrashReportPending(Metrics::PendingReportReason::kNewlyCreated);
  Metrics::CrashReportSize(report->Writer()->Seek(0, SEEK_END));

  return kNoError;
}

OperationStatus CrashReportDatabaseWin::LookUpCrashReport(const UUID& uuid,
                                                          Report* report) {
  INITIALIZATION_STATE_DCHECK_VALID(initialized_);

  std::unique_ptr<Metadata> metadata(AcquireMetadata());
  if (!metadata)
    return kDatabaseError;
  // Find and return a copy of the matching report.
  const ReportDisk* report_disk;
  OperationStatus os = metadata->FindSingleReport(uuid, &report_disk);
  if (os == kNoError)
    *report = *report_disk;
  return os;
}

OperationStatus CrashReportDatabaseWin::GetPendingReports(
    std::vector<Report>* reports) {
  INITIALIZATION_STATE_DCHECK_VALID(initialized_);

  std::unique_ptr<Metadata> metadata(AcquireMetadata());
  return metadata ? metadata->FindReports(ReportState::kPending, reports)
                  : kDatabaseError;
}

OperationStatus CrashReportDatabaseWin::GetCompletedReports(
    std::vector<Report>* reports) {
  INITIALIZATION_STATE_DCHECK_VALID(initialized_);

  std::unique_ptr<Metadata> metadata(AcquireMetadata());
  return metadata ? metadata->FindReports(ReportState::kCompleted, reports)
                  : kDatabaseError;
}

OperationStatus CrashReportDatabaseWin::GetReportForUploading(
    const UUID& uuid,
    std::unique_ptr<const UploadReport>* report,
    bool report_metrics) {
  INITIALIZATION_STATE_DCHECK_VALID(initialized_);

  std::unique_ptr<Metadata> metadata(AcquireMetadata());
  if (!metadata)
    return kDatabaseError;

  ReportDisk* report_disk;
  OperationStatus os = metadata->FindSingleReportAndMarkDirty(
      uuid, ReportState::kPending, &report_disk);
  if (os == kNoError) {
    report_disk->state = ReportState::kUploading;
    auto upload_report = std::make_unique<UploadReport>();
    *implicit_cast<Report*>(upload_report.get()) = *report_disk;

    if (!upload_report->Initialize(upload_report->file_path, this)) {
      return kFileSystemError;
    }
    upload_report->report_metrics_ = report_metrics;

    report->reset(upload_report.release());
  }
  return os;
}

OperationStatus CrashReportDatabaseWin::RecordUploadAttempt(
    UploadReport* report,
    bool successful,
    const std::string& id) {
  INITIALIZATION_STATE_DCHECK_VALID(initialized_);

  if (report->report_metrics_) {
    Metrics::CrashUploadAttempted(successful);
  }

  std::unique_ptr<Metadata> metadata(AcquireMetadata());
  if (!metadata)
    return kDatabaseError;
  ReportDisk* report_disk;
  OperationStatus os = metadata->FindSingleReportAndMarkDirty(
      report->uuid, ReportState::kUploading, &report_disk);
  if (os != kNoError)
    return os;

  time_t now = time(nullptr);

  report_disk->uploaded = successful;
  report_disk->id = id;
  report_disk->last_upload_attempt_time = now;
  report_disk->upload_attempts++;
  if (successful) {
    report_disk->state = ReportState::kCompleted;
    report_disk->upload_explicitly_requested = false;
  } else {
    report_disk->state = ReportState::kPending;
    report_disk->upload_explicitly_requested =
        report->upload_explicitly_requested;
  }

  if (!SettingsInternal().SetLastUploadAttemptTime(now))
    return kDatabaseError;

  return kNoError;
}

OperationStatus CrashReportDatabaseWin::DeleteReport(const UUID& uuid) {
  INITIALIZATION_STATE_DCHECK_VALID(initialized_);

  std::unique_ptr<Metadata> metadata(AcquireMetadata());
  if (!metadata)
    return kDatabaseError;

  base::FilePath report_path;
  OperationStatus os = metadata->DeleteReport(uuid, &report_path);
  if (os != kNoError)
    return os;

  if (!DeleteFile(report_path.value().c_str())) {
<<<<<<< HEAD
    PLOG(ERROR) << "DeleteFile " << base::WideToUTF8(report_path.value());
=======
    PLOG(ERROR) << "DeleteFile " << report_path;
>>>>>>> 626889fb
    return kFileSystemError;
  }

  RemoveAttachmentsByUUID(uuid);

  return kNoError;
}

OperationStatus CrashReportDatabaseWin::SkipReportUpload(
    const UUID& uuid,
    Metrics::CrashSkippedReason reason) {
  INITIALIZATION_STATE_DCHECK_VALID(initialized_);

  Metrics::CrashUploadSkipped(reason);

  std::unique_ptr<Metadata> metadata(AcquireMetadata());
  if (!metadata)
    return kDatabaseError;
  ReportDisk* report_disk;
  OperationStatus os = metadata->FindSingleReportAndMarkDirty(
      uuid, ReportState::kPending, &report_disk);
  if (os == kNoError) {
    report_disk->state = ReportState::kCompleted;
    report_disk->upload_explicitly_requested = false;
  }
  return os;
}

std::unique_ptr<Metadata> CrashReportDatabaseWin::AcquireMetadata() {
  base::FilePath metadata_file = base_dir_.Append(kMetadataFileName);
  return Metadata::Create(metadata_file,
                          base_dir_.Append(kReportsDirectory),
                          AttachmentsRootPath());
}

std::unique_ptr<CrashReportDatabase> InitializeInternal(
    const base::FilePath& path,
    bool may_create) {
  std::unique_ptr<CrashReportDatabaseWin> database_win(
      new CrashReportDatabaseWin(path));
  return database_win->Initialize(may_create)
             ? std::move(database_win)
             : std::unique_ptr<CrashReportDatabaseWin>();
}

OperationStatus CrashReportDatabaseWin::RequestUpload(const UUID& uuid) {
  INITIALIZATION_STATE_DCHECK_VALID(initialized_);

  std::unique_ptr<Metadata> metadata(AcquireMetadata());
  if (!metadata)
    return kDatabaseError;

  ReportDisk* report_disk;
  // TODO(gayane): Search for the report only once regardless of its state.
  OperationStatus os = metadata->FindSingleReportAndMarkDirty(
      uuid, ReportState::kCompleted, &report_disk);
  if (os == kReportNotFound) {
    os = metadata->FindSingleReportAndMarkDirty(
        uuid, ReportState::kPending, &report_disk);
  }

  if (os != kNoError)
    return os;

  // If the crash report has already been uploaded, don't request new upload.
  if (report_disk->uploaded)
    return kCannotRequestUpload;

  // Mark the crash report as having upload explicitly requested by the user,
  // and move it to the pending state.
  report_disk->upload_explicitly_requested = true;
  report_disk->state = ReportState::kPending;

  Metrics::CrashReportPending(Metrics::PendingReportReason::kUserInitiated);

  return kNoError;
}

int CrashReportDatabaseWin::CleanDatabase(time_t lockfile_ttl) {
  int removed = 0;
  const base::FilePath dir_path(base_dir_.Append(kReportsDirectory));
  DirectoryReader reader;
  if (!reader.Open(dir_path)) {
    return removed;
  }

  base::FilePath filename;
  DirectoryReader::Result result;
  time_t now = time(nullptr);

  std::unique_ptr<Metadata> metadata(AcquireMetadata());

  // Remove old reports without metadata.
  while ((result = reader.NextFile(&filename)) ==
         DirectoryReader::Result::kSuccess) {
    timespec filetime;
    const base::FilePath report_path(dir_path.Append(filename));
    if (!FileModificationTime(report_path, &filetime) ||
        filetime.tv_sec > now - lockfile_ttl) {
      continue;
    }

    const ReportDisk* report_disk;
    UUID uuid;
    bool is_uuid = UUIDFromReportPath(report_path, &uuid);
    // ignore files whose base name is not uuid
    if (!is_uuid) {
      continue;
    }
    OperationStatus os = metadata->FindSingleReport(uuid, &report_disk);

    if (os == OperationStatus::kReportNotFound) {
      if (LoggingRemoveFile(report_path)) {
        ++removed;
        RemoveAttachmentsByUUID(uuid);
      }
      continue;
    }
  }

  // Remove any metadata records without report files.
  removed += metadata->CleanDatabase();

  CleanOrphanedAttachments();
  return removed;
}

void CrashReportDatabaseWin::CleanOrphanedAttachments() {
  base::FilePath root_attachments_dir = AttachmentsRootPath();
  DirectoryReader reader;
  if (!reader.Open(root_attachments_dir)) {
    return;
  }

  base::FilePath filename;
  DirectoryReader::Result result;
  base::FilePath reports_dir = base_dir_.Append(kReportsDirectory);
  while ((result = reader.NextFile(&filename)) ==
         DirectoryReader::Result::kSuccess) {
    const base::FilePath path(root_attachments_dir.Append(filename));
    if (IsDirectory(path, false)) {
      UUID uuid;
      if (!uuid.InitializeFromString(filename.value())) {
<<<<<<< HEAD
        LOG(ERROR) << "unexpected attachment dir name "
                   << filename.value().c_str();
        continue;
      }

      // Remove attachments if corresponding report doen't exist.
      base::FilePath report_path =
          reports_dir.Append(uuid.ToWString() + kCrashReportFileExtension);
=======
        LOG(ERROR) << "unexpected attachment dir name " << filename;
        continue;
      }

      // Remove attachments if corresponding report doesn't exist.
      base::FilePath report_path = reports_dir.Append(
          uuid.ToWString() + L"." + kCrashReportFileExtension);
>>>>>>> 626889fb
      if (!IsRegularFile(report_path)) {
        RemoveAttachmentsByUUID(uuid);
      }
    }
  }
}

// static
std::unique_ptr<CrashReportDatabase> CrashReportDatabase::Initialize(
    const base::FilePath& path) {
  return InitializeInternal(path, true);
}

// static
std::unique_ptr<CrashReportDatabase>
CrashReportDatabase::InitializeWithoutCreating(const base::FilePath& path) {
  return InitializeInternal(path, false);
}

}  // namespace crashpad<|MERGE_RESOLUTION|>--- conflicted
+++ resolved
@@ -546,12 +546,7 @@
   for (const auto& report : reports_) {
     const base::FilePath& path = report.file_path;
     if (path.DirName() != report_dir_) {
-<<<<<<< HEAD
-      LOG(ERROR) << path.value().c_str() << " expected to start with "
-                 << base::WideToUTF8(report_dir_.value());
-=======
       LOG(ERROR) << path << " expected to start with " << report_dir_;
->>>>>>> 626889fb
       return;
     }
     records.push_back(MetadataFileReportRecord(report, &string_table));
@@ -595,20 +590,11 @@
 bool EnsureDirectory(const base::FilePath& path) {
   DWORD fileattr = GetFileAttributes(path.value().c_str());
   if (fileattr == INVALID_FILE_ATTRIBUTES) {
-<<<<<<< HEAD
-    PLOG(ERROR) << "GetFileAttributes " << base::WideToUTF8(path.value());
-    return false;
-  }
-  if ((fileattr & FILE_ATTRIBUTE_DIRECTORY) == 0) {
-    LOG(ERROR) << "GetFileAttributes " << base::WideToUTF8(path.value())
-               << ": not a directory";
-=======
     PLOG(ERROR) << "GetFileAttributes " << path;
     return false;
   }
   if ((fileattr & FILE_ATTRIBUTE_DIRECTORY) == 0) {
     LOG(ERROR) << "GetFileAttributes " << path << ": not a directory";
->>>>>>> 626889fb
     return false;
   }
   return true;
@@ -890,11 +876,7 @@
     return os;
 
   if (!DeleteFile(report_path.value().c_str())) {
-<<<<<<< HEAD
-    PLOG(ERROR) << "DeleteFile " << base::WideToUTF8(report_path.value());
-=======
     PLOG(ERROR) << "DeleteFile " << report_path;
->>>>>>> 626889fb
     return kFileSystemError;
   }
 
@@ -1038,16 +1020,6 @@
     if (IsDirectory(path, false)) {
       UUID uuid;
       if (!uuid.InitializeFromString(filename.value())) {
-<<<<<<< HEAD
-        LOG(ERROR) << "unexpected attachment dir name "
-                   << filename.value().c_str();
-        continue;
-      }
-
-      // Remove attachments if corresponding report doen't exist.
-      base::FilePath report_path =
-          reports_dir.Append(uuid.ToWString() + kCrashReportFileExtension);
-=======
         LOG(ERROR) << "unexpected attachment dir name " << filename;
         continue;
       }
@@ -1055,7 +1027,6 @@
       // Remove attachments if corresponding report doesn't exist.
       base::FilePath report_path = reports_dir.Append(
           uuid.ToWString() + L"." + kCrashReportFileExtension);
->>>>>>> 626889fb
       if (!IsRegularFile(report_path)) {
         RemoveAttachmentsByUUID(uuid);
       }
