// Copyright 2015 The Crashpad Authors
//
// Licensed under the Apache License, Version 2.0 (the "License");
// you may not use this file except in compliance with the License.
// You may obtain a copy of the License at
//
//     http://www.apache.org/licenses/LICENSE-2.0
//
// Unless required by applicable law or agreed to in writing, software
// distributed under the License is distributed on an "AS IS" BASIS,
// WITHOUT WARRANTIES OR CONDITIONS OF ANY KIND, either express or implied.
// See the License for the specific language governing permissions and
// limitations under the License.

#include "client/settings.h"

#include <stdint.h>
#include <string.h>

#include <limits>

#include "base/logging.h"
#include "base/notreached.h"
#include "base/posix/eintr_wrapper.h"
#include "build/build_config.h"
#include "util/file/filesystem.h"
#include "util/numeric/in_range_cast.h"

namespace crashpad {

#if !CRASHPAD_FLOCK_ALWAYS_SUPPORTED

Settings::ScopedLockedFileHandle::ScopedLockedFileHandle()
    : handle_(kInvalidFileHandle), lockfile_path_() {
    }

Settings::ScopedLockedFileHandle::ScopedLockedFileHandle(
    FileHandle handle,
    const base::FilePath& lockfile_path)
    : handle_(handle), lockfile_path_(lockfile_path) {
}

Settings::ScopedLockedFileHandle::ScopedLockedFileHandle(
    ScopedLockedFileHandle&& other)
    : handle_(other.handle_), lockfile_path_(other.lockfile_path_) {
  other.handle_ = kInvalidFileHandle;
  other.lockfile_path_ = base::FilePath();
}

Settings::ScopedLockedFileHandle& Settings::ScopedLockedFileHandle::operator=(
    ScopedLockedFileHandle&& other) {
  handle_ = other.handle_;
  lockfile_path_ = other.lockfile_path_;

  other.handle_ = kInvalidFileHandle;
  other.lockfile_path_ = base::FilePath();
  return *this;
}

Settings::ScopedLockedFileHandle::~ScopedLockedFileHandle() {
  Destroy();
}

void Settings::ScopedLockedFileHandle::Destroy() {
  if (handle_ != kInvalidFileHandle) {
    CheckedCloseFile(handle_);
  }
  if (!lockfile_path_.empty()) {
    const bool success = LoggingRemoveFile(lockfile_path_);
    DCHECK(success);
  }
}

#else  // !CRASHPAD_FLOCK_ALWAYS_SUPPORTED

#if BUILDFLAG(IS_IOS)

Settings::ScopedLockedFileHandle::ScopedLockedFileHandle(
    const FileHandle& value)
    : ScopedGeneric(value) {
  ios_background_task_ = std::make_unique<internal::ScopedBackgroundTask>(
      "ScopedLockedFileHandle");
}

Settings::ScopedLockedFileHandle::ScopedLockedFileHandle(
    Settings::ScopedLockedFileHandle&& rvalue) {
  ios_background_task_.reset(rvalue.ios_background_task_.release());
  reset(rvalue.release());
}

Settings::ScopedLockedFileHandle& Settings::ScopedLockedFileHandle::operator=(
    Settings::ScopedLockedFileHandle&& rvalue) {
  ios_background_task_.reset(rvalue.ios_background_task_.release());
  reset(rvalue.release());
  return *this;
}

Settings::ScopedLockedFileHandle::~ScopedLockedFileHandle() {
  // Call reset() to ensure the lock is released before the ios_background_task.
  reset();
}

#endif  // BUILDFLAG(IS_IOS)

namespace internal {

// static
void ScopedLockedFileHandleTraits::Free(FileHandle handle) {
  if (handle != kInvalidFileHandle) {
    LoggingUnlockFile(handle);
    CheckedCloseFile(handle);
  }
}

}  // namespace internal

#endif  // BUILDFLAG(IS_FUCHSIA)

struct Settings::Data {
  static constexpr uint32_t kSettingsMagic = 'CPds';

  // Version number only used for incompatible changes to Data. Do not change
  // this when adding additional fields at the end. Modifying `kSettingsVersion`
  // will wipe away the entire struct when reading from other versions.
  static constexpr uint32_t kSettingsVersion = 1;

  enum Options : uint32_t {
    kUploadsEnabled = 1 << 0,
  };

  Data() : magic(kSettingsMagic),
           version(kSettingsVersion),
           options(0),
           padding_0(0),
           last_upload_attempt_time(0),
           client_id() {}

  uint32_t magic;
  uint32_t version;
  uint32_t options;
  uint32_t padding_0;
  int64_t last_upload_attempt_time;  // time_t
  UUID client_id;
};

Settings::Settings() = default;

Settings::~Settings() = default;

bool Settings::Initialize(const base::FilePath& file_path) {
  DCHECK(initialized_.is_uninitialized());
  initialized_.set_invalid();
  file_path_ = file_path;

  Data settings;
  if (!OpenForWritingAndReadSettings(&settings).is_valid())
    return false;

  initialized_.set_valid();
  return true;
}

bool Settings::GetClientID(UUID* client_id) {
  DCHECK(initialized_.is_valid());

  Data settings;
  if (!OpenAndReadSettings(&settings))
    return false;

  *client_id = settings.client_id;
  return true;
}

bool Settings::GetUploadsEnabled(bool* enabled) {
  DCHECK(initialized_.is_valid());

  Data settings;
  if (!OpenAndReadSettings(&settings))
    return false;

  *enabled = (settings.options & Data::Options::kUploadsEnabled) != 0;
  return true;
}

bool Settings::SetUploadsEnabled(bool enabled) {
  DCHECK(initialized_.is_valid());

  Data settings;
  ScopedLockedFileHandle handle = OpenForWritingAndReadSettings(&settings);
  if (!handle.is_valid())
    return false;

  if (enabled)
    settings.options |= Data::Options::kUploadsEnabled;
  else
    settings.options &= ~Data::Options::kUploadsEnabled;

  return WriteSettings(handle.get(), settings);
}

bool Settings::GetLastUploadAttemptTime(time_t* time) {
  DCHECK(initialized_.is_valid());

  Data settings;
  if (!OpenAndReadSettings(&settings))
    return false;

  *time = InRangeCast<time_t>(settings.last_upload_attempt_time,
                              std::numeric_limits<time_t>::max());
  return true;
}

bool Settings::SetLastUploadAttemptTime(time_t time) {
  DCHECK(initialized_.is_valid());

  Data settings;
  ScopedLockedFileHandle handle = OpenForWritingAndReadSettings(&settings);
  if (!handle.is_valid())
    return false;

  settings.last_upload_attempt_time = InRangeCast<int64_t>(time, 0);

  return WriteSettings(handle.get(), settings);
}

#if !CRASHPAD_FLOCK_ALWAYS_SUPPORTED
// static
bool Settings::IsLockExpired(const base::FilePath& file_path,
                             time_t lockfile_ttl) {
  time_t now = time(nullptr);
  base::FilePath lock_path(file_path.value() + Settings::kLockfileExtension);
  ScopedFileHandle lock_fd(LoggingOpenFileForRead(lock_path));
  time_t lock_timestamp;
  if (!LoggingReadFileExactly(
          lock_fd.get(), &lock_timestamp, sizeof(lock_timestamp))) {
    return false;
  }
  return now >= lock_timestamp + lockfile_ttl;
}
#endif  // !CRASHPAD_FLOCK_ALWAYS_SUPPORTED

// static
Settings::ScopedLockedFileHandle Settings::MakeScopedLockedFileHandle(
    const internal::MakeScopedLockedFileHandleOptions& options,
    FileLocking locking,
    const base::FilePath& file_path) {
#if !CRASHPAD_FLOCK_ALWAYS_SUPPORTED
  base::FilePath lockfile_path(file_path.value() +
                               Settings::kLockfileExtension);
  ScopedFileHandle lockfile_scoped(
      LoggingOpenFileForWrite(lockfile_path,
                              FileWriteMode::kCreateOrFail,
                              FilePermissions::kWorldReadable));
  if (!lockfile_scoped.is_valid()) {
    return ScopedLockedFileHandle();
  }
  time_t now = time(nullptr);
  if (!LoggingWriteFile(lockfile_scoped.get(), &now, sizeof(now))) {
    return ScopedLockedFileHandle();
  }
  ScopedFileHandle scoped(GetHandleFromOptions(file_path, options));
  if (scoped.is_valid()) {
    return ScopedLockedFileHandle(scoped.release(), lockfile_path);
  }
  bool success = LoggingRemoveFile(lockfile_path);
  DCHECK(success);
  return ScopedLockedFileHandle();
#else
  ScopedFileHandle scoped(GetHandleFromOptions(file_path, options));
  // It's important to create the ScopedLockedFileHandle before calling
  // LoggingLockFile on iOS, so a ScopedBackgroundTask is created *before*
  // the LoggingLockFile call below.
  ScopedLockedFileHandle handle(kInvalidFileHandle);
  if (scoped.is_valid()) {
    if (LoggingLockFile(
            scoped.get(), locking, FileLockingBlocking::kBlocking) !=
        FileLockingResult::kSuccess) {
      scoped.reset();
    }
  }
  handle.reset(scoped.release());
  return handle;
#endif  // !CRASHPAD_FLOCK_ALWAYS_SUPPORTED
}

// static
FileHandle Settings::GetHandleFromOptions(
    const base::FilePath& file_path,
    const internal::MakeScopedLockedFileHandleOptions& options) {
  switch (options.function_enum) {
    case internal::FileOpenFunction::kLoggingOpenFileForRead:
      return LoggingOpenFileForRead(file_path);
    case internal::FileOpenFunction::kLoggingOpenFileForReadAndWrite:
      return LoggingOpenFileForReadAndWrite(
          file_path, options.mode, options.permissions);
    case internal::FileOpenFunction::kOpenFileForReadAndWrite:
      return OpenFileForReadAndWrite(
          file_path, options.mode, options.permissions);
  }
  NOTREACHED();
<<<<<<< HEAD
  return kInvalidFileHandle;
=======
>>>>>>> 626889fb
}

Settings::ScopedLockedFileHandle Settings::OpenForReading() {
  internal::MakeScopedLockedFileHandleOptions options;
  options.function_enum = internal::FileOpenFunction::kLoggingOpenFileForRead;
  return MakeScopedLockedFileHandle(options, FileLocking::kShared, file_path());
}

Settings::ScopedLockedFileHandle Settings::OpenForReadingAndWriting(
    FileWriteMode mode, bool log_open_error) {
  DCHECK(mode != FileWriteMode::kTruncateOrCreate);

  internal::MakeScopedLockedFileHandleOptions options;
  options.mode = mode;
  options.permissions = FilePermissions::kOwnerOnly;
  if (log_open_error) {
    options.function_enum =
        internal::FileOpenFunction::kLoggingOpenFileForReadAndWrite;
  } else {
    options.function_enum =
        internal::FileOpenFunction::kOpenFileForReadAndWrite;
  }

  return MakeScopedLockedFileHandle(
      options, FileLocking::kExclusive, file_path());
}

bool Settings::OpenAndReadSettings(Data* out_data) {
  ScopedLockedFileHandle handle = OpenForReading();
  if (!handle.is_valid())
    return false;

  if (ReadSettings(handle.get(), out_data, true))
    return true;

  // The settings file is corrupt, so reinitialize it.
  handle.reset();

  // The settings failed to be read, so re-initialize them.
  return RecoverSettings(kInvalidFileHandle, out_data);
}

Settings::ScopedLockedFileHandle Settings::OpenForWritingAndReadSettings(
    Data* out_data) {
  ScopedLockedFileHandle handle;
  bool created = false;
  if (!initialized_.is_valid()) {
    // If this object is initializing, it hasn’t seen a settings file already,
    // so go easy on errors. Creating a new settings file for the first time
    // shouldn’t spew log messages.
    //
    // First, try to use an existing settings file.
    handle = OpenForReadingAndWriting(FileWriteMode::kReuseOrFail, false);

    if (!handle.is_valid()) {
      // Create a new settings file if it didn’t already exist.
      handle = OpenForReadingAndWriting(FileWriteMode::kCreateOrFail, false);

      if (handle.is_valid()) {
        created = true;
      }

      // There may have been a race to create the file, and something else may
      // have won. There will be one more attempt to try to open or create the
      // file below.
    }
  }

  if (!handle.is_valid()) {
    // Either the object is initialized, meaning it’s already seen a valid
    // settings file, or the object is initializing and none of the above
    // attempts to create the settings file succeeded. Either way, this is the
    // last chance for success, so if this fails, log a message.
    handle = OpenForReadingAndWriting(FileWriteMode::kReuseOrCreate, true);
  }

  if (!handle.is_valid())
    return ScopedLockedFileHandle();

  // Attempt reading the settings even if the file is known to have just been
  // created. The file-create and file-lock operations don’t occur atomically,
  // and something else may have written the settings before this invocation
  // took the lock. If the settings file was definitely just created, though,
  // don’t log any read errors. The expected non-race behavior in this case is a
  // zero-length read, with ReadSettings() failing.
  if (!ReadSettings(handle.get(), out_data, !created)) {
    if (!RecoverSettings(handle.get(), out_data))
      return ScopedLockedFileHandle();
  }

  return handle;
}

bool Settings::ReadSettings(FileHandle handle,
                            Data* out_data,
                            bool log_read_error) {
  if (LoggingSeekFile(handle, 0, SEEK_SET) != 0) {
    return false;
  }

  // This clears `out_data` so that any bytes not read from disk are zero
  // initialized. This is expected when reading from an older settings file with
  // fewer fields.
  memset(out_data, 0, sizeof(*out_data));

  const FileOperationResult read_result =
      log_read_error ? LoggingReadFileUntil(handle, out_data, sizeof(*out_data))
                     : ReadFileUntil(handle, out_data, sizeof(*out_data));

  if (read_result <= 0) {
    return false;
  }

  // Newer versions of crashpad may add fields to Data, but all versions have
  // the data members up to `client_id`. Do not attempt to understand a smaller
  // struct read.
  const size_t min_size =
      offsetof(Data, client_id) + sizeof(out_data->client_id);
  if (static_cast<size_t>(read_result) < min_size) {
    LOG(ERROR) << "Settings file too small: minimum " << min_size
               << ", observed " << read_result;
    return false;
  }

  if (out_data->magic != Data::kSettingsMagic) {
    LOG(ERROR) << "Settings magic is not " << Data::kSettingsMagic;
    return false;
  }

  if (out_data->version != Data::kSettingsVersion) {
    LOG(ERROR) << "Settings version is not " << Data::kSettingsVersion;
    return false;
  }

  return true;
}

bool Settings::WriteSettings(FileHandle handle, const Data& data) {
  if (LoggingSeekFile(handle, 0, SEEK_SET) != 0)
    return false;

  if (!LoggingTruncateFile(handle))
    return false;

  return LoggingWriteFile(handle, &data, sizeof(Data));
}

bool Settings::RecoverSettings(FileHandle handle, Data* out_data) {
  ScopedLockedFileHandle scoped_handle;
  if (handle == kInvalidFileHandle) {
    scoped_handle =
        OpenForReadingAndWriting(FileWriteMode::kReuseOrCreate, true);
    handle = scoped_handle.get();

    // Test if the file has already been recovered now that the exclusive lock
    // is held.
    if (ReadSettings(handle, out_data, true))
      return true;
  }

  if (handle == kInvalidFileHandle) {
    LOG(ERROR) << "Invalid file handle";
    return false;
  }

  if (!InitializeSettings(handle))
    return false;

  return ReadSettings(handle, out_data, true);
}

bool Settings::InitializeSettings(FileHandle handle) {
  Data settings;
  if (!settings.client_id.InitializeWithNew())
    return false;

  return WriteSettings(handle, settings);
}

}  // namespace crashpad<|MERGE_RESOLUTION|>--- conflicted
+++ resolved
@@ -298,10 +298,6 @@
           file_path, options.mode, options.permissions);
   }
   NOTREACHED();
-<<<<<<< HEAD
-  return kInvalidFileHandle;
-=======
->>>>>>> 626889fb
 }
 
 Settings::ScopedLockedFileHandle Settings::OpenForReading() {
