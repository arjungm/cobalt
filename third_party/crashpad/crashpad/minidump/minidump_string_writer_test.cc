// Copyright 2014 The Crashpad Authors
//
// Licensed under the Apache License, Version 2.0 (the "License");
// you may not use this file except in compliance with the License.
// You may obtain a copy of the License at
//
//     http://www.apache.org/licenses/LICENSE-2.0
//
// Unless required by applicable law or agreed to in writing, software
// distributed under the License is distributed on an "AS IS" BASIS,
// WITHOUT WARRANTIES OR CONDITIONS OF ANY KIND, either express or implied.
// See the License for the specific language governing permissions and
// limitations under the License.

#include "minidump/minidump_string_writer.h"

#include <iterator>
#include <string>
#include <type_traits>

#include "base/format_macros.h"
#include "base/notreached.h"
#include "base/strings/stringprintf.h"
#include "base/strings/utf_string_conversions.h"
#include "gtest/gtest.h"
#include "minidump/test/minidump_rva_list_test_util.h"
#include "minidump/test/minidump_string_writer_test_util.h"
#include "minidump/test/minidump_writable_test_util.h"
#include "util/file/string_file.h"

namespace crashpad {
namespace test {
namespace {

class TestTypeNames {
 public:
  template <typename T>
  static std::string GetName(int) {
<<<<<<< HEAD
    if (std::is_same<T, RVA>()) {
      return "RVA";
    }
    if (std::is_same<T, RVA64>()) {
      return "RVA64";
    }
    NOTREACHED();
    return "";
=======
    static_assert(std::is_same<T, RVA>() || std::is_same<T, RVA64>());
    return std::is_same<T, RVA>() ? "RVA" : "RVA64";
>>>>>>> 626889fb
  }
};

template <typename RVAType>
class MinidumpStringWriter : public ::testing::Test {};

using RVATypes = ::testing::Types<RVA, RVA64>;
TYPED_TEST_SUITE(MinidumpStringWriter, RVATypes, TestTypeNames);

TYPED_TEST(MinidumpStringWriter, MinidumpUTF16StringWriter) {
  StringFile string_file;

  {
    SCOPED_TRACE("unset");
    string_file.Reset();
    crashpad::internal::MinidumpUTF16StringWriter string_writer;
    EXPECT_TRUE(string_writer.WriteEverything(&string_file));
    ASSERT_EQ(string_file.string().size(), 6u);

    const MINIDUMP_STRING* minidump_string =
        MinidumpStringAtRVA(string_file.string(), TypeParam(0));
    EXPECT_TRUE(minidump_string);
    EXPECT_EQ(MinidumpStringAtRVAAsString(string_file.string(), TypeParam(0)),
              std::u16string());
  }

  static constexpr struct {
    size_t input_length;
    const char* input_string;
    size_t output_length;
    char16_t output_string[10];
  } kTestData[] = {
      {0, "", 0, {}},
      {1, "a", 1, {'a'}},
      {2, "\0b", 2, {0, 'b'}},
      {3, "cde", 3, {'c', 'd', 'e'}},
      {9, "Hi world!", 9, {'H', 'i', ' ', 'w', 'o', 'r', 'l', 'd', '!'}},
      {7, "ret\nurn", 7, {'r', 'e', 't', '\n', 'u', 'r', 'n'}},
      {2, "\303\251", 1, {0x00e9}},  // é

      // oóöőo
      {8, "o\303\263\303\266\305\221o", 5, {'o', 0x00f3, 0x00f6, 0x151, 'o'}},
      {4, "\360\220\204\202", 2, {0xd800, 0xdd02}},  // 𐄂 (non-BMP)
  };

  for (size_t index = 0; index < std::size(kTestData); ++index) {
    SCOPED_TRACE(base::StringPrintf(
        "index %" PRIuS ", input %s", index, kTestData[index].input_string));

    // Make sure that the expected output string with its NUL terminator fits in
    // the space provided.
    ASSERT_EQ(kTestData[index]
                  .output_string[std::size(kTestData[index].output_string) - 1],
              0);

    string_file.Reset();
    crashpad::internal::MinidumpUTF16StringWriter string_writer;
    string_writer.SetUTF8(std::string(kTestData[index].input_string,
                                      kTestData[index].input_length));
    EXPECT_TRUE(string_writer.WriteEverything(&string_file));

    const size_t expected_utf16_units_with_nul =
        kTestData[index].output_length + 1;
    [[maybe_unused]] MINIDUMP_STRING* tmp;
    const size_t expected_utf16_bytes =
        expected_utf16_units_with_nul * sizeof(tmp->Buffer[0]);
    ASSERT_EQ(string_file.string().size(), sizeof(*tmp) + expected_utf16_bytes);

    const MINIDUMP_STRING* minidump_string =
        MinidumpStringAtRVA(string_file.string(), TypeParam(0));
    EXPECT_TRUE(minidump_string);
    std::u16string expect_string = std::u16string(
        kTestData[index].output_string, kTestData[index].output_length);
    EXPECT_EQ(MinidumpStringAtRVAAsString(string_file.string(), TypeParam(0)),
              expect_string);
  }
}

TYPED_TEST(MinidumpStringWriter, ConvertInvalidUTF8ToUTF16) {
  StringFile string_file;

  static constexpr const char* kTestData[] = {
      "\200",  // continuation byte
      "\300",  // start byte followed by EOF
      "\310\177",  // start byte without continuation
      "\340\200",  // EOF in middle of 3-byte sequence
      "\340\200\115",  // invalid 3-byte sequence
      "\303\0\251",  // NUL in middle of valid sequence
  };

  for (size_t index = 0; index < std::size(kTestData); ++index) {
    SCOPED_TRACE(base::StringPrintf(
        "index %" PRIuS ", input %s", index, kTestData[index]));
    string_file.Reset();
    crashpad::internal::MinidumpUTF16StringWriter string_writer;
    string_writer.SetUTF8(kTestData[index]);
    EXPECT_TRUE(string_writer.WriteEverything(&string_file));

    // The requirements for conversion of invalid UTF-8 input are lax. Make sure
    // that at least enough data was written for a string that has one unit and
    // a NUL terminator, make sure that the length field matches the length of
    // data written, and make sure that at least one U+FFFD replacement
    // character was written.
    const MINIDUMP_STRING* minidump_string =
        MinidumpStringAtRVA(string_file.string(), TypeParam(0));
    EXPECT_TRUE(minidump_string);
    [[maybe_unused]] MINIDUMP_STRING* tmp;
    EXPECT_EQ(
        minidump_string->Length,
        string_file.string().size() - sizeof(*tmp) - sizeof(tmp->Buffer[0]));
    std::u16string output_string =
        MinidumpStringAtRVAAsString(string_file.string(), TypeParam(0));
    EXPECT_FALSE(output_string.empty());
    EXPECT_NE(output_string.find(0xfffd), std::u16string::npos);
  }
}

TYPED_TEST(MinidumpStringWriter, MinidumpUTF8StringWriter) {
  StringFile string_file;

  {
    SCOPED_TRACE("unset");
    string_file.Reset();
    crashpad::internal::MinidumpUTF8StringWriter string_writer;
    EXPECT_TRUE(string_writer.WriteEverything(&string_file));
    ASSERT_EQ(string_file.string().size(), 5u);

    const MinidumpUTF8String* minidump_string =
        MinidumpUTF8StringAtRVA(string_file.string(), TypeParam(0));
    EXPECT_TRUE(minidump_string);
    EXPECT_EQ(
        MinidumpUTF8StringAtRVAAsString(string_file.string(), TypeParam(0)),
        std::string());
  }

  static constexpr struct {
    size_t length;
    const char* string;
  } kTestData[] = {
      {0, ""},
      {1, "a"},
      {2, "\0b"},
      {3, "cde"},
      {9, "Hi world!"},
      {7, "ret\nurn"},
      {2, "\303\251"},  // é

      // oóöőo
      {8, "o\303\263\303\266\305\221o"},
      {4, "\360\220\204\202"},  // 𐄂 (non-BMP)
  };

  for (size_t index = 0; index < std::size(kTestData); ++index) {
    SCOPED_TRACE(base::StringPrintf(
        "index %" PRIuS ", input %s", index, kTestData[index].string));

    string_file.Reset();
    crashpad::internal::MinidumpUTF8StringWriter string_writer;
    std::string test_string(kTestData[index].string, kTestData[index].length);
    string_writer.SetUTF8(test_string);
    EXPECT_EQ(string_writer.UTF8(), test_string);
    EXPECT_TRUE(string_writer.WriteEverything(&string_file));

    const size_t expected_utf8_bytes_with_nul = kTestData[index].length + 1;
    ASSERT_EQ(string_file.string().size(),
              sizeof(MinidumpUTF8String) + expected_utf8_bytes_with_nul);

    const MinidumpUTF8String* minidump_string =
        MinidumpUTF8StringAtRVA(string_file.string(), TypeParam(0));
    EXPECT_TRUE(minidump_string);
    EXPECT_EQ(
        MinidumpUTF8StringAtRVAAsString(string_file.string(), TypeParam(0)),
        test_string);
  }
}

struct MinidumpUTF16StringListWriterTraits {
  using MinidumpStringListWriterType = MinidumpUTF16StringListWriter;
  static std::u16string ExpectationForUTF8(const std::string& utf8) {
    return base::UTF8ToUTF16(utf8);
  }
  static std::u16string ObservationAtRVA(const std::string& file_contents,
                                         RVA rva) {
    return MinidumpStringAtRVAAsString(file_contents, rva);
  }
};

struct MinidumpUTF8StringListWriterTraits {
  using MinidumpStringListWriterType = MinidumpUTF8StringListWriter;
  static std::string ExpectationForUTF8(const std::string& utf8) {
    return utf8;
  }
  static std::string ObservationAtRVA(const std::string& file_contents,
                                      RVA rva) {
    return MinidumpUTF8StringAtRVAAsString(file_contents, rva);
  }
};

template <typename Traits>
void MinidumpStringListTest() {
  std::vector<std::string> strings;
  strings.push_back(std::string("One"));
  strings.push_back(std::string());
  strings.push_back(std::string("3"));
  strings.push_back(std::string("\360\237\222\251"));

  typename Traits::MinidumpStringListWriterType string_list_writer;
  EXPECT_FALSE(string_list_writer.IsUseful());
  string_list_writer.InitializeFromVector(strings);
  EXPECT_TRUE(string_list_writer.IsUseful());

  StringFile string_file;

  ASSERT_TRUE(string_list_writer.WriteEverything(&string_file));

  const MinidumpRVAList* list =
      MinidumpRVAListAtStart(string_file.string(), strings.size());
  ASSERT_TRUE(list);

  for (size_t index = 0; index < strings.size(); ++index) {
    EXPECT_EQ(
        Traits::ObservationAtRVA(string_file.string(), list->children[index]),
        Traits::ExpectationForUTF8(strings[index]));
  }
}

TYPED_TEST(MinidumpStringWriter, MinidumpUTF16StringList) {
  MinidumpStringListTest<MinidumpUTF16StringListWriterTraits>();
}

TYPED_TEST(MinidumpStringWriter, MinidumpUTF8StringList) {
  MinidumpStringListTest<MinidumpUTF8StringListWriterTraits>();
}

}  // namespace
}  // namespace test
}  // namespace crashpad<|MERGE_RESOLUTION|>--- conflicted
+++ resolved
@@ -36,19 +36,8 @@
  public:
   template <typename T>
   static std::string GetName(int) {
-<<<<<<< HEAD
-    if (std::is_same<T, RVA>()) {
-      return "RVA";
-    }
-    if (std::is_same<T, RVA64>()) {
-      return "RVA64";
-    }
-    NOTREACHED();
-    return "";
-=======
     static_assert(std::is_same<T, RVA>() || std::is_same<T, RVA64>());
     return std::is_same<T, RVA>() ? "RVA" : "RVA64";
->>>>>>> 626889fb
   }
 };
 
