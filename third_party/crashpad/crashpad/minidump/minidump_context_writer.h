--- conflicted
+++ resolved
@@ -111,7 +111,6 @@
  private:
   MinidumpContextX86 context_;
 };
-<<<<<<< HEAD
 
 //! \brief Wraps an xsave feature that knows where and how big it is.
 class MinidumpXSaveFeatureAMD64 {
@@ -139,35 +138,6 @@
   bool Copy(void* dst) const override;
   bool InitializeFromSnapshot(const CPUContextX86_64* context_snapshot);
 
-=======
-
-//! \brief Wraps an xsave feature that knows where and how big it is.
-class MinidumpXSaveFeatureAMD64 {
- public:
-  virtual ~MinidumpXSaveFeatureAMD64() = default;
-  // Number of bytes that will be written. May need to vary by CPUID (see
-  // Intel 13.5).
-  virtual size_t Size() const = 0;
-  // Intel 13.4.2 XCOMP_BV.
-  virtual uint8_t XCompBVBit() const = 0;
-  // Write data to dst. Does not write padding.
-  virtual bool Copy(void* dst) const = 0;
-};
-
-//! \brief XSAVE_CET_U_FORMAT
-class MinidumpXSaveAMD64CetU final : public MinidumpXSaveFeatureAMD64 {
- public:
-  MinidumpXSaveAMD64CetU() {}
-  ~MinidumpXSaveAMD64CetU() {}
-  MinidumpXSaveAMD64CetU(const MinidumpXSaveAMD64CetU&) = delete;
-  MinidumpXSaveAMD64CetU& operator=(const MinidumpXSaveAMD64CetU&) = delete;
-
-  size_t Size() const override { return sizeof(cet_u_); }
-  uint8_t XCompBVBit() const override { return XSTATE_CET_U; }
-  bool Copy(void* dst) const override;
-  bool InitializeFromSnapshot(const CPUContextX86_64* context_snapshot);
-
->>>>>>> 626889fb
  private:
   MinidumpAMD64XSaveFormatCetU cet_u_;
 };
@@ -397,8 +367,6 @@
 
  private:
   MinidumpContextMIPS64 context_;
-<<<<<<< HEAD
-=======
 };
 
 //! \brief The writer for a MinidumpContextRISCV64 structure in a minidump file.
@@ -443,7 +411,6 @@
 
  private:
   MinidumpContextRISCV64 context_;
->>>>>>> 626889fb
 };
 
 }  // namespace crashpad
