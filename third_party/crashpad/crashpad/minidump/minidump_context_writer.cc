// Copyright 2014 The Crashpad Authors
//
// Licensed under the Apache License, Version 2.0 (the "License");
// you may not use this file except in compliance with the License.
// You may obtain a copy of the License at
//
//     http://www.apache.org/licenses/LICENSE-2.0
//
// Unless required by applicable law or agreed to in writing, software
// distributed under the License is distributed on an "AS IS" BASIS,
// WITHOUT WARRANTIES OR CONDITIONS OF ANY KIND, either express or implied.
// See the License for the specific language governing permissions and
// limitations under the License.

#include "minidump/minidump_context_writer.h"

#include <windows.h>
#include <dbghelp.h>
#include <stdint.h>
#include <string.h>

#include "base/check_op.h"
#include "base/compiler_specific.h"
#include "base/logging.h"
#include "build/build_config.h"
#include "snapshot/cpu_context.h"
#include "util/file/file_writer.h"
#include "util/stdlib/aligned_allocator.h"

namespace crashpad {

namespace {

// Sanity-check complex structures to ensure interoperability.
static_assert(sizeof(MinidumpContextX86) == 716, "MinidumpContextX86 size");
static_assert(sizeof(MinidumpContextAMD64) == 1232,
              "MinidumpContextAMD64 size");

// These structures can also be checked against definitions in the Windows SDK.
#if BUILDFLAG(IS_WIN)
#if defined(ARCH_CPU_X86_FAMILY)
static_assert(sizeof(MinidumpContextX86) == sizeof(WOW64_CONTEXT),
              "WOW64_CONTEXT size");
#if defined(ARCH_CPU_X86)
static_assert(sizeof(MinidumpContextX86) == sizeof(CONTEXT), "CONTEXT size");
#elif defined(ARCH_CPU_X86_64)
static_assert(sizeof(MinidumpContextAMD64) == sizeof(CONTEXT), "CONTEXT size");
#endif
#endif  // ARCH_CPU_X86_FAMILY
#endif  // BUILDFLAG(IS_WIN)

}  // namespace

MinidumpContextWriter::~MinidumpContextWriter() {
}

// static
std::unique_ptr<MinidumpContextWriter>
MinidumpContextWriter::CreateFromSnapshot(const CPUContext* context_snapshot) {
  std::unique_ptr<MinidumpContextWriter> context;

  switch (context_snapshot->architecture) {
    case kCPUArchitectureX86: {
      MinidumpContextX86Writer* context_x86 = new MinidumpContextX86Writer();
      context.reset(context_x86);
      context_x86->InitializeFromSnapshot(context_snapshot->x86);
      break;
    }

    case kCPUArchitectureX86_64: {
      MinidumpContextAMD64Writer* context_amd64 =
          new MinidumpContextAMD64Writer();
      context.reset(context_amd64);
      context_amd64->InitializeFromSnapshot(context_snapshot->x86_64);
      break;
    }

    case kCPUArchitectureARM: {
      context = std::make_unique<MinidumpContextARMWriter>();
      reinterpret_cast<MinidumpContextARMWriter*>(context.get())
          ->InitializeFromSnapshot(context_snapshot->arm);
      break;
    }

    case kCPUArchitectureARM64: {
      context = std::make_unique<MinidumpContextARM64Writer>();
      reinterpret_cast<MinidumpContextARM64Writer*>(context.get())
          ->InitializeFromSnapshot(context_snapshot->arm64);
      break;
    }

    case kCPUArchitectureMIPSEL: {
      context = std::make_unique<MinidumpContextMIPSWriter>();
      reinterpret_cast<MinidumpContextMIPSWriter*>(context.get())
          ->InitializeFromSnapshot(context_snapshot->mipsel);
      break;
    }

    case kCPUArchitectureMIPS64EL: {
      context = std::make_unique<MinidumpContextMIPS64Writer>();
      reinterpret_cast<MinidumpContextMIPS64Writer*>(context.get())
          ->InitializeFromSnapshot(context_snapshot->mips64);
      break;
    }

    case kCPUArchitectureRISCV64: {
      context = std::make_unique<MinidumpContextRISCV64Writer>();
      reinterpret_cast<MinidumpContextRISCV64Writer*>(context.get())
          ->InitializeFromSnapshot(context_snapshot->riscv64);
      break;
    }

    default: {
      LOG(ERROR) << "unknown context architecture "
                 << context_snapshot->architecture;
      break;
    }
  }

  return context;
}

size_t MinidumpContextWriter::SizeOfObject() {
  DCHECK_GE(state(), kStateFrozen);

  return ContextSize();
}

size_t MinidumpContextWriter::FreezeAndGetSizeOfObject() {
  Freeze();
  return SizeOfObject();
}

MinidumpContextX86Writer::MinidumpContextX86Writer()
    : MinidumpContextWriter(), context_() {
  context_.context_flags = kMinidumpContextX86;
}

MinidumpContextX86Writer::~MinidumpContextX86Writer() {
}

void MinidumpContextX86Writer::InitializeFromSnapshot(
    const CPUContextX86* context_snapshot) {
  DCHECK_EQ(state(), kStateMutable);
  DCHECK_EQ(context_.context_flags, kMinidumpContextX86);

  context_.context_flags = kMinidumpContextX86All;

  context_.dr0 = context_snapshot->dr0;
  context_.dr1 = context_snapshot->dr1;
  context_.dr2 = context_snapshot->dr2;
  context_.dr3 = context_snapshot->dr3;
  context_.dr6 = context_snapshot->dr6;
  context_.dr7 = context_snapshot->dr7;

  // The contents of context_.fsave effectively alias everything in
  // context_.fxsave that’s related to x87 FPU state. context_.fsave doesn’t
  // carry state specific to SSE (or later), such as mxcsr and the xmm
  // registers.
  CPUContextX86::FxsaveToFsave(context_snapshot->fxsave, &context_.fsave);

  context_.gs = context_snapshot->gs;
  context_.fs = context_snapshot->fs;
  context_.es = context_snapshot->es;
  context_.ds = context_snapshot->ds;
  context_.edi = context_snapshot->edi;
  context_.esi = context_snapshot->esi;
  context_.ebx = context_snapshot->ebx;
  context_.edx = context_snapshot->edx;
  context_.ecx = context_snapshot->ecx;
  context_.eax = context_snapshot->eax;
  context_.ebp = context_snapshot->ebp;
  context_.eip = context_snapshot->eip;
  context_.cs = context_snapshot->cs;
  context_.eflags = context_snapshot->eflags;
  context_.esp = context_snapshot->esp;
  context_.ss = context_snapshot->ss;

  // This is effectively a memcpy() of a big structure.
  context_.fxsave = context_snapshot->fxsave;
}

bool MinidumpContextX86Writer::WriteObject(FileWriterInterface* file_writer) {
  DCHECK_EQ(state(), kStateWritable);

  return file_writer->Write(&context_, sizeof(context_));
}

size_t MinidumpContextX86Writer::ContextSize() const {
  DCHECK_GE(state(), kStateFrozen);

  return sizeof(context_);
}

static_assert(alignof(MinidumpContextAMD64) >= 16,
              "MinidumpContextAMD64 alignment");
static_assert(alignof(MinidumpContextAMD64Writer) >=
                  alignof(MinidumpContextAMD64),
              "MinidumpContextAMD64Writer alignment");

MinidumpContextAMD64Writer::MinidumpContextAMD64Writer()
    : MinidumpContextWriter(), context_() {
  context_.context_flags = kMinidumpContextAMD64;
}

MinidumpContextAMD64Writer::~MinidumpContextAMD64Writer() {
}

// static
void* MinidumpContextAMD64Writer::operator new(size_t size) {
  // MinidumpContextAMD64 requests an alignment of 16, which can be larger than
  // what standard new provides. This may trigger MSVC warning C4316. As a
  // workaround to this language deficiency, provide a custom allocation
  // function to allocate a block meeting the alignment requirement.
  return AlignedAllocate(alignof(MinidumpContextAMD64Writer), size);
}

// static
void MinidumpContextAMD64Writer::operator delete(void* pointer) {
  return AlignedFree(pointer);
}

void MinidumpContextAMD64Writer::InitializeFromSnapshot(
    const CPUContextX86_64* context_snapshot) {
  DCHECK_EQ(state(), kStateMutable);
  DCHECK_EQ(context_.context_flags, kMinidumpContextAMD64);

  if (context_snapshot->xstate.enabled_features != 0) {
    // Extended context.
    context_.context_flags =
        kMinidumpContextAMD64All | kMinidumpContextAMD64Xstate;
  } else {
    // Fixed size context - no xsave components.
    context_.context_flags = kMinidumpContextAMD64All;
  }

  context_.mx_csr = context_snapshot->fxsave.mxcsr;
  context_.cs = context_snapshot->cs;
  context_.fs = context_snapshot->fs;
  context_.gs = context_snapshot->gs;
  // The top 32 bits of rflags are reserved/unused.
  context_.eflags = static_cast<uint32_t>(context_snapshot->rflags);
  context_.dr0 = context_snapshot->dr0;
  context_.dr1 = context_snapshot->dr1;
  context_.dr2 = context_snapshot->dr2;
  context_.dr3 = context_snapshot->dr3;
  context_.dr6 = context_snapshot->dr6;
  context_.dr7 = context_snapshot->dr7;
  context_.rax = context_snapshot->rax;
  context_.rcx = context_snapshot->rcx;
  context_.rdx = context_snapshot->rdx;
  context_.rbx = context_snapshot->rbx;
  context_.rsp = context_snapshot->rsp;
  context_.rbp = context_snapshot->rbp;
  context_.rsi = context_snapshot->rsi;
  context_.rdi = context_snapshot->rdi;
  context_.r8 = context_snapshot->r8;
  context_.r9 = context_snapshot->r9;
  context_.r10 = context_snapshot->r10;
  context_.r11 = context_snapshot->r11;
  context_.r12 = context_snapshot->r12;
  context_.r13 = context_snapshot->r13;
  context_.r14 = context_snapshot->r14;
  context_.r15 = context_snapshot->r15;
  context_.rip = context_snapshot->rip;

  // This is effectively a memcpy() of a big structure.
  context_.fxsave = context_snapshot->fxsave;

  // If XSave features are being recorded store in xsave_entries in xcomp_bv
  // order. We will not see features we do not support as we provide flags
  // to the OS when first obtaining a snapshot.
  if (context_snapshot->xstate.enabled_features & XSTATE_MASK_CET_U) {
    auto cet_u = std::make_unique<MinidumpXSaveAMD64CetU>();
    cet_u->InitializeFromSnapshot(context_snapshot);
    xsave_entries_.push_back(std::move(cet_u));
  }
}

size_t MinidumpContextAMD64Writer::Alignment() {
  DCHECK_GE(state(), kStateFrozen);

  // Match the alignment of MinidumpContextAMD64.
  return 16;
}

bool MinidumpContextAMD64Writer::WriteObject(FileWriterInterface* file_writer) {
  DCHECK_EQ(state(), kStateWritable);
  // Note: all sizes here come from our constants, not from untrustworthy data.
  std::vector<unsigned char> data(ContextSize());
  unsigned char* const buf = data.data();

  // CONTEXT always comes first.
  DCHECK_LE(sizeof(context_), data.size());
  memcpy(buf, &context_, sizeof(context_));

  if (xsave_entries_.size() > 0) {
    MinidumpContextExHeader context_ex = {{0, 0}, {0, 0}, {0, 0}};
    MinidumpXSaveAreaHeader xsave_header = {0, 0, {}};

    // CONTEXT_EX goes directly after the CONTEXT. |offset| is relative to
    // &CONTEXT_EX.
    context_ex.all.offset = -static_cast<int32_t>(sizeof(context_));
    context_ex.all.size = static_cast<uint32_t>(ContextSize());
    context_ex.legacy.offset = context_ex.all.offset;
    context_ex.legacy.size = sizeof(context_);
    // Then... there is a gap.
    //
    // In the compacted format the XSave area header goes just before
    // the first xsave entry.  It has a total size given by the header
    // + (padded) sizes of all the entries.
    context_ex.xstate.offset = static_cast<int32_t>(
        kMinidumpAMD64XSaveOffset - sizeof(MinidumpXSaveAreaHeader) -
        sizeof(context_));
    context_ex.xstate.size =
        static_cast<uint32_t>(sizeof(MinidumpXSaveAreaHeader) + ContextSize() -
                              kMinidumpAMD64XSaveOffset);

    // Store CONTEXT_EX now it is complete.
    DCHECK_LE(sizeof(context_) + sizeof(context_ex), data.size());
    memcpy(&buf[sizeof(context_)], &context_ex, sizeof(context_ex));

    // Calculate flags for xsave header & write entries (they will be
    // *after* the xsave header).
    size_t cursor = kMinidumpAMD64XSaveOffset;
    for (auto const& entry : xsave_entries_) {
      xsave_header.mask |= 1ull << entry->XCompBVBit();
      DCHECK_LE(cursor + entry->Size(), data.size());
      entry->Copy(&buf[cursor]);
      cursor += entry->Size();
    }

    xsave_header.compaction_mask =
        xsave_header.mask | XSTATE_COMPACTION_ENABLE_MASK;

    // Store xsave header at its calculated offset. It is before the entries
    // above, but we need to add the |mask| bits before writing it.
    DCHECK_LE(
        context_ex.xstate.offset + sizeof(context_) + sizeof(xsave_header),
        data.size());
    memcpy(&buf[context_ex.xstate.offset + sizeof(context_)],
           &xsave_header,
           sizeof(xsave_header));
  }

  if (!file_writer->Write(data.data(), data.size()))
    return false;

  return true;
}

size_t MinidumpContextAMD64Writer::ContextSize() const {
  DCHECK_GE(state(), kStateFrozen);
  if (xsave_entries_.size() == 0) {
    return sizeof(context_);
  } else {
    DCHECK_EQ(context_.context_flags,
              kMinidumpContextAMD64All | kMinidumpContextAMD64Xstate);
    DCHECK(xsave_entries_.size() != 0);
    size_t size = kMinidumpAMD64XSaveOffset;
    for (auto& entry : xsave_entries_) {
      size += entry->Size();
    }
    return size;
  }
}

bool MinidumpXSaveAMD64CetU::InitializeFromSnapshot(
    const CPUContextX86_64* context_snapshot) {
<<<<<<< HEAD
  DCHECK_EQ(context_snapshot->xstate.cet_u.cetmsr, 1ull);
=======
  // Exception records do not carry CET registers but we have to provide the
  // same shaped context for threads and exception contexts, so both 0 (no ssp
  // present) and 1 (ssp present) are expected.
  DCHECK(context_snapshot->xstate.cet_u.cetmsr == 0ull ||
         context_snapshot->xstate.cet_u.cetmsr == 1ull);
>>>>>>> 626889fb
  cet_u_.cetmsr = context_snapshot->xstate.cet_u.cetmsr;
  cet_u_.ssp = context_snapshot->xstate.cet_u.ssp;
  return true;
}

bool MinidumpXSaveAMD64CetU::Copy(void* dst) const {
  memcpy(dst, &cet_u_, sizeof(cet_u_));
  return true;
}

MinidumpContextARMWriter::MinidumpContextARMWriter()
    : MinidumpContextWriter(), context_() {
  context_.context_flags = kMinidumpContextARM;
}

MinidumpContextARMWriter::~MinidumpContextARMWriter() = default;

void MinidumpContextARMWriter::InitializeFromSnapshot(
    const CPUContextARM* context_snapshot) {
  DCHECK_EQ(state(), kStateMutable);
  DCHECK_EQ(context_.context_flags, kMinidumpContextARM);

  context_.context_flags = kMinidumpContextARMAll;

  static_assert(sizeof(context_.regs) == sizeof(context_snapshot->regs),
                "GPRS size mismatch");
  memcpy(context_.regs, context_snapshot->regs, sizeof(context_.regs));
  context_.fp = context_snapshot->fp;
  context_.ip = context_snapshot->ip;
  context_.sp = context_snapshot->sp;
  context_.lr = context_snapshot->lr;
  context_.pc = context_snapshot->pc;
  context_.cpsr = context_snapshot->cpsr;

  context_.fpscr = context_snapshot->vfp_regs.fpscr;
  static_assert(sizeof(context_.vfp) == sizeof(context_snapshot->vfp_regs.vfp),
                "VFP size mismatch");
  memcpy(context_.vfp, context_snapshot->vfp_regs.vfp, sizeof(context_.vfp));

  memset(context_.extra, 0, sizeof(context_.extra));
}

bool MinidumpContextARMWriter::WriteObject(FileWriterInterface* file_writer) {
  DCHECK_EQ(state(), kStateWritable);
  return file_writer->Write(&context_, sizeof(context_));
}

size_t MinidumpContextARMWriter::ContextSize() const {
  DCHECK_GE(state(), kStateFrozen);
  return sizeof(context_);
}

MinidumpContextARM64Writer::MinidumpContextARM64Writer()
    : MinidumpContextWriter(), context_() {
  context_.context_flags = kMinidumpContextARM64;
}

MinidumpContextARM64Writer::~MinidumpContextARM64Writer() = default;

void MinidumpContextARM64Writer::InitializeFromSnapshot(
    const CPUContextARM64* context_snapshot) {
  DCHECK_EQ(state(), kStateMutable);
  DCHECK_EQ(context_.context_flags, kMinidumpContextARM64);

  context_.context_flags = kMinidumpContextARM64Full;

  static_assert(
      sizeof(context_.regs) == sizeof(context_snapshot->regs) -
                                   2 * sizeof(context_snapshot->regs[0]),
      "GPRs size mismatch");
  memcpy(context_.regs, context_snapshot->regs, sizeof(context_.regs));
  context_.fp = context_snapshot->regs[29];
  context_.lr = context_snapshot->regs[30];
  context_.sp = context_snapshot->sp;
  context_.pc = context_snapshot->pc;
  context_.cpsr = context_snapshot->spsr;

  static_assert(sizeof(context_.fpsimd) == sizeof(context_snapshot->fpsimd),
                "FPSIMD size mismatch");
  memcpy(context_.fpsimd, context_snapshot->fpsimd, sizeof(context_.fpsimd));
  context_.fpcr = context_snapshot->fpcr;
  context_.fpsr = context_snapshot->fpsr;

  memset(context_.bcr, 0, sizeof(context_.bcr));
  memset(context_.bvr, 0, sizeof(context_.bvr));
  memset(context_.wcr, 0, sizeof(context_.wcr));
  memset(context_.wvr, 0, sizeof(context_.wvr));
}

bool MinidumpContextARM64Writer::WriteObject(FileWriterInterface* file_writer) {
  DCHECK_EQ(state(), kStateWritable);
  return file_writer->Write(&context_, sizeof(context_));
}

size_t MinidumpContextARM64Writer::ContextSize() const {
  DCHECK_GE(state(), kStateFrozen);
  return sizeof(context_);
}

MinidumpContextMIPSWriter::MinidumpContextMIPSWriter()
    : MinidumpContextWriter(), context_() {
  context_.context_flags = kMinidumpContextMIPS;
}

MinidumpContextMIPSWriter::~MinidumpContextMIPSWriter() = default;

void MinidumpContextMIPSWriter::InitializeFromSnapshot(
    const CPUContextMIPS* context_snapshot) {
  DCHECK_EQ(state(), kStateMutable);
  DCHECK_EQ(context_.context_flags, kMinidumpContextMIPS);

  context_.context_flags = kMinidumpContextMIPSAll;

  static_assert(sizeof(context_.regs) == sizeof(context_snapshot->regs),
                "GPRs size mismatch");
  memcpy(context_.regs, context_snapshot->regs, sizeof(context_.regs));
  context_.mdhi = context_snapshot->mdhi;
  context_.mdlo = context_snapshot->mdlo;
  context_.epc = context_snapshot->cp0_epc;
  context_.badvaddr = context_snapshot->cp0_badvaddr;
  context_.status = context_snapshot->cp0_status;
  context_.cause = context_snapshot->cp0_cause;

  static_assert(sizeof(context_.fpregs) == sizeof(context_snapshot->fpregs),
                "FPRs size mismatch");
  memcpy(&context_.fpregs, &context_snapshot->fpregs, sizeof(context_.fpregs));
  context_.fpcsr = context_snapshot->fpcsr;
  context_.fir = context_snapshot->fir;

  for (size_t index = 0; index < 3; ++index) {
    context_.hi[index] = context_snapshot->hi[index];
    context_.lo[index] = context_snapshot->lo[index];
  }
  context_.dsp_control = context_snapshot->dsp_control;
}

bool MinidumpContextMIPSWriter::WriteObject(FileWriterInterface* file_writer) {
  DCHECK_EQ(state(), kStateWritable);
  return file_writer->Write(&context_, sizeof(context_));
}

size_t MinidumpContextMIPSWriter::ContextSize() const {
  DCHECK_GE(state(), kStateFrozen);
  return sizeof(context_);
}

MinidumpContextMIPS64Writer::MinidumpContextMIPS64Writer()
    : MinidumpContextWriter(), context_() {
  context_.context_flags = kMinidumpContextMIPS64;
}

MinidumpContextMIPS64Writer::~MinidumpContextMIPS64Writer() = default;

void MinidumpContextMIPS64Writer::InitializeFromSnapshot(
    const CPUContextMIPS64* context_snapshot) {
  DCHECK_EQ(state(), kStateMutable);
  DCHECK_EQ(context_.context_flags, kMinidumpContextMIPS64);

  context_.context_flags = kMinidumpContextMIPS64All;

  static_assert(sizeof(context_.regs) == sizeof(context_snapshot->regs),
                "GPRs size mismatch");
  memcpy(context_.regs, context_snapshot->regs, sizeof(context_.regs));
  context_.mdhi = context_snapshot->mdhi;
  context_.mdlo = context_snapshot->mdlo;
  context_.epc = context_snapshot->cp0_epc;
  context_.badvaddr = context_snapshot->cp0_badvaddr;
  context_.status = context_snapshot->cp0_status;
  context_.cause = context_snapshot->cp0_cause;

  static_assert(sizeof(context_.fpregs) == sizeof(context_snapshot->fpregs),
                "FPRs size mismatch");
  memcpy(context_.fpregs.dregs,
         context_snapshot->fpregs.dregs,
         sizeof(context_.fpregs.dregs));
  context_.fpcsr = context_snapshot->fpcsr;
  context_.fir = context_snapshot->fir;

  for (size_t index = 0; index < 3; ++index) {
    context_.hi[index] = context_snapshot->hi[index];
    context_.lo[index] = context_snapshot->lo[index];
  }
  context_.dsp_control = context_snapshot->dsp_control;
}

bool MinidumpContextMIPS64Writer::WriteObject(
    FileWriterInterface* file_writer) {
  DCHECK_EQ(state(), kStateWritable);
  return file_writer->Write(&context_, sizeof(context_));
}

size_t MinidumpContextMIPS64Writer::ContextSize() const {
  DCHECK_GE(state(), kStateFrozen);
  return sizeof(context_);
}

MinidumpContextRISCV64Writer::MinidumpContextRISCV64Writer()
    : MinidumpContextWriter(), context_() {
  context_.context_flags = kMinidumpContextRISCV64;
  context_.version = MinidumpContextRISCV64::kVersion;
}

MinidumpContextRISCV64Writer::~MinidumpContextRISCV64Writer() = default;

void MinidumpContextRISCV64Writer::InitializeFromSnapshot(
    const CPUContextRISCV64* context_snapshot) {
  DCHECK_EQ(state(), kStateMutable);
  DCHECK_EQ(context_.context_flags, kMinidumpContextRISCV64);

  context_.context_flags = kMinidumpContextRISCV64All;
  context_.version = MinidumpContextRISCV64::kVersion;
  context_.pc = context_snapshot->pc;

  static_assert(sizeof(context_.regs) == sizeof(context_snapshot->regs),
                "GPRs size mismatch");
  memcpy(context_.regs, context_snapshot->regs, sizeof(context_.regs));

  static_assert(sizeof(context_.fpregs) == sizeof(context_snapshot->fpregs),
                "FPRs size mismatch");
  memcpy(context_.fpregs, context_snapshot->fpregs, sizeof(context_.fpregs));
  context_.fcsr = context_snapshot->fcsr;
}

bool MinidumpContextRISCV64Writer::WriteObject(
    FileWriterInterface* file_writer) {
  DCHECK_EQ(state(), kStateWritable);
  return file_writer->Write(&context_, sizeof(context_));
}

size_t MinidumpContextRISCV64Writer::ContextSize() const {
  DCHECK_GE(state(), kStateFrozen);
  return sizeof(context_);
}

}  // namespace crashpad<|MERGE_RESOLUTION|>--- conflicted
+++ resolved
@@ -367,15 +367,11 @@
 
 bool MinidumpXSaveAMD64CetU::InitializeFromSnapshot(
     const CPUContextX86_64* context_snapshot) {
-<<<<<<< HEAD
-  DCHECK_EQ(context_snapshot->xstate.cet_u.cetmsr, 1ull);
-=======
   // Exception records do not carry CET registers but we have to provide the
   // same shaped context for threads and exception contexts, so both 0 (no ssp
   // present) and 1 (ssp present) are expected.
   DCHECK(context_snapshot->xstate.cet_u.cetmsr == 0ull ||
          context_snapshot->xstate.cet_u.cetmsr == 1ull);
->>>>>>> 626889fb
   cet_u_.cetmsr = context_snapshot->xstate.cet_u.cetmsr;
   cet_u_.ssp = context_snapshot->xstate.cet_u.ssp;
   return true;
