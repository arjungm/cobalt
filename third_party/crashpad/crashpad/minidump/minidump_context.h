// Copyright 2014 The Crashpad Authors
//
// Licensed under the Apache License, Version 2.0 (the "License");
// you may not use this file except in compliance with the License.
// You may obtain a copy of the License at
//
//     http://www.apache.org/licenses/LICENSE-2.0
//
// Unless required by applicable law or agreed to in writing, software
// distributed under the License is distributed on an "AS IS" BASIS,
// WITHOUT WARRANTIES OR CONDITIONS OF ANY KIND, either express or implied.
// See the License for the specific language governing permissions and
// limitations under the License.

#ifndef CRASHPAD_MINIDUMP_MINIDUMP_CONTEXT_H_
#define CRASHPAD_MINIDUMP_MINIDUMP_CONTEXT_H_

#include <stdint.h>

#include "base/compiler_specific.h"
#include "snapshot/cpu_context.h"
#include "util/numeric/int128.h"

namespace crashpad {

//! \brief Architecture-independent flags for `context_flags` fields in Minidump
//!    context structures.
//
// https://zachsaw.blogspot.com/2010/11/wow64-bug-getthreadcontext-may-return.html#c5639760895973344002
enum MinidumpContextFlags : uint32_t {
  //! \brief The thread was executing a trap handler in kernel mode
  //!     (`CONTEXT_EXCEPTION_ACTIVE`).
  //!
  //! If this bit is set, it indicates that the context is from a thread that
  //! was executing a trap handler in the kernel. This bit is only valid when
  //! ::kMinidumpContextExceptionReporting is also set. This bit is only used on
  //! Windows.
  kMinidumpContextExceptionActive = 0x08000000,

  //! \brief The thread was executing a system call in kernel mode
  //!     (`CONTEXT_SERVICE_ACTIVE`).
  //!
  //! If this bit is set, it indicates that the context is from a thread that
  //! was executing a system call in the kernel. This bit is only valid when
  //! ::kMinidumpContextExceptionReporting is also set. This bit is only used on
  //! Windows.
  kMinidumpContextServiceActive = 0x10000000,

  //! \brief Kernel-mode state reporting is desired
  //!     (`CONTEXT_EXCEPTION_REQUEST`).
  //!
  //! This bit is not used in context structures containing snapshots of thread
  //! CPU context. It used when calling `GetThreadContext()` on Windows to
  //! specify that kernel-mode state reporting
  //! (::kMinidumpContextExceptionReporting) is desired in the returned context
  //! structure.
  kMinidumpContextExceptionRequest = 0x40000000,

  //! \brief Kernel-mode state reporting is provided
  //!     (`CONTEXT_EXCEPTION_REPORTING`).
  //!
  //! If this bit is set, it indicates that the bits indicating how the thread
  //! had entered kernel mode (::kMinidumpContextExceptionActive and
  //! ::kMinidumpContextServiceActive) are valid. This bit is only used on
  //! Windows.
  kMinidumpContextExceptionReporting = 0x80000000,
};

//! \brief 32-bit x86-specifc flags for MinidumpContextX86::context_flags.
enum MinidumpContextX86Flags : uint32_t {
  //! \brief Identifies the context structure as 32-bit x86. This is the same as
  //!     `CONTEXT_i386` and `CONTEXT_i486` on Windows for this architecture.
  kMinidumpContextX86 = 0x00010000,

  //! \brief Indicates the validity of control registers (`CONTEXT_CONTROL`).
  //!
  //! The `ebp`, `eip`, `cs`, `eflags`, `esp`, and `ss` fields are valid.
  kMinidumpContextX86Control = kMinidumpContextX86 | 0x00000001,

  //! \brief Indicates the validity of non-control integer registers
  //!     (`CONTEXT_INTEGER`).
  //!
  //! The `edi`, `esi`, `ebx`, `edx`, `ecx`, and `eax` fields are valid.
  kMinidumpContextX86Integer = kMinidumpContextX86 | 0x00000002,

  //! \brief Indicates the validity of non-control segment registers
  //!     (`CONTEXT_SEGMENTS`).
  //!
  //! The `gs`, `fs`, `es`, and `ds` fields are valid.
  kMinidumpContextX86Segment = kMinidumpContextX86 | 0x00000004,

  //! \brief Indicates the validity of floating-point state
  //!     (`CONTEXT_FLOATING_POINT`).
  //!
  //! The `fsave` field is valid. The `float_save` field is included in this
  //! definition, but its members have no practical use asdie from `fsave`.
  kMinidumpContextX86FloatingPoint = kMinidumpContextX86 | 0x00000008,

  //! \brief Indicates the validity of debug registers
  //!     (`CONTEXT_DEBUG_REGISTERS`).
  //!
  //! The `dr0` through `dr3`, `dr6`, and `dr7` fields are valid.
  kMinidumpContextX86Debug = kMinidumpContextX86 | 0x00000010,

  //! \brief Indicates the validity of extended registers in `fxsave` format
  //!     (`CONTEXT_EXTENDED_REGISTERS`).
  //!
  //! The `extended_registers` field is valid and contains `fxsave` data.
  kMinidumpContextX86Extended = kMinidumpContextX86 | 0x00000020,

  //! \brief Indicates the validity of `xsave` data (`CONTEXT_XSTATE`).
  //!
  //! The context contains `xsave` data. This is used with an extended context
  //! structure not currently defined here.
  kMinidumpContextX86Xstate = kMinidumpContextX86 | 0x00000040,

  //! \brief Indicates the validity of control, integer, and segment registers.
  //!     (`CONTEXT_FULL`).
  kMinidumpContextX86Full = kMinidumpContextX86Control |
                            kMinidumpContextX86Integer |
                            kMinidumpContextX86Segment,

  //! \brief Indicates the validity of all registers except `xsave` data.
  //!     (`CONTEXT_ALL`).
  kMinidumpContextX86All =
      kMinidumpContextX86Full | kMinidumpContextX86FloatingPoint |
      kMinidumpContextX86Debug | kMinidumpContextX86Extended,
};

//! \brief A 32-bit x86 CPU context (register state) carried in a minidump file.
//!
//! This is analogous to the `CONTEXT` structure on Windows when targeting
//! 32-bit x86, and the `WOW64_CONTEXT` structure when targeting an x86-family
//! CPU, either 32- or 64-bit. This structure is used instead of `CONTEXT` or
//! `WOW64_CONTEXT` to make it available when targeting other architectures.
//!
//! \note This structure doesn’t carry `dr4` or `dr5`, which are obsolete and
//!     normally alias `dr6` and `dr7`, respectively. See Intel Software
//!     Developer’s Manual, Volume 3B: System Programming, Part 2 (253669-052),
//!     17.2.2 “Debug Registers DR4 and DR5”.
struct MinidumpContextX86 {
  //! \brief A bitfield composed of values of #MinidumpContextFlags and
  //!     #MinidumpContextX86Flags.
  //!
  //! This field identifies the context structure as a 32-bit x86 CPU context,
  //! and indicates which other fields in the structure are valid.
  uint32_t context_flags;

  uint32_t dr0;
  uint32_t dr1;
  uint32_t dr2;
  uint32_t dr3;
  uint32_t dr6;
  uint32_t dr7;

  // CPUContextX86::Fsave has identical layout to what the x86 CONTEXT structure
  // places here.
  CPUContextX86::Fsave fsave;
  union {
    uint32_t spare_0;  // As in the native x86 CONTEXT structure since Windows 8
    uint32_t cr0_npx_state;  // As in WOW64_CONTEXT and older SDKs’ x86 CONTEXT
  } float_save;

  uint32_t gs;
  uint32_t fs;
  uint32_t es;
  uint32_t ds;

  uint32_t edi;
  uint32_t esi;
  uint32_t ebx;
  uint32_t edx;
  uint32_t ecx;
  uint32_t eax;

  uint32_t ebp;
  uint32_t eip;
  uint32_t cs;
  uint32_t eflags;
  uint32_t esp;
  uint32_t ss;

  // CPUContextX86::Fxsave has identical layout to what the x86 CONTEXT
  // structure places here.
  CPUContextX86::Fxsave fxsave;
};

//! \brief x86_64-specific flags for MinidumpContextAMD64::context_flags.
enum MinidumpContextAMD64Flags : uint32_t {
  //! \brief Identifies the context structure as x86_64. This is the same as
  //!     `CONTEXT_AMD64` on Windows for this architecture.
  kMinidumpContextAMD64 = 0x00100000,

  //! \brief Indicates the validity of control registers (`CONTEXT_CONTROL`).
  //!
  //! The `cs`, `ss`, `eflags`, `rsp`, and `rip` fields are valid.
  kMinidumpContextAMD64Control = kMinidumpContextAMD64 | 0x00000001,

  //! \brief Indicates the validity of non-control integer registers
  //!     (`CONTEXT_INTEGER`).
  //!
  //! The `rax`, `rcx`, `rdx`, `rbx`, `rbp`, `rsi`, `rdi`, and `r8` through
  //! `r15` fields are valid.
  kMinidumpContextAMD64Integer = kMinidumpContextAMD64 | 0x00000002,

  //! \brief Indicates the validity of non-control segment registers
  //!     (`CONTEXT_SEGMENTS`).
  //!
  //! The `ds`, `es`, `fs`, and `gs` fields are valid.
  kMinidumpContextAMD64Segment = kMinidumpContextAMD64 | 0x00000004,

  //! \brief Indicates the validity of floating-point state
  //!     (`CONTEXT_FLOATING_POINT`).
  //!
  //! The `xmm0` through `xmm15` fields are valid.
  kMinidumpContextAMD64FloatingPoint = kMinidumpContextAMD64 | 0x00000008,

  //! \brief Indicates the validity of debug registers
  //!     (`CONTEXT_DEBUG_REGISTERS`).
  //!
  //! The `dr0` through `dr3`, `dr6`, and `dr7` fields are valid.
  kMinidumpContextAMD64Debug = kMinidumpContextAMD64 | 0x00000010,

  //! \brief Indicates the validity of `xsave` data (`CONTEXT_XSTATE`).
  //!
  //! The context contains `xsave` data. This is used with an extended context
  //! structure which is partly implemented for CET state only.
  kMinidumpContextAMD64Xstate = kMinidumpContextAMD64 | 0x00000040,

  //! \brief Indicates the validity of control, integer, and floating-point
  //!     registers (`CONTEXT_FULL`).
  kMinidumpContextAMD64Full = kMinidumpContextAMD64Control |
                              kMinidumpContextAMD64Integer |
                              kMinidumpContextAMD64FloatingPoint,

  //! \brief Indicates the validity of all registers except `xsave` data
  //!     (`CONTEXT_ALL`).
  kMinidumpContextAMD64All = kMinidumpContextAMD64Full |
                             kMinidumpContextAMD64Segment |
                             kMinidumpContextAMD64Debug,
};

//! \brief An x86_64 (AMD64) CPU context (register state) carried in a minidump
//!     file.
//!
//! This is analogous to the `CONTEXT` structure on Windows when targeting
//! x86_64. This structure is used instead of `CONTEXT` to make it available
//! when targeting other architectures.
//!
//! \note This structure doesn’t carry `dr4` or `dr5`, which are obsolete and
//!     normally alias `dr6` and `dr7`, respectively. See Intel Software
//!     Developer’s Manual, Volume 3B: System Programming, Part 2 (253669-052),
//!     17.2.2 “Debug Registers DR4 and DR5”.
struct alignas(16) MinidumpContextAMD64 {
  //! \brief Register parameter home address.
  //!
  //! On Windows, this field may contain the “home” address (on-stack, in the
  //! shadow area) of a parameter passed by register. This field is present for
  //! convenience but is not necessarily populated, even if a corresponding
  //! parameter was passed by register.
  //!
  //! \{
  uint64_t p1_home;
  uint64_t p2_home;
  uint64_t p3_home;
  uint64_t p4_home;
  uint64_t p5_home;
  uint64_t p6_home;
  //! \}

  //! \brief A bitfield composed of values of #MinidumpContextFlags and
  //!     #MinidumpContextAMD64Flags.
  //!
  //! This field identifies the context structure as an x86_64 CPU context, and
  //! indicates which other fields in the structure are valid.
  uint32_t context_flags;

  uint32_t mx_csr;

  uint16_t cs;
  uint16_t ds;
  uint16_t es;
  uint16_t fs;
  uint16_t gs;
  uint16_t ss;

  uint32_t eflags;

  uint64_t dr0;
  uint64_t dr1;
  uint64_t dr2;
  uint64_t dr3;
  uint64_t dr6;
  uint64_t dr7;

  uint64_t rax;
  uint64_t rcx;
  uint64_t rdx;
  uint64_t rbx;
  uint64_t rsp;
  uint64_t rbp;
  uint64_t rsi;
  uint64_t rdi;
  uint64_t r8;
  uint64_t r9;
  uint64_t r10;
  uint64_t r11;
  uint64_t r12;
  uint64_t r13;
  uint64_t r14;
  uint64_t r15;

  uint64_t rip;

  // CPUContextX86_64::Fxsave has identical layout to what the x86_64 CONTEXT
  // structure places here.
  CPUContextX86_64::Fxsave fxsave;

  uint128_struct vector_register[26];
  uint64_t vector_control;

  //! \brief Model-specific debug extension register.
  //!
  //! See Intel Software Developer’s Manual, Volume 3B: System Programming, Part
  //! 2 (253669-051), 17.4 “Last Branch, Interrupt, and Exception Recording
  //! Overview”, and AMD Architecture Programmer’s Manual, Volume 2: System
  //! Programming (24593-3.24), 13.1.6 “Control-Transfer Breakpoint Features”.
  //!
  //! \{
  uint64_t debug_control;
  uint64_t last_branch_to_rip;
  uint64_t last_branch_from_rip;
  uint64_t last_exception_to_rip;
  uint64_t last_exception_from_rip;
  //! \}
};

//! \brief 32-bit ARM-specifc flags for MinidumpContextARM::context_flags.
enum MinidumpContextARMFlags : uint32_t {
  //! \brief Identifies the context structure as 32-bit ARM.
  kMinidumpContextARM = 0x40000000,

  //! \brief Indicates the validity of integer regsiters.
  //!
  //! Regsiters `r0`-`r15` and `cpsr` are valid.
  kMinidumpContextARMInteger = kMinidumpContextARM | 0x00000002,

  //! \brief Inidicates the validity of VFP regsiters.
  //!
  //! Registers `d0`-`d31` and `fpscr` are valid.
  kMinidumpContextARMVFP = kMinidumpContextARM | 0x00000004,

  //! \brief Indicates the validity of all registers.
  kMinidumpContextARMAll = kMinidumpContextARMInteger | kMinidumpContextARMVFP,
};

//! \brief A 32-bit ARM CPU context (register state) carried in a minidump file.
struct MinidumpContextARM {
  //! \brief A bitfield composed of values of #MinidumpContextFlags and
  //!     #MinidumpContextARMFlags.
  //!
  //! This field identifies the context structure as a 32-bit ARM CPU context,
  //! and indicates which other fields in the structure are valid.
  uint32_t context_flags;

  //! \brief General-purpose registers `r0`-`r15`.
  uint32_t regs[11];
  uint32_t fp;  // r11
  uint32_t ip;  // r12
  uint32_t sp;  // r13
  uint32_t lr;  // r14
  uint32_t pc;  // r15

  //! \brief Current program status register.
  uint32_t cpsr;

  //! \brief Floating-point status and control register.
  uint32_t fpscr;

  //! \brief VFP registers `d0`-`d31`.
  uint64_t vfp[32];

  //! \brief This space is unused. It is included for compatibility with
  //!     breakpad (which also doesn't use it).
  uint32_t extra[8];
};

//! \brief CONTEXT_CHUNK
struct MinidumpContextChunk {
  int32_t offset;
  uint32_t size;
};

//! \brief CONTEXT_EX
struct MinidumpContextExHeader {
  MinidumpContextChunk all;
  MinidumpContextChunk legacy;
  MinidumpContextChunk xstate;
};

//! \brief XSAVE_AREA_HEADER
struct MinidumpXSaveAreaHeader {
  uint64_t mask;
  uint64_t compaction_mask;
  uint64_t xsave_header_reserved[6];
};

//! \brief Offset of first xsave feature in the full extended context.
//!
//! This is used to calculate the final size of the extended context, and
//! can be validated by calling InitializeContext2 with one XSTATE feature,
//! and LocateXStateFeature to determine the first offset.
<<<<<<< HEAD
//! Also see "MANAGING STATE USING THE XSAVE FEATURE SET", Ch. 13, Intel SDM.
=======
//! Also see “MANAGING STATE USING THE XSAVE FEATURE SET”, Ch. 13, Intel SDM.
>>>>>>> 626889fb
constexpr uint32_t kMinidumpAMD64XSaveOffset = 0x550;

//! \brief Offset of first xsave feature within the extended context area.
//!
//! 0x240 is the size of the legacy area (512) + the xsave header(64 bytes)
//! Intel SDM 13.4.1. This is not where the item is in the extended compacted
//! context, but is the offset recorded in the minidump. It needs to be correct
//! there. See https://windows-internals.com/cet-on-windows/ for some discussion
<<<<<<< HEAD
//! "CONTEXT_XSTATE: Extended processor state chunk. The state is stored in the
//! same format the XSAVE operation stores it with exception of the first 512
//! bytes, i.e. starting from XSAVE_AREA_HEADER." This may vary by cpuid.
=======
//! “CONTEXT_XSTATE: Extended processor state chunk. The state is stored in the
//! same format the XSAVE operation stores it with exception of the first 512
//! bytes, i.e. starting from XSAVE_AREA_HEADER.” This may vary by cpuid.
>>>>>>> 626889fb
constexpr uint32_t kXSaveAreaFirstOffset = 0x240;

//! \brief XSAVE_CET_U_FORMAT
struct MinidumpAMD64XSaveFormatCetU {
  uint64_t cetmsr;
  uint64_t ssp;
};

//! \brief 64-bit ARM-specifc flags for MinidumpContextARM64::context_flags.
enum MinidumpContextARM64Flags : uint32_t {
  //! \brief Identifies the context structure as 64-bit ARM.
  kMinidumpContextARM64 = 0x00400000,

  //! \brief Indicates the validity of control registers.
  //!
  //! Registers `fp`, `lr`, `sp`, `pc`, and `cpsr`.
  kMinidumpContextARM64Control = kMinidumpContextARM64 | 0x00000001,

  //! \brief Indicates the validty of integer registers.
  //!
  //! Registers `x0`-`x28`.
  kMinidumpContextARM64Integer = kMinidumpContextARM64 | 0x00000002,

  //! \brief Indicates the validity of fpsimd registers.
  //!
  //! Registers `v0`-`v31`, `fpsr`, and `fpcr` are valid.
  kMinidumpContextARM64Fpsimd = kMinidumpContextARM64 | 0x00000004,

  //! \brief Indicates the validity of debug registers.
  //!
  //! `bcr`, `bvr`, `wcr`, and `wvr` are valid.
  kMinidumpContextARM64Debug = kMinidumpContextARM64 | 0x00000008,

  //! \brief Indicates the validity of control, integer and floating point
  //!     registers.
  kMinidumpContextARM64Full = kMinidumpContextARM64Control |
                              kMinidumpContextARM64Integer |
                              kMinidumpContextARM64Fpsimd,

  //! \brief Indicates the validity of all registers.
  kMinidumpContextARM64All =
      kMinidumpContextARM64Full | kMinidumpContextARM64Debug,
};

//! \brief A 64-bit ARM CPU context (register state) carried in a minidump file.
struct MinidumpContextARM64 {
  uint32_t context_flags;

  //! \brief Current program status register.
  uint32_t cpsr;

  //! \brief General-purpose registers `x0`-`x28`.
  uint64_t regs[29];

  //! \brief Frame pointer or `x29`.
  uint64_t fp;

  //! \brief Link register or `x30`.
  uint64_t lr;

  //! \brief Stack pointer or `x31`.
  uint64_t sp;

  //! \brief Program counter.
  uint64_t pc;

  //! \brief NEON registers `v0`-`v31`.
  uint128_struct fpsimd[32];

  //! \brief Floating-point control register.
  uint32_t fpcr;

  //! \brief Floating-point status register.
  uint32_t fpsr;

  //! \brief Debug registers.
  uint32_t bcr[8];
  uint64_t bvr[8];
  uint32_t wcr[2];
  uint64_t wvr[2];
};

//! \brief 32bit MIPS-specifc flags for MinidumpContextMIPS::context_flags.
//! Based on minidump_cpu_mips.h from breakpad
enum MinidumpContextMIPSFlags : uint32_t {
  //! \brief Identifies the context structure as MIPSEL.
  kMinidumpContextMIPS = 0x00040000,

  //! \brief Indicates the validity of integer registers.
  //!
  //! Registers `0`-`31`, `mdhi`, `mdlo`, `epc`, `badvaddr`, `status` and
  //! `cause` are valid.
  kMinidumpContextMIPSInteger = kMinidumpContextMIPS | 0x00000002,

  //! \brief Indicates the validity of floating point registers.
  //!
  //! Floating point registers `0`-`31`, `fpcsr` and `fir` are valid
  kMinidumpContextMIPSFloatingPoint = kMinidumpContextMIPS | 0x00000004,

  //! \brief Indicates the validity of DSP registers.
  //!
  //! Registers `hi0`-`hi2`, `lo0`-`lo2` and `dsp_control` are valid
  kMinidumpContextMIPSDSP = kMinidumpContextMIPS | 0x00000008,

  //! \brief Indicates the validity of all registers.
  kMinidumpContextMIPSAll = kMinidumpContextMIPSInteger |
                            kMinidumpContextMIPSFloatingPoint |
                            kMinidumpContextMIPSDSP,
};

//! \brief A 32bit MIPS CPU context (register state) carried in a minidump file.
struct MinidumpContextMIPS {
  uint32_t context_flags;

  //! \brief This padding field is included for breakpad compatibility.
  uint32_t _pad0;
  //! \brief General purpose registers `0`-`31`.
  uint64_t regs[32];

  //! \brief Multiply/divide result.
  uint64_t mdhi, mdlo;

  //! \brief DSP registers.
  uint32_t hi[3];
  uint32_t lo[3];
  uint32_t dsp_control;
  //! \brief This padding field is included for breakpad compatibility.
  uint32_t _pad1;

  // \brief cp0 registers.
  uint64_t epc;
  uint64_t badvaddr;
  uint32_t status;
  uint32_t cause;

  //! \brief FPU registers.
  union {
    struct {
      float _fp_fregs;
      uint32_t _fp_pad;
    } fregs[32];
    double dregs[32];
  } fpregs;

  //! \brief FPU status register.
  uint32_t fpcsr;
  //! \brief FPU implementation register.
  uint32_t fir;
};

//! \brief 64bit MIPS-specifc flags for MinidumpContextMIPS64::context_flags.
//! Based on minidump_cpu_mips.h from breakpad
enum MinidumpContextMIPS64Flags : uint32_t {
  //! \brief Identifies the context structure as MIPS64EL.
  kMinidumpContextMIPS64 = 0x00080000,

  //! \brief Indicates the validity of integer registers.
  //!
  //! Registers `0`-`31`, `mdhi`, `mdlo`, `epc`, `badvaddr`, `status` and
  //! `cause` are valid.
  kMinidumpContextMIPS64Integer = kMinidumpContextMIPS64 | 0x00000002,

  //! \brief Indicates the validity of floating point registers.
  //!
  //! Floating point registers `0`-`31`, `fpcsr` and `fir` are valid
  kMinidumpContextMIPS64FloatingPoint = kMinidumpContextMIPS64 | 0x00000004,

  //! \brief Indicates the validity of DSP registers.
  //!
  //! Registers `hi0`-`hi2`, `lo0`-`lo2` and `dsp_control` are valid.
  kMinidumpContextMIPS64DSP = kMinidumpContextMIPS64 | 0x00000008,

  //! \brief Indicates the validity of all registers.
  kMinidumpContextMIPS64All = kMinidumpContextMIPS64Integer |
                              kMinidumpContextMIPS64FloatingPoint |
                              kMinidumpContextMIPS64DSP,
};

//! \brief A 32bit MIPS CPU context (register state) carried in a minidump file.
struct MinidumpContextMIPS64 {
  uint64_t context_flags;

  //! \brief General purpose registers.
  uint64_t regs[32];

  //! \brief Multiply/divide result.
  uint64_t mdhi, mdlo;

  //! \brief DSP registers.
  uint64_t hi[3];
  uint64_t lo[3];
  uint64_t dsp_control;

  //! \brief cp0 registers.
  uint64_t epc;
  uint64_t badvaddr;
  uint64_t status;
  uint64_t cause;

  //! \brief FPU registers.
  union {
    struct {
      float _fp_fregs;
      uint32_t _fp_pad;
    } fregs[32];
    double dregs[32];
  } fpregs;

  //! \brief FPU status register.
  uint64_t fpcsr;
  //! \brief FPU implementation register.
  uint64_t fir;
};

//! \brief 64-bit RISCV-specific flags for
//! MinidumpContextRISCV64::context_flags.
enum MinidumpContextRISCV64Flags : uint32_t {
  //! \brief Identifies the context structure as RISCV64.
  kMinidumpContextRISCV64 = 0x08000000,

  //! \brief Indicates the validity of integer registers.
  //!
  //! Registers 'pc' and `x1`-`x31` are valid.
  kMinidumpContextRISCV64Integer = kMinidumpContextRISCV64 | 0x00000001,

  //! \brief Indicates the validity of floating point registers.
  //!
  //! Floating point registers `f0`-`f31` are valid.
  kMinidumpContextRISCV64FloatingPoint = kMinidumpContextRISCV64 | 0x00000002,

  //! \brief Indicates the validity of all registers.
  kMinidumpContextRISCV64All = kMinidumpContextRISCV64Integer |
                               kMinidumpContextRISCV64FloatingPoint,
};

//! \brief A 64-bit RISC-V CPU context (register state) carried in a minidump
//! file.
//!
//! This structure is versioned. Increment |kVersion| when changing this
//! structure.
struct MinidumpContextRISCV64 {

  //! \brief The structure’s currently-defined version number.
  static constexpr uint32_t kVersion = 1;

  //! \brief Indicates the validity of fields in this structure.
  uint32_t context_flags;

  //! \brief The structure’s version number.
  uint32_t version;

  //! \brief The program counter register.
  uint64_t pc;

  //! \brief The integer registers, x1 through x31.
  uint64_t regs[31];

  //! \brief The floating point registers.
  uint64_t fpregs[32];

  //! \brief The floating point control and status register.
  uint32_t fcsr;
};

}  // namespace crashpad

#endif  // CRASHPAD_MINIDUMP_MINIDUMP_CONTEXT_H_<|MERGE_RESOLUTION|>--- conflicted
+++ resolved
@@ -410,11 +410,7 @@
 //! This is used to calculate the final size of the extended context, and
 //! can be validated by calling InitializeContext2 with one XSTATE feature,
 //! and LocateXStateFeature to determine the first offset.
-<<<<<<< HEAD
-//! Also see "MANAGING STATE USING THE XSAVE FEATURE SET", Ch. 13, Intel SDM.
-=======
 //! Also see “MANAGING STATE USING THE XSAVE FEATURE SET”, Ch. 13, Intel SDM.
->>>>>>> 626889fb
 constexpr uint32_t kMinidumpAMD64XSaveOffset = 0x550;
 
 //! \brief Offset of first xsave feature within the extended context area.
@@ -423,15 +419,9 @@
 //! Intel SDM 13.4.1. This is not where the item is in the extended compacted
 //! context, but is the offset recorded in the minidump. It needs to be correct
 //! there. See https://windows-internals.com/cet-on-windows/ for some discussion
-<<<<<<< HEAD
-//! "CONTEXT_XSTATE: Extended processor state chunk. The state is stored in the
-//! same format the XSAVE operation stores it with exception of the first 512
-//! bytes, i.e. starting from XSAVE_AREA_HEADER." This may vary by cpuid.
-=======
 //! “CONTEXT_XSTATE: Extended processor state chunk. The state is stored in the
 //! same format the XSAVE operation stores it with exception of the first 512
 //! bytes, i.e. starting from XSAVE_AREA_HEADER.” This may vary by cpuid.
->>>>>>> 626889fb
 constexpr uint32_t kXSaveAreaFirstOffset = 0x240;
 
 //! \brief XSAVE_CET_U_FORMAT
