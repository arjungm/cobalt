// Copyright 2014 The Crashpad Authors
//
// Licensed under the Apache License, Version 2.0 (the "License");
// you may not use this file except in compliance with the License.
// You may obtain a copy of the License at
//
//     http://www.apache.org/licenses/LICENSE-2.0
//
// Unless required by applicable law or agreed to in writing, software
// distributed under the License is distributed on an "AS IS" BASIS,
// WITHOUT WARRANTIES OR CONDITIONS OF ANY KIND, either express or implied.
// See the License for the specific language governing permissions and
// limitations under the License.

#include "minidump/minidump_misc_info_writer.h"

#include <string.h>

#include <iterator>
#include <string>
#include <utility>

#include "base/format_macros.h"
#include "base/strings/stringprintf.h"
#include "base/strings/utf_string_conversions.h"
#include "gtest/gtest.h"
#include "minidump/minidump_file_writer.h"
#include "minidump/test/minidump_file_writer_test_util.h"
#include "minidump/test/minidump_writable_test_util.h"
#include "snapshot/test/test_process_snapshot.h"
#include "snapshot/test/test_system_snapshot.h"
#include "util/file/string_file.h"
#include "util/stdlib/strlcpy.h"

namespace crashpad {
namespace test {
namespace {

template <typename T>
void GetMiscInfoStream(const std::string& file_contents, const T** misc_info) {
  constexpr size_t kDirectoryOffset = sizeof(MINIDUMP_HEADER);
  constexpr size_t kMiscInfoStreamOffset =
      kDirectoryOffset + sizeof(MINIDUMP_DIRECTORY);
  constexpr size_t kMiscInfoStreamSize = sizeof(T);
  constexpr size_t kFileSize = kMiscInfoStreamOffset + kMiscInfoStreamSize;

  ASSERT_EQ(file_contents.size(), kFileSize);

  const MINIDUMP_DIRECTORY* directory;
  const MINIDUMP_HEADER* header =
      MinidumpHeaderAtStart(file_contents, &directory);
  ASSERT_NO_FATAL_FAILURE(VerifyMinidumpHeader(header, 1, 0));
  ASSERT_TRUE(directory);

  ASSERT_EQ(directory[0].StreamType, kMinidumpStreamTypeMiscInfo);
  EXPECT_EQ(directory[0].Location.Rva, kMiscInfoStreamOffset);

  *misc_info = MinidumpWritableAtLocationDescriptor<T>(file_contents,
                                                       directory[0].Location);
  ASSERT_TRUE(misc_info);
}

void ExpectNULPaddedString16Equal(const char16_t* expected,
                                  const char16_t* observed,
                                  size_t size) {
  std::u16string expected_string(expected, size);
  std::u16string observed_string(observed, size);
  EXPECT_EQ(observed_string, expected_string);
}

void ExpectSystemTimeEqual(const SYSTEMTIME* expected,
                           const SYSTEMTIME* observed) {
  EXPECT_EQ(observed->wYear, expected->wYear);
  EXPECT_EQ(observed->wMonth, expected->wMonth);
  EXPECT_EQ(observed->wDayOfWeek, expected->wDayOfWeek);
  EXPECT_EQ(observed->wDay, expected->wDay);
  EXPECT_EQ(observed->wHour, expected->wHour);
  EXPECT_EQ(observed->wMinute, expected->wMinute);
  EXPECT_EQ(observed->wSecond, expected->wSecond);
  EXPECT_EQ(observed->wMilliseconds, expected->wMilliseconds);
}

template <typename T>
void ExpectMiscInfoEqual(const T* expected, const T* observed);

template <>
void ExpectMiscInfoEqual<MINIDUMP_MISC_INFO>(
    const MINIDUMP_MISC_INFO* expected,
    const MINIDUMP_MISC_INFO* observed) {
  EXPECT_EQ(observed->Flags1, expected->Flags1);
  EXPECT_EQ(observed->ProcessId, expected->ProcessId);
  EXPECT_EQ(observed->ProcessCreateTime, expected->ProcessCreateTime);
  EXPECT_EQ(observed->ProcessUserTime, expected->ProcessUserTime);
  EXPECT_EQ(observed->ProcessKernelTime, expected->ProcessKernelTime);
}

template <>
void ExpectMiscInfoEqual<MINIDUMP_MISC_INFO_2>(
    const MINIDUMP_MISC_INFO_2* expected,
    const MINIDUMP_MISC_INFO_2* observed) {
  ExpectMiscInfoEqual<MINIDUMP_MISC_INFO>(
      reinterpret_cast<const MINIDUMP_MISC_INFO*>(expected),
      reinterpret_cast<const MINIDUMP_MISC_INFO*>(observed));
  EXPECT_EQ(observed->ProcessorMaxMhz, expected->ProcessorMaxMhz);
  EXPECT_EQ(observed->ProcessorCurrentMhz, expected->ProcessorCurrentMhz);
  EXPECT_EQ(observed->ProcessorMhzLimit, expected->ProcessorMhzLimit);
  EXPECT_EQ(observed->ProcessorMaxIdleState, expected->ProcessorMaxIdleState);
  EXPECT_EQ(observed->ProcessorCurrentIdleState,
            expected->ProcessorCurrentIdleState);
}

template <>
void ExpectMiscInfoEqual<MINIDUMP_MISC_INFO_3>(
    const MINIDUMP_MISC_INFO_3* expected,
    const MINIDUMP_MISC_INFO_3* observed) {
  ExpectMiscInfoEqual<MINIDUMP_MISC_INFO_2>(
      reinterpret_cast<const MINIDUMP_MISC_INFO_2*>(expected),
      reinterpret_cast<const MINIDUMP_MISC_INFO_2*>(observed));
  EXPECT_EQ(observed->ProcessIntegrityLevel, expected->ProcessIntegrityLevel);
  EXPECT_EQ(observed->ProcessExecuteFlags, expected->ProcessExecuteFlags);
  EXPECT_EQ(observed->ProtectedProcess, expected->ProtectedProcess);
  EXPECT_EQ(observed->TimeZoneId, expected->TimeZoneId);
  EXPECT_EQ(observed->TimeZone.Bias, expected->TimeZone.Bias);
  {
    SCOPED_TRACE("Standard");
    ExpectNULPaddedString16Equal(AsU16CStr(expected->TimeZone.StandardName),
                                 AsU16CStr(observed->TimeZone.StandardName),
                                 std::size(expected->TimeZone.StandardName));
    ExpectSystemTimeEqual(&expected->TimeZone.StandardDate,
                          &observed->TimeZone.StandardDate);
    EXPECT_EQ(observed->TimeZone.StandardBias, expected->TimeZone.StandardBias);
  }
  {
    SCOPED_TRACE("Daylight");
    ExpectNULPaddedString16Equal(AsU16CStr(expected->TimeZone.DaylightName),
                                 AsU16CStr(observed->TimeZone.DaylightName),
                                 std::size(expected->TimeZone.DaylightName));
    ExpectSystemTimeEqual(&expected->TimeZone.DaylightDate,
                          &observed->TimeZone.DaylightDate);
    EXPECT_EQ(observed->TimeZone.DaylightBias, expected->TimeZone.DaylightBias);
  }
}

template <>
void ExpectMiscInfoEqual<MINIDUMP_MISC_INFO_4>(
    const MINIDUMP_MISC_INFO_4* expected,
    const MINIDUMP_MISC_INFO_4* observed) {
  ExpectMiscInfoEqual<MINIDUMP_MISC_INFO_3>(
      reinterpret_cast<const MINIDUMP_MISC_INFO_3*>(expected),
      reinterpret_cast<const MINIDUMP_MISC_INFO_3*>(observed));
  {
    SCOPED_TRACE("BuildString");
    ExpectNULPaddedString16Equal(AsU16CStr(expected->BuildString),
                                 AsU16CStr(observed->BuildString),
                                 std::size(expected->BuildString));
  }
  {
    SCOPED_TRACE("DbgBldStr");
    ExpectNULPaddedString16Equal(AsU16CStr(expected->DbgBldStr),
                                 AsU16CStr(observed->DbgBldStr),
                                 std::size(expected->DbgBldStr));
  }
}

template <>
void ExpectMiscInfoEqual<MINIDUMP_MISC_INFO_5>(
    const MINIDUMP_MISC_INFO_5* expected,
    const MINIDUMP_MISC_INFO_5* observed) {
  ExpectMiscInfoEqual<MINIDUMP_MISC_INFO_4>(
      reinterpret_cast<const MINIDUMP_MISC_INFO_4*>(expected),
      reinterpret_cast<const MINIDUMP_MISC_INFO_4*>(observed));

  MINIDUMP_MISC_INFO_5 expected_misc_info, observed_misc_info;
  memcpy(&expected_misc_info, expected, sizeof(expected_misc_info));
  memcpy(&observed_misc_info, observed, sizeof(observed_misc_info));

  EXPECT_EQ(observed_misc_info.XStateData.SizeOfInfo,
            expected_misc_info.XStateData.SizeOfInfo);
  EXPECT_EQ(observed_misc_info.XStateData.ContextSize,
            expected_misc_info.XStateData.ContextSize);
<<<<<<< HEAD
  EXPECT_EQ(observed_misc_info.XStateData.EnabledFeatures,
            expected_misc_info.XStateData.EnabledFeatures);
=======
  // `EnabledFeatures` is underaligned and `EXPECT_EQ` internally takes
  // arguments by reference. Copy it into a temporary before comparing to avoid
  // undefined behavior.
  EXPECT_EQ(uint64_t{observed_misc_info.XStateData.EnabledFeatures},
            uint64_t{expected_misc_info.XStateData.EnabledFeatures});
>>>>>>> 626889fb
  for (size_t feature_index = 0;
       feature_index < std::size(observed_misc_info.XStateData.Features);
       ++feature_index) {
    SCOPED_TRACE(base::StringPrintf("feature_index %" PRIuS, feature_index));
    EXPECT_EQ(observed_misc_info.XStateData.Features[feature_index].Offset,
              expected_misc_info.XStateData.Features[feature_index].Offset);
    EXPECT_EQ(observed_misc_info.XStateData.Features[feature_index].Size,
              expected_misc_info.XStateData.Features[feature_index].Size);
  }
  EXPECT_EQ(observed_misc_info.ProcessCookie, expected_misc_info.ProcessCookie);
}

// Bypass restrictions on conversion of compile-time constants (added for
// https://crbug.com/1189439).
const char* Crbug1189439Cast(const char str[]) {
  return str;
}

TEST(MinidumpMiscInfoWriter, Empty) {
  MinidumpFileWriter minidump_file_writer;
  auto misc_info_writer = std::make_unique<MinidumpMiscInfoWriter>();

  ASSERT_TRUE(minidump_file_writer.AddStream(std::move(misc_info_writer)));

  StringFile string_file;
  ASSERT_TRUE(minidump_file_writer.WriteEverything(&string_file));

  const MINIDUMP_MISC_INFO* observed = nullptr;
  ASSERT_NO_FATAL_FAILURE(GetMiscInfoStream(string_file.string(), &observed));

  MINIDUMP_MISC_INFO expected = {};

  ExpectMiscInfoEqual(&expected, observed);
}

TEST(MinidumpMiscInfoWriter, ProcessId) {
  MinidumpFileWriter minidump_file_writer;
  auto misc_info_writer = std::make_unique<MinidumpMiscInfoWriter>();

  constexpr uint32_t kProcessId = 12345;

  misc_info_writer->SetProcessID(kProcessId);

  ASSERT_TRUE(minidump_file_writer.AddStream(std::move(misc_info_writer)));

  StringFile string_file;
  ASSERT_TRUE(minidump_file_writer.WriteEverything(&string_file));

  const MINIDUMP_MISC_INFO* observed = nullptr;
  ASSERT_NO_FATAL_FAILURE(GetMiscInfoStream(string_file.string(), &observed));

  MINIDUMP_MISC_INFO expected = {};
  expected.Flags1 = MINIDUMP_MISC1_PROCESS_ID;
  expected.ProcessId = kProcessId;

  ExpectMiscInfoEqual(&expected, observed);
}

TEST(MinidumpMiscInfoWriter, ProcessTimes) {
  MinidumpFileWriter minidump_file_writer;
  auto misc_info_writer = std::make_unique<MinidumpMiscInfoWriter>();

  constexpr time_t kProcessCreateTime = 0x15252f00;
  constexpr uint32_t kProcessUserTime = 10;
  constexpr uint32_t kProcessKernelTime = 5;

  misc_info_writer->SetProcessTimes(
      kProcessCreateTime, kProcessUserTime, kProcessKernelTime);

  ASSERT_TRUE(minidump_file_writer.AddStream(std::move(misc_info_writer)));

  StringFile string_file;
  ASSERT_TRUE(minidump_file_writer.WriteEverything(&string_file));

  const MINIDUMP_MISC_INFO* observed = nullptr;
  ASSERT_NO_FATAL_FAILURE(GetMiscInfoStream(string_file.string(), &observed));

  MINIDUMP_MISC_INFO expected = {};
  expected.Flags1 = MINIDUMP_MISC1_PROCESS_TIMES;
  expected.ProcessCreateTime = kProcessCreateTime;
  expected.ProcessUserTime = kProcessUserTime;
  expected.ProcessKernelTime = kProcessKernelTime;

  ExpectMiscInfoEqual(&expected, observed);
}

TEST(MinidumpMiscInfoWriter, ProcessorPowerInfo) {
  MinidumpFileWriter minidump_file_writer;
  auto misc_info_writer = std::make_unique<MinidumpMiscInfoWriter>();

  constexpr uint32_t kProcessorMaxMhz = 2800;
  constexpr uint32_t kProcessorCurrentMhz = 2300;
  constexpr uint32_t kProcessorMhzLimit = 3300;
  constexpr uint32_t kProcessorMaxIdleState = 5;
  constexpr uint32_t kProcessorCurrentIdleState = 1;

  misc_info_writer->SetProcessorPowerInfo(kProcessorMaxMhz,
                                          kProcessorCurrentMhz,
                                          kProcessorMhzLimit,
                                          kProcessorMaxIdleState,
                                          kProcessorCurrentIdleState);

  ASSERT_TRUE(minidump_file_writer.AddStream(std::move(misc_info_writer)));

  StringFile string_file;
  ASSERT_TRUE(minidump_file_writer.WriteEverything(&string_file));

  const MINIDUMP_MISC_INFO_2* observed = nullptr;
  ASSERT_NO_FATAL_FAILURE(GetMiscInfoStream(string_file.string(), &observed));

  MINIDUMP_MISC_INFO_2 expected = {};
  expected.Flags1 = MINIDUMP_MISC1_PROCESSOR_POWER_INFO;
  expected.ProcessorMaxMhz = kProcessorMaxMhz;
  expected.ProcessorCurrentMhz = kProcessorCurrentMhz;
  expected.ProcessorMhzLimit = kProcessorMhzLimit;
  expected.ProcessorMaxIdleState = kProcessorMaxIdleState;
  expected.ProcessorCurrentIdleState = kProcessorCurrentIdleState;

  ExpectMiscInfoEqual(&expected, observed);
}

TEST(MinidumpMiscInfoWriter, ProcessIntegrityLevel) {
  MinidumpFileWriter minidump_file_writer;
  auto misc_info_writer = std::make_unique<MinidumpMiscInfoWriter>();

  constexpr uint32_t kProcessIntegrityLevel = 0x2000;

  misc_info_writer->SetProcessIntegrityLevel(kProcessIntegrityLevel);

  ASSERT_TRUE(minidump_file_writer.AddStream(std::move(misc_info_writer)));

  StringFile string_file;
  ASSERT_TRUE(minidump_file_writer.WriteEverything(&string_file));

  const MINIDUMP_MISC_INFO_3* observed = nullptr;
  ASSERT_NO_FATAL_FAILURE(GetMiscInfoStream(string_file.string(), &observed));

  MINIDUMP_MISC_INFO_3 expected = {};
  expected.Flags1 = MINIDUMP_MISC3_PROCESS_INTEGRITY;
  expected.ProcessIntegrityLevel = kProcessIntegrityLevel;

  ExpectMiscInfoEqual(&expected, observed);
}

TEST(MinidumpMiscInfoWriter, ProcessExecuteFlags) {
  MinidumpFileWriter minidump_file_writer;
  auto misc_info_writer = std::make_unique<MinidumpMiscInfoWriter>();

  constexpr uint32_t kProcessExecuteFlags = 0x13579bdf;

  misc_info_writer->SetProcessExecuteFlags(kProcessExecuteFlags);

  ASSERT_TRUE(minidump_file_writer.AddStream(std::move(misc_info_writer)));

  StringFile string_file;
  ASSERT_TRUE(minidump_file_writer.WriteEverything(&string_file));

  const MINIDUMP_MISC_INFO_3* observed = nullptr;
  ASSERT_NO_FATAL_FAILURE(GetMiscInfoStream(string_file.string(), &observed));

  MINIDUMP_MISC_INFO_3 expected = {};
  expected.Flags1 = MINIDUMP_MISC3_PROCESS_EXECUTE_FLAGS;
  expected.ProcessExecuteFlags = kProcessExecuteFlags;

  ExpectMiscInfoEqual(&expected, observed);
}

TEST(MinidumpMiscInfoWriter, ProtectedProcess) {
  MinidumpFileWriter minidump_file_writer;
  auto misc_info_writer = std::make_unique<MinidumpMiscInfoWriter>();

  constexpr uint32_t kProtectedProcess = 1;

  misc_info_writer->SetProtectedProcess(kProtectedProcess);

  ASSERT_TRUE(minidump_file_writer.AddStream(std::move(misc_info_writer)));

  StringFile string_file;
  ASSERT_TRUE(minidump_file_writer.WriteEverything(&string_file));

  const MINIDUMP_MISC_INFO_3* observed = nullptr;
  ASSERT_NO_FATAL_FAILURE(GetMiscInfoStream(string_file.string(), &observed));

  MINIDUMP_MISC_INFO_3 expected = {};
  expected.Flags1 = MINIDUMP_MISC3_PROTECTED_PROCESS;
  expected.ProtectedProcess = kProtectedProcess;

  ExpectMiscInfoEqual(&expected, observed);
}

TEST(MinidumpMiscInfoWriter, TimeZone) {
  MinidumpFileWriter minidump_file_writer;
  auto misc_info_writer = std::make_unique<MinidumpMiscInfoWriter>();

  constexpr uint32_t kTimeZoneId = 2;
  constexpr int32_t kBias = 300;
  static constexpr char kStandardName[] = "EST";
  constexpr SYSTEMTIME kStandardDate = {0, 11, 1, 0, 2, 0, 0, 0};
  constexpr int32_t kStandardBias = 0;
  static constexpr char kDaylightName[] = "EDT";
  constexpr SYSTEMTIME kDaylightDate = {0, 3, 2, 0, 2, 0, 0, 0};
  constexpr int32_t kDaylightBias = -60;

  misc_info_writer->SetTimeZone(kTimeZoneId,
                                kBias,
                                kStandardName,
                                kStandardDate,
                                kStandardBias,
                                kDaylightName,
                                kDaylightDate,
                                kDaylightBias);

  ASSERT_TRUE(minidump_file_writer.AddStream(std::move(misc_info_writer)));

  StringFile string_file;
  ASSERT_TRUE(minidump_file_writer.WriteEverything(&string_file));

  const MINIDUMP_MISC_INFO_3* observed = nullptr;
  ASSERT_NO_FATAL_FAILURE(GetMiscInfoStream(string_file.string(), &observed));

  MINIDUMP_MISC_INFO_3 expected = {};
  expected.Flags1 = MINIDUMP_MISC3_TIMEZONE;
  expected.TimeZoneId = kTimeZoneId;
  expected.TimeZone.Bias = kBias;
  std::u16string standard_name_utf16 =
      base::UTF8ToUTF16(Crbug1189439Cast(kStandardName));
  c16lcpy(AsU16CStr(expected.TimeZone.StandardName),
          standard_name_utf16.c_str(),
          std::size(expected.TimeZone.StandardName));
  memcpy(&expected.TimeZone.StandardDate,
         &kStandardDate,
         sizeof(expected.TimeZone.StandardDate));
  expected.TimeZone.StandardBias = kStandardBias;
  std::u16string daylight_name_utf16 =
      base::UTF8ToUTF16(Crbug1189439Cast(kDaylightName));
  c16lcpy(AsU16CStr(expected.TimeZone.DaylightName),
          daylight_name_utf16.c_str(),
          std::size(expected.TimeZone.DaylightName));
  memcpy(&expected.TimeZone.DaylightDate,
         &kDaylightDate,
         sizeof(expected.TimeZone.DaylightDate));
  expected.TimeZone.DaylightBias = kDaylightBias;

  ExpectMiscInfoEqual(&expected, observed);
}

TEST(MinidumpMiscInfoWriter, TimeZoneStringsOverflow) {
  // This test makes sure that the time zone name strings are truncated properly
  // to the widths of their fields.

  MinidumpFileWriter minidump_file_writer;
  auto misc_info_writer = std::make_unique<MinidumpMiscInfoWriter>();

  constexpr uint32_t kTimeZoneId = 2;
  constexpr int32_t kBias = 300;
  [[maybe_unused]] MINIDUMP_MISC_INFO_N tmp;
  std::string standard_name(std::size(tmp.TimeZone.StandardName) + 1, 's');
  constexpr int32_t kStandardBias = 0;
  std::string daylight_name(std::size(tmp.TimeZone.DaylightName), 'd');
  constexpr int32_t kDaylightBias = -60;

  // Test using kSystemTimeZero, because not all platforms will be able to
  // provide daylight saving time transition times.
  constexpr SYSTEMTIME kSystemTimeZero = {};

  misc_info_writer->SetTimeZone(kTimeZoneId,
                                kBias,
                                standard_name,
                                kSystemTimeZero,
                                kStandardBias,
                                daylight_name,
                                kSystemTimeZero,
                                kDaylightBias);

  ASSERT_TRUE(minidump_file_writer.AddStream(std::move(misc_info_writer)));

  StringFile string_file;
  ASSERT_TRUE(minidump_file_writer.WriteEverything(&string_file));

  const MINIDUMP_MISC_INFO_3* observed = nullptr;
  ASSERT_NO_FATAL_FAILURE(GetMiscInfoStream(string_file.string(), &observed));

  MINIDUMP_MISC_INFO_3 expected = {};
  expected.Flags1 = MINIDUMP_MISC3_TIMEZONE;
  expected.TimeZoneId = kTimeZoneId;
  expected.TimeZone.Bias = kBias;
  std::u16string standard_name_utf16 = base::UTF8ToUTF16(standard_name);
  c16lcpy(AsU16CStr(expected.TimeZone.StandardName),
          standard_name_utf16.c_str(),
          std::size(expected.TimeZone.StandardName));
  memcpy(&expected.TimeZone.StandardDate,
         &kSystemTimeZero,
         sizeof(expected.TimeZone.StandardDate));
  expected.TimeZone.StandardBias = kStandardBias;
  std::u16string daylight_name_utf16 = base::UTF8ToUTF16(daylight_name);
  c16lcpy(AsU16CStr(expected.TimeZone.DaylightName),
          daylight_name_utf16.c_str(),
          std::size(expected.TimeZone.DaylightName));
  memcpy(&expected.TimeZone.DaylightDate,
         &kSystemTimeZero,
         sizeof(expected.TimeZone.DaylightDate));
  expected.TimeZone.DaylightBias = kDaylightBias;

  ExpectMiscInfoEqual(&expected, observed);
}

TEST(MinidumpMiscInfoWriter, BuildStrings) {
  MinidumpFileWriter minidump_file_writer;
  auto misc_info_writer = std::make_unique<MinidumpMiscInfoWriter>();

  static constexpr char kBuildString[] = "build string";
  static constexpr char kDebugBuildString[] = "debug build string";

  misc_info_writer->SetBuildString(kBuildString, kDebugBuildString);

  ASSERT_TRUE(minidump_file_writer.AddStream(std::move(misc_info_writer)));

  StringFile string_file;
  ASSERT_TRUE(minidump_file_writer.WriteEverything(&string_file));

  const MINIDUMP_MISC_INFO_4* observed = nullptr;
  ASSERT_NO_FATAL_FAILURE(GetMiscInfoStream(string_file.string(), &observed));

  MINIDUMP_MISC_INFO_4 expected = {};
  expected.Flags1 = MINIDUMP_MISC4_BUILDSTRING;
  std::u16string build_string_utf16 =
      base::UTF8ToUTF16(Crbug1189439Cast(kBuildString));
  c16lcpy(AsU16CStr(expected.BuildString),
          build_string_utf16.c_str(),
          std::size(expected.BuildString));
  std::u16string debug_build_string_utf16 =
      base::UTF8ToUTF16(Crbug1189439Cast(kDebugBuildString));
  c16lcpy(AsU16CStr(expected.DbgBldStr),
          debug_build_string_utf16.c_str(),
          std::size(expected.DbgBldStr));

  ExpectMiscInfoEqual(&expected, observed);
}

TEST(MinidumpMiscInfoWriter, BuildStringsOverflow) {
  // This test makes sure that the build strings are truncated properly to the
  // widths of their fields.

  MinidumpFileWriter minidump_file_writer;
  auto misc_info_writer = std::make_unique<MinidumpMiscInfoWriter>();

  [[maybe_unused]] MINIDUMP_MISC_INFO_N tmp;
  std::string build_string(std::size(tmp.BuildString) + 1, 'B');
  std::string debug_build_string(std::size(tmp.DbgBldStr), 'D');

  misc_info_writer->SetBuildString(build_string, debug_build_string);

  ASSERT_TRUE(minidump_file_writer.AddStream(std::move(misc_info_writer)));

  StringFile string_file;
  ASSERT_TRUE(minidump_file_writer.WriteEverything(&string_file));

  const MINIDUMP_MISC_INFO_4* observed = nullptr;
  ASSERT_NO_FATAL_FAILURE(GetMiscInfoStream(string_file.string(), &observed));

  MINIDUMP_MISC_INFO_4 expected = {};
  expected.Flags1 = MINIDUMP_MISC4_BUILDSTRING;
  std::u16string build_string_utf16 = base::UTF8ToUTF16(build_string);
  c16lcpy(AsU16CStr(expected.BuildString),
          build_string_utf16.c_str(),
          std::size(expected.BuildString));
  std::u16string debug_build_string_utf16 =
      base::UTF8ToUTF16(debug_build_string);
  c16lcpy(AsU16CStr(expected.DbgBldStr),
          debug_build_string_utf16.c_str(),
          std::size(expected.DbgBldStr));

  ExpectMiscInfoEqual(&expected, observed);
}

TEST(MinidumpMiscInfoWriter, XStateData) {
  MinidumpFileWriter minidump_file_writer;
  auto misc_info_writer = std::make_unique<MinidumpMiscInfoWriter>();

  constexpr XSTATE_CONFIG_FEATURE_MSC_INFO kXStateData = {
      sizeof(XSTATE_CONFIG_FEATURE_MSC_INFO),
      1024,
      0x000000000000005f,
      {
          {0, 512},
          {512, 256},
          {768, 128},
          {896, 64},
          {960, 32},
          {0, 0},
          {992, 32},
      }};

  misc_info_writer->SetXStateData(kXStateData);

  ASSERT_TRUE(minidump_file_writer.AddStream(std::move(misc_info_writer)));

  StringFile string_file;
  ASSERT_TRUE(minidump_file_writer.WriteEverything(&string_file));

  const MINIDUMP_MISC_INFO_5* observed = nullptr;
  ASSERT_NO_FATAL_FAILURE(GetMiscInfoStream(string_file.string(), &observed));

  MINIDUMP_MISC_INFO_5 expected = {};
  expected.XStateData = kXStateData;

  ExpectMiscInfoEqual(&expected, observed);
}

TEST(MinidumpMiscInfoWriter, ProcessCookie) {
  MinidumpFileWriter minidump_file_writer;
  auto misc_info_writer = std::make_unique<MinidumpMiscInfoWriter>();

  constexpr uint32_t kProcessCookie = 0x12345678;

  misc_info_writer->SetProcessCookie(kProcessCookie);

  ASSERT_TRUE(minidump_file_writer.AddStream(std::move(misc_info_writer)));

  StringFile string_file;
  ASSERT_TRUE(minidump_file_writer.WriteEverything(&string_file));

  const MINIDUMP_MISC_INFO_5* observed = nullptr;
  ASSERT_NO_FATAL_FAILURE(GetMiscInfoStream(string_file.string(), &observed));

  MINIDUMP_MISC_INFO_5 expected = {};
  expected.Flags1 = MINIDUMP_MISC5_PROCESS_COOKIE;
  expected.ProcessCookie = kProcessCookie;

  ExpectMiscInfoEqual(&expected, observed);
}

TEST(MinidumpMiscInfoWriter, Everything) {
  MinidumpFileWriter minidump_file_writer;
  auto misc_info_writer = std::make_unique<MinidumpMiscInfoWriter>();

  constexpr uint32_t kProcessId = 12345;
  constexpr time_t kProcessCreateTime = 0x15252f00;
  constexpr uint32_t kProcessUserTime = 10;
  constexpr uint32_t kProcessKernelTime = 5;
  constexpr uint32_t kProcessorMaxMhz = 2800;
  constexpr uint32_t kProcessorCurrentMhz = 2300;
  constexpr uint32_t kProcessorMhzLimit = 3300;
  constexpr uint32_t kProcessorMaxIdleState = 5;
  constexpr uint32_t kProcessorCurrentIdleState = 1;
  constexpr uint32_t kProcessIntegrityLevel = 0x2000;
  constexpr uint32_t kProcessExecuteFlags = 0x13579bdf;
  constexpr uint32_t kProtectedProcess = 1;
  constexpr uint32_t kTimeZoneId = 2;
  constexpr int32_t kBias = 300;
  static constexpr char kStandardName[] = "EST";
  constexpr int32_t kStandardBias = 0;
  static constexpr char kDaylightName[] = "EDT";
  constexpr int32_t kDaylightBias = -60;
  constexpr SYSTEMTIME kSystemTimeZero = {};
  static constexpr char kBuildString[] = "build string";
  static constexpr char kDebugBuildString[] = "debug build string";

  misc_info_writer->SetProcessID(kProcessId);
  misc_info_writer->SetProcessTimes(
      kProcessCreateTime, kProcessUserTime, kProcessKernelTime);
  misc_info_writer->SetProcessorPowerInfo(kProcessorMaxMhz,
                                          kProcessorCurrentMhz,
                                          kProcessorMhzLimit,
                                          kProcessorMaxIdleState,
                                          kProcessorCurrentIdleState);
  misc_info_writer->SetProcessIntegrityLevel(kProcessIntegrityLevel);
  misc_info_writer->SetProcessExecuteFlags(kProcessExecuteFlags);
  misc_info_writer->SetProtectedProcess(kProtectedProcess);
  misc_info_writer->SetTimeZone(kTimeZoneId,
                                kBias,
                                kStandardName,
                                kSystemTimeZero,
                                kStandardBias,
                                kDaylightName,
                                kSystemTimeZero,
                                kDaylightBias);
  misc_info_writer->SetBuildString(kBuildString, kDebugBuildString);

  ASSERT_TRUE(minidump_file_writer.AddStream(std::move(misc_info_writer)));

  StringFile string_file;
  ASSERT_TRUE(minidump_file_writer.WriteEverything(&string_file));

  const MINIDUMP_MISC_INFO_4* observed = nullptr;
  ASSERT_NO_FATAL_FAILURE(GetMiscInfoStream(string_file.string(), &observed));

  MINIDUMP_MISC_INFO_4 expected = {};
  expected.Flags1 =
      MINIDUMP_MISC1_PROCESS_ID | MINIDUMP_MISC1_PROCESS_TIMES |
      MINIDUMP_MISC1_PROCESSOR_POWER_INFO | MINIDUMP_MISC3_PROCESS_INTEGRITY |
      MINIDUMP_MISC3_PROCESS_EXECUTE_FLAGS | MINIDUMP_MISC3_PROTECTED_PROCESS |
      MINIDUMP_MISC3_TIMEZONE | MINIDUMP_MISC4_BUILDSTRING;
  expected.ProcessId = kProcessId;
  expected.ProcessCreateTime = kProcessCreateTime;
  expected.ProcessUserTime = kProcessUserTime;
  expected.ProcessKernelTime = kProcessKernelTime;
  expected.ProcessorMaxMhz = kProcessorMaxMhz;
  expected.ProcessorCurrentMhz = kProcessorCurrentMhz;
  expected.ProcessorMhzLimit = kProcessorMhzLimit;
  expected.ProcessorMaxIdleState = kProcessorMaxIdleState;
  expected.ProcessorCurrentIdleState = kProcessorCurrentIdleState;
  expected.ProcessIntegrityLevel = kProcessIntegrityLevel;
  expected.ProcessExecuteFlags = kProcessExecuteFlags;
  expected.ProtectedProcess = kProtectedProcess;
  expected.TimeZoneId = kTimeZoneId;
  expected.TimeZone.Bias = kBias;
  std::u16string standard_name_utf16 =
      base::UTF8ToUTF16(Crbug1189439Cast(kStandardName));
  c16lcpy(AsU16CStr(expected.TimeZone.StandardName),
          standard_name_utf16.c_str(),
          std::size(expected.TimeZone.StandardName));
  memcpy(&expected.TimeZone.StandardDate,
         &kSystemTimeZero,
         sizeof(expected.TimeZone.StandardDate));
  expected.TimeZone.StandardBias = kStandardBias;
  std::u16string daylight_name_utf16 =
      base::UTF8ToUTF16(Crbug1189439Cast(kDaylightName));
  c16lcpy(AsU16CStr(expected.TimeZone.DaylightName),
          daylight_name_utf16.c_str(),
          std::size(expected.TimeZone.DaylightName));
  memcpy(&expected.TimeZone.DaylightDate,
         &kSystemTimeZero,
         sizeof(expected.TimeZone.DaylightDate));
  expected.TimeZone.DaylightBias = kDaylightBias;
  std::u16string build_string_utf16 =
      base::UTF8ToUTF16(Crbug1189439Cast(kBuildString));
  c16lcpy(AsU16CStr(expected.BuildString),
          build_string_utf16.c_str(),
          std::size(expected.BuildString));
  std::u16string debug_build_string_utf16 =
      base::UTF8ToUTF16(Crbug1189439Cast(kDebugBuildString));
  c16lcpy(AsU16CStr(expected.DbgBldStr),
          debug_build_string_utf16.c_str(),
          std::size(expected.DbgBldStr));

  ExpectMiscInfoEqual(&expected, observed);
}

TEST(MinidumpMiscInfoWriter, InitializeFromSnapshot) {
  MINIDUMP_MISC_INFO_4 expect_misc_info = {};

  static constexpr char kStandardTimeName[] = "EST";
  static constexpr char kDaylightTimeName[] = "EDT";
  static constexpr char kOSVersionFull[] =
      "Mac OS X 10.9.5 (13F34); "
      "Darwin 13.4.0 Darwin Kernel Version 13.4.0: "
      "Sun Aug 17 19:50:11 PDT 2014; "
      "root:xnu-2422.115.4~1/RELEASE_X86_64 x86_64";
  static constexpr char kMachineDescription[] =
      "MacBookPro11,3 (Mac-2BD1B31983FE1663)";
  std::u16string standard_time_name_utf16 =
      base::UTF8ToUTF16(Crbug1189439Cast(kStandardTimeName));
  std::u16string daylight_time_name_utf16 =
      base::UTF8ToUTF16(Crbug1189439Cast(kDaylightTimeName));
  std::u16string build_string_utf16 = base::UTF8ToUTF16(
      std::string(kOSVersionFull) + "; " + kMachineDescription);
  std::string debug_build_string = internal::MinidumpMiscInfoDebugBuildString();
  EXPECT_FALSE(debug_build_string.empty());
  std::u16string debug_build_string_utf16 =
      base::UTF8ToUTF16(debug_build_string);

  expect_misc_info.SizeOfInfo = sizeof(expect_misc_info);
  expect_misc_info.Flags1 = MINIDUMP_MISC1_PROCESS_ID |
                            MINIDUMP_MISC1_PROCESS_TIMES |
                            MINIDUMP_MISC1_PROCESSOR_POWER_INFO |
                            MINIDUMP_MISC3_TIMEZONE |
                            MINIDUMP_MISC4_BUILDSTRING;
  expect_misc_info.ProcessId = 12345;
  expect_misc_info.ProcessCreateTime = 0x555c7740;
  expect_misc_info.ProcessUserTime = 60;
  expect_misc_info.ProcessKernelTime = 15;
  expect_misc_info.ProcessorCurrentMhz = 2800;
  expect_misc_info.ProcessorMaxMhz = 2800;
  expect_misc_info.TimeZoneId = 1;
  expect_misc_info.TimeZone.Bias = 300;
  c16lcpy(AsU16CStr(expect_misc_info.TimeZone.StandardName),
          standard_time_name_utf16.c_str(),
          std::size(expect_misc_info.TimeZone.StandardName));
  expect_misc_info.TimeZone.StandardBias = 0;
  c16lcpy(AsU16CStr(expect_misc_info.TimeZone.DaylightName),
          daylight_time_name_utf16.c_str(),
          std::size(expect_misc_info.TimeZone.DaylightName));
  expect_misc_info.TimeZone.DaylightBias = -60;
  c16lcpy(AsU16CStr(expect_misc_info.BuildString),
          build_string_utf16.c_str(),
          std::size(expect_misc_info.BuildString));
  c16lcpy(AsU16CStr(expect_misc_info.DbgBldStr),
          debug_build_string_utf16.c_str(),
          std::size(expect_misc_info.DbgBldStr));

  const timeval kStartTime = {
      static_cast<long>(expect_misc_info.ProcessCreateTime), 0};
  const timeval kUserCPUTime = {
      static_cast<long>(expect_misc_info.ProcessUserTime), 0};
  const timeval kSystemCPUTime = {
      static_cast<long>(expect_misc_info.ProcessKernelTime), 0};

  TestProcessSnapshot process_snapshot;
  process_snapshot.SetProcessID(expect_misc_info.ProcessId);
  process_snapshot.SetProcessStartTime(kStartTime);
  process_snapshot.SetProcessCPUTimes(kUserCPUTime, kSystemCPUTime);

  auto system_snapshot = std::make_unique<TestSystemSnapshot>();
  constexpr uint64_t kHzPerMHz = static_cast<uint64_t>(1E6);
  system_snapshot->SetCPUFrequency(
      expect_misc_info.ProcessorCurrentMhz * kHzPerMHz,
      expect_misc_info.ProcessorMaxMhz * kHzPerMHz);
  system_snapshot->SetTimeZone(SystemSnapshot::kObservingStandardTime,
                               expect_misc_info.TimeZone.Bias * -60,
                               (expect_misc_info.TimeZone.Bias +
                                expect_misc_info.TimeZone.DaylightBias) * -60,
                               kStandardTimeName,
                               kDaylightTimeName);
  system_snapshot->SetOSVersionFull(kOSVersionFull);
  system_snapshot->SetMachineDescription(kMachineDescription);

  process_snapshot.SetSystem(std::move(system_snapshot));

  auto misc_info_writer = std::make_unique<MinidumpMiscInfoWriter>();
  misc_info_writer->InitializeFromSnapshot(&process_snapshot);

  MinidumpFileWriter minidump_file_writer;
  ASSERT_TRUE(minidump_file_writer.AddStream(std::move(misc_info_writer)));

  StringFile string_file;
  ASSERT_TRUE(minidump_file_writer.WriteEverything(&string_file));

  const MINIDUMP_MISC_INFO_4* misc_info = nullptr;
  ASSERT_NO_FATAL_FAILURE(GetMiscInfoStream(string_file.string(), &misc_info));

  ExpectMiscInfoEqual(&expect_misc_info, misc_info);
}

}  // namespace
}  // namespace test
}  // namespace crashpad<|MERGE_RESOLUTION|>--- conflicted
+++ resolved
@@ -178,16 +178,11 @@
             expected_misc_info.XStateData.SizeOfInfo);
   EXPECT_EQ(observed_misc_info.XStateData.ContextSize,
             expected_misc_info.XStateData.ContextSize);
-<<<<<<< HEAD
-  EXPECT_EQ(observed_misc_info.XStateData.EnabledFeatures,
-            expected_misc_info.XStateData.EnabledFeatures);
-=======
   // `EnabledFeatures` is underaligned and `EXPECT_EQ` internally takes
   // arguments by reference. Copy it into a temporary before comparing to avoid
   // undefined behavior.
   EXPECT_EQ(uint64_t{observed_misc_info.XStateData.EnabledFeatures},
             uint64_t{expected_misc_info.XStateData.EnabledFeatures});
->>>>>>> 626889fb
   for (size_t feature_index = 0;
        feature_index < std::size(observed_misc_info.XStateData.Features);
        ++feature_index) {
