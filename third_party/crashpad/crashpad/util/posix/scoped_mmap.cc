// Copyright 2017 The Crashpad Authors
//
// Licensed under the Apache License, Version 2.0 (the "License");
// you may not use this file except in compliance with the License.
// You may obtain a copy of the License at
//
//     http://www.apache.org/licenses/LICENSE-2.0
//
// Unless required by applicable law or agreed to in writing, software
// distributed under the License is distributed on an "AS IS" BASIS,
// WITHOUT WARRANTIES OR CONDITIONS OF ANY KIND, either express or implied.
// See the License for the specific language governing permissions and
// limitations under the License.

#include "util/posix/scoped_mmap.h"

#include <unistd.h>

#include <algorithm>

#include "base/check_op.h"
#include "base/logging.h"
#include "base/memory/page_size.h"
#include "base/numerics/safe_conversions.h"
#include "base/numerics/safe_math.h"
#include "build/build_config.h"
<<<<<<< HEAD
#include "build/chromeos_buildflags.h"

// TODO(crbug.com/1052397): Revisit once build flag switch of lacros-chrome is
// complete.
#if BUILDFLAG(IS_LINUX) && !BUILDFLAG(IS_COBALT_HERMETIC_BUILD) || BUILDFLAG(IS_CHROMEOS_LACROS)
=======

#if BUILDFLAG(IS_LINUX) && !BUILDFLAG(IS_COBALT_HERMETIC_BUILD)
>>>>>>> 626889fb
#include "third_party/lss/lss.h"
#endif

namespace {

<<<<<<< HEAD
// TODO(crbug.com/1052397): Revisit once build flag switch of lacros-chrome is
// complete.
#if BUILDFLAG(IS_LINUX) && !BUILDFLAG(IS_COBALT_HERMETIC_BUILD) || BUILDFLAG(IS_CHROMEOS_LACROS)
=======
#if BUILDFLAG(IS_LINUX) && !BUILDFLAG(IS_COBALT_HERMETIC_BUILD)
>>>>>>> 626889fb
void* CallMmap(void* addr,
               size_t len,
               int prot,
               int flags,
               int fd,
               off_t offset) {
  return sys_mmap(addr, len, prot, flags, fd, offset);
}

int CallMunmap(void* addr, size_t len) {
  return sys_munmap(addr, len);
}

int CallMprotect(void* addr, size_t len, int prot) {
  return sys_mprotect(addr, len, prot);
}
#else
void* CallMmap(void* addr,
               size_t len,
               int prot,
               int flags,
               int fd,
               off_t offset) {
  return mmap(addr, len, prot, flags, fd, offset);
}

int CallMunmap(void* addr, size_t len) {
  return munmap(addr, len);
}

int CallMprotect(void* addr, size_t len, int prot) {
  return mprotect(addr, len, prot);
}
#endif

bool LoggingMunmap(uintptr_t addr, size_t len, bool can_log) {
  if (CallMunmap(reinterpret_cast<void*>(addr), len) != 0) {
    PLOG_IF(ERROR, can_log) << "munmap";
    return false;
  }

  return true;
}

size_t RoundPage(size_t size) {
  const size_t kPageMask = base::checked_cast<size_t>(base::GetPageSize()) - 1;
  return (size + kPageMask) & ~kPageMask;
}

}  // namespace

namespace crashpad {

ScopedMmap::ScopedMmap(bool can_log) : can_log_(can_log) {}

ScopedMmap::~ScopedMmap() {
  if (is_valid()) {
    LoggingMunmap(
        reinterpret_cast<uintptr_t>(addr_), RoundPage(len_), can_log_);
  }
}

bool ScopedMmap::Reset() {
  return ResetAddrLen(MAP_FAILED, 0);
}

bool ScopedMmap::ResetAddrLen(void* addr, size_t len) {
  const uintptr_t new_addr = reinterpret_cast<uintptr_t>(addr);
  const size_t new_len_round = RoundPage(len);

  if (addr == MAP_FAILED) {
    DCHECK_EQ(len, 0u);
  } else {
    DCHECK_NE(len, 0u);
    DCHECK_EQ(new_addr % base::GetPageSize(), 0u);
    DCHECK((base::CheckedNumeric<uintptr_t>(new_addr) + (new_len_round - 1))
               .IsValid());
  }

  bool result = true;

  if (is_valid()) {
    const uintptr_t old_addr = reinterpret_cast<uintptr_t>(addr_);
    const size_t old_len_round = RoundPage(len_);
    if (old_addr < new_addr) {
      result &= LoggingMunmap(
          old_addr, std::min(old_len_round, new_addr - old_addr), can_log_);
    }
    if (old_addr + old_len_round > new_addr + new_len_round) {
      uintptr_t unmap_start = std::max(old_addr, new_addr + new_len_round);
      result &= LoggingMunmap(
          unmap_start, old_addr + old_len_round - unmap_start, can_log_);
    }
  }

  addr_ = addr;
  len_ = len;

  return result;
}

bool ScopedMmap::ResetMmap(void* addr,
                           size_t len,
                           int prot,
                           int flags,
                           int fd,
                           off_t offset) {
  // Reset() first, so that a new anonymous mapping can use the address space
  // occupied by the old mapping if appropriate. The new mapping will be
  // attempted even if there was something wrong with the old mapping, so don’t
  // consider the return value from Reset().
  Reset();

  void* new_addr = CallMmap(addr, len, prot, flags, fd, offset);
  if (new_addr == MAP_FAILED) {
    PLOG_IF(ERROR, can_log_) << "mmap";
    return false;
  }

  // The new mapping is effective even if there was something wrong with the old
  // mapping, so don’t consider the return value from ResetAddrLen().
  ResetAddrLen(new_addr, len);
  return true;
}

bool ScopedMmap::Mprotect(int prot) {
  if (CallMprotect(addr_, RoundPage(len_), prot) < 0) {
    PLOG_IF(ERROR, can_log_) << "mprotect";
    return false;
  }

  return true;
}

void* ScopedMmap::release() {
  void* retval = addr_;
  addr_ = MAP_FAILED;
  len_ = 0;
  return retval;
}

}  // namespace crashpad<|MERGE_RESOLUTION|>--- conflicted
+++ resolved
@@ -24,28 +24,14 @@
 #include "base/numerics/safe_conversions.h"
 #include "base/numerics/safe_math.h"
 #include "build/build_config.h"
-<<<<<<< HEAD
-#include "build/chromeos_buildflags.h"
-
-// TODO(crbug.com/1052397): Revisit once build flag switch of lacros-chrome is
-// complete.
-#if BUILDFLAG(IS_LINUX) && !BUILDFLAG(IS_COBALT_HERMETIC_BUILD) || BUILDFLAG(IS_CHROMEOS_LACROS)
-=======
 
 #if BUILDFLAG(IS_LINUX) && !BUILDFLAG(IS_COBALT_HERMETIC_BUILD)
->>>>>>> 626889fb
 #include "third_party/lss/lss.h"
 #endif
 
 namespace {
 
-<<<<<<< HEAD
-// TODO(crbug.com/1052397): Revisit once build flag switch of lacros-chrome is
-// complete.
-#if BUILDFLAG(IS_LINUX) && !BUILDFLAG(IS_COBALT_HERMETIC_BUILD) || BUILDFLAG(IS_CHROMEOS_LACROS)
-=======
 #if BUILDFLAG(IS_LINUX) && !BUILDFLAG(IS_COBALT_HERMETIC_BUILD)
->>>>>>> 626889fb
 void* CallMmap(void* addr,
                size_t len,
                int prot,
