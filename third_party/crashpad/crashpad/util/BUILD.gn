# Copyright 2015 The Crashpad Authors
#
# Licensed under the Apache License, Version 2.0 (the "License");
# you may not use this file except in compliance with the License.
# You may obtain a copy of the License at
#
#     http://www.apache.org/licenses/LICENSE-2.0
#
# Unless required by applicable law or agreed to in writing, software
# distributed under the License is distributed on an "AS IS" BASIS,
# WITHOUT WARRANTIES OR CONDITIONS OF ANY KIND, either express or implied.
# See the License for the specific language governing permissions and
# limitations under the License.

import("../build/crashpad_buildconfig.gni")
import("net/tls.gni")

if (crashpad_is_in_chromium) {
  import("//build/config/sanitizers/sanitizers.gni")
}

if (crashpad_is_apple && !crashpad_is_tvos) {
  if (crashpad_is_in_chromium || crashpad_is_in_fuchsia) {
    import("//build/config/sysroot.gni")
  } else {
    import("$mini_chromium_import_root/build/sysroot.gni")
  }

  action_foreach("mig") {
    script = "mach/mig.py"
    inputs = [
      "mach/mig_fix.py",
      "mach/mig_gen.py",
    ]

    if (crashpad_is_in_fuchsia) {
      # TODO(https://fxbug.dev/68780): Remove suppression when fixed.
      hermetic_deps = false
      all_outputs_fresh = false
    }

    if (crashpad_is_mac) {
      sources = [
        "$sysroot/usr/include/mach/exc.defs",
        "$sysroot/usr/include/mach/mach_exc.defs",
        "$sysroot/usr/include/mach/notify.defs",
        "mach/child_port.defs",
      ]
    } else if (crashpad_is_ios) {
      sources = [
        # The iOS SDK doesn’t have any .defs files. Get them directly from xnu.
        "../third_party/xnu/osfmk/mach/exc.defs",
        "../third_party/xnu/osfmk/mach/mach_exc.defs",
      ]
    }

    outputs = [
      "$target_gen_dir/mach/{{source_name_part}}User.c",
      "$target_gen_dir/mach/{{source_name_part}}Server.c",
      "$target_gen_dir/mach/{{source_name_part}}.h",
      "$target_gen_dir/mach/{{source_name_part}}Server.h",
    ]

    args = [ "{{source}}" ]
    args += rebase_path(outputs, root_build_dir)
    if (crashpad_is_in_chromium) {
      if (!use_system_xcode) {
        import("//build/config/clang/clang.gni")
        import("//build/config/mac/mac_sdk.gni")
        clang_path =
            rebase_path("$clang_base_path/bin/", root_build_dir) + "clang"
        if (host_os == "mac") {
          mig_path = "$mac_bin_path" + "mig"
          migcom_path = "$mac_bin_path" + "../libexec/migcom"
        } else if (host_os == "linux") {
          mig_path = rebase_path("//third_party/mig/bin/mig", root_build_dir)
          migcom_path =
              rebase_path("//third_party/mig/bin/migcom", root_build_dir)
        } else {
          assert(false, "don't know how to mig on $host_os")
        }

        args += [
          "--clang-path",
          clang_path,
          "--mig-path",
          mig_path,
          "--migcom-path",
          migcom_path,
        ]
      }
      if (crashpad_is_mac) {
        deps = [ "//build/config/mac:sdk_inputs" ]
      }
    }
    if (sysroot != "") {
      if (crashpad_is_in_chromium) {
        # Chromium often brings along its own SDK and wants to keep paths
        # relative…
        args += [
          "--sdk",
          rebase_path(sysroot, root_build_dir),
        ]
      } else {
        # …but that’s not an option in the standalone Crashpad build, where the
        # SDK is installed on the system and is absolute. (But use rebase_path
        # just to be sure.)
        args += [
          "--sdk",
          rebase_path(sysroot, ""),
        ]
      }
    }
    args += [
      "--include",
      rebase_path("..", root_build_dir),
      "--include",
      rebase_path("../compat/mac", root_build_dir),
    ]
    if (crashpad_is_ios) {
      args += [
        "--include",
        rebase_path("../compat/ios", root_build_dir),
      ]
    }
    if (current_cpu == "x86") {
      args += [
        "--arch",
        "i386",
      ]
    } else if (current_cpu == "x64") {
      args += [
        "--arch",
        "x86_64",
      ]
    } else if (current_cpu == "arm") {
      args += [
        "--arch",
        "armv7",
      ]
    } else if (current_cpu == "arm64") {
      args += [
        "--arch",
        "arm64",
      ]
<<<<<<< HEAD
=======
    } else if (current_cpu == "arm64e") {
      args += [
        "--arch",
        "arm64e",
      ]
>>>>>>> 626889fb
    } else if (crashpad_is_mac && current_cpu == "mac_universal") {
      args += [
        "--arch",
        "x86_64",
        "--arch",
        "arm64",
      ]
    } else {
      assert(false, "Unsupported architecture")
    }
  }

  static_library("mig_output") {
    deps = [ ":mig" ]
    sources = get_target_outputs(":mig")
    if (crashpad_is_in_chromium) {
      # mig output contains unreachable code, which irks -Wunreachable-code.
      configs -= [ "//build/config/compiler:chromium_code" ]
      configs += [ "//build/config/compiler:no_chromium_code" ]
    }
    public_configs = [ "..:crashpad_config" ]
  }
}

# Used by crashpad_wer_handler to avoid linking all of :util.
if (crashpad_is_win) {
  source_set("util_registration_protocol") {
    sources = [
      "misc/address_types.h",
      "win/address_types.h",
      "win/registration_protocol_win_structs.h",
    ]
    public_deps = [ "../third_party/mini_chromium:build" ]
    public_configs = [ "..:crashpad_config" ]
  }
}

crashpad_static_library("util") {
  sources = [
    "file/delimited_file_reader.cc",
    "file/delimited_file_reader.h",
    "file/directory_reader.h",
    "file/file_helper.cc",
    "file/file_helper.h",
    "file/file_io.cc",
    "file/file_io.h",
    "file/file_reader.cc",
    "file/file_reader.h",
    "file/file_seeker.cc",
    "file/file_seeker.h",
    "file/file_writer.cc",
    "file/file_writer.h",
    "file/filesystem.h",
    "file/output_stream_file_writer.cc",
    "file/output_stream_file_writer.h",
    "file/scoped_remove_file.cc",
    "file/scoped_remove_file.h",
    "file/string_file.cc",
    "file/string_file.h",
    "misc/address_sanitizer.h",
    "misc/address_types.h",
    "misc/arraysize.h",
    "misc/capture_context.h",
    "misc/clock.h",
    "misc/elf_note_types.h",
    "misc/from_pointer_cast.h",
    "misc/implicit_cast.h",
    "misc/initialization_state.h",
    "misc/initialization_state_dcheck.cc",
    "misc/initialization_state_dcheck.h",
    "misc/lexing.cc",
    "misc/lexing.h",
    "misc/memory_sanitizer.h",
    "misc/metrics.cc",
    "misc/metrics.h",
    "misc/paths.h",
    "misc/pdb_structures.cc",
    "misc/pdb_structures.h",
    "misc/random_string.cc",
    "misc/random_string.h",
    "misc/range_set.cc",
    "misc/range_set.h",
    "misc/reinterpret_bytes.cc",
    "misc/reinterpret_bytes.h",
    "misc/scoped_forbid_return.cc",
    "misc/scoped_forbid_return.h",
    "misc/symbolic_constants_common.h",
    "misc/time.cc",
    "misc/time.h",
    "misc/tri_state.h",
    "misc/uuid.cc",
    "misc/uuid.h",
    "misc/zlib.cc",
    "misc/zlib.h",
    "numeric/checked_address_range.cc",
    "numeric/checked_address_range.h",
    "numeric/checked_range.h",
    "numeric/checked_vm_address_range.h",
    "numeric/in_range_cast.h",
    "numeric/int128.h",
    "numeric/safe_assignment.h",
    "process/process_id.h",
    "process/process_memory.cc",
    "process/process_memory.h",
    "process/process_memory_native.h",
    "process/process_memory_range.cc",
    "process/process_memory_range.h",
    "stdlib/aligned_allocator.cc",
    "stdlib/aligned_allocator.h",
    "stdlib/map_insert.h",
    "stdlib/objc.h",
    "stdlib/string_number_conversion.cc",
    "stdlib/string_number_conversion.h",
    "stdlib/strlcpy.cc",
    "stdlib/strlcpy.h",
    "stdlib/strnlen.cc",
    "stdlib/strnlen.h",
    "stdlib/thread_safe_vector.h",
    "stream/base94_output_stream.cc",
    "stream/base94_output_stream.h",
    "stream/file_encoder.cc",
    "stream/file_encoder.h",
    "stream/file_output_stream.cc",
    "stream/file_output_stream.h",
    "stream/log_output_stream.cc",
    "stream/log_output_stream.h",
    "stream/output_stream_interface.h",
    "stream/zlib_output_stream.cc",
    "stream/zlib_output_stream.h",
    "string/split_string.cc",
    "string/split_string.h",
    "synchronization/scoped_spin_guard.h",
    "synchronization/semaphore.h",
    "thread/stoppable.h",
    "thread/thread.cc",
    "thread/thread.h",
    "thread/thread_log_messages.cc",
    "thread/thread_log_messages.h",
    "thread/worker_thread.cc",
    "thread/worker_thread.h",
  ]

  defines = [ "ZLIB_CONST" ]

  if (crashpad_is_posix || crashpad_is_fuchsia) {
    sources += [
      "file/directory_reader_posix.cc",
      "file/file_io_posix.cc",
      "file/filesystem_posix.cc",
      "misc/clock_posix.cc",
      "posix/close_stdio.cc",
      "posix/close_stdio.h",
      "posix/scoped_dir.cc",
      "posix/scoped_dir.h",
      "posix/scoped_mmap.cc",
      "posix/scoped_mmap.h",
      "posix/signals.cc",
      "posix/signals.h",
      "synchronization/semaphore_posix.cc",
      "thread/thread_posix.cc",
    ]

    if (!crashpad_is_fuchsia) {
      sources += [
        "posix/close_multiple.cc",
        "posix/close_multiple.h",
        "posix/drop_privileges.cc",
        "posix/drop_privileges.h",
        "posix/process_info.h",
        "posix/spawn_subprocess.cc",
        "posix/spawn_subprocess.h",

        # These map signals to and from strings. While Fuchsia defines some of
        # the common SIGx defines, signals are never raised on Fuchsia, so
        # there's need to include this mapping code.
        "posix/symbolic_constants_posix.cc",
        "posix/symbolic_constants_posix.h",
      ]

      if (crashpad_is_android || crashpad_is_linux || crashpad_is_mac) {
        sources += [
          "posix/spawn_subprocess.cc",
          "posix/spawn_subprocess.h",
        ]
      }
    }
  }

  if (crashpad_is_apple) {
    sources += [
      "mac/sysctl.cc",
      "mac/sysctl.h",
      "mac/xattr.cc",
      "mac/xattr.h",
      "mach/mach_extensions.cc",
      "mach/mach_extensions.h",
      "misc/capture_context_mac.S",
      "misc/clock_mac.cc",
      "misc/paths_mac.cc",
      "synchronization/semaphore_mac.cc",
    ]

    # Exclude files related to Mach exceptions when building for tvOS. Mach
    # messaging APIs are not available to third-party applications on tvOS so
    # crashes are handled via POSIX signals.
    if (!crashpad_is_tvos) {
      sources += [
        "mach/composite_mach_message_server.cc",
        "mach/composite_mach_message_server.h",
        "mach/exc_client_variants.cc",
        "mach/exc_client_variants.h",
        "mach/exc_server_variants.cc",
        "mach/exc_server_variants.h",
        "mach/exception_behaviors.cc",
        "mach/exception_behaviors.h",
        "mach/exception_ports.cc",
        "mach/exception_ports.h",
        "mach/mach_message.cc",
        "mach/mach_message.h",
        "mach/mach_message_server.cc",
        "mach/mach_message_server.h",
        "mach/symbolic_constants_mach.cc",
        "mach/symbolic_constants_mach.h",
      ]
    }
  }

  if (crashpad_is_mac && !crashpad_is_in_fuchsia) {
    sources += [
      "mac/checked_mach_address_range.h",
      "mac/launchd.h",
      "mac/launchd.mm",
      "mac/mac_util.cc",
      "mac/mac_util.h",
      "mac/service_management.cc",
      "mac/service_management.h",
      "mac/sysctl.cc",
      "mac/sysctl.h",
      "mach/bootstrap.cc",
      "mach/bootstrap.h",
      "mach/child_port_handshake.cc",
      "mach/child_port_handshake.h",
      "mach/child_port_server.cc",
      "mach/child_port_server.h",
      "mach/child_port_types.h",
      "mach/exception_types.cc",
      "mach/exception_types.h",
      "mach/notify_server.cc",
      "mach/notify_server.h",
      "mach/scoped_task_suspend.cc",
      "mach/scoped_task_suspend.h",
      "mach/task_for_pid.cc",
      "mach/task_for_pid.h",
      "posix/process_info_mac.cc",
      "process/process_memory_mac.cc",
      "process/process_memory_mac.h",
    ]
  }

  if (crashpad_is_ios) {
    sources += [
      "ios/ios_intermediate_dump_data.cc",
      "ios/ios_intermediate_dump_data.h",
      "ios/ios_intermediate_dump_format.h",
      "ios/ios_intermediate_dump_interface.cc",
      "ios/ios_intermediate_dump_interface.h",
      "ios/ios_intermediate_dump_list.cc",
      "ios/ios_intermediate_dump_list.h",
      "ios/ios_intermediate_dump_map.cc",
      "ios/ios_intermediate_dump_map.h",
      "ios/ios_intermediate_dump_object.cc",
      "ios/ios_intermediate_dump_object.h",
      "ios/ios_intermediate_dump_reader.cc",
      "ios/ios_intermediate_dump_reader.h",
      "ios/ios_intermediate_dump_writer.cc",
      "ios/ios_intermediate_dump_writer.h",
      "ios/ios_system_data_collector.h",
      "ios/ios_system_data_collector.mm",
      "ios/raw_logging.cc",
      "ios/raw_logging.h",
      "ios/scoped_background_task.h",
      "ios/scoped_background_task.mm",
<<<<<<< HEAD
      "ios/scoped_vm_read.cc",
      "ios/scoped_vm_read.h",
      "ios/scoped_vm_map.cc",
      "ios/scoped_vm_map.h",
    ]
  }

  deps = [ "//build:chromeos_buildflags" ]

=======
      "ios/scoped_vm_map.cc",
      "ios/scoped_vm_map.h",
      "ios/scoped_vm_read.cc",
      "ios/scoped_vm_read.h",
    ]
  }

>>>>>>> 626889fb
  if (crashpad_is_android) {
    sources += [
      "linux/initial_signal_dispositions.cc",
      "linux/initial_signal_dispositions.h",
    ]
  }

  if (crashpad_is_linux || crashpad_is_android) {
    sources += [
      "linux/address_types.h",
      "linux/auxiliary_vector.cc",
      "linux/auxiliary_vector.h",
      "linux/checked_linux_address_range.h",
      "linux/direct_ptrace_connection.cc",
      "linux/direct_ptrace_connection.h",
      "linux/exception_handler_client.cc",
      "linux/exception_handler_client.h",
      "linux/exception_handler_protocol.cc",
      "linux/exception_handler_protocol.h",
      "linux/exception_information.h",
      "linux/memory_map.cc",
      "linux/memory_map.h",
      "linux/pac_helper.cc",
      "linux/pac_helper.h",
      "linux/proc_stat_reader.cc",
      "linux/proc_stat_reader.h",
      "linux/proc_task_reader.cc",
      "linux/proc_task_reader.h",
      "linux/ptrace_broker.cc",
      "linux/ptrace_broker.h",
      "linux/ptrace_client.cc",
      "linux/ptrace_client.h",
      "linux/ptrace_connection.h",
      "linux/ptracer.cc",
      "linux/ptracer.h",
      "linux/scoped_pr_set_dumpable.cc",
      "linux/scoped_pr_set_dumpable.h",
      "linux/scoped_pr_set_ptracer.cc",
      "linux/scoped_pr_set_ptracer.h",
      "linux/scoped_ptrace_attach.cc",
      "linux/scoped_ptrace_attach.h",
      "linux/socket.cc",
      "linux/socket.h",
      "linux/thread_info.cc",
      "linux/thread_info.h",
      "linux/traits.h",
      "misc/capture_context_linux.S",
      "misc/paths_linux.cc",
      "misc/time_linux.cc",
      "posix/process_info_linux.cc",
      "process/process_memory_linux.cc",
      "process/process_memory_linux.h",
      "process/process_memory_sanitized.cc",
      "process/process_memory_sanitized.h",
    ]
  }

  if (crashpad_is_win) {
    sources += [
      "file/directory_reader_win.cc",
      "file/file_io_win.cc",
      "file/filesystem_win.cc",
      "misc/clock_win.cc",
      "misc/paths_win.cc",
      "misc/time_win.cc",
      "process/process_memory_win.cc",
      "process/process_memory_win.h",
      "synchronization/semaphore_win.cc",
      "thread/thread_win.cc",
      "win/address_types.h",
      "win/checked_win_address_range.h",
      "win/command_line.cc",
      "win/command_line.h",
      "win/context_wrappers.h",
      "win/critical_section_with_debug_info.cc",
      "win/critical_section_with_debug_info.h",
      "win/exception_codes.h",
      "win/exception_handler_server.cc",
      "win/exception_handler_server.h",
      "win/get_function.cc",
      "win/get_function.h",
      "win/get_module_information.cc",
      "win/get_module_information.h",
      "win/handle.cc",
      "win/handle.h",
      "win/initial_client_data.cc",
      "win/initial_client_data.h",
      "win/loader_lock.cc",
      "win/loader_lock.h",
      "win/module_version.cc",
      "win/module_version.h",
      "win/nt_internals.cc",
      "win/nt_internals.h",
      "win/ntstatus_logging.cc",
      "win/ntstatus_logging.h",
      "win/process_info.cc",
      "win/process_info.h",
      "win/process_structs.h",
      "win/registration_protocol_win.cc",
      "win/registration_protocol_win.h",
      "win/registration_protocol_win_structs.h",
      "win/safe_terminate_process.h",
      "win/scoped_handle.cc",
      "win/scoped_handle.h",
      "win/scoped_local_alloc.cc",
      "win/scoped_local_alloc.h",
      "win/scoped_process_suspend.cc",
      "win/scoped_process_suspend.h",
      "win/scoped_registry_key.h",
      "win/scoped_set_event.cc",
      "win/scoped_set_event.h",
      "win/session_end_watcher.cc",
      "win/session_end_watcher.h",
      "win/termination_codes.h",
      "win/traits.h",
      "win/xp_compat.h",
    ]

    if (current_cpu != "arm64") {
      sources += [
        "misc/capture_context_win.asm",
        "win/safe_terminate_process.asm",
      ]
    } else {
<<<<<<< HEAD
      # Most Crashpad builds use Microsoft's armasm64.exe macro assembler for
      # .asm source files. When building in Chromium, clang-cl is used as the
      # assembler instead. Since the two assemblers recognize different
      # assembly dialects, the same .asm file can't be used for each. As a
      # workaround, use a prebuilt .obj file when the Microsoft-dialect
      # assembler isn't available.
      if (crashpad_is_in_chromium) {
=======
      # When building with clang, clang-cl is used as the assembler. Since
      # clang-cl recognizes a different assembly dialect than Microsoft’s
      # armasm64 macro assembler, the same .asm file can’t be used for each. As
      # a workaround, use a prebuilt .obj file when the Microsoft-dialect
      # assembler isn’t available.
      if (crashpad_is_clang) {
>>>>>>> 626889fb
        sources += [ "misc/capture_context_win_arm64.obj" ]
      } else {
        sources += [ "misc/capture_context_win_arm64.asm" ]
      }
    }
  }

  if (crashpad_is_fuchsia) {
    sources += [
      "fuchsia/koid_utilities.cc",
      "fuchsia/koid_utilities.h",
      "fuchsia/scoped_task_suspend.cc",
      "fuchsia/scoped_task_suspend.h",
      "fuchsia/traits.h",
<<<<<<< HEAD
      "misc/capture_context_fuchsia.S",
=======
>>>>>>> 626889fb
      "misc/paths_fuchsia.cc",
      "process/process_memory_fuchsia.cc",
      "process/process_memory_fuchsia.h",
    ]

    sources -= [ "misc/capture_context.h" ]
  }

  public_configs = [ "..:crashpad_config" ]

  # Include generated files starting with "util".
  if (crashpad_is_in_fuchsia) {
    include_dirs =
        [ "$root_gen_dir/" + rebase_path(fuchsia_crashpad_root, "//") ]
  } else {
    include_dirs = [ "$root_gen_dir/third_party/crashpad/crashpad" ]
  }

  public_deps = [
    ":no_cfi_icall",
    "../compat",
    "../third_party/zlib",
  ]

<<<<<<< HEAD
  deps += [
    "$mini_chromium_source_parent:base",
    "$mini_chromium_source_parent:chromeos_buildflags",
  ]

  configs = [ "../build:flock_always_supported_defines" ]

  if (crashpad_is_mac || crashpad_is_ios) {
    include_dirs += [ "$root_gen_dir" ]
    deps += [ ":mig_output" ]
  }

  if (crashpad_is_ios) {
    deps += [ "../build:ios_enable_arc" ]
  }

=======
  deps = [ "$mini_chromium_source_parent:base" ]

  configs = [ "../build:flock_always_supported_defines" ]

  if (crashpad_is_apple) {
    include_dirs += [ "$root_gen_dir" ]
    deps += [ "../build:apple_enable_arc" ]

    if (!crashpad_is_tvos) {
      deps += [ ":mig_output" ]
    }
  }

>>>>>>> 626889fb
  if (crashpad_is_mac && !crashpad_is_in_fuchsia) {
    libs = [ "bsm" ]
    frameworks = [
      "CoreFoundation.framework",
      "Foundation.framework",
      "IOKit.framework",
    ]
<<<<<<< HEAD
=======
  }

  if (crashpad_is_ios) {
    configs += [ "../build:crashpad_is_ios_app_extension" ]
>>>>>>> 626889fb
  }

  if (crashpad_is_win) {
    libs = [
      "user32.lib",

      # TODO(jperaza): version.lib is needed for Windows 7 compatibility.
      # mincore.lib may be linked against instead when targeting Windows 8+.
      "version.lib",

      "winhttp.lib",
    ]

    cflags = [ "/wd4201" ]  # nonstandard extension used: nameless struct/union.

    if (current_cpu == "x86") {
      asmflags = [ "/safeseh" ]
    }
  }

  if (crashpad_is_fuchsia) {
    public_deps += [ "../third_party/fuchsia" ]
  }

  if (crashpad_is_android || crashpad_is_linux) {
    deps += [ "../third_party/lss" ]
  }
}

# net is split into a separate target from util so that client code does
# not have to depend on it.
crashpad_static_library("net") {
  sources = [
    "net/http_body.cc",
    "net/http_body.h",
    "net/http_body_gzip.cc",
    "net/http_body_gzip.h",
    "net/http_headers.h",
    "net/http_multipart_builder.cc",
    "net/http_multipart_builder.h",
    "net/http_transport.cc",
    "net/http_transport.h",
    "net/url.cc",
    "net/url.h",
  ]

  deps = [
    ":util",
    "$mini_chromium_source_parent:base",
  ]

<<<<<<< HEAD
=======
  if (crashpad_is_apple) {
    deps += [ "../build:apple_enable_arc" ]
  }

>>>>>>> 626889fb
  if (crashpad_is_mac && !crashpad_is_in_fuchsia) {
    sources += [ "net/http_transport_mac.mm" ]
  }

  if (crashpad_is_ios) {
    sources += [ "net/http_transport_mac.mm" ]
  }

  if (crashpad_is_win) {
    sources += [ "net/http_transport_win.cc" ]
  }

  if (crashpad_http_transport_impl == "socket") {
    sources += [ "net/http_transport_socket.cc" ]
    if (crashpad_use_boringssl_for_http_transport_socket) {
      defines = [ "CRASHPAD_USE_BORINGSSL" ]

      if (crashpad_is_in_chromium || crashpad_is_in_fuchsia) {
        deps += [ "//third_party/boringssl" ]
      } else {
        libs = [
          "crypto",
          "ssl",
        ]
      }
    }
  } else if (crashpad_http_transport_impl == "libcurl") {
    sources += [ "net/http_transport_libcurl.cc" ]
  }
}

if (!crashpad_is_android && !crashpad_is_ios) {
  crashpad_executable("http_transport_test_server") {
    testonly = true
    sources = [ "net/http_transport_test_server.cc" ]

    deps = [
      ":net",
      ":util",
      "$mini_chromium_source_parent:base",
      "../third_party/cpp-httplib",
      "../third_party/zlib",
      "../tools:tool_support",
    ]

    # TODO(b/189353575): make these relocatable using $mini_chromium_ variables
    if (crashpad_is_standalone) {
      remove_configs = [ "//third_party/mini_chromium/mini_chromium/build/config:Wexit_time_destructors" ]
    } else if (crashpad_is_external) {
      remove_configs = [ "//../../mini_chromium/mini_chromium/build/config:Wexit_time_destructors" ]
    }

    if (crashpad_is_win) {
      libs = [ "ws2_32.lib" ]
    }

    if (crashpad_use_boringssl_for_http_transport_socket) {
      defines = [ "CRASHPAD_USE_BORINGSSL" ]

      if (crashpad_is_in_chromium || crashpad_is_in_fuchsia) {
        deps += [ "//third_party/boringssl" ]
      } else {
        libs = [
          "crypto",
          "ssl",
        ]
      }
    }
  }
}

# This exists as a separate target from util so that compat may depend on it
# without cycles.
source_set("no_cfi_icall") {
  sources = [ "misc/no_cfi_icall.h" ]
  public_configs = [ "..:crashpad_config" ]
<<<<<<< HEAD
  public_deps = [ "$mini_chromium_source_parent:build" ]
=======
  public_deps = [
    "$mini_chromium_source_parent:base",
    "$mini_chromium_source_parent:build",
  ]
>>>>>>> 626889fb
}

source_set("util_test") {
  testonly = true

  sources = [
    "file/delimited_file_reader_test.cc",
    "file/directory_reader_test.cc",
    "file/file_io_test.cc",
    "file/file_reader_test.cc",
    "file/filesystem_test.cc",
    "file/string_file_test.cc",
    "misc/arraysize_test.cc",
    "misc/capture_context_test.cc",
    "misc/capture_context_test_util.h",
    "misc/clock_test.cc",
    "misc/from_pointer_cast_test.cc",
    "misc/initialization_state_dcheck_test.cc",
    "misc/initialization_state_test.cc",
    "misc/no_cfi_icall_test.cc",
    "misc/paths_test.cc",
    "misc/random_string_test.cc",
    "misc/range_set_test.cc",
    "misc/reinterpret_bytes_test.cc",
    "misc/scoped_forbid_return_test.cc",
    "misc/time_test.cc",
    "misc/uuid_test.cc",
    "net/http_body_gzip_test.cc",
    "net/http_body_test.cc",
    "net/http_body_test_util.cc",
    "net/http_body_test_util.h",
    "net/http_multipart_builder_test.cc",
    "net/url_test.cc",
    "numeric/checked_address_range_test.cc",
    "numeric/checked_range_test.cc",
    "numeric/in_range_cast_test.cc",
    "numeric/int128_test.cc",
    "process/process_memory_range_test.cc",
    "process/process_memory_test.cc",
    "stdlib/aligned_allocator_test.cc",
    "stdlib/map_insert_test.cc",
    "stdlib/string_number_conversion_test.cc",
    "stdlib/strlcpy_test.cc",
    "stdlib/strnlen_test.cc",
    "stdlib/thread_safe_vector_test.cc",
    "stream/base94_output_stream_test.cc",
    "stream/file_encoder_test.cc",
    "stream/log_output_stream_test.cc",
    "stream/test_output_stream.cc",
    "stream/test_output_stream.h",
    "stream/zlib_output_stream_test.cc",
    "string/split_string_test.cc",
    "synchronization/scoped_spin_guard_test.cc",
    "synchronization/semaphore_test.cc",
    "thread/thread_log_messages_test.cc",
    "thread/thread_test.cc",
    "thread/worker_thread_test.cc",
  ]

  if (!crashpad_is_android && !crashpad_is_ios) {
    # Android requires an HTTPTransport implementation.
    sources += [ "net/http_transport_test.cc" ]
  }

  if (crashpad_is_posix || crashpad_is_fuchsia) {
    if (!crashpad_is_fuchsia && !crashpad_is_ios) {
      sources += [
        "posix/process_info_test.cc",
        "posix/signals_test.cc",
        "posix/symbolic_constants_posix_test.cc",
      ]
    }
    sources += [ "posix/scoped_mmap_test.cc" ]
  }

  if (crashpad_is_apple) {
    sources += [
      "mac/xattr_test.cc",
      "misc/capture_context_test_util_mac.cc",
    ]

    if (!crashpad_is_tvos) {
      sources += [
        "mach/composite_mach_message_server_test.cc",
        "mach/exc_server_variants_test.cc",
        "mach/exception_behaviors_test.cc",
        "mach/mach_extensions_test.cc",
        "mach/mach_message_test.cc",
        "mach/symbolic_constants_mach_test.cc",
      ]
    }
  }

  if (crashpad_is_mac) {
    sources += [
      "mac/launchd_test.mm",
      "mac/mac_util_test.mm",
      "mac/service_management_test.mm",
      "mac/sysctl_test.cc",
      "mach/bootstrap_test.cc",
      "mach/child_port_handshake_test.cc",
      "mach/child_port_server_test.cc",
      "mach/exc_client_variants_test.cc",
      "mach/exception_ports_test.cc",
      "mach/exception_types_test.cc",
      "mach/mach_message_server_test.cc",
      "mach/notify_server_test.cc",
      "mach/scoped_task_suspend_test.cc",
      "process/process_memory_mac_test.cc",
    ]
  }

  if (crashpad_is_ios) {
    sources += [
      "ios/ios_intermediate_dump_reader_test.cc",
      "ios/ios_intermediate_dump_writer_test.cc",
<<<<<<< HEAD
      "ios/scoped_vm_read_test.cc",
      "ios/scoped_vm_map_test.cc",
=======
      "ios/scoped_vm_map_test.cc",
      "ios/scoped_vm_read_test.cc",
>>>>>>> 626889fb
    ]

    sources -= [
      "process/process_memory_range_test.cc",
      "process/process_memory_test.cc",
    ]
  }

  if (crashpad_is_linux || crashpad_is_android) {
    sources += [
      "linux/auxiliary_vector_test.cc",
      "linux/memory_map_test.cc",
      "linux/proc_stat_reader_test.cc",
      "linux/proc_task_reader_test.cc",
      "linux/ptrace_broker_test.cc",
      "linux/ptracer_test.cc",
      "linux/scoped_ptrace_attach_test.cc",
      "linux/socket_test.cc",
      "misc/capture_context_test_util_linux.cc",
      "process/process_memory_sanitized_test.cc",
    ]
  }

  if (crashpad_is_fuchsia) {
    sources -= [
      "misc/capture_context_test.cc",
      "misc/capture_context_test_util.h",
    ]
  }

  if (crashpad_is_win) {
    sources += [
      "misc/capture_context_test_util_win.cc",
      "win/command_line_test.cc",
      "win/critical_section_with_debug_info_test.cc",
      "win/exception_handler_server_test.cc",
      "win/get_function_test.cc",
      "win/handle_test.cc",
      "win/initial_client_data_test.cc",
      "win/loader_lock_test.cc",
      "win/process_info_test.cc",
      "win/registration_protocol_win_test.cc",
      "win/safe_terminate_process_test.cc",
      "win/scoped_process_suspend_test.cc",
      "win/session_end_watcher_test.cc",
    ]

    if (crashpad_is_in_chromium && is_asan && is_component_build) {
      # TODO(crbug.com/856174): Re-enable these once Windows ASan is fixed.
      sources -= [ "stdlib/string_number_conversion_test.cc" ]
    }
  }

  data = [
    "net/testdata/ascii_http_body.txt",
    "net/testdata/binary_http_body.dat",
    "net/testdata/crashpad_util_test_cert.pem",
    "net/testdata/crashpad_util_test_key.pem",
  ]

  deps = [
    ":net",
    ":util",
    "$mini_chromium_source_parent:base",
    "../client",
    "../compat",
    "../test",
    "../third_party/googletest:googlemock",
    "../third_party/googletest:googletest",
    "../third_party/zlib",
  ]

  if (!crashpad_is_android && !crashpad_is_ios) {
    data_deps = [ ":http_transport_test_server" ]

    if (crashpad_use_boringssl_for_http_transport_socket) {
      defines = [ "CRASHPAD_USE_BORINGSSL" ]
    }
  }

  if (crashpad_is_apple) {
    deps += [ "../build:apple_enable_arc" ]
  }

  if (crashpad_is_mac) {
    frameworks = [ "Foundation.framework" ]
  }

  if (crashpad_is_ios) {
    deps += [ ":util_test_bundle_data" ]
  }

  if (crashpad_is_android || crashpad_is_linux) {
    deps += [ "../third_party/lss" ]
  }

  if (crashpad_is_in_chromium && (crashpad_is_linux || crashpad_is_android)) {
    # TODO(crbug.com/1163794): Disabling MemoryMap tests if PartitionAlloc is
    # used for malloc.
    deps += [ "//base/allocator:buildflags" ]
  }

  if (crashpad_is_win) {
    libs = [
      "rpcrt4.lib",
      "dbghelp.lib",
    ]
    data_deps += [
      ":crashpad_util_test_loader_lock_test",
      ":crashpad_util_test_process_info_test_child",
      ":crashpad_util_test_safe_terminate_process_test_child",
    ]
  }
}

if (crashpad_is_ios) {
  bundle_data("util_test_bundle_data") {
    testonly = true

    sources = [
      "net/testdata/ascii_http_body.txt",
      "net/testdata/binary_http_body.dat",
    ]

    outputs = [ "{{bundle_resources_dir}}/crashpad_test_data/" +
                "{{source_root_relative_dir}}/{{source_file_part}}" ]
  }
}

if (crashpad_is_win) {
  crashpad_executable("crashpad_util_test_process_info_test_child") {
    testonly = true
    sources = [ "win/process_info_test_child.cc" ]
  }

  crashpad_executable("crashpad_util_test_safe_terminate_process_test_child") {
    testonly = true
    sources = [ "win/safe_terminate_process_test_child.cc" ]
  }

  crashpad_loadable_module("crashpad_util_test_loader_lock_test") {
    testonly = true
    sources = [ "win/loader_lock_test_dll.cc" ]
    deps = [ ":util" ]
  }
}<|MERGE_RESOLUTION|>--- conflicted
+++ resolved
@@ -32,12 +32,6 @@
       "mach/mig_fix.py",
       "mach/mig_gen.py",
     ]
-
-    if (crashpad_is_in_fuchsia) {
-      # TODO(https://fxbug.dev/68780): Remove suppression when fixed.
-      hermetic_deps = false
-      all_outputs_fresh = false
-    }
 
     if (crashpad_is_mac) {
       sources = [
@@ -143,14 +137,11 @@
         "--arch",
         "arm64",
       ]
-<<<<<<< HEAD
-=======
     } else if (current_cpu == "arm64e") {
       args += [
         "--arch",
         "arm64e",
       ]
->>>>>>> 626889fb
     } else if (crashpad_is_mac && current_cpu == "mac_universal") {
       args += [
         "--arch",
@@ -320,8 +311,6 @@
         "posix/drop_privileges.cc",
         "posix/drop_privileges.h",
         "posix/process_info.h",
-        "posix/spawn_subprocess.cc",
-        "posix/spawn_subprocess.h",
 
         # These map signals to and from strings. While Fuchsia defines some of
         # the common SIGx defines, signals are never raised on Fuchsia, so
@@ -387,8 +376,6 @@
       "mac/mac_util.h",
       "mac/service_management.cc",
       "mac/service_management.h",
-      "mac/sysctl.cc",
-      "mac/sysctl.h",
       "mach/bootstrap.cc",
       "mach/bootstrap.h",
       "mach/child_port_handshake.cc",
@@ -433,17 +420,6 @@
       "ios/raw_logging.h",
       "ios/scoped_background_task.h",
       "ios/scoped_background_task.mm",
-<<<<<<< HEAD
-      "ios/scoped_vm_read.cc",
-      "ios/scoped_vm_read.h",
-      "ios/scoped_vm_map.cc",
-      "ios/scoped_vm_map.h",
-    ]
-  }
-
-  deps = [ "//build:chromeos_buildflags" ]
-
-=======
       "ios/scoped_vm_map.cc",
       "ios/scoped_vm_map.h",
       "ios/scoped_vm_read.cc",
@@ -451,7 +427,6 @@
     ]
   }
 
->>>>>>> 626889fb
   if (crashpad_is_android) {
     sources += [
       "linux/initial_signal_dispositions.cc",
@@ -576,22 +551,12 @@
         "win/safe_terminate_process.asm",
       ]
     } else {
-<<<<<<< HEAD
-      # Most Crashpad builds use Microsoft's armasm64.exe macro assembler for
-      # .asm source files. When building in Chromium, clang-cl is used as the
-      # assembler instead. Since the two assemblers recognize different
-      # assembly dialects, the same .asm file can't be used for each. As a
-      # workaround, use a prebuilt .obj file when the Microsoft-dialect
-      # assembler isn't available.
-      if (crashpad_is_in_chromium) {
-=======
       # When building with clang, clang-cl is used as the assembler. Since
       # clang-cl recognizes a different assembly dialect than Microsoft’s
       # armasm64 macro assembler, the same .asm file can’t be used for each. As
       # a workaround, use a prebuilt .obj file when the Microsoft-dialect
       # assembler isn’t available.
       if (crashpad_is_clang) {
->>>>>>> 626889fb
         sources += [ "misc/capture_context_win_arm64.obj" ]
       } else {
         sources += [ "misc/capture_context_win_arm64.asm" ]
@@ -606,10 +571,6 @@
       "fuchsia/scoped_task_suspend.cc",
       "fuchsia/scoped_task_suspend.h",
       "fuchsia/traits.h",
-<<<<<<< HEAD
-      "misc/capture_context_fuchsia.S",
-=======
->>>>>>> 626889fb
       "misc/paths_fuchsia.cc",
       "process/process_memory_fuchsia.cc",
       "process/process_memory_fuchsia.h",
@@ -634,24 +595,6 @@
     "../third_party/zlib",
   ]
 
-<<<<<<< HEAD
-  deps += [
-    "$mini_chromium_source_parent:base",
-    "$mini_chromium_source_parent:chromeos_buildflags",
-  ]
-
-  configs = [ "../build:flock_always_supported_defines" ]
-
-  if (crashpad_is_mac || crashpad_is_ios) {
-    include_dirs += [ "$root_gen_dir" ]
-    deps += [ ":mig_output" ]
-  }
-
-  if (crashpad_is_ios) {
-    deps += [ "../build:ios_enable_arc" ]
-  }
-
-=======
   deps = [ "$mini_chromium_source_parent:base" ]
 
   configs = [ "../build:flock_always_supported_defines" ]
@@ -665,7 +608,6 @@
     }
   }
 
->>>>>>> 626889fb
   if (crashpad_is_mac && !crashpad_is_in_fuchsia) {
     libs = [ "bsm" ]
     frameworks = [
@@ -673,13 +615,10 @@
       "Foundation.framework",
       "IOKit.framework",
     ]
-<<<<<<< HEAD
-=======
   }
 
   if (crashpad_is_ios) {
     configs += [ "../build:crashpad_is_ios_app_extension" ]
->>>>>>> 626889fb
   }
 
   if (crashpad_is_win) {
@@ -731,13 +670,10 @@
     "$mini_chromium_source_parent:base",
   ]
 
-<<<<<<< HEAD
-=======
   if (crashpad_is_apple) {
     deps += [ "../build:apple_enable_arc" ]
   }
 
->>>>>>> 626889fb
   if (crashpad_is_mac && !crashpad_is_in_fuchsia) {
     sources += [ "net/http_transport_mac.mm" ]
   }
@@ -814,14 +750,10 @@
 source_set("no_cfi_icall") {
   sources = [ "misc/no_cfi_icall.h" ]
   public_configs = [ "..:crashpad_config" ]
-<<<<<<< HEAD
-  public_deps = [ "$mini_chromium_source_parent:build" ]
-=======
   public_deps = [
     "$mini_chromium_source_parent:base",
     "$mini_chromium_source_parent:build",
   ]
->>>>>>> 626889fb
 }
 
 source_set("util_test") {
@@ -938,13 +870,8 @@
     sources += [
       "ios/ios_intermediate_dump_reader_test.cc",
       "ios/ios_intermediate_dump_writer_test.cc",
-<<<<<<< HEAD
-      "ios/scoped_vm_read_test.cc",
-      "ios/scoped_vm_map_test.cc",
-=======
       "ios/scoped_vm_map_test.cc",
       "ios/scoped_vm_read_test.cc",
->>>>>>> 626889fb
     ]
 
     sources -= [
