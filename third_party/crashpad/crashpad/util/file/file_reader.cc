--- conflicted
+++ resolved
@@ -21,33 +21,6 @@
 
 namespace crashpad {
 
-<<<<<<< HEAD
-namespace {
-
-class FileReaderReadExactly final : public internal::ReadExactlyInternal {
- public:
-  explicit FileReaderReadExactly(FileReaderInterface* file_reader)
-      : ReadExactlyInternal(), file_reader_(file_reader) {}
-
-  FileReaderReadExactly(const FileReaderReadExactly&) = delete;
-  FileReaderReadExactly& operator=(const FileReaderReadExactly&) = delete;
-
-  ~FileReaderReadExactly() {}
-
- private:
-  // ReadExactlyInternal:
-  FileOperationResult Read(void* buffer, size_t size, bool can_log) override {
-    DCHECK(can_log);
-    return file_reader_->Read(buffer, size);
-  }
-
-  FileReaderInterface* file_reader_;  // weak
-};
-
-}  // namespace
-
-=======
->>>>>>> 626889fb
 bool FileReaderInterface::ReadExactly(void* data, size_t size) {
   return internal::ReadExactly(
       [this](bool can_log, void* buffer, size_t size) {
