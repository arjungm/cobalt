// Copyright 2017 The Crashpad Authors
//
// Licensed under the Apache License, Version 2.0 (the "License");
// you may not use this file except in compliance with the License.
// You may obtain a copy of the License at
//
//     http://www.apache.org/licenses/LICENSE-2.0
//
// Unless required by applicable law or agreed to in writing, software
// distributed under the License is distributed on an "AS IS" BASIS,
// WITHOUT WARRANTIES OR CONDITIONS OF ANY KIND, either express or implied.
// See the License for the specific language governing permissions and
// limitations under the License.

#include "util/file/filesystem.h"

#include <sys/time.h>
#include <windows.h>

#include "base/logging.h"
<<<<<<< HEAD
#include "base/strings/utf_string_conversions.h"
=======
>>>>>>> 626889fb
#include "util/file/directory_reader.h"
#include "util/misc/time.h"

namespace crashpad {

namespace {

bool IsSymbolicLink(const base::FilePath& path) {
  WIN32_FIND_DATA find_data;
  ScopedSearchHANDLE handle(FindFirstFileEx(path.value().c_str(),
                                            FindExInfoBasic,
                                            &find_data,
                                            FindExSearchNameMatch,
                                            nullptr,
                                            0));
  if (!handle.is_valid()) {
<<<<<<< HEAD
    PLOG(ERROR) << "FindFirstFileEx " << base::WideToUTF8(path.value());
=======
    PLOG(ERROR) << "FindFirstFileEx " << path;
>>>>>>> 626889fb
    return false;
  }

  return (find_data.dwFileAttributes & FILE_ATTRIBUTE_REPARSE_POINT) != 0 &&
         find_data.dwReserved0 == IO_REPARSE_TAG_SYMLINK;
}

bool LoggingRemoveDirectoryImpl(const base::FilePath& path) {
  if (!RemoveDirectory(path.value().c_str())) {
<<<<<<< HEAD
    PLOG(ERROR) << "RemoveDirectory " << base::WideToUTF8(path.value());
=======
    PLOG(ERROR) << "RemoveDirectory " << path;
>>>>>>> 626889fb
    return false;
  }
  return true;
}

}  // namespace

bool FileModificationTime(const base::FilePath& path, timespec* mtime) {
  DWORD flags = FILE_FLAG_OPEN_REPARSE_POINT;
  if (IsDirectory(path, true)) {
    // required for directory handles
    flags |= FILE_FLAG_BACKUP_SEMANTICS;
  }

  ScopedFileHandle handle(
      ::CreateFile(path.value().c_str(),
                   GENERIC_READ,
                   FILE_SHARE_READ | FILE_SHARE_WRITE | FILE_SHARE_DELETE,
                   nullptr,
                   OPEN_EXISTING,
                   flags,
                   nullptr));
  if (!handle.is_valid()) {
<<<<<<< HEAD
    PLOG(ERROR) << "CreateFile " << base::WideToUTF8(path.value());
=======
    PLOG(ERROR) << "CreateFile " << path;
>>>>>>> 626889fb
    return false;
  }

  FILETIME file_mtime;
  if (!GetFileTime(handle.get(), nullptr, nullptr, &file_mtime)) {
<<<<<<< HEAD
    PLOG(ERROR) << "GetFileTime " << base::WideToUTF8(path.value());
=======
    PLOG(ERROR) << "GetFileTime " << path;
>>>>>>> 626889fb
    return false;
  }
  *mtime = FiletimeToTimespecEpoch(file_mtime);
  return true;
}

bool LoggingCreateDirectory(const base::FilePath& path,
                            FilePermissions permissions,
                            bool may_reuse) {
  if (CreateDirectory(path.value().c_str(), nullptr)) {
    return true;
  }
  if (may_reuse && GetLastError() == ERROR_ALREADY_EXISTS) {
    if (!IsDirectory(path, true)) {
<<<<<<< HEAD
      LOG(ERROR) << base::WideToUTF8(path.value()) << " not a directory";
=======
      LOG(ERROR) << path << " not a directory";
>>>>>>> 626889fb
      return false;
    }
    return true;
  }
<<<<<<< HEAD
  PLOG(ERROR) << "CreateDirectory " << base::WideToUTF8(path.value());
=======
  PLOG(ERROR) << "CreateDirectory " << path;
>>>>>>> 626889fb
  return false;
}

bool MoveFileOrDirectory(const base::FilePath& source,
                         const base::FilePath& dest) {
  if (!MoveFileEx(source.value().c_str(),
                  dest.value().c_str(),
                  IsDirectory(source, false) ? 0 : MOVEFILE_REPLACE_EXISTING)) {
<<<<<<< HEAD
    PLOG(ERROR) << "MoveFileEx" << base::WideToUTF8(source.value()) << ", "
                << base::WideToUTF8(dest.value());
=======
    PLOG(ERROR) << "MoveFileEx" << source << ", " << dest;
>>>>>>> 626889fb
    return false;
  }
  return true;
}

bool IsRegularFile(const base::FilePath& path) {
  DWORD fileattr = GetFileAttributes(path.value().c_str());
  if (fileattr == INVALID_FILE_ATTRIBUTES) {
<<<<<<< HEAD
    PLOG(ERROR) << "GetFileAttributes " << base::WideToUTF8(path.value());
=======
    PLOG(ERROR) << "GetFileAttributes " << path;
>>>>>>> 626889fb
    return false;
  }
  if ((fileattr & FILE_ATTRIBUTE_DIRECTORY) != 0 ||
      (fileattr & FILE_ATTRIBUTE_REPARSE_POINT) != 0) {
    return false;
  }
  return true;
}

bool IsDirectory(const base::FilePath& path, bool allow_symlinks) {
  DWORD fileattr = GetFileAttributes(path.value().c_str());
  if (fileattr == INVALID_FILE_ATTRIBUTES) {
<<<<<<< HEAD
    PLOG(ERROR) << "GetFileAttributes " << base::WideToUTF8(path.value());
=======
    PLOG(ERROR) << "GetFileAttributes " << path;
>>>>>>> 626889fb
    return false;
  }
  if (!allow_symlinks && (fileattr & FILE_ATTRIBUTE_REPARSE_POINT) != 0) {
    return false;
  }
  return (fileattr & FILE_ATTRIBUTE_DIRECTORY) != 0;
}

bool LoggingRemoveFile(const base::FilePath& path) {
  // RemoveDirectory is used if the file is a symbolic link to a directory.
  DWORD fileattr = GetFileAttributes(path.value().c_str());
  if (fileattr != INVALID_FILE_ATTRIBUTES &&
      (fileattr & FILE_ATTRIBUTE_DIRECTORY) != 0 &&
      (fileattr & FILE_ATTRIBUTE_REPARSE_POINT) != 0) {
    return LoggingRemoveDirectoryImpl(path);
  }

  if (!DeleteFile(path.value().c_str())) {
<<<<<<< HEAD
    PLOG(ERROR) << "DeleteFile " << base::WideToUTF8(path.value());
=======
    PLOG(ERROR) << "DeleteFile " << path;
>>>>>>> 626889fb
    return false;
  }
  return true;
}

bool LoggingRemoveDirectory(const base::FilePath& path) {
  if (IsSymbolicLink(path)) {
<<<<<<< HEAD
    LOG(ERROR) << "Not a directory " << base::WideToUTF8(path.value());
=======
    LOG(ERROR) << "Not a directory " << path;
>>>>>>> 626889fb
    return false;
  }
  return LoggingRemoveDirectoryImpl(path);
}

uint64_t GetFileSize(const base::FilePath& filepath) {
  struct _stati64 statbuf;
  if (!IsRegularFile(filepath)) {
    return 0;
  }
  int ret_value = _wstat64(filepath.value().c_str(), &statbuf);
  if (ret_value == 0) {
    return statbuf.st_size;
  }
<<<<<<< HEAD
  PLOG(ERROR) << "stat " << filepath.value().c_str();
=======
  PLOG(ERROR) << "stat " << filepath;
>>>>>>> 626889fb
  return 0;
}

uint64_t GetDirectorySize(const base::FilePath& dirpath) {
  if (!IsDirectory(dirpath, /*allow_symlinks=*/false)) {
    return 0;
  }
  DirectoryReader reader;
  if (!reader.Open(dirpath)) {
    return 0;
  }
  base::FilePath filename;
  DirectoryReader::Result result;
  uint64_t size = 0;
  while ((result = reader.NextFile(&filename)) ==
         DirectoryReader::Result::kSuccess) {
    const base::FilePath filepath(dirpath.Append(filename));
    if (IsDirectory(filepath, /*allow_symlinks=*/false)) {
      size += GetDirectorySize(filepath);
    } else {
      size += GetFileSize(filepath);
    }
  }
  return size;
}

}  // namespace crashpad<|MERGE_RESOLUTION|>--- conflicted
+++ resolved
@@ -18,10 +18,6 @@
 #include <windows.h>
 
 #include "base/logging.h"
-<<<<<<< HEAD
-#include "base/strings/utf_string_conversions.h"
-=======
->>>>>>> 626889fb
 #include "util/file/directory_reader.h"
 #include "util/misc/time.h"
 
@@ -38,11 +34,7 @@
                                             nullptr,
                                             0));
   if (!handle.is_valid()) {
-<<<<<<< HEAD
-    PLOG(ERROR) << "FindFirstFileEx " << base::WideToUTF8(path.value());
-=======
     PLOG(ERROR) << "FindFirstFileEx " << path;
->>>>>>> 626889fb
     return false;
   }
 
@@ -52,11 +44,7 @@
 
 bool LoggingRemoveDirectoryImpl(const base::FilePath& path) {
   if (!RemoveDirectory(path.value().c_str())) {
-<<<<<<< HEAD
-    PLOG(ERROR) << "RemoveDirectory " << base::WideToUTF8(path.value());
-=======
     PLOG(ERROR) << "RemoveDirectory " << path;
->>>>>>> 626889fb
     return false;
   }
   return true;
@@ -80,21 +68,13 @@
                    flags,
                    nullptr));
   if (!handle.is_valid()) {
-<<<<<<< HEAD
-    PLOG(ERROR) << "CreateFile " << base::WideToUTF8(path.value());
-=======
     PLOG(ERROR) << "CreateFile " << path;
->>>>>>> 626889fb
     return false;
   }
 
   FILETIME file_mtime;
   if (!GetFileTime(handle.get(), nullptr, nullptr, &file_mtime)) {
-<<<<<<< HEAD
-    PLOG(ERROR) << "GetFileTime " << base::WideToUTF8(path.value());
-=======
     PLOG(ERROR) << "GetFileTime " << path;
->>>>>>> 626889fb
     return false;
   }
   *mtime = FiletimeToTimespecEpoch(file_mtime);
@@ -109,20 +89,12 @@
   }
   if (may_reuse && GetLastError() == ERROR_ALREADY_EXISTS) {
     if (!IsDirectory(path, true)) {
-<<<<<<< HEAD
-      LOG(ERROR) << base::WideToUTF8(path.value()) << " not a directory";
-=======
       LOG(ERROR) << path << " not a directory";
->>>>>>> 626889fb
       return false;
     }
     return true;
   }
-<<<<<<< HEAD
-  PLOG(ERROR) << "CreateDirectory " << base::WideToUTF8(path.value());
-=======
   PLOG(ERROR) << "CreateDirectory " << path;
->>>>>>> 626889fb
   return false;
 }
 
@@ -131,12 +103,7 @@
   if (!MoveFileEx(source.value().c_str(),
                   dest.value().c_str(),
                   IsDirectory(source, false) ? 0 : MOVEFILE_REPLACE_EXISTING)) {
-<<<<<<< HEAD
-    PLOG(ERROR) << "MoveFileEx" << base::WideToUTF8(source.value()) << ", "
-                << base::WideToUTF8(dest.value());
-=======
     PLOG(ERROR) << "MoveFileEx" << source << ", " << dest;
->>>>>>> 626889fb
     return false;
   }
   return true;
@@ -145,11 +112,7 @@
 bool IsRegularFile(const base::FilePath& path) {
   DWORD fileattr = GetFileAttributes(path.value().c_str());
   if (fileattr == INVALID_FILE_ATTRIBUTES) {
-<<<<<<< HEAD
-    PLOG(ERROR) << "GetFileAttributes " << base::WideToUTF8(path.value());
-=======
     PLOG(ERROR) << "GetFileAttributes " << path;
->>>>>>> 626889fb
     return false;
   }
   if ((fileattr & FILE_ATTRIBUTE_DIRECTORY) != 0 ||
@@ -162,11 +125,7 @@
 bool IsDirectory(const base::FilePath& path, bool allow_symlinks) {
   DWORD fileattr = GetFileAttributes(path.value().c_str());
   if (fileattr == INVALID_FILE_ATTRIBUTES) {
-<<<<<<< HEAD
-    PLOG(ERROR) << "GetFileAttributes " << base::WideToUTF8(path.value());
-=======
     PLOG(ERROR) << "GetFileAttributes " << path;
->>>>>>> 626889fb
     return false;
   }
   if (!allow_symlinks && (fileattr & FILE_ATTRIBUTE_REPARSE_POINT) != 0) {
@@ -185,11 +144,7 @@
   }
 
   if (!DeleteFile(path.value().c_str())) {
-<<<<<<< HEAD
-    PLOG(ERROR) << "DeleteFile " << base::WideToUTF8(path.value());
-=======
     PLOG(ERROR) << "DeleteFile " << path;
->>>>>>> 626889fb
     return false;
   }
   return true;
@@ -197,11 +152,7 @@
 
 bool LoggingRemoveDirectory(const base::FilePath& path) {
   if (IsSymbolicLink(path)) {
-<<<<<<< HEAD
-    LOG(ERROR) << "Not a directory " << base::WideToUTF8(path.value());
-=======
     LOG(ERROR) << "Not a directory " << path;
->>>>>>> 626889fb
     return false;
   }
   return LoggingRemoveDirectoryImpl(path);
@@ -216,11 +167,7 @@
   if (ret_value == 0) {
     return statbuf.st_size;
   }
-<<<<<<< HEAD
-  PLOG(ERROR) << "stat " << filepath.value().c_str();
-=======
   PLOG(ERROR) << "stat " << filepath;
->>>>>>> 626889fb
   return 0;
 }
 
