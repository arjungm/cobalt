// Copyright 2014 The Crashpad Authors
//
// Licensed under the Apache License, Version 2.0 (the "License");
// you may not use this file except in compliance with the License.
// You may obtain a copy of the License at
//
//     http://www.apache.org/licenses/LICENSE-2.0
//
// Unless required by applicable law or agreed to in writing, software
// distributed under the License is distributed on an "AS IS" BASIS,
// WITHOUT WARRANTIES OR CONDITIONS OF ANY KIND, either express or implied.
// See the License for the specific language governing permissions and
// limitations under the License.

#ifndef CRASHPAD_UTIL_MISC_CAPTURE_CONTEXT_H_
#define CRASHPAD_UTIL_MISC_CAPTURE_CONTEXT_H_

#include "build/build_config.h"

#if BUILDFLAG(IS_APPLE)
#include <mach/mach.h>
#elif BUILDFLAG(IS_WIN)
#include <windows.h>
#elif BUILDFLAG(IS_LINUX) || BUILDFLAG(IS_CHROMEOS) || BUILDFLAG(IS_ANDROID)
#include <ucontext.h>
<<<<<<< HEAD
#elif BUILDFLAG(IS_FUCHSIA)
#include <signal.h>
=======
>>>>>>> 626889fb
#endif  // BUILDFLAG(IS_APPLE)

namespace crashpad {

#if BUILDFLAG(IS_APPLE)
#if defined(ARCH_CPU_X86_FAMILY)
using NativeCPUContext = x86_thread_state;
#elif defined(ARCH_CPU_ARM64)
using NativeCPUContext = arm_unified_thread_state;
#endif
#elif BUILDFLAG(IS_WIN)
using NativeCPUContext = CONTEXT;
<<<<<<< HEAD
#elif BUILDFLAG(IS_LINUX) || BUILDFLAG(IS_CHROMEOS) || \
    BUILDFLAG(IS_ANDROID) || BUILDFLAG(IS_FUCHSIA)
=======
#elif BUILDFLAG(IS_LINUX) || BUILDFLAG(IS_CHROMEOS) || BUILDFLAG(IS_ANDROID)
>>>>>>> 626889fb
using NativeCPUContext = ucontext_t;
#endif  // BUILDFLAG(IS_APPLE)

//! \brief Saves the CPU context.
//!
//! The CPU context will be captured as accurately and completely as possible,
//! containing an atomic snapshot at the point of this function’s return. This
//! function does not modify any registers.
//!
//! This function is a replacement for `RtlCaptureContext()` and `getcontext()`
//! which contain bugs and/or limitations.
//!
//! On 32-bit x86, `RtlCaptureContext()` requires that `ebp` be used as a frame
//! pointer, and returns `ebp`, `esp`, and `eip` out of sync with the other
//! registers. Both the 32-bit x86 and 64-bit x86_64 versions of
//! `RtlCaptureContext()` capture only the state of the integer registers,
//! ignoring floating-point and vector state.
//!
//! CaptureContext isn't used on Fuchsia, nor does a concept of `ucontext_t`
//! exist on Fuchsia.
//!
//! \param[out] cpu_context The structure to store the context in.
//!
//! \note The ABI may require that this function's argument is passed by
//!     register, preventing this fuction from saving the original value of that
//!     register. This occurs in the following circumstances:
//!
//!     OS                  | Architecture | Register
//!     --------------------|--------------|---------
//!     Win                 | x86_64       | `%%rcx`
//!     macOS/Linux         | x86_64       | `%%rdi`
//!     Linux               | ARM/ARM64    | `r0`/`x0`
//!     Linux               | MIPS/MIPS64  | `$a0`
//!     Linux               | RISCV64      | `a0`
//!
//!     Additionally, the value `LR` on ARM/ARM64 will be the return address of
//!     this function.
//!
//!     If the value of these register prior to calling this function are needed
//!     they must be obtained separately prior to calling this function. For
//!     example:
//!     \code
//!       uint64_t rdi;
//!       asm("movq %%rdi, %0" : "=m"(rdi));
//!     \endcode
void CaptureContext(NativeCPUContext* cpu_context);

}  // namespace crashpad

#endif  // CRASHPAD_UTIL_MISC_CAPTURE_CONTEXT_H_<|MERGE_RESOLUTION|>--- conflicted
+++ resolved
@@ -23,11 +23,6 @@
 #include <windows.h>
 #elif BUILDFLAG(IS_LINUX) || BUILDFLAG(IS_CHROMEOS) || BUILDFLAG(IS_ANDROID)
 #include <ucontext.h>
-<<<<<<< HEAD
-#elif BUILDFLAG(IS_FUCHSIA)
-#include <signal.h>
-=======
->>>>>>> 626889fb
 #endif  // BUILDFLAG(IS_APPLE)
 
 namespace crashpad {
@@ -40,12 +35,7 @@
 #endif
 #elif BUILDFLAG(IS_WIN)
 using NativeCPUContext = CONTEXT;
-<<<<<<< HEAD
-#elif BUILDFLAG(IS_LINUX) || BUILDFLAG(IS_CHROMEOS) || \
-    BUILDFLAG(IS_ANDROID) || BUILDFLAG(IS_FUCHSIA)
-=======
 #elif BUILDFLAG(IS_LINUX) || BUILDFLAG(IS_CHROMEOS) || BUILDFLAG(IS_ANDROID)
->>>>>>> 626889fb
 using NativeCPUContext = ucontext_t;
 #endif  // BUILDFLAG(IS_APPLE)
 
