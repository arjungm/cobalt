--- conflicted
+++ resolved
@@ -28,18 +28,6 @@
 namespace test {
 namespace {
 
-<<<<<<< HEAD
-#if BUILDFLAG(IS_FUCHSIA)
-// Fuchsia uses -fsanitize=safe-stack by default, which splits local variables
-// and the call stack into separate regions (see
-// https://clang.llvm.org/docs/SafeStack.html). Because this test would like to
-// find an approximately valid stack pointer by comparing locals to the
-// captured one, disable safe-stack for this function.
-__attribute__((no_sanitize("safe-stack")))
-#endif  // BUILDFLAG(IS_FUCHSIA)
-
-=======
->>>>>>> 626889fb
 #if defined(MEMORY_SANITIZER)
 // CaptureContext() calls inline assembly and is incompatible with MSan.
 __attribute__((no_sanitize("memory")))
