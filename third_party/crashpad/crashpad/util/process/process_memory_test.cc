// Copyright 2017 The Crashpad Authors
//
// Licensed under the Apache License, Version 2.0 (the "License");
// you may not use this file except in compliance with the License.
// You may obtain a copy of the License at
//
//     http://www.apache.org/licenses/LICENSE-2.0
//
// Unless required by applicable law or agreed to in writing, software
// distributed under the License is distributed on an "AS IS" BASIS,
// WITHOUT WARRANTIES OR CONDITIONS OF ANY KIND, either express or implied.
// See the License for the specific language governing permissions and
// limitations under the License.

#include "util/process/process_memory.h"

#include <string.h>

<<<<<<< HEAD
#include <memory>

=======
#include "base/containers/heap_array.h"
>>>>>>> 626889fb
#include "base/memory/page_size.h"
#include "build/build_config.h"
#include "gtest/gtest.h"
#include "test/errors.h"
#include "test/multiprocess.h"
#include "test/multiprocess_exec.h"
#include "test/process_type.h"
#include "test/scoped_guarded_page.h"
#include "util/file/file_io.h"
#include "util/misc/from_pointer_cast.h"
#include "util/process/process_memory_native.h"

#if BUILDFLAG(IS_APPLE)
#include "test/mac/mach_multiprocess.h"
#endif  // BUILDFLAG(IS_APPLE)

#if BUILDFLAG(IS_ANDROID) || BUILDFLAG(IS_LINUX) || BUILDFLAG(IS_CHROMEOS)
#include "test/linux/fake_ptrace_connection.h"
#include "util/linux/direct_ptrace_connection.h"
#endif  // BUILDFLAG(IS_ANDROID) || BUILDFLAG(IS_LINUX) ||
        // BUILDFLAG(IS_CHROMEOS)

namespace crashpad {
namespace test {
namespace {

// On macOS the ProcessMemoryTests require accessing the child process' task
// port which requires root or a code signing entitlement. To account for this
// we implement an adaptor class that wraps MachMultiprocess on macOS, because
// it shares the child's task port, and makes it behave like MultiprocessExec.
#if BUILDFLAG(IS_APPLE)
class MultiprocessAdaptor : public MachMultiprocess {
 public:
  void SetChildTestMainFunction(const std::string& function_name) {
    test_function_ = function_name;
  }

  ProcessType ChildProcess() { return ChildTask(); }

  // Helpers to get I/O handles in the child process
  static FileHandle OutputHandle() {
    CHECK_NE(write_pipe_handle_, -1);
    return write_pipe_handle_;
  }

  static FileHandle InputHandle() {
    CHECK_NE(read_pipe_handle_, -1);
    return read_pipe_handle_;
  }

 private:
  virtual void Parent() = 0;

  void MachMultiprocessParent() override { Parent(); }

  void MachMultiprocessChild() override {
    read_pipe_handle_ = ReadPipeHandle();
    write_pipe_handle_ = WritePipeHandle();
    internal::CheckedInvokeMultiprocessChild(test_function_);
  }

  std::string test_function_;

  static FileHandle read_pipe_handle_;
  static FileHandle write_pipe_handle_;
};

FileHandle MultiprocessAdaptor::read_pipe_handle_ = -1;
FileHandle MultiprocessAdaptor::write_pipe_handle_ = -1;
#else
class MultiprocessAdaptor : public MultiprocessExec {
 public:
  static FileHandle OutputHandle() {
    return StdioFileHandle(StdioStream::kStandardOutput);
  }

  static FileHandle InputHandle() {
    return StdioFileHandle(StdioStream::kStandardInput);
  }

 private:
  virtual void Parent() = 0;

  void MultiprocessParent() override { Parent(); }
};
#endif  // BUILDFLAG(IS_APPLE)

<<<<<<< HEAD
void DoChildReadTestSetup(size_t* region_size,
                          std::unique_ptr<char[]>* region) {
  *region_size = 4 * base::GetPageSize();
  region->reset(new char[*region_size]);
  for (size_t index = 0; index < *region_size; ++index) {
    (*region)[index] = static_cast<char>(index % 256);
=======
base::HeapArray<char> DoChildReadTestSetup() {
  auto region = base::HeapArray<char>::Uninit(4 * base::GetPageSize());
  for (size_t index = 0; index < region.size(); ++index) {
    region[index] = static_cast<char>(index % 256);
>>>>>>> 626889fb
  }
  return region;
}

CRASHPAD_CHILD_TEST_MAIN(ReadTestChild) {
  auto region = DoChildReadTestSetup();
  auto region_size = region.size();
  FileHandle out = MultiprocessAdaptor::OutputHandle();
  CheckedWriteFile(out, &region_size, sizeof(region_size));
  VMAddress address = FromPointerCast<VMAddress>(region.data());
  CheckedWriteFile(out, &address, sizeof(address));
  CheckedReadFileAtEOF(MultiprocessAdaptor::InputHandle());
  return 0;
}

class ReadTest : public MultiprocessAdaptor {
 public:
  ReadTest() : MultiprocessAdaptor() {
    SetChildTestMainFunction("ReadTestChild");
  }

  ReadTest(const ReadTest&) = delete;
  ReadTest& operator=(const ReadTest&) = delete;

  void RunAgainstSelf() {
    auto region = DoChildReadTestSetup();
    DoTest(GetSelfProcess(),
           region.size(),
           FromPointerCast<VMAddress>(region.data()));
  }

  void RunAgainstChild() { Run(); }

 private:
  void Parent() override {
    size_t region_size;
    VMAddress region;
    ASSERT_TRUE(
        ReadFileExactly(ReadPipeHandle(), &region_size, sizeof(region_size)));
    ASSERT_TRUE(ReadFileExactly(ReadPipeHandle(), &region, sizeof(region)));
    DoTest(ChildProcess(), region_size, region);
  }

  void DoTest(ProcessType process, size_t region_size, VMAddress address) {
#if BUILDFLAG(IS_ANDROID) || BUILDFLAG(IS_LINUX) || BUILDFLAG(IS_CHROMEOS)
    FakePtraceConnection connection;
    ASSERT_TRUE(connection.Initialize(process));
    ProcessMemoryLinux memory(&connection);
#else
    ProcessMemoryNative memory;
    ASSERT_TRUE(memory.Initialize(process));
#endif  // BUILDFLAG(IS_ANDROID) || BUILDFLAG(IS_LINUX) ||
        // BUILDFLAG(IS_CHROMEOS)

    auto result = base::HeapArray<char>::Uninit(region_size);

    // Ensure that the entire region can be read.
    ASSERT_TRUE(memory.Read(address, result.size(), result.data()));
    for (size_t i = 0; i < result.size(); ++i) {
      EXPECT_EQ(result[i], static_cast<char>(i % 256));
    }

    // Ensure that a read of length 0 succeeds and doesn’t touch the result.
    memset(result.data(), '\0', result.size());
    ASSERT_TRUE(memory.Read(address, 0, result.data()));
    for (size_t i = 0; i < result.size(); ++i) {
      EXPECT_EQ(result[i], 0);
    }

    // Ensure that a read starting at an unaligned address works.
    ASSERT_TRUE(memory.Read(address + 1, result.size() - 1, result.data()));
    for (size_t i = 0; i < result.size() - 1; ++i) {
      EXPECT_EQ(result[i], static_cast<char>((i + 1) % 256));
    }

    // Ensure that a read ending at an unaligned address works.
    ASSERT_TRUE(memory.Read(address, result.size() - 1, result.data()));
    for (size_t i = 0; i < result.size() - 1; ++i) {
      EXPECT_EQ(result[i], static_cast<char>(i % 256));
    }

    // Ensure that a read starting and ending at unaligned addresses works.
    ASSERT_TRUE(memory.Read(address + 1, result.size() - 2, result.data()));
    for (size_t i = 0; i < result.size() - 2; ++i) {
      EXPECT_EQ(result[i], static_cast<char>((i + 1) % 256));
    }

    // Ensure that a read of exactly one page works.
    size_t page_size = base::GetPageSize();
    ASSERT_GE(result.size(), page_size + page_size);
    ASSERT_TRUE(memory.Read(address + page_size, page_size, result.data()));
    for (size_t i = 0; i < page_size; ++i) {
      EXPECT_EQ(result[i], static_cast<char>((i + page_size) % 256));
    }

    // Ensure that reading exactly a single byte works.
    result[1] = 'J';
    ASSERT_TRUE(memory.Read(address + 2, 1, result.data()));
    EXPECT_EQ(result[0], 2);
    EXPECT_EQ(result[1], 'J');
  }
};

TEST(ProcessMemory, ReadSelf) {
  ReadTest test;
  test.RunAgainstSelf();
}

TEST(ProcessMemory, ReadChild) {
  ReadTest test;
  test.RunAgainstChild();
}

constexpr char kConstCharEmpty[] = "";
constexpr char kConstCharShort[] = "A short const char[]";

#define SHORT_LOCAL_STRING "A short local variable char[]"

std::string MakeLongString() {
  std::string long_string;
  const size_t kStringLongSize = 4 * base::GetPageSize();
  for (size_t index = 0; index < kStringLongSize; ++index) {
    long_string.push_back((index % 255) + 1);
  }
  EXPECT_EQ(long_string.size(), kStringLongSize);
  return long_string;
}

void DoChildCStringReadTestSetup(const char** const_empty,
                                 const char** const_short,
                                 const char** local_empty,
                                 const char** local_short,
                                 std::string* long_string) {
  *const_empty = kConstCharEmpty;
  *const_short = kConstCharShort;
  *local_empty = "";
  *local_short = SHORT_LOCAL_STRING;
  *long_string = MakeLongString();
}

CRASHPAD_CHILD_TEST_MAIN(ReadCStringTestChild) {
  const char* const_empty;
  const char* const_short;
  const char* local_empty;
  const char* local_short;
  std::string long_string;
  DoChildCStringReadTestSetup(
      &const_empty, &const_short, &local_empty, &local_short, &long_string);
  const auto write_address = [](const char* p) {
    VMAddress address = FromPointerCast<VMAddress>(p);
    CheckedWriteFile(
        MultiprocessAdaptor::OutputHandle(), &address, sizeof(address));
  };
  write_address(const_empty);
  write_address(const_short);
  write_address(local_empty);
  write_address(local_short);
  write_address(long_string.c_str());
  CheckedReadFileAtEOF(MultiprocessAdaptor::InputHandle());
  return 0;
}

class ReadCStringTest : public MultiprocessAdaptor {
 public:
  ReadCStringTest(bool limit_size)
      : MultiprocessAdaptor(), limit_size_(limit_size) {
    SetChildTestMainFunction("ReadCStringTestChild");
  }

  ReadCStringTest(const ReadCStringTest&) = delete;
  ReadCStringTest& operator=(const ReadCStringTest&) = delete;

  void RunAgainstSelf() {
    const char* const_empty;
    const char* const_short;
    const char* local_empty;
    const char* local_short;
    std::string long_string;
    DoChildCStringReadTestSetup(
        &const_empty, &const_short, &local_empty, &local_short, &long_string);
    DoTest(GetSelfProcess(),
           FromPointerCast<VMAddress>(const_empty),
           FromPointerCast<VMAddress>(const_short),
           FromPointerCast<VMAddress>(local_empty),
           FromPointerCast<VMAddress>(local_short),
           FromPointerCast<VMAddress>(long_string.c_str()));
  }
  void RunAgainstChild() { Run(); }

 private:
  void Parent() override {
#define DECLARE_AND_READ_ADDRESS(name) \
  VMAddress name;                      \
  ASSERT_TRUE(ReadFileExactly(ReadPipeHandle(), &name, sizeof(name)));
    DECLARE_AND_READ_ADDRESS(const_empty_address);
    DECLARE_AND_READ_ADDRESS(const_short_address);
    DECLARE_AND_READ_ADDRESS(local_empty_address);
    DECLARE_AND_READ_ADDRESS(local_short_address);
    DECLARE_AND_READ_ADDRESS(long_string_address);
#undef DECLARE_AND_READ_ADDRESS

    DoTest(ChildProcess(),
           const_empty_address,
           const_short_address,
           local_empty_address,
           local_short_address,
           long_string_address);
  }

  void Compare(ProcessMemory& memory, VMAddress address, const char* str) {
    std::string result;
    if (limit_size_) {
      ASSERT_TRUE(
          memory.ReadCStringSizeLimited(address, strlen(str) + 1, &result));
      EXPECT_EQ(result, str);
      ASSERT_TRUE(
          memory.ReadCStringSizeLimited(address, strlen(str) + 2, &result));
      EXPECT_EQ(result, str);
      EXPECT_FALSE(
          memory.ReadCStringSizeLimited(address, strlen(str), &result));
    } else {
      ASSERT_TRUE(memory.ReadCString(address, &result));
      EXPECT_EQ(result, str);
    }
  }

  void DoTest(ProcessType process,
              VMAddress const_empty_address,
              VMAddress const_short_address,
              VMAddress local_empty_address,
              VMAddress local_short_address,
              VMAddress long_string_address) {
#if BUILDFLAG(IS_ANDROID) || BUILDFLAG(IS_LINUX) || BUILDFLAG(IS_CHROMEOS)
    FakePtraceConnection connection;
    ASSERT_TRUE(connection.Initialize(process));
    ProcessMemoryLinux memory(&connection);
#else
    ProcessMemoryNative memory;
    ASSERT_TRUE(memory.Initialize(process));
#endif  // BUILDFLAG(IS_ANDROID) || BUILDFLAG(IS_LINUX) ||
        // BUILDFLAG(IS_CHROMEOS)

    Compare(memory, const_empty_address, kConstCharEmpty);
    Compare(memory, const_short_address, kConstCharShort);
    Compare(memory, local_empty_address, "");
    Compare(memory, local_short_address, SHORT_LOCAL_STRING);
    std::string long_string_for_comparison = MakeLongString();
    Compare(memory, long_string_address, long_string_for_comparison.c_str());
  }

  const bool limit_size_;
};

TEST(ProcessMemory, ReadCStringSelf) {
  ReadCStringTest test(/* limit_size= */ false);
  test.RunAgainstSelf();
}

TEST(ProcessMemory, ReadCStringChild) {
  ReadCStringTest test(/* limit_size= */ false);
  test.RunAgainstChild();
}

TEST(ProcessMemory, ReadCStringSizeLimitedSelf) {
  ReadCStringTest test(/* limit_size= */ true);
  test.RunAgainstSelf();
}

TEST(ProcessMemory, ReadCStringSizeLimitedChild) {
  ReadCStringTest test(/* limit_size= */ true);
  test.RunAgainstChild();
}

void DoReadUnmappedChildMainSetup(void* page) {
  char* region = reinterpret_cast<char*>(page);
  for (size_t index = 0; index < base::GetPageSize(); ++index) {
    region[index] = static_cast<char>(index % 256);
  }
}

CRASHPAD_CHILD_TEST_MAIN(ReadUnmappedChildMain) {
  ScopedGuardedPage pages;
  VMAddress address = reinterpret_cast<VMAddress>(pages.Pointer());
  DoReadUnmappedChildMainSetup(pages.Pointer());
  FileHandle out = MultiprocessAdaptor::OutputHandle();
  CheckedWriteFile(out, &address, sizeof(address));
  CheckedReadFileAtEOF(MultiprocessAdaptor::InputHandle());
  return 0;
}

// This test only supports running against a child process because
// ScopedGuardedPage is not thread-safe.
class ReadUnmappedTest : public MultiprocessAdaptor {
 public:
  ReadUnmappedTest() : MultiprocessAdaptor() {
    SetChildTestMainFunction("ReadUnmappedChildMain");
  }

  ReadUnmappedTest(const ReadUnmappedTest&) = delete;
  ReadUnmappedTest& operator=(const ReadUnmappedTest&) = delete;

  void RunAgainstChild() { Run(); }

 private:
  void Parent() override {
    VMAddress address = 0;
    ASSERT_TRUE(ReadFileExactly(ReadPipeHandle(), &address, sizeof(address)));
    DoTest(ChildProcess(), address);
  }

  void DoTest(ProcessType process, VMAddress address) {
#if BUILDFLAG(IS_ANDROID) || BUILDFLAG(IS_LINUX) || BUILDFLAG(IS_CHROMEOS)
    DirectPtraceConnection connection;
    ASSERT_TRUE(connection.Initialize(process));
    ProcessMemoryLinux memory(&connection);
#else
    ProcessMemoryNative memory;
    ASSERT_TRUE(memory.Initialize(process));
#endif  // BUILDFLAG(IS_ANDROID) || BUILDFLAG(IS_LINUX) ||
        // BUILDFLAG(IS_CHROMEOS)

    VMAddress page_addr1 = address;
    VMAddress page_addr2 = page_addr1 + base::GetPageSize();

    auto result = base::HeapArray<char>::Uninit(base::GetPageSize() * 2);
    EXPECT_TRUE(memory.Read(page_addr1, base::GetPageSize(), result.data()));
    EXPECT_TRUE(memory.Read(page_addr2 - 1, 1, result.data()));

    EXPECT_FALSE(memory.Read(page_addr1, result.size(), result.data()));
    EXPECT_FALSE(memory.Read(page_addr2, base::GetPageSize(), result.data()));
    EXPECT_FALSE(memory.Read(page_addr2 - 1, 2, result.data()));
  }
};

TEST(ProcessMemory, ReadUnmappedChild) {
  ReadUnmappedTest test;
  ASSERT_FALSE(testing::Test::HasFailure());
  test.RunAgainstChild();
}

constexpr size_t kChildProcessStringLength = 10;

class StringDataInChildProcess {
 public:
  // This constructor only makes sense in the child process.
  explicit StringDataInChildProcess(const char* cstring, bool valid)
      : address_(FromPointerCast<VMAddress>(cstring)) {
    if (valid) {
      memcpy(expected_value_, cstring, kChildProcessStringLength + 1);
    } else {
      memset(expected_value_, 0xff, kChildProcessStringLength + 1);
    }
  }

  void Write(FileHandle out) {
    CheckedWriteFile(out, &address_, sizeof(address_));
    CheckedWriteFile(out, &expected_value_, sizeof(expected_value_));
  }

  static StringDataInChildProcess Read(FileHandle in) {
    StringDataInChildProcess str;
    EXPECT_TRUE(ReadFileExactly(in, &str.address_, sizeof(str.address_)));
    EXPECT_TRUE(
        ReadFileExactly(in, &str.expected_value_, sizeof(str.expected_value_)));
    return str;
  }

  VMAddress address() const { return address_; }
  std::string expected_value() const { return expected_value_; }

  private:
   StringDataInChildProcess() : address_(0), expected_value_() {}

   VMAddress address_;
   char expected_value_[kChildProcessStringLength + 1];
};

void DoCStringUnmappedTestSetup(
    void* page,
    std::vector<StringDataInChildProcess>* strings) {
  char* region = reinterpret_cast<char*>(page);
  for (size_t index = 0; index < base::GetPageSize(); ++index) {
    region[index] = 1 + index % 255;
  }

  // A string at the start of the mapped region
  char* string1 = region;
  string1[kChildProcessStringLength] = '\0';

  // A string near the end of the mapped region
  char* string2 = region + base::GetPageSize() - kChildProcessStringLength * 2;
  string2[kChildProcessStringLength] = '\0';

  // A string that crosses from the mapped into the unmapped region
  char* string3 = region + base::GetPageSize() - kChildProcessStringLength + 1;

  // A string entirely in the unmapped region
  char* string4 = region + base::GetPageSize() + 10;

  strings->push_back(StringDataInChildProcess(string1, true));
  strings->push_back(StringDataInChildProcess(string2, true));
  strings->push_back(StringDataInChildProcess(string3, false));
  strings->push_back(StringDataInChildProcess(string4, false));
}

CRASHPAD_CHILD_TEST_MAIN(ReadCStringUnmappedChildMain) {
  ScopedGuardedPage pages;
  std::vector<StringDataInChildProcess> strings;
  DoCStringUnmappedTestSetup(pages.Pointer(), &strings);
  FileHandle out = MultiprocessAdaptor::OutputHandle();
  strings[0].Write(out);
  strings[1].Write(out);
  strings[2].Write(out);
  strings[3].Write(out);
  CheckedReadFileAtEOF(MultiprocessAdaptor::InputHandle());
  return 0;
}

// This test only supports running against a child process because
// ScopedGuardedPage is not thread-safe.
class ReadCStringUnmappedTest : public MultiprocessAdaptor {
 public:
  ReadCStringUnmappedTest(bool limit_size)
      : MultiprocessAdaptor(), limit_size_(limit_size) {
    SetChildTestMainFunction("ReadCStringUnmappedChildMain");
  }

  ReadCStringUnmappedTest(const ReadCStringUnmappedTest&) = delete;
  ReadCStringUnmappedTest& operator=(const ReadCStringUnmappedTest&) = delete;

  void RunAgainstChild() { Run(); }

 private:
  void Parent() override {
    std::vector<StringDataInChildProcess> strings;
    strings.push_back(StringDataInChildProcess::Read(ReadPipeHandle()));
    strings.push_back(StringDataInChildProcess::Read(ReadPipeHandle()));
    strings.push_back(StringDataInChildProcess::Read(ReadPipeHandle()));
    strings.push_back(StringDataInChildProcess::Read(ReadPipeHandle()));
    ASSERT_NO_FATAL_FAILURE(DoTest(ChildProcess(), strings));
  }

  void DoTest(ProcessType process,
              const std::vector<StringDataInChildProcess>& strings) {
#if BUILDFLAG(IS_ANDROID) || BUILDFLAG(IS_LINUX) || BUILDFLAG(IS_CHROMEOS)
    DirectPtraceConnection connection;
    ASSERT_TRUE(connection.Initialize(process));
    ProcessMemoryLinux memory(&connection);
#else
    ProcessMemoryNative memory;
    ASSERT_TRUE(memory.Initialize(process));
#endif  // BUILDFLAG(IS_ANDROID) || BUILDFLAG(IS_LINUX) ||
        // BUILDFLAG(IS_CHROMEOS)

    std::string result;
    result.reserve(kChildProcessStringLength + 1);

    if (limit_size_) {
      ASSERT_TRUE(memory.ReadCStringSizeLimited(
          strings[0].address(), kChildProcessStringLength + 1, &result));
      EXPECT_EQ(result, strings[0].expected_value());
      ASSERT_TRUE(memory.ReadCStringSizeLimited(
          strings[1].address(), kChildProcessStringLength + 1, &result));
      EXPECT_EQ(result, strings[1].expected_value());
      EXPECT_FALSE(memory.ReadCStringSizeLimited(
          strings[2].address(), kChildProcessStringLength + 1, &result));
      EXPECT_FALSE(memory.ReadCStringSizeLimited(
          strings[3].address(), kChildProcessStringLength + 1, &result));
    } else {
      ASSERT_TRUE(memory.ReadCString(strings[0].address(), &result));
      EXPECT_EQ(result, strings[0].expected_value());
      ASSERT_TRUE(memory.ReadCString(strings[1].address(), &result));
      EXPECT_EQ(result, strings[1].expected_value());
      EXPECT_FALSE(memory.ReadCString(strings[2].address(), &result));
      EXPECT_FALSE(memory.ReadCString(strings[3].address(), &result));
    }
  }

  const bool limit_size_;
};

TEST(ProcessMemory, ReadCStringUnmappedChild) {
  ReadCStringUnmappedTest test(/* limit_size= */ false);
  ASSERT_FALSE(testing::Test::HasFailure());
  test.RunAgainstChild();
}

TEST(ProcessMemory, ReadCStringSizeLimitedUnmappedChild) {
  ReadCStringUnmappedTest test(/* limit_size= */ true);
  ASSERT_FALSE(testing::Test::HasFailure());
  test.RunAgainstChild();
}

}  // namespace
}  // namespace test
}  // namespace crashpad<|MERGE_RESOLUTION|>--- conflicted
+++ resolved
@@ -16,12 +16,7 @@
 
 #include <string.h>
 
-<<<<<<< HEAD
-#include <memory>
-
-=======
 #include "base/containers/heap_array.h"
->>>>>>> 626889fb
 #include "base/memory/page_size.h"
 #include "build/build_config.h"
 #include "gtest/gtest.h"
@@ -109,19 +104,10 @@
 };
 #endif  // BUILDFLAG(IS_APPLE)
 
-<<<<<<< HEAD
-void DoChildReadTestSetup(size_t* region_size,
-                          std::unique_ptr<char[]>* region) {
-  *region_size = 4 * base::GetPageSize();
-  region->reset(new char[*region_size]);
-  for (size_t index = 0; index < *region_size; ++index) {
-    (*region)[index] = static_cast<char>(index % 256);
-=======
 base::HeapArray<char> DoChildReadTestSetup() {
   auto region = base::HeapArray<char>::Uninit(4 * base::GetPageSize());
   for (size_t index = 0; index < region.size(); ++index) {
     region[index] = static_cast<char>(index % 256);
->>>>>>> 626889fb
   }
   return region;
 }
