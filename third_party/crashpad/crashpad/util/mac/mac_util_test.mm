--- conflicted
+++ resolved
@@ -65,13 +65,8 @@
   int bugfix;
   std::string build;
   std::string version_string;
-<<<<<<< HEAD
-  ASSERT_TRUE(MacOSVersionComponents(
-      &major, &minor, &bugfix, &build, &server, &version_string));
-=======
   ASSERT_TRUE(
       MacOSVersionComponents(&major, &minor, &bugfix, &build, &version_string));
->>>>>>> 626889fb
 
   EXPECT_GE(major, 10);
   EXPECT_LE(major, 99);
@@ -120,13 +115,8 @@
   int bugfix;
   std::string build;
   std::string version_string;
-<<<<<<< HEAD
-  ASSERT_TRUE(MacOSVersionComponents(
-      &major, &minor, &bugfix, &build, &server, &version_string));
-=======
   ASSERT_TRUE(
       MacOSVersionComponents(&major, &minor, &bugfix, &build, &version_string));
->>>>>>> 626889fb
 
   EXPECT_EQ(macos_version_number,
             major * 1'00'00 + minor * 1'00 +
