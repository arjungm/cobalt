// Copyright 2014 The Crashpad Authors
//
// Licensed under the Apache License, Version 2.0 (the "License");
// you may not use this file except in compliance with the License.
// You may obtain a copy of the License at
//
//     http://www.apache.org/licenses/LICENSE-2.0
//
// Unless required by applicable law or agreed to in writing, software
// distributed under the License is distributed on an "AS IS" BASIS,
// WITHOUT WARRANTIES OR CONDITIONS OF ANY KIND, either express or implied.
// See the License for the specific language governing permissions and
// limitations under the License.

#ifndef CRASHPAD_UTIL_MAC_MAC_UTIL_H_
#define CRASHPAD_UTIL_MAC_MAC_UTIL_H_

#include <string>

namespace crashpad {

//! \brief Returns the version of the running operating system.
//!
//! \return The version of the operating system, such as `10'15'06` for macOS
//!     10.15.6.
//!
//! The format of the return value matches what is used by the <Availability.h>
//! `__MAC_OS_X_VERSION_MIN_REQUIRED`, `__MAC_OS_X_VERSION_MAX_ALLOWED`, and
//! per-version `__MAC_*` macros, for versions since OS X 10.10.
//!
//! On macOS 10.13.4 and later, this function will return the major, minor, and
//! bugfix components combined into a single number. On older OS versions, only
//! the major and minor components will be returned, and the bugfix component
//! will always be reported as 0. By contrast, MacOSVersionComponents() always
//! returns the bugfix component.
//!
//! \note This is similar to the base::mac::IsOS*() family of functions, but
//!     is provided for situations where the caller needs to obtain version
//!     information beyond what is provided by Chromium’s base, or for when the
//!     caller needs the actual minor version value.
int MacOSVersionNumber();

//! \brief Returns the version of the running operating system.
//!
//! All parameters are required. No parameter may be `nullptr`.
//!
//! \param[out] major The major version of the operating system, such as `10`
//!     for macOS 10.12.1.
//! \param[out] minor The major version of the operating system, such as `12`
//!     for macOS 10.12.1.
//! \param[out] bugfix The bugfix version of the operating system, such as `1`
//!     for macOS 10.12.1.
//! \param[out] build The operating system’s build string, such as `"16B2657"`
//!     for macOS 10.12.1.
//! \param[out] version_string A string representing the full operating system
//!     version, such as `"macOS 10.12.1 (16B2657)"`.
//!
//! \return `true` on success, `false` on failure, with an error message logged.
//!     A failure is considered to have occurred if any element could not be
//!     determined. When this happens, their values will be untouched, but other
//!     values that could be determined will still be set properly.
bool MacOSVersionComponents(int* major,
                            int* minor,
                            int* bugfix,
                            std::string* build,
<<<<<<< HEAD
                            bool* server,
=======
>>>>>>> 626889fb
                            std::string* version_string);

//! \brief Returns the model name and board ID of the running system.
//!
//! \param[out] model The system’s model name. A mid-2012 15\" MacBook Pro would
//!     report “MacBookPro10,1”.
//! \param[out] board_id The system’s board ID. A mid-2012 15\" MacBook Pro
//!     would report “Mac-C3EC7CD22292981F”.
//!
//! If a value cannot be determined, its string is cleared.
void MacModelAndBoard(std::string* model, std::string* board_id);

}  // namespace crashpad

#endif  // CRASHPAD_UTIL_MAC_MAC_UTIL_H_<|MERGE_RESOLUTION|>--- conflicted
+++ resolved
@@ -63,10 +63,6 @@
                             int* minor,
                             int* bugfix,
                             std::string* build,
-<<<<<<< HEAD
-                            bool* server,
-=======
->>>>>>> 626889fb
                             std::string* version_string);
 
 //! \brief Returns the model name and board ID of the running system.
