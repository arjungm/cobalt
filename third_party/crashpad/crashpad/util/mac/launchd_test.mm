// Copyright 2014 The Crashpad Authors
//
// Licensed under the Apache License, Version 2.0 (the "License");
// you may not use this file except in compliance with the License.
// You may obtain a copy of the License at
//
//     http://www.apache.org/licenses/LICENSE-2.0
//
// Unless required by applicable law or agreed to in writing, software
// distributed under the License is distributed on an "AS IS" BASIS,
// WITHOUT WARRANTIES OR CONDITIONS OF ANY KIND, either express or implied.
// See the License for the specific language governing permissions and
// limitations under the License.

#include "util/mac/launchd.h"

#import <Foundation/Foundation.h>
#include <launch.h>
#include <stdint.h>
#include <string.h>

#include <cmath>
#include <iterator>
#include <limits>

#include "base/apple/bridging.h"
#include "base/mac/scoped_launch_data.h"
#include "gtest/gtest.h"
#include "util/stdlib/objc.h"

namespace crashpad {
namespace test {
namespace {

TEST(Launchd, CFPropertyToLaunchData_Integer) {
  @autoreleasepool {
    base::mac::ScopedLaunchData launch_data;

    NSNumber* integer_nses[] = {
      @0,
      @1,
      @-1,
      @0x7f,
      @0x80,
      @0xff,
      @0x0100,
      @0x7fff,
      @0x8000,
      @0xffff,
      @0x00010000,
      @0x7fffffff,
      @0x80000000,
      @0xffffffff,
      @0x1000000000000000,
      @0x7fffffffffffffff,
      @0x8000000000000000,
      @0xffffffffffffffff,
      @0x0123456789abcdef,
      @0xfedcba9876543210,
    };

    for (size_t index = 0; index < std::size(integer_nses); ++index) {
      NSNumber* integer_ns = integer_nses[index];
      launch_data.reset(
          CFPropertyToLaunchData(base::apple::NSToCFPtrCast(integer_ns)));
      ASSERT_TRUE(launch_data.get());
      ASSERT_EQ(LaunchDataGetType(launch_data.get()), LAUNCH_DATA_INTEGER);
      EXPECT_EQ(LaunchDataGetInteger(launch_data.get()),
                [integer_ns longLongValue])
          << "index " << index;
    }
  }
}

TEST(Launchd, CFPropertyToLaunchData_FloatingPoint) {
  @autoreleasepool {
    base::mac::ScopedLaunchData launch_data;

    NSNumber* double_nses[] = {
      @0.0,
      @1.0,
      @-1.0,
      @(std::numeric_limits<float>::min()),
      @(std::numeric_limits<float>::max()),
      @(std::numeric_limits<double>::min()),
      @(std::numeric_limits<double>::max()),
      @3.1415926535897932,
      @(std::numeric_limits<double>::infinity()),
      @(std::numeric_limits<double>::quiet_NaN()),
      @(std::numeric_limits<double>::signaling_NaN()),
    };

    for (size_t index = 0; index < std::size(double_nses); ++index) {
      NSNumber* double_ns = double_nses[index];
      launch_data.reset(
          CFPropertyToLaunchData(base::apple::NSToCFPtrCast(double_ns)));
      ASSERT_TRUE(launch_data.get());
      ASSERT_EQ(LaunchDataGetType(launch_data.get()), LAUNCH_DATA_REAL);
      double expected_double_value = [double_ns doubleValue];
      double observed_double_value = LaunchDataGetReal(launch_data.get());
      bool expected_is_nan = std::isnan(expected_double_value);
      EXPECT_EQ(std::isnan(observed_double_value), expected_is_nan);
      if (!expected_is_nan) {
        EXPECT_DOUBLE_EQ(expected_double_value, observed_double_value)
            << "index " << index;
      }
    }
  }
}

TEST(Launchd, CFPropertyToLaunchData_Boolean) {
  @autoreleasepool {
    base::mac::ScopedLaunchData launch_data;

    // Use CFBooleanRefs here because calling NSToCFPtrCast on an NSNumber
    // boolean can fail. Casting an NSNumber expects a CFNumberRef as a result
    // but a cast boolean will end up as a CFBooleanRef.
    CFBooleanRef bools[] = {
        kCFBooleanFalse,
        kCFBooleanTrue,
    };

<<<<<<< HEAD
    for (size_t index = 0; index < std::size(bool_nses); ++index) {
      NSNumber* bool_ns = bool_nses[index];
      launch_data.reset(CFPropertyToLaunchData(bool_ns));
=======
    for (CFBooleanRef bool_cf : bools) {
      launch_data.reset(CFPropertyToLaunchData(bool_cf));
>>>>>>> 626889fb
      ASSERT_TRUE(launch_data.get());
      ASSERT_EQ(LaunchDataGetType(launch_data.get()), LAUNCH_DATA_BOOL);
      if (CFBooleanGetValue(bool_cf)) {
        EXPECT_TRUE(LaunchDataGetBool(launch_data.get()));
      } else {
        EXPECT_FALSE(LaunchDataGetBool(launch_data.get()));
      }
    }
  }
}

TEST(Launchd, CFPropertyToLaunchData_String) {
  @autoreleasepool {
    base::mac::ScopedLaunchData launch_data;

    NSString* string_nses[] = {
      @"",
      @"string",
      @"Üñîçø∂é",
    };

    for (size_t index = 0; index < std::size(string_nses); ++index) {
      NSString* string_ns = string_nses[index];
      launch_data.reset(
          CFPropertyToLaunchData(base::apple::NSToCFPtrCast(string_ns)));
      ASSERT_TRUE(launch_data.get());
      ASSERT_EQ(LaunchDataGetType(launch_data.get()), LAUNCH_DATA_STRING);
      EXPECT_STREQ([string_ns UTF8String],
                   LaunchDataGetString(launch_data.get()));
    }
  }
}

TEST(Launchd, CFPropertyToLaunchData_Data) {
  @autoreleasepool {
    base::mac::ScopedLaunchData launch_data;

    static constexpr uint8_t data_c[] = {
        1, 2, 3, 4, 5, 6, 7, 8, 0, 0, 0, 0, 0, 0, 0, 0, 9, 8, 7, 6, 5, 4, 3, 2};
    NSData* data_ns = [NSData dataWithBytes:data_c length:sizeof(data_c)];
    launch_data.reset(
        CFPropertyToLaunchData(base::apple::NSToCFPtrCast(data_ns)));
    ASSERT_TRUE(launch_data.get());
    ASSERT_EQ(LaunchDataGetType(launch_data.get()), LAUNCH_DATA_OPAQUE);
    EXPECT_EQ(LaunchDataGetOpaqueSize(launch_data.get()), sizeof(data_c));
    EXPECT_EQ(
        memcmp(LaunchDataGetOpaque(launch_data.get()), data_c, sizeof(data_c)),
        0);
  }
}

TEST(Launchd, CFPropertyToLaunchData_Dictionary) {
  @autoreleasepool {
    base::mac::ScopedLaunchData launch_data;

    NSDictionary* dictionary_ns = @{
      @"key" : @"value",
    };

    launch_data.reset(
        CFPropertyToLaunchData(base::apple::NSToCFPtrCast(dictionary_ns)));
    ASSERT_TRUE(launch_data.get());
    ASSERT_EQ(LaunchDataGetType(launch_data.get()), LAUNCH_DATA_DICTIONARY);
    EXPECT_EQ(LaunchDataDictGetCount(launch_data.get()), [dictionary_ns count]);

    launch_data_t launch_lookup_data =
        LaunchDataDictLookup(launch_data.get(), "key");
    ASSERT_TRUE(launch_lookup_data);
    ASSERT_EQ(LaunchDataGetType(launch_lookup_data), LAUNCH_DATA_STRING);
    EXPECT_STREQ("value", LaunchDataGetString(launch_lookup_data));
  }
}

TEST(Launchd, CFPropertyToLaunchData_Array) {
  @autoreleasepool {
    base::mac::ScopedLaunchData launch_data;

    NSArray* array_ns = @[ @"element_1", @"element_2", ];

    launch_data.reset(
        CFPropertyToLaunchData(base::apple::NSToCFPtrCast(array_ns)));
    ASSERT_TRUE(launch_data.get());
    ASSERT_EQ(LaunchDataGetType(launch_data.get()), LAUNCH_DATA_ARRAY);
    EXPECT_EQ(LaunchDataArrayGetCount(launch_data.get()), [array_ns count]);

    launch_data_t launch_lookup_data =
        LaunchDataArrayGetIndex(launch_data.get(), 0);
    ASSERT_TRUE(launch_lookup_data);
    ASSERT_EQ(LaunchDataGetType(launch_lookup_data), LAUNCH_DATA_STRING);
    EXPECT_STREQ("element_1", LaunchDataGetString(launch_lookup_data));

    launch_lookup_data = LaunchDataArrayGetIndex(launch_data.get(), 1);
    ASSERT_TRUE(launch_lookup_data);
    ASSERT_EQ(LaunchDataGetType(launch_lookup_data), LAUNCH_DATA_STRING);
    EXPECT_STREQ("element_2", LaunchDataGetString(launch_lookup_data));
  }
}

TEST(Launchd, CFPropertyToLaunchData_NSDate) {
  // Test that NSDate conversions fail as advertised. There’s no type for
  // storing date values in a launch_data_t.

  @autoreleasepool {
    base::mac::ScopedLaunchData launch_data;

    NSDate* date = [NSDate date];
    launch_data.reset(CFPropertyToLaunchData(base::apple::NSToCFPtrCast(date)));
    EXPECT_FALSE(launch_data.get());

    NSDictionary* date_dictionary = @{
      @"key" : @"value",
      @"date" : date,
    };
    launch_data.reset(
        CFPropertyToLaunchData(base::apple::NSToCFPtrCast(date_dictionary)));
    EXPECT_FALSE(launch_data.get());

    NSArray* date_array = @[ @"string_1", date, @"string_2", ];
    launch_data.reset(
        CFPropertyToLaunchData(base::apple::NSToCFPtrCast(date_array)));
    EXPECT_FALSE(launch_data.get());
  }
}

TEST(Launchd, CFPropertyToLaunchData_RealWorldJobDictionary) {
  @autoreleasepool {
    base::mac::ScopedLaunchData launch_data;

    NSDictionary* job_dictionary = @{
      @LAUNCH_JOBKEY_LABEL : @"com.example.job.rebooter",
      @LAUNCH_JOBKEY_ONDEMAND : @YES,
      @LAUNCH_JOBKEY_PROGRAMARGUMENTS :
          @[ @"/bin/bash", @"-c", @"/sbin/reboot", ],
      @LAUNCH_JOBKEY_MACHSERVICES : @{
        @"com.example.service.rebooter" : @YES,
      },
    };

    launch_data.reset(
        CFPropertyToLaunchData(base::apple::NSToCFPtrCast(job_dictionary)));
    ASSERT_TRUE(launch_data.get());
    ASSERT_EQ(LaunchDataGetType(launch_data.get()), LAUNCH_DATA_DICTIONARY);
    EXPECT_EQ(LaunchDataDictGetCount(launch_data.get()), 4u);

    launch_data_t launch_lookup_data =
        LaunchDataDictLookup(launch_data.get(), LAUNCH_JOBKEY_LABEL);
    ASSERT_TRUE(launch_lookup_data);
    ASSERT_EQ(LaunchDataGetType(launch_lookup_data), LAUNCH_DATA_STRING);
    EXPECT_STREQ("com.example.job.rebooter",
                 LaunchDataGetString(launch_lookup_data));

    launch_lookup_data =
        LaunchDataDictLookup(launch_data.get(), LAUNCH_JOBKEY_ONDEMAND);
    ASSERT_TRUE(launch_lookup_data);
    ASSERT_EQ(LaunchDataGetType(launch_lookup_data), LAUNCH_DATA_BOOL);
    EXPECT_TRUE(LaunchDataGetBool(launch_lookup_data));

    launch_lookup_data =
        LaunchDataDictLookup(launch_data.get(), LAUNCH_JOBKEY_PROGRAMARGUMENTS);
    ASSERT_TRUE(launch_lookup_data);
    ASSERT_EQ(LaunchDataGetType(launch_lookup_data), LAUNCH_DATA_ARRAY);
    EXPECT_EQ(LaunchDataArrayGetCount(launch_lookup_data), 3u);

    launch_data_t launch_sublookup_data =
        LaunchDataArrayGetIndex(launch_lookup_data, 0);
    ASSERT_TRUE(launch_sublookup_data);
    ASSERT_EQ(LaunchDataGetType(launch_sublookup_data), LAUNCH_DATA_STRING);
    EXPECT_STREQ("/bin/bash", LaunchDataGetString(launch_sublookup_data));

    launch_sublookup_data = LaunchDataArrayGetIndex(launch_lookup_data, 1);
    ASSERT_TRUE(launch_sublookup_data);
    ASSERT_EQ(LaunchDataGetType(launch_sublookup_data), LAUNCH_DATA_STRING);
    EXPECT_STREQ("-c", LaunchDataGetString(launch_sublookup_data));

    launch_sublookup_data = LaunchDataArrayGetIndex(launch_lookup_data, 2);
    ASSERT_TRUE(launch_sublookup_data);
    ASSERT_EQ(LaunchDataGetType(launch_sublookup_data), LAUNCH_DATA_STRING);
    EXPECT_STREQ("/sbin/reboot", LaunchDataGetString(launch_sublookup_data));

    launch_lookup_data =
        LaunchDataDictLookup(launch_data.get(), LAUNCH_JOBKEY_MACHSERVICES);
    ASSERT_TRUE(launch_lookup_data);
    ASSERT_EQ(LaunchDataGetType(launch_lookup_data), LAUNCH_DATA_DICTIONARY);
    EXPECT_EQ(LaunchDataDictGetCount(launch_lookup_data), 1u);

    launch_sublookup_data = LaunchDataDictLookup(
        launch_lookup_data, "com.example.service.rebooter");
    ASSERT_TRUE(launch_sublookup_data);
    ASSERT_EQ(LaunchDataGetType(launch_sublookup_data), LAUNCH_DATA_BOOL);
    EXPECT_TRUE(LaunchDataGetBool(launch_sublookup_data));
  }
}

}  // namespace
}  // namespace test
}  // namespace crashpad<|MERGE_RESOLUTION|>--- conflicted
+++ resolved
@@ -120,14 +120,8 @@
         kCFBooleanTrue,
     };
 
-<<<<<<< HEAD
-    for (size_t index = 0; index < std::size(bool_nses); ++index) {
-      NSNumber* bool_ns = bool_nses[index];
-      launch_data.reset(CFPropertyToLaunchData(bool_ns));
-=======
     for (CFBooleanRef bool_cf : bools) {
       launch_data.reset(CFPropertyToLaunchData(bool_cf));
->>>>>>> 626889fb
       ASSERT_TRUE(launch_data.get());
       ASSERT_EQ(LaunchDataGetType(launch_data.get()), LAUNCH_DATA_BOOL);
       if (CFBooleanGetValue(bool_cf)) {
