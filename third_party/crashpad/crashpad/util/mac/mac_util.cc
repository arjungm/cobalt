// Copyright 2014 The Crashpad Authors
//
// Licensed under the Apache License, Version 2.0 (the "License");
// you may not use this file except in compliance with the License.
// You may obtain a copy of the License at
//
//     http://www.apache.org/licenses/LICENSE-2.0
//
// Unless required by applicable law or agreed to in writing, software
// distributed under the License is distributed on an "AS IS" BASIS,
// WITHOUT WARRANTIES OR CONDITIONS OF ANY KIND, either express or implied.
// See the License for the specific language governing permissions and
// limitations under the License.

#include "util/mac/mac_util.h"

#include <Availability.h>
#include <CoreFoundation/CoreFoundation.h>
#include <IOKit/IOKitLib.h>
#include <string.h>
#include <sys/types.h>
#include <sys/utsname.h>

<<<<<<< HEAD
=======
#include <string_view>

#include "base/apple/foundation_util.h"
#include "base/apple/scoped_cftyperef.h"
>>>>>>> 626889fb
#include "base/check_op.h"
#include "base/logging.h"
#include "base/mac/scoped_ioobject.h"
#include "base/notreached.h"
#include "base/strings/string_number_conversions.h"
#include "base/strings/stringprintf.h"
#include "base/strings/sys_string_conversions.h"
#include "build/build_config.h"
#include "util/mac/sysctl.h"

extern "C" {
// Private CoreFoundation internals. See 10.9.2 CF-855.14/CFPriv.h and
// CF-855.14/CFUtilities.c. These are marked for weak import because they’re
// private and subject to change.

#define WEAK_IMPORT __attribute__((weak_import))

// Don’t call these functions directly, call them through the
// TryCFCopy*VersionDictionary() helpers to account for the possibility that
// they may not be present at runtime.
CFDictionaryRef _CFCopySystemVersionDictionary() WEAK_IMPORT;

// Don’t use these constants with CFDictionaryGetValue() directly, use them with
// the TryCFDictionaryGetValue() wrapper to account for the possibility that
// they may not be present at runtime.
extern const CFStringRef _kCFSystemVersionProductNameKey WEAK_IMPORT;
extern const CFStringRef _kCFSystemVersionProductVersionKey WEAK_IMPORT;
extern const CFStringRef _kCFSystemVersionProductVersionExtraKey WEAK_IMPORT;
extern const CFStringRef _kCFSystemVersionBuildVersionKey WEAK_IMPORT;

#undef WEAK_IMPORT

}  // extern "C"

namespace {

#if __MAC_OS_X_VERSION_MIN_REQUIRED < __MAC_10_13_4
// Returns the running system’s Darwin major version. Don’t call this, it’s an
// implementation detail and its result is meant to be cached by
// MacOSVersionNumber().
//
// This is very similar to Chromium’s base/mac/mac_util.mm
// DarwinMajorVersionInternal().
int DarwinMajorVersion() {
  // base::OperatingSystemVersionNumbers calls Gestalt(), which is a
  // higher-level function than is needed. It might perform unnecessary
  // operations. On 10.6, it was observed to be able to spawn threads (see
  // https://crbug.com/53200). It might also read files or perform other
  // blocking operations. Actually, nobody really knows for sure just what
  // Gestalt() might do, or what it might be taught to do in the future.
  //
  // uname(), on the other hand, is implemented as a simple series of sysctl()
  // system calls to obtain the relevant data from the kernel. The data is
  // compiled right into the kernel, so no threads or blocking or other funny
  // business is necessary.

  utsname uname_info;
  int rv = uname(&uname_info);
  PCHECK(rv == 0) << "uname";

  DCHECK_EQ(strcmp(uname_info.sysname, "Darwin"), 0)
      << "unexpected sysname " << uname_info.sysname;

  char* dot = strchr(uname_info.release, '.');
  CHECK(dot);

  int darwin_major_version = 0;
  CHECK(base::StringToInt(
      std::string_view(uname_info.release, dot - uname_info.release),
      &darwin_major_version));

  return darwin_major_version;
}
#endif  // DT < 10.13.4

// Helpers for the weak-imported private CoreFoundation internals.

CFDictionaryRef TryCFCopySystemVersionDictionary() {
  if (_CFCopySystemVersionDictionary) {
    return _CFCopySystemVersionDictionary();
  }
  return nullptr;
}

const void* TryCFDictionaryGetValue(CFDictionaryRef dictionary,
                                    const void* value) {
  if (value) {
    return CFDictionaryGetValue(dictionary, value);
  }
  return nullptr;
}

// Converts |version| to a triplet of version numbers on behalf of
// MacOSVersionNumber() and MacOSVersionComponents(). Returns true on success.
// If |version| does not have the expected format, returns false. |version| must
// be in the form "10.9.2" or just "10.9". In the latter case, |bugfix| will be
// set to 0.
<<<<<<< HEAD
bool StringToVersionNumbers(const std::string& version,
=======
bool StringToVersionNumbers(std::string_view version,
>>>>>>> 626889fb
                            int* major,
                            int* minor,
                            int* bugfix) {
  size_t first_dot = version.find_first_of('.');
  if (first_dot == 0 || first_dot == std::string::npos ||
      first_dot == version.length() - 1) {
    LOG(ERROR) << "version has unexpected format";
    return false;
  }
  if (!base::StringToInt(version.substr(0, first_dot), major)) {
    LOG(ERROR) << "version has unexpected format";
    return false;
  }
  size_t second_dot = version.find_first_of('.', first_dot + 1);
  if (second_dot == version.length() - 1) {
    LOG(ERROR) << "version has unexpected format";
    return false;
  }
  if (second_dot == std::string::npos) {
    second_dot = version.length();
  }
  if (!base::StringToInt(
          version.substr(first_dot + 1, second_dot - first_dot - 1), minor)) {
    LOG(ERROR) << "version has unexpected format";
    return false;
  }
  if (second_dot == version.length()) {
    *bugfix = 0;
  } else if (!base::StringToInt(version.substr(second_dot + 1), bugfix)) {
    LOG(ERROR) << "version has unexpected format";
    return false;
  }
  return true;
}

std::string IORegistryEntryDataPropertyAsString(io_registry_entry_t entry,
                                                CFStringRef key) {
  base::apple::ScopedCFTypeRef<CFTypeRef> property(
      IORegistryEntryCreateCFProperty(entry, key, kCFAllocatorDefault, 0));
  CFDataRef data = base::apple::CFCast<CFDataRef>(property.get());
  if (data && CFDataGetLength(data) > 0) {
    return reinterpret_cast<const char*>(CFDataGetBytePtr(data));
  }

  return std::string();
}

}  // namespace

namespace crashpad {

int MacOSVersionNumber() {
  static int macos_version_number = []() {
    // kern.osproductversion is a lightweight way to get the operating system
    // version from the kernel without having to open any files or spin up any
    // threads, but it’s only available in macOS 10.13.4 and later.
    std::string macos_version_number_string = ReadStringSysctlByName(
        "kern.osproductversion",
        __MAC_OS_X_VERSION_MIN_REQUIRED >= __MAC_10_13_4);
    if (!macos_version_number_string.empty()) {
      int major;
      int minor;
      int bugfix;
      if (StringToVersionNumbers(
              macos_version_number_string, &major, &minor, &bugfix)) {
        DCHECK_GE(major, 10);
        DCHECK_LE(major, 99);
        DCHECK_GE(minor, 0);
        DCHECK_LE(minor, 99);
        DCHECK_GE(bugfix, 0);
        DCHECK_LE(bugfix, 99);
        return major * 1'00'00 + minor * 1'00 + bugfix;
      }
    }

#if __MAC_OS_X_VERSION_MIN_REQUIRED >= __MAC_10_13_4
    // On macOS 10.13.4 and later, the sysctlbyname above should have been
    // successful.
    NOTREACHED();
<<<<<<< HEAD
    return -1;
=======
>>>>>>> 626889fb
#else  // DT >= 10.13.4
    // The Darwin major version is always 4 greater than the macOS minor version
    // for Darwin versions beginning with 6, corresponding to Mac OS X 10.2,
    // through Darwin 19, corresponding to macOS 10.15.
    int darwin_major_version = DarwinMajorVersion();
    DCHECK_GE(darwin_major_version, 6);
    DCHECK_LE(darwin_major_version, 19);

    int macos_version_number = 10'00'00 + (darwin_major_version - 4) * 1'00;

    // On macOS 10.13.4 and later, the sysctlbyname above should have been
    // successful.
    DCHECK_LT(macos_version_number, 10'13'04);

    return macos_version_number;
#endif  // DT >= 10.13.4
  }();

  return macos_version_number;
}

bool MacOSVersionComponents(int* major,
                            int* minor,
                            int* bugfix,
                            std::string* build,
<<<<<<< HEAD
                            bool* server,
                            std::string* version_string) {
  base::ScopedCFTypeRef<CFDictionaryRef> dictionary(
      TryCFCopyServerVersionDictionary());
  if (dictionary) {
    *server = true;
  } else {
    dictionary.reset(TryCFCopySystemVersionDictionary());
    if (!dictionary) {
      LOG(ERROR) << "_CFCopySystemVersionDictionary failed";
      return false;
    }
    *server = false;
=======
                            std::string* version_string) {
  base::apple::ScopedCFTypeRef<CFDictionaryRef> dictionary(
      TryCFCopySystemVersionDictionary());
  if (!dictionary) {
    LOG(ERROR) << "_CFCopySystemVersionDictionary failed";
    return false;
>>>>>>> 626889fb
  }

  bool success = true;

  CFStringRef version_cf =
      base::apple::CFCast<CFStringRef>(TryCFDictionaryGetValue(
          dictionary.get(), _kCFSystemVersionProductVersionKey));
  std::string version;
  if (!version_cf) {
    LOG(ERROR) << "version_cf not found";
    success = false;
  } else {
    version = base::SysCFStringRefToUTF8(version_cf);
    if (!StringToVersionNumbers(version, major, minor, bugfix)) {
      success = false;
    } else {
      DCHECK_GE(*major, 10);
      DCHECK_LE(*major, 99);
      DCHECK_GE(*minor, 0);
      DCHECK_LE(*minor, 99);
      DCHECK_GE(*bugfix, 0);
      DCHECK_LE(*bugfix, 99);
    }
  }

  CFStringRef build_cf =
      base::apple::CFCast<CFStringRef>(TryCFDictionaryGetValue(
          dictionary.get(), _kCFSystemVersionBuildVersionKey));
  if (!build_cf) {
    LOG(ERROR) << "build_cf not found";
    success = false;
  } else {
    build->assign(base::SysCFStringRefToUTF8(build_cf));
  }

  CFStringRef product_cf =
      base::apple::CFCast<CFStringRef>(TryCFDictionaryGetValue(
          dictionary.get(), _kCFSystemVersionProductNameKey));
  std::string product;
  if (!product_cf) {
    LOG(ERROR) << "product_cf not found";
    success = false;
  } else {
    product = base::SysCFStringRefToUTF8(product_cf);
  }

  // This key is not required, and in fact is normally not present.
  CFStringRef extra_cf =
      base::apple::CFCast<CFStringRef>(TryCFDictionaryGetValue(
          dictionary.get(), _kCFSystemVersionProductVersionExtraKey));
  std::string extra;
  if (extra_cf) {
    extra = base::SysCFStringRefToUTF8(extra_cf);
  }

  if (!product.empty() || !version.empty() || !build->empty()) {
    if (!extra.empty()) {
      version_string->assign(base::StringPrintf("%s %s %s (%s)",
                                                product.c_str(),
                                                version.c_str(),
                                                extra.c_str(),
                                                build->c_str()));
    } else {
      version_string->assign(base::StringPrintf(
          "%s %s (%s)", product.c_str(), version.c_str(), build->c_str()));
    }
  }

  return success;
}

void MacModelAndBoard(std::string* model, std::string* board_id) {
  base::mac::ScopedIOObject<io_service_t> platform_expert(
      IOServiceGetMatchingService(kIOMasterPortDefault,
                                  IOServiceMatching("IOPlatformExpertDevice")));
  if (platform_expert) {
<<<<<<< HEAD
    model->assign(
        IORegistryEntryDataPropertyAsString(platform_expert, CFSTR("model")));
=======
    model->assign(IORegistryEntryDataPropertyAsString(platform_expert.get(),
                                                      CFSTR("model")));
>>>>>>> 626889fb
#if defined(ARCH_CPU_X86_FAMILY)
    CFStringRef kBoardProperty = CFSTR("board-id");
#elif defined(ARCH_CPU_ARM64)
    // TODO(https://crashpad.chromium.org/bug/352): When production arm64
    // hardware is available, determine whether board-id works and switch to it
    // if feasible, otherwise, determine whether target-type remains a viable
    // alternative.
    CFStringRef kBoardProperty = CFSTR("target-type");
#endif
<<<<<<< HEAD
    board_id->assign(IORegistryEntryDataPropertyAsString(platform_expert,
=======
    board_id->assign(IORegistryEntryDataPropertyAsString(platform_expert.get(),
>>>>>>> 626889fb
                                                         kBoardProperty));
  } else {
    model->clear();
    board_id->clear();
  }
}

}  // namespace crashpad<|MERGE_RESOLUTION|>--- conflicted
+++ resolved
@@ -21,13 +21,10 @@
 #include <sys/types.h>
 #include <sys/utsname.h>
 
-<<<<<<< HEAD
-=======
 #include <string_view>
 
 #include "base/apple/foundation_util.h"
 #include "base/apple/scoped_cftyperef.h"
->>>>>>> 626889fb
 #include "base/check_op.h"
 #include "base/logging.h"
 #include "base/mac/scoped_ioobject.h"
@@ -125,11 +122,7 @@
 // If |version| does not have the expected format, returns false. |version| must
 // be in the form "10.9.2" or just "10.9". In the latter case, |bugfix| will be
 // set to 0.
-<<<<<<< HEAD
-bool StringToVersionNumbers(const std::string& version,
-=======
 bool StringToVersionNumbers(std::string_view version,
->>>>>>> 626889fb
                             int* major,
                             int* minor,
                             int* bugfix) {
@@ -209,10 +202,6 @@
     // On macOS 10.13.4 and later, the sysctlbyname above should have been
     // successful.
     NOTREACHED();
-<<<<<<< HEAD
-    return -1;
-=======
->>>>>>> 626889fb
 #else  // DT >= 10.13.4
     // The Darwin major version is always 4 greater than the macOS minor version
     // for Darwin versions beginning with 6, corresponding to Mac OS X 10.2,
@@ -238,28 +227,12 @@
                             int* minor,
                             int* bugfix,
                             std::string* build,
-<<<<<<< HEAD
-                            bool* server,
-                            std::string* version_string) {
-  base::ScopedCFTypeRef<CFDictionaryRef> dictionary(
-      TryCFCopyServerVersionDictionary());
-  if (dictionary) {
-    *server = true;
-  } else {
-    dictionary.reset(TryCFCopySystemVersionDictionary());
-    if (!dictionary) {
-      LOG(ERROR) << "_CFCopySystemVersionDictionary failed";
-      return false;
-    }
-    *server = false;
-=======
                             std::string* version_string) {
   base::apple::ScopedCFTypeRef<CFDictionaryRef> dictionary(
       TryCFCopySystemVersionDictionary());
   if (!dictionary) {
     LOG(ERROR) << "_CFCopySystemVersionDictionary failed";
     return false;
->>>>>>> 626889fb
   }
 
   bool success = true;
@@ -336,13 +309,8 @@
       IOServiceGetMatchingService(kIOMasterPortDefault,
                                   IOServiceMatching("IOPlatformExpertDevice")));
   if (platform_expert) {
-<<<<<<< HEAD
-    model->assign(
-        IORegistryEntryDataPropertyAsString(platform_expert, CFSTR("model")));
-=======
     model->assign(IORegistryEntryDataPropertyAsString(platform_expert.get(),
                                                       CFSTR("model")));
->>>>>>> 626889fb
 #if defined(ARCH_CPU_X86_FAMILY)
     CFStringRef kBoardProperty = CFSTR("board-id");
 #elif defined(ARCH_CPU_ARM64)
@@ -352,11 +320,7 @@
     // alternative.
     CFStringRef kBoardProperty = CFSTR("target-type");
 #endif
-<<<<<<< HEAD
-    board_id->assign(IORegistryEntryDataPropertyAsString(platform_expert,
-=======
     board_id->assign(IORegistryEntryDataPropertyAsString(platform_expert.get(),
->>>>>>> 626889fb
                                                          kBoardProperty));
   } else {
     model->clear();
