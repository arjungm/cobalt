// Copyright 2014 The Crashpad Authors
//
// Licensed under the Apache License, Version 2.0 (the "License");
// you may not use this file except in compliance with the License.
// You may obtain a copy of the License at
//
//     http://www.apache.org/licenses/LICENSE-2.0
//
// Unless required by applicable law or agreed to in writing, software
// distributed under the License is distributed on an "AS IS" BASIS,
// WITHOUT WARRANTIES OR CONDITIONS OF ANY KIND, either express or implied.
// See the License for the specific language governing permissions and
// limitations under the License.

#include "util/mac/launchd.h"

#import <Foundation/Foundation.h>

#include "base/apple/bridging.h"
#include "base/apple/foundation_util.h"
#include "base/apple/scoped_cftyperef.h"
#include "base/mac/scoped_launch_data.h"
#include "base/strings/sys_string_conversions.h"
#include "util/misc/implicit_cast.h"

namespace crashpad {

launch_data_t CFPropertyToLaunchData(CFPropertyListRef property_cf) {
  @autoreleasepool {
    // This function mixes Foundation and Core Foundation access to property
    // list elements according to which is more convenient and correct for any
    // specific task.

    launch_data_t data_launch = nullptr;
    CFTypeID type_id_cf = CFGetTypeID(property_cf);

    if (type_id_cf == CFDictionaryGetTypeID()) {
      NSDictionary* dictionary_ns = base::apple::CFToNSPtrCast(
          base::apple::CFCastStrict<CFDictionaryRef>(property_cf));
      base::mac::ScopedLaunchData dictionary_launch(
          LaunchDataAlloc(LAUNCH_DATA_DICTIONARY));

      for (NSString* key in dictionary_ns) {
        if (![key isKindOfClass:[NSString class]]) {
          return nullptr;
        }

        CFPropertyListRef value_cf =
<<<<<<< HEAD
            implicit_cast<CFPropertyListRef>(dictionary_ns[key]);
=======
            (__bridge CFPropertyListRef)dictionary_ns[key];
>>>>>>> 626889fb
        launch_data_t value_launch = CFPropertyToLaunchData(value_cf);
        if (!value_launch) {
          return nullptr;
        }

        LaunchDataDictInsert(
            dictionary_launch.get(), value_launch, [key UTF8String]);
      }

      data_launch = dictionary_launch.release();

    } else if (type_id_cf == CFArrayGetTypeID()) {
      NSArray* array_ns = base::apple::CFToNSPtrCast(
          base::apple::CFCastStrict<CFArrayRef>(property_cf));
      base::mac::ScopedLaunchData array_launch(
          LaunchDataAlloc(LAUNCH_DATA_ARRAY));
      size_t index = 0;

      for (id element_ns in array_ns) {
        CFPropertyListRef element_cf = (__bridge CFPropertyListRef)element_ns;
        launch_data_t element_launch = CFPropertyToLaunchData(element_cf);
        if (!element_launch) {
          return nullptr;
        }

        LaunchDataArraySetIndex(array_launch.get(), element_launch, index++);
      }

      data_launch = array_launch.release();

    } else if (type_id_cf == CFNumberGetTypeID()) {
      CFNumberRef number_cf =
          base::apple::CFCastStrict<CFNumberRef>(property_cf);
      NSNumber* number_ns = base::apple::CFToNSPtrCast(number_cf);
      switch (CFNumberGetType(number_cf)) {
        case kCFNumberSInt8Type:
        case kCFNumberSInt16Type:
        case kCFNumberSInt32Type:
        case kCFNumberSInt64Type:
        case kCFNumberCharType:
        case kCFNumberShortType:
        case kCFNumberIntType:
        case kCFNumberLongType:
        case kCFNumberLongLongType:
        case kCFNumberCFIndexType:
        case kCFNumberNSIntegerType: {
          data_launch = LaunchDataNewInteger([number_ns longLongValue]);
          break;
        }

        case kCFNumberFloat32Type:
        case kCFNumberFloat64Type:
        case kCFNumberFloatType:
        case kCFNumberDoubleType: {
          data_launch = LaunchDataNewReal([number_ns doubleValue]);
          break;
        }

        default: { return nullptr; }
      }

    } else if (type_id_cf == CFBooleanGetTypeID()) {
      CFBooleanRef boolean_cf =
          base::apple::CFCastStrict<CFBooleanRef>(property_cf);
      data_launch = LaunchDataNewBool(CFBooleanGetValue(boolean_cf));

    } else if (type_id_cf == CFStringGetTypeID()) {
      NSString* string_ns = base::apple::CFToNSPtrCast(
          base::apple::CFCastStrict<CFStringRef>(property_cf));

      // -fileSystemRepresentation might be more correct than -UTF8String,
      // because these strings can hold paths. The analogous function in
      // launchctl, CF2launch_data() (10.9.4
      // launchd-842.92.1/support/launchctl.c), uses UTF-8 instead of filesystem
      // encoding, so do the same here. Note that there’s another occurrence of
      // -UTF8String above, used for dictionary keys.
      data_launch = LaunchDataNewString([string_ns UTF8String]);

    } else if (type_id_cf == CFDataGetTypeID()) {
      NSData* data_ns = base::apple::CFToNSPtrCast(
          base::apple::CFCastStrict<CFDataRef>(property_cf));
      data_launch = LaunchDataNewOpaque([data_ns bytes], [data_ns length]);
    } else {
      base::apple::ScopedCFTypeRef<CFStringRef> type_name_cf(
          CFCopyTypeIDDescription(type_id_cf));
      DLOG(ERROR) << "unable to convert CFTypeID " << type_id_cf << " ("
                  << base::SysCFStringRefToUTF8(type_name_cf.get()) << ")";
    }

    return data_launch;
  }
}

}  // namespace crashpad<|MERGE_RESOLUTION|>--- conflicted
+++ resolved
@@ -46,11 +46,7 @@
         }
 
         CFPropertyListRef value_cf =
-<<<<<<< HEAD
-            implicit_cast<CFPropertyListRef>(dictionary_ns[key]);
-=======
             (__bridge CFPropertyListRef)dictionary_ns[key];
->>>>>>> 626889fb
         launch_data_t value_launch = CFPropertyToLaunchData(value_cf);
         if (!value_launch) {
           return nullptr;
