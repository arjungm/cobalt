--- conflicted
+++ resolved
@@ -32,16 +32,11 @@
     return false;
   }
 
-<<<<<<< HEAD
-  std::unique_ptr<uint8_t[]> data(new uint8_t[size]);
-  if (!GetFileVersionInfo(path.value().c_str(), 0, size, data.get())) {
-=======
   auto data = base::HeapArray<uint8_t>::Uninit(size);
   if (!GetFileVersionInfo(path.value().c_str(),
                           0,
                           static_cast<DWORD>(data.size()),
                           data.data())) {
->>>>>>> 626889fb
     PLOG(WARNING) << "GetFileVersionInfo: " << base::WideToUTF8(path.value());
     return false;
   }
