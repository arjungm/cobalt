--- conflicted
+++ resolved
@@ -42,15 +42,12 @@
 
  private:
   DWORD ntstatus_;
-<<<<<<< HEAD
-=======
 };
 
 class NtstatusLogMessageFatal final : public NtstatusLogMessage {
  public:
   using NtstatusLogMessage::NtstatusLogMessage;
   [[noreturn]] ~NtstatusLogMessageFatal() override;
->>>>>>> 626889fb
 };
 
 }  // namespace logging
