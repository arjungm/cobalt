# Copyright 2017 The Crashpad Authors
#
# Licensed under the Apache License, Version 2.0 (the "License");
# you may not use this file except in compliance with the License.
# You may obtain a copy of the License at
#
#     http://www.apache.org/licenses/LICENSE-2.0
#
# Unless required by applicable law or agreed to in writing, software
# distributed under the License is distributed on an "AS IS" BASIS,
# WITHOUT WARRANTIES OR CONDITIONS OF ANY KIND, either express or implied.
# See the License for the specific language governing permissions and
# limitations under the License.

import("../../build/crashpad_buildconfig.gni")

if (crashpad_is_in_chromium || crashpad_is_in_fuchsia || crashpad_is_in_dart) {
  zlib_source = "external"
} else if (!crashpad_is_win && !crashpad_is_fuchsia) {
  zlib_source = "system"
} else if (crashpad_is_standalone) {
  zlib_source = "embedded"
} else if (crashpad_is_external) {
  zlib_source = "external_with_embedded_build"
}

config("zlib_config") {
  if (zlib_source == "external") {
    defines = [ "CRASHPAD_ZLIB_SOURCE_EXTERNAL" ]
  } else if (zlib_source == "system") {
    defines = [ "CRASHPAD_ZLIB_SOURCE_SYSTEM" ]
  } else if (zlib_source == "embedded") {
    defines = [ "CRASHPAD_ZLIB_SOURCE_EMBEDDED" ]
    include_dirs = [ "zlib" ]
  } else if (zlib_source == "external_with_embedded_build") {
    defines = [ "CRASHPAD_ZLIB_SOURCE_EXTERNAL_WITH_EMBEDDED_BUILD" ]
    include_dirs = [ "../../../../zlib/src" ]
  }
}

config("Wno-sign-compare") {
  cflags = [ "-Wno-sign-compare" ]
}

if (zlib_source == "external") {
  group("zlib") {
    public_configs = [ ":zlib_config" ]
    public_deps = [ "//third_party/zlib" ]
  }
} else if (zlib_source == "system") {
  source_set("zlib") {
    public_configs = [ ":zlib_config" ]
    libs = [ "z" ]
  }
} else if (zlib_source == "embedded" ||
           zlib_source == "external_with_embedded_build") {
  static_library("zlib") {
    if (zlib_source == "embedded") {
      zlib_dir = "zlib"
    } else if (zlib_source == "external_with_embedded_build") {
      zlib_dir = "../../../../zlib/src"
    }
    sources = [
      "$zlib_dir/adler32.c",
      "$zlib_dir/compress.c",
      "$zlib_dir/crc32.c",
      "$zlib_dir/crc32.h",
      "$zlib_dir/deflate.c",
      "$zlib_dir/deflate.h",
      "$zlib_dir/gzclose.c",
      "$zlib_dir/gzguts.h",
      "$zlib_dir/gzlib.c",
      "$zlib_dir/gzread.c",
      "$zlib_dir/gzwrite.c",
      "$zlib_dir/infback.c",
      "$zlib_dir/inffast.c",
      "$zlib_dir/inffast.h",
      "$zlib_dir/inffixed.h",
      "$zlib_dir/inflate.c",
      "$zlib_dir/inflate.h",
      "$zlib_dir/inftrees.c",
      "$zlib_dir/inftrees.h",
      "$zlib_dir/trees.c",
      "$zlib_dir/trees.h",
      "$zlib_dir/uncompr.c",
      "$zlib_dir/zconf.h",
      "$zlib_dir/zlib.h",
      "$zlib_dir/zutil.c",
      "$zlib_dir/zutil.h",
      "zlib_crashpad.h",
    ]

    cflags = []
    defines = [ "HAVE_STDARG_H" ]
    public_configs = [ ":zlib_config" ]

    if (crashpad_is_win) {
      cflags += [
        "/wd4131",  # uses old-style declarator
        "/wd4244",  # conversion from 't1' to 't2', possible loss of data
        "/wd4245",  # conversion from 't1' to 't2', signed/unsigned mismatch
        "/wd4267",  # conversion from 'size_t' to 't', possible loss of data
        "/wd4324",  # structure was padded due to alignment specifier
        "/wd4702",  # unreachable code
      ]
    } else {
      defines += [
        "HAVE_HIDDEN",
        "HAVE_UNISTD_H",
      ]
    }

<<<<<<< HEAD
    if (crashpad_is_standalone) {
      configs -= [ "//third_party/mini_chromium/mini_chromium/build/config:Wimplicit_fallthrough" ]
    } else if (crashpad_is_external) {
      configs -= [ "//../../mini_chromium/mini_chromium/build/config:Wimplicit_fallthrough" ]
    }

    if (zlib_source == "embedded") {
      sources += [ "$zlib_dir/names.h" ]
=======
    if (crashpad_is_fuchsia) {
      # Fuchsia build's default warnings include -Wsign-compare (indirectly)
      configs += [ ":Wno-sign-compare" ]
    }

    if (crashpad_is_standalone) {
      configs -= [ "//third_party/mini_chromium/mini_chromium/build/config:Wimplicit_fallthrough" ]
    } else if (crashpad_is_external) {
      configs -= [ "//../../mini_chromium/mini_chromium/build/config:Wimplicit_fallthrough" ]
    }

    if (zlib_source == "embedded") {
      sources += [ "$zlib_dir/chromeconf.h" ]
>>>>>>> 626889fb

      if (current_cpu == "x86" || current_cpu == "x64") {
        sources += [
          "$zlib_dir/crc_folding.c",
<<<<<<< HEAD
          "$zlib_dir/fill_window_sse.c",
          "$zlib_dir/x86.c",
          "$zlib_dir/x86.h",
=======
>>>>>>> 626889fb
        ]
        if (!crashpad_is_win || crashpad_is_clang) {
          cflags += [
            "-msse4.2",
            "-mpclmul",
          ]
        }
        if (crashpad_is_clang) {
          cflags += [ "-Wno-incompatible-pointer-types" ]
        }
<<<<<<< HEAD
      } else {
        sources += [ "$zlib_dir/simd_stub.c" ]
=======
>>>>>>> 626889fb
      }
    }
  }
}<|MERGE_RESOLUTION|>--- conflicted
+++ resolved
@@ -110,16 +110,6 @@
       ]
     }
 
-<<<<<<< HEAD
-    if (crashpad_is_standalone) {
-      configs -= [ "//third_party/mini_chromium/mini_chromium/build/config:Wimplicit_fallthrough" ]
-    } else if (crashpad_is_external) {
-      configs -= [ "//../../mini_chromium/mini_chromium/build/config:Wimplicit_fallthrough" ]
-    }
-
-    if (zlib_source == "embedded") {
-      sources += [ "$zlib_dir/names.h" ]
-=======
     if (crashpad_is_fuchsia) {
       # Fuchsia build's default warnings include -Wsign-compare (indirectly)
       configs += [ ":Wno-sign-compare" ]
@@ -133,17 +123,10 @@
 
     if (zlib_source == "embedded") {
       sources += [ "$zlib_dir/chromeconf.h" ]
->>>>>>> 626889fb
 
       if (current_cpu == "x86" || current_cpu == "x64") {
         sources += [
           "$zlib_dir/crc_folding.c",
-<<<<<<< HEAD
-          "$zlib_dir/fill_window_sse.c",
-          "$zlib_dir/x86.c",
-          "$zlib_dir/x86.h",
-=======
->>>>>>> 626889fb
         ]
         if (!crashpad_is_win || crashpad_is_clang) {
           cflags += [
@@ -154,11 +137,6 @@
         if (crashpad_is_clang) {
           cflags += [ "-Wno-incompatible-pointer-types" ]
         }
-<<<<<<< HEAD
-      } else {
-        sources += [ "$zlib_dir/simd_stub.c" ]
-=======
->>>>>>> 626889fb
       }
     }
   }
