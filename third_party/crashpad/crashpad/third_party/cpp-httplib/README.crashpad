--- conflicted
+++ resolved
@@ -1,12 +1,8 @@
 Name: cpp-httplib
 Short Name: cpp-httplib
 URL: https://github.com/yhirose/cpp-httplib
-<<<<<<< HEAD
-Revision: 6a848b1a16437fe216cb26a14ee9fcb5c5785464
-=======
 Version: 0.19.0 (+22 commits)
 Revision: 71ba7e7b1b328fe0de6cfbd3e94e5e0ddd4b4073
->>>>>>> 626889fb
 License: MIT
 License File: cpp-httplib/LICENSE
 Security Critical: no (test only)
@@ -17,12 +13,8 @@
 A C++11 single-file header-only cross-platform HTTP/HTTPS library.
 
 Local Modifications:
-<<<<<<< HEAD
- - Exclude test/ and example/ subdirectories, and build-related files.
-=======
  - Exclude benchmark/, docker/, example/, and test/ subdirectories, and
    build-related files.
->>>>>>> 626889fb
  - Patch httplib.h to use #include "third_party/zlib/zlib_crashpad.h" instead of
    <zlib.h>.
  - #define CPPHTTPLIB_NO_EXCEPTIONS 1.