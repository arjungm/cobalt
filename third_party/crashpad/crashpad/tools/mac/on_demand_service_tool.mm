--- conflicted
+++ resolved
@@ -158,11 +158,7 @@
           }
 
           NSMutableDictionary* mutable_job_dictionary =
-<<<<<<< HEAD
-              [[job_dictionary mutableCopy] autorelease];
-=======
               [job_dictionary mutableCopy];
->>>>>>> 626889fb
           mutable_job_dictionary[@LAUNCH_JOBKEY_MACHSERVICES] = mach_services;
           job_dictionary = mutable_job_dictionary;
         }
