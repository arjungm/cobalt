--- conflicted
+++ resolved
@@ -157,11 +157,7 @@
         who_closes_(who_closes),
         what_closes_(what_closes) {
     // Fails under "threadsafe" mode on macOS 10.11.
-<<<<<<< HEAD
-    testing::GTEST_FLAG(death_test_style) = "fast";
-=======
     GTEST_FLAG_SET(death_test_style, "fast");
->>>>>>> 626889fb
   }
 
   TestMultiprocessClosePipe(const TestMultiprocessClosePipe&) = delete;
