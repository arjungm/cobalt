// Copyright 2020 The Crashpad Authors
//
// Licensed under the Apache License, Version 2.0 (the "License");
// you may not use this file except in compliance with the License.
// You may obtain a copy of the License at
//
//     http://www.apache.org/licenses/LICENSE-2.0
//
// Unless required by applicable law or agreed to in writing, software
// distributed under the License is distributed on an "AS IS" BASIS,
// WITHOUT WARRANTIES OR CONDITIONS OF ANY KIND, either express or implied.
// See the License for the specific language governing permissions and
// limitations under the License.

#import <XCTest/XCTest.h>
#include <objc/runtime.h>
<<<<<<< HEAD
=======
#include <sys/sysctl.h>
>>>>>>> 626889fb

#include <vector>

#import "Service/Sources/EDOClientService.h"
#include "build/build_config.h"
#include "client/length_delimited_ring_buffer.h"
#import "test/ios/host/cptest_shared_object.h"
<<<<<<< HEAD
#include "util/mach/exception_types.h"
#include "util/mach/mach_extensions.h"

#if !defined(__has_feature) || !__has_feature(objc_arc)
#error "This file requires ARC support."
=======
#include "util/mac/sysctl.h"
#include "util/mach/exception_types.h"
#include "util/mach/mach_extensions.h"

namespace crashpad {
namespace {

#if TARGET_OS_SIMULATOR
// macOS 14.0 is 23A344, macOS 13.6.5 is 22G621, so if the first two characters
// in the kern.osversion are > 22, this build will reproduce the simulator bug
// in crbug.com/328282286
// macOS 14.0 is 23A344, macOS 13.6.5 is 22G621, so if the first two
// characters in the kern.osversion are > 22, this build will reproduce the
// simulator bug in crbug.com/328282286
// This now reproduces on macOS 15.4 24E248 as well for iOS17 simulators.
bool HasMacOSBrokeDYLDTaskInfo() {
  if (__builtin_available(iOS 18, *)) {
    return false;
  }
  std::string build = crashpad::ReadStringSysctlByName("kern.osversion", false);
  if (std::stoi(build.substr(0, 2)) >= 24) {
    return true;
  }
  if (__builtin_available(iOS 17, *)) {
    return false;
  }
  return std::stoi(build.substr(0, 2)) > 22;
}
>>>>>>> 626889fb
#endif

}  // namespace
}  // namespace crashpad

@interface CPTestTestCase : XCTestCase {
  XCUIApplication* app_;
  CPTestSharedObject* rootObject_;
}
@end

@implementation CPTestTestCase

+ (void)setUp {
  [CPTestTestCase swizzleHandleCrashUnderSymbol];
  [CPTestTestCase swizleMayTerminateOutOfBandWithoutCrashReport];

  // Override EDO default error handler.  Without this, the default EDO error
  // handler will throw an error and fail the test.
  EDOSetClientErrorHandler(^(NSError* error){
      // Do nothing.
  });
}

// Swizzle away the -[XCUIApplicationImpl handleCrashUnderSymbol:] callback.
// Without this, any time the host app is intentionally crashed, the test is
// immediately failed.
+ (void)swizzleHandleCrashUnderSymbol {
  SEL originalSelector = NSSelectorFromString(@"handleCrashUnderSymbol:");
  SEL swizzledSelector = @selector(handleCrashUnderSymbol:);
  Method originalMethod = class_getInstanceMethod(
      objc_getClass("XCUIApplicationImpl"), originalSelector);
  Method swizzledMethod =
      class_getInstanceMethod([self class], swizzledSelector);
  method_exchangeImplementations(originalMethod, swizzledMethod);
}

// Swizzle away the time consuming 'Checking for crash reports corresponding to'
// from -[XCUIApplicationProcess swizleMayTerminateOutOfBandWithoutCrashReport]
// that is unnecessary for these tests.
+ (void)swizleMayTerminateOutOfBandWithoutCrashReport {
  SEL originalSelector =
      NSSelectorFromString(@"mayTerminateOutOfBandWithoutCrashReport");
  SEL swizzledSelector = @selector(mayTerminateOutOfBandWithoutCrashReport);
  Method originalMethod = class_getInstanceMethod(
      objc_getClass("XCUIApplicationProcess"), originalSelector);
  Method swizzledMethod =
      class_getInstanceMethod([self class], swizzledSelector);
  method_exchangeImplementations(originalMethod, swizzledMethod);
}

// This gets called after tearDown, so there's no straightforward way to
// test that this is called. However, not swizzling this out will cause every
// crashing test to fail.
- (void)handleCrashUnderSymbol:(id)arg1 {
}

- (BOOL)mayTerminateOutOfBandWithoutCrashReport {
  return YES;
}

- (void)setUp {
  app_ = [[XCUIApplication alloc] init];
<<<<<<< HEAD
=======
  if ([self.name isEqualToString:@"-[CPTestTestCase testExtensionStreams]"]) {
    app_.launchArguments = @[ @"--test-extension-streams" ];
  } else if ([self.name isEqualToString:
                            @"-[CPTestTestCase testCrashWithExtraMemory]"]) {
    app_.launchArguments = @[ @"--test-extra_memory" ];
  }
>>>>>>> 626889fb
  [app_ launch];
  rootObject_ = [EDOClientService rootObjectWithPort:12345];
  [rootObject_ clearPendingReports];
  XCTAssertEqual([rootObject_ pendingReportCount], 0);
  XCTAssertTrue(app_.state == XCUIApplicationStateRunningForeground);
}

- (void)verifyCrashReportException:(uint32_t)exception {
  // Confirm the app is not running.
  XCTAssertTrue([app_ waitForState:XCUIApplicationStateNotRunning timeout:15]);
  XCTAssertTrue(app_.state == XCUIApplicationStateNotRunning);

  // Restart app to get the report signal.
  [app_ launch];
  XCTAssertTrue(app_.state == XCUIApplicationStateRunningForeground);
  rootObject_ = [EDOClientService rootObjectWithPort:12345];
  XCTAssertEqual([rootObject_ pendingReportCount], 1);
  NSNumber* report_exception;
  XCTAssertTrue([rootObject_ pendingReportException:&report_exception]);
  XCTAssertEqual(report_exception.unsignedIntValue, exception);

  NSString* rawLogContents = [rootObject_ rawLogContents];
  XCTAssertFalse([rawLogContents containsString:@"allocator used in handler."]);
}

- (void)testEDO {
  NSString* result = [rootObject_ testEDO];
  XCTAssertEqualObjects(result, @"crashpad");
}

- (void)testKillAbort {
  [rootObject_ crashKillAbort];
  [self verifyCrashReportException:EXC_SOFT_SIGNAL];
  NSNumber* report_exception;
  XCTAssertTrue([rootObject_ pendingReportExceptionInfo:&report_exception]);
  XCTAssertEqual(report_exception.intValue, SIGABRT);
}

- (void)testTrap {
  [rootObject_ crashTrap];
<<<<<<< HEAD
=======
#if !BUILDFLAG(IS_IOS_TVOS)
>>>>>>> 626889fb
#if defined(ARCH_CPU_X86_64)
  [self verifyCrashReportException:EXC_BAD_INSTRUCTION];
#elif defined(ARCH_CPU_ARM64)
  [self verifyCrashReportException:EXC_BREAKPOINT];
#else
#error Port to your CPU architecture
#endif
<<<<<<< HEAD
=======
#else  // !BUILDFLAG(IS_IOS_TVOS)
  [self verifyCrashReportException:EXC_SOFT_SIGNAL];
  NSNumber* report_exception;
  XCTAssertTrue([rootObject_ pendingReportExceptionInfo:&report_exception]);
  XCTAssertEqual(report_exception.intValue, SIGTRAP);
#endif
>>>>>>> 626889fb
}

- (void)testAbort {
  [rootObject_ crashAbort];
  [self verifyCrashReportException:EXC_SOFT_SIGNAL];
  NSNumber* report_exception;
  XCTAssertTrue([rootObject_ pendingReportExceptionInfo:&report_exception]);
  XCTAssertEqual(report_exception.intValue, SIGABRT);
}

- (void)testBadAccess {
  [rootObject_ crashBadAccess];
<<<<<<< HEAD
  [self verifyCrashReportException:EXC_BAD_ACCESS];
=======
#if !BUILDFLAG(IS_IOS_TVOS)
  [self verifyCrashReportException:EXC_BAD_ACCESS];
#else
  [self verifyCrashReportException:EXC_SOFT_SIGNAL];
  NSNumber* report_exception;
  XCTAssertTrue([rootObject_ pendingReportExceptionInfo:&report_exception]);
  XCTAssertEqual(report_exception.intValue, SIGSEGV);
#endif
>>>>>>> 626889fb
}

- (void)testException {
  [rootObject_ crashException];
  // After https://reviews.llvm.org/D141222 exceptions call
  // __libcpp_verbose_abort, which Chromium sets to `brk 0` in release.
<<<<<<< HEAD
#if defined(CRASHPAD_IS_IN_CHROMIUM) && defined(NDEBUG)
=======
  // After https://crrev.com/c/5375084, Chromium does not set `brk 0` for local
  // release builds and official DCHECK builds.
#if defined(CRASHPAD_IS_IN_CHROMIUM) && defined(NDEBUG) && \
    defined(OFFICIAL_BUILD) && !defined(DCHECK_ALWAYS_ON)
>>>>>>> 626889fb
  [self verifyCrashReportException:SIGABRT];
#else
  [self verifyCrashReportException:EXC_SOFT_SIGNAL];
  NSNumber* report_exception;
  XCTAssertTrue([rootObject_ pendingReportExceptionInfo:&report_exception]);
  XCTAssertEqual(report_exception.intValue, SIGABRT);
#endif
}

- (void)testNSException {
  [rootObject_ crashNSException];
  [self verifyCrashReportException:crashpad::kMachExceptionFromNSException];
  NSDictionary* dict = [rootObject_ getAnnotations];
  NSString* userInfo =
      [dict[@"objects"][0] valueForKeyPath:@"exceptionUserInfo"];
  XCTAssertTrue([userInfo containsString:@"Error Object=<CPTestSharedObject"]);
  XCTAssertTrue([[dict[@"objects"][1] valueForKeyPath:@"exceptionReason"]
      isEqualToString:@"Intentionally throwing error."]);
  XCTAssertTrue([[dict[@"objects"][2] valueForKeyPath:@"exceptionName"]
      isEqualToString:@"NSInternalInconsistencyException"]);
}

- (void)testNotAnNSException {
  [rootObject_ crashNotAnNSException];
  // When @throwing something other than an NSException the
  // UncaughtExceptionHandler is not called, so the application SIGABRTs.
  [self verifyCrashReportException:EXC_SOFT_SIGNAL];
  NSNumber* report_exception;
  XCTAssertTrue([rootObject_ pendingReportExceptionInfo:&report_exception]);
  XCTAssertEqual(report_exception.intValue, SIGABRT);
}

- (void)testUnhandledNSException {
  [rootObject_ crashUnhandledNSException];
  [self verifyCrashReportException:crashpad::kMachExceptionFromNSException];
  NSDictionary* dict = [rootObject_ getAnnotations];
  NSString* uncaught_flag =
      [dict[@"objects"][0] valueForKeyPath:@"UncaughtNSException"];
  XCTAssertTrue([uncaught_flag containsString:@"true"]);
  NSString* userInfo =
      [dict[@"objects"][1] valueForKeyPath:@"exceptionUserInfo"];
  XCTAssertTrue([userInfo containsString:@"Error Object=<CPTestSharedObject"]);
  XCTAssertTrue([[dict[@"objects"][2] valueForKeyPath:@"exceptionReason"]
      isEqualToString:@"Intentionally throwing error."]);
  XCTAssertTrue([[dict[@"objects"][3] valueForKeyPath:@"exceptionName"]
      isEqualToString:@"NSInternalInconsistencyException"]);
}

- (void)testcrashUnrecognizedSelectorAfterDelay {
  [rootObject_ crashUnrecognizedSelectorAfterDelay];
  [self verifyCrashReportException:crashpad::kMachExceptionFromNSException];
  NSDictionary* dict = [rootObject_ getAnnotations];
  XCTAssertTrue([[dict[@"objects"][0] valueForKeyPath:@"exceptionReason"]
      containsString:
          @"CPTestSharedObject does_not_exist]: unrecognized selector"]);
  XCTAssertTrue([[dict[@"objects"][1] valueForKeyPath:@"exceptionName"]
      isEqualToString:@"NSInvalidArgumentException"]);
}

- (void)testCatchUIGestureEnvironmentNSException {
  // Tap the button with the string UIGestureEnvironmentException.
<<<<<<< HEAD
  [app_.buttons[@"UIGestureEnvironmentException"] tap];
=======
#if !BUILDFLAG(IS_IOS_TVOS)
  [app_.buttons[@"UIGestureEnvironmentException"] tap];
#else
  // tvOS does not have [XCUIElement tap]. This version assumes there is just
  // one big button with "UIGestureEnvironmentException" as title, so we can
  // just press Select on the remote to activate it.
  [XCUIRemote.sharedRemote pressButton:XCUIRemoteButtonSelect];
#endif
>>>>>>> 626889fb
  [self verifyCrashReportException:crashpad::kMachExceptionFromNSException];
  NSDictionary* dict = [rootObject_ getAnnotations];
  XCTAssertTrue([[dict[@"objects"][0] valueForKeyPath:@"exceptionReason"]
      containsString:@"NSArray0 objectAtIndex:]: index 42 beyond bounds"]);
  XCTAssertTrue([[dict[@"objects"][1] valueForKeyPath:@"exceptionName"]
      isEqualToString:@"NSRangeException"]);
}

- (void)testCatchNSException {
  [rootObject_ catchNSException];

  // The app should not crash
  XCTAssertTrue(app_.state == XCUIApplicationStateRunningForeground);

  // No report should be generated.
  [rootObject_ processIntermediateDumps];
  XCTAssertEqual([rootObject_ pendingReportCount], 0);
}

- (void)testCrashCoreAutoLayoutSinkhole {
  [rootObject_ crashCoreAutoLayoutSinkhole];
  [self verifyCrashReportException:crashpad::kMachExceptionFromNSException];
  NSDictionary* dict = [rootObject_ getAnnotations];
  XCTAssertTrue([[dict[@"objects"][0] valueForKeyPath:@"exceptionReason"]
      containsString:@"Unable to activate constraint with anchors"]);
  XCTAssertTrue([[dict[@"objects"][1] valueForKeyPath:@"exceptionName"]
      isEqualToString:@"NSGenericException"]);
}

<<<<<<< HEAD
=======
// This test cannot run correctly on tvOS: it is impossible to catch this stack
// overflow as a Mach exception (like we do on iOS), and sigaltstack() is also
// forbidden so we cannot detect it with POSIX signals either.
// Per xnu-11215.81.4/bsd/uxkern/ux_exception.c's handle_ux_exception(), when a
// stack overflow is detected but no alternate stack is specified, the kernel
// will reset SIGSEGV to SIG_DFL before delivering the signal, so we are never
// able to capture this crash. Even if we do pass SA_ONSTACK to sigaction(), we
// will just crash a bit later, as we are still using the same stack that has
// already overflown.
#if !BUILDFLAG(IS_IOS_TVOS)
>>>>>>> 626889fb
- (void)testRecursion {
  [rootObject_ crashRecursion];
  [self verifyCrashReportException:EXC_BAD_ACCESS];
}
<<<<<<< HEAD
=======
#endif
>>>>>>> 626889fb

- (void)testClientAnnotations {
  [rootObject_ crashKillAbort];

  // Set app launch args to trigger different client annotations.
  NSArray<NSString*>* old_args = app_.launchArguments;
  app_.launchArguments = @[ @"--alternate-client-annotations" ];
  [self verifyCrashReportException:EXC_SOFT_SIGNAL];
  NSNumber* report_exception;
  XCTAssertTrue([rootObject_ pendingReportExceptionInfo:&report_exception]);
  XCTAssertEqual(report_exception.intValue, SIGABRT);

  app_.launchArguments = old_args;

  // Confirm the initial crash took the standard annotations.
  NSDictionary* dict = [rootObject_ getProcessAnnotations];
  XCTAssertTrue([dict[@"crashpad"] isEqualToString:@"yes"]);
  XCTAssertTrue([dict[@"plat"] isEqualToString:@"iOS"]);
  XCTAssertTrue([dict[@"prod"] isEqualToString:@"xcuitest"]);
  XCTAssertTrue([dict[@"ver"] isEqualToString:@"1"]);

  // Confirm passing alternate client annotation args works.
  [rootObject_ clearPendingReports];
  [rootObject_ crashKillAbort];
  [self verifyCrashReportException:EXC_SOFT_SIGNAL];
  XCTAssertTrue([rootObject_ pendingReportExceptionInfo:&report_exception]);
  XCTAssertEqual(report_exception.intValue, SIGABRT);

  dict = [rootObject_ getProcessAnnotations];
  XCTAssertTrue([dict[@"crashpad"] isEqualToString:@"no"]);
  XCTAssertTrue([dict[@"plat"] isEqualToString:@"macOS"]);
  XCTAssertTrue([dict[@"prod"] isEqualToString:@"some_app"]);
  XCTAssertTrue([dict[@"ver"] isEqualToString:@"42"]);
}

#if TARGET_OS_SIMULATOR
- (void)testCrashWithCrashInfoMessage {
  if (@available(iOS 15.0, *)) {
    // Figure out how to test this on iOS15.
    return;
  }
  [rootObject_ crashWithCrashInfoMessage];
  [self verifyCrashReportException:EXC_BAD_ACCESS];
  NSDictionary* dict = [rootObject_ getAnnotations];
  NSString* dyldMessage = dict[@"vector"][0];
  XCTAssertTrue([dyldMessage isEqualToString:@"dyld: in dlsym()"]);
}
#endif

// TODO(justincohen): Codesign crashy_initializer.so so it can run on devices.
#if TARGET_OS_SIMULATOR
- (void)testCrashWithDyldErrorString {
  if (@available(iOS 15.0, *)) {
    // iOS 15 uses dyld4, which doesn't use CRSetCrashLogMessage2
    return;
  }
  [rootObject_ crashWithDyldErrorString];
#if defined(ARCH_CPU_X86_64)
  [self verifyCrashReportException:EXC_BAD_INSTRUCTION];
#elif defined(ARCH_CPU_ARM64)
  [self verifyCrashReportException:EXC_BREAKPOINT];
#else
#error Port to your CPU architecture
#endif
  NSArray* vector = [rootObject_ getAnnotations][@"vector"];
  // This message is set by dyld-353.2.1/src/ImageLoaderMachO.cpp
  // ImageLoaderMachO::doInitialization().
  NSString* module = @"crashpad_snapshot_test_module_crashy_initializer.so";
  XCTAssertTrue([vector[0] hasSuffix:module]);
}
#endif

<<<<<<< HEAD
- (void)testCrashWithAnnotations {
  [rootObject_ crashWithAnnotations];
  [self verifyCrashReportException:EXC_SOFT_SIGNAL];
  NSNumber* report_exception;
  XCTAssertTrue([rootObject_ pendingReportExceptionInfo:&report_exception]);
  XCTAssertEqual(report_exception.intValue, SIGABRT);

  NSDictionary* dict = [rootObject_ getAnnotations];
  NSDictionary* simpleMap = dict[@"simplemap"];
  XCTAssertTrue([simpleMap[@"#TEST# empty_value"] isEqualToString:@""]);
  XCTAssertTrue([simpleMap[@"#TEST# key"] isEqualToString:@"value"]);
  XCTAssertTrue([simpleMap[@"#TEST# longer"] isEqualToString:@"shorter"]);
  XCTAssertTrue([simpleMap[@"#TEST# pad"] isEqualToString:@"crash"]);
  XCTAssertTrue([simpleMap[@"#TEST# x"] isEqualToString:@"y"]);

  XCTAssertTrue([[dict[@"objects"][0] valueForKeyPath:@"#TEST# same-name"]
      isEqualToString:@"same-name 4"]);
  XCTAssertTrue([[dict[@"objects"][1] valueForKeyPath:@"#TEST# same-name"]
      isEqualToString:@"same-name 3"]);
  XCTAssertTrue([[dict[@"objects"][2] valueForKeyPath:@"#TEST# one"]
      isEqualToString:@"moocow"]);
  // Ensure `ring_buffer` is present but not `busy_ring_buffer`.
  XCTAssertEqual(1u, [dict[@"ringbuffers"] count]);
  NSData* ringBufferNSData =
      [dict[@"ringbuffers"][0] valueForKeyPath:@"#TEST# ring_buffer"];
  crashpad::RingBufferData ringBufferData;
  XCTAssertTrue(ringBufferData.DeserializeFromBuffer(ringBufferNSData.bytes,
                                                     ringBufferNSData.length));
  crashpad::LengthDelimitedRingBufferReader reader(ringBufferData);

  std::vector<uint8_t> ringBufferEntry;
  XCTAssertTrue(reader.Pop(ringBufferEntry));
  NSString* firstEntry = [[NSString alloc] initWithBytes:ringBufferEntry.data()
                                                  length:ringBufferEntry.size()
                                                encoding:NSUTF8StringEncoding];
  XCTAssertEqualObjects(firstEntry, @"hello");
  ringBufferEntry.clear();

  XCTAssertTrue(reader.Pop(ringBufferEntry));
  NSString* secondEntry = [[NSString alloc] initWithBytes:ringBufferEntry.data()
                                                   length:ringBufferEntry.size()
                                                 encoding:NSUTF8StringEncoding];
  XCTAssertEqualObjects(secondEntry, @"goodbye");
  ringBufferEntry.clear();

  XCTAssertFalse(reader.Pop(ringBufferEntry));
}

- (void)testDumpWithoutCrash {
  [rootObject_ generateDumpWithoutCrash:10 threads:3];

  // The app should not crash
  XCTAssertTrue(app_.state == XCUIApplicationStateRunningForeground);

  XCTAssertEqual([rootObject_ pendingReportCount], 30);
}

=======
// TODO(crbug.com/416140624): The test is flaky. Enabled the test.
- (void)DISABLED_testCrashWithAnnotations {
#if TARGET_OS_SIMULATOR
  // This test will fail on <iOS17 simulators when running on macOS >=14.3 or
  // <iOS18 simulators when running on macOS >=15.4 due to a bug in Simulator.
  // crbug.com/328282286
  if (crashpad::HasMacOSBrokeDYLDTaskInfo()) {
    return;
  }
#endif

  [rootObject_ crashWithAnnotations];
  [self verifyCrashReportException:EXC_SOFT_SIGNAL];
  NSNumber* report_exception;
  XCTAssertTrue([rootObject_ pendingReportExceptionInfo:&report_exception]);
  XCTAssertEqual(report_exception.intValue, SIGABRT);

  NSDictionary* dict = [rootObject_ getAnnotations];
  NSDictionary* simpleMap = dict[@"simplemap"];
  XCTAssertTrue([simpleMap[@"#TEST# empty_value"] isEqualToString:@""]);
  XCTAssertTrue([simpleMap[@"#TEST# key"] isEqualToString:@"value"]);
  XCTAssertTrue([simpleMap[@"#TEST# longer"] isEqualToString:@"shorter"]);
  XCTAssertTrue([simpleMap[@"#TEST# pad"] isEqualToString:@"crash"]);
  XCTAssertTrue([simpleMap[@"#TEST# x"] isEqualToString:@"y"]);

  XCTAssertTrue([[dict[@"objects"][0] valueForKeyPath:@"#TEST# same-name"]
      isEqualToString:@"same-name 4"]);
  XCTAssertTrue([[dict[@"objects"][1] valueForKeyPath:@"#TEST# same-name"]
      isEqualToString:@"same-name 3"]);
  XCTAssertTrue([[dict[@"objects"][2] valueForKeyPath:@"#TEST# one"]
      isEqualToString:@"moocow"]);
  // Ensure `ring_buffer` is present but not `busy_ring_buffer`.
  XCTAssertEqual(1u, [dict[@"ringbuffers"] count]);
  NSData* ringBufferNSData =
      [dict[@"ringbuffers"][0] valueForKeyPath:@"#TEST# ring_buffer"];
  crashpad::RingBufferData ringBufferData;
  XCTAssertTrue(ringBufferData.DeserializeFromBuffer(ringBufferNSData.bytes,
                                                     ringBufferNSData.length));
  crashpad::LengthDelimitedRingBufferReader reader(ringBufferData);

  std::vector<uint8_t> ringBufferEntry;
  XCTAssertTrue(reader.Pop(ringBufferEntry));
  NSString* firstEntry = [[NSString alloc] initWithBytes:ringBufferEntry.data()
                                                  length:ringBufferEntry.size()
                                                encoding:NSUTF8StringEncoding];
  XCTAssertEqualObjects(firstEntry, @"hello");
  ringBufferEntry.clear();

  XCTAssertTrue(reader.Pop(ringBufferEntry));
  NSString* secondEntry = [[NSString alloc] initWithBytes:ringBufferEntry.data()
                                                   length:ringBufferEntry.size()
                                                 encoding:NSUTF8StringEncoding];
  XCTAssertEqualObjects(secondEntry, @"goodbye");
  ringBufferEntry.clear();

  XCTAssertFalse(reader.Pop(ringBufferEntry));
}

- (void)testCrashWithExtraMemory {
#if TARGET_OS_SIMULATOR
  // This test will fail on <iOS17 simulators when running on macOS >=14.3 or
  // <iOS18 simulators when running on macOS >=15.4 due to a bug in Simulator.
  // crbug.com/328282286
  if (crashpad::HasMacOSBrokeDYLDTaskInfo()) {
    return;
  }
#endif

  [rootObject_ crashKillAbort];
  [self verifyCrashReportException:EXC_SOFT_SIGNAL];

  NSDictionary* dict = [rootObject_ getExtraMemory];
  BOOL found = NO;
  for (NSString* key in dict) {
    if ([dict[key] isEqualToString:@"hello world"]) {
      found = YES;
      break;
    }
  }
  XCTAssertTrue(found);
}

- (void)testExtensionStreams {
#if TARGET_OS_SIMULATOR
  // This test will fail on <iOS17 simulators when running on macOS >=14.3 or
  // <iOS18 simulators when running on macOS >=15.4 due to a bug in Simulator.
  // crbug.com/328282286
  if (crashpad::HasMacOSBrokeDYLDTaskInfo()) {
    return;
  }
#endif
  [rootObject_ crashKillAbort];
  [self verifyCrashReportException:EXC_SOFT_SIGNAL];
  XCTAssertTrue([rootObject_ hasExtensionStream]);
}

- (void)testDumpWithoutCrash {
  [rootObject_ generateDumpWithoutCrash:10 threads:3];

  // The app should not crash
  XCTAssertTrue(app_.state == XCUIApplicationStateRunningForeground);
  XCTAssertEqual([rootObject_ pendingReportCount], 30);
}

>>>>>>> 626889fb
- (void)testSimultaneousCrash {
  [rootObject_ crashConcurrentSignalAndMach];

  // Confirm the app is not running.
  XCTAssertTrue([app_ waitForState:XCUIApplicationStateNotRunning timeout:15]);
  XCTAssertTrue(app_.state == XCUIApplicationStateNotRunning);

  [app_ launch];
  XCTAssertTrue(app_.state == XCUIApplicationStateRunningForeground);
  rootObject_ = [EDOClientService rootObjectWithPort:12345];
  XCTAssertEqual([rootObject_ pendingReportCount], 1);
}

- (void)testSimultaneousNSException {
  [rootObject_ catchConcurrentNSException];

  // The app should not crash
  XCTAssertTrue(app_.state == XCUIApplicationStateRunningForeground);

  // No report should be generated.
  [rootObject_ processIntermediateDumps];
  XCTAssertEqual([rootObject_ pendingReportCount], 0);
}

- (void)testCrashInHandlerReentrant {
  XCTAssertTrue(app_.state == XCUIApplicationStateRunningForeground);
  rootObject_ = [EDOClientService rootObjectWithPort:12345];

  [rootObject_ crashInHandlerReentrant];

  // Confirm the app is not running.
  XCTAssertTrue([app_ waitForState:XCUIApplicationStateNotRunning timeout:15]);
  XCTAssertTrue(app_.state == XCUIApplicationStateNotRunning);

  [app_ launch];
  XCTAssertTrue(app_.state == XCUIApplicationStateRunningForeground);
  rootObject_ = [EDOClientService rootObjectWithPort:12345];

  XCTAssertEqual([rootObject_ pendingReportCount], 0);

  NSString* rawLogContents = [rootObject_ rawLogContents];
  NSString* errmsg = @"Cannot DumpExceptionFromSignal without writer";
  XCTAssertTrue([rawLogContents containsString:errmsg]);
}

- (void)testFailureWhenHandlerAllocates {
  XCTAssertTrue(app_.state == XCUIApplicationStateRunningForeground);
  rootObject_ = [EDOClientService rootObjectWithPort:12345];

  [rootObject_ allocateWithForbiddenAllocators];

  // Confirm the app is not running.
  XCTAssertTrue([app_ waitForState:XCUIApplicationStateNotRunning timeout:15]);
  XCTAssertTrue(app_.state == XCUIApplicationStateNotRunning);

  [app_ launch];
  XCTAssertTrue(app_.state == XCUIApplicationStateRunningForeground);
  rootObject_ = [EDOClientService rootObjectWithPort:12345];

  XCTAssertEqual([rootObject_ pendingReportCount], 0);

  NSString* rawLogContents = [rootObject_ rawLogContents];
  XCTAssertTrue([rawLogContents containsString:@"allocator used in handler."]);
}

@end<|MERGE_RESOLUTION|>--- conflicted
+++ resolved
@@ -14,10 +14,7 @@
 
 #import <XCTest/XCTest.h>
 #include <objc/runtime.h>
-<<<<<<< HEAD
-=======
 #include <sys/sysctl.h>
->>>>>>> 626889fb
 
 #include <vector>
 
@@ -25,13 +22,6 @@
 #include "build/build_config.h"
 #include "client/length_delimited_ring_buffer.h"
 #import "test/ios/host/cptest_shared_object.h"
-<<<<<<< HEAD
-#include "util/mach/exception_types.h"
-#include "util/mach/mach_extensions.h"
-
-#if !defined(__has_feature) || !__has_feature(objc_arc)
-#error "This file requires ARC support."
-=======
 #include "util/mac/sysctl.h"
 #include "util/mach/exception_types.h"
 #include "util/mach/mach_extensions.h"
@@ -60,7 +50,6 @@
   }
   return std::stoi(build.substr(0, 2)) > 22;
 }
->>>>>>> 626889fb
 #endif
 
 }  // namespace
@@ -124,15 +113,12 @@
 
 - (void)setUp {
   app_ = [[XCUIApplication alloc] init];
-<<<<<<< HEAD
-=======
   if ([self.name isEqualToString:@"-[CPTestTestCase testExtensionStreams]"]) {
     app_.launchArguments = @[ @"--test-extension-streams" ];
   } else if ([self.name isEqualToString:
                             @"-[CPTestTestCase testCrashWithExtraMemory]"]) {
     app_.launchArguments = @[ @"--test-extra_memory" ];
   }
->>>>>>> 626889fb
   [app_ launch];
   rootObject_ = [EDOClientService rootObjectWithPort:12345];
   [rootObject_ clearPendingReports];
@@ -173,10 +159,7 @@
 
 - (void)testTrap {
   [rootObject_ crashTrap];
-<<<<<<< HEAD
-=======
 #if !BUILDFLAG(IS_IOS_TVOS)
->>>>>>> 626889fb
 #if defined(ARCH_CPU_X86_64)
   [self verifyCrashReportException:EXC_BAD_INSTRUCTION];
 #elif defined(ARCH_CPU_ARM64)
@@ -184,15 +167,12 @@
 #else
 #error Port to your CPU architecture
 #endif
-<<<<<<< HEAD
-=======
 #else  // !BUILDFLAG(IS_IOS_TVOS)
   [self verifyCrashReportException:EXC_SOFT_SIGNAL];
   NSNumber* report_exception;
   XCTAssertTrue([rootObject_ pendingReportExceptionInfo:&report_exception]);
   XCTAssertEqual(report_exception.intValue, SIGTRAP);
 #endif
->>>>>>> 626889fb
 }
 
 - (void)testAbort {
@@ -205,9 +185,6 @@
 
 - (void)testBadAccess {
   [rootObject_ crashBadAccess];
-<<<<<<< HEAD
-  [self verifyCrashReportException:EXC_BAD_ACCESS];
-=======
 #if !BUILDFLAG(IS_IOS_TVOS)
   [self verifyCrashReportException:EXC_BAD_ACCESS];
 #else
@@ -216,21 +193,16 @@
   XCTAssertTrue([rootObject_ pendingReportExceptionInfo:&report_exception]);
   XCTAssertEqual(report_exception.intValue, SIGSEGV);
 #endif
->>>>>>> 626889fb
 }
 
 - (void)testException {
   [rootObject_ crashException];
   // After https://reviews.llvm.org/D141222 exceptions call
   // __libcpp_verbose_abort, which Chromium sets to `brk 0` in release.
-<<<<<<< HEAD
-#if defined(CRASHPAD_IS_IN_CHROMIUM) && defined(NDEBUG)
-=======
   // After https://crrev.com/c/5375084, Chromium does not set `brk 0` for local
   // release builds and official DCHECK builds.
 #if defined(CRASHPAD_IS_IN_CHROMIUM) && defined(NDEBUG) && \
     defined(OFFICIAL_BUILD) && !defined(DCHECK_ALWAYS_ON)
->>>>>>> 626889fb
   [self verifyCrashReportException:SIGABRT];
 #else
   [self verifyCrashReportException:EXC_SOFT_SIGNAL];
@@ -292,9 +264,6 @@
 
 - (void)testCatchUIGestureEnvironmentNSException {
   // Tap the button with the string UIGestureEnvironmentException.
-<<<<<<< HEAD
-  [app_.buttons[@"UIGestureEnvironmentException"] tap];
-=======
 #if !BUILDFLAG(IS_IOS_TVOS)
   [app_.buttons[@"UIGestureEnvironmentException"] tap];
 #else
@@ -303,7 +272,6 @@
   // just press Select on the remote to activate it.
   [XCUIRemote.sharedRemote pressButton:XCUIRemoteButtonSelect];
 #endif
->>>>>>> 626889fb
   [self verifyCrashReportException:crashpad::kMachExceptionFromNSException];
   NSDictionary* dict = [rootObject_ getAnnotations];
   XCTAssertTrue([[dict[@"objects"][0] valueForKeyPath:@"exceptionReason"]
@@ -333,8 +301,6 @@
       isEqualToString:@"NSGenericException"]);
 }
 
-<<<<<<< HEAD
-=======
 // This test cannot run correctly on tvOS: it is impossible to catch this stack
 // overflow as a Mach exception (like we do on iOS), and sigaltstack() is also
 // forbidden so we cannot detect it with POSIX signals either.
@@ -345,15 +311,11 @@
 // will just crash a bit later, as we are still using the same stack that has
 // already overflown.
 #if !BUILDFLAG(IS_IOS_TVOS)
->>>>>>> 626889fb
 - (void)testRecursion {
   [rootObject_ crashRecursion];
   [self verifyCrashReportException:EXC_BAD_ACCESS];
 }
-<<<<<<< HEAD
-=======
-#endif
->>>>>>> 626889fb
+#endif
 
 - (void)testClientAnnotations {
   [rootObject_ crashKillAbort];
@@ -426,8 +388,17 @@
 }
 #endif
 
-<<<<<<< HEAD
-- (void)testCrashWithAnnotations {
+// TODO(crbug.com/416140624): The test is flaky. Enabled the test.
+- (void)DISABLED_testCrashWithAnnotations {
+#if TARGET_OS_SIMULATOR
+  // This test will fail on <iOS17 simulators when running on macOS >=14.3 or
+  // <iOS18 simulators when running on macOS >=15.4 due to a bug in Simulator.
+  // crbug.com/328282286
+  if (crashpad::HasMacOSBrokeDYLDTaskInfo()) {
+    return;
+  }
+#endif
+
   [rootObject_ crashWithAnnotations];
   [self verifyCrashReportException:EXC_SOFT_SIGNAL];
   NSNumber* report_exception;
@@ -475,74 +446,6 @@
   XCTAssertFalse(reader.Pop(ringBufferEntry));
 }
 
-- (void)testDumpWithoutCrash {
-  [rootObject_ generateDumpWithoutCrash:10 threads:3];
-
-  // The app should not crash
-  XCTAssertTrue(app_.state == XCUIApplicationStateRunningForeground);
-
-  XCTAssertEqual([rootObject_ pendingReportCount], 30);
-}
-
-=======
-// TODO(crbug.com/416140624): The test is flaky. Enabled the test.
-- (void)DISABLED_testCrashWithAnnotations {
-#if TARGET_OS_SIMULATOR
-  // This test will fail on <iOS17 simulators when running on macOS >=14.3 or
-  // <iOS18 simulators when running on macOS >=15.4 due to a bug in Simulator.
-  // crbug.com/328282286
-  if (crashpad::HasMacOSBrokeDYLDTaskInfo()) {
-    return;
-  }
-#endif
-
-  [rootObject_ crashWithAnnotations];
-  [self verifyCrashReportException:EXC_SOFT_SIGNAL];
-  NSNumber* report_exception;
-  XCTAssertTrue([rootObject_ pendingReportExceptionInfo:&report_exception]);
-  XCTAssertEqual(report_exception.intValue, SIGABRT);
-
-  NSDictionary* dict = [rootObject_ getAnnotations];
-  NSDictionary* simpleMap = dict[@"simplemap"];
-  XCTAssertTrue([simpleMap[@"#TEST# empty_value"] isEqualToString:@""]);
-  XCTAssertTrue([simpleMap[@"#TEST# key"] isEqualToString:@"value"]);
-  XCTAssertTrue([simpleMap[@"#TEST# longer"] isEqualToString:@"shorter"]);
-  XCTAssertTrue([simpleMap[@"#TEST# pad"] isEqualToString:@"crash"]);
-  XCTAssertTrue([simpleMap[@"#TEST# x"] isEqualToString:@"y"]);
-
-  XCTAssertTrue([[dict[@"objects"][0] valueForKeyPath:@"#TEST# same-name"]
-      isEqualToString:@"same-name 4"]);
-  XCTAssertTrue([[dict[@"objects"][1] valueForKeyPath:@"#TEST# same-name"]
-      isEqualToString:@"same-name 3"]);
-  XCTAssertTrue([[dict[@"objects"][2] valueForKeyPath:@"#TEST# one"]
-      isEqualToString:@"moocow"]);
-  // Ensure `ring_buffer` is present but not `busy_ring_buffer`.
-  XCTAssertEqual(1u, [dict[@"ringbuffers"] count]);
-  NSData* ringBufferNSData =
-      [dict[@"ringbuffers"][0] valueForKeyPath:@"#TEST# ring_buffer"];
-  crashpad::RingBufferData ringBufferData;
-  XCTAssertTrue(ringBufferData.DeserializeFromBuffer(ringBufferNSData.bytes,
-                                                     ringBufferNSData.length));
-  crashpad::LengthDelimitedRingBufferReader reader(ringBufferData);
-
-  std::vector<uint8_t> ringBufferEntry;
-  XCTAssertTrue(reader.Pop(ringBufferEntry));
-  NSString* firstEntry = [[NSString alloc] initWithBytes:ringBufferEntry.data()
-                                                  length:ringBufferEntry.size()
-                                                encoding:NSUTF8StringEncoding];
-  XCTAssertEqualObjects(firstEntry, @"hello");
-  ringBufferEntry.clear();
-
-  XCTAssertTrue(reader.Pop(ringBufferEntry));
-  NSString* secondEntry = [[NSString alloc] initWithBytes:ringBufferEntry.data()
-                                                   length:ringBufferEntry.size()
-                                                 encoding:NSUTF8StringEncoding];
-  XCTAssertEqualObjects(secondEntry, @"goodbye");
-  ringBufferEntry.clear();
-
-  XCTAssertFalse(reader.Pop(ringBufferEntry));
-}
-
 - (void)testCrashWithExtraMemory {
 #if TARGET_OS_SIMULATOR
   // This test will fail on <iOS17 simulators when running on macOS >=14.3 or
@@ -589,7 +492,6 @@
   XCTAssertEqual([rootObject_ pendingReportCount], 30);
 }
 
->>>>>>> 626889fb
 - (void)testSimultaneousCrash {
   [rootObject_ crashConcurrentSignalAndMach];
 
