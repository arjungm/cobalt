// Copyright 2020 The Crashpad Authors
//
// Licensed under the Apache License, Version 2.0 (the "License");
// you may not use this file except in compliance with the License.
// You may obtain a copy of the License at
//
//     http://www.apache.org/licenses/LICENSE-2.0
//
// Unless required by applicable law or agreed to in writing, software
// distributed under the License is distributed on an "AS IS" BASIS,
// WITHOUT WARRANTIES OR CONDITIONS OF ANY KIND, either express or implied.
// See the License for the specific language governing permissions and
// limitations under the License.

#ifndef CRASHPAD_TEST_IOS_HOST_SHARED_OBJECT_H_
#define CRASHPAD_TEST_IOS_HOST_SHARED_OBJECT_H_

#import <UIKit/UIKit.h>

@interface CPTestSharedObject : NSObject

// Returns the string "crashpad" for testing EDO.
- (NSString*)testEDO;

// Tell Crashpad to process intermediate dumps.
- (void)processIntermediateDumps;

// Clear pending reports from Crashpad database.
- (void)clearPendingReports;

// Returns the number of pending reports, or -1 if there's an error getting
// report.
- (int)pendingReportCount;

// Returns true if there's a single pending report and sets the exception code
// in the out |exception| parameter. Returns false if there's a different number
// of pending reports.
- (bool)pendingReportException:(NSNumber**)exception;

// Returns true if there's a single pending report and sets the second-level
// exception code in the out |exception_info| parameter. Returns false if
// there's a different number of pending reports.
- (bool)pendingReportExceptionInfo:(NSNumber**)exception_info;

// Return an NSDictionary with a dictionary named "simplemap", an array named
<<<<<<< HEAD
// "vector" and an array named "objects", representing the combination of all
// modules AnnotationsSimpleMap, AnnotationsVector and AnnotationObjects
// (strings only) respectively.
- (NSDictionary*)getAnnotations;

=======
// "vector" an array named "objects", and an array named "ringbuffers",
// representing the combination of all modules AnnotationsSimpleMap,
// AnnotationsVector and AnnotationObjects (String and RingBuffer type)
// respectively.
- (NSDictionary*)getAnnotations;

// Return an NSDictionary with a dictionary representing all key value pairs of
// ExtraMemory MemorySnapshots where the data can be converted to an NSString.
- (NSDictionary*)getExtraMemory;

// Returns YES if a minidump contains the expected custom stream data.
- (BOOL)hasExtensionStream;

>>>>>>> 626889fb
// Return an NSDictionary representing the ProcessSnapshotMinidump
// AnnotationsSimpleMap.
- (NSDictionary*)getProcessAnnotations;

// Triggers an EXC_BAD_ACCESS exception and crash.
- (void)crashBadAccess;

// Triggers a crash with a call to kill(SIGABRT). This crash runs with
// ReplaceAllocatorsWithHandlerForbidden.
- (void)crashKillAbort;

// Trigger a crash with a __builtin_trap. This crash runs with
// ReplaceAllocatorsWithHandlerForbidden.
- (void)crashTrap;

// Trigger a crash with an abort(). This crash runs with
// ReplaceAllocatorsWithHandlerForbidden.
- (void)crashAbort;

// Trigger a crash with an uncaught exception.
- (void)crashException;

// Trigger a crash with an uncaught NSException.
- (void)crashNSException;

// Trigger a crash throwing something that isn't an NSException (an NSString).
- (void)crashNotAnNSException;

// Trigger a crash with an uncaught and unhandled NSException.
- (void)crashUnhandledNSException;

// Trigger an unrecognized selector after delay.
- (void)crashUnrecognizedSelectorAfterDelay;

// Trigger a caught NSException, this will not crash
- (void)catchNSException;

// Trigger an NSException with sinkholes in CoreAutoLayout.
- (void)crashCoreAutoLayoutSinkhole;

// Trigger a crash with an infinite recursion.
- (void)crashRecursion;

// Trigger a crash dlsym that contains a crash_info message.
- (void)crashWithCrashInfoMessage;

// Trigger an error that will to the dyld error string `_error_string`
- (void)crashWithDyldErrorString;

// Trigger a crash after writing various annotations.
- (void)crashWithAnnotations;

// Triggers a DumpWithoutCrash |dump_count| times in each of |threads| threads.
- (void)generateDumpWithoutCrash:(int)dump_count threads:(int)threads;

// Triggers a simulataneous Mach exception and signal in different threads.
- (void)crashConcurrentSignalAndMach;

// Triggers simultaneous caught NSExceptions
- (void)catchConcurrentNSException;

// Triggers a SIGABRT signal while handling an NSException to test reentrant
// exceptions.
- (void)crashInHandlerReentrant;

// Runs with ReplaceAllocatorsWithHandlerForbidden and allocates memory, testing
// that the handler forbidden allocator works.
- (void)allocateWithForbiddenAllocators;

// Return the contents of the RawLog output from the previous run of the host
// application.
- (NSString*)rawLogContents;

@end

#endif  // CRASHPAD_TEST_IOS_HOST_SHARED_OBJECT_H_<|MERGE_RESOLUTION|>--- conflicted
+++ resolved
@@ -43,13 +43,6 @@
 - (bool)pendingReportExceptionInfo:(NSNumber**)exception_info;
 
 // Return an NSDictionary with a dictionary named "simplemap", an array named
-<<<<<<< HEAD
-// "vector" and an array named "objects", representing the combination of all
-// modules AnnotationsSimpleMap, AnnotationsVector and AnnotationObjects
-// (strings only) respectively.
-- (NSDictionary*)getAnnotations;
-
-=======
 // "vector" an array named "objects", and an array named "ringbuffers",
 // representing the combination of all modules AnnotationsSimpleMap,
 // AnnotationsVector and AnnotationObjects (String and RingBuffer type)
@@ -63,7 +56,6 @@
 // Returns YES if a minidump contains the expected custom stream data.
 - (BOOL)hasExtensionStream;
 
->>>>>>> 626889fb
 // Return an NSDictionary representing the ProcessSnapshotMinidump
 // AnnotationsSimpleMap.
 - (NSDictionary*)getProcessAnnotations;
