# Copyright 2020 The Crashpad Authors
#
# Licensed under the Apache License, Version 2.0 (the "License");
# you may not use this file except in compliance with the License.
# You may obtain a copy of the License at
#
#     http://www.apache.org/licenses/LICENSE-2.0
#
# Unless required by applicable law or agreed to in writing, software
# distributed under the License is distributed on an "AS IS" BASIS,
# WITHOUT WARRANTIES OR CONDITIONS OF ANY KIND, either express or implied.
# See the License for the specific language governing permissions and
# limitations under the License.

import("../../../build/crashpad_buildconfig.gni")

if (crashpad_is_in_chromium) {
  import("//build/config/ios/rules.gni")
} else if (crashpad_is_standalone) {
  import("//third_party/mini_chromium/mini_chromium/build/ios/rules.gni")
}

source_set("app_shared_sources") {
  testonly = true
  sources = [ "cptest_shared_object.h" ]
  configs += [ "../../..:crashpad_config" ]
<<<<<<< HEAD
  deps = [ "../../../build:ios_enable_arc" ]
=======
  deps = [ "../../../build:apple_enable_arc" ]
>>>>>>> 626889fb
  frameworks = [ "UIKit.framework" ]
}

static_library("app_host_sources") {
  testonly = true
  sources = [
    "cptest_application_delegate.h",
    "cptest_application_delegate.mm",
    "cptest_crash_view_controller.h",
    "cptest_crash_view_controller.mm",
    "handler_forbidden_allocators.cc",
    "handler_forbidden_allocators.h",
    "main.mm",
  ]
  configs += [ "../../..:crashpad_config" ]
  deps = [
    ":app_shared_sources",
    "../../../build:apple_enable_arc",
    "../../../client",
<<<<<<< HEAD
=======
    "../../../minidump:test_support",
>>>>>>> 626889fb
    "../../../snapshot",
    "../../../test",
    "../../../third_party/edo",
  ]
  frameworks = [
    "Foundation.framework",
    "UIKit.framework",
  ]
}

# TODO(justincohen): Codesign crashy_initializer.so so it can run on devices.
bundle_data("crashy_module_bundle") {
  testonly = true
  sources =
      [ "$root_out_dir/crashpad_snapshot_test_module_crashy_initializer.so" ]
  outputs = [ "{{bundle_contents_dir}}/crashpad_snapshot_test_module_crashy_initializer.so" ]
  public_deps =
      [ "../../../snapshot:crashpad_snapshot_test_module_crashy_initializer" ]
}

ios_app_bundle("ios_crash_xcuitests") {
  testonly = true
<<<<<<< HEAD
=======
  info_plist = "Info.plist"
  if (crashpad_is_in_chromium) {
    bundle_identifier = shared_bundle_id_for_test_apps
  }
>>>>>>> 626889fb
  deps = [
    ":app_host_sources",
    ":crashy_module_bundle",
  ]
}<|MERGE_RESOLUTION|>--- conflicted
+++ resolved
@@ -24,11 +24,7 @@
   testonly = true
   sources = [ "cptest_shared_object.h" ]
   configs += [ "../../..:crashpad_config" ]
-<<<<<<< HEAD
-  deps = [ "../../../build:ios_enable_arc" ]
-=======
   deps = [ "../../../build:apple_enable_arc" ]
->>>>>>> 626889fb
   frameworks = [ "UIKit.framework" ]
 }
 
@@ -48,10 +44,7 @@
     ":app_shared_sources",
     "../../../build:apple_enable_arc",
     "../../../client",
-<<<<<<< HEAD
-=======
     "../../../minidump:test_support",
->>>>>>> 626889fb
     "../../../snapshot",
     "../../../test",
     "../../../third_party/edo",
@@ -74,13 +67,10 @@
 
 ios_app_bundle("ios_crash_xcuitests") {
   testonly = true
-<<<<<<< HEAD
-=======
   info_plist = "Info.plist"
   if (crashpad_is_in_chromium) {
     bundle_identifier = shared_bundle_id_for_test_apps
   }
->>>>>>> 626889fb
   deps = [
     ":app_host_sources",
     ":crashy_module_bundle",
