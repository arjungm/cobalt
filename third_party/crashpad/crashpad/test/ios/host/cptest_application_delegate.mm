--- conflicted
+++ resolved
@@ -41,10 +41,7 @@
 #include "client/ring_buffer_annotation.h"
 #include "client/simple_string_dictionary.h"
 #include "client/simulate_crash.h"
-<<<<<<< HEAD
-=======
 #include "minidump/test/minidump_user_extension_stream_util.h"
->>>>>>> 626889fb
 #include "snapshot/minidump/process_snapshot_minidump.h"
 #include "test/file.h"
 #import "test/ios/host/cptest_crash_view_controller.h"
@@ -53,8 +50,6 @@
 #include "util/file/filesystem.h"
 #include "util/ios/raw_logging.h"
 #include "util/thread/thread.h"
-<<<<<<< HEAD
-=======
 
 using OperationStatus = crashpad::CrashReportDatabase::OperationStatus;
 using Report = crashpad::CrashReportDatabase::Report;
@@ -79,7 +74,6 @@
 
   TestUserStreamDataSource(const TestUserStreamDataSource&) = delete;
   TestUserStreamDataSource& operator=(const TestUserStreamDataSource&) = delete;
->>>>>>> 626889fb
 
   std::unique_ptr<crashpad::MinidumpUserExtensionStreamDataSource>
   ProduceStreamData(crashpad::ProcessSnapshot* process_snapshot) override;
@@ -165,87 +159,6 @@
   recurse(++counter);
 }
 
-<<<<<<< HEAD
-using OperationStatus = crashpad::CrashReportDatabase::OperationStatus;
-using Report = crashpad::CrashReportDatabase::Report;
-
-namespace {
-
-constexpr crashpad::Annotation::Type kRingBufferType =
-    crashpad::Annotation::UserDefinedType(42);
-
-base::FilePath GetDatabaseDir() {
-  base::FilePath database_dir([NSFileManager.defaultManager
-                                  URLsForDirectory:NSDocumentDirectory
-                                         inDomains:NSUserDomainMask]
-                                  .lastObject.path.UTF8String);
-  return database_dir.Append("crashpad");
-}
-
-base::FilePath GetRawLogOutputFile() {
-  base::FilePath document_directory([NSFileManager.defaultManager
-                                        URLsForDirectory:NSDocumentDirectory
-                                               inDomains:NSUserDomainMask]
-                                        .lastObject.path.UTF8String);
-  return document_directory.Append("raw_log_output.txt");
-}
-
-std::unique_ptr<crashpad::CrashReportDatabase> GetDatabase() {
-  base::FilePath database_dir = GetDatabaseDir();
-  std::unique_ptr<crashpad::CrashReportDatabase> database =
-      crashpad::CrashReportDatabase::Initialize(database_dir);
-  return database;
-}
-
-OperationStatus GetPendingReports(std::vector<Report>* pending_reports) {
-  std::unique_ptr<crashpad::CrashReportDatabase> database(GetDatabase());
-  return database->GetPendingReports(pending_reports);
-}
-
-std::unique_ptr<crashpad::ProcessSnapshotMinidump>
-GetProcessSnapshotMinidumpFromSinglePending() {
-  std::vector<Report> pending_reports;
-  OperationStatus status = GetPendingReports(&pending_reports);
-  if (status != crashpad::CrashReportDatabase::kNoError ||
-      pending_reports.size() != 1) {
-    return nullptr;
-  }
-
-  auto reader = std::make_unique<crashpad::FileReader>();
-  auto process_snapshot = std::make_unique<crashpad::ProcessSnapshotMinidump>();
-  if (!reader->Open(pending_reports[0].file_path) ||
-      !process_snapshot->Initialize(reader.get())) {
-    return nullptr;
-  }
-  return process_snapshot;
-}
-
-UIWindow* GetAnyWindow() {
-#if defined(__IPHONE_15_0) && __IPHONE_OS_VERSION_MAX_ALLOWED >= __IPHONE_15_0
-  UIWindowScene* scene = reinterpret_cast<UIWindowScene*>(
-      [UIApplication sharedApplication].connectedScenes.anyObject);
-  if (@available(iOS 15.0, *)) {
-    return scene.keyWindow;
-  } else {
-    return [scene.windows firstObject];
-  }
-
-#else
-  return [UIApplication sharedApplication].windows[0];
-#endif
-}
-
-[[clang::optnone]] void recurse(int counter) {
-  // Fill up the stack faster.
-  int arr[1024];
-  arr[0] = counter;
-  if (counter > INT_MAX)
-    return;
-  recurse(++counter);
-}
-
-=======
->>>>>>> 626889fb
 }  // namespace
 
 @interface CPTestApplicationDelegate ()
@@ -256,11 +169,8 @@
 @implementation CPTestApplicationDelegate {
   crashpad::CrashpadClient client_;
   crashpad::ScopedFileHandle raw_logging_file_;
-<<<<<<< HEAD
-=======
   crashpad::SimpleAddressRangeBag extra_ranges_;
   std::unique_ptr<std::string> extra_memory_string_;
->>>>>>> 626889fb
 }
 
 @synthesize window = _window;
@@ -296,9 +206,6 @@
           annotations,
           crashpad::CrashpadClient::
               ProcessPendingReportsObservationCallback())) {
-<<<<<<< HEAD
-    client_.ProcessIntermediateDumps();
-=======
     crashpad::UserStreamDataSources user_stream_data_sources;
     if ([arguments containsObject:@"--test-extension-streams"]) {
       user_stream_data_sources.push_back(
@@ -312,7 +219,6 @@
         &extra_ranges_);
     extra_memory_string_ = std::make_unique<std::string>("hello world");
     extra_ranges_.Insert((void*)extra_memory_string_->c_str(), 11);
->>>>>>> 626889fb
   }
 
   self.window = [[UIWindow alloc] initWithFrame:[[UIScreen mainScreen] bounds]];
@@ -423,8 +329,6 @@
   return [dict passByValue];
 }
 
-<<<<<<< HEAD
-=======
 - (NSDictionary*)getExtraMemory {
   auto process_snapshot = GetProcessSnapshotMinidumpFromSinglePending();
   if (!process_snapshot)
@@ -462,7 +366,6 @@
   return NO;
 }
 
->>>>>>> 626889fb
 - (NSDictionary*)getProcessAnnotations {
   auto process_snapshot = GetProcessSnapshotMinidumpFromSinglePending();
   if (!process_snapshot)
@@ -568,7 +471,6 @@
           constraintEqualToAnchor:unattachedView.bottomAnchor],
     ]];
   });
-<<<<<<< HEAD
 }
 
 - (void)crashRecursion {
@@ -579,18 +481,6 @@
   dlsym(nullptr, nullptr);
 }
 
-=======
-}
-
-- (void)crashRecursion {
-  recurse(0);
-}
-
-- (void)crashWithCrashInfoMessage {
-  dlsym(nullptr, nullptr);
-}
-
->>>>>>> 626889fb
 - (void)crashWithDyldErrorString {
   std::string crashy_initializer =
       base::SysNSStringToUTF8([[NSBundle mainBundle]
@@ -726,15 +616,9 @@
 
 - (void)crashInHandlerReentrant {
   crashpad::CrashpadClient client_;
-<<<<<<< HEAD
-  client_.SetMachExceptionCallbackForTesting(abort);
-
-  // Trigger a Mach exception.
-=======
   client_.SetExceptionCallbackForTesting(abort);
 
   // Trigger an exception.
->>>>>>> 626889fb
   [self crashTrap];
 }
 
