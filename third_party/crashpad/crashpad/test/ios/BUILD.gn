--- conflicted
+++ resolved
@@ -40,11 +40,7 @@
   configs += [ "../..:crashpad_config" ]
   deps = [
     "../$mini_chromium_source_parent:base",
-<<<<<<< HEAD
-    "../../build:ios_enable_arc",
-=======
     "../../build:apple_enable_arc",
->>>>>>> 626889fb
     "../../build:ios_xctest",
     "../../test/ios:google_test_runner_shared_headers",
   ]
@@ -61,11 +57,7 @@
   deps = [
     ":google_test_runner_shared_headers",
     "../$mini_chromium_source_parent:base",
-<<<<<<< HEAD
-    "../../build:ios_enable_arc",
-=======
     "../../build:apple_enable_arc",
->>>>>>> 626889fb
     "../../third_party/googletest:googletest",
   ]
   frameworks = [ "UIKit.framework" ]
