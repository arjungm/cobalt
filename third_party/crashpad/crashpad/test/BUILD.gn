# Copyright 2017 The Crashpad Authors
#
# Licensed under the Apache License, Version 2.0 (the "License");
# you may not use this file except in compliance with the License.
# You may obtain a copy of the License at
#
#     http://www.apache.org/licenses/LICENSE-2.0
#
# Unless required by applicable law or agreed to in writing, software
# distributed under the License is distributed on an "AS IS" BASIS,
# WITHOUT WARRANTIES OR CONDITIONS OF ANY KIND, either express or implied.
# See the License for the specific language governing permissions and
# limitations under the License.

import("../build/crashpad_buildconfig.gni")

static_library("test") {
  testonly = true

  sources = [
    "errors.cc",
    "errors.h",
    "file.cc",
    "file.h",
    "filesystem.cc",
    "filesystem.h",
    "gtest_death.h",
    "hex_string.cc",
    "hex_string.h",
    "main_arguments.cc",
    "main_arguments.h",
    "multiprocess.h",
    "multiprocess_exec.cc",
    "multiprocess_exec.h",
    "process_type.cc",
    "process_type.h",
    "scoped_guarded_page.h",
    "scoped_module_handle.cc",
    "scoped_module_handle.h",
    "scoped_set_thread_name.h",
    "scoped_temp_dir.cc",
    "scoped_temp_dir.h",
    "test_paths.cc",
    "test_paths.h",
  ]

  if (crashpad_is_posix || crashpad_is_fuchsia) {
    sources += [
      "scoped_guarded_page_posix.cc",
      "scoped_temp_dir_posix.cc",
    ]

    if (!crashpad_is_fuchsia && !crashpad_is_ios) {
      sources += [
        "multiprocess_exec_posix.cc",
        "multiprocess_posix.cc",
      ]
    }
  }

  # TODO(crbug.com/812974): Remove !crashpad_is_fuchsia when Fuchsia is no
  # longer treated as a posix platform.
  if (crashpad_is_posix && !crashpad_is_fuchsia) {
<<<<<<< HEAD
    sources += [
      "scoped_set_thread_name_posix.cc",
    ]
  }

  if (crashpad_is_mac || crashpad_is_ios) {
=======
    sources += [ "scoped_set_thread_name_posix.cc" ]
  }

  if (crashpad_is_apple) {
>>>>>>> 626889fb
    sources += [
      "mac/mach_errors.cc",
      "mac/mach_errors.h",
    ]
  }

  if (crashpad_is_mac) {
    sources += [
      "mac/dyld.cc",
      "mac/dyld.h",
      "mac/exception_swallower.cc",
      "mac/exception_swallower.h",
      "mac/mach_multiprocess.cc",
      "mac/mach_multiprocess.h",
    ]
  }

  if (crashpad_is_ios) {
    sources -= [
      "multiprocess.h",
      "multiprocess_exec.cc",
      "multiprocess_exec.h",
    ]
  }

  if (crashpad_is_linux || crashpad_is_android) {
    sources += [
      "linux/fake_ptrace_connection.cc",
      "linux/fake_ptrace_connection.h",
      "linux/get_tls.cc",
      "linux/get_tls.h",
    ]
  }

  if (crashpad_is_win) {
    sources += [
      "multiprocess_exec_win.cc",
      "scoped_guarded_page_win.cc",
      "scoped_set_thread_name_win.cc",
      "scoped_temp_dir_win.cc",
      "win/child_launcher.cc",
      "win/child_launcher.h",
      "win/win_child_process.cc",
      "win/win_child_process.h",
      "win/win_multiprocess.cc",
      "win/win_multiprocess.h",
      "win/win_multiprocess_with_temp_dir.cc",
      "win/win_multiprocess_with_temp_dir.h",
    ]
  }

  if (crashpad_is_fuchsia) {
    sources += [
      "multiprocess_exec_fuchsia.cc",
      "scoped_set_thread_name_fuchsia.cc",
    ]
  }

  public_configs = [ "..:crashpad_config" ]

  configs += [
    "../build:crashpad_is_in_chromium",
    "../build:crashpad_is_in_fuchsia",
  ]

  data = [ "test_paths_test_data_root.txt" ]

  deps = [
    "$mini_chromium_source_parent:base",
    "../compat",
    "../third_party/googletest:googletest",
<<<<<<< HEAD
    "$mini_chromium_source_parent:base",
=======
>>>>>>> 626889fb
    "../util",
  ]

  if (crashpad_is_mac) {
    libs = [ "bsm" ]
    deps += [
      "../handler",
      "../snapshot",
    ]
  }

  if (crashpad_is_ios) {
    deps += [ ":test_bundle_data" ]
  }

  if (crashpad_is_win) {
    libs = [ "shell32.lib" ]
  }

  if (crashpad_is_fuchsia) {
    public_deps = [ "../third_party/fuchsia" ]
    if (crashpad_is_in_fuchsia) {
      deps += [ "//sdk/lib/fdio" ]
    }
  }
}

if (crashpad_is_ios) {
  bundle_data("test_bundle_data") {
    testonly = true

    sources = [ "test_paths_test_data_root.txt" ]

    outputs = [ "{{bundle_resources_dir}}/crashpad_test_data/" +
                "{{source_root_relative_dir}}/{{source_file_part}}" ]
  }
}

source_set("test_test") {
  testonly = true

  sources = [
    "hex_string_test.cc",
    "main_arguments_test.cc",
    "multiprocess_exec_test.cc",
    "scoped_guarded_page_test.cc",
    "scoped_temp_dir_test.cc",
    "test_paths_test.cc",
  ]

  # TODO(crbug.com/812974): Remove !crashpad_is_fuchsia when Fuchsia is no
  # longer treated as a posix platform.
  if (crashpad_is_posix && !crashpad_is_fuchsia && !crashpad_is_ios) {
    sources += [ "multiprocess_posix_test.cc" ]
  }

  if (crashpad_is_mac) {
    sources += [ "mac/mach_multiprocess_test.cc" ]
  }

  if (crashpad_is_ios) {
    sources -= [
      "multiprocess_exec_test.cc",
      "scoped_guarded_page_test.cc",
    ]
  }

  if (crashpad_is_win) {
    sources += [
      "win/win_child_process_test.cc",
      "win/win_multiprocess_test.cc",
    ]
  }

  deps = [
    ":test",
    "$mini_chromium_source_parent:base",
    "../compat",
    "../third_party/googletest:googlemock",
    "../third_party/googletest:googletest",
<<<<<<< HEAD
    "$mini_chromium_source_parent:base",
=======
>>>>>>> 626889fb
    "../util",
  ]

  if (crashpad_is_in_chromium && !crashpad_is_ios) {
    # TODO(crbug.com/1153544): Disabling MultiprocessExec.MultiprocessExec if
    # PartitionAlloc is used for malloc.
    deps += [ "//base/allocator:buildflags" ]
  }

  data_deps = [ ":crashpad_test_test_multiprocess_exec_test_child" ]

  if (crashpad_is_ios) {
    data_deps -= [ ":crashpad_test_test_multiprocess_exec_test_child" ]
  }
}

if (!crashpad_is_ios) {
  crashpad_executable("crashpad_test_test_multiprocess_exec_test_child") {
    sources = [ "multiprocess_exec_test_child.cc" ]

    deps = [ "$mini_chromium_source_parent:base" ]
  }
}

static_library("googlemock_main") {
  testonly = true
  sources = [ "gtest_main.cc" ]
  configs += [ "../build:crashpad_is_in_chromium" ]
  defines = [ "CRASHPAD_TEST_LAUNCHER_GOOGLEMOCK" ]
  deps = [
    ":test",
    "$mini_chromium_source_parent:base",
    "$mini_chromium_source_parent:base_test_support",
    "../third_party/googletest:googlemock",
    "../third_party/googletest:googletest",
<<<<<<< HEAD
    "$mini_chromium_source_parent:base",
    "$mini_chromium_source_parent:base_test_support",
=======
>>>>>>> 626889fb
  ]
  if (crashpad_is_android) {
    deps += [ "../util" ]
  }
  if (crashpad_is_ios) {
    deps += [ "ios:google_test_setup" ]
  }
}

static_library("googletest_main") {
  testonly = true
  sources = [ "gtest_main.cc" ]
  configs += [ "../build:crashpad_is_in_chromium" ]
  defines = [ "CRASHPAD_TEST_LAUNCHER_GOOGLETEST" ]
  deps = [
    ":test",
    "$mini_chromium_source_parent:base",
    "$mini_chromium_source_parent:base_test_support",
    "../third_party/googletest:googletest",
<<<<<<< HEAD
    "$mini_chromium_source_parent:base",
    "$mini_chromium_source_parent:base_test_support",
=======
>>>>>>> 626889fb
  ]
  if (crashpad_is_android) {
    deps += [ "../util" ]
  }
  if (crashpad_is_ios) {
    deps += [ "ios:google_test_setup" ]
  }
}<|MERGE_RESOLUTION|>--- conflicted
+++ resolved
@@ -61,19 +61,10 @@
   # TODO(crbug.com/812974): Remove !crashpad_is_fuchsia when Fuchsia is no
   # longer treated as a posix platform.
   if (crashpad_is_posix && !crashpad_is_fuchsia) {
-<<<<<<< HEAD
-    sources += [
-      "scoped_set_thread_name_posix.cc",
-    ]
-  }
-
-  if (crashpad_is_mac || crashpad_is_ios) {
-=======
     sources += [ "scoped_set_thread_name_posix.cc" ]
   }
 
   if (crashpad_is_apple) {
->>>>>>> 626889fb
     sources += [
       "mac/mach_errors.cc",
       "mac/mach_errors.h",
@@ -145,10 +136,6 @@
     "$mini_chromium_source_parent:base",
     "../compat",
     "../third_party/googletest:googletest",
-<<<<<<< HEAD
-    "$mini_chromium_source_parent:base",
-=======
->>>>>>> 626889fb
     "../util",
   ]
 
@@ -229,10 +216,6 @@
     "../compat",
     "../third_party/googletest:googlemock",
     "../third_party/googletest:googletest",
-<<<<<<< HEAD
-    "$mini_chromium_source_parent:base",
-=======
->>>>>>> 626889fb
     "../util",
   ]
 
@@ -268,11 +251,6 @@
     "$mini_chromium_source_parent:base_test_support",
     "../third_party/googletest:googlemock",
     "../third_party/googletest:googletest",
-<<<<<<< HEAD
-    "$mini_chromium_source_parent:base",
-    "$mini_chromium_source_parent:base_test_support",
-=======
->>>>>>> 626889fb
   ]
   if (crashpad_is_android) {
     deps += [ "../util" ]
@@ -292,11 +270,6 @@
     "$mini_chromium_source_parent:base",
     "$mini_chromium_source_parent:base_test_support",
     "../third_party/googletest:googletest",
-<<<<<<< HEAD
-    "$mini_chromium_source_parent:base",
-    "$mini_chromium_source_parent:base_test_support",
-=======
->>>>>>> 626889fb
   ]
   if (crashpad_is_android) {
     deps += [ "../util" ]
