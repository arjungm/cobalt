--- conflicted
+++ resolved
@@ -47,16 +47,9 @@
       "linux/cros_crash_report_exception_handler.cc",
       "linux/cros_crash_report_exception_handler.h",
     ]
-<<<<<<< HEAD
-    # TODO(https://crbug.com/1420445): Remove this config when M115 branches.
-    configs += [
-      "../build:crashpad_is_in_chromium",
-    ]
-=======
 
     # TODO(https://crbug.com/1420445): Remove this config when M115 branches.
     configs += [ "../build:crashpad_is_in_chromium" ]
->>>>>>> 626889fb
   }
 
   if (crashpad_is_win) {
@@ -79,7 +72,6 @@
     ":common",
     "../minidump",
     "../snapshot",
-    "../third_party/mini_chromium:chromeos_buildflags",
     "../tools:tool_support",
   ]
 
@@ -104,15 +96,10 @@
     "crash_report_upload_thread.h",
     "minidump_to_upload_parameters.cc",
     "minidump_to_upload_parameters.h",
-<<<<<<< HEAD
-  ]
-  if (crashpad_is_mac || crashpad_is_ios) {
-=======
     "user_stream_data_source.cc",
     "user_stream_data_source.h",
   ]
   if (crashpad_is_apple) {
->>>>>>> 626889fb
     sources += [
       "mac/file_limit_annotation.cc",
       "mac/file_limit_annotation.h",
@@ -125,10 +112,7 @@
   ]
   deps = [
     "../client:common",
-<<<<<<< HEAD
-=======
     "../minidump",
->>>>>>> 626889fb
     "../snapshot",
     "../util",
     "../util:net",
@@ -238,11 +222,6 @@
     if (crashpad_is_in_chromium) {
       # Chromium's sanitizer runtime libraries do not include an unwinder,
       # so add Chromium's standard dependencies to link against the in-tree
-<<<<<<< HEAD
-      # libunwind.
-      import("//build/config/sanitizers/sanitizers.gni")
-      no_default_deps = !using_sanitizer
-=======
       # libunwind. The coverage wrapper similarly requires an unwinder, as
       # well as a few other bits from libc++abi. There are some issues with pgo
       # as well.
@@ -251,7 +230,6 @@
       import("//build/config/sanitizers/sanitizers.gni")
       no_default_deps =
           !use_clang_coverage && !using_sanitizer && chrome_pgo_phase != 1
->>>>>>> 626889fb
       remove_configs =
           [ "//build/config/android:default_orderfile_instrumentation" ]
     }
