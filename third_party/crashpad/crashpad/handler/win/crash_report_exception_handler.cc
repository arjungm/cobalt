// Copyright 2015 The Crashpad Authors
//
// Licensed under the Apache License, Version 2.0 (the "License");
// you may not use this file except in compliance with the License.
// You may obtain a copy of the License at
//
//     http://www.apache.org/licenses/LICENSE-2.0
//
// Unless required by applicable law or agreed to in writing, software
// distributed under the License is distributed on an "AS IS" BASIS,
// WITHOUT WARRANTIES OR CONDITIONS OF ANY KIND, either express or implied.
// See the License for the specific language governing permissions and
// limitations under the License.

#include "handler/win/crash_report_exception_handler.h"

#include <type_traits>
#include <utility>

#include "base/strings/utf_string_conversions.h"
#include "client/crash_report_database.h"
#include "client/settings.h"
#include "handler/crash_report_upload_thread.h"
#include "minidump/minidump_file_writer.h"
#include "minidump/minidump_user_extension_stream_data_source.h"
#include "snapshot/win/process_snapshot_win.h"
#include "util/file/file_helper.h"
#include "util/file/file_writer.h"
#include "util/misc/metrics.h"
#include "util/win/registration_protocol_win.h"
#include "util/win/scoped_process_suspend.h"
#include "util/win/termination_codes.h"

namespace crashpad {

CrashReportExceptionHandler::CrashReportExceptionHandler(
    CrashReportDatabase* database,
    CrashReportUploadThread* upload_thread,
    const std::map<std::string, std::string>* process_annotations,
    const std::vector<base::FilePath>* attachments,
    const UserStreamDataSources* user_stream_data_sources)
    : database_(database),
      upload_thread_(upload_thread),
      process_annotations_(process_annotations),
      attachments_(attachments),
      user_stream_data_sources_(user_stream_data_sources) {}

CrashReportExceptionHandler::~CrashReportExceptionHandler() {}

void CrashReportExceptionHandler::ExceptionHandlerServerStarted() {}

unsigned int CrashReportExceptionHandler::ExceptionHandlerServerException(
    HANDLE process,
    WinVMAddress exception_information_address,
    WinVMAddress debug_critical_section_address) {
  Metrics::ExceptionEncountered();

  ScopedProcessSuspend suspend(process);

  ProcessSnapshotWin process_snapshot;
  if (!process_snapshot.Initialize(process,
                                   ProcessSuspensionState::kSuspended,
                                   exception_information_address,
                                   debug_critical_section_address)) {
    Metrics::ExceptionCaptureResult(Metrics::CaptureResult::kSnapshotFailed);
    return kTerminationCodeSnapshotFailed;
  }

  // Now that we have the exception information, even if something else fails we
  // can terminate the process with the correct exit code.
  const unsigned int termination_code =
      process_snapshot.Exception()->Exception();
  static_assert(
      std::is_same<std::remove_const<decltype(termination_code)>::type,
                   decltype(process_snapshot.Exception()->Exception())>::value,
      "expected ExceptionCode() and process termination code to match");

  Metrics::ExceptionCode(termination_code);

  CrashpadInfoClientOptions client_options;
  process_snapshot.GetCrashpadOptions(&client_options);
  if (client_options.crashpad_handler_behavior != TriState::kDisabled) {
    UUID client_id;
    Settings* const settings = database_->GetSettings();
    if (settings && settings->GetClientID(&client_id)) {
      process_snapshot.SetClientID(client_id);
    }

    process_snapshot.SetAnnotationsSimpleMap(*process_annotations_);

    std::unique_ptr<CrashReportDatabase::NewReport> new_report;
    CrashReportDatabase::OperationStatus database_status =
        database_->PrepareNewCrashReport(&new_report);
    if (database_status != CrashReportDatabase::kNoError) {
      LOG(ERROR) << "PrepareNewCrashReport failed";
      Metrics::ExceptionCaptureResult(
          Metrics::CaptureResult::kPrepareNewCrashReportFailed);
      return termination_code;
    }

    process_snapshot.SetReportID(new_report->ReportID());

    MinidumpFileWriter minidump;
    minidump.InitializeFromSnapshot(&process_snapshot);
    AddUserExtensionStreams(
        user_stream_data_sources_, &process_snapshot, &minidump);

    if (!minidump.WriteEverything(new_report->Writer())) {
      LOG(ERROR) << "WriteEverything failed";
      Metrics::ExceptionCaptureResult(
          Metrics::CaptureResult::kMinidumpWriteFailed);
      return termination_code;
    }

    for (const auto& attachment : (*attachments_)) {
      FileReader file_reader;
      if (!file_reader.Open(attachment)) {
<<<<<<< HEAD
        LOG(ERROR) << "attachment " << attachment.value().c_str()
=======
        LOG(ERROR) << "attachment " << attachment
>>>>>>> 626889fb
                   << " couldn't be opened, skipping";
        continue;
      }

      base::FilePath filename = attachment.BaseName();
      FileWriter* file_writer =
          new_report->AddAttachment(base::WideToUTF8(filename.value()));
      if (file_writer == nullptr) {
<<<<<<< HEAD
        LOG(ERROR) << "attachment " << filename.value().c_str()
=======
        LOG(ERROR) << "attachment " << filename
>>>>>>> 626889fb
                   << " couldn't be created, skipping";
        continue;
      }

      CopyFileContent(&file_reader, file_writer);
    }

    UUID uuid;
    database_status =
        database_->FinishedWritingCrashReport(std::move(new_report), &uuid);
    if (database_status != CrashReportDatabase::kNoError) {
      LOG(ERROR) << "FinishedWritingCrashReport failed";
      Metrics::ExceptionCaptureResult(
          Metrics::CaptureResult::kFinishedWritingCrashReportFailed);
      return termination_code;
    }

    if (upload_thread_) {
      upload_thread_->ReportPending(uuid);
    }
  }

  Metrics::ExceptionCaptureResult(Metrics::CaptureResult::kSuccess);
  return termination_code;
}

}  // namespace crashpad<|MERGE_RESOLUTION|>--- conflicted
+++ resolved
@@ -115,11 +115,7 @@
     for (const auto& attachment : (*attachments_)) {
       FileReader file_reader;
       if (!file_reader.Open(attachment)) {
-<<<<<<< HEAD
-        LOG(ERROR) << "attachment " << attachment.value().c_str()
-=======
         LOG(ERROR) << "attachment " << attachment
->>>>>>> 626889fb
                    << " couldn't be opened, skipping";
         continue;
       }
@@ -128,11 +124,7 @@
       FileWriter* file_writer =
           new_report->AddAttachment(base::WideToUTF8(filename.value()));
       if (file_writer == nullptr) {
-<<<<<<< HEAD
-        LOG(ERROR) << "attachment " << filename.value().c_str()
-=======
         LOG(ERROR) << "attachment " << filename
->>>>>>> 626889fb
                    << " couldn't be created, skipping";
         continue;
       }
