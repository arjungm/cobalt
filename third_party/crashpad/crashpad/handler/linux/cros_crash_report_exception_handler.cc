--- conflicted
+++ resolved
@@ -257,11 +257,6 @@
   constexpr int32_t kFixedVersion = 15363;
   // TODO(https://crbug.com/1420445): Remove this check (and the
   // CRASHPAD_IS_IN_CHROMIUM defines) when M115 branches.
-<<<<<<< HEAD
-  // (Lacros is guaranteed not to be more than 2 milestones ahead of ash, and
-  // M113 on ash has the relevant crash_reporter change.)
-=======
->>>>>>> 626889fb
   if (major_version >= kFixedVersion) {
     // Used to distinguish between non-fatal and fatal crashes.
     const ExceptionSnapshot* const exception_snapshot = snapshot->Exception();
