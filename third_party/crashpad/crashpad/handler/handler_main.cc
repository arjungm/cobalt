// Copyright 2014 The Crashpad Authors
//
// Licensed under the Apache License, Version 2.0 (the "License");
// you may not use this file except in compliance with the License.
// You may obtain a copy of the License at
//
//     http://www.apache.org/licenses/LICENSE-2.0
//
// Unless required by applicable law or agreed to in writing, software
// distributed under the License is distributed on an "AS IS" BASIS,
// WITHOUT WARRANTIES OR CONDITIONS OF ANY KIND, either express or implied.
// See the License for the specific language governing permissions and
// limitations under the License.

#include "handler/handler_main.h"

#include <errno.h>
#include <getopt.h>
#include <stdint.h>
#include <stdlib.h>
#include <sys/types.h>

#include <algorithm>
#include <atomic>
#include <map>
#include <memory>
#include <string>
#include <utility>
#include <vector>

#include "base/auto_reset.h"
#include "base/files/file_path.h"
#include "base/files/scoped_file.h"
#include "base/logging.h"
#include "base/metrics/persistent_histogram_allocator.h"
#include "base/scoped_generic.h"
#include "base/strings/string_number_conversions.h"
#include "base/strings/stringprintf.h"
#include "base/strings/utf_string_conversions.h"
#include "build/build_config.h"
#include "build/chromeos_buildflags.h"
#include "client/crash_report_database.h"
#include "client/crashpad_client.h"
#include "client/crashpad_info.h"
#include "client/prune_crash_reports.h"
#include "client/simple_string_dictionary.h"
#include "handler/crash_report_upload_thread.h"
#include "handler/prune_crash_reports_thread.h"
#include "tools/tool_support.h"
#include "util/file/file_io.h"
#include "util/misc/address_types.h"
#include "util/misc/metrics.h"
#include "util/misc/paths.h"
#include "util/numeric/in_range_cast.h"
#include "util/stdlib/map_insert.h"
#include "util/stdlib/string_number_conversion.h"
#include "util/string/split_string.h"
#include "util/synchronization/semaphore.h"

<<<<<<< HEAD
#if BUILDFLAG(IS_CHROMEOS_ASH) || BUILDFLAG(IS_CHROMEOS_LACROS)
=======
#if BUILDFLAG(IS_CHROMEOS)
>>>>>>> 626889fb
#include "handler/linux/cros_crash_report_exception_handler.h"
#endif

#if BUILDFLAG(IS_LINUX) || BUILDFLAG(IS_CHROMEOS) || BUILDFLAG(IS_ANDROID)
#include <unistd.h>

#include "handler/linux/crash_report_exception_handler.h"
#include "handler/linux/exception_handler_server.h"
#include "util/posix/signals.h"
#elif BUILDFLAG(IS_APPLE)
#include <libgen.h>
#include <signal.h>

#include "base/apple/scoped_mach_port.h"
#include "handler/mac/crash_report_exception_handler.h"
#include "handler/mac/exception_handler_server.h"
#include "handler/mac/file_limit_annotation.h"
#include "util/mach/bootstrap.h"
#include "util/mach/child_port_handshake.h"
#include "util/posix/close_stdio.h"
#include "util/posix/signals.h"
#elif BUILDFLAG(IS_WIN)
#include <windows.h>

#include "handler/win/crash_report_exception_handler.h"
#include "util/win/exception_handler_server.h"
#include "util/win/handle.h"
#include "util/win/initial_client_data.h"
#include "util/win/session_end_watcher.h"
#endif  // BUILDFLAG(IS_APPLE)

#if BUILDFLAG(IS_NATIVE_TARGET_BUILD)
#include <functional>
#endif  // BUILDFLAG(IS_NATIVE_TARGET_BUILD)

namespace crashpad {

namespace {

#if BUILDFLAG(IS_WIN) || BUILDFLAG(IS_LINUX) || BUILDFLAG(IS_CHROMEOS) || \
    BUILDFLAG(IS_ANDROID)
#define ATTACHMENTS_SUPPORTED 1
#endif  // BUILDFLAG(IS_WIN) || BUILDFLAG(IS_LINUX) || BUILDFLAG(IS_CHROMEOS) ||
        // BUILDFLAG(IS_ANDROID)

void Usage(const base::FilePath& me) {
  // clang-format off
  fprintf(stderr,
"Usage: %" PRFilePath " [OPTION]...\n"
"Crashpad's exception handler server.\n"
"\n"
"      --annotation=KEY=VALUE  set a process annotation in each crash report\n"
  // clang-format on
#if defined(ATTACHMENTS_SUPPORTED)
      // clang-format off
"      --attachment=FILE_PATH  attach specified file to each crash report\n"
"                              at the time of the crash\n"
  // clang-format on
#endif  // ATTACHMENTS_SUPPORTED
      // clang-format off
"      --database=PATH         store the crash report database at PATH\n"
  // clang-format on
#if BUILDFLAG(IS_APPLE)
      // clang-format off
"      --handshake-fd=FD       establish communication with the client over FD\n"
  // clang-format on
#endif  // BUILDFLAG(IS_APPLE)
#if BUILDFLAG(IS_WIN)
      // clang-format off
"      --initial-client-data=HANDLE_request_crash_dump,\n"
"                            HANDLE_request_non_crash_dump,\n"
"                            HANDLE_non_crash_dump_completed,\n"
"                            HANDLE_pipe,\n"
"                            HANDLE_client_process,\n"
"                            Address_crash_exception_information,\n"
"                            Address_non_crash_exception_information,\n"
"                            Address_debug_critical_section\n"
"                              use precreated data to register initial client\n"
  // clang-format on
#endif  // BUILDFLAG(IS_WIN)
#if BUILDFLAG(IS_ANDROID) || BUILDFLAG(IS_LINUX) || BUILDFLAG(IS_CHROMEOS)
      // clang-format off
"      --initial-client-fd=FD  a socket connected to a client.\n"
  // clang-format on
#endif  // BUILDFLAG(IS_ANDROID) || BUILDFLAG(IS_LINUX) ||
        // BUILDFLAG(IS_CHROMEOS)
#if BUILDFLAG(IS_APPLE)
      // clang-format off
"      --mach-service=SERVICE  register SERVICE with the bootstrap server\n"
  // clang-format on
#endif  // BUILDFLAG(IS_APPLE)
      // clang-format off
"      --metrics-dir=DIR       store metrics files in DIR (only in Chromium)\n"
"      --monitor-self          run a second handler to catch crashes in the first\n"
"      --monitor-self-annotation=KEY=VALUE\n"
"                              set a module annotation in the handler\n"
"      --monitor-self-argument=ARGUMENT\n"
"                              provide additional arguments to the second handler\n"
"      --no-identify-client-via-url\n"
"                              when uploading crash report, don't add\n"
"                              client-identifying arguments to URL\n"
"      --no-periodic-tasks     don't scan for new reports or prune the database\n"
"      --no-rate-limit         don't rate limit crash uploads\n"
"      --no-upload-gzip        don't use gzip compression when uploading\n"
  // clang-format on
#if BUILDFLAG(IS_ANDROID)
      // clang-format off
"      --no-write-minidump-to-database\n"
"                              don't write minidump to database\n"
  // clang-format on
#endif  // BUILDFLAG(IS_ANDROID)
#if BUILDFLAG(IS_WIN)
      // clang-format off
"      --pipe-name=PIPE        communicate with the client over PIPE\n"
  // clang-format on
#endif  // BUILDFLAG(IS_WIN)
#if BUILDFLAG(IS_APPLE)
      // clang-format off
"      --reset-own-crash-exception-port-to-system-default\n"
"                              reset the server's exception handler to default\n"
  // clang-format on
#endif  // BUILDFLAG(IS_APPLE)
#if BUILDFLAG(IS_LINUX) || BUILDFLAG(IS_CHROMEOS) || BUILDFLAG(IS_ANDROID)
      // clang-format off
"      --sanitization-information=SANITIZATION_INFORMATION_ADDRESS\n"
"                              the address of a SanitizationInformation struct.\n"
"      --shared-client-connection the file descriptor provided by\n"
"                              --initial-client-fd is shared among multiple\n"
"                              clients\n"
"      --trace-parent-with-exception=EXCEPTION_INFORMATION_ADDRESS\n"
"                              request a dump for the handler's parent process\n"
  // clang-format on
#endif  // BUILDFLAG(IS_LINUX) || BUILDFLAG(IS_CHROMEOS) ||
        // BUILDFLAG(IS_ANDROID)
#if BUILDFLAG(IS_NATIVE_TARGET_BUILD)
"      --evergreen-information=EVERGREEN_INFORMATION_ADDRESS\n"
"                              the address of a EvegreenInfo struct.\n"
#endif  // BUILDFLAG(IS_NATIVE_TARGET_BUILD)
      // clang-format off
"      --url=URL               send crash reports to this Breakpad server URL,\n"
"                              only if uploads are enabled for the database\n"
  // clang-format on
<<<<<<< HEAD
#if BUILDFLAG(IS_CHROMEOS_ASH) || BUILDFLAG(IS_CHROMEOS_LACROS)
=======
#if BUILDFLAG(IS_CHROMEOS)
>>>>>>> 626889fb
      // clang-format off
"      --use-cros-crash-reporter\n"
"                              pass crash reports to /sbin/crash_reporter\n"
"                              instead of storing them in the database\n"
"      --minidump-dir-for-tests=TEST_MINIDUMP_DIR\n"
"                              causes /sbin/crash_reporter to leave dumps in\n"
"                              this directory instead of the normal location\n"
"      --always-allow-feedback\n"
"                              pass the --always_allow_feedback flag to\n"
"                              crash_reporter, thus skipping metrics consent\n"
"                              checks\n"
  // clang-format on
<<<<<<< HEAD
#endif  // BUILDFLAG(IS_CHROMEOS_ASH) || BUILDFLAG(IS_CHROMEOS_LACROS)
=======
#endif  // BUILDFLAG(IS_CHROMEOS)
>>>>>>> 626889fb
#if BUILDFLAG(IS_ANDROID)
      // clang-format off
"      --write-minidump-to-log write minidump to log\n"
  // clang-format on
#endif  // BUILDFLAG(IS_ANDROID)
      // clang-format off
"      --help                  display this help and exit\n"
"      --version               output version information and exit\n",
          me.value().c_str());
  // clang-format on
  ToolSupport::UsageTail(me);
}

struct Options {
  std::map<std::string, std::string> annotations;
  std::map<std::string, std::string> monitor_self_annotations;
  std::string url;
  base::FilePath database;
  base::FilePath metrics_dir;
  std::vector<std::string> monitor_self_arguments;
#if BUILDFLAG(IS_APPLE)
  std::string mach_service;
  int handshake_fd;
  bool reset_own_crash_exception_port_to_system_default;
#elif BUILDFLAG(IS_LINUX) || BUILDFLAG(IS_CHROMEOS) || BUILDFLAG(IS_ANDROID)
  VMAddress exception_information_address;
  VMAddress sanitization_information_address;
  int initial_client_fd;
  bool shared_client_connection;
#if BUILDFLAG(IS_NATIVE_TARGET_BUILD)
  VMAddress evergreen_information_address;
#endif  // BUILDFLAG(IS_NATIVE_TARGET_BUILD)
#if BUILDFLAG(IS_ANDROID)
  bool write_minidump_to_log;
  bool write_minidump_to_database;
#endif  // BUILDFLAG(IS_ANDROID)
#elif BUILDFLAG(IS_WIN)
  std::string pipe_name;
  InitialClientData initial_client_data;
#endif  // BUILDFLAG(IS_APPLE)
  bool identify_client_via_url;
  bool monitor_self;
  bool periodic_tasks;
  bool rate_limit;
  bool upload_gzip;
<<<<<<< HEAD
#if BUILDFLAG(IS_CHROMEOS_ASH) || BUILDFLAG(IS_CHROMEOS_LACROS)
  bool use_cros_crash_reporter = false;
  base::FilePath minidump_dir_for_tests;
  bool always_allow_feedback = false;
#endif  // BUILDFLAG(IS_CHROMEOS_ASH) || BUILDFLAG(IS_CHROMEOS_LACROS)
=======
#if BUILDFLAG(IS_CHROMEOS)
  bool use_cros_crash_reporter = false;
  base::FilePath minidump_dir_for_tests;
  bool always_allow_feedback = false;
#endif  // BUILDFLAG(IS_CHROMEOS)
>>>>>>> 626889fb
#if defined(ATTACHMENTS_SUPPORTED)
  std::vector<base::FilePath> attachments;
#endif  // ATTACHMENTS_SUPPORTED
};

// Splits |key_value| on '=' and inserts the resulting key and value into |map|.
// If |key_value| has the wrong format, logs an error and returns false. If the
// key is already in the map, logs a warning, replaces the existing value, and
// returns true. If the key and value were inserted into the map, returns true.
// |argument| is used to give context to logged messages.
bool AddKeyValueToMap(std::map<std::string, std::string>* map,
                      const std::string& key_value,
                      const char* argument) {
  std::string key;
  std::string value;
  if (!SplitStringFirst(key_value, '=', &key, &value)) {
    LOG(ERROR) << argument << " requires KEY=VALUE";
    return false;
  }

  std::string old_value;
  if (!MapInsertOrReplace(map, key, value, &old_value)) {
    LOG(WARNING) << argument << " has duplicate key " << key
                 << ", discarding value " << old_value;
  }
  return true;
}

// Calls Metrics::HandlerLifetimeMilestone, but only on the first call. This is
// to prevent multiple exit events from inadvertently being recorded, which
// might happen if a crash occurs during destruction in what would otherwise be
// a normal exit, or if a CallMetricsRecordNormalExit object is destroyed after
// something else logs an exit event.
void MetricsRecordExit(Metrics::LifetimeMilestone milestone) {
#if !defined(__cpp_lib_atomic_value_initialization) || \
    __cpp_lib_atomic_value_initialization < 201911L
  static std::atomic_flag metrics_exit_recorded = ATOMIC_FLAG_INIT;
#else
  static std::atomic_flag metrics_exit_recorded;
#endif
  if (!metrics_exit_recorded.test_and_set()) {
    Metrics::HandlerLifetimeMilestone(milestone);
  }
}

// Calls MetricsRecordExit() to record a failure, and returns EXIT_FAILURE for
// the convenience of callers in main() which can simply write “return
// ExitFailure();”.
int ExitFailure() {
  MetricsRecordExit(Metrics::LifetimeMilestone::kFailed);
  return EXIT_FAILURE;
}

class CallMetricsRecordNormalExit {
 public:
  CallMetricsRecordNormalExit() {}

  CallMetricsRecordNormalExit(const CallMetricsRecordNormalExit&) = delete;
  CallMetricsRecordNormalExit& operator=(const CallMetricsRecordNormalExit&) =
      delete;

  ~CallMetricsRecordNormalExit() {
    MetricsRecordExit(Metrics::LifetimeMilestone::kExitedNormally);
  }
};

#if BUILDFLAG(IS_APPLE) || BUILDFLAG(IS_LINUX) || BUILDFLAG(IS_CHROMEOS) || \
    BUILDFLAG(IS_ANDROID)

void HandleCrashSignal(int sig, siginfo_t* siginfo, void* context) {
  MetricsRecordExit(Metrics::LifetimeMilestone::kCrashed);

  // Is siginfo->si_code useful? The only interesting values on macOS are 0 (not
  // useful, signals generated asynchronously such as by kill() or raise()) and
  // small positive numbers (useful, signal generated via a hardware fault). The
  // standard specifies these other constants, and while xnu never uses them,
  // they are intended to denote signals generated asynchronously and are
  // included here. Additionally, existing practice on other systems
  // (acknowledged by the standard) is for negative numbers to indicate that a
  // signal was generated asynchronously. Although xnu does not do this, allow
  // for the possibility for completeness.
  bool si_code_valid = !(siginfo->si_code <= 0 ||
                         siginfo->si_code == SI_USER ||
                         siginfo->si_code == SI_QUEUE ||
                         siginfo->si_code == SI_TIMER ||
                         siginfo->si_code == SI_ASYNCIO ||
                         siginfo->si_code == SI_MESGQ);

  // 0x5343 = 'SC', signifying “signal and code”, disambiguates from the schema
  // used by ExceptionCodeForMetrics(). That system primarily uses Mach
  // exception types and codes, which are not available to a POSIX signal
  // handler. It does provide a way to encode only signal numbers, but does so
  // with the understanding that certain “raw” signals would not be encountered
  // without a Mach exception. Furthermore, it does not allow siginfo->si_code
  // to be encoded, because that’s not available to Mach exception handlers. It
  // would be a shame to lose that information available to a POSIX signal
  // handler.
  int metrics_code = 0x53430000 | (InRangeCast<uint8_t>(sig, 0xff) << 8);
  if (si_code_valid) {
    metrics_code |= InRangeCast<uint8_t>(siginfo->si_code, 0xff);
  }
  Metrics::HandlerCrashed(metrics_code);

  Signals::RestoreHandlerAndReraiseSignalOnReturn(siginfo, nullptr);
}

void HandleTerminateSignal(int sig, siginfo_t* siginfo, void* context) {
  MetricsRecordExit(Metrics::LifetimeMilestone::kTerminated);
  Signals::RestoreHandlerAndReraiseSignalOnReturn(siginfo, nullptr);
}

void ReinstallCrashHandler() {
  // This is used to re-enable the metrics-recording crash handler after
  // MonitorSelf() sets up a Crashpad exception handler. On macOS, the
  // metrics-recording handler uses signals and the Crashpad handler uses Mach
  // exceptions, so there’s nothing to re-enable.
  // On Linux, the signal handler installed by StartHandler() restores the
  // previously installed signal handler by default.
}

void InstallCrashHandler() {
  Signals::InstallCrashHandlers(HandleCrashSignal, 0, nullptr);

  // Not a crash handler, but close enough.
  Signals::InstallTerminateHandlers(HandleTerminateSignal, 0, nullptr);
}

#if BUILDFLAG(IS_APPLE)

struct ResetSIGTERMTraits {
  static struct sigaction* InvalidValue() {
    return nullptr;
  }

  static void Free(struct sigaction* sa) {
    int rv = sigaction(SIGTERM, sa, nullptr);
    PLOG_IF(ERROR, rv != 0) << "sigaction";
  }
};
using ScopedResetSIGTERM =
    base::ScopedGeneric<struct sigaction*, ResetSIGTERMTraits>;

ExceptionHandlerServer* g_exception_handler_server;

// This signal handler is only operative when being run from launchd.
void HandleSIGTERM(int sig, siginfo_t* siginfo, void* context) {
  // Don’t call MetricsRecordExit(). This is part of the normal exit path when
  // running from launchd.

  DCHECK(g_exception_handler_server);
  g_exception_handler_server->Stop();
}

#endif  // BUILDFLAG(IS_APPLE)

#elif BUILDFLAG(IS_WIN)

LONG(WINAPI* g_original_exception_filter)(EXCEPTION_POINTERS*) = nullptr;

LONG WINAPI UnhandledExceptionHandler(EXCEPTION_POINTERS* exception_pointers) {
  MetricsRecordExit(Metrics::LifetimeMilestone::kCrashed);
  Metrics::HandlerCrashed(exception_pointers->ExceptionRecord->ExceptionCode);

  if (g_original_exception_filter)
    return g_original_exception_filter(exception_pointers);
  else
    return EXCEPTION_CONTINUE_SEARCH;
}

// Handles events like Control-C and Control-Break on a console.
BOOL WINAPI ConsoleHandler(DWORD console_event) {
  MetricsRecordExit(Metrics::LifetimeMilestone::kTerminated);
  return false;
}

// Handles a WM_ENDSESSION message sent when the user session is ending.
class TerminateHandler final : public SessionEndWatcher {
 public:
  TerminateHandler() : SessionEndWatcher() {}

  TerminateHandler(const TerminateHandler&) = delete;
  TerminateHandler& operator=(const TerminateHandler&) = delete;

  ~TerminateHandler() override {}

 private:
  // SessionEndWatcher:
  void SessionEnding() override {
    MetricsRecordExit(Metrics::LifetimeMilestone::kTerminated);
  }
};

void ReinstallCrashHandler() {
  // This is used to re-enable the metrics-recording crash handler after
  // MonitorSelf() sets up a Crashpad exception handler. The Crashpad handler
  // takes over the UnhandledExceptionFilter, so reinstall the metrics-recording
  // one.
  g_original_exception_filter =
      SetUnhandledExceptionFilter(&UnhandledExceptionHandler);
}

void InstallCrashHandler() {
  ReinstallCrashHandler();

  // These are termination handlers, not crash handlers, but that’s close
  // enough. Note that destroying the TerminateHandler would wait for its thread
  // to exit, which isn’t necessary or desirable.
  SetConsoleCtrlHandler(ConsoleHandler, true);
  [[maybe_unused]] static TerminateHandler* terminate_handler =
      new TerminateHandler();
}

#endif  // BUILDFLAG(IS_APPLE)

void MonitorSelf(const Options& options) {
  base::FilePath executable_path;
  if (!Paths::Executable(&executable_path)) {
    return;
  }

  if (std::find(options.monitor_self_arguments.begin(),
                options.monitor_self_arguments.end(),
                "--monitor-self") != options.monitor_self_arguments.end()) {
    LOG(WARNING) << "--monitor-self-argument=--monitor-self is not supported";
    return;
  }
  std::vector<std::string> extra_arguments(options.monitor_self_arguments);
  if (!options.identify_client_via_url) {
    extra_arguments.push_back("--no-identify-client-via-url");
  }
  extra_arguments.push_back("--no-periodic-tasks");
  if (!options.rate_limit) {
    extra_arguments.push_back("--no-rate-limit");
  }
  if (!options.upload_gzip) {
    extra_arguments.push_back("--no-upload-gzip");
  }
  for (const auto& iterator : options.monitor_self_annotations) {
    extra_arguments.push_back(
        base::StringPrintf("--monitor-self-annotation=%s=%s",
                           iterator.first.c_str(),
                           iterator.second.c_str()));
  }

  // Don’t use options.metrics_dir. The current implementation only allows one
  // instance of crashpad_handler to be writing metrics at a time, and it should
  // be the primary instance.
  CrashpadClient crashpad_client;
#if BUILDFLAG(IS_ANDROID)
  if (!crashpad_client.StartHandlerAtCrash(executable_path,
                                           options.database,
                                           base::FilePath(),
                                           options.url,
                                           options.annotations,
                                           extra_arguments)) {
    return;
  }
#else
  if (!crashpad_client.StartHandler(executable_path,
                                    options.database,
                                    base::FilePath(),
                                    options.url,
                                    options.annotations,
                                    extra_arguments,
                                    true,
                                    false)) {
    return;
  }
#endif

  // Make sure that appropriate metrics will be recorded on crash before this
  // process is terminated.
  ReinstallCrashHandler();
}

class ScopedStoppable {
 public:
  ScopedStoppable() = default;

  ScopedStoppable(const ScopedStoppable&) = delete;
  ScopedStoppable& operator=(const ScopedStoppable&) = delete;

  ~ScopedStoppable() {
    if (stoppable_) {
      stoppable_->Stop();
    }
  }

  void Reset(Stoppable* stoppable) { stoppable_.reset(stoppable); }

  Stoppable* Get() { return stoppable_.get(); }

 private:
  std::unique_ptr<Stoppable> stoppable_;
};

void InitCrashpadLogging() {
  logging::LoggingSettings settings;
<<<<<<< HEAD
#if BUILDFLAG(IS_CHROMEOS_ASH)
=======
#if BUILDFLAG(IS_CHROMEOS)
>>>>>>> 626889fb
  settings.logging_dest = logging::LOG_TO_FILE;
  settings.log_file_path = "/var/log/chrome/chrome";
#elif BUILDFLAG(IS_WIN)
  settings.logging_dest = logging::LOG_TO_SYSTEM_DEBUG_LOG;
#else
  settings.logging_dest =
      logging::LOG_TO_SYSTEM_DEBUG_LOG | logging::LOG_TO_STDERR;
#endif
  logging::InitLogging(settings);
}

}  // namespace

int HandlerMain(int argc,
                char* argv[],
                const UserStreamDataSources* user_stream_sources) {
  InitCrashpadLogging();

  InstallCrashHandler();
  CallMetricsRecordNormalExit metrics_record_normal_exit;

  const base::FilePath argv0(
      ToolSupport::CommandLineArgumentToFilePathStringType(argv[0]));
  const base::FilePath me(argv0.BaseName());

  enum OptionFlags {
    // Long options without short equivalents.
    kOptionLastChar = 255,
    kOptionAnnotation,
#if BUILDFLAG(IS_WIN) || BUILDFLAG(IS_LINUX) || BUILDFLAG(IS_CHROMEOS) || \
    BUILDFLAG(IS_ANDROID)
    kOptionAttachment,
#endif  // BUILDFLAG(IS_WIN) || BUILDFLAG(IS_LINUX)
    kOptionDatabase,
#if BUILDFLAG(IS_APPLE)
    kOptionHandshakeFD,
#endif  // BUILDFLAG(IS_APPLE)
#if BUILDFLAG(IS_WIN)
    kOptionInitialClientData,
#endif  // BUILDFLAG(IS_WIN)
#if BUILDFLAG(IS_ANDROID) || BUILDFLAG(IS_LINUX) || BUILDFLAG(IS_CHROMEOS)
    kOptionInitialClientFD,
#endif  // BUILDFLAG(IS_ANDROID) || BUILDFLAG(IS_LINUX) ||
        // BUILDFLAG(IS_CHROMEOS)
#if BUILDFLAG(IS_APPLE)
    kOptionMachService,
#endif  // BUILDFLAG(IS_APPLE)
    kOptionMetrics,
    kOptionMonitorSelf,
    kOptionMonitorSelfAnnotation,
    kOptionMonitorSelfArgument,
    kOptionNoIdentifyClientViaUrl,
    kOptionNoPeriodicTasks,
    kOptionNoRateLimit,
    kOptionNoUploadGzip,
#if BUILDFLAG(IS_ANDROID)
    kOptionNoWriteMinidumpToDatabase,
#endif  // BUILDFLAG(IS_ANDROID)
#if BUILDFLAG(IS_WIN)
    kOptionPipeName,
#endif  // BUILDFLAG(IS_WIN)
#if BUILDFLAG(IS_APPLE)
    kOptionResetOwnCrashExceptionPortToSystemDefault,
#endif  // BUILDFLAG(IS_APPLE)
#if BUILDFLAG(IS_LINUX) || BUILDFLAG(IS_CHROMEOS) || BUILDFLAG(IS_ANDROID)
    kOptionSanitizationInformation,
    kOptionSharedClientConnection,
    kOptionTraceParentWithException,
#endif
#if BUILDFLAG(IS_NATIVE_TARGET_BUILD)
    kOptionEvergreenInformaton,
#endif  // BUILDFLAG(IS_NATIVE_TARGET_BUILD)
    kOptionURL,
<<<<<<< HEAD
#if BUILDFLAG(IS_CHROMEOS_ASH) || BUILDFLAG(IS_CHROMEOS_LACROS)
    kOptionUseCrosCrashReporter,
    kOptionMinidumpDirForTests,
    kOptionAlwaysAllowFeedback,
#endif  // BUILDFLAG(IS_CHROMEOS_ASH) || BUILDFLAG(IS_CHROMEOS_LACROS)
=======
#if BUILDFLAG(IS_CHROMEOS)
    kOptionUseCrosCrashReporter,
    kOptionMinidumpDirForTests,
    kOptionAlwaysAllowFeedback,
#endif  // BUILDFLAG(IS_CHROMEOS)
>>>>>>> 626889fb
#if BUILDFLAG(IS_ANDROID)
    kOptionWriteMinidumpToLog,
#endif  // BUILDFLAG(IS_ANDROID)

    // Standard options.
    kOptionHelp = -2,
    kOptionVersion = -3,
  };

  static constexpr option long_options[] = {
    {"annotation", required_argument, nullptr, kOptionAnnotation},
#if defined(ATTACHMENTS_SUPPORTED)
    {"attachment", required_argument, nullptr, kOptionAttachment},
#endif  // ATTACHMENTS_SUPPORTED
    {"database", required_argument, nullptr, kOptionDatabase},
#if BUILDFLAG(IS_APPLE)
    {"handshake-fd", required_argument, nullptr, kOptionHandshakeFD},
#endif  // BUILDFLAG(IS_APPLE)
#if BUILDFLAG(IS_WIN)
    {"initial-client-data",
     required_argument,
     nullptr,
     kOptionInitialClientData},
#endif  // BUILDFLAG(IS_APPLE)
#if BUILDFLAG(IS_ANDROID) || BUILDFLAG(IS_LINUX) || BUILDFLAG(IS_CHROMEOS)
    {"initial-client-fd", required_argument, nullptr, kOptionInitialClientFD},
#endif  // BUILDFLAG(IS_ANDROID) || BUILDFLAG(IS_LINUX) ||
        // BUILDFLAG(IS_CHROMEOS)
#if BUILDFLAG(IS_APPLE)
    {"mach-service", required_argument, nullptr, kOptionMachService},
#endif  // BUILDFLAG(IS_APPLE)
    {"metrics-dir", required_argument, nullptr, kOptionMetrics},
    {"monitor-self", no_argument, nullptr, kOptionMonitorSelf},
    {"monitor-self-annotation",
     required_argument,
     nullptr,
     kOptionMonitorSelfAnnotation},
    {"monitor-self-argument",
     required_argument,
     nullptr,
     kOptionMonitorSelfArgument},
    {"no-identify-client-via-url",
     no_argument,
     nullptr,
     kOptionNoIdentifyClientViaUrl},
    {"no-periodic-tasks", no_argument, nullptr, kOptionNoPeriodicTasks},
    {"no-rate-limit", no_argument, nullptr, kOptionNoRateLimit},
    {"no-upload-gzip", no_argument, nullptr, kOptionNoUploadGzip},
#if BUILDFLAG(IS_ANDROID)
    {"no-write-minidump-to-database",
     no_argument,
     nullptr,
     kOptionNoWriteMinidumpToDatabase},
#endif  // BUILDFLAG(IS_ANDROID)
#if BUILDFLAG(IS_WIN)
    {"pipe-name", required_argument, nullptr, kOptionPipeName},
#endif  // BUILDFLAG(IS_WIN)
#if BUILDFLAG(IS_APPLE)
    {"reset-own-crash-exception-port-to-system-default",
     no_argument,
     nullptr,
     kOptionResetOwnCrashExceptionPortToSystemDefault},
#endif  // BUILDFLAG(IS_APPLE)
#if BUILDFLAG(IS_LINUX) || BUILDFLAG(IS_CHROMEOS) || BUILDFLAG(IS_ANDROID)
    {"sanitization-information",
     required_argument,
     nullptr,
     kOptionSanitizationInformation},
    {"shared-client-connection",
     no_argument,
     nullptr,
     kOptionSharedClientConnection},
    {"trace-parent-with-exception",
     required_argument,
     nullptr,
     kOptionTraceParentWithException},
#endif  // BUILDFLAG(IS_LINUX) || BUILDFLAG(IS_CHROMEOS) ||
        // BUILDFLAG(IS_ANDROID)
#if BUILDFLAG(IS_NATIVE_TARGET_BUILD)
    {"evergreen-information",
     required_argument,
     nullptr,
     kOptionEvergreenInformaton},
#endif  // BUILDFLAG(IS_NATIVE_TARGET_BUILD)
    {"url", required_argument, nullptr, kOptionURL},
<<<<<<< HEAD
#if BUILDFLAG(IS_CHROMEOS_ASH) || BUILDFLAG(IS_CHROMEOS_LACROS)
=======
#if BUILDFLAG(IS_CHROMEOS)
>>>>>>> 626889fb
    {"use-cros-crash-reporter",
     no_argument,
     nullptr,
     kOptionUseCrosCrashReporter},
    {"minidump-dir-for-tests",
     required_argument,
     nullptr,
     kOptionMinidumpDirForTests},
    {"always-allow-feedback", no_argument, nullptr, kOptionAlwaysAllowFeedback},
<<<<<<< HEAD
#endif  // BUILDFLAG(IS_CHROMEOS_ASH) || BUILDFLAG(IS_CHROMEOS_LACROS)
=======
#endif  // BUILDFLAG(IS_CHROMEOS)
>>>>>>> 626889fb
#if BUILDFLAG(IS_ANDROID)
    {"write-minidump-to-log", no_argument, nullptr, kOptionWriteMinidumpToLog},
#endif  // BUILDFLAG(IS_ANDROID)
    {"help", no_argument, nullptr, kOptionHelp},
    {"version", no_argument, nullptr, kOptionVersion},
    {nullptr, 0, nullptr, 0},
  };

  Options options = {};
#if BUILDFLAG(IS_APPLE)
  options.handshake_fd = -1;
#endif
  options.identify_client_via_url = true;
#if BUILDFLAG(IS_LINUX) || BUILDFLAG(IS_CHROMEOS) || BUILDFLAG(IS_ANDROID)
  options.initial_client_fd = kInvalidFileHandle;
#endif
  options.periodic_tasks = true;
  options.rate_limit = true;
  options.upload_gzip = true;
#if BUILDFLAG(IS_ANDROID)
  options.write_minidump_to_database = true;
#endif

  int opt;
  while ((opt = getopt_long(argc, argv, "", long_options, nullptr)) != -1) {
    switch (opt) {
      case kOptionAnnotation: {
        if (!AddKeyValueToMap(&options.annotations, optarg, "--annotation")) {
          return ExitFailure();
        }
        break;
      }
#if defined(ATTACHMENTS_SUPPORTED)
      case kOptionAttachment: {
        options.attachments.push_back(base::FilePath(
            ToolSupport::CommandLineArgumentToFilePathStringType(optarg)));
        break;
      }
#endif  // ATTACHMENTS_SUPPORTED
      case kOptionDatabase: {
        options.database = base::FilePath(
            ToolSupport::CommandLineArgumentToFilePathStringType(optarg));
        break;
      }
#if BUILDFLAG(IS_APPLE)
      case kOptionHandshakeFD: {
        if (!StringToNumber(optarg, &options.handshake_fd) ||
            options.handshake_fd < 0) {
          ToolSupport::UsageHint(me,
                                 "--handshake-fd requires a file descriptor");
          return ExitFailure();
        }
        break;
      }
      case kOptionMachService: {
        options.mach_service = optarg;
        break;
      }
#endif  // BUILDFLAG(IS_APPLE)
#if BUILDFLAG(IS_WIN)
      case kOptionInitialClientData: {
        if (!options.initial_client_data.InitializeFromString(optarg)) {
          ToolSupport::UsageHint(
              me, "failed to parse --initial-client-data");
          return ExitFailure();
        }
        break;
      }
#endif  // BUILDFLAG(IS_WIN)
#if BUILDFLAG(IS_ANDROID) || BUILDFLAG(IS_LINUX) || BUILDFLAG(IS_CHROMEOS)
      case kOptionInitialClientFD: {
        if (!base::StringToInt(optarg, &options.initial_client_fd)) {
          ToolSupport::UsageHint(me, "failed to parse --initial-client-fd");
          return ExitFailure();
        }
        break;
      }
#endif  // BUILDFLAG(IS_ANDROID) || BUILDFLAG(IS_LINUX) ||
        // BUILDFLAG(IS_CHROMEOS)
      case kOptionMetrics: {
        options.metrics_dir = base::FilePath(
            ToolSupport::CommandLineArgumentToFilePathStringType(optarg));
        break;
      }
      case kOptionMonitorSelf: {
        options.monitor_self = true;
        break;
      }
      case kOptionMonitorSelfAnnotation: {
        if (!AddKeyValueToMap(&options.monitor_self_annotations,
                              optarg,
                              "--monitor-self-annotation")) {
          return ExitFailure();
        }
        break;
      }
      case kOptionMonitorSelfArgument: {
        options.monitor_self_arguments.push_back(optarg);
        break;
      }
      case kOptionNoIdentifyClientViaUrl: {
        options.identify_client_via_url = false;
        break;
      }
      case kOptionNoPeriodicTasks: {
        options.periodic_tasks = false;
        break;
      }
      case kOptionNoRateLimit: {
        options.rate_limit = false;
        break;
      }
      case kOptionNoUploadGzip: {
        options.upload_gzip = false;
        break;
      }
#if BUILDFLAG(IS_ANDROID)
      case kOptionNoWriteMinidumpToDatabase: {
        options.write_minidump_to_database = false;
        break;
      }
#endif  // BUILDFLAG(IS_ANDROID)
#if BUILDFLAG(IS_WIN)
      case kOptionPipeName: {
        options.pipe_name = optarg;
        break;
      }
#endif  // BUILDFLAG(IS_WIN)
#if BUILDFLAG(IS_APPLE)
      case kOptionResetOwnCrashExceptionPortToSystemDefault: {
        options.reset_own_crash_exception_port_to_system_default = true;
        break;
      }
#endif  // BUILDFLAG(IS_APPLE)
#if BUILDFLAG(IS_LINUX) || BUILDFLAG(IS_CHROMEOS) || BUILDFLAG(IS_ANDROID)
      case kOptionSanitizationInformation: {
        if (!StringToNumber(optarg,
                            &options.sanitization_information_address)) {
          ToolSupport::UsageHint(me,
                                 "failed to parse --sanitization-information");
          return ExitFailure();
        }
        break;
      }
      case kOptionSharedClientConnection: {
        options.shared_client_connection = true;
        break;
      }
      case kOptionTraceParentWithException: {
        if (!StringToNumber(optarg, &options.exception_information_address)) {
          ToolSupport::UsageHint(
              me, "failed to parse --trace-parent-with-exception");
          return ExitFailure();
        }
        break;
      }
#endif  // BUILDFLAG(IS_LINUX) || BUILDFLAG(IS_CHROMEOS) ||
        // BUILDFLAG(IS_ANDROID)
#if BUILDFLAG(IS_NATIVE_TARGET_BUILD)
      case kOptionEvergreenInformaton: {
        if (!StringToNumber(optarg,
                            &options.evergreen_information_address)) {
          ToolSupport::UsageHint(me,
                                 "failed to parse --evergreen-information");
          return ExitFailure();
        }
        break;
      }
#endif  // BUILDFLAG(IS_NATIVE_TARGET_BUILD)
      case kOptionURL: {
        options.url = optarg;
        break;
      }
<<<<<<< HEAD
#if BUILDFLAG(IS_CHROMEOS_ASH) || BUILDFLAG(IS_CHROMEOS_LACROS)
=======
#if BUILDFLAG(IS_CHROMEOS)
>>>>>>> 626889fb
      case kOptionUseCrosCrashReporter: {
        options.use_cros_crash_reporter = true;
        break;
      }
      case kOptionMinidumpDirForTests: {
        options.minidump_dir_for_tests = base::FilePath(
            ToolSupport::CommandLineArgumentToFilePathStringType(optarg));
        break;
      }
      case kOptionAlwaysAllowFeedback: {
        options.always_allow_feedback = true;
        break;
      }
<<<<<<< HEAD
#endif  // BUILDFLAG(IS_CHROMEOS_ASH) || BUILDFLAG(IS_CHROMEOS_LACROS)
=======
#endif  // BUILDFLAG(IS_CHROMEOS)
>>>>>>> 626889fb
#if BUILDFLAG(IS_ANDROID)
      case kOptionWriteMinidumpToLog: {
        options.write_minidump_to_log = true;
        break;
      }
#endif  // BUILDFLAG(IS_ANDROID)
      case kOptionHelp: {
        Usage(me);
        MetricsRecordExit(Metrics::LifetimeMilestone::kExitedEarly);
        return EXIT_SUCCESS;
      }
      case kOptionVersion: {
        ToolSupport::Version(me);
        MetricsRecordExit(Metrics::LifetimeMilestone::kExitedEarly);
        return EXIT_SUCCESS;
      }
      default: {
        ToolSupport::UsageHint(me, nullptr);
        return ExitFailure();
      }
    }
  }
  argc -= optind;
  argv += optind;

#if BUILDFLAG(IS_APPLE)
  if (options.handshake_fd < 0 && options.mach_service.empty()) {
    ToolSupport::UsageHint(me, "--handshake-fd or --mach-service is required");
    return ExitFailure();
  }
  if (options.handshake_fd >= 0 && !options.mach_service.empty()) {
    ToolSupport::UsageHint(
        me, "--handshake-fd and --mach-service are incompatible");
    return ExitFailure();
  }
#elif BUILDFLAG(IS_WIN)
  if (!options.initial_client_data.IsValid() && options.pipe_name.empty()) {
    ToolSupport::UsageHint(me,
                           "--initial-client-data or --pipe-name is required");
    return ExitFailure();
  }
  if (options.initial_client_data.IsValid() && !options.pipe_name.empty()) {
    ToolSupport::UsageHint(
        me, "--initial-client-data and --pipe-name are incompatible");
    return ExitFailure();
  }
#elif BUILDFLAG(IS_LINUX) || BUILDFLAG(IS_CHROMEOS) || BUILDFLAG(IS_ANDROID)
  if (!options.exception_information_address &&
      options.initial_client_fd == kInvalidFileHandle) {
    ToolSupport::UsageHint(
        me, "--trace-parent-with-exception or --initial-client-fd is required");
    return ExitFailure();
  }
  if (options.sanitization_information_address &&
      !options.exception_information_address) {
    ToolSupport::UsageHint(
        me,
        "--sanitization_information requires --trace-parent-with-exception");
    return ExitFailure();
  }
  if (options.shared_client_connection &&
      options.initial_client_fd == kInvalidFileHandle) {
    ToolSupport::UsageHint(
        me, "--shared-client-connection requires --initial-client-fd");
    return ExitFailure();
  }
#if BUILDFLAG(IS_ANDROID)
  if (!options.write_minidump_to_log && !options.write_minidump_to_database) {
    ToolSupport::UsageHint(me,
                           "--no_write_minidump_to_database is required to use "
                           "with --write_minidump_to_log.");
    ExitFailure();
  }
#endif  // BUILDFLAG(IS_ANDROID)
#endif  // BUILDFLAG(IS_APPLE)

  if (options.database.empty()) {
    ToolSupport::UsageHint(me, "--database is required");
    return ExitFailure();
  }

  if (argc) {
    ToolSupport::UsageHint(me, nullptr);
    return ExitFailure();
  }

#if BUILDFLAG(IS_APPLE)
  if (options.reset_own_crash_exception_port_to_system_default) {
    CrashpadClient::UseSystemDefaultHandler();
  }
#endif  // BUILDFLAG(IS_APPLE)

  if (options.monitor_self) {
    MonitorSelf(options);
  }

  if (!options.monitor_self_annotations.empty()) {
    // Establish these annotations even if --monitor-self is not present, in
    // case something such as generate_dump wants to try to access them later.
    //
    // If the handler is part of a multi-purpose executable, simple annotations
    // may already be present for this module. If they are, use them.
    CrashpadInfo* crashpad_info = CrashpadInfo::GetCrashpadInfo();
    SimpleStringDictionary* module_annotations =
        crashpad_info->simple_annotations();
    if (!module_annotations) {
      module_annotations = new SimpleStringDictionary();
      crashpad_info->set_simple_annotations(module_annotations);
    }

    for (const auto& iterator : options.monitor_self_annotations) {
      module_annotations->SetKeyValue(iterator.first.c_str(),
                                      iterator.second.c_str());
    }
  }

  std::unique_ptr<CrashReportDatabase> database(
      CrashReportDatabase::Initialize(options.database));
  if (!database) {
    return ExitFailure();
  }

#if BUILDFLAG(IS_NATIVE_TARGET_BUILD)
  ScopedStoppable prune_thread;
  // TODO: b/446889385 - Cobalt: re-evaluate the max database size when we have
  // better data about the distribution of minidump sizes for chrobalt.
  constexpr size_t kMaxSizeInKb = 1024 * 5;  // 5 MB, per go/crashpad-db-mgmt
  constexpr int kMaxAgeInDays = 365;
  prune_thread.Reset(new PruneCrashReportThread(
      database.get(),
      // DatabaseSizePruneCondition must be the LHS condition so that it is
      // always evaluated; see similar comment in PruneCondition::GetDefault().
      std::make_unique<BinaryPruneCondition>(
          BinaryPruneCondition::OR,
          new DatabaseSizePruneCondition(kMaxSizeInKb),
          new AgePruneCondition(kMaxAgeInDays))));
  prune_thread.Get()->Start();

  CrashReportUploadThread::ProcessPendingReportsObservationCallback
      prune_now_cb = std::bind(
          &crashpad::PruneCrashReportThread::PruneNow,
          (crashpad::PruneCrashReportThread*) prune_thread.Get());
#endif  // BUILDFLAG(IS_NATIVE_TARGET_BUILD)

  ScopedStoppable upload_thread;
  if (!options.url.empty()) {
    // TODO(scottmg): options.rate_limit should be removed when we have a
    // configurable database setting to control upload limiting.
    // See https://crashpad.chromium.org/bug/23.
    CrashReportUploadThread::Options upload_thread_options;
    upload_thread_options.identify_client_via_url =
        options.identify_client_via_url;
    upload_thread_options.rate_limit = options.rate_limit;
    upload_thread_options.upload_gzip = options.upload_gzip;
    upload_thread_options.watch_pending_reports = options.periodic_tasks;

    upload_thread.Reset(new CrashReportUploadThread(
        database.get(),
        options.url,
        upload_thread_options,
#if BUILDFLAG(IS_NATIVE_TARGET_BUILD)
        prune_now_cb));
#else  // BUILDFLAG(IS_NATIVE_TARGET_BUILD)
        CrashReportUploadThread::ProcessPendingReportsObservationCallback()));
#endif  // BUILDFLAG(IS_NATIVE_TARGET_BUILD)
    upload_thread.Get()->Start();
  }

#if BUILDFLAG(IS_LINUX) || BUILDFLAG(IS_CHROMEOS) || BUILDFLAG(IS_ANDROID)
  std::unique_ptr<ExceptionHandlerServer::Delegate> exception_handler;
#else
  std::unique_ptr<CrashReportExceptionHandler> exception_handler;
#endif

<<<<<<< HEAD
#if BUILDFLAG(IS_CHROMEOS_ASH) || BUILDFLAG(IS_CHROMEOS_LACROS)
=======
#if BUILDFLAG(IS_CHROMEOS)
>>>>>>> 626889fb
  if (options.use_cros_crash_reporter) {
    auto cros_handler = std::make_unique<CrosCrashReportExceptionHandler>(
        database.get(),
        &options.annotations,
        user_stream_sources);

    if (!options.minidump_dir_for_tests.empty()) {
      cros_handler->SetDumpDir(options.minidump_dir_for_tests);
    }

    if (options.always_allow_feedback) {
      cros_handler->SetAlwaysAllowFeedback();
    }

    exception_handler = std::move(cros_handler);
  } else {
    exception_handler = std::make_unique<CrashReportExceptionHandler>(
        database.get(),
        static_cast<CrashReportUploadThread*>(upload_thread.Get()),
        &options.annotations,
        &options.attachments,
        true,
        false,
        user_stream_sources);
  }
#else
  exception_handler = std::make_unique<CrashReportExceptionHandler>(
      database.get(),
      static_cast<CrashReportUploadThread*>(upload_thread.Get()),
      &options.annotations,
#if defined(ATTACHMENTS_SUPPORTED)
      &options.attachments,
#endif  // ATTACHMENTS_SUPPORTED
#if BUILDFLAG(IS_ANDROID)
      options.write_minidump_to_database,
      options.write_minidump_to_log,
#endif  // BUILDFLAG(IS_ANDROID)
#if BUILDFLAG(IS_LINUX)
      true,
      false,
#endif  // BUILDFLAG(IS_LINUX)
      user_stream_sources);
<<<<<<< HEAD
#endif  // BUILDFLAG(IS_CHROMEOS_ASH) || BUILDFLAG(IS_CHROMEOS_LACROS)
=======
#endif  // BUILDFLAG(IS_CHROMEOS)
>>>>>>> 626889fb

#if BUILDFLAG(IS_LINUX) || BUILDFLAG(IS_CHROMEOS) || BUILDFLAG(IS_ANDROID)
  if (options.exception_information_address) {
    ExceptionHandlerProtocol::ClientInformation info;
    info.exception_information_address = options.exception_information_address;
    info.sanitization_information_address =
        options.sanitization_information_address;
#if BUILDFLAG(IS_NATIVE_TARGET_BUILD)
    info.evergreen_information_address =
        options.evergreen_information_address;
#endif  // BUILDFLAG(IS_NATIVE_TARGET_BUILD)
    return exception_handler->HandleException(getppid(), geteuid(), info)
               ? EXIT_SUCCESS
               : ExitFailure();
  }
#endif  // BUILDFLAG(IS_LINUX) || BUILDFLAG(IS_CHROMEOS) ||
        // BUILDFLAG(IS_ANDROID)

#if !BUILDFLAG(IS_NATIVE_TARGET_BUILD)
  // This is dead code anyway when the handler is started in response to a
  // crash, which it always is for Cobalt, and by not even building this we make
  // it more clear that there is only one prune thread instantiated (above).
  ScopedStoppable prune_thread;
  if (options.periodic_tasks) {
    prune_thread.Reset(new PruneCrashReportThread(
        database.get(), PruneCondition::GetDefault()));
    prune_thread.Get()->Start();
  }
#endif  // !BUILDFLAG(IS_NATIVE_TARGET_BUILD)

#if BUILDFLAG(IS_APPLE)
  if (options.mach_service.empty()) {
    // Don’t do this when being run by launchd. See launchd.plist(5).
    CloseStdinAndStdout();
  }

  base::apple::ScopedMachReceiveRight receive_right;

  if (options.handshake_fd >= 0) {
    receive_right.reset(
        ChildPortHandshake::RunServerForFD(
            base::ScopedFD(options.handshake_fd),
            ChildPortHandshake::PortRightType::kReceiveRight));
  } else if (!options.mach_service.empty()) {
    receive_right = BootstrapCheckIn(options.mach_service);
  }

  if (!receive_right.is_valid()) {
    return ExitFailure();
  }

  ExceptionHandlerServer exception_handler_server(
      std::move(receive_right), !options.mach_service.empty());
  base::AutoReset<ExceptionHandlerServer*> reset_g_exception_handler_server(
      &g_exception_handler_server, &exception_handler_server);

  struct sigaction old_sigterm_action;
  ScopedResetSIGTERM reset_sigterm;
  if (!options.mach_service.empty()) {
    // When running from launchd, no no-senders notification could ever be
    // triggered, because launchd maintains a send right to the service. When
    // launchd wants the job to exit, it will send a SIGTERM. See
    // launchd.plist(5).
    //
    // Set up a SIGTERM handler that will call exception_handler_server.Stop().
    // This replaces the HandleTerminateSignal handler for SIGTERM.
    if (Signals::InstallHandler(
            SIGTERM, HandleSIGTERM, 0, &old_sigterm_action)) {
      reset_sigterm.reset(&old_sigterm_action);
    }
  }

  RecordFileLimitAnnotation();
#elif BUILDFLAG(IS_WIN)
  // Shut down as late as possible relative to programs we're watching.
  if (!SetProcessShutdownParameters(0x100, SHUTDOWN_NORETRY))
    PLOG(ERROR) << "SetProcessShutdownParameters";

  ExceptionHandlerServer exception_handler_server(!options.pipe_name.empty());

  if (!options.pipe_name.empty()) {
    exception_handler_server.SetPipeName(base::UTF8ToWide(options.pipe_name));
  }
#elif BUILDFLAG(IS_LINUX) || BUILDFLAG(IS_CHROMEOS) || BUILDFLAG(IS_ANDROID)
  ExceptionHandlerServer exception_handler_server;
#endif  // BUILDFLAG(IS_APPLE)

  base::GlobalHistogramAllocator* histogram_allocator = nullptr;
  if (!options.metrics_dir.empty()) {
    static constexpr char kMetricsName[] = "CrashpadMetrics";
    constexpr size_t kMetricsFileSize = 1 << 20;
    if (base::GlobalHistogramAllocator::CreateWithActiveFileInDir(
            options.metrics_dir, kMetricsFileSize, 0, kMetricsName)) {
      histogram_allocator = base::GlobalHistogramAllocator::Get();
      histogram_allocator->CreateTrackingHistograms(kMetricsName);
    }
  }

  Metrics::HandlerLifetimeMilestone(Metrics::LifetimeMilestone::kStarted);

#if BUILDFLAG(IS_WIN)
  if (options.initial_client_data.IsValid()) {
    exception_handler_server.InitializeWithInheritedDataForInitialClient(
        options.initial_client_data, exception_handler.get());
  }
#elif BUILDFLAG(IS_LINUX) || BUILDFLAG(IS_CHROMEOS) || BUILDFLAG(IS_ANDROID)
  if (options.initial_client_fd == kInvalidFileHandle ||
      !exception_handler_server.InitializeWithClient(
          ScopedFileHandle(options.initial_client_fd),
          options.shared_client_connection)) {
    return ExitFailure();
  }
#endif  // BUILDFLAG(IS_WIN)

  exception_handler_server.Run(exception_handler.get());

  return EXIT_SUCCESS;
}

}  // namespace crashpad<|MERGE_RESOLUTION|>--- conflicted
+++ resolved
@@ -38,7 +38,6 @@
 #include "base/strings/stringprintf.h"
 #include "base/strings/utf_string_conversions.h"
 #include "build/build_config.h"
-#include "build/chromeos_buildflags.h"
 #include "client/crash_report_database.h"
 #include "client/crashpad_client.h"
 #include "client/crashpad_info.h"
@@ -57,11 +56,7 @@
 #include "util/string/split_string.h"
 #include "util/synchronization/semaphore.h"
 
-<<<<<<< HEAD
-#if BUILDFLAG(IS_CHROMEOS_ASH) || BUILDFLAG(IS_CHROMEOS_LACROS)
-=======
 #if BUILDFLAG(IS_CHROMEOS)
->>>>>>> 626889fb
 #include "handler/linux/cros_crash_report_exception_handler.h"
 #endif
 
@@ -204,11 +199,7 @@
 "      --url=URL               send crash reports to this Breakpad server URL,\n"
 "                              only if uploads are enabled for the database\n"
   // clang-format on
-<<<<<<< HEAD
-#if BUILDFLAG(IS_CHROMEOS_ASH) || BUILDFLAG(IS_CHROMEOS_LACROS)
-=======
 #if BUILDFLAG(IS_CHROMEOS)
->>>>>>> 626889fb
       // clang-format off
 "      --use-cros-crash-reporter\n"
 "                              pass crash reports to /sbin/crash_reporter\n"
@@ -221,11 +212,7 @@
 "                              crash_reporter, thus skipping metrics consent\n"
 "                              checks\n"
   // clang-format on
-<<<<<<< HEAD
-#endif  // BUILDFLAG(IS_CHROMEOS_ASH) || BUILDFLAG(IS_CHROMEOS_LACROS)
-=======
 #endif  // BUILDFLAG(IS_CHROMEOS)
->>>>>>> 626889fb
 #if BUILDFLAG(IS_ANDROID)
       // clang-format off
 "      --write-minidump-to-log write minidump to log\n"
@@ -271,19 +258,11 @@
   bool periodic_tasks;
   bool rate_limit;
   bool upload_gzip;
-<<<<<<< HEAD
-#if BUILDFLAG(IS_CHROMEOS_ASH) || BUILDFLAG(IS_CHROMEOS_LACROS)
-  bool use_cros_crash_reporter = false;
-  base::FilePath minidump_dir_for_tests;
-  bool always_allow_feedback = false;
-#endif  // BUILDFLAG(IS_CHROMEOS_ASH) || BUILDFLAG(IS_CHROMEOS_LACROS)
-=======
 #if BUILDFLAG(IS_CHROMEOS)
   bool use_cros_crash_reporter = false;
   base::FilePath minidump_dir_for_tests;
   bool always_allow_feedback = false;
 #endif  // BUILDFLAG(IS_CHROMEOS)
->>>>>>> 626889fb
 #if defined(ATTACHMENTS_SUPPORTED)
   std::vector<base::FilePath> attachments;
 #endif  // ATTACHMENTS_SUPPORTED
@@ -582,11 +561,7 @@
 
 void InitCrashpadLogging() {
   logging::LoggingSettings settings;
-<<<<<<< HEAD
-#if BUILDFLAG(IS_CHROMEOS_ASH)
-=======
 #if BUILDFLAG(IS_CHROMEOS)
->>>>>>> 626889fb
   settings.logging_dest = logging::LOG_TO_FILE;
   settings.log_file_path = "/var/log/chrome/chrome";
 #elif BUILDFLAG(IS_WIN)
@@ -660,19 +635,11 @@
     kOptionEvergreenInformaton,
 #endif  // BUILDFLAG(IS_NATIVE_TARGET_BUILD)
     kOptionURL,
-<<<<<<< HEAD
-#if BUILDFLAG(IS_CHROMEOS_ASH) || BUILDFLAG(IS_CHROMEOS_LACROS)
-    kOptionUseCrosCrashReporter,
-    kOptionMinidumpDirForTests,
-    kOptionAlwaysAllowFeedback,
-#endif  // BUILDFLAG(IS_CHROMEOS_ASH) || BUILDFLAG(IS_CHROMEOS_LACROS)
-=======
 #if BUILDFLAG(IS_CHROMEOS)
     kOptionUseCrosCrashReporter,
     kOptionMinidumpDirForTests,
     kOptionAlwaysAllowFeedback,
 #endif  // BUILDFLAG(IS_CHROMEOS)
->>>>>>> 626889fb
 #if BUILDFLAG(IS_ANDROID)
     kOptionWriteMinidumpToLog,
 #endif  // BUILDFLAG(IS_ANDROID)
@@ -758,11 +725,7 @@
      kOptionEvergreenInformaton},
 #endif  // BUILDFLAG(IS_NATIVE_TARGET_BUILD)
     {"url", required_argument, nullptr, kOptionURL},
-<<<<<<< HEAD
-#if BUILDFLAG(IS_CHROMEOS_ASH) || BUILDFLAG(IS_CHROMEOS_LACROS)
-=======
 #if BUILDFLAG(IS_CHROMEOS)
->>>>>>> 626889fb
     {"use-cros-crash-reporter",
      no_argument,
      nullptr,
@@ -772,11 +735,7 @@
      nullptr,
      kOptionMinidumpDirForTests},
     {"always-allow-feedback", no_argument, nullptr, kOptionAlwaysAllowFeedback},
-<<<<<<< HEAD
-#endif  // BUILDFLAG(IS_CHROMEOS_ASH) || BUILDFLAG(IS_CHROMEOS_LACROS)
-=======
 #endif  // BUILDFLAG(IS_CHROMEOS)
->>>>>>> 626889fb
 #if BUILDFLAG(IS_ANDROID)
     {"write-minidump-to-log", no_argument, nullptr, kOptionWriteMinidumpToLog},
 #endif  // BUILDFLAG(IS_ANDROID)
@@ -950,11 +909,7 @@
         options.url = optarg;
         break;
       }
-<<<<<<< HEAD
-#if BUILDFLAG(IS_CHROMEOS_ASH) || BUILDFLAG(IS_CHROMEOS_LACROS)
-=======
 #if BUILDFLAG(IS_CHROMEOS)
->>>>>>> 626889fb
       case kOptionUseCrosCrashReporter: {
         options.use_cros_crash_reporter = true;
         break;
@@ -968,11 +923,7 @@
         options.always_allow_feedback = true;
         break;
       }
-<<<<<<< HEAD
-#endif  // BUILDFLAG(IS_CHROMEOS_ASH) || BUILDFLAG(IS_CHROMEOS_LACROS)
-=======
 #endif  // BUILDFLAG(IS_CHROMEOS)
->>>>>>> 626889fb
 #if BUILDFLAG(IS_ANDROID)
       case kOptionWriteMinidumpToLog: {
         options.write_minidump_to_log = true;
@@ -1147,11 +1098,7 @@
   std::unique_ptr<CrashReportExceptionHandler> exception_handler;
 #endif
 
-<<<<<<< HEAD
-#if BUILDFLAG(IS_CHROMEOS_ASH) || BUILDFLAG(IS_CHROMEOS_LACROS)
-=======
 #if BUILDFLAG(IS_CHROMEOS)
->>>>>>> 626889fb
   if (options.use_cros_crash_reporter) {
     auto cros_handler = std::make_unique<CrosCrashReportExceptionHandler>(
         database.get(),
@@ -1194,11 +1141,7 @@
       false,
 #endif  // BUILDFLAG(IS_LINUX)
       user_stream_sources);
-<<<<<<< HEAD
-#endif  // BUILDFLAG(IS_CHROMEOS_ASH) || BUILDFLAG(IS_CHROMEOS_LACROS)
-=======
 #endif  // BUILDFLAG(IS_CHROMEOS)
->>>>>>> 626889fb
 
 #if BUILDFLAG(IS_LINUX) || BUILDFLAG(IS_CHROMEOS) || BUILDFLAG(IS_ANDROID)
   if (options.exception_information_address) {
