# Copyright 2017 The Crashpad Authors
#
# Licensed under the Apache License, Version 2.0 (the "License");
# you may not use this file except in compliance with the License.
# You may obtain a copy of the License at
#
#     http://www.apache.org/licenses/LICENSE-2.0
#
# Unless required by applicable law or agreed to in writing, software
# distributed under the License is distributed on an "AS IS" BASIS,
# WITHOUT WARRANTIES OR CONDITIONS OF ANY KIND, either express or implied.
# See the License for the specific language governing permissions and
# limitations under the License.

declare_args() {
  # Determines various flavors of build configuration, and which concrete
  # targets to use for dependencies. Valid values are "standalone", "chromium",
  # "fuchsia", "dart" or "external".
  crashpad_dependencies = "standalone"

  if (defined(is_fuchsia_tree) && is_fuchsia_tree) {
    crashpad_dependencies = "fuchsia"
  }
}

assert(
    crashpad_dependencies == "chromium" || crashpad_dependencies == "fuchsia" ||
    crashpad_dependencies == "standalone" ||
    crashpad_dependencies == "external" || crashpad_dependencies == "dart")

crashpad_is_in_chromium = crashpad_dependencies == "chromium"
crashpad_is_in_fuchsia = crashpad_dependencies == "fuchsia"
crashpad_is_in_dart = crashpad_dependencies == "dart"
crashpad_is_external = crashpad_dependencies == "external"
crashpad_is_standalone = crashpad_dependencies == "standalone"

# This is the parent directory that contains the mini_chromium source dir.
# This variable is not used when crashpad_is_in_chromium.
if (crashpad_is_in_fuchsia) {
  import("//third_party/crashpad/fuchsia_buildconfig.gni")
  mini_chromium_source_parent =
      fuchsia_crashpad_root + "/third_party/mini_chromium"
} else {
  mini_chromium_source_parent = "../third_party/mini_chromium"
}

# This is the source directory of mini_chromium (what is checked out).
_mini_chromium_source_root = "$mini_chromium_source_parent/mini_chromium"

# This references the mini_chromium location for importing GN files.
if (crashpad_is_external || crashpad_is_in_dart) {
  mini_chromium_import_root = "../../../$_mini_chromium_source_root"
} else if (crashpad_is_in_fuchsia) {
  mini_chromium_import_root = fuchsia_mini_chromium_root
} else {
  mini_chromium_import_root = _mini_chromium_source_root
}

if (crashpad_is_in_chromium) {
  if (is_ios) {
    # For `target_platform`.
    import("//build/config/apple/mobile_config.gni")
  }

  crashpad_is_mac = is_mac
  crashpad_is_ios = is_ios
  crashpad_is_tvos = is_ios && target_platform == "tvos"
  crashpad_is_apple = is_apple
  crashpad_is_win = is_win
  crashpad_is_linux = is_linux &&
    # We don't actually use crashpad components built with the cobalt toolchain
    # in hermetic builds, and this variable causes sources to be included that
    # introduce compiler errors for this build configuration.
    !(is_cobalt_hermetic_build && current_toolchain == cobalt_toolchain) ||
    is_chromeos
  crashpad_is_android = is_android
  crashpad_is_fuchsia = is_fuchsia

  crashpad_is_posix = is_posix

  crashpad_is_clang = is_clang
} else {
  import("$mini_chromium_import_root/build/compiler.gni")
  import("$mini_chromium_import_root/build/platform.gni")

<<<<<<< HEAD
=======
  if (mini_chromium_is_ios) {
    # For `target_platform`.
    import("$mini_chromium_import_root/build/ios/ios_sdk.gni")
  }

>>>>>>> 626889fb
  crashpad_is_mac = mini_chromium_is_mac
  crashpad_is_ios = mini_chromium_is_ios
  crashpad_is_tvos = crashpad_is_ios && target_platform == "tvos"
  crashpad_is_apple = mini_chromium_is_apple
  crashpad_is_win = mini_chromium_is_win
  crashpad_is_linux = mini_chromium_is_linux
  crashpad_is_android = mini_chromium_is_android
  crashpad_is_fuchsia = mini_chromium_is_fuchsia

  crashpad_is_posix = mini_chromium_is_posix

  crashpad_is_clang = mini_chromium_is_clang

  # fuchsia-gn-sdk from chromium uses "is_fuchsia" condition.
  is_fuchsia = crashpad_is_fuchsia
}

# TODO: b/406511608 - Cobalt: Investigate enabling crashpad_flock_always_supported
crashpad_flock_always_supported =
    !(crashpad_is_android || crashpad_is_fuchsia) && !is_starboard

template("crashpad_executable") {
  executable(target_name) {
    forward_variables_from(invoker,
                           "*",
                           [
                             "configs",
                             "remove_configs",
                           ])
    if (defined(invoker.remove_configs)) {
      configs -= invoker.remove_configs
    }

    if (defined(invoker.configs)) {
      configs += invoker.configs
    }

    if (crashpad_is_in_fuchsia) {
      conversion_config = [ "//build/config:Wno-conversion" ]
      if (configs + conversion_config - conversion_config == configs) {
<<<<<<< HEAD
        # TODO(https://fxbug.dev/58162): Decide if these are worth enabling.
=======
        # TODO(https://fxbug.dev/42136089): Decide if these are worth enabling.
>>>>>>> 626889fb
        configs += conversion_config
      }
    }
  }
}

template("crashpad_loadable_module") {
  loadable_module(target_name) {
    forward_variables_from(invoker,
                           "*",
                           [
                             "configs",
                             "remove_configs",
                           ])
    if (defined(invoker.remove_configs)) {
      configs -= invoker.remove_configs
    }

    if (defined(invoker.configs)) {
      configs += invoker.configs
    }

    if (crashpad_is_in_fuchsia) {
      conversion_config = [ "//build/config:Wno-conversion" ]
      if (configs + conversion_config - conversion_config == configs) {
<<<<<<< HEAD
        # TODO(https://fxbug.dev/58162): Decide if these are worth enabling.
=======
        # TODO(https://fxbug.dev/42136089): Decide if these are worth enabling.
>>>>>>> 626889fb
        configs += conversion_config
      }
    }
  }
}

template("crashpad_static_library") {
  static_library(target_name) {
    forward_variables_from(invoker,
                           "*",
                           [
                             "configs",
                             "remove_configs",
                           ])
    if (defined(invoker.remove_configs)) {
      configs -= invoker.remove_configs
    }

    if (defined(invoker.configs)) {
      configs += invoker.configs
    }

    if (crashpad_is_in_fuchsia) {
      conversion_config = [ "//build/config:Wno-conversion" ]
      if (configs + conversion_config - conversion_config == configs) {
<<<<<<< HEAD
        # TODO(https://fxbug.dev/58162): Decide if these are worth enabling.
=======
        # TODO(https://fxbug.dev/42136089): Decide if these are worth enabling.
>>>>>>> 626889fb
        configs += conversion_config
      }
    }
  }
}<|MERGE_RESOLUTION|>--- conflicted
+++ resolved
@@ -83,14 +83,11 @@
   import("$mini_chromium_import_root/build/compiler.gni")
   import("$mini_chromium_import_root/build/platform.gni")
 
-<<<<<<< HEAD
-=======
   if (mini_chromium_is_ios) {
     # For `target_platform`.
     import("$mini_chromium_import_root/build/ios/ios_sdk.gni")
   }
 
->>>>>>> 626889fb
   crashpad_is_mac = mini_chromium_is_mac
   crashpad_is_ios = mini_chromium_is_ios
   crashpad_is_tvos = crashpad_is_ios && target_platform == "tvos"
@@ -131,11 +128,7 @@
     if (crashpad_is_in_fuchsia) {
       conversion_config = [ "//build/config:Wno-conversion" ]
       if (configs + conversion_config - conversion_config == configs) {
-<<<<<<< HEAD
-        # TODO(https://fxbug.dev/58162): Decide if these are worth enabling.
-=======
         # TODO(https://fxbug.dev/42136089): Decide if these are worth enabling.
->>>>>>> 626889fb
         configs += conversion_config
       }
     }
@@ -161,11 +154,7 @@
     if (crashpad_is_in_fuchsia) {
       conversion_config = [ "//build/config:Wno-conversion" ]
       if (configs + conversion_config - conversion_config == configs) {
-<<<<<<< HEAD
-        # TODO(https://fxbug.dev/58162): Decide if these are worth enabling.
-=======
         # TODO(https://fxbug.dev/42136089): Decide if these are worth enabling.
->>>>>>> 626889fb
         configs += conversion_config
       }
     }
@@ -191,11 +180,7 @@
     if (crashpad_is_in_fuchsia) {
       conversion_config = [ "//build/config:Wno-conversion" ]
       if (configs + conversion_config - conversion_config == configs) {
-<<<<<<< HEAD
-        # TODO(https://fxbug.dev/58162): Decide if these are worth enabling.
-=======
         # TODO(https://fxbug.dev/42136089): Decide if these are worth enabling.
->>>>>>> 626889fb
         configs += conversion_config
       }
     }
