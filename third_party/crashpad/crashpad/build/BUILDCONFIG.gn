--- conflicted
+++ resolved
@@ -67,8 +67,6 @@
 
 if (crashpad_use_libfuzzer) {
   _default_configs += [ "//build/config:crashpad_fuzzer_flags" ]
-<<<<<<< HEAD
-=======
 }
 
 if (current_os == "fuchsia") {
@@ -77,7 +75,6 @@
     "//third_party/fuchsia-gn-sdk/src/config:runtime_library",
   ]
   import("//third_party/fuchsia-gn-sdk/src/gn_configs.gni")
->>>>>>> 626889fb
 }
 
 _default_executable_configs = _default_configs + [
