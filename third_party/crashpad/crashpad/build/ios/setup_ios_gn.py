#!/usr/bin/env python3

# Copyright 2020 The Crashpad Authors
#
# Licensed under the Apache License, Version 2.0 (the "License");
# you may not use this file except in compliance with the License.
# You may obtain a copy of the License at
#
#     http://www.apache.org/licenses/LICENSE-2.0
#
# Unless required by applicable law or agreed to in writing, software
# distributed under the License is distributed on an "AS IS" BASIS,
# WITHOUT WARRANTIES OR CONDITIONS OF ANY KIND, either express or implied.
# See the License for the specific language governing permissions and
# limitations under the License.

import argparse
import configparser
import convert_gn_xcodeproj
import errno
import io
import os
import platform
import re
import shutil
import subprocess
import sys
import tempfile


<<<<<<< HEAD
SUPPORTED_TARGETS = ('iphoneos', 'iphonesimulator', 'maccatalyst')
=======
SUPPORTED_TARGETS = ('appletvos', 'appletvsimulator', 'iphoneos',
                     'iphonesimulator', 'maccatalyst')
>>>>>>> 626889fb
SUPPORTED_CONFIGS = ('Debug', 'Release', 'Profile', 'Official')

# Pattern matching lines from ~/.lldbinit that must not be copied to the
# generated .lldbinit file. They match what the user were told to add to
# their global ~/.lldbinit file before setup-gn.py was updated to generate
# a project specific file and thus must not be copied as they would cause
# the settings to be overwritten.
LLDBINIT_SKIP_PATTERNS = (
    re.compile('^script sys.path\\[:0\\] = \\[\'.*/src/tools/lldb\'\\]$'),
    re.compile('^script import lldbinit$'),
    re.compile('^settings append target.source-map .* /google/src/.*$'),
)


def HostCpuArch():
  '''Returns the arch of the host cpu for GN.'''
  HOST_CPU_ARCH = {
    'arm64': '"arm64"',
    'x86_64': '"x64"',
  }
  return HOST_CPU_ARCH[platform.machine()]


class ConfigParserWithStringInterpolation(configparser.ConfigParser):

  '''A .ini file parser that supports strings and environment variables.'''

  ENV_VAR_PATTERN = re.compile(r'\$([A-Za-z0-9_]+)')

  def values(self, section):
    return filter(
        lambda val: val != '',
        map(lambda kv: self._UnquoteString(self._ExpandEnvVar(kv[1])),
            configparser.ConfigParser.items(self, section)))

  def getstring(self, section, option, fallback=''):
    try:
      raw_value = self.get(section, option)
    except configparser.NoOptionError:
      return fallback
    return self._UnquoteString(self._ExpandEnvVar(raw_value))

  def _UnquoteString(self, string):
    if not string or string[0] != '"' or string[-1] != '"':
      return string
    return string[1:-1]

  def _ExpandEnvVar(self, value):
    match = self.ENV_VAR_PATTERN.search(value)
    if not match:
      return value
    name, (begin, end) = match.group(1), match.span(0)
    prefix, suffix = value[:begin], self._ExpandEnvVar(value[end:])
    return prefix + os.environ.get(name, '') + suffix


class GnGenerator(object):

  '''Holds configuration for a build and method to generate gn default files.'''

  FAT_BUILD_DEFAULT_ARCH = '64-bit'

  TARGET_CPU_VALUES = {
<<<<<<< HEAD
=======
    'appletvos': '"arm64"',
    'appletvsimulator': HostCpuArch(),
>>>>>>> 626889fb
    'iphoneos': '"arm64"',
    'iphonesimulator': HostCpuArch(),
    'maccatalyst': HostCpuArch(),
  }

  TARGET_ENVIRONMENT_VALUES = {
<<<<<<< HEAD
=======
    'appletvos': '"device"',
    'appletvsimulator': '"simulator"',
>>>>>>> 626889fb
    'iphoneos': '"device"',
    'iphonesimulator': '"simulator"',
    'maccatalyst': '"catalyst"'
  }

<<<<<<< HEAD
=======
  TARGET_PLATFORM_VALUES = {
    'appletvos': '"tvos"',
    'appletvsimulator': '"tvos"',
    'iphoneos': '"iphoneos"',
    'iphonesimulator': '"iphoneos"',
    'maccatalyst': '"iphoneos"'
  }

>>>>>>> 626889fb
  def __init__(self, settings, config, target):
    assert target in SUPPORTED_TARGETS
    assert config in SUPPORTED_CONFIGS
    self._settings = settings
    self._config = config
    self._target = target

  def _GetGnArgs(self):
    """Build the list of arguments to pass to gn.

    Returns:
      A list of tuple containing gn variable names and variable values (it
      is not a dictionary as the order needs to be preserved).
    """
    args = []

    is_debug = self._config == 'Debug'
    official = self._config == 'Official'
    is_optim = self._config in ('Profile', 'Official')

    args.append(('target_os', '"ios"'))
    args.append(('is_debug', is_debug))

    if os.environ.get('FORCE_MAC_TOOLCHAIN', '0') == '1':
      args.append(('use_system_xcode', False))

    args.append(('target_cpu', self.TARGET_CPU_VALUES[self._target]))
<<<<<<< HEAD
    args.append((
        'target_environment',
        self.TARGET_ENVIRONMENT_VALUES[self._target]))
=======
    args.append(
        ('target_environment', self.TARGET_ENVIRONMENT_VALUES[self._target]))
    args.append(('target_platform', self.TARGET_PLATFORM_VALUES[self._target]))
>>>>>>> 626889fb

    # Add user overrides after the other configurations so that they can
    # refer to them and override them.
    args.extend(self._settings.items('gn_args'))
    return args


  def Generate(self, gn_path, proj_name, root_path, build_dir):
    self.WriteArgsGn(build_dir, xcode_project_name=proj_name)
    subprocess.check_call(self.GetGnCommand(
        gn_path, root_path, build_dir, xcode_project_name=proj_name))

  def CreateGnRules(self, gn_path, root_path, build_dir):
    gn_command = self.GetGnCommand(gn_path, root_path, build_dir)
    self.WriteArgsGn(build_dir)
    self.WriteBuildNinja(gn_command, build_dir)
    self.WriteBuildNinjaDeps(build_dir)

  def WriteArgsGn(self, build_dir, xcode_project_name=None):
    with open(os.path.join(build_dir, 'args.gn'), 'w') as stream:
      stream.write('# This file was generated by setup-gn.py. Do not edit\n')
      stream.write('# but instead use ~/.setup-gn or $repo/.setup-gn files\n')
      stream.write('# to configure settings.\n')
      stream.write('\n')

      if self._target != 'maccatalyst':
        if self._settings.has_section('$imports$'):
          for import_rule in self._settings.values('$imports$'):
            stream.write('import("%s")\n' % import_rule)
          stream.write('\n')

      gn_args = self._GetGnArgs()

      for name, value in gn_args:
        if isinstance(value, bool):
          stream.write('%s = %s\n' % (name, str(value).lower()))
        elif isinstance(value, list):
          stream.write('%s = [%s' % (name, '\n' if len(value) > 1 else ''))
          if len(value) == 1:
            prefix = ' '
            suffix = ' '
          else:
            prefix = '  '
            suffix = ',\n'
          for item in value:
            if isinstance(item, bool):
              stream.write('%s%s%s' % (prefix, str(item).lower(), suffix))
            else:
              stream.write('%s%s%s' % (prefix, item, suffix))
          stream.write(']\n')
        else:
          # ConfigParser removes quote around empty string which confuse
          # `gn gen` so restore them.
          if not value:
            value = '""'
          stream.write('%s = %s\n' % (name, value))

  def WriteBuildNinja(self, gn_command, build_dir):
    with open(os.path.join(build_dir, 'build.ninja'), 'w') as stream:
      stream.write('ninja_required_version = 1.7.2\n')
      stream.write('\n')
      stream.write('rule gn\n')
      stream.write('  command = %s\n' % NinjaEscapeCommand(gn_command))
      stream.write('  description = Regenerating ninja files\n')
      stream.write('\n')
      stream.write('build build.ninja: gn\n')
      stream.write('  generator = 1\n')
      stream.write('  depfile = build.ninja.d\n')

  def WriteBuildNinjaDeps(self, build_dir):
    with open(os.path.join(build_dir, 'build.ninja.d'), 'w') as stream:
      stream.write('build.ninja: nonexistant_file.gn\n')

  def GetGnCommand(self, gn_path, src_path, out_path, xcode_project_name=None):
    gn_command = [ gn_path, '--root=%s' % os.path.realpath(src_path), '-q' ]
    if xcode_project_name is not None:
      gn_command.append('--ide=xcode')
      gn_command.append('--ninja-executable=autoninja')
      gn_command.append('--xcode-build-system=new')
      gn_command.append('--xcode-project=%s' % xcode_project_name)
      gn_command.append('--xcode-additional-files-patterns=*.md')
      gn_command.append('--xcode-configs=' + ';'.join(SUPPORTED_CONFIGS))
      gn_command.append('--xcode-config-build-dir='
                        '//out/${CONFIGURATION}${EFFECTIVE_PLATFORM_NAME}')
      if self._settings.has_section('filters'):
        target_filters = self._settings.values('filters')
        if target_filters:
          gn_command.append('--filters=%s' % ';'.join(target_filters))
    else:
      gn_command.append('--check')
    gn_command.append('gen')
    gn_command.append('//%s' %
        os.path.relpath(os.path.abspath(out_path), os.path.abspath(src_path)))
    return gn_command


def NinjaNeedEscape(arg):
  '''Returns True if |arg| needs to be escaped when written to .ninja file.'''
  return ':' in arg or '*' in arg or ';' in arg


def NinjaEscapeCommand(command):
  '''Escapes |command| in order to write it to .ninja file.'''
  result = []
  for arg in command:
    if NinjaNeedEscape(arg):
      arg = arg.replace(':', '$:')
      arg = arg.replace(';', '\\;')
      arg = arg.replace('*', '\\*')
    else:
      result.append(arg)
  return ' '.join(result)


def FindGn():
  '''Returns absolute path to gn binary looking at the PATH env variable.'''
  for path in os.environ['PATH'].split(os.path.pathsep):
    gn_path = os.path.join(path, 'gn')
    if os.path.isfile(gn_path) and os.access(gn_path, os.X_OK):
      return gn_path
  return None


def GenerateXcodeProject(gn_path, root_dir, proj_name, out_dir, settings):
  '''Generate Xcode project with Xcode and convert to multi-configurations.'''
  prefix = os.path.abspath(os.path.join(out_dir, '_temp'))
  temp_path = tempfile.mkdtemp(prefix=prefix)
  try:
    generator = GnGenerator(settings, 'Debug', 'iphonesimulator')
    generator.Generate(gn_path, proj_name, root_dir, temp_path)
    convert_gn_xcodeproj.ConvertGnXcodeProject(
        root_dir,
        '%s.xcodeproj' % proj_name,
        os.path.join(temp_path),
        os.path.join(out_dir, 'build'),
        SUPPORTED_CONFIGS)
  finally:
    if os.path.exists(temp_path):
      shutil.rmtree(temp_path)

def CreateLLDBInitFile(root_dir, out_dir, settings):
  '''
  Generate an .lldbinit file for the project that load the script that fixes
  the mapping of source files (see docs/ios/build_instructions.md#debugging).
  '''
  with open(os.path.join(out_dir, 'build', '.lldbinit'), 'w') as lldbinit:
    lldb_script_dir = os.path.join(os.path.abspath(root_dir), 'tools', 'lldb')
    lldbinit.write('script sys.path[:0] = [\'%s\']\n' % lldb_script_dir)
    lldbinit.write('script import lldbinit\n')

    workspace_name = settings.getstring(
        'gn_args',
        'ios_internal_citc_workspace_name')

    if workspace_name != '':
      username = os.environ['USER']
      for shortname in ('googlemac', 'third_party', 'blaze-out'):
        lldbinit.write('settings append target.source-map %s %s\n' % (
            shortname,
            '/google/src/cloud/%s/%s/google3/%s' % (
                username, workspace_name, shortname)))

    # Append the content of //ios/build/tools/lldbinit.defaults if it exists.
    tools_dir = os.path.join(root_dir, 'ios', 'build', 'tools')
    defaults_lldbinit_path = os.path.join(tools_dir, 'lldbinit.defaults')
    if os.path.isfile(defaults_lldbinit_path):
      with open(defaults_lldbinit_path) as defaults_lldbinit:
        for line in defaults_lldbinit:
          lldbinit.write(line)

    # Append the content of ~/.lldbinit if it exists. Line that look like they
    # are trying to configure source mapping are skipped as they probably date
    # back from when setup-gn.py was not generating an .lldbinit file.
    global_lldbinit_path = os.path.join(os.environ['HOME'], '.lldbinit')
    if os.path.isfile(global_lldbinit_path):
      with open(global_lldbinit_path) as global_lldbinit:
        for line in global_lldbinit:
          if any(pattern.match(line) for pattern in LLDBINIT_SKIP_PATTERNS):
            continue
          lldbinit.write(line)


def GenerateGnBuildRules(gn_path, root_dir, out_dir, settings):
  '''Generates all template configurations for gn.'''
  for config in SUPPORTED_CONFIGS:
    for target in SUPPORTED_TARGETS:
      build_dir = os.path.join(out_dir, '%s-%s' % (config, target))
      if not os.path.isdir(build_dir):
        os.makedirs(build_dir)

      generator = GnGenerator(settings, config, target)
      generator.CreateGnRules(gn_path, root_dir, build_dir)


def Main(args):
  default_root = os.path.normpath(os.path.join(
      os.path.dirname(__file__), os.pardir, os.pardir))

  parser = argparse.ArgumentParser(
      description='Generate build directories for use with gn.')
  parser.add_argument(
      'root', default=default_root, nargs='?',
      help='root directory where to generate multiple out configurations')
  parser.add_argument(
      '--import', action='append', dest='import_rules', default=[],
      help='path to file defining default gn variables')
  parser.add_argument(
      '--gn-path', default=None,
      help='path to gn binary (default: look up in $PATH)')
  parser.add_argument(
      '--build-dir', default='out',
      help='path where the build should be created (default: %(default)s)')
  parser.add_argument(
      '--config-path', default=os.path.expanduser('~/.setup-gn'),
      help='path to the user config file (default: %(default)s)')
  parser.add_argument(
      '--system-config-path', default=os.path.splitext(__file__)[0] + '.config',
      help='path to the default config file (default: %(default)s)')
  parser.add_argument(
      '--project-name', default='all', dest='proj_name',
      help='name of the generated Xcode project (default: %(default)s)')
  parser.add_argument(
      '--no-xcode-project', action='store_true', default=False,
      help='do not generate the build directory with XCode project')
  args = parser.parse_args(args)

  # Load configuration (first global and then any user overrides).
  settings = ConfigParserWithStringInterpolation()
  settings.read([
      args.system_config_path,
      args.config_path,
  ])

  # Add private sections corresponding to --import argument.
  if args.import_rules:
    settings.add_section('$imports$')
    for i, import_rule in enumerate(args.import_rules):
      if not import_rule.startswith('//'):
        import_rule = '//%s' % os.path.relpath(
            os.path.abspath(import_rule), os.path.abspath(args.root))
      settings.set('$imports$', '$rule%d$' % i, import_rule)

  # Validate settings.
  if settings.getstring('build', 'arch') not in ('64-bit', '32-bit', 'fat'):
    sys.stderr.write('ERROR: invalid value for build.arch: %s\n' %
        settings.getstring('build', 'arch'))
    sys.exit(1)

  # Find path to gn binary either from command-line or in PATH.
  if args.gn_path:
    gn_path = args.gn_path
  else:
    gn_path = FindGn()
    if gn_path is None:
      sys.stderr.write('ERROR: cannot find gn in PATH\n')
      sys.exit(1)

  out_dir = os.path.join(args.root, args.build_dir)
  if not os.path.isdir(out_dir):
    os.makedirs(out_dir)

  if not args.no_xcode_project:
    GenerateXcodeProject(gn_path, args.root, args.proj_name, out_dir, settings)
    CreateLLDBInitFile(args.root, out_dir, settings)
  GenerateGnBuildRules(gn_path, args.root, out_dir, settings)


if __name__ == '__main__':
  sys.exit(Main(sys.argv[1:]))<|MERGE_RESOLUTION|>--- conflicted
+++ resolved
@@ -28,12 +28,8 @@
 import tempfile
 
 
-<<<<<<< HEAD
-SUPPORTED_TARGETS = ('iphoneos', 'iphonesimulator', 'maccatalyst')
-=======
 SUPPORTED_TARGETS = ('appletvos', 'appletvsimulator', 'iphoneos',
                      'iphonesimulator', 'maccatalyst')
->>>>>>> 626889fb
 SUPPORTED_CONFIGS = ('Debug', 'Release', 'Profile', 'Official')
 
 # Pattern matching lines from ~/.lldbinit that must not be copied to the
@@ -97,29 +93,21 @@
   FAT_BUILD_DEFAULT_ARCH = '64-bit'
 
   TARGET_CPU_VALUES = {
-<<<<<<< HEAD
-=======
     'appletvos': '"arm64"',
     'appletvsimulator': HostCpuArch(),
->>>>>>> 626889fb
     'iphoneos': '"arm64"',
     'iphonesimulator': HostCpuArch(),
     'maccatalyst': HostCpuArch(),
   }
 
   TARGET_ENVIRONMENT_VALUES = {
-<<<<<<< HEAD
-=======
     'appletvos': '"device"',
     'appletvsimulator': '"simulator"',
->>>>>>> 626889fb
     'iphoneos': '"device"',
     'iphonesimulator': '"simulator"',
     'maccatalyst': '"catalyst"'
   }
 
-<<<<<<< HEAD
-=======
   TARGET_PLATFORM_VALUES = {
     'appletvos': '"tvos"',
     'appletvsimulator': '"tvos"',
@@ -128,7 +116,6 @@
     'maccatalyst': '"iphoneos"'
   }
 
->>>>>>> 626889fb
   def __init__(self, settings, config, target):
     assert target in SUPPORTED_TARGETS
     assert config in SUPPORTED_CONFIGS
@@ -156,15 +143,9 @@
       args.append(('use_system_xcode', False))
 
     args.append(('target_cpu', self.TARGET_CPU_VALUES[self._target]))
-<<<<<<< HEAD
-    args.append((
-        'target_environment',
-        self.TARGET_ENVIRONMENT_VALUES[self._target]))
-=======
     args.append(
         ('target_environment', self.TARGET_ENVIRONMENT_VALUES[self._target]))
     args.append(('target_platform', self.TARGET_PLATFORM_VALUES[self._target]))
->>>>>>> 626889fb
 
     # Add user overrides after the other configurations so that they can
     # refer to them and override them.
