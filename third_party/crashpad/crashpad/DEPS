# Copyright 2014 The Crashpad Authors
#
# Licensed under the Apache License, Version 2.0 (the "License");
# you may not use this file except in compliance with the License.
# You may obtain a copy of the License at
#
#     http://www.apache.org/licenses/LICENSE-2.0
#
# Unless required by applicable law or agreed to in writing, software
# distributed under the License is distributed on an "AS IS" BASIS,
# WITHOUT WARRANTIES OR CONDITIONS OF ANY KIND, either express or implied.
# See the License for the specific language governing permissions and
# limitations under the License.

vars = {
  'chromium_git': 'https://chromium.googlesource.com',
  'gn_version': 'git_revision:5e19d2fb166fbd4f6f32147fbb2f497091a54ad8',
  # ninja CIPD package version.
  # https://chrome-infra-packages.appspot.com/p/infra/3pp/tools/ninja
  'ninja_version': 'version:2@1.8.2.chromium.3',
  'pull_linux_clang': False,
  'pull_win_toolchain': False,
  # Controls whether crashpad/build/ios/setup-ios-gn.py is run as part of
  # gclient hooks. It is enabled by default for developer's convenience. It can
  # be disabled with custom_vars (done automatically on the bots).
  'run_setup_ios_gn': True,
}

deps = {
  'buildtools':
      Var('chromium_git') + '/chromium/src/buildtools.git@' +
<<<<<<< HEAD
      '8b16338d17cd71b04a6ba28da7322ab6739892c2',
=======
      'efa920ce144e4dc1c1841e73179cd7e23b9f0d5e',
>>>>>>> 626889fb
  'buildtools/clang_format/script':
      Var('chromium_git') +
      '/external/github.com/llvm/llvm-project/clang/tools/clang-format.git@' +
      'c912837e0d82b5ca4b6e790b573b3956d3744c1c',
  'crashpad/third_party/edo/edo': {
      'url': Var('chromium_git') + '/external/github.com/google/eDistantObject.git@' +
<<<<<<< HEAD
      '727e556705278598fce683522beedbb9946bfda0',
=======
      '38e71ff183d76f702db6966fa7236c98831acd80',
>>>>>>> 626889fb
      'condition': 'checkout_ios',
  },
  'crashpad/third_party/googletest/googletest':
      Var('chromium_git') + '/external/github.com/google/googletest@' +
      'af29db7ec28d6df1c7f0f745186884091e602e07',
  'crashpad/third_party/lss/lss':
      Var('chromium_git') + '/linux-syscall-support.git@' +
<<<<<<< HEAD
      'e1e7b0ad8ee99a875b272c8e33e308472e897660',
  'crashpad/third_party/mini_chromium/mini_chromium':
      Var('chromium_git') + '/chromium/mini_chromium@' +
      '4332ddb6963750e1106efdcece6d6e2de6dc6430',
=======
      '9719c1e1e676814c456b55f5f070eabad6709d31',
  'crashpad/third_party/mini_chromium/mini_chromium':
      Var('chromium_git') + '/chromium/mini_chromium@' +
      '361ef33dcdfb1f2495fe6e44b9887fb9ab1d46af',
>>>>>>> 626889fb
  'crashpad/third_party/libfuzzer/src':
      Var('chromium_git') + '/chromium/llvm-project/compiler-rt/lib/fuzzer.git@' +
      'fda403cf93ecb8792cb1d061564d89a6553ca020',
  'crashpad/third_party/zlib/zlib':
      Var('chromium_git') + '/chromium/src/third_party/zlib@' +
      'fef58692c1d7bec94c4ed3d030a45a1832a9615d',

  # CIPD packages.
  'buildtools/linux64': {
    'packages': [
      {
<<<<<<< HEAD
        'package': 'gn/gn/linux-amd64',
=======
        'package': 'gn/gn/linux-${{arch}}',
>>>>>>> 626889fb
        'version': Var('gn_version'),
      }
    ],
    'dep_type': 'cipd',
    'condition': 'host_os == "linux"',
  },
  'buildtools/mac': {
    'packages': [
      {
        'package': 'gn/gn/mac-${{arch}}',
        'version': Var('gn_version'),
      }
    ],
    'dep_type': 'cipd',
    'condition': 'host_os == "mac"',
  },
  'buildtools/win': {
    'packages': [
      {
        'package': 'gn/gn/windows-amd64',
        'version': Var('gn_version'),
      }
    ],
    'dep_type': 'cipd',
    'condition': 'host_os == "win"',
  },
<<<<<<< HEAD
=======
  'crashpad/build/fuchsia': {
     'packages': [
       {
        'package': 'chromium/fuchsia/test-scripts',
        'version': 'latest',
       }
     ],
     'condition': 'checkout_fuchsia',
     'dep_type': 'cipd',
  },
>>>>>>> 626889fb
  'crashpad/third_party/linux/clang/linux-amd64': {
    'packages': [
      {
        'package': 'fuchsia/third_party/clang/linux-amd64',
        'version': 'Tpc85d1ZwSlZ6UKl2d96GRUBGNA5JKholOKe24sRDr0C',
      },
    ],
    'condition': 'checkout_linux and pull_linux_clang',
    'dep_type': 'cipd'
  },
  'crashpad/third_party/fuchsia/clang/mac-amd64': {
    'packages': [
      {
        'package': 'fuchsia/third_party/clang/mac-amd64',
        'version': 'integration',
      },
    ],
    'condition': 'checkout_fuchsia and host_os == "mac"',
    'dep_type': 'cipd'
  },
  'crashpad/third_party/fuchsia/clang/linux-amd64': {
    'packages': [
      {
        'package': 'fuchsia/third_party/clang/linux-amd64',
        'version': 'integration',
      },
    ],
    'condition': 'checkout_fuchsia and host_os == "linux"',
    'dep_type': 'cipd'
  },
<<<<<<< HEAD
  'crashpad/third_party/fuchsia/sdk/mac-amd64': {
    'packages': [
      {
        'package': 'fuchsia/sdk/gn/mac-amd64',
=======
  'crashpad/third_party/windows/clang/win-amd64': {
    'bucket': 'chromium-browser-clang',
    'objects': [
      {
        'object_name': 'Win/clang-llvmorg-20-init-17108-g29ed6000-2.tar.xz',
        'sha256sum': '1c71efd923a91480480d4f31c2fd5f1369e01e14f15776a9454abbce0bc13548',
        'size_bytes': 46357580,
        'generation': 1737590897363452,
      },
    ],
    'condition': 'checkout_win and host_os == "win"',
    'dep_type': 'gcs',
  },
  'crashpad/third_party/fuchsia-gn-sdk': {
    'packages': [
      {
        'package': 'chromium/fuchsia/gn-sdk',
>>>>>>> 626889fb
        'version': 'latest'
      },
    ],
    'condition': 'checkout_fuchsia',
    'dep_type': 'cipd'
  },
  'crashpad/third_party/fuchsia/sdk/linux-amd64': {
    'packages': [
      {
<<<<<<< HEAD
        'package': 'fuchsia/sdk/gn/linux-amd64',
=======
        'package': 'fuchsia/sdk/core/linux-amd64',
>>>>>>> 626889fb
        'version': 'latest'
      },
    ],
    'condition': 'checkout_fuchsia and host_os == "linux"',
    'dep_type': 'cipd'
  },
  # depot_tools/ninja wrapper calls third_party/ninja/{ninja, ninja.exe}.
  # crashpad/third_party/ninja/ninja is another wrapper to call linux ninja
  # or mac ninja.
  # This allows crashpad developers to work for multiple platforms on the same
  # machine.
  'crashpad/third_party/ninja': {
    'packages': [
      {
        'package': 'infra/3pp/tools/ninja/${{platform}}',
        'version': Var('ninja_version'),
      }
    ],
    'condition': 'host_os == "win"',
    'dep_type': 'cipd',
  },
  'crashpad/third_party/ninja/linux': {
    'packages': [
      {
        'package': 'infra/3pp/tools/ninja/${{platform}}',
        'version': Var('ninja_version'),
      }
    ],
    'condition': 'host_os == "linux"',
    'dep_type': 'cipd',
  },
  'crashpad/third_party/ninja/mac-amd64': {
    'packages': [
      {
        'package': 'infra/3pp/tools/ninja/mac-amd64',
        'version': Var('ninja_version'),
      }
    ],
    'condition': 'host_os == "mac" and host_cpu == "x64"',
    'dep_type': 'cipd',
  },
  'crashpad/third_party/ninja/mac-arm64': {
    'packages': [
      {
        'package': 'infra/3pp/tools/ninja/mac-arm64',
        'version': Var('ninja_version'),
      }
    ],
    'condition': 'host_os == "mac" and host_cpu == "arm64"',
    'dep_type': 'cipd',
  },
  'crashpad/third_party/win/toolchain': {
    # This package is only updated when the solution in .gclient includes an
    # entry like:
    #   "custom_vars": { "pull_win_toolchain": True }
    # This is because the contained bits are not redistributable.
    'packages': [
      {
        'package': 'chrome_internal/third_party/sdk/windows',
        'version': 'uploaded:2021-04-28'
      },
    ],
    'condition': 'checkout_win and pull_win_toolchain',
    'dep_type': 'cipd'
  },
}

hooks = [
  {
<<<<<<< HEAD
    'name': 'clang_format_mac',
    'pattern': '.',
    'condition': 'host_os == "mac"',
    'action': [
      'download_from_google_storage',
      '--no_resume',
      '--no_auth',
      '--bucket=chromium-clang-format',
      '--sha1_file',
      'buildtools/mac/clang-format.{host_cpu}.sha1',
      '--output',
      'buildtools/mac/clang-format',
    ],
  },
  {
    'name': 'clang_format_linux',
=======
    # If using a local clang ("pull_linux_clang" above), also pull down a
    # sysroot.
    'name': 'sysroot_linux',
>>>>>>> 626889fb
    'pattern': '.',
    'condition': 'checkout_linux and pull_linux_clang',
    'action': [
      'crashpad/build/install_linux_sysroot.py',
    ],
  },
  {
    # Avoid introducing unnecessary PRESUBMIT.py file from build/fuchsia.
    # Never fail and ignore the error if the file does not exist.
    'name': 'Remove the PRESUBMIT.py from build/fuchsia',
    'pattern': '.',
    'condition': 'checkout_fuchsia',
    'action': [
      'rm',
      '-f',
      'crashpad/build/fuchsia/PRESUBMIT.py',
    ],
  },
  {
    'name': 'Generate Fuchsia Build Definitions',
    'pattern': '.',
    'condition': 'checkout_fuchsia',
    'action': [
      'python3',
      'crashpad/build/fuchsia_envs.py',
      'crashpad/build/fuchsia/gen_build_defs.py'
    ],
  },
  {
    'name': 'setup_gn_ios',
    'pattern': '.',
    'condition': 'run_setup_ios_gn and checkout_ios',
    'action': [
        'python3',
        'crashpad/build/ios/setup_ios_gn.py'
    ],
  },
]

recursedeps = [
  'buildtools',
]<|MERGE_RESOLUTION|>--- conflicted
+++ resolved
@@ -29,22 +29,14 @@
 deps = {
   'buildtools':
       Var('chromium_git') + '/chromium/src/buildtools.git@' +
-<<<<<<< HEAD
-      '8b16338d17cd71b04a6ba28da7322ab6739892c2',
-=======
       'efa920ce144e4dc1c1841e73179cd7e23b9f0d5e',
->>>>>>> 626889fb
   'buildtools/clang_format/script':
       Var('chromium_git') +
       '/external/github.com/llvm/llvm-project/clang/tools/clang-format.git@' +
       'c912837e0d82b5ca4b6e790b573b3956d3744c1c',
   'crashpad/third_party/edo/edo': {
       'url': Var('chromium_git') + '/external/github.com/google/eDistantObject.git@' +
-<<<<<<< HEAD
-      '727e556705278598fce683522beedbb9946bfda0',
-=======
       '38e71ff183d76f702db6966fa7236c98831acd80',
->>>>>>> 626889fb
       'condition': 'checkout_ios',
   },
   'crashpad/third_party/googletest/googletest':
@@ -52,17 +44,10 @@
       'af29db7ec28d6df1c7f0f745186884091e602e07',
   'crashpad/third_party/lss/lss':
       Var('chromium_git') + '/linux-syscall-support.git@' +
-<<<<<<< HEAD
-      'e1e7b0ad8ee99a875b272c8e33e308472e897660',
-  'crashpad/third_party/mini_chromium/mini_chromium':
-      Var('chromium_git') + '/chromium/mini_chromium@' +
-      '4332ddb6963750e1106efdcece6d6e2de6dc6430',
-=======
       '9719c1e1e676814c456b55f5f070eabad6709d31',
   'crashpad/third_party/mini_chromium/mini_chromium':
       Var('chromium_git') + '/chromium/mini_chromium@' +
       '361ef33dcdfb1f2495fe6e44b9887fb9ab1d46af',
->>>>>>> 626889fb
   'crashpad/third_party/libfuzzer/src':
       Var('chromium_git') + '/chromium/llvm-project/compiler-rt/lib/fuzzer.git@' +
       'fda403cf93ecb8792cb1d061564d89a6553ca020',
@@ -74,11 +59,7 @@
   'buildtools/linux64': {
     'packages': [
       {
-<<<<<<< HEAD
-        'package': 'gn/gn/linux-amd64',
-=======
         'package': 'gn/gn/linux-${{arch}}',
->>>>>>> 626889fb
         'version': Var('gn_version'),
       }
     ],
@@ -105,8 +86,6 @@
     'dep_type': 'cipd',
     'condition': 'host_os == "win"',
   },
-<<<<<<< HEAD
-=======
   'crashpad/build/fuchsia': {
      'packages': [
        {
@@ -117,7 +96,6 @@
      'condition': 'checkout_fuchsia',
      'dep_type': 'cipd',
   },
->>>>>>> 626889fb
   'crashpad/third_party/linux/clang/linux-amd64': {
     'packages': [
       {
@@ -148,12 +126,6 @@
     'condition': 'checkout_fuchsia and host_os == "linux"',
     'dep_type': 'cipd'
   },
-<<<<<<< HEAD
-  'crashpad/third_party/fuchsia/sdk/mac-amd64': {
-    'packages': [
-      {
-        'package': 'fuchsia/sdk/gn/mac-amd64',
-=======
   'crashpad/third_party/windows/clang/win-amd64': {
     'bucket': 'chromium-browser-clang',
     'objects': [
@@ -171,7 +143,6 @@
     'packages': [
       {
         'package': 'chromium/fuchsia/gn-sdk',
->>>>>>> 626889fb
         'version': 'latest'
       },
     ],
@@ -181,11 +152,7 @@
   'crashpad/third_party/fuchsia/sdk/linux-amd64': {
     'packages': [
       {
-<<<<<<< HEAD
-        'package': 'fuchsia/sdk/gn/linux-amd64',
-=======
         'package': 'fuchsia/sdk/core/linux-amd64',
->>>>>>> 626889fb
         'version': 'latest'
       },
     ],
@@ -255,28 +222,9 @@
 
 hooks = [
   {
-<<<<<<< HEAD
-    'name': 'clang_format_mac',
-    'pattern': '.',
-    'condition': 'host_os == "mac"',
-    'action': [
-      'download_from_google_storage',
-      '--no_resume',
-      '--no_auth',
-      '--bucket=chromium-clang-format',
-      '--sha1_file',
-      'buildtools/mac/clang-format.{host_cpu}.sha1',
-      '--output',
-      'buildtools/mac/clang-format',
-    ],
-  },
-  {
-    'name': 'clang_format_linux',
-=======
     # If using a local clang ("pull_linux_clang" above), also pull down a
     # sysroot.
     'name': 'sysroot_linux',
->>>>>>> 626889fb
     'pattern': '.',
     'condition': 'checkout_linux and pull_linux_clang',
     'action': [
