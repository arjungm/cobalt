--- conflicted
+++ resolved
@@ -35,571 +35,6 @@
 extern "C" {
 #endif
 
-<<<<<<< HEAD
-unsigned int vpx_avg_4x4_c(const uint8_t*, int p);
-unsigned int vpx_avg_4x4_neon(const uint8_t*, int p);
-RTCD_EXTERN unsigned int (*vpx_avg_4x4)(const uint8_t*, int p);
-
-unsigned int vpx_avg_8x8_c(const uint8_t*, int p);
-unsigned int vpx_avg_8x8_neon(const uint8_t*, int p);
-RTCD_EXTERN unsigned int (*vpx_avg_8x8)(const uint8_t*, int p);
-
-void vpx_comp_avg_pred_c(uint8_t* comp_pred,
-                         const uint8_t* pred,
-                         int width,
-                         int height,
-                         const uint8_t* ref,
-                         int ref_stride);
-void vpx_comp_avg_pred_neon(uint8_t* comp_pred,
-                            const uint8_t* pred,
-                            int width,
-                            int height,
-                            const uint8_t* ref,
-                            int ref_stride);
-RTCD_EXTERN void (*vpx_comp_avg_pred)(uint8_t* comp_pred,
-                                      const uint8_t* pred,
-                                      int width,
-                                      int height,
-                                      const uint8_t* ref,
-                                      int ref_stride);
-
-void vpx_convolve8_c(const uint8_t* src,
-                     ptrdiff_t src_stride,
-                     uint8_t* dst,
-                     ptrdiff_t dst_stride,
-                     const InterpKernel* filter,
-                     int x0_q4,
-                     int x_step_q4,
-                     int y0_q4,
-                     int y_step_q4,
-                     int w,
-                     int h);
-void vpx_convolve8_neon(const uint8_t* src,
-                        ptrdiff_t src_stride,
-                        uint8_t* dst,
-                        ptrdiff_t dst_stride,
-                        const InterpKernel* filter,
-                        int x0_q4,
-                        int x_step_q4,
-                        int y0_q4,
-                        int y_step_q4,
-                        int w,
-                        int h);
-RTCD_EXTERN void (*vpx_convolve8)(const uint8_t* src,
-                                  ptrdiff_t src_stride,
-                                  uint8_t* dst,
-                                  ptrdiff_t dst_stride,
-                                  const InterpKernel* filter,
-                                  int x0_q4,
-                                  int x_step_q4,
-                                  int y0_q4,
-                                  int y_step_q4,
-                                  int w,
-                                  int h);
-
-void vpx_convolve8_avg_c(const uint8_t* src,
-                         ptrdiff_t src_stride,
-                         uint8_t* dst,
-                         ptrdiff_t dst_stride,
-                         const InterpKernel* filter,
-                         int x0_q4,
-                         int x_step_q4,
-                         int y0_q4,
-                         int y_step_q4,
-                         int w,
-                         int h);
-void vpx_convolve8_avg_neon(const uint8_t* src,
-                            ptrdiff_t src_stride,
-                            uint8_t* dst,
-                            ptrdiff_t dst_stride,
-                            const InterpKernel* filter,
-                            int x0_q4,
-                            int x_step_q4,
-                            int y0_q4,
-                            int y_step_q4,
-                            int w,
-                            int h);
-RTCD_EXTERN void (*vpx_convolve8_avg)(const uint8_t* src,
-                                      ptrdiff_t src_stride,
-                                      uint8_t* dst,
-                                      ptrdiff_t dst_stride,
-                                      const InterpKernel* filter,
-                                      int x0_q4,
-                                      int x_step_q4,
-                                      int y0_q4,
-                                      int y_step_q4,
-                                      int w,
-                                      int h);
-
-void vpx_convolve8_avg_horiz_c(const uint8_t* src,
-                               ptrdiff_t src_stride,
-                               uint8_t* dst,
-                               ptrdiff_t dst_stride,
-                               const InterpKernel* filter,
-                               int x0_q4,
-                               int x_step_q4,
-                               int y0_q4,
-                               int y_step_q4,
-                               int w,
-                               int h);
-void vpx_convolve8_avg_horiz_neon(const uint8_t* src,
-                                  ptrdiff_t src_stride,
-                                  uint8_t* dst,
-                                  ptrdiff_t dst_stride,
-                                  const InterpKernel* filter,
-                                  int x0_q4,
-                                  int x_step_q4,
-                                  int y0_q4,
-                                  int y_step_q4,
-                                  int w,
-                                  int h);
-RTCD_EXTERN void (*vpx_convolve8_avg_horiz)(const uint8_t* src,
-                                            ptrdiff_t src_stride,
-                                            uint8_t* dst,
-                                            ptrdiff_t dst_stride,
-                                            const InterpKernel* filter,
-                                            int x0_q4,
-                                            int x_step_q4,
-                                            int y0_q4,
-                                            int y_step_q4,
-                                            int w,
-                                            int h);
-
-void vpx_convolve8_avg_vert_c(const uint8_t* src,
-                              ptrdiff_t src_stride,
-                              uint8_t* dst,
-                              ptrdiff_t dst_stride,
-                              const InterpKernel* filter,
-                              int x0_q4,
-                              int x_step_q4,
-                              int y0_q4,
-                              int y_step_q4,
-                              int w,
-                              int h);
-void vpx_convolve8_avg_vert_neon(const uint8_t* src,
-                                 ptrdiff_t src_stride,
-                                 uint8_t* dst,
-                                 ptrdiff_t dst_stride,
-                                 const InterpKernel* filter,
-                                 int x0_q4,
-                                 int x_step_q4,
-                                 int y0_q4,
-                                 int y_step_q4,
-                                 int w,
-                                 int h);
-RTCD_EXTERN void (*vpx_convolve8_avg_vert)(const uint8_t* src,
-                                           ptrdiff_t src_stride,
-                                           uint8_t* dst,
-                                           ptrdiff_t dst_stride,
-                                           const InterpKernel* filter,
-                                           int x0_q4,
-                                           int x_step_q4,
-                                           int y0_q4,
-                                           int y_step_q4,
-                                           int w,
-                                           int h);
-
-void vpx_convolve8_horiz_c(const uint8_t* src,
-                           ptrdiff_t src_stride,
-                           uint8_t* dst,
-                           ptrdiff_t dst_stride,
-                           const InterpKernel* filter,
-                           int x0_q4,
-                           int x_step_q4,
-                           int y0_q4,
-                           int y_step_q4,
-                           int w,
-                           int h);
-void vpx_convolve8_horiz_neon(const uint8_t* src,
-                              ptrdiff_t src_stride,
-                              uint8_t* dst,
-                              ptrdiff_t dst_stride,
-                              const InterpKernel* filter,
-                              int x0_q4,
-                              int x_step_q4,
-                              int y0_q4,
-                              int y_step_q4,
-                              int w,
-                              int h);
-RTCD_EXTERN void (*vpx_convolve8_horiz)(const uint8_t* src,
-                                        ptrdiff_t src_stride,
-                                        uint8_t* dst,
-                                        ptrdiff_t dst_stride,
-                                        const InterpKernel* filter,
-                                        int x0_q4,
-                                        int x_step_q4,
-                                        int y0_q4,
-                                        int y_step_q4,
-                                        int w,
-                                        int h);
-
-void vpx_convolve8_vert_c(const uint8_t* src,
-                          ptrdiff_t src_stride,
-                          uint8_t* dst,
-                          ptrdiff_t dst_stride,
-                          const InterpKernel* filter,
-                          int x0_q4,
-                          int x_step_q4,
-                          int y0_q4,
-                          int y_step_q4,
-                          int w,
-                          int h);
-void vpx_convolve8_vert_neon(const uint8_t* src,
-                             ptrdiff_t src_stride,
-                             uint8_t* dst,
-                             ptrdiff_t dst_stride,
-                             const InterpKernel* filter,
-                             int x0_q4,
-                             int x_step_q4,
-                             int y0_q4,
-                             int y_step_q4,
-                             int w,
-                             int h);
-RTCD_EXTERN void (*vpx_convolve8_vert)(const uint8_t* src,
-                                       ptrdiff_t src_stride,
-                                       uint8_t* dst,
-                                       ptrdiff_t dst_stride,
-                                       const InterpKernel* filter,
-                                       int x0_q4,
-                                       int x_step_q4,
-                                       int y0_q4,
-                                       int y_step_q4,
-                                       int w,
-                                       int h);
-
-void vpx_convolve_avg_c(const uint8_t* src,
-                        ptrdiff_t src_stride,
-                        uint8_t* dst,
-                        ptrdiff_t dst_stride,
-                        const InterpKernel* filter,
-                        int x0_q4,
-                        int x_step_q4,
-                        int y0_q4,
-                        int y_step_q4,
-                        int w,
-                        int h);
-void vpx_convolve_avg_neon(const uint8_t* src,
-                           ptrdiff_t src_stride,
-                           uint8_t* dst,
-                           ptrdiff_t dst_stride,
-                           const InterpKernel* filter,
-                           int x0_q4,
-                           int x_step_q4,
-                           int y0_q4,
-                           int y_step_q4,
-                           int w,
-                           int h);
-RTCD_EXTERN void (*vpx_convolve_avg)(const uint8_t* src,
-                                     ptrdiff_t src_stride,
-                                     uint8_t* dst,
-                                     ptrdiff_t dst_stride,
-                                     const InterpKernel* filter,
-                                     int x0_q4,
-                                     int x_step_q4,
-                                     int y0_q4,
-                                     int y_step_q4,
-                                     int w,
-                                     int h);
-
-void vpx_convolve_copy_c(const uint8_t* src,
-                         ptrdiff_t src_stride,
-                         uint8_t* dst,
-                         ptrdiff_t dst_stride,
-                         const InterpKernel* filter,
-                         int x0_q4,
-                         int x_step_q4,
-                         int y0_q4,
-                         int y_step_q4,
-                         int w,
-                         int h);
-void vpx_convolve_copy_neon(const uint8_t* src,
-                            ptrdiff_t src_stride,
-                            uint8_t* dst,
-                            ptrdiff_t dst_stride,
-                            const InterpKernel* filter,
-                            int x0_q4,
-                            int x_step_q4,
-                            int y0_q4,
-                            int y_step_q4,
-                            int w,
-                            int h);
-RTCD_EXTERN void (*vpx_convolve_copy)(const uint8_t* src,
-                                      ptrdiff_t src_stride,
-                                      uint8_t* dst,
-                                      ptrdiff_t dst_stride,
-                                      const InterpKernel* filter,
-                                      int x0_q4,
-                                      int x_step_q4,
-                                      int y0_q4,
-                                      int y_step_q4,
-                                      int w,
-                                      int h);
-
-void vpx_d117_predictor_16x16_c(uint8_t* dst,
-                                ptrdiff_t stride,
-                                const uint8_t* above,
-                                const uint8_t* left);
-void vpx_d117_predictor_16x16_neon(uint8_t* dst,
-                                   ptrdiff_t stride,
-                                   const uint8_t* above,
-                                   const uint8_t* left);
-RTCD_EXTERN void (*vpx_d117_predictor_16x16)(uint8_t* dst,
-                                             ptrdiff_t stride,
-                                             const uint8_t* above,
-                                             const uint8_t* left);
-
-void vpx_d117_predictor_32x32_c(uint8_t* dst,
-                                ptrdiff_t stride,
-                                const uint8_t* above,
-                                const uint8_t* left);
-void vpx_d117_predictor_32x32_neon(uint8_t* dst,
-                                   ptrdiff_t stride,
-                                   const uint8_t* above,
-                                   const uint8_t* left);
-RTCD_EXTERN void (*vpx_d117_predictor_32x32)(uint8_t* dst,
-                                             ptrdiff_t stride,
-                                             const uint8_t* above,
-                                             const uint8_t* left);
-
-void vpx_d117_predictor_4x4_c(uint8_t* dst,
-                              ptrdiff_t stride,
-                              const uint8_t* above,
-                              const uint8_t* left);
-void vpx_d117_predictor_4x4_neon(uint8_t* dst,
-                                 ptrdiff_t stride,
-                                 const uint8_t* above,
-                                 const uint8_t* left);
-RTCD_EXTERN void (*vpx_d117_predictor_4x4)(uint8_t* dst,
-                                           ptrdiff_t stride,
-                                           const uint8_t* above,
-                                           const uint8_t* left);
-
-void vpx_d117_predictor_8x8_c(uint8_t* dst,
-                              ptrdiff_t stride,
-                              const uint8_t* above,
-                              const uint8_t* left);
-void vpx_d117_predictor_8x8_neon(uint8_t* dst,
-                                 ptrdiff_t stride,
-                                 const uint8_t* above,
-                                 const uint8_t* left);
-RTCD_EXTERN void (*vpx_d117_predictor_8x8)(uint8_t* dst,
-                                           ptrdiff_t stride,
-                                           const uint8_t* above,
-                                           const uint8_t* left);
-
-void vpx_d135_predictor_16x16_c(uint8_t* dst,
-                                ptrdiff_t stride,
-                                const uint8_t* above,
-                                const uint8_t* left);
-void vpx_d135_predictor_16x16_neon(uint8_t* dst,
-                                   ptrdiff_t stride,
-                                   const uint8_t* above,
-                                   const uint8_t* left);
-RTCD_EXTERN void (*vpx_d135_predictor_16x16)(uint8_t* dst,
-                                             ptrdiff_t stride,
-                                             const uint8_t* above,
-                                             const uint8_t* left);
-
-void vpx_d135_predictor_32x32_c(uint8_t* dst,
-                                ptrdiff_t stride,
-                                const uint8_t* above,
-                                const uint8_t* left);
-void vpx_d135_predictor_32x32_neon(uint8_t* dst,
-                                   ptrdiff_t stride,
-                                   const uint8_t* above,
-                                   const uint8_t* left);
-RTCD_EXTERN void (*vpx_d135_predictor_32x32)(uint8_t* dst,
-                                             ptrdiff_t stride,
-                                             const uint8_t* above,
-                                             const uint8_t* left);
-
-void vpx_d135_predictor_4x4_c(uint8_t* dst,
-                              ptrdiff_t stride,
-                              const uint8_t* above,
-                              const uint8_t* left);
-void vpx_d135_predictor_4x4_neon(uint8_t* dst,
-                                 ptrdiff_t stride,
-                                 const uint8_t* above,
-                                 const uint8_t* left);
-RTCD_EXTERN void (*vpx_d135_predictor_4x4)(uint8_t* dst,
-                                           ptrdiff_t stride,
-                                           const uint8_t* above,
-                                           const uint8_t* left);
-
-void vpx_d135_predictor_8x8_c(uint8_t* dst,
-                              ptrdiff_t stride,
-                              const uint8_t* above,
-                              const uint8_t* left);
-void vpx_d135_predictor_8x8_neon(uint8_t* dst,
-                                 ptrdiff_t stride,
-                                 const uint8_t* above,
-                                 const uint8_t* left);
-RTCD_EXTERN void (*vpx_d135_predictor_8x8)(uint8_t* dst,
-                                           ptrdiff_t stride,
-                                           const uint8_t* above,
-                                           const uint8_t* left);
-
-void vpx_d153_predictor_16x16_c(uint8_t* dst,
-                                ptrdiff_t stride,
-                                const uint8_t* above,
-                                const uint8_t* left);
-void vpx_d153_predictor_16x16_neon(uint8_t* dst,
-                                   ptrdiff_t stride,
-                                   const uint8_t* above,
-                                   const uint8_t* left);
-RTCD_EXTERN void (*vpx_d153_predictor_16x16)(uint8_t* dst,
-                                             ptrdiff_t stride,
-                                             const uint8_t* above,
-                                             const uint8_t* left);
-
-void vpx_d153_predictor_32x32_c(uint8_t* dst,
-                                ptrdiff_t stride,
-                                const uint8_t* above,
-                                const uint8_t* left);
-void vpx_d153_predictor_32x32_neon(uint8_t* dst,
-                                   ptrdiff_t stride,
-                                   const uint8_t* above,
-                                   const uint8_t* left);
-RTCD_EXTERN void (*vpx_d153_predictor_32x32)(uint8_t* dst,
-                                             ptrdiff_t stride,
-                                             const uint8_t* above,
-                                             const uint8_t* left);
-
-void vpx_d153_predictor_4x4_c(uint8_t* dst,
-                              ptrdiff_t stride,
-                              const uint8_t* above,
-                              const uint8_t* left);
-void vpx_d153_predictor_4x4_neon(uint8_t* dst,
-                                 ptrdiff_t stride,
-                                 const uint8_t* above,
-                                 const uint8_t* left);
-RTCD_EXTERN void (*vpx_d153_predictor_4x4)(uint8_t* dst,
-                                           ptrdiff_t stride,
-                                           const uint8_t* above,
-                                           const uint8_t* left);
-
-void vpx_d153_predictor_8x8_c(uint8_t* dst,
-                              ptrdiff_t stride,
-                              const uint8_t* above,
-                              const uint8_t* left);
-void vpx_d153_predictor_8x8_neon(uint8_t* dst,
-                                 ptrdiff_t stride,
-                                 const uint8_t* above,
-                                 const uint8_t* left);
-RTCD_EXTERN void (*vpx_d153_predictor_8x8)(uint8_t* dst,
-                                           ptrdiff_t stride,
-                                           const uint8_t* above,
-                                           const uint8_t* left);
-
-void vpx_d207_predictor_16x16_c(uint8_t* dst,
-                                ptrdiff_t stride,
-                                const uint8_t* above,
-                                const uint8_t* left);
-void vpx_d207_predictor_16x16_neon(uint8_t* dst,
-                                   ptrdiff_t stride,
-                                   const uint8_t* above,
-                                   const uint8_t* left);
-RTCD_EXTERN void (*vpx_d207_predictor_16x16)(uint8_t* dst,
-                                             ptrdiff_t stride,
-                                             const uint8_t* above,
-                                             const uint8_t* left);
-
-void vpx_d207_predictor_32x32_c(uint8_t* dst,
-                                ptrdiff_t stride,
-                                const uint8_t* above,
-                                const uint8_t* left);
-void vpx_d207_predictor_32x32_neon(uint8_t* dst,
-                                   ptrdiff_t stride,
-                                   const uint8_t* above,
-                                   const uint8_t* left);
-RTCD_EXTERN void (*vpx_d207_predictor_32x32)(uint8_t* dst,
-                                             ptrdiff_t stride,
-                                             const uint8_t* above,
-                                             const uint8_t* left);
-
-void vpx_d207_predictor_4x4_c(uint8_t* dst,
-                              ptrdiff_t stride,
-                              const uint8_t* above,
-                              const uint8_t* left);
-void vpx_d207_predictor_4x4_neon(uint8_t* dst,
-                                 ptrdiff_t stride,
-                                 const uint8_t* above,
-                                 const uint8_t* left);
-RTCD_EXTERN void (*vpx_d207_predictor_4x4)(uint8_t* dst,
-                                           ptrdiff_t stride,
-                                           const uint8_t* above,
-                                           const uint8_t* left);
-
-void vpx_d207_predictor_8x8_c(uint8_t* dst,
-                              ptrdiff_t stride,
-                              const uint8_t* above,
-                              const uint8_t* left);
-void vpx_d207_predictor_8x8_neon(uint8_t* dst,
-                                 ptrdiff_t stride,
-                                 const uint8_t* above,
-                                 const uint8_t* left);
-RTCD_EXTERN void (*vpx_d207_predictor_8x8)(uint8_t* dst,
-                                           ptrdiff_t stride,
-                                           const uint8_t* above,
-                                           const uint8_t* left);
-
-void vpx_d45_predictor_16x16_c(uint8_t* dst,
-                               ptrdiff_t stride,
-                               const uint8_t* above,
-                               const uint8_t* left);
-void vpx_d45_predictor_16x16_neon(uint8_t* dst,
-                                  ptrdiff_t stride,
-                                  const uint8_t* above,
-                                  const uint8_t* left);
-RTCD_EXTERN void (*vpx_d45_predictor_16x16)(uint8_t* dst,
-                                            ptrdiff_t stride,
-                                            const uint8_t* above,
-                                            const uint8_t* left);
-
-void vpx_d45_predictor_32x32_c(uint8_t* dst,
-                               ptrdiff_t stride,
-                               const uint8_t* above,
-                               const uint8_t* left);
-void vpx_d45_predictor_32x32_neon(uint8_t* dst,
-                                  ptrdiff_t stride,
-                                  const uint8_t* above,
-                                  const uint8_t* left);
-RTCD_EXTERN void (*vpx_d45_predictor_32x32)(uint8_t* dst,
-                                            ptrdiff_t stride,
-                                            const uint8_t* above,
-                                            const uint8_t* left);
-
-void vpx_d45_predictor_4x4_c(uint8_t* dst,
-                             ptrdiff_t stride,
-                             const uint8_t* above,
-                             const uint8_t* left);
-void vpx_d45_predictor_4x4_neon(uint8_t* dst,
-                                ptrdiff_t stride,
-                                const uint8_t* above,
-                                const uint8_t* left);
-RTCD_EXTERN void (*vpx_d45_predictor_4x4)(uint8_t* dst,
-                                          ptrdiff_t stride,
-                                          const uint8_t* above,
-                                          const uint8_t* left);
-
-void vpx_d45_predictor_8x8_c(uint8_t* dst,
-                             ptrdiff_t stride,
-                             const uint8_t* above,
-                             const uint8_t* left);
-void vpx_d45_predictor_8x8_neon(uint8_t* dst,
-                                ptrdiff_t stride,
-                                const uint8_t* above,
-                                const uint8_t* left);
-RTCD_EXTERN void (*vpx_d45_predictor_8x8)(uint8_t* dst,
-                                          ptrdiff_t stride,
-                                          const uint8_t* above,
-                                          const uint8_t* left);
-
-void vpx_d45e_predictor_4x4_c(uint8_t* dst,
-                              ptrdiff_t stride,
-                              const uint8_t* above,
-                              const uint8_t* left);
-=======
 unsigned int vpx_avg_4x4_c(const uint8_t *, int p);
 unsigned int vpx_avg_4x4_neon(const uint8_t *, int p);
 RTCD_EXTERN unsigned int (*vpx_avg_4x4)(const uint8_t *, int p);
@@ -725,7 +160,6 @@
 RTCD_EXTERN void (*vpx_d45_predictor_8x8)(uint8_t *dst, ptrdiff_t stride, const uint8_t *above, const uint8_t *left);
 
 void vpx_d45e_predictor_4x4_c(uint8_t *dst, ptrdiff_t stride, const uint8_t *above, const uint8_t *left);
->>>>>>> 626889fb
 #define vpx_d45e_predictor_4x4 vpx_d45e_predictor_4x4_c
 
 void vpx_d63_predictor_16x16_c(uint8_t *dst, ptrdiff_t stride, const uint8_t *above, const uint8_t *left);
@@ -747,538 +181,6 @@
 void vpx_d63e_predictor_4x4_c(uint8_t *dst, ptrdiff_t stride, const uint8_t *above, const uint8_t *left);
 #define vpx_d63e_predictor_4x4 vpx_d63e_predictor_4x4_c
 
-<<<<<<< HEAD
-void vpx_dc_128_predictor_16x16_c(uint8_t* dst,
-                                  ptrdiff_t stride,
-                                  const uint8_t* above,
-                                  const uint8_t* left);
-void vpx_dc_128_predictor_16x16_neon(uint8_t* dst,
-                                     ptrdiff_t stride,
-                                     const uint8_t* above,
-                                     const uint8_t* left);
-RTCD_EXTERN void (*vpx_dc_128_predictor_16x16)(uint8_t* dst,
-                                               ptrdiff_t stride,
-                                               const uint8_t* above,
-                                               const uint8_t* left);
-
-void vpx_dc_128_predictor_32x32_c(uint8_t* dst,
-                                  ptrdiff_t stride,
-                                  const uint8_t* above,
-                                  const uint8_t* left);
-void vpx_dc_128_predictor_32x32_neon(uint8_t* dst,
-                                     ptrdiff_t stride,
-                                     const uint8_t* above,
-                                     const uint8_t* left);
-RTCD_EXTERN void (*vpx_dc_128_predictor_32x32)(uint8_t* dst,
-                                               ptrdiff_t stride,
-                                               const uint8_t* above,
-                                               const uint8_t* left);
-
-void vpx_dc_128_predictor_4x4_c(uint8_t* dst,
-                                ptrdiff_t stride,
-                                const uint8_t* above,
-                                const uint8_t* left);
-void vpx_dc_128_predictor_4x4_neon(uint8_t* dst,
-                                   ptrdiff_t stride,
-                                   const uint8_t* above,
-                                   const uint8_t* left);
-RTCD_EXTERN void (*vpx_dc_128_predictor_4x4)(uint8_t* dst,
-                                             ptrdiff_t stride,
-                                             const uint8_t* above,
-                                             const uint8_t* left);
-
-void vpx_dc_128_predictor_8x8_c(uint8_t* dst,
-                                ptrdiff_t stride,
-                                const uint8_t* above,
-                                const uint8_t* left);
-void vpx_dc_128_predictor_8x8_neon(uint8_t* dst,
-                                   ptrdiff_t stride,
-                                   const uint8_t* above,
-                                   const uint8_t* left);
-RTCD_EXTERN void (*vpx_dc_128_predictor_8x8)(uint8_t* dst,
-                                             ptrdiff_t stride,
-                                             const uint8_t* above,
-                                             const uint8_t* left);
-
-void vpx_dc_left_predictor_16x16_c(uint8_t* dst,
-                                   ptrdiff_t stride,
-                                   const uint8_t* above,
-                                   const uint8_t* left);
-void vpx_dc_left_predictor_16x16_neon(uint8_t* dst,
-                                      ptrdiff_t stride,
-                                      const uint8_t* above,
-                                      const uint8_t* left);
-RTCD_EXTERN void (*vpx_dc_left_predictor_16x16)(uint8_t* dst,
-                                                ptrdiff_t stride,
-                                                const uint8_t* above,
-                                                const uint8_t* left);
-
-void vpx_dc_left_predictor_32x32_c(uint8_t* dst,
-                                   ptrdiff_t stride,
-                                   const uint8_t* above,
-                                   const uint8_t* left);
-void vpx_dc_left_predictor_32x32_neon(uint8_t* dst,
-                                      ptrdiff_t stride,
-                                      const uint8_t* above,
-                                      const uint8_t* left);
-RTCD_EXTERN void (*vpx_dc_left_predictor_32x32)(uint8_t* dst,
-                                                ptrdiff_t stride,
-                                                const uint8_t* above,
-                                                const uint8_t* left);
-
-void vpx_dc_left_predictor_4x4_c(uint8_t* dst,
-                                 ptrdiff_t stride,
-                                 const uint8_t* above,
-                                 const uint8_t* left);
-void vpx_dc_left_predictor_4x4_neon(uint8_t* dst,
-                                    ptrdiff_t stride,
-                                    const uint8_t* above,
-                                    const uint8_t* left);
-RTCD_EXTERN void (*vpx_dc_left_predictor_4x4)(uint8_t* dst,
-                                              ptrdiff_t stride,
-                                              const uint8_t* above,
-                                              const uint8_t* left);
-
-void vpx_dc_left_predictor_8x8_c(uint8_t* dst,
-                                 ptrdiff_t stride,
-                                 const uint8_t* above,
-                                 const uint8_t* left);
-void vpx_dc_left_predictor_8x8_neon(uint8_t* dst,
-                                    ptrdiff_t stride,
-                                    const uint8_t* above,
-                                    const uint8_t* left);
-RTCD_EXTERN void (*vpx_dc_left_predictor_8x8)(uint8_t* dst,
-                                              ptrdiff_t stride,
-                                              const uint8_t* above,
-                                              const uint8_t* left);
-
-void vpx_dc_predictor_16x16_c(uint8_t* dst,
-                              ptrdiff_t stride,
-                              const uint8_t* above,
-                              const uint8_t* left);
-void vpx_dc_predictor_16x16_neon(uint8_t* dst,
-                                 ptrdiff_t stride,
-                                 const uint8_t* above,
-                                 const uint8_t* left);
-RTCD_EXTERN void (*vpx_dc_predictor_16x16)(uint8_t* dst,
-                                           ptrdiff_t stride,
-                                           const uint8_t* above,
-                                           const uint8_t* left);
-
-void vpx_dc_predictor_32x32_c(uint8_t* dst,
-                              ptrdiff_t stride,
-                              const uint8_t* above,
-                              const uint8_t* left);
-void vpx_dc_predictor_32x32_neon(uint8_t* dst,
-                                 ptrdiff_t stride,
-                                 const uint8_t* above,
-                                 const uint8_t* left);
-RTCD_EXTERN void (*vpx_dc_predictor_32x32)(uint8_t* dst,
-                                           ptrdiff_t stride,
-                                           const uint8_t* above,
-                                           const uint8_t* left);
-
-void vpx_dc_predictor_4x4_c(uint8_t* dst,
-                            ptrdiff_t stride,
-                            const uint8_t* above,
-                            const uint8_t* left);
-void vpx_dc_predictor_4x4_neon(uint8_t* dst,
-                               ptrdiff_t stride,
-                               const uint8_t* above,
-                               const uint8_t* left);
-RTCD_EXTERN void (*vpx_dc_predictor_4x4)(uint8_t* dst,
-                                         ptrdiff_t stride,
-                                         const uint8_t* above,
-                                         const uint8_t* left);
-
-void vpx_dc_predictor_8x8_c(uint8_t* dst,
-                            ptrdiff_t stride,
-                            const uint8_t* above,
-                            const uint8_t* left);
-void vpx_dc_predictor_8x8_neon(uint8_t* dst,
-                               ptrdiff_t stride,
-                               const uint8_t* above,
-                               const uint8_t* left);
-RTCD_EXTERN void (*vpx_dc_predictor_8x8)(uint8_t* dst,
-                                         ptrdiff_t stride,
-                                         const uint8_t* above,
-                                         const uint8_t* left);
-
-void vpx_dc_top_predictor_16x16_c(uint8_t* dst,
-                                  ptrdiff_t stride,
-                                  const uint8_t* above,
-                                  const uint8_t* left);
-void vpx_dc_top_predictor_16x16_neon(uint8_t* dst,
-                                     ptrdiff_t stride,
-                                     const uint8_t* above,
-                                     const uint8_t* left);
-RTCD_EXTERN void (*vpx_dc_top_predictor_16x16)(uint8_t* dst,
-                                               ptrdiff_t stride,
-                                               const uint8_t* above,
-                                               const uint8_t* left);
-
-void vpx_dc_top_predictor_32x32_c(uint8_t* dst,
-                                  ptrdiff_t stride,
-                                  const uint8_t* above,
-                                  const uint8_t* left);
-void vpx_dc_top_predictor_32x32_neon(uint8_t* dst,
-                                     ptrdiff_t stride,
-                                     const uint8_t* above,
-                                     const uint8_t* left);
-RTCD_EXTERN void (*vpx_dc_top_predictor_32x32)(uint8_t* dst,
-                                               ptrdiff_t stride,
-                                               const uint8_t* above,
-                                               const uint8_t* left);
-
-void vpx_dc_top_predictor_4x4_c(uint8_t* dst,
-                                ptrdiff_t stride,
-                                const uint8_t* above,
-                                const uint8_t* left);
-void vpx_dc_top_predictor_4x4_neon(uint8_t* dst,
-                                   ptrdiff_t stride,
-                                   const uint8_t* above,
-                                   const uint8_t* left);
-RTCD_EXTERN void (*vpx_dc_top_predictor_4x4)(uint8_t* dst,
-                                             ptrdiff_t stride,
-                                             const uint8_t* above,
-                                             const uint8_t* left);
-
-void vpx_dc_top_predictor_8x8_c(uint8_t* dst,
-                                ptrdiff_t stride,
-                                const uint8_t* above,
-                                const uint8_t* left);
-void vpx_dc_top_predictor_8x8_neon(uint8_t* dst,
-                                   ptrdiff_t stride,
-                                   const uint8_t* above,
-                                   const uint8_t* left);
-RTCD_EXTERN void (*vpx_dc_top_predictor_8x8)(uint8_t* dst,
-                                             ptrdiff_t stride,
-                                             const uint8_t* above,
-                                             const uint8_t* left);
-
-void vpx_fdct16x16_c(const int16_t* input, tran_low_t* output, int stride);
-void vpx_fdct16x16_neon(const int16_t* input, tran_low_t* output, int stride);
-RTCD_EXTERN void (*vpx_fdct16x16)(const int16_t* input,
-                                  tran_low_t* output,
-                                  int stride);
-
-void vpx_fdct16x16_1_c(const int16_t* input, tran_low_t* output, int stride);
-void vpx_fdct16x16_1_neon(const int16_t* input, tran_low_t* output, int stride);
-RTCD_EXTERN void (*vpx_fdct16x16_1)(const int16_t* input,
-                                    tran_low_t* output,
-                                    int stride);
-
-void vpx_fdct32x32_c(const int16_t* input, tran_low_t* output, int stride);
-void vpx_fdct32x32_neon(const int16_t* input, tran_low_t* output, int stride);
-RTCD_EXTERN void (*vpx_fdct32x32)(const int16_t* input,
-                                  tran_low_t* output,
-                                  int stride);
-
-void vpx_fdct32x32_1_c(const int16_t* input, tran_low_t* output, int stride);
-void vpx_fdct32x32_1_neon(const int16_t* input, tran_low_t* output, int stride);
-RTCD_EXTERN void (*vpx_fdct32x32_1)(const int16_t* input,
-                                    tran_low_t* output,
-                                    int stride);
-
-void vpx_fdct32x32_rd_c(const int16_t* input, tran_low_t* output, int stride);
-void vpx_fdct32x32_rd_neon(const int16_t* input,
-                           tran_low_t* output,
-                           int stride);
-RTCD_EXTERN void (*vpx_fdct32x32_rd)(const int16_t* input,
-                                     tran_low_t* output,
-                                     int stride);
-
-void vpx_fdct4x4_c(const int16_t* input, tran_low_t* output, int stride);
-void vpx_fdct4x4_neon(const int16_t* input, tran_low_t* output, int stride);
-RTCD_EXTERN void (*vpx_fdct4x4)(const int16_t* input,
-                                tran_low_t* output,
-                                int stride);
-
-void vpx_fdct4x4_1_c(const int16_t* input, tran_low_t* output, int stride);
-void vpx_fdct4x4_1_neon(const int16_t* input, tran_low_t* output, int stride);
-RTCD_EXTERN void (*vpx_fdct4x4_1)(const int16_t* input,
-                                  tran_low_t* output,
-                                  int stride);
-
-void vpx_fdct8x8_c(const int16_t* input, tran_low_t* output, int stride);
-void vpx_fdct8x8_neon(const int16_t* input, tran_low_t* output, int stride);
-RTCD_EXTERN void (*vpx_fdct8x8)(const int16_t* input,
-                                tran_low_t* output,
-                                int stride);
-
-void vpx_fdct8x8_1_c(const int16_t* input, tran_low_t* output, int stride);
-void vpx_fdct8x8_1_neon(const int16_t* input, tran_low_t* output, int stride);
-RTCD_EXTERN void (*vpx_fdct8x8_1)(const int16_t* input,
-                                  tran_low_t* output,
-                                  int stride);
-
-void vpx_get16x16var_c(const uint8_t* src_ptr,
-                       int src_stride,
-                       const uint8_t* ref_ptr,
-                       int ref_stride,
-                       unsigned int* sse,
-                       int* sum);
-void vpx_get16x16var_neon(const uint8_t* src_ptr,
-                          int src_stride,
-                          const uint8_t* ref_ptr,
-                          int ref_stride,
-                          unsigned int* sse,
-                          int* sum);
-RTCD_EXTERN void (*vpx_get16x16var)(const uint8_t* src_ptr,
-                                    int src_stride,
-                                    const uint8_t* ref_ptr,
-                                    int ref_stride,
-                                    unsigned int* sse,
-                                    int* sum);
-
-unsigned int vpx_get4x4sse_cs_c(const unsigned char* src_ptr,
-                                int src_stride,
-                                const unsigned char* ref_ptr,
-                                int ref_stride);
-unsigned int vpx_get4x4sse_cs_neon(const unsigned char* src_ptr,
-                                   int src_stride,
-                                   const unsigned char* ref_ptr,
-                                   int ref_stride);
-RTCD_EXTERN unsigned int (*vpx_get4x4sse_cs)(const unsigned char* src_ptr,
-                                             int src_stride,
-                                             const unsigned char* ref_ptr,
-                                             int ref_stride);
-
-void vpx_get8x8var_c(const uint8_t* src_ptr,
-                     int src_stride,
-                     const uint8_t* ref_ptr,
-                     int ref_stride,
-                     unsigned int* sse,
-                     int* sum);
-void vpx_get8x8var_neon(const uint8_t* src_ptr,
-                        int src_stride,
-                        const uint8_t* ref_ptr,
-                        int ref_stride,
-                        unsigned int* sse,
-                        int* sum);
-RTCD_EXTERN void (*vpx_get8x8var)(const uint8_t* src_ptr,
-                                  int src_stride,
-                                  const uint8_t* ref_ptr,
-                                  int ref_stride,
-                                  unsigned int* sse,
-                                  int* sum);
-
-unsigned int vpx_get_mb_ss_c(const int16_t*);
-#define vpx_get_mb_ss vpx_get_mb_ss_c
-
-void vpx_h_predictor_16x16_c(uint8_t* dst,
-                             ptrdiff_t stride,
-                             const uint8_t* above,
-                             const uint8_t* left);
-void vpx_h_predictor_16x16_neon(uint8_t* dst,
-                                ptrdiff_t stride,
-                                const uint8_t* above,
-                                const uint8_t* left);
-RTCD_EXTERN void (*vpx_h_predictor_16x16)(uint8_t* dst,
-                                          ptrdiff_t stride,
-                                          const uint8_t* above,
-                                          const uint8_t* left);
-
-void vpx_h_predictor_32x32_c(uint8_t* dst,
-                             ptrdiff_t stride,
-                             const uint8_t* above,
-                             const uint8_t* left);
-void vpx_h_predictor_32x32_neon(uint8_t* dst,
-                                ptrdiff_t stride,
-                                const uint8_t* above,
-                                const uint8_t* left);
-RTCD_EXTERN void (*vpx_h_predictor_32x32)(uint8_t* dst,
-                                          ptrdiff_t stride,
-                                          const uint8_t* above,
-                                          const uint8_t* left);
-
-void vpx_h_predictor_4x4_c(uint8_t* dst,
-                           ptrdiff_t stride,
-                           const uint8_t* above,
-                           const uint8_t* left);
-void vpx_h_predictor_4x4_neon(uint8_t* dst,
-                              ptrdiff_t stride,
-                              const uint8_t* above,
-                              const uint8_t* left);
-RTCD_EXTERN void (*vpx_h_predictor_4x4)(uint8_t* dst,
-                                        ptrdiff_t stride,
-                                        const uint8_t* above,
-                                        const uint8_t* left);
-
-void vpx_h_predictor_8x8_c(uint8_t* dst,
-                           ptrdiff_t stride,
-                           const uint8_t* above,
-                           const uint8_t* left);
-void vpx_h_predictor_8x8_neon(uint8_t* dst,
-                              ptrdiff_t stride,
-                              const uint8_t* above,
-                              const uint8_t* left);
-RTCD_EXTERN void (*vpx_h_predictor_8x8)(uint8_t* dst,
-                                        ptrdiff_t stride,
-                                        const uint8_t* above,
-                                        const uint8_t* left);
-
-void vpx_hadamard_16x16_c(const int16_t* src_diff,
-                          ptrdiff_t src_stride,
-                          int16_t* coeff);
-void vpx_hadamard_16x16_neon(const int16_t* src_diff,
-                             ptrdiff_t src_stride,
-                             int16_t* coeff);
-RTCD_EXTERN void (*vpx_hadamard_16x16)(const int16_t* src_diff,
-                                       ptrdiff_t src_stride,
-                                       int16_t* coeff);
-
-void vpx_hadamard_32x32_c(const int16_t* src_diff,
-                          ptrdiff_t src_stride,
-                          int16_t* coeff);
-void vpx_hadamard_32x32_neon(const int16_t* src_diff,
-                             ptrdiff_t src_stride,
-                             int16_t* coeff);
-RTCD_EXTERN void (*vpx_hadamard_32x32)(const int16_t* src_diff,
-                                       ptrdiff_t src_stride,
-                                       int16_t* coeff);
-
-void vpx_hadamard_8x8_c(const int16_t* src_diff,
-                        ptrdiff_t src_stride,
-                        int16_t* coeff);
-void vpx_hadamard_8x8_neon(const int16_t* src_diff,
-                           ptrdiff_t src_stride,
-                           int16_t* coeff);
-RTCD_EXTERN void (*vpx_hadamard_8x8)(const int16_t* src_diff,
-                                     ptrdiff_t src_stride,
-                                     int16_t* coeff);
-
-void vpx_he_predictor_4x4_c(uint8_t* dst,
-                            ptrdiff_t stride,
-                            const uint8_t* above,
-                            const uint8_t* left);
-#define vpx_he_predictor_4x4 vpx_he_predictor_4x4_c
-
-void vpx_idct16x16_10_add_c(const tran_low_t* input, uint8_t* dest, int stride);
-void vpx_idct16x16_10_add_neon(const tran_low_t* input,
-                               uint8_t* dest,
-                               int stride);
-RTCD_EXTERN void (*vpx_idct16x16_10_add)(const tran_low_t* input,
-                                         uint8_t* dest,
-                                         int stride);
-
-void vpx_idct16x16_1_add_c(const tran_low_t* input, uint8_t* dest, int stride);
-void vpx_idct16x16_1_add_neon(const tran_low_t* input,
-                              uint8_t* dest,
-                              int stride);
-RTCD_EXTERN void (*vpx_idct16x16_1_add)(const tran_low_t* input,
-                                        uint8_t* dest,
-                                        int stride);
-
-void vpx_idct16x16_256_add_c(const tran_low_t* input,
-                             uint8_t* dest,
-                             int stride);
-void vpx_idct16x16_256_add_neon(const tran_low_t* input,
-                                uint8_t* dest,
-                                int stride);
-RTCD_EXTERN void (*vpx_idct16x16_256_add)(const tran_low_t* input,
-                                          uint8_t* dest,
-                                          int stride);
-
-void vpx_idct16x16_38_add_c(const tran_low_t* input, uint8_t* dest, int stride);
-void vpx_idct16x16_38_add_neon(const tran_low_t* input,
-                               uint8_t* dest,
-                               int stride);
-RTCD_EXTERN void (*vpx_idct16x16_38_add)(const tran_low_t* input,
-                                         uint8_t* dest,
-                                         int stride);
-
-void vpx_idct32x32_1024_add_c(const tran_low_t* input,
-                              uint8_t* dest,
-                              int stride);
-void vpx_idct32x32_1024_add_neon(const tran_low_t* input,
-                                 uint8_t* dest,
-                                 int stride);
-RTCD_EXTERN void (*vpx_idct32x32_1024_add)(const tran_low_t* input,
-                                           uint8_t* dest,
-                                           int stride);
-
-void vpx_idct32x32_135_add_c(const tran_low_t* input,
-                             uint8_t* dest,
-                             int stride);
-void vpx_idct32x32_135_add_neon(const tran_low_t* input,
-                                uint8_t* dest,
-                                int stride);
-RTCD_EXTERN void (*vpx_idct32x32_135_add)(const tran_low_t* input,
-                                          uint8_t* dest,
-                                          int stride);
-
-void vpx_idct32x32_1_add_c(const tran_low_t* input, uint8_t* dest, int stride);
-void vpx_idct32x32_1_add_neon(const tran_low_t* input,
-                              uint8_t* dest,
-                              int stride);
-RTCD_EXTERN void (*vpx_idct32x32_1_add)(const tran_low_t* input,
-                                        uint8_t* dest,
-                                        int stride);
-
-void vpx_idct32x32_34_add_c(const tran_low_t* input, uint8_t* dest, int stride);
-void vpx_idct32x32_34_add_neon(const tran_low_t* input,
-                               uint8_t* dest,
-                               int stride);
-RTCD_EXTERN void (*vpx_idct32x32_34_add)(const tran_low_t* input,
-                                         uint8_t* dest,
-                                         int stride);
-
-void vpx_idct4x4_16_add_c(const tran_low_t* input, uint8_t* dest, int stride);
-void vpx_idct4x4_16_add_neon(const tran_low_t* input,
-                             uint8_t* dest,
-                             int stride);
-RTCD_EXTERN void (*vpx_idct4x4_16_add)(const tran_low_t* input,
-                                       uint8_t* dest,
-                                       int stride);
-
-void vpx_idct4x4_1_add_c(const tran_low_t* input, uint8_t* dest, int stride);
-void vpx_idct4x4_1_add_neon(const tran_low_t* input, uint8_t* dest, int stride);
-RTCD_EXTERN void (*vpx_idct4x4_1_add)(const tran_low_t* input,
-                                      uint8_t* dest,
-                                      int stride);
-
-void vpx_idct8x8_12_add_c(const tran_low_t* input, uint8_t* dest, int stride);
-void vpx_idct8x8_12_add_neon(const tran_low_t* input,
-                             uint8_t* dest,
-                             int stride);
-RTCD_EXTERN void (*vpx_idct8x8_12_add)(const tran_low_t* input,
-                                       uint8_t* dest,
-                                       int stride);
-
-void vpx_idct8x8_1_add_c(const tran_low_t* input, uint8_t* dest, int stride);
-void vpx_idct8x8_1_add_neon(const tran_low_t* input, uint8_t* dest, int stride);
-RTCD_EXTERN void (*vpx_idct8x8_1_add)(const tran_low_t* input,
-                                      uint8_t* dest,
-                                      int stride);
-
-void vpx_idct8x8_64_add_c(const tran_low_t* input, uint8_t* dest, int stride);
-void vpx_idct8x8_64_add_neon(const tran_low_t* input,
-                             uint8_t* dest,
-                             int stride);
-RTCD_EXTERN void (*vpx_idct8x8_64_add)(const tran_low_t* input,
-                                       uint8_t* dest,
-                                       int stride);
-
-int16_t vpx_int_pro_col_c(const uint8_t* ref, const int width);
-int16_t vpx_int_pro_col_neon(const uint8_t* ref, const int width);
-RTCD_EXTERN int16_t (*vpx_int_pro_col)(const uint8_t* ref, const int width);
-
-void vpx_int_pro_row_c(int16_t hbuf[16],
-                       const uint8_t* ref,
-                       const int ref_stride,
-                       const int height);
-void vpx_int_pro_row_neon(int16_t hbuf[16],
-                          const uint8_t* ref,
-                          const int ref_stride,
-                          const int height);
-RTCD_EXTERN void (*vpx_int_pro_row)(int16_t hbuf[16],
-                                    const uint8_t* ref,
-                                    const int ref_stride,
-                                    const int height);
-
-void vpx_iwht4x4_16_add_c(const tran_low_t* input, uint8_t* dest, int stride);
-=======
 void vpx_dc_128_predictor_16x16_c(uint8_t *dst, ptrdiff_t stride, const uint8_t *above, const uint8_t *left);
 void vpx_dc_128_predictor_16x16_neon(uint8_t *dst, ptrdiff_t stride, const uint8_t *above, const uint8_t *left);
 RTCD_EXTERN void (*vpx_dc_128_predictor_16x16)(uint8_t *dst, ptrdiff_t stride, const uint8_t *above, const uint8_t *left);
@@ -1486,1082 +388,11 @@
 RTCD_EXTERN void (*vpx_int_pro_row)(int16_t hbuf[16], const uint8_t *ref, const int ref_stride, const int height);
 
 void vpx_iwht4x4_16_add_c(const tran_low_t *input, uint8_t *dest, int stride);
->>>>>>> 626889fb
 #define vpx_iwht4x4_16_add vpx_iwht4x4_16_add_c
 
 void vpx_iwht4x4_1_add_c(const tran_low_t *input, uint8_t *dest, int stride);
 #define vpx_iwht4x4_1_add vpx_iwht4x4_1_add_c
 
-<<<<<<< HEAD
-void vpx_lpf_horizontal_16_c(uint8_t* s,
-                             int pitch,
-                             const uint8_t* blimit,
-                             const uint8_t* limit,
-                             const uint8_t* thresh);
-void vpx_lpf_horizontal_16_neon(uint8_t* s,
-                                int pitch,
-                                const uint8_t* blimit,
-                                const uint8_t* limit,
-                                const uint8_t* thresh);
-RTCD_EXTERN void (*vpx_lpf_horizontal_16)(uint8_t* s,
-                                          int pitch,
-                                          const uint8_t* blimit,
-                                          const uint8_t* limit,
-                                          const uint8_t* thresh);
-
-void vpx_lpf_horizontal_16_dual_c(uint8_t* s,
-                                  int pitch,
-                                  const uint8_t* blimit,
-                                  const uint8_t* limit,
-                                  const uint8_t* thresh);
-void vpx_lpf_horizontal_16_dual_neon(uint8_t* s,
-                                     int pitch,
-                                     const uint8_t* blimit,
-                                     const uint8_t* limit,
-                                     const uint8_t* thresh);
-RTCD_EXTERN void (*vpx_lpf_horizontal_16_dual)(uint8_t* s,
-                                               int pitch,
-                                               const uint8_t* blimit,
-                                               const uint8_t* limit,
-                                               const uint8_t* thresh);
-
-void vpx_lpf_horizontal_4_c(uint8_t* s,
-                            int pitch,
-                            const uint8_t* blimit,
-                            const uint8_t* limit,
-                            const uint8_t* thresh);
-void vpx_lpf_horizontal_4_neon(uint8_t* s,
-                               int pitch,
-                               const uint8_t* blimit,
-                               const uint8_t* limit,
-                               const uint8_t* thresh);
-RTCD_EXTERN void (*vpx_lpf_horizontal_4)(uint8_t* s,
-                                         int pitch,
-                                         const uint8_t* blimit,
-                                         const uint8_t* limit,
-                                         const uint8_t* thresh);
-
-void vpx_lpf_horizontal_4_dual_c(uint8_t* s,
-                                 int pitch,
-                                 const uint8_t* blimit0,
-                                 const uint8_t* limit0,
-                                 const uint8_t* thresh0,
-                                 const uint8_t* blimit1,
-                                 const uint8_t* limit1,
-                                 const uint8_t* thresh1);
-void vpx_lpf_horizontal_4_dual_neon(uint8_t* s,
-                                    int pitch,
-                                    const uint8_t* blimit0,
-                                    const uint8_t* limit0,
-                                    const uint8_t* thresh0,
-                                    const uint8_t* blimit1,
-                                    const uint8_t* limit1,
-                                    const uint8_t* thresh1);
-RTCD_EXTERN void (*vpx_lpf_horizontal_4_dual)(uint8_t* s,
-                                              int pitch,
-                                              const uint8_t* blimit0,
-                                              const uint8_t* limit0,
-                                              const uint8_t* thresh0,
-                                              const uint8_t* blimit1,
-                                              const uint8_t* limit1,
-                                              const uint8_t* thresh1);
-
-void vpx_lpf_horizontal_8_c(uint8_t* s,
-                            int pitch,
-                            const uint8_t* blimit,
-                            const uint8_t* limit,
-                            const uint8_t* thresh);
-void vpx_lpf_horizontal_8_neon(uint8_t* s,
-                               int pitch,
-                               const uint8_t* blimit,
-                               const uint8_t* limit,
-                               const uint8_t* thresh);
-RTCD_EXTERN void (*vpx_lpf_horizontal_8)(uint8_t* s,
-                                         int pitch,
-                                         const uint8_t* blimit,
-                                         const uint8_t* limit,
-                                         const uint8_t* thresh);
-
-void vpx_lpf_horizontal_8_dual_c(uint8_t* s,
-                                 int pitch,
-                                 const uint8_t* blimit0,
-                                 const uint8_t* limit0,
-                                 const uint8_t* thresh0,
-                                 const uint8_t* blimit1,
-                                 const uint8_t* limit1,
-                                 const uint8_t* thresh1);
-void vpx_lpf_horizontal_8_dual_neon(uint8_t* s,
-                                    int pitch,
-                                    const uint8_t* blimit0,
-                                    const uint8_t* limit0,
-                                    const uint8_t* thresh0,
-                                    const uint8_t* blimit1,
-                                    const uint8_t* limit1,
-                                    const uint8_t* thresh1);
-RTCD_EXTERN void (*vpx_lpf_horizontal_8_dual)(uint8_t* s,
-                                              int pitch,
-                                              const uint8_t* blimit0,
-                                              const uint8_t* limit0,
-                                              const uint8_t* thresh0,
-                                              const uint8_t* blimit1,
-                                              const uint8_t* limit1,
-                                              const uint8_t* thresh1);
-
-void vpx_lpf_vertical_16_c(uint8_t* s,
-                           int pitch,
-                           const uint8_t* blimit,
-                           const uint8_t* limit,
-                           const uint8_t* thresh);
-void vpx_lpf_vertical_16_neon(uint8_t* s,
-                              int pitch,
-                              const uint8_t* blimit,
-                              const uint8_t* limit,
-                              const uint8_t* thresh);
-RTCD_EXTERN void (*vpx_lpf_vertical_16)(uint8_t* s,
-                                        int pitch,
-                                        const uint8_t* blimit,
-                                        const uint8_t* limit,
-                                        const uint8_t* thresh);
-
-void vpx_lpf_vertical_16_dual_c(uint8_t* s,
-                                int pitch,
-                                const uint8_t* blimit,
-                                const uint8_t* limit,
-                                const uint8_t* thresh);
-void vpx_lpf_vertical_16_dual_neon(uint8_t* s,
-                                   int pitch,
-                                   const uint8_t* blimit,
-                                   const uint8_t* limit,
-                                   const uint8_t* thresh);
-RTCD_EXTERN void (*vpx_lpf_vertical_16_dual)(uint8_t* s,
-                                             int pitch,
-                                             const uint8_t* blimit,
-                                             const uint8_t* limit,
-                                             const uint8_t* thresh);
-
-void vpx_lpf_vertical_4_c(uint8_t* s,
-                          int pitch,
-                          const uint8_t* blimit,
-                          const uint8_t* limit,
-                          const uint8_t* thresh);
-void vpx_lpf_vertical_4_neon(uint8_t* s,
-                             int pitch,
-                             const uint8_t* blimit,
-                             const uint8_t* limit,
-                             const uint8_t* thresh);
-RTCD_EXTERN void (*vpx_lpf_vertical_4)(uint8_t* s,
-                                       int pitch,
-                                       const uint8_t* blimit,
-                                       const uint8_t* limit,
-                                       const uint8_t* thresh);
-
-void vpx_lpf_vertical_4_dual_c(uint8_t* s,
-                               int pitch,
-                               const uint8_t* blimit0,
-                               const uint8_t* limit0,
-                               const uint8_t* thresh0,
-                               const uint8_t* blimit1,
-                               const uint8_t* limit1,
-                               const uint8_t* thresh1);
-void vpx_lpf_vertical_4_dual_neon(uint8_t* s,
-                                  int pitch,
-                                  const uint8_t* blimit0,
-                                  const uint8_t* limit0,
-                                  const uint8_t* thresh0,
-                                  const uint8_t* blimit1,
-                                  const uint8_t* limit1,
-                                  const uint8_t* thresh1);
-RTCD_EXTERN void (*vpx_lpf_vertical_4_dual)(uint8_t* s,
-                                            int pitch,
-                                            const uint8_t* blimit0,
-                                            const uint8_t* limit0,
-                                            const uint8_t* thresh0,
-                                            const uint8_t* blimit1,
-                                            const uint8_t* limit1,
-                                            const uint8_t* thresh1);
-
-void vpx_lpf_vertical_8_c(uint8_t* s,
-                          int pitch,
-                          const uint8_t* blimit,
-                          const uint8_t* limit,
-                          const uint8_t* thresh);
-void vpx_lpf_vertical_8_neon(uint8_t* s,
-                             int pitch,
-                             const uint8_t* blimit,
-                             const uint8_t* limit,
-                             const uint8_t* thresh);
-RTCD_EXTERN void (*vpx_lpf_vertical_8)(uint8_t* s,
-                                       int pitch,
-                                       const uint8_t* blimit,
-                                       const uint8_t* limit,
-                                       const uint8_t* thresh);
-
-void vpx_lpf_vertical_8_dual_c(uint8_t* s,
-                               int pitch,
-                               const uint8_t* blimit0,
-                               const uint8_t* limit0,
-                               const uint8_t* thresh0,
-                               const uint8_t* blimit1,
-                               const uint8_t* limit1,
-                               const uint8_t* thresh1);
-void vpx_lpf_vertical_8_dual_neon(uint8_t* s,
-                                  int pitch,
-                                  const uint8_t* blimit0,
-                                  const uint8_t* limit0,
-                                  const uint8_t* thresh0,
-                                  const uint8_t* blimit1,
-                                  const uint8_t* limit1,
-                                  const uint8_t* thresh1);
-RTCD_EXTERN void (*vpx_lpf_vertical_8_dual)(uint8_t* s,
-                                            int pitch,
-                                            const uint8_t* blimit0,
-                                            const uint8_t* limit0,
-                                            const uint8_t* thresh0,
-                                            const uint8_t* blimit1,
-                                            const uint8_t* limit1,
-                                            const uint8_t* thresh1);
-
-void vpx_mbpost_proc_across_ip_c(unsigned char* src,
-                                 int pitch,
-                                 int rows,
-                                 int cols,
-                                 int flimit);
-void vpx_mbpost_proc_across_ip_neon(unsigned char* src,
-                                    int pitch,
-                                    int rows,
-                                    int cols,
-                                    int flimit);
-RTCD_EXTERN void (*vpx_mbpost_proc_across_ip)(unsigned char* src,
-                                              int pitch,
-                                              int rows,
-                                              int cols,
-                                              int flimit);
-
-void vpx_mbpost_proc_down_c(unsigned char* dst,
-                            int pitch,
-                            int rows,
-                            int cols,
-                            int flimit);
-void vpx_mbpost_proc_down_neon(unsigned char* dst,
-                               int pitch,
-                               int rows,
-                               int cols,
-                               int flimit);
-RTCD_EXTERN void (*vpx_mbpost_proc_down)(unsigned char* dst,
-                                         int pitch,
-                                         int rows,
-                                         int cols,
-                                         int flimit);
-
-void vpx_minmax_8x8_c(const uint8_t* s,
-                      int p,
-                      const uint8_t* d,
-                      int dp,
-                      int* min,
-                      int* max);
-void vpx_minmax_8x8_neon(const uint8_t* s,
-                         int p,
-                         const uint8_t* d,
-                         int dp,
-                         int* min,
-                         int* max);
-RTCD_EXTERN void (*vpx_minmax_8x8)(const uint8_t* s,
-                                   int p,
-                                   const uint8_t* d,
-                                   int dp,
-                                   int* min,
-                                   int* max);
-
-unsigned int vpx_mse16x16_c(const uint8_t* src_ptr,
-                            int src_stride,
-                            const uint8_t* ref_ptr,
-                            int ref_stride,
-                            unsigned int* sse);
-unsigned int vpx_mse16x16_neon(const uint8_t* src_ptr,
-                               int src_stride,
-                               const uint8_t* ref_ptr,
-                               int ref_stride,
-                               unsigned int* sse);
-RTCD_EXTERN unsigned int (*vpx_mse16x16)(const uint8_t* src_ptr,
-                                         int src_stride,
-                                         const uint8_t* ref_ptr,
-                                         int ref_stride,
-                                         unsigned int* sse);
-
-unsigned int vpx_mse16x8_c(const uint8_t* src_ptr,
-                           int src_stride,
-                           const uint8_t* ref_ptr,
-                           int ref_stride,
-                           unsigned int* sse);
-unsigned int vpx_mse16x8_neon(const uint8_t* src_ptr,
-                              int src_stride,
-                              const uint8_t* ref_ptr,
-                              int ref_stride,
-                              unsigned int* sse);
-RTCD_EXTERN unsigned int (*vpx_mse16x8)(const uint8_t* src_ptr,
-                                        int src_stride,
-                                        const uint8_t* ref_ptr,
-                                        int ref_stride,
-                                        unsigned int* sse);
-
-unsigned int vpx_mse8x16_c(const uint8_t* src_ptr,
-                           int src_stride,
-                           const uint8_t* ref_ptr,
-                           int ref_stride,
-                           unsigned int* sse);
-unsigned int vpx_mse8x16_neon(const uint8_t* src_ptr,
-                              int src_stride,
-                              const uint8_t* ref_ptr,
-                              int ref_stride,
-                              unsigned int* sse);
-RTCD_EXTERN unsigned int (*vpx_mse8x16)(const uint8_t* src_ptr,
-                                        int src_stride,
-                                        const uint8_t* ref_ptr,
-                                        int ref_stride,
-                                        unsigned int* sse);
-
-unsigned int vpx_mse8x8_c(const uint8_t* src_ptr,
-                          int src_stride,
-                          const uint8_t* ref_ptr,
-                          int ref_stride,
-                          unsigned int* sse);
-unsigned int vpx_mse8x8_neon(const uint8_t* src_ptr,
-                             int src_stride,
-                             const uint8_t* ref_ptr,
-                             int ref_stride,
-                             unsigned int* sse);
-RTCD_EXTERN unsigned int (*vpx_mse8x8)(const uint8_t* src_ptr,
-                                       int src_stride,
-                                       const uint8_t* ref_ptr,
-                                       int ref_stride,
-                                       unsigned int* sse);
-
-void vpx_plane_add_noise_c(uint8_t* start,
-                           const int8_t* noise,
-                           int blackclamp,
-                           int whiteclamp,
-                           int width,
-                           int height,
-                           int pitch);
-#define vpx_plane_add_noise vpx_plane_add_noise_c
-
-void vpx_post_proc_down_and_across_mb_row_c(unsigned char* src,
-                                            unsigned char* dst,
-                                            int src_pitch,
-                                            int dst_pitch,
-                                            int cols,
-                                            unsigned char* flimits,
-                                            int size);
-void vpx_post_proc_down_and_across_mb_row_neon(unsigned char* src,
-                                               unsigned char* dst,
-                                               int src_pitch,
-                                               int dst_pitch,
-                                               int cols,
-                                               unsigned char* flimits,
-                                               int size);
-RTCD_EXTERN void (*vpx_post_proc_down_and_across_mb_row)(unsigned char* src,
-                                                         unsigned char* dst,
-                                                         int src_pitch,
-                                                         int dst_pitch,
-                                                         int cols,
-                                                         unsigned char* flimits,
-                                                         int size);
-
-void vpx_quantize_b_c(const tran_low_t* coeff_ptr,
-                      intptr_t n_coeffs,
-                      const int16_t* zbin_ptr,
-                      const int16_t* round_ptr,
-                      const int16_t* quant_ptr,
-                      const int16_t* quant_shift_ptr,
-                      tran_low_t* qcoeff_ptr,
-                      tran_low_t* dqcoeff_ptr,
-                      const int16_t* dequant_ptr,
-                      uint16_t* eob_ptr,
-                      const int16_t* scan,
-                      const int16_t* iscan);
-void vpx_quantize_b_neon(const tran_low_t* coeff_ptr,
-                         intptr_t n_coeffs,
-                         const int16_t* zbin_ptr,
-                         const int16_t* round_ptr,
-                         const int16_t* quant_ptr,
-                         const int16_t* quant_shift_ptr,
-                         tran_low_t* qcoeff_ptr,
-                         tran_low_t* dqcoeff_ptr,
-                         const int16_t* dequant_ptr,
-                         uint16_t* eob_ptr,
-                         const int16_t* scan,
-                         const int16_t* iscan);
-RTCD_EXTERN void (*vpx_quantize_b)(const tran_low_t* coeff_ptr,
-                                   intptr_t n_coeffs,
-                                   const int16_t* zbin_ptr,
-                                   const int16_t* round_ptr,
-                                   const int16_t* quant_ptr,
-                                   const int16_t* quant_shift_ptr,
-                                   tran_low_t* qcoeff_ptr,
-                                   tran_low_t* dqcoeff_ptr,
-                                   const int16_t* dequant_ptr,
-                                   uint16_t* eob_ptr,
-                                   const int16_t* scan,
-                                   const int16_t* iscan);
-
-void vpx_quantize_b_32x32_c(const tran_low_t* coeff_ptr,
-                            const struct macroblock_plane* const mb_plane,
-                            tran_low_t* qcoeff_ptr,
-                            tran_low_t* dqcoeff_ptr,
-                            const int16_t* dequant_ptr,
-                            uint16_t* eob_ptr,
-                            const struct ScanOrder* const scan_order);
-void vpx_quantize_b_32x32_neon(const tran_low_t* coeff_ptr,
-                               const struct macroblock_plane* const mb_plane,
-                               tran_low_t* qcoeff_ptr,
-                               tran_low_t* dqcoeff_ptr,
-                               const int16_t* dequant_ptr,
-                               uint16_t* eob_ptr,
-                               const struct ScanOrder* const scan_order);
-RTCD_EXTERN void (*vpx_quantize_b_32x32)(
-    const tran_low_t* coeff_ptr,
-    const struct macroblock_plane* const mb_plane,
-    tran_low_t* qcoeff_ptr,
-    tran_low_t* dqcoeff_ptr,
-    const int16_t* dequant_ptr,
-    uint16_t* eob_ptr,
-    const struct ScanOrder* const scan_order);
-
-unsigned int vpx_sad16x16_c(const uint8_t* src_ptr,
-                            int src_stride,
-                            const uint8_t* ref_ptr,
-                            int ref_stride);
-unsigned int vpx_sad16x16_neon(const uint8_t* src_ptr,
-                               int src_stride,
-                               const uint8_t* ref_ptr,
-                               int ref_stride);
-RTCD_EXTERN unsigned int (*vpx_sad16x16)(const uint8_t* src_ptr,
-                                         int src_stride,
-                                         const uint8_t* ref_ptr,
-                                         int ref_stride);
-
-unsigned int vpx_sad16x16_avg_c(const uint8_t* src_ptr,
-                                int src_stride,
-                                const uint8_t* ref_ptr,
-                                int ref_stride,
-                                const uint8_t* second_pred);
-unsigned int vpx_sad16x16_avg_neon(const uint8_t* src_ptr,
-                                   int src_stride,
-                                   const uint8_t* ref_ptr,
-                                   int ref_stride,
-                                   const uint8_t* second_pred);
-RTCD_EXTERN unsigned int (*vpx_sad16x16_avg)(const uint8_t* src_ptr,
-                                             int src_stride,
-                                             const uint8_t* ref_ptr,
-                                             int ref_stride,
-                                             const uint8_t* second_pred);
-
-void vpx_sad16x16x4d_c(const uint8_t* src_ptr,
-                       int src_stride,
-                       const uint8_t* const ref_array[4],
-                       int ref_stride,
-                       uint32_t sad_array[4]);
-void vpx_sad16x16x4d_neon(const uint8_t* src_ptr,
-                          int src_stride,
-                          const uint8_t* const ref_array[4],
-                          int ref_stride,
-                          uint32_t sad_array[4]);
-RTCD_EXTERN void (*vpx_sad16x16x4d)(const uint8_t* src_ptr,
-                                    int src_stride,
-                                    const uint8_t* const ref_array[4],
-                                    int ref_stride,
-                                    uint32_t sad_array[4]);
-
-unsigned int vpx_sad16x32_c(const uint8_t* src_ptr,
-                            int src_stride,
-                            const uint8_t* ref_ptr,
-                            int ref_stride);
-unsigned int vpx_sad16x32_neon(const uint8_t* src_ptr,
-                               int src_stride,
-                               const uint8_t* ref_ptr,
-                               int ref_stride);
-RTCD_EXTERN unsigned int (*vpx_sad16x32)(const uint8_t* src_ptr,
-                                         int src_stride,
-                                         const uint8_t* ref_ptr,
-                                         int ref_stride);
-
-unsigned int vpx_sad16x32_avg_c(const uint8_t* src_ptr,
-                                int src_stride,
-                                const uint8_t* ref_ptr,
-                                int ref_stride,
-                                const uint8_t* second_pred);
-unsigned int vpx_sad16x32_avg_neon(const uint8_t* src_ptr,
-                                   int src_stride,
-                                   const uint8_t* ref_ptr,
-                                   int ref_stride,
-                                   const uint8_t* second_pred);
-RTCD_EXTERN unsigned int (*vpx_sad16x32_avg)(const uint8_t* src_ptr,
-                                             int src_stride,
-                                             const uint8_t* ref_ptr,
-                                             int ref_stride,
-                                             const uint8_t* second_pred);
-
-void vpx_sad16x32x4d_c(const uint8_t* src_ptr,
-                       int src_stride,
-                       const uint8_t* const ref_array[4],
-                       int ref_stride,
-                       uint32_t sad_array[4]);
-void vpx_sad16x32x4d_neon(const uint8_t* src_ptr,
-                          int src_stride,
-                          const uint8_t* const ref_array[4],
-                          int ref_stride,
-                          uint32_t sad_array[4]);
-RTCD_EXTERN void (*vpx_sad16x32x4d)(const uint8_t* src_ptr,
-                                    int src_stride,
-                                    const uint8_t* const ref_array[4],
-                                    int ref_stride,
-                                    uint32_t sad_array[4]);
-
-unsigned int vpx_sad16x8_c(const uint8_t* src_ptr,
-                           int src_stride,
-                           const uint8_t* ref_ptr,
-                           int ref_stride);
-unsigned int vpx_sad16x8_neon(const uint8_t* src_ptr,
-                              int src_stride,
-                              const uint8_t* ref_ptr,
-                              int ref_stride);
-RTCD_EXTERN unsigned int (*vpx_sad16x8)(const uint8_t* src_ptr,
-                                        int src_stride,
-                                        const uint8_t* ref_ptr,
-                                        int ref_stride);
-
-unsigned int vpx_sad16x8_avg_c(const uint8_t* src_ptr,
-                               int src_stride,
-                               const uint8_t* ref_ptr,
-                               int ref_stride,
-                               const uint8_t* second_pred);
-unsigned int vpx_sad16x8_avg_neon(const uint8_t* src_ptr,
-                                  int src_stride,
-                                  const uint8_t* ref_ptr,
-                                  int ref_stride,
-                                  const uint8_t* second_pred);
-RTCD_EXTERN unsigned int (*vpx_sad16x8_avg)(const uint8_t* src_ptr,
-                                            int src_stride,
-                                            const uint8_t* ref_ptr,
-                                            int ref_stride,
-                                            const uint8_t* second_pred);
-
-void vpx_sad16x8x4d_c(const uint8_t* src_ptr,
-                      int src_stride,
-                      const uint8_t* const ref_array[4],
-                      int ref_stride,
-                      uint32_t sad_array[4]);
-void vpx_sad16x8x4d_neon(const uint8_t* src_ptr,
-                         int src_stride,
-                         const uint8_t* const ref_array[4],
-                         int ref_stride,
-                         uint32_t sad_array[4]);
-RTCD_EXTERN void (*vpx_sad16x8x4d)(const uint8_t* src_ptr,
-                                   int src_stride,
-                                   const uint8_t* const ref_array[4],
-                                   int ref_stride,
-                                   uint32_t sad_array[4]);
-
-unsigned int vpx_sad32x16_c(const uint8_t* src_ptr,
-                            int src_stride,
-                            const uint8_t* ref_ptr,
-                            int ref_stride);
-unsigned int vpx_sad32x16_neon(const uint8_t* src_ptr,
-                               int src_stride,
-                               const uint8_t* ref_ptr,
-                               int ref_stride);
-RTCD_EXTERN unsigned int (*vpx_sad32x16)(const uint8_t* src_ptr,
-                                         int src_stride,
-                                         const uint8_t* ref_ptr,
-                                         int ref_stride);
-
-unsigned int vpx_sad32x16_avg_c(const uint8_t* src_ptr,
-                                int src_stride,
-                                const uint8_t* ref_ptr,
-                                int ref_stride,
-                                const uint8_t* second_pred);
-unsigned int vpx_sad32x16_avg_neon(const uint8_t* src_ptr,
-                                   int src_stride,
-                                   const uint8_t* ref_ptr,
-                                   int ref_stride,
-                                   const uint8_t* second_pred);
-RTCD_EXTERN unsigned int (*vpx_sad32x16_avg)(const uint8_t* src_ptr,
-                                             int src_stride,
-                                             const uint8_t* ref_ptr,
-                                             int ref_stride,
-                                             const uint8_t* second_pred);
-
-void vpx_sad32x16x4d_c(const uint8_t* src_ptr,
-                       int src_stride,
-                       const uint8_t* const ref_array[4],
-                       int ref_stride,
-                       uint32_t sad_array[4]);
-void vpx_sad32x16x4d_neon(const uint8_t* src_ptr,
-                          int src_stride,
-                          const uint8_t* const ref_array[4],
-                          int ref_stride,
-                          uint32_t sad_array[4]);
-RTCD_EXTERN void (*vpx_sad32x16x4d)(const uint8_t* src_ptr,
-                                    int src_stride,
-                                    const uint8_t* const ref_array[4],
-                                    int ref_stride,
-                                    uint32_t sad_array[4]);
-
-unsigned int vpx_sad32x32_c(const uint8_t* src_ptr,
-                            int src_stride,
-                            const uint8_t* ref_ptr,
-                            int ref_stride);
-unsigned int vpx_sad32x32_neon(const uint8_t* src_ptr,
-                               int src_stride,
-                               const uint8_t* ref_ptr,
-                               int ref_stride);
-RTCD_EXTERN unsigned int (*vpx_sad32x32)(const uint8_t* src_ptr,
-                                         int src_stride,
-                                         const uint8_t* ref_ptr,
-                                         int ref_stride);
-
-unsigned int vpx_sad32x32_avg_c(const uint8_t* src_ptr,
-                                int src_stride,
-                                const uint8_t* ref_ptr,
-                                int ref_stride,
-                                const uint8_t* second_pred);
-unsigned int vpx_sad32x32_avg_neon(const uint8_t* src_ptr,
-                                   int src_stride,
-                                   const uint8_t* ref_ptr,
-                                   int ref_stride,
-                                   const uint8_t* second_pred);
-RTCD_EXTERN unsigned int (*vpx_sad32x32_avg)(const uint8_t* src_ptr,
-                                             int src_stride,
-                                             const uint8_t* ref_ptr,
-                                             int ref_stride,
-                                             const uint8_t* second_pred);
-
-void vpx_sad32x32x4d_c(const uint8_t* src_ptr,
-                       int src_stride,
-                       const uint8_t* const ref_array[4],
-                       int ref_stride,
-                       uint32_t sad_array[4]);
-void vpx_sad32x32x4d_neon(const uint8_t* src_ptr,
-                          int src_stride,
-                          const uint8_t* const ref_array[4],
-                          int ref_stride,
-                          uint32_t sad_array[4]);
-RTCD_EXTERN void (*vpx_sad32x32x4d)(const uint8_t* src_ptr,
-                                    int src_stride,
-                                    const uint8_t* const ref_array[4],
-                                    int ref_stride,
-                                    uint32_t sad_array[4]);
-
-unsigned int vpx_sad32x64_c(const uint8_t* src_ptr,
-                            int src_stride,
-                            const uint8_t* ref_ptr,
-                            int ref_stride);
-unsigned int vpx_sad32x64_neon(const uint8_t* src_ptr,
-                               int src_stride,
-                               const uint8_t* ref_ptr,
-                               int ref_stride);
-RTCD_EXTERN unsigned int (*vpx_sad32x64)(const uint8_t* src_ptr,
-                                         int src_stride,
-                                         const uint8_t* ref_ptr,
-                                         int ref_stride);
-
-unsigned int vpx_sad32x64_avg_c(const uint8_t* src_ptr,
-                                int src_stride,
-                                const uint8_t* ref_ptr,
-                                int ref_stride,
-                                const uint8_t* second_pred);
-unsigned int vpx_sad32x64_avg_neon(const uint8_t* src_ptr,
-                                   int src_stride,
-                                   const uint8_t* ref_ptr,
-                                   int ref_stride,
-                                   const uint8_t* second_pred);
-RTCD_EXTERN unsigned int (*vpx_sad32x64_avg)(const uint8_t* src_ptr,
-                                             int src_stride,
-                                             const uint8_t* ref_ptr,
-                                             int ref_stride,
-                                             const uint8_t* second_pred);
-
-void vpx_sad32x64x4d_c(const uint8_t* src_ptr,
-                       int src_stride,
-                       const uint8_t* const ref_array[4],
-                       int ref_stride,
-                       uint32_t sad_array[4]);
-void vpx_sad32x64x4d_neon(const uint8_t* src_ptr,
-                          int src_stride,
-                          const uint8_t* const ref_array[4],
-                          int ref_stride,
-                          uint32_t sad_array[4]);
-RTCD_EXTERN void (*vpx_sad32x64x4d)(const uint8_t* src_ptr,
-                                    int src_stride,
-                                    const uint8_t* const ref_array[4],
-                                    int ref_stride,
-                                    uint32_t sad_array[4]);
-
-unsigned int vpx_sad4x4_c(const uint8_t* src_ptr,
-                          int src_stride,
-                          const uint8_t* ref_ptr,
-                          int ref_stride);
-unsigned int vpx_sad4x4_neon(const uint8_t* src_ptr,
-                             int src_stride,
-                             const uint8_t* ref_ptr,
-                             int ref_stride);
-RTCD_EXTERN unsigned int (*vpx_sad4x4)(const uint8_t* src_ptr,
-                                       int src_stride,
-                                       const uint8_t* ref_ptr,
-                                       int ref_stride);
-
-unsigned int vpx_sad4x4_avg_c(const uint8_t* src_ptr,
-                              int src_stride,
-                              const uint8_t* ref_ptr,
-                              int ref_stride,
-                              const uint8_t* second_pred);
-unsigned int vpx_sad4x4_avg_neon(const uint8_t* src_ptr,
-                                 int src_stride,
-                                 const uint8_t* ref_ptr,
-                                 int ref_stride,
-                                 const uint8_t* second_pred);
-RTCD_EXTERN unsigned int (*vpx_sad4x4_avg)(const uint8_t* src_ptr,
-                                           int src_stride,
-                                           const uint8_t* ref_ptr,
-                                           int ref_stride,
-                                           const uint8_t* second_pred);
-
-void vpx_sad4x4x4d_c(const uint8_t* src_ptr,
-                     int src_stride,
-                     const uint8_t* const ref_array[4],
-                     int ref_stride,
-                     uint32_t sad_array[4]);
-void vpx_sad4x4x4d_neon(const uint8_t* src_ptr,
-                        int src_stride,
-                        const uint8_t* const ref_array[4],
-                        int ref_stride,
-                        uint32_t sad_array[4]);
-RTCD_EXTERN void (*vpx_sad4x4x4d)(const uint8_t* src_ptr,
-                                  int src_stride,
-                                  const uint8_t* const ref_array[4],
-                                  int ref_stride,
-                                  uint32_t sad_array[4]);
-
-unsigned int vpx_sad4x8_c(const uint8_t* src_ptr,
-                          int src_stride,
-                          const uint8_t* ref_ptr,
-                          int ref_stride);
-unsigned int vpx_sad4x8_neon(const uint8_t* src_ptr,
-                             int src_stride,
-                             const uint8_t* ref_ptr,
-                             int ref_stride);
-RTCD_EXTERN unsigned int (*vpx_sad4x8)(const uint8_t* src_ptr,
-                                       int src_stride,
-                                       const uint8_t* ref_ptr,
-                                       int ref_stride);
-
-unsigned int vpx_sad4x8_avg_c(const uint8_t* src_ptr,
-                              int src_stride,
-                              const uint8_t* ref_ptr,
-                              int ref_stride,
-                              const uint8_t* second_pred);
-unsigned int vpx_sad4x8_avg_neon(const uint8_t* src_ptr,
-                                 int src_stride,
-                                 const uint8_t* ref_ptr,
-                                 int ref_stride,
-                                 const uint8_t* second_pred);
-RTCD_EXTERN unsigned int (*vpx_sad4x8_avg)(const uint8_t* src_ptr,
-                                           int src_stride,
-                                           const uint8_t* ref_ptr,
-                                           int ref_stride,
-                                           const uint8_t* second_pred);
-
-void vpx_sad4x8x4d_c(const uint8_t* src_ptr,
-                     int src_stride,
-                     const uint8_t* const ref_array[4],
-                     int ref_stride,
-                     uint32_t sad_array[4]);
-void vpx_sad4x8x4d_neon(const uint8_t* src_ptr,
-                        int src_stride,
-                        const uint8_t* const ref_array[4],
-                        int ref_stride,
-                        uint32_t sad_array[4]);
-RTCD_EXTERN void (*vpx_sad4x8x4d)(const uint8_t* src_ptr,
-                                  int src_stride,
-                                  const uint8_t* const ref_array[4],
-                                  int ref_stride,
-                                  uint32_t sad_array[4]);
-
-unsigned int vpx_sad64x32_c(const uint8_t* src_ptr,
-                            int src_stride,
-                            const uint8_t* ref_ptr,
-                            int ref_stride);
-unsigned int vpx_sad64x32_neon(const uint8_t* src_ptr,
-                               int src_stride,
-                               const uint8_t* ref_ptr,
-                               int ref_stride);
-RTCD_EXTERN unsigned int (*vpx_sad64x32)(const uint8_t* src_ptr,
-                                         int src_stride,
-                                         const uint8_t* ref_ptr,
-                                         int ref_stride);
-
-unsigned int vpx_sad64x32_avg_c(const uint8_t* src_ptr,
-                                int src_stride,
-                                const uint8_t* ref_ptr,
-                                int ref_stride,
-                                const uint8_t* second_pred);
-unsigned int vpx_sad64x32_avg_neon(const uint8_t* src_ptr,
-                                   int src_stride,
-                                   const uint8_t* ref_ptr,
-                                   int ref_stride,
-                                   const uint8_t* second_pred);
-RTCD_EXTERN unsigned int (*vpx_sad64x32_avg)(const uint8_t* src_ptr,
-                                             int src_stride,
-                                             const uint8_t* ref_ptr,
-                                             int ref_stride,
-                                             const uint8_t* second_pred);
-
-void vpx_sad64x32x4d_c(const uint8_t* src_ptr,
-                       int src_stride,
-                       const uint8_t* const ref_array[4],
-                       int ref_stride,
-                       uint32_t sad_array[4]);
-void vpx_sad64x32x4d_neon(const uint8_t* src_ptr,
-                          int src_stride,
-                          const uint8_t* const ref_array[4],
-                          int ref_stride,
-                          uint32_t sad_array[4]);
-RTCD_EXTERN void (*vpx_sad64x32x4d)(const uint8_t* src_ptr,
-                                    int src_stride,
-                                    const uint8_t* const ref_array[4],
-                                    int ref_stride,
-                                    uint32_t sad_array[4]);
-
-unsigned int vpx_sad64x64_c(const uint8_t* src_ptr,
-                            int src_stride,
-                            const uint8_t* ref_ptr,
-                            int ref_stride);
-unsigned int vpx_sad64x64_neon(const uint8_t* src_ptr,
-                               int src_stride,
-                               const uint8_t* ref_ptr,
-                               int ref_stride);
-RTCD_EXTERN unsigned int (*vpx_sad64x64)(const uint8_t* src_ptr,
-                                         int src_stride,
-                                         const uint8_t* ref_ptr,
-                                         int ref_stride);
-
-unsigned int vpx_sad64x64_avg_c(const uint8_t* src_ptr,
-                                int src_stride,
-                                const uint8_t* ref_ptr,
-                                int ref_stride,
-                                const uint8_t* second_pred);
-unsigned int vpx_sad64x64_avg_neon(const uint8_t* src_ptr,
-                                   int src_stride,
-                                   const uint8_t* ref_ptr,
-                                   int ref_stride,
-                                   const uint8_t* second_pred);
-RTCD_EXTERN unsigned int (*vpx_sad64x64_avg)(const uint8_t* src_ptr,
-                                             int src_stride,
-                                             const uint8_t* ref_ptr,
-                                             int ref_stride,
-                                             const uint8_t* second_pred);
-
-void vpx_sad64x64x4d_c(const uint8_t* src_ptr,
-                       int src_stride,
-                       const uint8_t* const ref_array[4],
-                       int ref_stride,
-                       uint32_t sad_array[4]);
-void vpx_sad64x64x4d_neon(const uint8_t* src_ptr,
-                          int src_stride,
-                          const uint8_t* const ref_array[4],
-                          int ref_stride,
-                          uint32_t sad_array[4]);
-RTCD_EXTERN void (*vpx_sad64x64x4d)(const uint8_t* src_ptr,
-                                    int src_stride,
-                                    const uint8_t* const ref_array[4],
-                                    int ref_stride,
-                                    uint32_t sad_array[4]);
-
-unsigned int vpx_sad8x16_c(const uint8_t* src_ptr,
-                           int src_stride,
-                           const uint8_t* ref_ptr,
-                           int ref_stride);
-unsigned int vpx_sad8x16_neon(const uint8_t* src_ptr,
-                              int src_stride,
-                              const uint8_t* ref_ptr,
-                              int ref_stride);
-RTCD_EXTERN unsigned int (*vpx_sad8x16)(const uint8_t* src_ptr,
-                                        int src_stride,
-                                        const uint8_t* ref_ptr,
-                                        int ref_stride);
-
-unsigned int vpx_sad8x16_avg_c(const uint8_t* src_ptr,
-                               int src_stride,
-                               const uint8_t* ref_ptr,
-                               int ref_stride,
-                               const uint8_t* second_pred);
-unsigned int vpx_sad8x16_avg_neon(const uint8_t* src_ptr,
-                                  int src_stride,
-                                  const uint8_t* ref_ptr,
-                                  int ref_stride,
-                                  const uint8_t* second_pred);
-RTCD_EXTERN unsigned int (*vpx_sad8x16_avg)(const uint8_t* src_ptr,
-                                            int src_stride,
-                                            const uint8_t* ref_ptr,
-                                            int ref_stride,
-                                            const uint8_t* second_pred);
-
-void vpx_sad8x16x4d_c(const uint8_t* src_ptr,
-                      int src_stride,
-                      const uint8_t* const ref_array[4],
-                      int ref_stride,
-                      uint32_t sad_array[4]);
-void vpx_sad8x16x4d_neon(const uint8_t* src_ptr,
-                         int src_stride,
-                         const uint8_t* const ref_array[4],
-                         int ref_stride,
-                         uint32_t sad_array[4]);
-RTCD_EXTERN void (*vpx_sad8x16x4d)(const uint8_t* src_ptr,
-                                   int src_stride,
-                                   const uint8_t* const ref_array[4],
-                                   int ref_stride,
-                                   uint32_t sad_array[4]);
-
-unsigned int vpx_sad8x4_c(const uint8_t* src_ptr,
-                          int src_stride,
-                          const uint8_t* ref_ptr,
-                          int ref_stride);
-unsigned int vpx_sad8x4_neon(const uint8_t* src_ptr,
-                             int src_stride,
-                             const uint8_t* ref_ptr,
-                             int ref_stride);
-RTCD_EXTERN unsigned int (*vpx_sad8x4)(const uint8_t* src_ptr,
-                                       int src_stride,
-                                       const uint8_t* ref_ptr,
-                                       int ref_stride);
-
-unsigned int vpx_sad8x4_avg_c(const uint8_t* src_ptr,
-                              int src_stride,
-                              const uint8_t* ref_ptr,
-                              int ref_stride,
-                              const uint8_t* second_pred);
-unsigned int vpx_sad8x4_avg_neon(const uint8_t* src_ptr,
-                                 int src_stride,
-                                 const uint8_t* ref_ptr,
-                                 int ref_stride,
-                                 const uint8_t* second_pred);
-RTCD_EXTERN unsigned int (*vpx_sad8x4_avg)(const uint8_t* src_ptr,
-                                           int src_stride,
-                                           const uint8_t* ref_ptr,
-                                           int ref_stride,
-                                           const uint8_t* second_pred);
-
-void vpx_sad8x4x4d_c(const uint8_t* src_ptr,
-                     int src_stride,
-                     const uint8_t* const ref_array[4],
-                     int ref_stride,
-                     uint32_t sad_array[4]);
-void vpx_sad8x4x4d_neon(const uint8_t* src_ptr,
-                        int src_stride,
-                        const uint8_t* const ref_array[4],
-                        int ref_stride,
-                        uint32_t sad_array[4]);
-RTCD_EXTERN void (*vpx_sad8x4x4d)(const uint8_t* src_ptr,
-                                  int src_stride,
-                                  const uint8_t* const ref_array[4],
-                                  int ref_stride,
-                                  uint32_t sad_array[4]);
-
-unsigned int vpx_sad8x8_c(const uint8_t* src_ptr,
-                          int src_stride,
-                          const uint8_t* ref_ptr,
-                          int ref_stride);
-unsigned int vpx_sad8x8_neon(const uint8_t* src_ptr,
-                             int src_stride,
-                             const uint8_t* ref_ptr,
-                             int ref_stride);
-RTCD_EXTERN unsigned int (*vpx_sad8x8)(const uint8_t* src_ptr,
-                                       int src_stride,
-                                       const uint8_t* ref_ptr,
-                                       int ref_stride);
-
-unsigned int vpx_sad8x8_avg_c(const uint8_t* src_ptr,
-                              int src_stride,
-                              const uint8_t* ref_ptr,
-                              int ref_stride,
-                              const uint8_t* second_pred);
-unsigned int vpx_sad8x8_avg_neon(const uint8_t* src_ptr,
-                                 int src_stride,
-                                 const uint8_t* ref_ptr,
-                                 int ref_stride,
-                                 const uint8_t* second_pred);
-RTCD_EXTERN unsigned int (*vpx_sad8x8_avg)(const uint8_t* src_ptr,
-                                           int src_stride,
-                                           const uint8_t* ref_ptr,
-                                           int ref_stride,
-                                           const uint8_t* second_pred);
-
-void vpx_sad8x8x4d_c(const uint8_t* src_ptr,
-                     int src_stride,
-                     const uint8_t* const ref_array[4],
-                     int ref_stride,
-                     uint32_t sad_array[4]);
-void vpx_sad8x8x4d_neon(const uint8_t* src_ptr,
-                        int src_stride,
-                        const uint8_t* const ref_array[4],
-                        int ref_stride,
-                        uint32_t sad_array[4]);
-RTCD_EXTERN void (*vpx_sad8x8x4d)(const uint8_t* src_ptr,
-                                  int src_stride,
-                                  const uint8_t* const ref_array[4],
-                                  int ref_stride,
-                                  uint32_t sad_array[4]);
-
-int vpx_satd_c(const int16_t* coeff, int length);
-int vpx_satd_neon(const int16_t* coeff, int length);
-RTCD_EXTERN int (*vpx_satd)(const int16_t* coeff, int length);
-
-void vpx_scaled_2d_c(const uint8_t* src,
-                     ptrdiff_t src_stride,
-                     uint8_t* dst,
-                     ptrdiff_t dst_stride,
-                     const InterpKernel* filter,
-                     int x0_q4,
-                     int x_step_q4,
-                     int y0_q4,
-                     int y_step_q4,
-                     int w,
-                     int h);
-void vpx_scaled_2d_neon(const uint8_t* src,
-                        ptrdiff_t src_stride,
-                        uint8_t* dst,
-                        ptrdiff_t dst_stride,
-                        const InterpKernel* filter,
-                        int x0_q4,
-                        int x_step_q4,
-                        int y0_q4,
-                        int y_step_q4,
-                        int w,
-                        int h);
-RTCD_EXTERN void (*vpx_scaled_2d)(const uint8_t* src,
-                                  ptrdiff_t src_stride,
-                                  uint8_t* dst,
-                                  ptrdiff_t dst_stride,
-                                  const InterpKernel* filter,
-                                  int x0_q4,
-                                  int x_step_q4,
-                                  int y0_q4,
-                                  int y_step_q4,
-                                  int w,
-                                  int h);
-
-void vpx_scaled_avg_2d_c(const uint8_t* src,
-                         ptrdiff_t src_stride,
-                         uint8_t* dst,
-                         ptrdiff_t dst_stride,
-                         const InterpKernel* filter,
-                         int x0_q4,
-                         int x_step_q4,
-                         int y0_q4,
-                         int y_step_q4,
-                         int w,
-                         int h);
-=======
 void vpx_lpf_horizontal_16_c(uint8_t *s, int pitch, const uint8_t *blimit, const uint8_t *limit, const uint8_t *thresh);
 void vpx_lpf_horizontal_16_neon(uint8_t *s, int pitch, const uint8_t *blimit, const uint8_t *limit, const uint8_t *thresh);
 RTCD_EXTERN void (*vpx_lpf_horizontal_16)(uint8_t *s, int pitch, const uint8_t *blimit, const uint8_t *limit, const uint8_t *thresh);
@@ -2922,7 +753,6 @@
 RTCD_EXTERN void (*vpx_scaled_2d)(const uint8_t *src, ptrdiff_t src_stride, uint8_t *dst, ptrdiff_t dst_stride, const InterpKernel *filter, int x0_q4, int x_step_q4, int y0_q4, int y_step_q4, int w, int h);
 
 void vpx_scaled_avg_2d_c(const uint8_t *src, ptrdiff_t src_stride, uint8_t *dst, ptrdiff_t dst_stride, const InterpKernel *filter, int x0_q4, int x_step_q4, int y0_q4, int y_step_q4, int w, int h);
->>>>>>> 626889fb
 #define vpx_scaled_avg_2d vpx_scaled_avg_2d_c
 
 void vpx_scaled_avg_horiz_c(const uint8_t *src, ptrdiff_t src_stride, uint8_t *dst, ptrdiff_t dst_stride, const InterpKernel *filter, int x0_q4, int x_step_q4, int y0_q4, int y_step_q4, int w, int h);
@@ -2937,986 +767,6 @@
 void vpx_scaled_vert_c(const uint8_t *src, ptrdiff_t src_stride, uint8_t *dst, ptrdiff_t dst_stride, const InterpKernel *filter, int x0_q4, int x_step_q4, int y0_q4, int y_step_q4, int w, int h);
 #define vpx_scaled_vert vpx_scaled_vert_c
 
-<<<<<<< HEAD
-uint32_t vpx_sub_pixel_avg_variance16x16_c(const uint8_t* src_ptr,
-                                           int src_stride,
-                                           int x_offset,
-                                           int y_offset,
-                                           const uint8_t* ref_ptr,
-                                           int ref_stride,
-                                           uint32_t* sse,
-                                           const uint8_t* second_pred);
-uint32_t vpx_sub_pixel_avg_variance16x16_neon(const uint8_t* src_ptr,
-                                              int src_stride,
-                                              int x_offset,
-                                              int y_offset,
-                                              const uint8_t* ref_ptr,
-                                              int ref_stride,
-                                              uint32_t* sse,
-                                              const uint8_t* second_pred);
-RTCD_EXTERN uint32_t (*vpx_sub_pixel_avg_variance16x16)(
-    const uint8_t* src_ptr,
-    int src_stride,
-    int x_offset,
-    int y_offset,
-    const uint8_t* ref_ptr,
-    int ref_stride,
-    uint32_t* sse,
-    const uint8_t* second_pred);
-
-uint32_t vpx_sub_pixel_avg_variance16x32_c(const uint8_t* src_ptr,
-                                           int src_stride,
-                                           int x_offset,
-                                           int y_offset,
-                                           const uint8_t* ref_ptr,
-                                           int ref_stride,
-                                           uint32_t* sse,
-                                           const uint8_t* second_pred);
-uint32_t vpx_sub_pixel_avg_variance16x32_neon(const uint8_t* src_ptr,
-                                              int src_stride,
-                                              int x_offset,
-                                              int y_offset,
-                                              const uint8_t* ref_ptr,
-                                              int ref_stride,
-                                              uint32_t* sse,
-                                              const uint8_t* second_pred);
-RTCD_EXTERN uint32_t (*vpx_sub_pixel_avg_variance16x32)(
-    const uint8_t* src_ptr,
-    int src_stride,
-    int x_offset,
-    int y_offset,
-    const uint8_t* ref_ptr,
-    int ref_stride,
-    uint32_t* sse,
-    const uint8_t* second_pred);
-
-uint32_t vpx_sub_pixel_avg_variance16x8_c(const uint8_t* src_ptr,
-                                          int src_stride,
-                                          int x_offset,
-                                          int y_offset,
-                                          const uint8_t* ref_ptr,
-                                          int ref_stride,
-                                          uint32_t* sse,
-                                          const uint8_t* second_pred);
-uint32_t vpx_sub_pixel_avg_variance16x8_neon(const uint8_t* src_ptr,
-                                             int src_stride,
-                                             int x_offset,
-                                             int y_offset,
-                                             const uint8_t* ref_ptr,
-                                             int ref_stride,
-                                             uint32_t* sse,
-                                             const uint8_t* second_pred);
-RTCD_EXTERN uint32_t (*vpx_sub_pixel_avg_variance16x8)(
-    const uint8_t* src_ptr,
-    int src_stride,
-    int x_offset,
-    int y_offset,
-    const uint8_t* ref_ptr,
-    int ref_stride,
-    uint32_t* sse,
-    const uint8_t* second_pred);
-
-uint32_t vpx_sub_pixel_avg_variance32x16_c(const uint8_t* src_ptr,
-                                           int src_stride,
-                                           int x_offset,
-                                           int y_offset,
-                                           const uint8_t* ref_ptr,
-                                           int ref_stride,
-                                           uint32_t* sse,
-                                           const uint8_t* second_pred);
-uint32_t vpx_sub_pixel_avg_variance32x16_neon(const uint8_t* src_ptr,
-                                              int src_stride,
-                                              int x_offset,
-                                              int y_offset,
-                                              const uint8_t* ref_ptr,
-                                              int ref_stride,
-                                              uint32_t* sse,
-                                              const uint8_t* second_pred);
-RTCD_EXTERN uint32_t (*vpx_sub_pixel_avg_variance32x16)(
-    const uint8_t* src_ptr,
-    int src_stride,
-    int x_offset,
-    int y_offset,
-    const uint8_t* ref_ptr,
-    int ref_stride,
-    uint32_t* sse,
-    const uint8_t* second_pred);
-
-uint32_t vpx_sub_pixel_avg_variance32x32_c(const uint8_t* src_ptr,
-                                           int src_stride,
-                                           int x_offset,
-                                           int y_offset,
-                                           const uint8_t* ref_ptr,
-                                           int ref_stride,
-                                           uint32_t* sse,
-                                           const uint8_t* second_pred);
-uint32_t vpx_sub_pixel_avg_variance32x32_neon(const uint8_t* src_ptr,
-                                              int src_stride,
-                                              int x_offset,
-                                              int y_offset,
-                                              const uint8_t* ref_ptr,
-                                              int ref_stride,
-                                              uint32_t* sse,
-                                              const uint8_t* second_pred);
-RTCD_EXTERN uint32_t (*vpx_sub_pixel_avg_variance32x32)(
-    const uint8_t* src_ptr,
-    int src_stride,
-    int x_offset,
-    int y_offset,
-    const uint8_t* ref_ptr,
-    int ref_stride,
-    uint32_t* sse,
-    const uint8_t* second_pred);
-
-uint32_t vpx_sub_pixel_avg_variance32x64_c(const uint8_t* src_ptr,
-                                           int src_stride,
-                                           int x_offset,
-                                           int y_offset,
-                                           const uint8_t* ref_ptr,
-                                           int ref_stride,
-                                           uint32_t* sse,
-                                           const uint8_t* second_pred);
-uint32_t vpx_sub_pixel_avg_variance32x64_neon(const uint8_t* src_ptr,
-                                              int src_stride,
-                                              int x_offset,
-                                              int y_offset,
-                                              const uint8_t* ref_ptr,
-                                              int ref_stride,
-                                              uint32_t* sse,
-                                              const uint8_t* second_pred);
-RTCD_EXTERN uint32_t (*vpx_sub_pixel_avg_variance32x64)(
-    const uint8_t* src_ptr,
-    int src_stride,
-    int x_offset,
-    int y_offset,
-    const uint8_t* ref_ptr,
-    int ref_stride,
-    uint32_t* sse,
-    const uint8_t* second_pred);
-
-uint32_t vpx_sub_pixel_avg_variance4x4_c(const uint8_t* src_ptr,
-                                         int src_stride,
-                                         int x_offset,
-                                         int y_offset,
-                                         const uint8_t* ref_ptr,
-                                         int ref_stride,
-                                         uint32_t* sse,
-                                         const uint8_t* second_pred);
-uint32_t vpx_sub_pixel_avg_variance4x4_neon(const uint8_t* src_ptr,
-                                            int src_stride,
-                                            int x_offset,
-                                            int y_offset,
-                                            const uint8_t* ref_ptr,
-                                            int ref_stride,
-                                            uint32_t* sse,
-                                            const uint8_t* second_pred);
-RTCD_EXTERN uint32_t (*vpx_sub_pixel_avg_variance4x4)(
-    const uint8_t* src_ptr,
-    int src_stride,
-    int x_offset,
-    int y_offset,
-    const uint8_t* ref_ptr,
-    int ref_stride,
-    uint32_t* sse,
-    const uint8_t* second_pred);
-
-uint32_t vpx_sub_pixel_avg_variance4x8_c(const uint8_t* src_ptr,
-                                         int src_stride,
-                                         int x_offset,
-                                         int y_offset,
-                                         const uint8_t* ref_ptr,
-                                         int ref_stride,
-                                         uint32_t* sse,
-                                         const uint8_t* second_pred);
-uint32_t vpx_sub_pixel_avg_variance4x8_neon(const uint8_t* src_ptr,
-                                            int src_stride,
-                                            int x_offset,
-                                            int y_offset,
-                                            const uint8_t* ref_ptr,
-                                            int ref_stride,
-                                            uint32_t* sse,
-                                            const uint8_t* second_pred);
-RTCD_EXTERN uint32_t (*vpx_sub_pixel_avg_variance4x8)(
-    const uint8_t* src_ptr,
-    int src_stride,
-    int x_offset,
-    int y_offset,
-    const uint8_t* ref_ptr,
-    int ref_stride,
-    uint32_t* sse,
-    const uint8_t* second_pred);
-
-uint32_t vpx_sub_pixel_avg_variance64x32_c(const uint8_t* src_ptr,
-                                           int src_stride,
-                                           int x_offset,
-                                           int y_offset,
-                                           const uint8_t* ref_ptr,
-                                           int ref_stride,
-                                           uint32_t* sse,
-                                           const uint8_t* second_pred);
-uint32_t vpx_sub_pixel_avg_variance64x32_neon(const uint8_t* src_ptr,
-                                              int src_stride,
-                                              int x_offset,
-                                              int y_offset,
-                                              const uint8_t* ref_ptr,
-                                              int ref_stride,
-                                              uint32_t* sse,
-                                              const uint8_t* second_pred);
-RTCD_EXTERN uint32_t (*vpx_sub_pixel_avg_variance64x32)(
-    const uint8_t* src_ptr,
-    int src_stride,
-    int x_offset,
-    int y_offset,
-    const uint8_t* ref_ptr,
-    int ref_stride,
-    uint32_t* sse,
-    const uint8_t* second_pred);
-
-uint32_t vpx_sub_pixel_avg_variance64x64_c(const uint8_t* src_ptr,
-                                           int src_stride,
-                                           int x_offset,
-                                           int y_offset,
-                                           const uint8_t* ref_ptr,
-                                           int ref_stride,
-                                           uint32_t* sse,
-                                           const uint8_t* second_pred);
-uint32_t vpx_sub_pixel_avg_variance64x64_neon(const uint8_t* src_ptr,
-                                              int src_stride,
-                                              int x_offset,
-                                              int y_offset,
-                                              const uint8_t* ref_ptr,
-                                              int ref_stride,
-                                              uint32_t* sse,
-                                              const uint8_t* second_pred);
-RTCD_EXTERN uint32_t (*vpx_sub_pixel_avg_variance64x64)(
-    const uint8_t* src_ptr,
-    int src_stride,
-    int x_offset,
-    int y_offset,
-    const uint8_t* ref_ptr,
-    int ref_stride,
-    uint32_t* sse,
-    const uint8_t* second_pred);
-
-uint32_t vpx_sub_pixel_avg_variance8x16_c(const uint8_t* src_ptr,
-                                          int src_stride,
-                                          int x_offset,
-                                          int y_offset,
-                                          const uint8_t* ref_ptr,
-                                          int ref_stride,
-                                          uint32_t* sse,
-                                          const uint8_t* second_pred);
-uint32_t vpx_sub_pixel_avg_variance8x16_neon(const uint8_t* src_ptr,
-                                             int src_stride,
-                                             int x_offset,
-                                             int y_offset,
-                                             const uint8_t* ref_ptr,
-                                             int ref_stride,
-                                             uint32_t* sse,
-                                             const uint8_t* second_pred);
-RTCD_EXTERN uint32_t (*vpx_sub_pixel_avg_variance8x16)(
-    const uint8_t* src_ptr,
-    int src_stride,
-    int x_offset,
-    int y_offset,
-    const uint8_t* ref_ptr,
-    int ref_stride,
-    uint32_t* sse,
-    const uint8_t* second_pred);
-
-uint32_t vpx_sub_pixel_avg_variance8x4_c(const uint8_t* src_ptr,
-                                         int src_stride,
-                                         int x_offset,
-                                         int y_offset,
-                                         const uint8_t* ref_ptr,
-                                         int ref_stride,
-                                         uint32_t* sse,
-                                         const uint8_t* second_pred);
-uint32_t vpx_sub_pixel_avg_variance8x4_neon(const uint8_t* src_ptr,
-                                            int src_stride,
-                                            int x_offset,
-                                            int y_offset,
-                                            const uint8_t* ref_ptr,
-                                            int ref_stride,
-                                            uint32_t* sse,
-                                            const uint8_t* second_pred);
-RTCD_EXTERN uint32_t (*vpx_sub_pixel_avg_variance8x4)(
-    const uint8_t* src_ptr,
-    int src_stride,
-    int x_offset,
-    int y_offset,
-    const uint8_t* ref_ptr,
-    int ref_stride,
-    uint32_t* sse,
-    const uint8_t* second_pred);
-
-uint32_t vpx_sub_pixel_avg_variance8x8_c(const uint8_t* src_ptr,
-                                         int src_stride,
-                                         int x_offset,
-                                         int y_offset,
-                                         const uint8_t* ref_ptr,
-                                         int ref_stride,
-                                         uint32_t* sse,
-                                         const uint8_t* second_pred);
-uint32_t vpx_sub_pixel_avg_variance8x8_neon(const uint8_t* src_ptr,
-                                            int src_stride,
-                                            int x_offset,
-                                            int y_offset,
-                                            const uint8_t* ref_ptr,
-                                            int ref_stride,
-                                            uint32_t* sse,
-                                            const uint8_t* second_pred);
-RTCD_EXTERN uint32_t (*vpx_sub_pixel_avg_variance8x8)(
-    const uint8_t* src_ptr,
-    int src_stride,
-    int x_offset,
-    int y_offset,
-    const uint8_t* ref_ptr,
-    int ref_stride,
-    uint32_t* sse,
-    const uint8_t* second_pred);
-
-uint32_t vpx_sub_pixel_variance16x16_c(const uint8_t* src_ptr,
-                                       int src_stride,
-                                       int x_offset,
-                                       int y_offset,
-                                       const uint8_t* ref_ptr,
-                                       int ref_stride,
-                                       uint32_t* sse);
-uint32_t vpx_sub_pixel_variance16x16_neon(const uint8_t* src_ptr,
-                                          int src_stride,
-                                          int x_offset,
-                                          int y_offset,
-                                          const uint8_t* ref_ptr,
-                                          int ref_stride,
-                                          uint32_t* sse);
-RTCD_EXTERN uint32_t (*vpx_sub_pixel_variance16x16)(const uint8_t* src_ptr,
-                                                    int src_stride,
-                                                    int x_offset,
-                                                    int y_offset,
-                                                    const uint8_t* ref_ptr,
-                                                    int ref_stride,
-                                                    uint32_t* sse);
-
-uint32_t vpx_sub_pixel_variance16x32_c(const uint8_t* src_ptr,
-                                       int src_stride,
-                                       int x_offset,
-                                       int y_offset,
-                                       const uint8_t* ref_ptr,
-                                       int ref_stride,
-                                       uint32_t* sse);
-uint32_t vpx_sub_pixel_variance16x32_neon(const uint8_t* src_ptr,
-                                          int src_stride,
-                                          int x_offset,
-                                          int y_offset,
-                                          const uint8_t* ref_ptr,
-                                          int ref_stride,
-                                          uint32_t* sse);
-RTCD_EXTERN uint32_t (*vpx_sub_pixel_variance16x32)(const uint8_t* src_ptr,
-                                                    int src_stride,
-                                                    int x_offset,
-                                                    int y_offset,
-                                                    const uint8_t* ref_ptr,
-                                                    int ref_stride,
-                                                    uint32_t* sse);
-
-uint32_t vpx_sub_pixel_variance16x8_c(const uint8_t* src_ptr,
-                                      int src_stride,
-                                      int x_offset,
-                                      int y_offset,
-                                      const uint8_t* ref_ptr,
-                                      int ref_stride,
-                                      uint32_t* sse);
-uint32_t vpx_sub_pixel_variance16x8_neon(const uint8_t* src_ptr,
-                                         int src_stride,
-                                         int x_offset,
-                                         int y_offset,
-                                         const uint8_t* ref_ptr,
-                                         int ref_stride,
-                                         uint32_t* sse);
-RTCD_EXTERN uint32_t (*vpx_sub_pixel_variance16x8)(const uint8_t* src_ptr,
-                                                   int src_stride,
-                                                   int x_offset,
-                                                   int y_offset,
-                                                   const uint8_t* ref_ptr,
-                                                   int ref_stride,
-                                                   uint32_t* sse);
-
-uint32_t vpx_sub_pixel_variance32x16_c(const uint8_t* src_ptr,
-                                       int src_stride,
-                                       int x_offset,
-                                       int y_offset,
-                                       const uint8_t* ref_ptr,
-                                       int ref_stride,
-                                       uint32_t* sse);
-uint32_t vpx_sub_pixel_variance32x16_neon(const uint8_t* src_ptr,
-                                          int src_stride,
-                                          int x_offset,
-                                          int y_offset,
-                                          const uint8_t* ref_ptr,
-                                          int ref_stride,
-                                          uint32_t* sse);
-RTCD_EXTERN uint32_t (*vpx_sub_pixel_variance32x16)(const uint8_t* src_ptr,
-                                                    int src_stride,
-                                                    int x_offset,
-                                                    int y_offset,
-                                                    const uint8_t* ref_ptr,
-                                                    int ref_stride,
-                                                    uint32_t* sse);
-
-uint32_t vpx_sub_pixel_variance32x32_c(const uint8_t* src_ptr,
-                                       int src_stride,
-                                       int x_offset,
-                                       int y_offset,
-                                       const uint8_t* ref_ptr,
-                                       int ref_stride,
-                                       uint32_t* sse);
-uint32_t vpx_sub_pixel_variance32x32_neon(const uint8_t* src_ptr,
-                                          int src_stride,
-                                          int x_offset,
-                                          int y_offset,
-                                          const uint8_t* ref_ptr,
-                                          int ref_stride,
-                                          uint32_t* sse);
-RTCD_EXTERN uint32_t (*vpx_sub_pixel_variance32x32)(const uint8_t* src_ptr,
-                                                    int src_stride,
-                                                    int x_offset,
-                                                    int y_offset,
-                                                    const uint8_t* ref_ptr,
-                                                    int ref_stride,
-                                                    uint32_t* sse);
-
-uint32_t vpx_sub_pixel_variance32x64_c(const uint8_t* src_ptr,
-                                       int src_stride,
-                                       int x_offset,
-                                       int y_offset,
-                                       const uint8_t* ref_ptr,
-                                       int ref_stride,
-                                       uint32_t* sse);
-uint32_t vpx_sub_pixel_variance32x64_neon(const uint8_t* src_ptr,
-                                          int src_stride,
-                                          int x_offset,
-                                          int y_offset,
-                                          const uint8_t* ref_ptr,
-                                          int ref_stride,
-                                          uint32_t* sse);
-RTCD_EXTERN uint32_t (*vpx_sub_pixel_variance32x64)(const uint8_t* src_ptr,
-                                                    int src_stride,
-                                                    int x_offset,
-                                                    int y_offset,
-                                                    const uint8_t* ref_ptr,
-                                                    int ref_stride,
-                                                    uint32_t* sse);
-
-uint32_t vpx_sub_pixel_variance4x4_c(const uint8_t* src_ptr,
-                                     int src_stride,
-                                     int x_offset,
-                                     int y_offset,
-                                     const uint8_t* ref_ptr,
-                                     int ref_stride,
-                                     uint32_t* sse);
-uint32_t vpx_sub_pixel_variance4x4_neon(const uint8_t* src_ptr,
-                                        int src_stride,
-                                        int x_offset,
-                                        int y_offset,
-                                        const uint8_t* ref_ptr,
-                                        int ref_stride,
-                                        uint32_t* sse);
-RTCD_EXTERN uint32_t (*vpx_sub_pixel_variance4x4)(const uint8_t* src_ptr,
-                                                  int src_stride,
-                                                  int x_offset,
-                                                  int y_offset,
-                                                  const uint8_t* ref_ptr,
-                                                  int ref_stride,
-                                                  uint32_t* sse);
-
-uint32_t vpx_sub_pixel_variance4x8_c(const uint8_t* src_ptr,
-                                     int src_stride,
-                                     int x_offset,
-                                     int y_offset,
-                                     const uint8_t* ref_ptr,
-                                     int ref_stride,
-                                     uint32_t* sse);
-uint32_t vpx_sub_pixel_variance4x8_neon(const uint8_t* src_ptr,
-                                        int src_stride,
-                                        int x_offset,
-                                        int y_offset,
-                                        const uint8_t* ref_ptr,
-                                        int ref_stride,
-                                        uint32_t* sse);
-RTCD_EXTERN uint32_t (*vpx_sub_pixel_variance4x8)(const uint8_t* src_ptr,
-                                                  int src_stride,
-                                                  int x_offset,
-                                                  int y_offset,
-                                                  const uint8_t* ref_ptr,
-                                                  int ref_stride,
-                                                  uint32_t* sse);
-
-uint32_t vpx_sub_pixel_variance64x32_c(const uint8_t* src_ptr,
-                                       int src_stride,
-                                       int x_offset,
-                                       int y_offset,
-                                       const uint8_t* ref_ptr,
-                                       int ref_stride,
-                                       uint32_t* sse);
-uint32_t vpx_sub_pixel_variance64x32_neon(const uint8_t* src_ptr,
-                                          int src_stride,
-                                          int x_offset,
-                                          int y_offset,
-                                          const uint8_t* ref_ptr,
-                                          int ref_stride,
-                                          uint32_t* sse);
-RTCD_EXTERN uint32_t (*vpx_sub_pixel_variance64x32)(const uint8_t* src_ptr,
-                                                    int src_stride,
-                                                    int x_offset,
-                                                    int y_offset,
-                                                    const uint8_t* ref_ptr,
-                                                    int ref_stride,
-                                                    uint32_t* sse);
-
-uint32_t vpx_sub_pixel_variance64x64_c(const uint8_t* src_ptr,
-                                       int src_stride,
-                                       int x_offset,
-                                       int y_offset,
-                                       const uint8_t* ref_ptr,
-                                       int ref_stride,
-                                       uint32_t* sse);
-uint32_t vpx_sub_pixel_variance64x64_neon(const uint8_t* src_ptr,
-                                          int src_stride,
-                                          int x_offset,
-                                          int y_offset,
-                                          const uint8_t* ref_ptr,
-                                          int ref_stride,
-                                          uint32_t* sse);
-RTCD_EXTERN uint32_t (*vpx_sub_pixel_variance64x64)(const uint8_t* src_ptr,
-                                                    int src_stride,
-                                                    int x_offset,
-                                                    int y_offset,
-                                                    const uint8_t* ref_ptr,
-                                                    int ref_stride,
-                                                    uint32_t* sse);
-
-uint32_t vpx_sub_pixel_variance8x16_c(const uint8_t* src_ptr,
-                                      int src_stride,
-                                      int x_offset,
-                                      int y_offset,
-                                      const uint8_t* ref_ptr,
-                                      int ref_stride,
-                                      uint32_t* sse);
-uint32_t vpx_sub_pixel_variance8x16_neon(const uint8_t* src_ptr,
-                                         int src_stride,
-                                         int x_offset,
-                                         int y_offset,
-                                         const uint8_t* ref_ptr,
-                                         int ref_stride,
-                                         uint32_t* sse);
-RTCD_EXTERN uint32_t (*vpx_sub_pixel_variance8x16)(const uint8_t* src_ptr,
-                                                   int src_stride,
-                                                   int x_offset,
-                                                   int y_offset,
-                                                   const uint8_t* ref_ptr,
-                                                   int ref_stride,
-                                                   uint32_t* sse);
-
-uint32_t vpx_sub_pixel_variance8x4_c(const uint8_t* src_ptr,
-                                     int src_stride,
-                                     int x_offset,
-                                     int y_offset,
-                                     const uint8_t* ref_ptr,
-                                     int ref_stride,
-                                     uint32_t* sse);
-uint32_t vpx_sub_pixel_variance8x4_neon(const uint8_t* src_ptr,
-                                        int src_stride,
-                                        int x_offset,
-                                        int y_offset,
-                                        const uint8_t* ref_ptr,
-                                        int ref_stride,
-                                        uint32_t* sse);
-RTCD_EXTERN uint32_t (*vpx_sub_pixel_variance8x4)(const uint8_t* src_ptr,
-                                                  int src_stride,
-                                                  int x_offset,
-                                                  int y_offset,
-                                                  const uint8_t* ref_ptr,
-                                                  int ref_stride,
-                                                  uint32_t* sse);
-
-uint32_t vpx_sub_pixel_variance8x8_c(const uint8_t* src_ptr,
-                                     int src_stride,
-                                     int x_offset,
-                                     int y_offset,
-                                     const uint8_t* ref_ptr,
-                                     int ref_stride,
-                                     uint32_t* sse);
-uint32_t vpx_sub_pixel_variance8x8_neon(const uint8_t* src_ptr,
-                                        int src_stride,
-                                        int x_offset,
-                                        int y_offset,
-                                        const uint8_t* ref_ptr,
-                                        int ref_stride,
-                                        uint32_t* sse);
-RTCD_EXTERN uint32_t (*vpx_sub_pixel_variance8x8)(const uint8_t* src_ptr,
-                                                  int src_stride,
-                                                  int x_offset,
-                                                  int y_offset,
-                                                  const uint8_t* ref_ptr,
-                                                  int ref_stride,
-                                                  uint32_t* sse);
-
-void vpx_subtract_block_c(int rows,
-                          int cols,
-                          int16_t* diff_ptr,
-                          ptrdiff_t diff_stride,
-                          const uint8_t* src_ptr,
-                          ptrdiff_t src_stride,
-                          const uint8_t* pred_ptr,
-                          ptrdiff_t pred_stride);
-void vpx_subtract_block_neon(int rows,
-                             int cols,
-                             int16_t* diff_ptr,
-                             ptrdiff_t diff_stride,
-                             const uint8_t* src_ptr,
-                             ptrdiff_t src_stride,
-                             const uint8_t* pred_ptr,
-                             ptrdiff_t pred_stride);
-RTCD_EXTERN void (*vpx_subtract_block)(int rows,
-                                       int cols,
-                                       int16_t* diff_ptr,
-                                       ptrdiff_t diff_stride,
-                                       const uint8_t* src_ptr,
-                                       ptrdiff_t src_stride,
-                                       const uint8_t* pred_ptr,
-                                       ptrdiff_t pred_stride);
-
-uint64_t vpx_sum_squares_2d_i16_c(const int16_t* src, int stride, int size);
-uint64_t vpx_sum_squares_2d_i16_neon(const int16_t* src, int stride, int size);
-RTCD_EXTERN uint64_t (*vpx_sum_squares_2d_i16)(const int16_t* src,
-                                               int stride,
-                                               int size);
-
-void vpx_tm_predictor_16x16_c(uint8_t* dst,
-                              ptrdiff_t stride,
-                              const uint8_t* above,
-                              const uint8_t* left);
-void vpx_tm_predictor_16x16_neon(uint8_t* dst,
-                                 ptrdiff_t stride,
-                                 const uint8_t* above,
-                                 const uint8_t* left);
-RTCD_EXTERN void (*vpx_tm_predictor_16x16)(uint8_t* dst,
-                                           ptrdiff_t stride,
-                                           const uint8_t* above,
-                                           const uint8_t* left);
-
-void vpx_tm_predictor_32x32_c(uint8_t* dst,
-                              ptrdiff_t stride,
-                              const uint8_t* above,
-                              const uint8_t* left);
-void vpx_tm_predictor_32x32_neon(uint8_t* dst,
-                                 ptrdiff_t stride,
-                                 const uint8_t* above,
-                                 const uint8_t* left);
-RTCD_EXTERN void (*vpx_tm_predictor_32x32)(uint8_t* dst,
-                                           ptrdiff_t stride,
-                                           const uint8_t* above,
-                                           const uint8_t* left);
-
-void vpx_tm_predictor_4x4_c(uint8_t* dst,
-                            ptrdiff_t stride,
-                            const uint8_t* above,
-                            const uint8_t* left);
-void vpx_tm_predictor_4x4_neon(uint8_t* dst,
-                               ptrdiff_t stride,
-                               const uint8_t* above,
-                               const uint8_t* left);
-RTCD_EXTERN void (*vpx_tm_predictor_4x4)(uint8_t* dst,
-                                         ptrdiff_t stride,
-                                         const uint8_t* above,
-                                         const uint8_t* left);
-
-void vpx_tm_predictor_8x8_c(uint8_t* dst,
-                            ptrdiff_t stride,
-                            const uint8_t* above,
-                            const uint8_t* left);
-void vpx_tm_predictor_8x8_neon(uint8_t* dst,
-                               ptrdiff_t stride,
-                               const uint8_t* above,
-                               const uint8_t* left);
-RTCD_EXTERN void (*vpx_tm_predictor_8x8)(uint8_t* dst,
-                                         ptrdiff_t stride,
-                                         const uint8_t* above,
-                                         const uint8_t* left);
-
-void vpx_v_predictor_16x16_c(uint8_t* dst,
-                             ptrdiff_t stride,
-                             const uint8_t* above,
-                             const uint8_t* left);
-void vpx_v_predictor_16x16_neon(uint8_t* dst,
-                                ptrdiff_t stride,
-                                const uint8_t* above,
-                                const uint8_t* left);
-RTCD_EXTERN void (*vpx_v_predictor_16x16)(uint8_t* dst,
-                                          ptrdiff_t stride,
-                                          const uint8_t* above,
-                                          const uint8_t* left);
-
-void vpx_v_predictor_32x32_c(uint8_t* dst,
-                             ptrdiff_t stride,
-                             const uint8_t* above,
-                             const uint8_t* left);
-void vpx_v_predictor_32x32_neon(uint8_t* dst,
-                                ptrdiff_t stride,
-                                const uint8_t* above,
-                                const uint8_t* left);
-RTCD_EXTERN void (*vpx_v_predictor_32x32)(uint8_t* dst,
-                                          ptrdiff_t stride,
-                                          const uint8_t* above,
-                                          const uint8_t* left);
-
-void vpx_v_predictor_4x4_c(uint8_t* dst,
-                           ptrdiff_t stride,
-                           const uint8_t* above,
-                           const uint8_t* left);
-void vpx_v_predictor_4x4_neon(uint8_t* dst,
-                              ptrdiff_t stride,
-                              const uint8_t* above,
-                              const uint8_t* left);
-RTCD_EXTERN void (*vpx_v_predictor_4x4)(uint8_t* dst,
-                                        ptrdiff_t stride,
-                                        const uint8_t* above,
-                                        const uint8_t* left);
-
-void vpx_v_predictor_8x8_c(uint8_t* dst,
-                           ptrdiff_t stride,
-                           const uint8_t* above,
-                           const uint8_t* left);
-void vpx_v_predictor_8x8_neon(uint8_t* dst,
-                              ptrdiff_t stride,
-                              const uint8_t* above,
-                              const uint8_t* left);
-RTCD_EXTERN void (*vpx_v_predictor_8x8)(uint8_t* dst,
-                                        ptrdiff_t stride,
-                                        const uint8_t* above,
-                                        const uint8_t* left);
-
-unsigned int vpx_variance16x16_c(const uint8_t* src_ptr,
-                                 int src_stride,
-                                 const uint8_t* ref_ptr,
-                                 int ref_stride,
-                                 unsigned int* sse);
-unsigned int vpx_variance16x16_neon(const uint8_t* src_ptr,
-                                    int src_stride,
-                                    const uint8_t* ref_ptr,
-                                    int ref_stride,
-                                    unsigned int* sse);
-RTCD_EXTERN unsigned int (*vpx_variance16x16)(const uint8_t* src_ptr,
-                                              int src_stride,
-                                              const uint8_t* ref_ptr,
-                                              int ref_stride,
-                                              unsigned int* sse);
-
-unsigned int vpx_variance16x32_c(const uint8_t* src_ptr,
-                                 int src_stride,
-                                 const uint8_t* ref_ptr,
-                                 int ref_stride,
-                                 unsigned int* sse);
-unsigned int vpx_variance16x32_neon(const uint8_t* src_ptr,
-                                    int src_stride,
-                                    const uint8_t* ref_ptr,
-                                    int ref_stride,
-                                    unsigned int* sse);
-RTCD_EXTERN unsigned int (*vpx_variance16x32)(const uint8_t* src_ptr,
-                                              int src_stride,
-                                              const uint8_t* ref_ptr,
-                                              int ref_stride,
-                                              unsigned int* sse);
-
-unsigned int vpx_variance16x8_c(const uint8_t* src_ptr,
-                                int src_stride,
-                                const uint8_t* ref_ptr,
-                                int ref_stride,
-                                unsigned int* sse);
-unsigned int vpx_variance16x8_neon(const uint8_t* src_ptr,
-                                   int src_stride,
-                                   const uint8_t* ref_ptr,
-                                   int ref_stride,
-                                   unsigned int* sse);
-RTCD_EXTERN unsigned int (*vpx_variance16x8)(const uint8_t* src_ptr,
-                                             int src_stride,
-                                             const uint8_t* ref_ptr,
-                                             int ref_stride,
-                                             unsigned int* sse);
-
-unsigned int vpx_variance32x16_c(const uint8_t* src_ptr,
-                                 int src_stride,
-                                 const uint8_t* ref_ptr,
-                                 int ref_stride,
-                                 unsigned int* sse);
-unsigned int vpx_variance32x16_neon(const uint8_t* src_ptr,
-                                    int src_stride,
-                                    const uint8_t* ref_ptr,
-                                    int ref_stride,
-                                    unsigned int* sse);
-RTCD_EXTERN unsigned int (*vpx_variance32x16)(const uint8_t* src_ptr,
-                                              int src_stride,
-                                              const uint8_t* ref_ptr,
-                                              int ref_stride,
-                                              unsigned int* sse);
-
-unsigned int vpx_variance32x32_c(const uint8_t* src_ptr,
-                                 int src_stride,
-                                 const uint8_t* ref_ptr,
-                                 int ref_stride,
-                                 unsigned int* sse);
-unsigned int vpx_variance32x32_neon(const uint8_t* src_ptr,
-                                    int src_stride,
-                                    const uint8_t* ref_ptr,
-                                    int ref_stride,
-                                    unsigned int* sse);
-RTCD_EXTERN unsigned int (*vpx_variance32x32)(const uint8_t* src_ptr,
-                                              int src_stride,
-                                              const uint8_t* ref_ptr,
-                                              int ref_stride,
-                                              unsigned int* sse);
-
-unsigned int vpx_variance32x64_c(const uint8_t* src_ptr,
-                                 int src_stride,
-                                 const uint8_t* ref_ptr,
-                                 int ref_stride,
-                                 unsigned int* sse);
-unsigned int vpx_variance32x64_neon(const uint8_t* src_ptr,
-                                    int src_stride,
-                                    const uint8_t* ref_ptr,
-                                    int ref_stride,
-                                    unsigned int* sse);
-RTCD_EXTERN unsigned int (*vpx_variance32x64)(const uint8_t* src_ptr,
-                                              int src_stride,
-                                              const uint8_t* ref_ptr,
-                                              int ref_stride,
-                                              unsigned int* sse);
-
-unsigned int vpx_variance4x4_c(const uint8_t* src_ptr,
-                               int src_stride,
-                               const uint8_t* ref_ptr,
-                               int ref_stride,
-                               unsigned int* sse);
-unsigned int vpx_variance4x4_neon(const uint8_t* src_ptr,
-                                  int src_stride,
-                                  const uint8_t* ref_ptr,
-                                  int ref_stride,
-                                  unsigned int* sse);
-RTCD_EXTERN unsigned int (*vpx_variance4x4)(const uint8_t* src_ptr,
-                                            int src_stride,
-                                            const uint8_t* ref_ptr,
-                                            int ref_stride,
-                                            unsigned int* sse);
-
-unsigned int vpx_variance4x8_c(const uint8_t* src_ptr,
-                               int src_stride,
-                               const uint8_t* ref_ptr,
-                               int ref_stride,
-                               unsigned int* sse);
-unsigned int vpx_variance4x8_neon(const uint8_t* src_ptr,
-                                  int src_stride,
-                                  const uint8_t* ref_ptr,
-                                  int ref_stride,
-                                  unsigned int* sse);
-RTCD_EXTERN unsigned int (*vpx_variance4x8)(const uint8_t* src_ptr,
-                                            int src_stride,
-                                            const uint8_t* ref_ptr,
-                                            int ref_stride,
-                                            unsigned int* sse);
-
-unsigned int vpx_variance64x32_c(const uint8_t* src_ptr,
-                                 int src_stride,
-                                 const uint8_t* ref_ptr,
-                                 int ref_stride,
-                                 unsigned int* sse);
-unsigned int vpx_variance64x32_neon(const uint8_t* src_ptr,
-                                    int src_stride,
-                                    const uint8_t* ref_ptr,
-                                    int ref_stride,
-                                    unsigned int* sse);
-RTCD_EXTERN unsigned int (*vpx_variance64x32)(const uint8_t* src_ptr,
-                                              int src_stride,
-                                              const uint8_t* ref_ptr,
-                                              int ref_stride,
-                                              unsigned int* sse);
-
-unsigned int vpx_variance64x64_c(const uint8_t* src_ptr,
-                                 int src_stride,
-                                 const uint8_t* ref_ptr,
-                                 int ref_stride,
-                                 unsigned int* sse);
-unsigned int vpx_variance64x64_neon(const uint8_t* src_ptr,
-                                    int src_stride,
-                                    const uint8_t* ref_ptr,
-                                    int ref_stride,
-                                    unsigned int* sse);
-RTCD_EXTERN unsigned int (*vpx_variance64x64)(const uint8_t* src_ptr,
-                                              int src_stride,
-                                              const uint8_t* ref_ptr,
-                                              int ref_stride,
-                                              unsigned int* sse);
-
-unsigned int vpx_variance8x16_c(const uint8_t* src_ptr,
-                                int src_stride,
-                                const uint8_t* ref_ptr,
-                                int ref_stride,
-                                unsigned int* sse);
-unsigned int vpx_variance8x16_neon(const uint8_t* src_ptr,
-                                   int src_stride,
-                                   const uint8_t* ref_ptr,
-                                   int ref_stride,
-                                   unsigned int* sse);
-RTCD_EXTERN unsigned int (*vpx_variance8x16)(const uint8_t* src_ptr,
-                                             int src_stride,
-                                             const uint8_t* ref_ptr,
-                                             int ref_stride,
-                                             unsigned int* sse);
-
-unsigned int vpx_variance8x4_c(const uint8_t* src_ptr,
-                               int src_stride,
-                               const uint8_t* ref_ptr,
-                               int ref_stride,
-                               unsigned int* sse);
-unsigned int vpx_variance8x4_neon(const uint8_t* src_ptr,
-                                  int src_stride,
-                                  const uint8_t* ref_ptr,
-                                  int ref_stride,
-                                  unsigned int* sse);
-RTCD_EXTERN unsigned int (*vpx_variance8x4)(const uint8_t* src_ptr,
-                                            int src_stride,
-                                            const uint8_t* ref_ptr,
-                                            int ref_stride,
-                                            unsigned int* sse);
-
-unsigned int vpx_variance8x8_c(const uint8_t* src_ptr,
-                               int src_stride,
-                               const uint8_t* ref_ptr,
-                               int ref_stride,
-                               unsigned int* sse);
-unsigned int vpx_variance8x8_neon(const uint8_t* src_ptr,
-                                  int src_stride,
-                                  const uint8_t* ref_ptr,
-                                  int ref_stride,
-                                  unsigned int* sse);
-RTCD_EXTERN unsigned int (*vpx_variance8x8)(const uint8_t* src_ptr,
-                                            int src_stride,
-                                            const uint8_t* ref_ptr,
-                                            int ref_stride,
-                                            unsigned int* sse);
-
-void vpx_ve_predictor_4x4_c(uint8_t* dst,
-                            ptrdiff_t stride,
-                            const uint8_t* above,
-                            const uint8_t* left);
-#define vpx_ve_predictor_4x4 vpx_ve_predictor_4x4_c
-
-int vpx_vector_var_c(const int16_t* ref, const int16_t* src, const int bwl);
-int vpx_vector_var_neon(const int16_t* ref, const int16_t* src, const int bwl);
-RTCD_EXTERN int (*vpx_vector_var)(const int16_t* ref,
-                                  const int16_t* src,
-                                  const int bwl);
-=======
 int64_t vpx_sse_c(const uint8_t *src, int src_stride, const uint8_t *ref, int ref_stride, int width, int height);
 int64_t vpx_sse_neon(const uint8_t *src, int src_stride, const uint8_t *ref, int ref_stride, int width, int height);
 RTCD_EXTERN int64_t (*vpx_sse)(const uint8_t *src, int src_stride, const uint8_t *ref, int ref_stride, int width, int height);
@@ -4123,7 +973,6 @@
 int vpx_vector_var_c(const int16_t *ref, const int16_t *src, const int bwl);
 int vpx_vector_var_neon(const int16_t *ref, const int16_t *src, const int bwl);
 RTCD_EXTERN int (*vpx_vector_var)(const int16_t *ref, const int16_t *src, const int bwl);
->>>>>>> 626889fb
 
 void vpx_dsp_rtcd(void);
 
@@ -4131,608 +980,6 @@
 
 #ifdef RTCD_C
 #include "vpx_ports/arm.h"
-<<<<<<< HEAD
-static void setup_rtcd_internal(void) {
-  int flags = arm_cpu_caps();
-
-  (void)flags;
-
-  vpx_avg_4x4 = vpx_avg_4x4_c;
-  if (flags & HAS_NEON)
-    vpx_avg_4x4 = vpx_avg_4x4_neon;
-  vpx_avg_8x8 = vpx_avg_8x8_c;
-  if (flags & HAS_NEON)
-    vpx_avg_8x8 = vpx_avg_8x8_neon;
-  vpx_comp_avg_pred = vpx_comp_avg_pred_c;
-  if (flags & HAS_NEON)
-    vpx_comp_avg_pred = vpx_comp_avg_pred_neon;
-  vpx_convolve8 = vpx_convolve8_c;
-  if (flags & HAS_NEON)
-    vpx_convolve8 = vpx_convolve8_neon;
-  vpx_convolve8_avg = vpx_convolve8_avg_c;
-  if (flags & HAS_NEON)
-    vpx_convolve8_avg = vpx_convolve8_avg_neon;
-  vpx_convolve8_avg_horiz = vpx_convolve8_avg_horiz_c;
-  if (flags & HAS_NEON)
-    vpx_convolve8_avg_horiz = vpx_convolve8_avg_horiz_neon;
-  vpx_convolve8_avg_vert = vpx_convolve8_avg_vert_c;
-  if (flags & HAS_NEON)
-    vpx_convolve8_avg_vert = vpx_convolve8_avg_vert_neon;
-  vpx_convolve8_horiz = vpx_convolve8_horiz_c;
-  if (flags & HAS_NEON)
-    vpx_convolve8_horiz = vpx_convolve8_horiz_neon;
-  vpx_convolve8_vert = vpx_convolve8_vert_c;
-  if (flags & HAS_NEON)
-    vpx_convolve8_vert = vpx_convolve8_vert_neon;
-  vpx_convolve_avg = vpx_convolve_avg_c;
-  if (flags & HAS_NEON)
-    vpx_convolve_avg = vpx_convolve_avg_neon;
-  vpx_convolve_copy = vpx_convolve_copy_c;
-  if (flags & HAS_NEON)
-    vpx_convolve_copy = vpx_convolve_copy_neon;
-  vpx_d117_predictor_16x16 = vpx_d117_predictor_16x16_c;
-  if (flags & HAS_NEON)
-    vpx_d117_predictor_16x16 = vpx_d117_predictor_16x16_neon;
-  vpx_d117_predictor_32x32 = vpx_d117_predictor_32x32_c;
-  if (flags & HAS_NEON)
-    vpx_d117_predictor_32x32 = vpx_d117_predictor_32x32_neon;
-  vpx_d117_predictor_4x4 = vpx_d117_predictor_4x4_c;
-  if (flags & HAS_NEON)
-    vpx_d117_predictor_4x4 = vpx_d117_predictor_4x4_neon;
-  vpx_d117_predictor_8x8 = vpx_d117_predictor_8x8_c;
-  if (flags & HAS_NEON)
-    vpx_d117_predictor_8x8 = vpx_d117_predictor_8x8_neon;
-  vpx_d135_predictor_16x16 = vpx_d135_predictor_16x16_c;
-  if (flags & HAS_NEON)
-    vpx_d135_predictor_16x16 = vpx_d135_predictor_16x16_neon;
-  vpx_d135_predictor_32x32 = vpx_d135_predictor_32x32_c;
-  if (flags & HAS_NEON)
-    vpx_d135_predictor_32x32 = vpx_d135_predictor_32x32_neon;
-  vpx_d135_predictor_4x4 = vpx_d135_predictor_4x4_c;
-  if (flags & HAS_NEON)
-    vpx_d135_predictor_4x4 = vpx_d135_predictor_4x4_neon;
-  vpx_d135_predictor_8x8 = vpx_d135_predictor_8x8_c;
-  if (flags & HAS_NEON)
-    vpx_d135_predictor_8x8 = vpx_d135_predictor_8x8_neon;
-  vpx_d153_predictor_16x16 = vpx_d153_predictor_16x16_c;
-  if (flags & HAS_NEON)
-    vpx_d153_predictor_16x16 = vpx_d153_predictor_16x16_neon;
-  vpx_d153_predictor_32x32 = vpx_d153_predictor_32x32_c;
-  if (flags & HAS_NEON)
-    vpx_d153_predictor_32x32 = vpx_d153_predictor_32x32_neon;
-  vpx_d153_predictor_4x4 = vpx_d153_predictor_4x4_c;
-  if (flags & HAS_NEON)
-    vpx_d153_predictor_4x4 = vpx_d153_predictor_4x4_neon;
-  vpx_d153_predictor_8x8 = vpx_d153_predictor_8x8_c;
-  if (flags & HAS_NEON)
-    vpx_d153_predictor_8x8 = vpx_d153_predictor_8x8_neon;
-  vpx_d207_predictor_16x16 = vpx_d207_predictor_16x16_c;
-  if (flags & HAS_NEON)
-    vpx_d207_predictor_16x16 = vpx_d207_predictor_16x16_neon;
-  vpx_d207_predictor_32x32 = vpx_d207_predictor_32x32_c;
-  if (flags & HAS_NEON)
-    vpx_d207_predictor_32x32 = vpx_d207_predictor_32x32_neon;
-  vpx_d207_predictor_4x4 = vpx_d207_predictor_4x4_c;
-  if (flags & HAS_NEON)
-    vpx_d207_predictor_4x4 = vpx_d207_predictor_4x4_neon;
-  vpx_d207_predictor_8x8 = vpx_d207_predictor_8x8_c;
-  if (flags & HAS_NEON)
-    vpx_d207_predictor_8x8 = vpx_d207_predictor_8x8_neon;
-  vpx_d45_predictor_16x16 = vpx_d45_predictor_16x16_c;
-  if (flags & HAS_NEON)
-    vpx_d45_predictor_16x16 = vpx_d45_predictor_16x16_neon;
-  vpx_d45_predictor_32x32 = vpx_d45_predictor_32x32_c;
-  if (flags & HAS_NEON)
-    vpx_d45_predictor_32x32 = vpx_d45_predictor_32x32_neon;
-  vpx_d45_predictor_4x4 = vpx_d45_predictor_4x4_c;
-  if (flags & HAS_NEON)
-    vpx_d45_predictor_4x4 = vpx_d45_predictor_4x4_neon;
-  vpx_d45_predictor_8x8 = vpx_d45_predictor_8x8_c;
-  if (flags & HAS_NEON)
-    vpx_d45_predictor_8x8 = vpx_d45_predictor_8x8_neon;
-  vpx_d63_predictor_16x16 = vpx_d63_predictor_16x16_c;
-  if (flags & HAS_NEON)
-    vpx_d63_predictor_16x16 = vpx_d63_predictor_16x16_neon;
-  vpx_d63_predictor_32x32 = vpx_d63_predictor_32x32_c;
-  if (flags & HAS_NEON)
-    vpx_d63_predictor_32x32 = vpx_d63_predictor_32x32_neon;
-  vpx_d63_predictor_4x4 = vpx_d63_predictor_4x4_c;
-  if (flags & HAS_NEON)
-    vpx_d63_predictor_4x4 = vpx_d63_predictor_4x4_neon;
-  vpx_d63_predictor_8x8 = vpx_d63_predictor_8x8_c;
-  if (flags & HAS_NEON)
-    vpx_d63_predictor_8x8 = vpx_d63_predictor_8x8_neon;
-  vpx_dc_128_predictor_16x16 = vpx_dc_128_predictor_16x16_c;
-  if (flags & HAS_NEON)
-    vpx_dc_128_predictor_16x16 = vpx_dc_128_predictor_16x16_neon;
-  vpx_dc_128_predictor_32x32 = vpx_dc_128_predictor_32x32_c;
-  if (flags & HAS_NEON)
-    vpx_dc_128_predictor_32x32 = vpx_dc_128_predictor_32x32_neon;
-  vpx_dc_128_predictor_4x4 = vpx_dc_128_predictor_4x4_c;
-  if (flags & HAS_NEON)
-    vpx_dc_128_predictor_4x4 = vpx_dc_128_predictor_4x4_neon;
-  vpx_dc_128_predictor_8x8 = vpx_dc_128_predictor_8x8_c;
-  if (flags & HAS_NEON)
-    vpx_dc_128_predictor_8x8 = vpx_dc_128_predictor_8x8_neon;
-  vpx_dc_left_predictor_16x16 = vpx_dc_left_predictor_16x16_c;
-  if (flags & HAS_NEON)
-    vpx_dc_left_predictor_16x16 = vpx_dc_left_predictor_16x16_neon;
-  vpx_dc_left_predictor_32x32 = vpx_dc_left_predictor_32x32_c;
-  if (flags & HAS_NEON)
-    vpx_dc_left_predictor_32x32 = vpx_dc_left_predictor_32x32_neon;
-  vpx_dc_left_predictor_4x4 = vpx_dc_left_predictor_4x4_c;
-  if (flags & HAS_NEON)
-    vpx_dc_left_predictor_4x4 = vpx_dc_left_predictor_4x4_neon;
-  vpx_dc_left_predictor_8x8 = vpx_dc_left_predictor_8x8_c;
-  if (flags & HAS_NEON)
-    vpx_dc_left_predictor_8x8 = vpx_dc_left_predictor_8x8_neon;
-  vpx_dc_predictor_16x16 = vpx_dc_predictor_16x16_c;
-  if (flags & HAS_NEON)
-    vpx_dc_predictor_16x16 = vpx_dc_predictor_16x16_neon;
-  vpx_dc_predictor_32x32 = vpx_dc_predictor_32x32_c;
-  if (flags & HAS_NEON)
-    vpx_dc_predictor_32x32 = vpx_dc_predictor_32x32_neon;
-  vpx_dc_predictor_4x4 = vpx_dc_predictor_4x4_c;
-  if (flags & HAS_NEON)
-    vpx_dc_predictor_4x4 = vpx_dc_predictor_4x4_neon;
-  vpx_dc_predictor_8x8 = vpx_dc_predictor_8x8_c;
-  if (flags & HAS_NEON)
-    vpx_dc_predictor_8x8 = vpx_dc_predictor_8x8_neon;
-  vpx_dc_top_predictor_16x16 = vpx_dc_top_predictor_16x16_c;
-  if (flags & HAS_NEON)
-    vpx_dc_top_predictor_16x16 = vpx_dc_top_predictor_16x16_neon;
-  vpx_dc_top_predictor_32x32 = vpx_dc_top_predictor_32x32_c;
-  if (flags & HAS_NEON)
-    vpx_dc_top_predictor_32x32 = vpx_dc_top_predictor_32x32_neon;
-  vpx_dc_top_predictor_4x4 = vpx_dc_top_predictor_4x4_c;
-  if (flags & HAS_NEON)
-    vpx_dc_top_predictor_4x4 = vpx_dc_top_predictor_4x4_neon;
-  vpx_dc_top_predictor_8x8 = vpx_dc_top_predictor_8x8_c;
-  if (flags & HAS_NEON)
-    vpx_dc_top_predictor_8x8 = vpx_dc_top_predictor_8x8_neon;
-  vpx_fdct16x16 = vpx_fdct16x16_c;
-  if (flags & HAS_NEON)
-    vpx_fdct16x16 = vpx_fdct16x16_neon;
-  vpx_fdct16x16_1 = vpx_fdct16x16_1_c;
-  if (flags & HAS_NEON)
-    vpx_fdct16x16_1 = vpx_fdct16x16_1_neon;
-  vpx_fdct32x32 = vpx_fdct32x32_c;
-  if (flags & HAS_NEON)
-    vpx_fdct32x32 = vpx_fdct32x32_neon;
-  vpx_fdct32x32_1 = vpx_fdct32x32_1_c;
-  if (flags & HAS_NEON)
-    vpx_fdct32x32_1 = vpx_fdct32x32_1_neon;
-  vpx_fdct32x32_rd = vpx_fdct32x32_rd_c;
-  if (flags & HAS_NEON)
-    vpx_fdct32x32_rd = vpx_fdct32x32_rd_neon;
-  vpx_fdct4x4 = vpx_fdct4x4_c;
-  if (flags & HAS_NEON)
-    vpx_fdct4x4 = vpx_fdct4x4_neon;
-  vpx_fdct4x4_1 = vpx_fdct4x4_1_c;
-  if (flags & HAS_NEON)
-    vpx_fdct4x4_1 = vpx_fdct4x4_1_neon;
-  vpx_fdct8x8 = vpx_fdct8x8_c;
-  if (flags & HAS_NEON)
-    vpx_fdct8x8 = vpx_fdct8x8_neon;
-  vpx_fdct8x8_1 = vpx_fdct8x8_1_c;
-  if (flags & HAS_NEON)
-    vpx_fdct8x8_1 = vpx_fdct8x8_1_neon;
-  vpx_get16x16var = vpx_get16x16var_c;
-  if (flags & HAS_NEON)
-    vpx_get16x16var = vpx_get16x16var_neon;
-  vpx_get4x4sse_cs = vpx_get4x4sse_cs_c;
-  if (flags & HAS_NEON)
-    vpx_get4x4sse_cs = vpx_get4x4sse_cs_neon;
-  vpx_get8x8var = vpx_get8x8var_c;
-  if (flags & HAS_NEON)
-    vpx_get8x8var = vpx_get8x8var_neon;
-  vpx_h_predictor_16x16 = vpx_h_predictor_16x16_c;
-  if (flags & HAS_NEON)
-    vpx_h_predictor_16x16 = vpx_h_predictor_16x16_neon;
-  vpx_h_predictor_32x32 = vpx_h_predictor_32x32_c;
-  if (flags & HAS_NEON)
-    vpx_h_predictor_32x32 = vpx_h_predictor_32x32_neon;
-  vpx_h_predictor_4x4 = vpx_h_predictor_4x4_c;
-  if (flags & HAS_NEON)
-    vpx_h_predictor_4x4 = vpx_h_predictor_4x4_neon;
-  vpx_h_predictor_8x8 = vpx_h_predictor_8x8_c;
-  if (flags & HAS_NEON)
-    vpx_h_predictor_8x8 = vpx_h_predictor_8x8_neon;
-  vpx_hadamard_16x16 = vpx_hadamard_16x16_c;
-  if (flags & HAS_NEON)
-    vpx_hadamard_16x16 = vpx_hadamard_16x16_neon;
-  vpx_hadamard_32x32 = vpx_hadamard_32x32_c;
-  if (flags & HAS_NEON)
-    vpx_hadamard_32x32 = vpx_hadamard_32x32_neon;
-  vpx_hadamard_8x8 = vpx_hadamard_8x8_c;
-  if (flags & HAS_NEON)
-    vpx_hadamard_8x8 = vpx_hadamard_8x8_neon;
-  vpx_idct16x16_10_add = vpx_idct16x16_10_add_c;
-  if (flags & HAS_NEON)
-    vpx_idct16x16_10_add = vpx_idct16x16_10_add_neon;
-  vpx_idct16x16_1_add = vpx_idct16x16_1_add_c;
-  if (flags & HAS_NEON)
-    vpx_idct16x16_1_add = vpx_idct16x16_1_add_neon;
-  vpx_idct16x16_256_add = vpx_idct16x16_256_add_c;
-  if (flags & HAS_NEON)
-    vpx_idct16x16_256_add = vpx_idct16x16_256_add_neon;
-  vpx_idct16x16_38_add = vpx_idct16x16_38_add_c;
-  if (flags & HAS_NEON)
-    vpx_idct16x16_38_add = vpx_idct16x16_38_add_neon;
-  vpx_idct32x32_1024_add = vpx_idct32x32_1024_add_c;
-  if (flags & HAS_NEON)
-    vpx_idct32x32_1024_add = vpx_idct32x32_1024_add_neon;
-  vpx_idct32x32_135_add = vpx_idct32x32_135_add_c;
-  if (flags & HAS_NEON)
-    vpx_idct32x32_135_add = vpx_idct32x32_135_add_neon;
-  vpx_idct32x32_1_add = vpx_idct32x32_1_add_c;
-  if (flags & HAS_NEON)
-    vpx_idct32x32_1_add = vpx_idct32x32_1_add_neon;
-  vpx_idct32x32_34_add = vpx_idct32x32_34_add_c;
-  if (flags & HAS_NEON)
-    vpx_idct32x32_34_add = vpx_idct32x32_34_add_neon;
-  vpx_idct4x4_16_add = vpx_idct4x4_16_add_c;
-  if (flags & HAS_NEON)
-    vpx_idct4x4_16_add = vpx_idct4x4_16_add_neon;
-  vpx_idct4x4_1_add = vpx_idct4x4_1_add_c;
-  if (flags & HAS_NEON)
-    vpx_idct4x4_1_add = vpx_idct4x4_1_add_neon;
-  vpx_idct8x8_12_add = vpx_idct8x8_12_add_c;
-  if (flags & HAS_NEON)
-    vpx_idct8x8_12_add = vpx_idct8x8_12_add_neon;
-  vpx_idct8x8_1_add = vpx_idct8x8_1_add_c;
-  if (flags & HAS_NEON)
-    vpx_idct8x8_1_add = vpx_idct8x8_1_add_neon;
-  vpx_idct8x8_64_add = vpx_idct8x8_64_add_c;
-  if (flags & HAS_NEON)
-    vpx_idct8x8_64_add = vpx_idct8x8_64_add_neon;
-  vpx_int_pro_col = vpx_int_pro_col_c;
-  if (flags & HAS_NEON)
-    vpx_int_pro_col = vpx_int_pro_col_neon;
-  vpx_int_pro_row = vpx_int_pro_row_c;
-  if (flags & HAS_NEON)
-    vpx_int_pro_row = vpx_int_pro_row_neon;
-  vpx_lpf_horizontal_16 = vpx_lpf_horizontal_16_c;
-  if (flags & HAS_NEON)
-    vpx_lpf_horizontal_16 = vpx_lpf_horizontal_16_neon;
-  vpx_lpf_horizontal_16_dual = vpx_lpf_horizontal_16_dual_c;
-  if (flags & HAS_NEON)
-    vpx_lpf_horizontal_16_dual = vpx_lpf_horizontal_16_dual_neon;
-  vpx_lpf_horizontal_4 = vpx_lpf_horizontal_4_c;
-  if (flags & HAS_NEON)
-    vpx_lpf_horizontal_4 = vpx_lpf_horizontal_4_neon;
-  vpx_lpf_horizontal_4_dual = vpx_lpf_horizontal_4_dual_c;
-  if (flags & HAS_NEON)
-    vpx_lpf_horizontal_4_dual = vpx_lpf_horizontal_4_dual_neon;
-  vpx_lpf_horizontal_8 = vpx_lpf_horizontal_8_c;
-  if (flags & HAS_NEON)
-    vpx_lpf_horizontal_8 = vpx_lpf_horizontal_8_neon;
-  vpx_lpf_horizontal_8_dual = vpx_lpf_horizontal_8_dual_c;
-  if (flags & HAS_NEON)
-    vpx_lpf_horizontal_8_dual = vpx_lpf_horizontal_8_dual_neon;
-  vpx_lpf_vertical_16 = vpx_lpf_vertical_16_c;
-  if (flags & HAS_NEON)
-    vpx_lpf_vertical_16 = vpx_lpf_vertical_16_neon;
-  vpx_lpf_vertical_16_dual = vpx_lpf_vertical_16_dual_c;
-  if (flags & HAS_NEON)
-    vpx_lpf_vertical_16_dual = vpx_lpf_vertical_16_dual_neon;
-  vpx_lpf_vertical_4 = vpx_lpf_vertical_4_c;
-  if (flags & HAS_NEON)
-    vpx_lpf_vertical_4 = vpx_lpf_vertical_4_neon;
-  vpx_lpf_vertical_4_dual = vpx_lpf_vertical_4_dual_c;
-  if (flags & HAS_NEON)
-    vpx_lpf_vertical_4_dual = vpx_lpf_vertical_4_dual_neon;
-  vpx_lpf_vertical_8 = vpx_lpf_vertical_8_c;
-  if (flags & HAS_NEON)
-    vpx_lpf_vertical_8 = vpx_lpf_vertical_8_neon;
-  vpx_lpf_vertical_8_dual = vpx_lpf_vertical_8_dual_c;
-  if (flags & HAS_NEON)
-    vpx_lpf_vertical_8_dual = vpx_lpf_vertical_8_dual_neon;
-  vpx_mbpost_proc_across_ip = vpx_mbpost_proc_across_ip_c;
-  if (flags & HAS_NEON)
-    vpx_mbpost_proc_across_ip = vpx_mbpost_proc_across_ip_neon;
-  vpx_mbpost_proc_down = vpx_mbpost_proc_down_c;
-  if (flags & HAS_NEON)
-    vpx_mbpost_proc_down = vpx_mbpost_proc_down_neon;
-  vpx_minmax_8x8 = vpx_minmax_8x8_c;
-  if (flags & HAS_NEON)
-    vpx_minmax_8x8 = vpx_minmax_8x8_neon;
-  vpx_mse16x16 = vpx_mse16x16_c;
-  if (flags & HAS_NEON)
-    vpx_mse16x16 = vpx_mse16x16_neon;
-  vpx_mse16x8 = vpx_mse16x8_c;
-  if (flags & HAS_NEON)
-    vpx_mse16x8 = vpx_mse16x8_neon;
-  vpx_mse8x16 = vpx_mse8x16_c;
-  if (flags & HAS_NEON)
-    vpx_mse8x16 = vpx_mse8x16_neon;
-  vpx_mse8x8 = vpx_mse8x8_c;
-  if (flags & HAS_NEON)
-    vpx_mse8x8 = vpx_mse8x8_neon;
-  vpx_post_proc_down_and_across_mb_row = vpx_post_proc_down_and_across_mb_row_c;
-  if (flags & HAS_NEON)
-    vpx_post_proc_down_and_across_mb_row =
-        vpx_post_proc_down_and_across_mb_row_neon;
-  vpx_quantize_b = vpx_quantize_b_c;
-  if (flags & HAS_NEON)
-    vpx_quantize_b = vpx_quantize_b_neon;
-  vpx_quantize_b_32x32 = vpx_quantize_b_32x32_c;
-  if (flags & HAS_NEON)
-    vpx_quantize_b_32x32 = vpx_quantize_b_32x32_neon;
-  vpx_sad16x16 = vpx_sad16x16_c;
-  if (flags & HAS_NEON)
-    vpx_sad16x16 = vpx_sad16x16_neon;
-  vpx_sad16x16_avg = vpx_sad16x16_avg_c;
-  if (flags & HAS_NEON)
-    vpx_sad16x16_avg = vpx_sad16x16_avg_neon;
-  vpx_sad16x16x4d = vpx_sad16x16x4d_c;
-  if (flags & HAS_NEON)
-    vpx_sad16x16x4d = vpx_sad16x16x4d_neon;
-  vpx_sad16x32 = vpx_sad16x32_c;
-  if (flags & HAS_NEON)
-    vpx_sad16x32 = vpx_sad16x32_neon;
-  vpx_sad16x32_avg = vpx_sad16x32_avg_c;
-  if (flags & HAS_NEON)
-    vpx_sad16x32_avg = vpx_sad16x32_avg_neon;
-  vpx_sad16x32x4d = vpx_sad16x32x4d_c;
-  if (flags & HAS_NEON)
-    vpx_sad16x32x4d = vpx_sad16x32x4d_neon;
-  vpx_sad16x8 = vpx_sad16x8_c;
-  if (flags & HAS_NEON)
-    vpx_sad16x8 = vpx_sad16x8_neon;
-  vpx_sad16x8_avg = vpx_sad16x8_avg_c;
-  if (flags & HAS_NEON)
-    vpx_sad16x8_avg = vpx_sad16x8_avg_neon;
-  vpx_sad16x8x4d = vpx_sad16x8x4d_c;
-  if (flags & HAS_NEON)
-    vpx_sad16x8x4d = vpx_sad16x8x4d_neon;
-  vpx_sad32x16 = vpx_sad32x16_c;
-  if (flags & HAS_NEON)
-    vpx_sad32x16 = vpx_sad32x16_neon;
-  vpx_sad32x16_avg = vpx_sad32x16_avg_c;
-  if (flags & HAS_NEON)
-    vpx_sad32x16_avg = vpx_sad32x16_avg_neon;
-  vpx_sad32x16x4d = vpx_sad32x16x4d_c;
-  if (flags & HAS_NEON)
-    vpx_sad32x16x4d = vpx_sad32x16x4d_neon;
-  vpx_sad32x32 = vpx_sad32x32_c;
-  if (flags & HAS_NEON)
-    vpx_sad32x32 = vpx_sad32x32_neon;
-  vpx_sad32x32_avg = vpx_sad32x32_avg_c;
-  if (flags & HAS_NEON)
-    vpx_sad32x32_avg = vpx_sad32x32_avg_neon;
-  vpx_sad32x32x4d = vpx_sad32x32x4d_c;
-  if (flags & HAS_NEON)
-    vpx_sad32x32x4d = vpx_sad32x32x4d_neon;
-  vpx_sad32x64 = vpx_sad32x64_c;
-  if (flags & HAS_NEON)
-    vpx_sad32x64 = vpx_sad32x64_neon;
-  vpx_sad32x64_avg = vpx_sad32x64_avg_c;
-  if (flags & HAS_NEON)
-    vpx_sad32x64_avg = vpx_sad32x64_avg_neon;
-  vpx_sad32x64x4d = vpx_sad32x64x4d_c;
-  if (flags & HAS_NEON)
-    vpx_sad32x64x4d = vpx_sad32x64x4d_neon;
-  vpx_sad4x4 = vpx_sad4x4_c;
-  if (flags & HAS_NEON)
-    vpx_sad4x4 = vpx_sad4x4_neon;
-  vpx_sad4x4_avg = vpx_sad4x4_avg_c;
-  if (flags & HAS_NEON)
-    vpx_sad4x4_avg = vpx_sad4x4_avg_neon;
-  vpx_sad4x4x4d = vpx_sad4x4x4d_c;
-  if (flags & HAS_NEON)
-    vpx_sad4x4x4d = vpx_sad4x4x4d_neon;
-  vpx_sad4x8 = vpx_sad4x8_c;
-  if (flags & HAS_NEON)
-    vpx_sad4x8 = vpx_sad4x8_neon;
-  vpx_sad4x8_avg = vpx_sad4x8_avg_c;
-  if (flags & HAS_NEON)
-    vpx_sad4x8_avg = vpx_sad4x8_avg_neon;
-  vpx_sad4x8x4d = vpx_sad4x8x4d_c;
-  if (flags & HAS_NEON)
-    vpx_sad4x8x4d = vpx_sad4x8x4d_neon;
-  vpx_sad64x32 = vpx_sad64x32_c;
-  if (flags & HAS_NEON)
-    vpx_sad64x32 = vpx_sad64x32_neon;
-  vpx_sad64x32_avg = vpx_sad64x32_avg_c;
-  if (flags & HAS_NEON)
-    vpx_sad64x32_avg = vpx_sad64x32_avg_neon;
-  vpx_sad64x32x4d = vpx_sad64x32x4d_c;
-  if (flags & HAS_NEON)
-    vpx_sad64x32x4d = vpx_sad64x32x4d_neon;
-  vpx_sad64x64 = vpx_sad64x64_c;
-  if (flags & HAS_NEON)
-    vpx_sad64x64 = vpx_sad64x64_neon;
-  vpx_sad64x64_avg = vpx_sad64x64_avg_c;
-  if (flags & HAS_NEON)
-    vpx_sad64x64_avg = vpx_sad64x64_avg_neon;
-  vpx_sad64x64x4d = vpx_sad64x64x4d_c;
-  if (flags & HAS_NEON)
-    vpx_sad64x64x4d = vpx_sad64x64x4d_neon;
-  vpx_sad8x16 = vpx_sad8x16_c;
-  if (flags & HAS_NEON)
-    vpx_sad8x16 = vpx_sad8x16_neon;
-  vpx_sad8x16_avg = vpx_sad8x16_avg_c;
-  if (flags & HAS_NEON)
-    vpx_sad8x16_avg = vpx_sad8x16_avg_neon;
-  vpx_sad8x16x4d = vpx_sad8x16x4d_c;
-  if (flags & HAS_NEON)
-    vpx_sad8x16x4d = vpx_sad8x16x4d_neon;
-  vpx_sad8x4 = vpx_sad8x4_c;
-  if (flags & HAS_NEON)
-    vpx_sad8x4 = vpx_sad8x4_neon;
-  vpx_sad8x4_avg = vpx_sad8x4_avg_c;
-  if (flags & HAS_NEON)
-    vpx_sad8x4_avg = vpx_sad8x4_avg_neon;
-  vpx_sad8x4x4d = vpx_sad8x4x4d_c;
-  if (flags & HAS_NEON)
-    vpx_sad8x4x4d = vpx_sad8x4x4d_neon;
-  vpx_sad8x8 = vpx_sad8x8_c;
-  if (flags & HAS_NEON)
-    vpx_sad8x8 = vpx_sad8x8_neon;
-  vpx_sad8x8_avg = vpx_sad8x8_avg_c;
-  if (flags & HAS_NEON)
-    vpx_sad8x8_avg = vpx_sad8x8_avg_neon;
-  vpx_sad8x8x4d = vpx_sad8x8x4d_c;
-  if (flags & HAS_NEON)
-    vpx_sad8x8x4d = vpx_sad8x8x4d_neon;
-  vpx_satd = vpx_satd_c;
-  if (flags & HAS_NEON)
-    vpx_satd = vpx_satd_neon;
-  vpx_scaled_2d = vpx_scaled_2d_c;
-  if (flags & HAS_NEON)
-    vpx_scaled_2d = vpx_scaled_2d_neon;
-  vpx_sub_pixel_avg_variance16x16 = vpx_sub_pixel_avg_variance16x16_c;
-  if (flags & HAS_NEON)
-    vpx_sub_pixel_avg_variance16x16 = vpx_sub_pixel_avg_variance16x16_neon;
-  vpx_sub_pixel_avg_variance16x32 = vpx_sub_pixel_avg_variance16x32_c;
-  if (flags & HAS_NEON)
-    vpx_sub_pixel_avg_variance16x32 = vpx_sub_pixel_avg_variance16x32_neon;
-  vpx_sub_pixel_avg_variance16x8 = vpx_sub_pixel_avg_variance16x8_c;
-  if (flags & HAS_NEON)
-    vpx_sub_pixel_avg_variance16x8 = vpx_sub_pixel_avg_variance16x8_neon;
-  vpx_sub_pixel_avg_variance32x16 = vpx_sub_pixel_avg_variance32x16_c;
-  if (flags & HAS_NEON)
-    vpx_sub_pixel_avg_variance32x16 = vpx_sub_pixel_avg_variance32x16_neon;
-  vpx_sub_pixel_avg_variance32x32 = vpx_sub_pixel_avg_variance32x32_c;
-  if (flags & HAS_NEON)
-    vpx_sub_pixel_avg_variance32x32 = vpx_sub_pixel_avg_variance32x32_neon;
-  vpx_sub_pixel_avg_variance32x64 = vpx_sub_pixel_avg_variance32x64_c;
-  if (flags & HAS_NEON)
-    vpx_sub_pixel_avg_variance32x64 = vpx_sub_pixel_avg_variance32x64_neon;
-  vpx_sub_pixel_avg_variance4x4 = vpx_sub_pixel_avg_variance4x4_c;
-  if (flags & HAS_NEON)
-    vpx_sub_pixel_avg_variance4x4 = vpx_sub_pixel_avg_variance4x4_neon;
-  vpx_sub_pixel_avg_variance4x8 = vpx_sub_pixel_avg_variance4x8_c;
-  if (flags & HAS_NEON)
-    vpx_sub_pixel_avg_variance4x8 = vpx_sub_pixel_avg_variance4x8_neon;
-  vpx_sub_pixel_avg_variance64x32 = vpx_sub_pixel_avg_variance64x32_c;
-  if (flags & HAS_NEON)
-    vpx_sub_pixel_avg_variance64x32 = vpx_sub_pixel_avg_variance64x32_neon;
-  vpx_sub_pixel_avg_variance64x64 = vpx_sub_pixel_avg_variance64x64_c;
-  if (flags & HAS_NEON)
-    vpx_sub_pixel_avg_variance64x64 = vpx_sub_pixel_avg_variance64x64_neon;
-  vpx_sub_pixel_avg_variance8x16 = vpx_sub_pixel_avg_variance8x16_c;
-  if (flags & HAS_NEON)
-    vpx_sub_pixel_avg_variance8x16 = vpx_sub_pixel_avg_variance8x16_neon;
-  vpx_sub_pixel_avg_variance8x4 = vpx_sub_pixel_avg_variance8x4_c;
-  if (flags & HAS_NEON)
-    vpx_sub_pixel_avg_variance8x4 = vpx_sub_pixel_avg_variance8x4_neon;
-  vpx_sub_pixel_avg_variance8x8 = vpx_sub_pixel_avg_variance8x8_c;
-  if (flags & HAS_NEON)
-    vpx_sub_pixel_avg_variance8x8 = vpx_sub_pixel_avg_variance8x8_neon;
-  vpx_sub_pixel_variance16x16 = vpx_sub_pixel_variance16x16_c;
-  if (flags & HAS_NEON)
-    vpx_sub_pixel_variance16x16 = vpx_sub_pixel_variance16x16_neon;
-  vpx_sub_pixel_variance16x32 = vpx_sub_pixel_variance16x32_c;
-  if (flags & HAS_NEON)
-    vpx_sub_pixel_variance16x32 = vpx_sub_pixel_variance16x32_neon;
-  vpx_sub_pixel_variance16x8 = vpx_sub_pixel_variance16x8_c;
-  if (flags & HAS_NEON)
-    vpx_sub_pixel_variance16x8 = vpx_sub_pixel_variance16x8_neon;
-  vpx_sub_pixel_variance32x16 = vpx_sub_pixel_variance32x16_c;
-  if (flags & HAS_NEON)
-    vpx_sub_pixel_variance32x16 = vpx_sub_pixel_variance32x16_neon;
-  vpx_sub_pixel_variance32x32 = vpx_sub_pixel_variance32x32_c;
-  if (flags & HAS_NEON)
-    vpx_sub_pixel_variance32x32 = vpx_sub_pixel_variance32x32_neon;
-  vpx_sub_pixel_variance32x64 = vpx_sub_pixel_variance32x64_c;
-  if (flags & HAS_NEON)
-    vpx_sub_pixel_variance32x64 = vpx_sub_pixel_variance32x64_neon;
-  vpx_sub_pixel_variance4x4 = vpx_sub_pixel_variance4x4_c;
-  if (flags & HAS_NEON)
-    vpx_sub_pixel_variance4x4 = vpx_sub_pixel_variance4x4_neon;
-  vpx_sub_pixel_variance4x8 = vpx_sub_pixel_variance4x8_c;
-  if (flags & HAS_NEON)
-    vpx_sub_pixel_variance4x8 = vpx_sub_pixel_variance4x8_neon;
-  vpx_sub_pixel_variance64x32 = vpx_sub_pixel_variance64x32_c;
-  if (flags & HAS_NEON)
-    vpx_sub_pixel_variance64x32 = vpx_sub_pixel_variance64x32_neon;
-  vpx_sub_pixel_variance64x64 = vpx_sub_pixel_variance64x64_c;
-  if (flags & HAS_NEON)
-    vpx_sub_pixel_variance64x64 = vpx_sub_pixel_variance64x64_neon;
-  vpx_sub_pixel_variance8x16 = vpx_sub_pixel_variance8x16_c;
-  if (flags & HAS_NEON)
-    vpx_sub_pixel_variance8x16 = vpx_sub_pixel_variance8x16_neon;
-  vpx_sub_pixel_variance8x4 = vpx_sub_pixel_variance8x4_c;
-  if (flags & HAS_NEON)
-    vpx_sub_pixel_variance8x4 = vpx_sub_pixel_variance8x4_neon;
-  vpx_sub_pixel_variance8x8 = vpx_sub_pixel_variance8x8_c;
-  if (flags & HAS_NEON)
-    vpx_sub_pixel_variance8x8 = vpx_sub_pixel_variance8x8_neon;
-  vpx_subtract_block = vpx_subtract_block_c;
-  if (flags & HAS_NEON)
-    vpx_subtract_block = vpx_subtract_block_neon;
-  vpx_sum_squares_2d_i16 = vpx_sum_squares_2d_i16_c;
-  if (flags & HAS_NEON)
-    vpx_sum_squares_2d_i16 = vpx_sum_squares_2d_i16_neon;
-  vpx_tm_predictor_16x16 = vpx_tm_predictor_16x16_c;
-  if (flags & HAS_NEON)
-    vpx_tm_predictor_16x16 = vpx_tm_predictor_16x16_neon;
-  vpx_tm_predictor_32x32 = vpx_tm_predictor_32x32_c;
-  if (flags & HAS_NEON)
-    vpx_tm_predictor_32x32 = vpx_tm_predictor_32x32_neon;
-  vpx_tm_predictor_4x4 = vpx_tm_predictor_4x4_c;
-  if (flags & HAS_NEON)
-    vpx_tm_predictor_4x4 = vpx_tm_predictor_4x4_neon;
-  vpx_tm_predictor_8x8 = vpx_tm_predictor_8x8_c;
-  if (flags & HAS_NEON)
-    vpx_tm_predictor_8x8 = vpx_tm_predictor_8x8_neon;
-  vpx_v_predictor_16x16 = vpx_v_predictor_16x16_c;
-  if (flags & HAS_NEON)
-    vpx_v_predictor_16x16 = vpx_v_predictor_16x16_neon;
-  vpx_v_predictor_32x32 = vpx_v_predictor_32x32_c;
-  if (flags & HAS_NEON)
-    vpx_v_predictor_32x32 = vpx_v_predictor_32x32_neon;
-  vpx_v_predictor_4x4 = vpx_v_predictor_4x4_c;
-  if (flags & HAS_NEON)
-    vpx_v_predictor_4x4 = vpx_v_predictor_4x4_neon;
-  vpx_v_predictor_8x8 = vpx_v_predictor_8x8_c;
-  if (flags & HAS_NEON)
-    vpx_v_predictor_8x8 = vpx_v_predictor_8x8_neon;
-  vpx_variance16x16 = vpx_variance16x16_c;
-  if (flags & HAS_NEON)
-    vpx_variance16x16 = vpx_variance16x16_neon;
-  vpx_variance16x32 = vpx_variance16x32_c;
-  if (flags & HAS_NEON)
-    vpx_variance16x32 = vpx_variance16x32_neon;
-  vpx_variance16x8 = vpx_variance16x8_c;
-  if (flags & HAS_NEON)
-    vpx_variance16x8 = vpx_variance16x8_neon;
-  vpx_variance32x16 = vpx_variance32x16_c;
-  if (flags & HAS_NEON)
-    vpx_variance32x16 = vpx_variance32x16_neon;
-  vpx_variance32x32 = vpx_variance32x32_c;
-  if (flags & HAS_NEON)
-    vpx_variance32x32 = vpx_variance32x32_neon;
-  vpx_variance32x64 = vpx_variance32x64_c;
-  if (flags & HAS_NEON)
-    vpx_variance32x64 = vpx_variance32x64_neon;
-  vpx_variance4x4 = vpx_variance4x4_c;
-  if (flags & HAS_NEON)
-    vpx_variance4x4 = vpx_variance4x4_neon;
-  vpx_variance4x8 = vpx_variance4x8_c;
-  if (flags & HAS_NEON)
-    vpx_variance4x8 = vpx_variance4x8_neon;
-  vpx_variance64x32 = vpx_variance64x32_c;
-  if (flags & HAS_NEON)
-    vpx_variance64x32 = vpx_variance64x32_neon;
-  vpx_variance64x64 = vpx_variance64x64_c;
-  if (flags & HAS_NEON)
-    vpx_variance64x64 = vpx_variance64x64_neon;
-  vpx_variance8x16 = vpx_variance8x16_c;
-  if (flags & HAS_NEON)
-    vpx_variance8x16 = vpx_variance8x16_neon;
-  vpx_variance8x4 = vpx_variance8x4_c;
-  if (flags & HAS_NEON)
-    vpx_variance8x4 = vpx_variance8x4_neon;
-  vpx_variance8x8 = vpx_variance8x8_c;
-  if (flags & HAS_NEON)
-    vpx_variance8x8 = vpx_variance8x8_neon;
-  vpx_vector_var = vpx_vector_var_c;
-  if (flags & HAS_NEON)
-    vpx_vector_var = vpx_vector_var_neon;
-=======
 static void setup_rtcd_internal(void)
 {
     int flags = arm_cpu_caps();
@@ -5189,7 +1436,6 @@
     if (flags & HAS_NEON) vpx_variance8x8 = vpx_variance8x8_neon;
     vpx_vector_var = vpx_vector_var_c;
     if (flags & HAS_NEON) vpx_vector_var = vpx_vector_var_neon;
->>>>>>> 626889fb
 }
 #endif
 
