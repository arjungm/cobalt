/*
 *  Copyright (c) 2025 The WebM project authors. All Rights Reserved.
 *
 *  Use of this source code is governed by a BSD-style license
 *  that can be found in the LICENSE file in the root of the source
 *  tree. An additional intellectual property rights grant can be found
 *  in the file PATENTS.  All contributing project authors may
 *  be found in the AUTHORS file in the root of the source tree.
 */

// This file is generated. Do not edit.
#ifndef VPX_DSP_RTCD_H_
#define VPX_DSP_RTCD_H_

#ifdef RTCD_C
#define RTCD_EXTERN
#else
#define RTCD_EXTERN extern
#endif

/*
 * DSP
 */

#include "vpx/vpx_integer.h"
#include "vpx_dsp/vpx_dsp_common.h"
#include "vpx_dsp/vpx_filter.h"
#if CONFIG_VP9_ENCODER
 struct macroblock_plane;
 struct ScanOrder;
#endif


#ifdef __cplusplus
extern "C" {
#endif

<<<<<<< HEAD
unsigned int vpx_avg_4x4_c(const uint8_t*, int p);
unsigned int vpx_avg_4x4_neon(const uint8_t*, int p);
#define vpx_avg_4x4 vpx_avg_4x4_neon

unsigned int vpx_avg_8x8_c(const uint8_t*, int p);
unsigned int vpx_avg_8x8_neon(const uint8_t*, int p);
#define vpx_avg_8x8 vpx_avg_8x8_neon

void vpx_comp_avg_pred_c(uint8_t* comp_pred,
                         const uint8_t* pred,
                         int width,
                         int height,
                         const uint8_t* ref,
                         int ref_stride);
void vpx_comp_avg_pred_neon(uint8_t* comp_pred,
                            const uint8_t* pred,
                            int width,
                            int height,
                            const uint8_t* ref,
                            int ref_stride);
=======
unsigned int vpx_avg_4x4_c(const uint8_t *, int p);
unsigned int vpx_avg_4x4_neon(const uint8_t *, int p);
#define vpx_avg_4x4 vpx_avg_4x4_neon

unsigned int vpx_avg_8x8_c(const uint8_t *, int p);
unsigned int vpx_avg_8x8_neon(const uint8_t *, int p);
#define vpx_avg_8x8 vpx_avg_8x8_neon

void vpx_comp_avg_pred_c(uint8_t *comp_pred, const uint8_t *pred, int width, int height, const uint8_t *ref, int ref_stride);
void vpx_comp_avg_pred_neon(uint8_t *comp_pred, const uint8_t *pred, int width, int height, const uint8_t *ref, int ref_stride);
>>>>>>> 626889fb
#define vpx_comp_avg_pred vpx_comp_avg_pred_neon

void vpx_convolve8_c(const uint8_t *src, ptrdiff_t src_stride, uint8_t *dst, ptrdiff_t dst_stride, const InterpKernel *filter, int x0_q4, int x_step_q4, int y0_q4, int y_step_q4, int w, int h);
void vpx_convolve8_neon(const uint8_t *src, ptrdiff_t src_stride, uint8_t *dst, ptrdiff_t dst_stride, const InterpKernel *filter, int x0_q4, int x_step_q4, int y0_q4, int y_step_q4, int w, int h);
void vpx_convolve8_neon_dotprod(const uint8_t *src, ptrdiff_t src_stride, uint8_t *dst, ptrdiff_t dst_stride, const InterpKernel *filter, int x0_q4, int x_step_q4, int y0_q4, int y_step_q4, int w, int h);
void vpx_convolve8_neon_i8mm(const uint8_t *src, ptrdiff_t src_stride, uint8_t *dst, ptrdiff_t dst_stride, const InterpKernel *filter, int x0_q4, int x_step_q4, int y0_q4, int y_step_q4, int w, int h);
RTCD_EXTERN void (*vpx_convolve8)(const uint8_t *src, ptrdiff_t src_stride, uint8_t *dst, ptrdiff_t dst_stride, const InterpKernel *filter, int x0_q4, int x_step_q4, int y0_q4, int y_step_q4, int w, int h);

void vpx_convolve8_avg_c(const uint8_t *src, ptrdiff_t src_stride, uint8_t *dst, ptrdiff_t dst_stride, const InterpKernel *filter, int x0_q4, int x_step_q4, int y0_q4, int y_step_q4, int w, int h);
void vpx_convolve8_avg_neon(const uint8_t *src, ptrdiff_t src_stride, uint8_t *dst, ptrdiff_t dst_stride, const InterpKernel *filter, int x0_q4, int x_step_q4, int y0_q4, int y_step_q4, int w, int h);
void vpx_convolve8_avg_neon_dotprod(const uint8_t *src, ptrdiff_t src_stride, uint8_t *dst, ptrdiff_t dst_stride, const InterpKernel *filter, int x0_q4, int x_step_q4, int y0_q4, int y_step_q4, int w, int h);
void vpx_convolve8_avg_neon_i8mm(const uint8_t *src, ptrdiff_t src_stride, uint8_t *dst, ptrdiff_t dst_stride, const InterpKernel *filter, int x0_q4, int x_step_q4, int y0_q4, int y_step_q4, int w, int h);
RTCD_EXTERN void (*vpx_convolve8_avg)(const uint8_t *src, ptrdiff_t src_stride, uint8_t *dst, ptrdiff_t dst_stride, const InterpKernel *filter, int x0_q4, int x_step_q4, int y0_q4, int y_step_q4, int w, int h);

void vpx_convolve8_avg_horiz_c(const uint8_t *src, ptrdiff_t src_stride, uint8_t *dst, ptrdiff_t dst_stride, const InterpKernel *filter, int x0_q4, int x_step_q4, int y0_q4, int y_step_q4, int w, int h);
void vpx_convolve8_avg_horiz_neon(const uint8_t *src, ptrdiff_t src_stride, uint8_t *dst, ptrdiff_t dst_stride, const InterpKernel *filter, int x0_q4, int x_step_q4, int y0_q4, int y_step_q4, int w, int h);
void vpx_convolve8_avg_horiz_neon_dotprod(const uint8_t *src, ptrdiff_t src_stride, uint8_t *dst, ptrdiff_t dst_stride, const InterpKernel *filter, int x0_q4, int x_step_q4, int y0_q4, int y_step_q4, int w, int h);
void vpx_convolve8_avg_horiz_neon_i8mm(const uint8_t *src, ptrdiff_t src_stride, uint8_t *dst, ptrdiff_t dst_stride, const InterpKernel *filter, int x0_q4, int x_step_q4, int y0_q4, int y_step_q4, int w, int h);
RTCD_EXTERN void (*vpx_convolve8_avg_horiz)(const uint8_t *src, ptrdiff_t src_stride, uint8_t *dst, ptrdiff_t dst_stride, const InterpKernel *filter, int x0_q4, int x_step_q4, int y0_q4, int y_step_q4, int w, int h);

void vpx_convolve8_avg_vert_c(const uint8_t *src, ptrdiff_t src_stride, uint8_t *dst, ptrdiff_t dst_stride, const InterpKernel *filter, int x0_q4, int x_step_q4, int y0_q4, int y_step_q4, int w, int h);
void vpx_convolve8_avg_vert_neon(const uint8_t *src, ptrdiff_t src_stride, uint8_t *dst, ptrdiff_t dst_stride, const InterpKernel *filter, int x0_q4, int x_step_q4, int y0_q4, int y_step_q4, int w, int h);
void vpx_convolve8_avg_vert_neon_dotprod(const uint8_t *src, ptrdiff_t src_stride, uint8_t *dst, ptrdiff_t dst_stride, const InterpKernel *filter, int x0_q4, int x_step_q4, int y0_q4, int y_step_q4, int w, int h);
void vpx_convolve8_avg_vert_neon_i8mm(const uint8_t *src, ptrdiff_t src_stride, uint8_t *dst, ptrdiff_t dst_stride, const InterpKernel *filter, int x0_q4, int x_step_q4, int y0_q4, int y_step_q4, int w, int h);
RTCD_EXTERN void (*vpx_convolve8_avg_vert)(const uint8_t *src, ptrdiff_t src_stride, uint8_t *dst, ptrdiff_t dst_stride, const InterpKernel *filter, int x0_q4, int x_step_q4, int y0_q4, int y_step_q4, int w, int h);

void vpx_convolve8_horiz_c(const uint8_t *src, ptrdiff_t src_stride, uint8_t *dst, ptrdiff_t dst_stride, const InterpKernel *filter, int x0_q4, int x_step_q4, int y0_q4, int y_step_q4, int w, int h);
void vpx_convolve8_horiz_neon(const uint8_t *src, ptrdiff_t src_stride, uint8_t *dst, ptrdiff_t dst_stride, const InterpKernel *filter, int x0_q4, int x_step_q4, int y0_q4, int y_step_q4, int w, int h);
void vpx_convolve8_horiz_neon_dotprod(const uint8_t *src, ptrdiff_t src_stride, uint8_t *dst, ptrdiff_t dst_stride, const InterpKernel *filter, int x0_q4, int x_step_q4, int y0_q4, int y_step_q4, int w, int h);
void vpx_convolve8_horiz_neon_i8mm(const uint8_t *src, ptrdiff_t src_stride, uint8_t *dst, ptrdiff_t dst_stride, const InterpKernel *filter, int x0_q4, int x_step_q4, int y0_q4, int y_step_q4, int w, int h);
RTCD_EXTERN void (*vpx_convolve8_horiz)(const uint8_t *src, ptrdiff_t src_stride, uint8_t *dst, ptrdiff_t dst_stride, const InterpKernel *filter, int x0_q4, int x_step_q4, int y0_q4, int y_step_q4, int w, int h);

void vpx_convolve8_vert_c(const uint8_t *src, ptrdiff_t src_stride, uint8_t *dst, ptrdiff_t dst_stride, const InterpKernel *filter, int x0_q4, int x_step_q4, int y0_q4, int y_step_q4, int w, int h);
void vpx_convolve8_vert_neon(const uint8_t *src, ptrdiff_t src_stride, uint8_t *dst, ptrdiff_t dst_stride, const InterpKernel *filter, int x0_q4, int x_step_q4, int y0_q4, int y_step_q4, int w, int h);
void vpx_convolve8_vert_neon_dotprod(const uint8_t *src, ptrdiff_t src_stride, uint8_t *dst, ptrdiff_t dst_stride, const InterpKernel *filter, int x0_q4, int x_step_q4, int y0_q4, int y_step_q4, int w, int h);
void vpx_convolve8_vert_neon_i8mm(const uint8_t *src, ptrdiff_t src_stride, uint8_t *dst, ptrdiff_t dst_stride, const InterpKernel *filter, int x0_q4, int x_step_q4, int y0_q4, int y_step_q4, int w, int h);
RTCD_EXTERN void (*vpx_convolve8_vert)(const uint8_t *src, ptrdiff_t src_stride, uint8_t *dst, ptrdiff_t dst_stride, const InterpKernel *filter, int x0_q4, int x_step_q4, int y0_q4, int y_step_q4, int w, int h);

void vpx_convolve_avg_c(const uint8_t *src, ptrdiff_t src_stride, uint8_t *dst, ptrdiff_t dst_stride, const InterpKernel *filter, int x0_q4, int x_step_q4, int y0_q4, int y_step_q4, int w, int h);
void vpx_convolve_avg_neon(const uint8_t *src, ptrdiff_t src_stride, uint8_t *dst, ptrdiff_t dst_stride, const InterpKernel *filter, int x0_q4, int x_step_q4, int y0_q4, int y_step_q4, int w, int h);
#define vpx_convolve_avg vpx_convolve_avg_neon

void vpx_convolve_copy_c(const uint8_t *src, ptrdiff_t src_stride, uint8_t *dst, ptrdiff_t dst_stride, const InterpKernel *filter, int x0_q4, int x_step_q4, int y0_q4, int y_step_q4, int w, int h);
void vpx_convolve_copy_neon(const uint8_t *src, ptrdiff_t src_stride, uint8_t *dst, ptrdiff_t dst_stride, const InterpKernel *filter, int x0_q4, int x_step_q4, int y0_q4, int y_step_q4, int w, int h);
#define vpx_convolve_copy vpx_convolve_copy_neon

void vpx_d117_predictor_16x16_c(uint8_t *dst, ptrdiff_t stride, const uint8_t *above, const uint8_t *left);
void vpx_d117_predictor_16x16_neon(uint8_t *dst, ptrdiff_t stride, const uint8_t *above, const uint8_t *left);
#define vpx_d117_predictor_16x16 vpx_d117_predictor_16x16_neon

void vpx_d117_predictor_32x32_c(uint8_t *dst, ptrdiff_t stride, const uint8_t *above, const uint8_t *left);
void vpx_d117_predictor_32x32_neon(uint8_t *dst, ptrdiff_t stride, const uint8_t *above, const uint8_t *left);
#define vpx_d117_predictor_32x32 vpx_d117_predictor_32x32_neon

void vpx_d117_predictor_4x4_c(uint8_t *dst, ptrdiff_t stride, const uint8_t *above, const uint8_t *left);
void vpx_d117_predictor_4x4_neon(uint8_t *dst, ptrdiff_t stride, const uint8_t *above, const uint8_t *left);
#define vpx_d117_predictor_4x4 vpx_d117_predictor_4x4_neon

void vpx_d117_predictor_8x8_c(uint8_t *dst, ptrdiff_t stride, const uint8_t *above, const uint8_t *left);
void vpx_d117_predictor_8x8_neon(uint8_t *dst, ptrdiff_t stride, const uint8_t *above, const uint8_t *left);
#define vpx_d117_predictor_8x8 vpx_d117_predictor_8x8_neon

void vpx_d135_predictor_16x16_c(uint8_t *dst, ptrdiff_t stride, const uint8_t *above, const uint8_t *left);
void vpx_d135_predictor_16x16_neon(uint8_t *dst, ptrdiff_t stride, const uint8_t *above, const uint8_t *left);
#define vpx_d135_predictor_16x16 vpx_d135_predictor_16x16_neon

void vpx_d135_predictor_32x32_c(uint8_t *dst, ptrdiff_t stride, const uint8_t *above, const uint8_t *left);
void vpx_d135_predictor_32x32_neon(uint8_t *dst, ptrdiff_t stride, const uint8_t *above, const uint8_t *left);
#define vpx_d135_predictor_32x32 vpx_d135_predictor_32x32_neon

void vpx_d135_predictor_4x4_c(uint8_t *dst, ptrdiff_t stride, const uint8_t *above, const uint8_t *left);
void vpx_d135_predictor_4x4_neon(uint8_t *dst, ptrdiff_t stride, const uint8_t *above, const uint8_t *left);
#define vpx_d135_predictor_4x4 vpx_d135_predictor_4x4_neon

void vpx_d135_predictor_8x8_c(uint8_t *dst, ptrdiff_t stride, const uint8_t *above, const uint8_t *left);
void vpx_d135_predictor_8x8_neon(uint8_t *dst, ptrdiff_t stride, const uint8_t *above, const uint8_t *left);
#define vpx_d135_predictor_8x8 vpx_d135_predictor_8x8_neon

void vpx_d153_predictor_16x16_c(uint8_t *dst, ptrdiff_t stride, const uint8_t *above, const uint8_t *left);
void vpx_d153_predictor_16x16_neon(uint8_t *dst, ptrdiff_t stride, const uint8_t *above, const uint8_t *left);
#define vpx_d153_predictor_16x16 vpx_d153_predictor_16x16_neon

void vpx_d153_predictor_32x32_c(uint8_t *dst, ptrdiff_t stride, const uint8_t *above, const uint8_t *left);
void vpx_d153_predictor_32x32_neon(uint8_t *dst, ptrdiff_t stride, const uint8_t *above, const uint8_t *left);
#define vpx_d153_predictor_32x32 vpx_d153_predictor_32x32_neon

void vpx_d153_predictor_4x4_c(uint8_t *dst, ptrdiff_t stride, const uint8_t *above, const uint8_t *left);
void vpx_d153_predictor_4x4_neon(uint8_t *dst, ptrdiff_t stride, const uint8_t *above, const uint8_t *left);
#define vpx_d153_predictor_4x4 vpx_d153_predictor_4x4_neon

void vpx_d153_predictor_8x8_c(uint8_t *dst, ptrdiff_t stride, const uint8_t *above, const uint8_t *left);
void vpx_d153_predictor_8x8_neon(uint8_t *dst, ptrdiff_t stride, const uint8_t *above, const uint8_t *left);
#define vpx_d153_predictor_8x8 vpx_d153_predictor_8x8_neon

void vpx_d207_predictor_16x16_c(uint8_t *dst, ptrdiff_t stride, const uint8_t *above, const uint8_t *left);
void vpx_d207_predictor_16x16_neon(uint8_t *dst, ptrdiff_t stride, const uint8_t *above, const uint8_t *left);
#define vpx_d207_predictor_16x16 vpx_d207_predictor_16x16_neon

void vpx_d207_predictor_32x32_c(uint8_t *dst, ptrdiff_t stride, const uint8_t *above, const uint8_t *left);
void vpx_d207_predictor_32x32_neon(uint8_t *dst, ptrdiff_t stride, const uint8_t *above, const uint8_t *left);
#define vpx_d207_predictor_32x32 vpx_d207_predictor_32x32_neon

void vpx_d207_predictor_4x4_c(uint8_t *dst, ptrdiff_t stride, const uint8_t *above, const uint8_t *left);
void vpx_d207_predictor_4x4_neon(uint8_t *dst, ptrdiff_t stride, const uint8_t *above, const uint8_t *left);
#define vpx_d207_predictor_4x4 vpx_d207_predictor_4x4_neon

void vpx_d207_predictor_8x8_c(uint8_t *dst, ptrdiff_t stride, const uint8_t *above, const uint8_t *left);
void vpx_d207_predictor_8x8_neon(uint8_t *dst, ptrdiff_t stride, const uint8_t *above, const uint8_t *left);
#define vpx_d207_predictor_8x8 vpx_d207_predictor_8x8_neon

void vpx_d45_predictor_16x16_c(uint8_t *dst, ptrdiff_t stride, const uint8_t *above, const uint8_t *left);
void vpx_d45_predictor_16x16_neon(uint8_t *dst, ptrdiff_t stride, const uint8_t *above, const uint8_t *left);
#define vpx_d45_predictor_16x16 vpx_d45_predictor_16x16_neon

void vpx_d45_predictor_32x32_c(uint8_t *dst, ptrdiff_t stride, const uint8_t *above, const uint8_t *left);
void vpx_d45_predictor_32x32_neon(uint8_t *dst, ptrdiff_t stride, const uint8_t *above, const uint8_t *left);
#define vpx_d45_predictor_32x32 vpx_d45_predictor_32x32_neon

void vpx_d45_predictor_4x4_c(uint8_t *dst, ptrdiff_t stride, const uint8_t *above, const uint8_t *left);
void vpx_d45_predictor_4x4_neon(uint8_t *dst, ptrdiff_t stride, const uint8_t *above, const uint8_t *left);
#define vpx_d45_predictor_4x4 vpx_d45_predictor_4x4_neon

void vpx_d45_predictor_8x8_c(uint8_t *dst, ptrdiff_t stride, const uint8_t *above, const uint8_t *left);
void vpx_d45_predictor_8x8_neon(uint8_t *dst, ptrdiff_t stride, const uint8_t *above, const uint8_t *left);
#define vpx_d45_predictor_8x8 vpx_d45_predictor_8x8_neon

void vpx_d45e_predictor_4x4_c(uint8_t *dst, ptrdiff_t stride, const uint8_t *above, const uint8_t *left);
#define vpx_d45e_predictor_4x4 vpx_d45e_predictor_4x4_c

void vpx_d63_predictor_16x16_c(uint8_t *dst, ptrdiff_t stride, const uint8_t *above, const uint8_t *left);
void vpx_d63_predictor_16x16_neon(uint8_t *dst, ptrdiff_t stride, const uint8_t *above, const uint8_t *left);
#define vpx_d63_predictor_16x16 vpx_d63_predictor_16x16_neon

void vpx_d63_predictor_32x32_c(uint8_t *dst, ptrdiff_t stride, const uint8_t *above, const uint8_t *left);
void vpx_d63_predictor_32x32_neon(uint8_t *dst, ptrdiff_t stride, const uint8_t *above, const uint8_t *left);
#define vpx_d63_predictor_32x32 vpx_d63_predictor_32x32_neon

void vpx_d63_predictor_4x4_c(uint8_t *dst, ptrdiff_t stride, const uint8_t *above, const uint8_t *left);
void vpx_d63_predictor_4x4_neon(uint8_t *dst, ptrdiff_t stride, const uint8_t *above, const uint8_t *left);
#define vpx_d63_predictor_4x4 vpx_d63_predictor_4x4_neon

void vpx_d63_predictor_8x8_c(uint8_t *dst, ptrdiff_t stride, const uint8_t *above, const uint8_t *left);
void vpx_d63_predictor_8x8_neon(uint8_t *dst, ptrdiff_t stride, const uint8_t *above, const uint8_t *left);
#define vpx_d63_predictor_8x8 vpx_d63_predictor_8x8_neon

void vpx_d63e_predictor_4x4_c(uint8_t *dst, ptrdiff_t stride, const uint8_t *above, const uint8_t *left);
#define vpx_d63e_predictor_4x4 vpx_d63e_predictor_4x4_c

void vpx_dc_128_predictor_16x16_c(uint8_t *dst, ptrdiff_t stride, const uint8_t *above, const uint8_t *left);
void vpx_dc_128_predictor_16x16_neon(uint8_t *dst, ptrdiff_t stride, const uint8_t *above, const uint8_t *left);
#define vpx_dc_128_predictor_16x16 vpx_dc_128_predictor_16x16_neon

void vpx_dc_128_predictor_32x32_c(uint8_t *dst, ptrdiff_t stride, const uint8_t *above, const uint8_t *left);
void vpx_dc_128_predictor_32x32_neon(uint8_t *dst, ptrdiff_t stride, const uint8_t *above, const uint8_t *left);
#define vpx_dc_128_predictor_32x32 vpx_dc_128_predictor_32x32_neon

void vpx_dc_128_predictor_4x4_c(uint8_t *dst, ptrdiff_t stride, const uint8_t *above, const uint8_t *left);
void vpx_dc_128_predictor_4x4_neon(uint8_t *dst, ptrdiff_t stride, const uint8_t *above, const uint8_t *left);
#define vpx_dc_128_predictor_4x4 vpx_dc_128_predictor_4x4_neon

void vpx_dc_128_predictor_8x8_c(uint8_t *dst, ptrdiff_t stride, const uint8_t *above, const uint8_t *left);
void vpx_dc_128_predictor_8x8_neon(uint8_t *dst, ptrdiff_t stride, const uint8_t *above, const uint8_t *left);
#define vpx_dc_128_predictor_8x8 vpx_dc_128_predictor_8x8_neon

void vpx_dc_left_predictor_16x16_c(uint8_t *dst, ptrdiff_t stride, const uint8_t *above, const uint8_t *left);
void vpx_dc_left_predictor_16x16_neon(uint8_t *dst, ptrdiff_t stride, const uint8_t *above, const uint8_t *left);
#define vpx_dc_left_predictor_16x16 vpx_dc_left_predictor_16x16_neon

void vpx_dc_left_predictor_32x32_c(uint8_t *dst, ptrdiff_t stride, const uint8_t *above, const uint8_t *left);
void vpx_dc_left_predictor_32x32_neon(uint8_t *dst, ptrdiff_t stride, const uint8_t *above, const uint8_t *left);
#define vpx_dc_left_predictor_32x32 vpx_dc_left_predictor_32x32_neon

void vpx_dc_left_predictor_4x4_c(uint8_t *dst, ptrdiff_t stride, const uint8_t *above, const uint8_t *left);
void vpx_dc_left_predictor_4x4_neon(uint8_t *dst, ptrdiff_t stride, const uint8_t *above, const uint8_t *left);
#define vpx_dc_left_predictor_4x4 vpx_dc_left_predictor_4x4_neon

void vpx_dc_left_predictor_8x8_c(uint8_t *dst, ptrdiff_t stride, const uint8_t *above, const uint8_t *left);
void vpx_dc_left_predictor_8x8_neon(uint8_t *dst, ptrdiff_t stride, const uint8_t *above, const uint8_t *left);
#define vpx_dc_left_predictor_8x8 vpx_dc_left_predictor_8x8_neon

void vpx_dc_predictor_16x16_c(uint8_t *dst, ptrdiff_t stride, const uint8_t *above, const uint8_t *left);
void vpx_dc_predictor_16x16_neon(uint8_t *dst, ptrdiff_t stride, const uint8_t *above, const uint8_t *left);
#define vpx_dc_predictor_16x16 vpx_dc_predictor_16x16_neon

void vpx_dc_predictor_32x32_c(uint8_t *dst, ptrdiff_t stride, const uint8_t *above, const uint8_t *left);
void vpx_dc_predictor_32x32_neon(uint8_t *dst, ptrdiff_t stride, const uint8_t *above, const uint8_t *left);
#define vpx_dc_predictor_32x32 vpx_dc_predictor_32x32_neon

void vpx_dc_predictor_4x4_c(uint8_t *dst, ptrdiff_t stride, const uint8_t *above, const uint8_t *left);
void vpx_dc_predictor_4x4_neon(uint8_t *dst, ptrdiff_t stride, const uint8_t *above, const uint8_t *left);
#define vpx_dc_predictor_4x4 vpx_dc_predictor_4x4_neon

void vpx_dc_predictor_8x8_c(uint8_t *dst, ptrdiff_t stride, const uint8_t *above, const uint8_t *left);
void vpx_dc_predictor_8x8_neon(uint8_t *dst, ptrdiff_t stride, const uint8_t *above, const uint8_t *left);
#define vpx_dc_predictor_8x8 vpx_dc_predictor_8x8_neon

void vpx_dc_top_predictor_16x16_c(uint8_t *dst, ptrdiff_t stride, const uint8_t *above, const uint8_t *left);
void vpx_dc_top_predictor_16x16_neon(uint8_t *dst, ptrdiff_t stride, const uint8_t *above, const uint8_t *left);
#define vpx_dc_top_predictor_16x16 vpx_dc_top_predictor_16x16_neon

void vpx_dc_top_predictor_32x32_c(uint8_t *dst, ptrdiff_t stride, const uint8_t *above, const uint8_t *left);
void vpx_dc_top_predictor_32x32_neon(uint8_t *dst, ptrdiff_t stride, const uint8_t *above, const uint8_t *left);
#define vpx_dc_top_predictor_32x32 vpx_dc_top_predictor_32x32_neon

void vpx_dc_top_predictor_4x4_c(uint8_t *dst, ptrdiff_t stride, const uint8_t *above, const uint8_t *left);
void vpx_dc_top_predictor_4x4_neon(uint8_t *dst, ptrdiff_t stride, const uint8_t *above, const uint8_t *left);
#define vpx_dc_top_predictor_4x4 vpx_dc_top_predictor_4x4_neon

void vpx_dc_top_predictor_8x8_c(uint8_t *dst, ptrdiff_t stride, const uint8_t *above, const uint8_t *left);
void vpx_dc_top_predictor_8x8_neon(uint8_t *dst, ptrdiff_t stride, const uint8_t *above, const uint8_t *left);
#define vpx_dc_top_predictor_8x8 vpx_dc_top_predictor_8x8_neon

<<<<<<< HEAD
void vpx_fdct16x16_c(const int16_t* input, tran_low_t* output, int stride);
void vpx_fdct16x16_neon(const int16_t* input, tran_low_t* output, int stride);
#define vpx_fdct16x16 vpx_fdct16x16_neon

void vpx_fdct16x16_1_c(const int16_t* input, tran_low_t* output, int stride);
void vpx_fdct16x16_1_neon(const int16_t* input, tran_low_t* output, int stride);
#define vpx_fdct16x16_1 vpx_fdct16x16_1_neon

void vpx_fdct32x32_c(const int16_t* input, tran_low_t* output, int stride);
void vpx_fdct32x32_neon(const int16_t* input, tran_low_t* output, int stride);
#define vpx_fdct32x32 vpx_fdct32x32_neon

void vpx_fdct32x32_1_c(const int16_t* input, tran_low_t* output, int stride);
void vpx_fdct32x32_1_neon(const int16_t* input, tran_low_t* output, int stride);
#define vpx_fdct32x32_1 vpx_fdct32x32_1_neon

void vpx_fdct32x32_rd_c(const int16_t* input, tran_low_t* output, int stride);
void vpx_fdct32x32_rd_neon(const int16_t* input,
                           tran_low_t* output,
                           int stride);
#define vpx_fdct32x32_rd vpx_fdct32x32_rd_neon

void vpx_fdct4x4_c(const int16_t* input, tran_low_t* output, int stride);
void vpx_fdct4x4_neon(const int16_t* input, tran_low_t* output, int stride);
#define vpx_fdct4x4 vpx_fdct4x4_neon

void vpx_fdct4x4_1_c(const int16_t* input, tran_low_t* output, int stride);
void vpx_fdct4x4_1_neon(const int16_t* input, tran_low_t* output, int stride);
#define vpx_fdct4x4_1 vpx_fdct4x4_1_neon

void vpx_fdct8x8_c(const int16_t* input, tran_low_t* output, int stride);
void vpx_fdct8x8_neon(const int16_t* input, tran_low_t* output, int stride);
#define vpx_fdct8x8 vpx_fdct8x8_neon

void vpx_fdct8x8_1_c(const int16_t* input, tran_low_t* output, int stride);
void vpx_fdct8x8_1_neon(const int16_t* input, tran_low_t* output, int stride);
#define vpx_fdct8x8_1 vpx_fdct8x8_1_neon

void vpx_get16x16var_c(const uint8_t* src_ptr,
                       int src_stride,
                       const uint8_t* ref_ptr,
                       int ref_stride,
                       unsigned int* sse,
                       int* sum);
void vpx_get16x16var_neon(const uint8_t* src_ptr,
                          int src_stride,
                          const uint8_t* ref_ptr,
                          int ref_stride,
                          unsigned int* sse,
                          int* sum);
#define vpx_get16x16var vpx_get16x16var_neon

unsigned int vpx_get4x4sse_cs_c(const unsigned char* src_ptr,
                                int src_stride,
                                const unsigned char* ref_ptr,
                                int ref_stride);
unsigned int vpx_get4x4sse_cs_neon(const unsigned char* src_ptr,
                                   int src_stride,
                                   const unsigned char* ref_ptr,
                                   int ref_stride);
#define vpx_get4x4sse_cs vpx_get4x4sse_cs_neon

void vpx_get8x8var_c(const uint8_t* src_ptr,
                     int src_stride,
                     const uint8_t* ref_ptr,
                     int ref_stride,
                     unsigned int* sse,
                     int* sum);
void vpx_get8x8var_neon(const uint8_t* src_ptr,
                        int src_stride,
                        const uint8_t* ref_ptr,
                        int ref_stride,
                        unsigned int* sse,
                        int* sum);
#define vpx_get8x8var vpx_get8x8var_neon

unsigned int vpx_get_mb_ss_c(const int16_t*);
=======
void vpx_fdct16x16_c(const int16_t *input, tran_low_t *output, int stride);
void vpx_fdct16x16_neon(const int16_t *input, tran_low_t *output, int stride);
#define vpx_fdct16x16 vpx_fdct16x16_neon

void vpx_fdct16x16_1_c(const int16_t *input, tran_low_t *output, int stride);
void vpx_fdct16x16_1_neon(const int16_t *input, tran_low_t *output, int stride);
#define vpx_fdct16x16_1 vpx_fdct16x16_1_neon

void vpx_fdct32x32_c(const int16_t *input, tran_low_t *output, int stride);
void vpx_fdct32x32_neon(const int16_t *input, tran_low_t *output, int stride);
#define vpx_fdct32x32 vpx_fdct32x32_neon

void vpx_fdct32x32_1_c(const int16_t *input, tran_low_t *output, int stride);
void vpx_fdct32x32_1_neon(const int16_t *input, tran_low_t *output, int stride);
#define vpx_fdct32x32_1 vpx_fdct32x32_1_neon

void vpx_fdct32x32_rd_c(const int16_t *input, tran_low_t *output, int stride);
void vpx_fdct32x32_rd_neon(const int16_t *input, tran_low_t *output, int stride);
#define vpx_fdct32x32_rd vpx_fdct32x32_rd_neon

void vpx_fdct4x4_c(const int16_t *input, tran_low_t *output, int stride);
void vpx_fdct4x4_neon(const int16_t *input, tran_low_t *output, int stride);
#define vpx_fdct4x4 vpx_fdct4x4_neon

void vpx_fdct4x4_1_c(const int16_t *input, tran_low_t *output, int stride);
void vpx_fdct4x4_1_neon(const int16_t *input, tran_low_t *output, int stride);
#define vpx_fdct4x4_1 vpx_fdct4x4_1_neon

void vpx_fdct8x8_c(const int16_t *input, tran_low_t *output, int stride);
void vpx_fdct8x8_neon(const int16_t *input, tran_low_t *output, int stride);
#define vpx_fdct8x8 vpx_fdct8x8_neon

void vpx_fdct8x8_1_c(const int16_t *input, tran_low_t *output, int stride);
void vpx_fdct8x8_1_neon(const int16_t *input, tran_low_t *output, int stride);
#define vpx_fdct8x8_1 vpx_fdct8x8_1_neon

void vpx_get16x16var_c(const uint8_t *src_ptr, int src_stride, const uint8_t *ref_ptr, int ref_stride, unsigned int *sse, int *sum);
void vpx_get16x16var_neon(const uint8_t *src_ptr, int src_stride, const uint8_t *ref_ptr, int ref_stride, unsigned int *sse, int *sum);
void vpx_get16x16var_neon_dotprod(const uint8_t *src_ptr, int src_stride, const uint8_t *ref_ptr, int ref_stride, unsigned int *sse, int *sum);
RTCD_EXTERN void (*vpx_get16x16var)(const uint8_t *src_ptr, int src_stride, const uint8_t *ref_ptr, int ref_stride, unsigned int *sse, int *sum);

unsigned int vpx_get4x4sse_cs_c(const unsigned char *src_ptr, int src_stride, const unsigned char *ref_ptr, int ref_stride);
unsigned int vpx_get4x4sse_cs_neon(const unsigned char *src_ptr, int src_stride, const unsigned char *ref_ptr, int ref_stride);
unsigned int vpx_get4x4sse_cs_neon_dotprod(const unsigned char *src_ptr, int src_stride, const unsigned char *ref_ptr, int ref_stride);
RTCD_EXTERN unsigned int (*vpx_get4x4sse_cs)(const unsigned char *src_ptr, int src_stride, const unsigned char *ref_ptr, int ref_stride);

void vpx_get8x8var_c(const uint8_t *src_ptr, int src_stride, const uint8_t *ref_ptr, int ref_stride, unsigned int *sse, int *sum);
void vpx_get8x8var_neon(const uint8_t *src_ptr, int src_stride, const uint8_t *ref_ptr, int ref_stride, unsigned int *sse, int *sum);
void vpx_get8x8var_neon_dotprod(const uint8_t *src_ptr, int src_stride, const uint8_t *ref_ptr, int ref_stride, unsigned int *sse, int *sum);
RTCD_EXTERN void (*vpx_get8x8var)(const uint8_t *src_ptr, int src_stride, const uint8_t *ref_ptr, int ref_stride, unsigned int *sse, int *sum);

unsigned int vpx_get_mb_ss_c(const int16_t *);
>>>>>>> 626889fb
#define vpx_get_mb_ss vpx_get_mb_ss_c

void vpx_h_predictor_16x16_c(uint8_t *dst, ptrdiff_t stride, const uint8_t *above, const uint8_t *left);
void vpx_h_predictor_16x16_neon(uint8_t *dst, ptrdiff_t stride, const uint8_t *above, const uint8_t *left);
#define vpx_h_predictor_16x16 vpx_h_predictor_16x16_neon

void vpx_h_predictor_32x32_c(uint8_t *dst, ptrdiff_t stride, const uint8_t *above, const uint8_t *left);
void vpx_h_predictor_32x32_neon(uint8_t *dst, ptrdiff_t stride, const uint8_t *above, const uint8_t *left);
#define vpx_h_predictor_32x32 vpx_h_predictor_32x32_neon

void vpx_h_predictor_4x4_c(uint8_t *dst, ptrdiff_t stride, const uint8_t *above, const uint8_t *left);
void vpx_h_predictor_4x4_neon(uint8_t *dst, ptrdiff_t stride, const uint8_t *above, const uint8_t *left);
#define vpx_h_predictor_4x4 vpx_h_predictor_4x4_neon

void vpx_h_predictor_8x8_c(uint8_t *dst, ptrdiff_t stride, const uint8_t *above, const uint8_t *left);
void vpx_h_predictor_8x8_neon(uint8_t *dst, ptrdiff_t stride, const uint8_t *above, const uint8_t *left);
#define vpx_h_predictor_8x8 vpx_h_predictor_8x8_neon

<<<<<<< HEAD
void vpx_hadamard_16x16_c(const int16_t* src_diff,
                          ptrdiff_t src_stride,
                          tran_low_t* coeff);
void vpx_hadamard_16x16_neon(const int16_t* src_diff,
                             ptrdiff_t src_stride,
                             tran_low_t* coeff);
#define vpx_hadamard_16x16 vpx_hadamard_16x16_neon

void vpx_hadamard_32x32_c(const int16_t* src_diff,
                          ptrdiff_t src_stride,
                          tran_low_t* coeff);
void vpx_hadamard_32x32_neon(const int16_t* src_diff,
                             ptrdiff_t src_stride,
                             tran_low_t* coeff);
#define vpx_hadamard_32x32 vpx_hadamard_32x32_neon

void vpx_hadamard_8x8_c(const int16_t* src_diff,
                        ptrdiff_t src_stride,
                        tran_low_t* coeff);
void vpx_hadamard_8x8_neon(const int16_t* src_diff,
                           ptrdiff_t src_stride,
                           tran_low_t* coeff);
#define vpx_hadamard_8x8 vpx_hadamard_8x8_neon

void vpx_he_predictor_4x4_c(uint8_t* dst,
                            ptrdiff_t stride,
                            const uint8_t* above,
                            const uint8_t* left);
#define vpx_he_predictor_4x4 vpx_he_predictor_4x4_c

void vpx_highbd_10_get16x16var_c(const uint8_t* src_ptr,
                                 int src_stride,
                                 const uint8_t* ref_ptr,
                                 int ref_stride,
                                 unsigned int* sse,
                                 int* sum);
void vpx_highbd_10_get16x16var_neon(const uint8_t* src_ptr,
                                    int src_stride,
                                    const uint8_t* ref_ptr,
                                    int ref_stride,
                                    unsigned int* sse,
                                    int* sum);
#define vpx_highbd_10_get16x16var vpx_highbd_10_get16x16var_neon

void vpx_highbd_10_get8x8var_c(const uint8_t* src_ptr,
                               int src_stride,
                               const uint8_t* ref_ptr,
                               int ref_stride,
                               unsigned int* sse,
                               int* sum);
void vpx_highbd_10_get8x8var_neon(const uint8_t* src_ptr,
                                  int src_stride,
                                  const uint8_t* ref_ptr,
                                  int ref_stride,
                                  unsigned int* sse,
                                  int* sum);
#define vpx_highbd_10_get8x8var vpx_highbd_10_get8x8var_neon

unsigned int vpx_highbd_10_mse16x16_c(const uint8_t* src_ptr,
                                      int src_stride,
                                      const uint8_t* ref_ptr,
                                      int ref_stride,
                                      unsigned int* sse);
unsigned int vpx_highbd_10_mse16x16_neon(const uint8_t* src_ptr,
                                         int src_stride,
                                         const uint8_t* ref_ptr,
                                         int ref_stride,
                                         unsigned int* sse);
#define vpx_highbd_10_mse16x16 vpx_highbd_10_mse16x16_neon

unsigned int vpx_highbd_10_mse16x8_c(const uint8_t* src_ptr,
                                     int src_stride,
                                     const uint8_t* ref_ptr,
                                     int ref_stride,
                                     unsigned int* sse);
unsigned int vpx_highbd_10_mse16x8_neon(const uint8_t* src_ptr,
                                        int src_stride,
                                        const uint8_t* ref_ptr,
                                        int ref_stride,
                                        unsigned int* sse);
#define vpx_highbd_10_mse16x8 vpx_highbd_10_mse16x8_neon

unsigned int vpx_highbd_10_mse8x16_c(const uint8_t* src_ptr,
                                     int src_stride,
                                     const uint8_t* ref_ptr,
                                     int ref_stride,
                                     unsigned int* sse);
unsigned int vpx_highbd_10_mse8x16_neon(const uint8_t* src_ptr,
                                        int src_stride,
                                        const uint8_t* ref_ptr,
                                        int ref_stride,
                                        unsigned int* sse);
#define vpx_highbd_10_mse8x16 vpx_highbd_10_mse8x16_neon

unsigned int vpx_highbd_10_mse8x8_c(const uint8_t* src_ptr,
                                    int src_stride,
                                    const uint8_t* ref_ptr,
                                    int ref_stride,
                                    unsigned int* sse);
unsigned int vpx_highbd_10_mse8x8_neon(const uint8_t* src_ptr,
                                       int src_stride,
                                       const uint8_t* ref_ptr,
                                       int ref_stride,
                                       unsigned int* sse);
#define vpx_highbd_10_mse8x8 vpx_highbd_10_mse8x8_neon

uint32_t vpx_highbd_10_sub_pixel_avg_variance16x16_c(
    const uint8_t* src_ptr,
    int src_stride,
    int x_offset,
    int y_offset,
    const uint8_t* ref_ptr,
    int ref_stride,
    uint32_t* sse,
    const uint8_t* second_pred);
uint32_t vpx_highbd_10_sub_pixel_avg_variance16x16_neon(
    const uint8_t* src_ptr,
    int src_stride,
    int x_offset,
    int y_offset,
    const uint8_t* ref_ptr,
    int ref_stride,
    uint32_t* sse,
    const uint8_t* second_pred);
#define vpx_highbd_10_sub_pixel_avg_variance16x16 \
  vpx_highbd_10_sub_pixel_avg_variance16x16_neon

uint32_t vpx_highbd_10_sub_pixel_avg_variance16x32_c(
    const uint8_t* src_ptr,
    int src_stride,
    int x_offset,
    int y_offset,
    const uint8_t* ref_ptr,
    int ref_stride,
    uint32_t* sse,
    const uint8_t* second_pred);
uint32_t vpx_highbd_10_sub_pixel_avg_variance16x32_neon(
    const uint8_t* src_ptr,
    int src_stride,
    int x_offset,
    int y_offset,
    const uint8_t* ref_ptr,
    int ref_stride,
    uint32_t* sse,
    const uint8_t* second_pred);
#define vpx_highbd_10_sub_pixel_avg_variance16x32 \
  vpx_highbd_10_sub_pixel_avg_variance16x32_neon

uint32_t vpx_highbd_10_sub_pixel_avg_variance16x8_c(const uint8_t* src_ptr,
                                                    int src_stride,
                                                    int x_offset,
                                                    int y_offset,
                                                    const uint8_t* ref_ptr,
                                                    int ref_stride,
                                                    uint32_t* sse,
                                                    const uint8_t* second_pred);
uint32_t vpx_highbd_10_sub_pixel_avg_variance16x8_neon(
    const uint8_t* src_ptr,
    int src_stride,
    int x_offset,
    int y_offset,
    const uint8_t* ref_ptr,
    int ref_stride,
    uint32_t* sse,
    const uint8_t* second_pred);
#define vpx_highbd_10_sub_pixel_avg_variance16x8 \
  vpx_highbd_10_sub_pixel_avg_variance16x8_neon

uint32_t vpx_highbd_10_sub_pixel_avg_variance32x16_c(
    const uint8_t* src_ptr,
    int src_stride,
    int x_offset,
    int y_offset,
    const uint8_t* ref_ptr,
    int ref_stride,
    uint32_t* sse,
    const uint8_t* second_pred);
uint32_t vpx_highbd_10_sub_pixel_avg_variance32x16_neon(
    const uint8_t* src_ptr,
    int src_stride,
    int x_offset,
    int y_offset,
    const uint8_t* ref_ptr,
    int ref_stride,
    uint32_t* sse,
    const uint8_t* second_pred);
#define vpx_highbd_10_sub_pixel_avg_variance32x16 \
  vpx_highbd_10_sub_pixel_avg_variance32x16_neon

uint32_t vpx_highbd_10_sub_pixel_avg_variance32x32_c(
    const uint8_t* src_ptr,
    int src_stride,
    int x_offset,
    int y_offset,
    const uint8_t* ref_ptr,
    int ref_stride,
    uint32_t* sse,
    const uint8_t* second_pred);
uint32_t vpx_highbd_10_sub_pixel_avg_variance32x32_neon(
    const uint8_t* src_ptr,
    int src_stride,
    int x_offset,
    int y_offset,
    const uint8_t* ref_ptr,
    int ref_stride,
    uint32_t* sse,
    const uint8_t* second_pred);
#define vpx_highbd_10_sub_pixel_avg_variance32x32 \
  vpx_highbd_10_sub_pixel_avg_variance32x32_neon

uint32_t vpx_highbd_10_sub_pixel_avg_variance32x64_c(
    const uint8_t* src_ptr,
    int src_stride,
    int x_offset,
    int y_offset,
    const uint8_t* ref_ptr,
    int ref_stride,
    uint32_t* sse,
    const uint8_t* second_pred);
uint32_t vpx_highbd_10_sub_pixel_avg_variance32x64_neon(
    const uint8_t* src_ptr,
    int src_stride,
    int x_offset,
    int y_offset,
    const uint8_t* ref_ptr,
    int ref_stride,
    uint32_t* sse,
    const uint8_t* second_pred);
#define vpx_highbd_10_sub_pixel_avg_variance32x64 \
  vpx_highbd_10_sub_pixel_avg_variance32x64_neon

uint32_t vpx_highbd_10_sub_pixel_avg_variance4x4_c(const uint8_t* src_ptr,
                                                   int src_stride,
                                                   int x_offset,
                                                   int y_offset,
                                                   const uint8_t* ref_ptr,
                                                   int ref_stride,
                                                   uint32_t* sse,
                                                   const uint8_t* second_pred);
uint32_t vpx_highbd_10_sub_pixel_avg_variance4x4_neon(
    const uint8_t* src_ptr,
    int src_stride,
    int x_offset,
    int y_offset,
    const uint8_t* ref_ptr,
    int ref_stride,
    uint32_t* sse,
    const uint8_t* second_pred);
#define vpx_highbd_10_sub_pixel_avg_variance4x4 \
  vpx_highbd_10_sub_pixel_avg_variance4x4_neon

uint32_t vpx_highbd_10_sub_pixel_avg_variance4x8_c(const uint8_t* src_ptr,
                                                   int src_stride,
                                                   int x_offset,
                                                   int y_offset,
                                                   const uint8_t* ref_ptr,
                                                   int ref_stride,
                                                   uint32_t* sse,
                                                   const uint8_t* second_pred);
uint32_t vpx_highbd_10_sub_pixel_avg_variance4x8_neon(
    const uint8_t* src_ptr,
    int src_stride,
    int x_offset,
    int y_offset,
    const uint8_t* ref_ptr,
    int ref_stride,
    uint32_t* sse,
    const uint8_t* second_pred);
#define vpx_highbd_10_sub_pixel_avg_variance4x8 \
  vpx_highbd_10_sub_pixel_avg_variance4x8_neon

uint32_t vpx_highbd_10_sub_pixel_avg_variance64x32_c(
    const uint8_t* src_ptr,
    int src_stride,
    int x_offset,
    int y_offset,
    const uint8_t* ref_ptr,
    int ref_stride,
    uint32_t* sse,
    const uint8_t* second_pred);
uint32_t vpx_highbd_10_sub_pixel_avg_variance64x32_neon(
    const uint8_t* src_ptr,
    int src_stride,
    int x_offset,
    int y_offset,
    const uint8_t* ref_ptr,
    int ref_stride,
    uint32_t* sse,
    const uint8_t* second_pred);
#define vpx_highbd_10_sub_pixel_avg_variance64x32 \
  vpx_highbd_10_sub_pixel_avg_variance64x32_neon

uint32_t vpx_highbd_10_sub_pixel_avg_variance64x64_c(
    const uint8_t* src_ptr,
    int src_stride,
    int x_offset,
    int y_offset,
    const uint8_t* ref_ptr,
    int ref_stride,
    uint32_t* sse,
    const uint8_t* second_pred);
uint32_t vpx_highbd_10_sub_pixel_avg_variance64x64_neon(
    const uint8_t* src_ptr,
    int src_stride,
    int x_offset,
    int y_offset,
    const uint8_t* ref_ptr,
    int ref_stride,
    uint32_t* sse,
    const uint8_t* second_pred);
#define vpx_highbd_10_sub_pixel_avg_variance64x64 \
  vpx_highbd_10_sub_pixel_avg_variance64x64_neon

uint32_t vpx_highbd_10_sub_pixel_avg_variance8x16_c(const uint8_t* src_ptr,
                                                    int src_stride,
                                                    int x_offset,
                                                    int y_offset,
                                                    const uint8_t* ref_ptr,
                                                    int ref_stride,
                                                    uint32_t* sse,
                                                    const uint8_t* second_pred);
uint32_t vpx_highbd_10_sub_pixel_avg_variance8x16_neon(
    const uint8_t* src_ptr,
    int src_stride,
    int x_offset,
    int y_offset,
    const uint8_t* ref_ptr,
    int ref_stride,
    uint32_t* sse,
    const uint8_t* second_pred);
#define vpx_highbd_10_sub_pixel_avg_variance8x16 \
  vpx_highbd_10_sub_pixel_avg_variance8x16_neon

uint32_t vpx_highbd_10_sub_pixel_avg_variance8x4_c(const uint8_t* src_ptr,
                                                   int src_stride,
                                                   int x_offset,
                                                   int y_offset,
                                                   const uint8_t* ref_ptr,
                                                   int ref_stride,
                                                   uint32_t* sse,
                                                   const uint8_t* second_pred);
uint32_t vpx_highbd_10_sub_pixel_avg_variance8x4_neon(
    const uint8_t* src_ptr,
    int src_stride,
    int x_offset,
    int y_offset,
    const uint8_t* ref_ptr,
    int ref_stride,
    uint32_t* sse,
    const uint8_t* second_pred);
#define vpx_highbd_10_sub_pixel_avg_variance8x4 \
  vpx_highbd_10_sub_pixel_avg_variance8x4_neon

uint32_t vpx_highbd_10_sub_pixel_avg_variance8x8_c(const uint8_t* src_ptr,
                                                   int src_stride,
                                                   int x_offset,
                                                   int y_offset,
                                                   const uint8_t* ref_ptr,
                                                   int ref_stride,
                                                   uint32_t* sse,
                                                   const uint8_t* second_pred);
uint32_t vpx_highbd_10_sub_pixel_avg_variance8x8_neon(
    const uint8_t* src_ptr,
    int src_stride,
    int x_offset,
    int y_offset,
    const uint8_t* ref_ptr,
    int ref_stride,
    uint32_t* sse,
    const uint8_t* second_pred);
#define vpx_highbd_10_sub_pixel_avg_variance8x8 \
  vpx_highbd_10_sub_pixel_avg_variance8x8_neon

uint32_t vpx_highbd_10_sub_pixel_variance16x16_c(const uint8_t* src_ptr,
                                                 int src_stride,
                                                 int x_offset,
                                                 int y_offset,
                                                 const uint8_t* ref_ptr,
                                                 int ref_stride,
                                                 uint32_t* sse);
uint32_t vpx_highbd_10_sub_pixel_variance16x16_neon(const uint8_t* src_ptr,
                                                    int src_stride,
                                                    int x_offset,
                                                    int y_offset,
                                                    const uint8_t* ref_ptr,
                                                    int ref_stride,
                                                    uint32_t* sse);
#define vpx_highbd_10_sub_pixel_variance16x16 \
  vpx_highbd_10_sub_pixel_variance16x16_neon

uint32_t vpx_highbd_10_sub_pixel_variance16x32_c(const uint8_t* src_ptr,
                                                 int src_stride,
                                                 int x_offset,
                                                 int y_offset,
                                                 const uint8_t* ref_ptr,
                                                 int ref_stride,
                                                 uint32_t* sse);
uint32_t vpx_highbd_10_sub_pixel_variance16x32_neon(const uint8_t* src_ptr,
                                                    int src_stride,
                                                    int x_offset,
                                                    int y_offset,
                                                    const uint8_t* ref_ptr,
                                                    int ref_stride,
                                                    uint32_t* sse);
#define vpx_highbd_10_sub_pixel_variance16x32 \
  vpx_highbd_10_sub_pixel_variance16x32_neon

uint32_t vpx_highbd_10_sub_pixel_variance16x8_c(const uint8_t* src_ptr,
                                                int src_stride,
                                                int x_offset,
                                                int y_offset,
                                                const uint8_t* ref_ptr,
                                                int ref_stride,
                                                uint32_t* sse);
uint32_t vpx_highbd_10_sub_pixel_variance16x8_neon(const uint8_t* src_ptr,
                                                   int src_stride,
                                                   int x_offset,
                                                   int y_offset,
                                                   const uint8_t* ref_ptr,
                                                   int ref_stride,
                                                   uint32_t* sse);
#define vpx_highbd_10_sub_pixel_variance16x8 \
  vpx_highbd_10_sub_pixel_variance16x8_neon

uint32_t vpx_highbd_10_sub_pixel_variance32x16_c(const uint8_t* src_ptr,
                                                 int src_stride,
                                                 int x_offset,
                                                 int y_offset,
                                                 const uint8_t* ref_ptr,
                                                 int ref_stride,
                                                 uint32_t* sse);
uint32_t vpx_highbd_10_sub_pixel_variance32x16_neon(const uint8_t* src_ptr,
                                                    int src_stride,
                                                    int x_offset,
                                                    int y_offset,
                                                    const uint8_t* ref_ptr,
                                                    int ref_stride,
                                                    uint32_t* sse);
#define vpx_highbd_10_sub_pixel_variance32x16 \
  vpx_highbd_10_sub_pixel_variance32x16_neon

uint32_t vpx_highbd_10_sub_pixel_variance32x32_c(const uint8_t* src_ptr,
                                                 int src_stride,
                                                 int x_offset,
                                                 int y_offset,
                                                 const uint8_t* ref_ptr,
                                                 int ref_stride,
                                                 uint32_t* sse);
uint32_t vpx_highbd_10_sub_pixel_variance32x32_neon(const uint8_t* src_ptr,
                                                    int src_stride,
                                                    int x_offset,
                                                    int y_offset,
                                                    const uint8_t* ref_ptr,
                                                    int ref_stride,
                                                    uint32_t* sse);
#define vpx_highbd_10_sub_pixel_variance32x32 \
  vpx_highbd_10_sub_pixel_variance32x32_neon

uint32_t vpx_highbd_10_sub_pixel_variance32x64_c(const uint8_t* src_ptr,
                                                 int src_stride,
                                                 int x_offset,
                                                 int y_offset,
                                                 const uint8_t* ref_ptr,
                                                 int ref_stride,
                                                 uint32_t* sse);
uint32_t vpx_highbd_10_sub_pixel_variance32x64_neon(const uint8_t* src_ptr,
                                                    int src_stride,
                                                    int x_offset,
                                                    int y_offset,
                                                    const uint8_t* ref_ptr,
                                                    int ref_stride,
                                                    uint32_t* sse);
#define vpx_highbd_10_sub_pixel_variance32x64 \
  vpx_highbd_10_sub_pixel_variance32x64_neon

uint32_t vpx_highbd_10_sub_pixel_variance4x4_c(const uint8_t* src_ptr,
                                               int src_stride,
                                               int x_offset,
                                               int y_offset,
                                               const uint8_t* ref_ptr,
                                               int ref_stride,
                                               uint32_t* sse);
uint32_t vpx_highbd_10_sub_pixel_variance4x4_neon(const uint8_t* src_ptr,
                                                  int src_stride,
                                                  int x_offset,
                                                  int y_offset,
                                                  const uint8_t* ref_ptr,
                                                  int ref_stride,
                                                  uint32_t* sse);
#define vpx_highbd_10_sub_pixel_variance4x4 \
  vpx_highbd_10_sub_pixel_variance4x4_neon

uint32_t vpx_highbd_10_sub_pixel_variance4x8_c(const uint8_t* src_ptr,
                                               int src_stride,
                                               int x_offset,
                                               int y_offset,
                                               const uint8_t* ref_ptr,
                                               int ref_stride,
                                               uint32_t* sse);
uint32_t vpx_highbd_10_sub_pixel_variance4x8_neon(const uint8_t* src_ptr,
                                                  int src_stride,
                                                  int x_offset,
                                                  int y_offset,
                                                  const uint8_t* ref_ptr,
                                                  int ref_stride,
                                                  uint32_t* sse);
#define vpx_highbd_10_sub_pixel_variance4x8 \
  vpx_highbd_10_sub_pixel_variance4x8_neon

uint32_t vpx_highbd_10_sub_pixel_variance64x32_c(const uint8_t* src_ptr,
                                                 int src_stride,
                                                 int x_offset,
                                                 int y_offset,
                                                 const uint8_t* ref_ptr,
                                                 int ref_stride,
                                                 uint32_t* sse);
uint32_t vpx_highbd_10_sub_pixel_variance64x32_neon(const uint8_t* src_ptr,
                                                    int src_stride,
                                                    int x_offset,
                                                    int y_offset,
                                                    const uint8_t* ref_ptr,
                                                    int ref_stride,
                                                    uint32_t* sse);
#define vpx_highbd_10_sub_pixel_variance64x32 \
  vpx_highbd_10_sub_pixel_variance64x32_neon

uint32_t vpx_highbd_10_sub_pixel_variance64x64_c(const uint8_t* src_ptr,
                                                 int src_stride,
                                                 int x_offset,
                                                 int y_offset,
                                                 const uint8_t* ref_ptr,
                                                 int ref_stride,
                                                 uint32_t* sse);
uint32_t vpx_highbd_10_sub_pixel_variance64x64_neon(const uint8_t* src_ptr,
                                                    int src_stride,
                                                    int x_offset,
                                                    int y_offset,
                                                    const uint8_t* ref_ptr,
                                                    int ref_stride,
                                                    uint32_t* sse);
#define vpx_highbd_10_sub_pixel_variance64x64 \
  vpx_highbd_10_sub_pixel_variance64x64_neon

uint32_t vpx_highbd_10_sub_pixel_variance8x16_c(const uint8_t* src_ptr,
                                                int src_stride,
                                                int x_offset,
                                                int y_offset,
                                                const uint8_t* ref_ptr,
                                                int ref_stride,
                                                uint32_t* sse);
uint32_t vpx_highbd_10_sub_pixel_variance8x16_neon(const uint8_t* src_ptr,
                                                   int src_stride,
                                                   int x_offset,
                                                   int y_offset,
                                                   const uint8_t* ref_ptr,
                                                   int ref_stride,
                                                   uint32_t* sse);
#define vpx_highbd_10_sub_pixel_variance8x16 \
  vpx_highbd_10_sub_pixel_variance8x16_neon

uint32_t vpx_highbd_10_sub_pixel_variance8x4_c(const uint8_t* src_ptr,
                                               int src_stride,
                                               int x_offset,
                                               int y_offset,
                                               const uint8_t* ref_ptr,
                                               int ref_stride,
                                               uint32_t* sse);
uint32_t vpx_highbd_10_sub_pixel_variance8x4_neon(const uint8_t* src_ptr,
                                                  int src_stride,
                                                  int x_offset,
                                                  int y_offset,
                                                  const uint8_t* ref_ptr,
                                                  int ref_stride,
                                                  uint32_t* sse);
#define vpx_highbd_10_sub_pixel_variance8x4 \
  vpx_highbd_10_sub_pixel_variance8x4_neon

uint32_t vpx_highbd_10_sub_pixel_variance8x8_c(const uint8_t* src_ptr,
                                               int src_stride,
                                               int x_offset,
                                               int y_offset,
                                               const uint8_t* ref_ptr,
                                               int ref_stride,
                                               uint32_t* sse);
uint32_t vpx_highbd_10_sub_pixel_variance8x8_neon(const uint8_t* src_ptr,
                                                  int src_stride,
                                                  int x_offset,
                                                  int y_offset,
                                                  const uint8_t* ref_ptr,
                                                  int ref_stride,
                                                  uint32_t* sse);
#define vpx_highbd_10_sub_pixel_variance8x8 \
  vpx_highbd_10_sub_pixel_variance8x8_neon

unsigned int vpx_highbd_10_variance16x16_c(const uint8_t* src_ptr,
                                           int src_stride,
                                           const uint8_t* ref_ptr,
                                           int ref_stride,
                                           unsigned int* sse);
unsigned int vpx_highbd_10_variance16x16_neon(const uint8_t* src_ptr,
                                              int src_stride,
                                              const uint8_t* ref_ptr,
                                              int ref_stride,
                                              unsigned int* sse);
#define vpx_highbd_10_variance16x16 vpx_highbd_10_variance16x16_neon

unsigned int vpx_highbd_10_variance16x32_c(const uint8_t* src_ptr,
                                           int src_stride,
                                           const uint8_t* ref_ptr,
                                           int ref_stride,
                                           unsigned int* sse);
unsigned int vpx_highbd_10_variance16x32_neon(const uint8_t* src_ptr,
                                              int src_stride,
                                              const uint8_t* ref_ptr,
                                              int ref_stride,
                                              unsigned int* sse);
#define vpx_highbd_10_variance16x32 vpx_highbd_10_variance16x32_neon

unsigned int vpx_highbd_10_variance16x8_c(const uint8_t* src_ptr,
                                          int src_stride,
                                          const uint8_t* ref_ptr,
                                          int ref_stride,
                                          unsigned int* sse);
unsigned int vpx_highbd_10_variance16x8_neon(const uint8_t* src_ptr,
                                             int src_stride,
                                             const uint8_t* ref_ptr,
                                             int ref_stride,
                                             unsigned int* sse);
#define vpx_highbd_10_variance16x8 vpx_highbd_10_variance16x8_neon

unsigned int vpx_highbd_10_variance32x16_c(const uint8_t* src_ptr,
                                           int src_stride,
                                           const uint8_t* ref_ptr,
                                           int ref_stride,
                                           unsigned int* sse);
unsigned int vpx_highbd_10_variance32x16_neon(const uint8_t* src_ptr,
                                              int src_stride,
                                              const uint8_t* ref_ptr,
                                              int ref_stride,
                                              unsigned int* sse);
#define vpx_highbd_10_variance32x16 vpx_highbd_10_variance32x16_neon

unsigned int vpx_highbd_10_variance32x32_c(const uint8_t* src_ptr,
                                           int src_stride,
                                           const uint8_t* ref_ptr,
                                           int ref_stride,
                                           unsigned int* sse);
unsigned int vpx_highbd_10_variance32x32_neon(const uint8_t* src_ptr,
                                              int src_stride,
                                              const uint8_t* ref_ptr,
                                              int ref_stride,
                                              unsigned int* sse);
#define vpx_highbd_10_variance32x32 vpx_highbd_10_variance32x32_neon

unsigned int vpx_highbd_10_variance32x64_c(const uint8_t* src_ptr,
                                           int src_stride,
                                           const uint8_t* ref_ptr,
                                           int ref_stride,
                                           unsigned int* sse);
unsigned int vpx_highbd_10_variance32x64_neon(const uint8_t* src_ptr,
                                              int src_stride,
                                              const uint8_t* ref_ptr,
                                              int ref_stride,
                                              unsigned int* sse);
#define vpx_highbd_10_variance32x64 vpx_highbd_10_variance32x64_neon

unsigned int vpx_highbd_10_variance4x4_c(const uint8_t* src_ptr,
                                         int src_stride,
                                         const uint8_t* ref_ptr,
                                         int ref_stride,
                                         unsigned int* sse);
unsigned int vpx_highbd_10_variance4x4_neon(const uint8_t* src_ptr,
                                            int src_stride,
                                            const uint8_t* ref_ptr,
                                            int ref_stride,
                                            unsigned int* sse);
#define vpx_highbd_10_variance4x4 vpx_highbd_10_variance4x4_neon

unsigned int vpx_highbd_10_variance4x8_c(const uint8_t* src_ptr,
                                         int src_stride,
                                         const uint8_t* ref_ptr,
                                         int ref_stride,
                                         unsigned int* sse);
unsigned int vpx_highbd_10_variance4x8_neon(const uint8_t* src_ptr,
                                            int src_stride,
                                            const uint8_t* ref_ptr,
                                            int ref_stride,
                                            unsigned int* sse);
#define vpx_highbd_10_variance4x8 vpx_highbd_10_variance4x8_neon

unsigned int vpx_highbd_10_variance64x32_c(const uint8_t* src_ptr,
                                           int src_stride,
                                           const uint8_t* ref_ptr,
                                           int ref_stride,
                                           unsigned int* sse);
unsigned int vpx_highbd_10_variance64x32_neon(const uint8_t* src_ptr,
                                              int src_stride,
                                              const uint8_t* ref_ptr,
                                              int ref_stride,
                                              unsigned int* sse);
#define vpx_highbd_10_variance64x32 vpx_highbd_10_variance64x32_neon

unsigned int vpx_highbd_10_variance64x64_c(const uint8_t* src_ptr,
                                           int src_stride,
                                           const uint8_t* ref_ptr,
                                           int ref_stride,
                                           unsigned int* sse);
unsigned int vpx_highbd_10_variance64x64_neon(const uint8_t* src_ptr,
                                              int src_stride,
                                              const uint8_t* ref_ptr,
                                              int ref_stride,
                                              unsigned int* sse);
#define vpx_highbd_10_variance64x64 vpx_highbd_10_variance64x64_neon

unsigned int vpx_highbd_10_variance8x16_c(const uint8_t* src_ptr,
                                          int src_stride,
                                          const uint8_t* ref_ptr,
                                          int ref_stride,
                                          unsigned int* sse);
unsigned int vpx_highbd_10_variance8x16_neon(const uint8_t* src_ptr,
                                             int src_stride,
                                             const uint8_t* ref_ptr,
                                             int ref_stride,
                                             unsigned int* sse);
#define vpx_highbd_10_variance8x16 vpx_highbd_10_variance8x16_neon

unsigned int vpx_highbd_10_variance8x4_c(const uint8_t* src_ptr,
                                         int src_stride,
                                         const uint8_t* ref_ptr,
                                         int ref_stride,
                                         unsigned int* sse);
unsigned int vpx_highbd_10_variance8x4_neon(const uint8_t* src_ptr,
                                            int src_stride,
                                            const uint8_t* ref_ptr,
                                            int ref_stride,
                                            unsigned int* sse);
#define vpx_highbd_10_variance8x4 vpx_highbd_10_variance8x4_neon

unsigned int vpx_highbd_10_variance8x8_c(const uint8_t* src_ptr,
                                         int src_stride,
                                         const uint8_t* ref_ptr,
                                         int ref_stride,
                                         unsigned int* sse);
unsigned int vpx_highbd_10_variance8x8_neon(const uint8_t* src_ptr,
                                            int src_stride,
                                            const uint8_t* ref_ptr,
                                            int ref_stride,
                                            unsigned int* sse);
#define vpx_highbd_10_variance8x8 vpx_highbd_10_variance8x8_neon

void vpx_highbd_12_get16x16var_c(const uint8_t* src_ptr,
                                 int src_stride,
                                 const uint8_t* ref_ptr,
                                 int ref_stride,
                                 unsigned int* sse,
                                 int* sum);
void vpx_highbd_12_get16x16var_neon(const uint8_t* src_ptr,
                                    int src_stride,
                                    const uint8_t* ref_ptr,
                                    int ref_stride,
                                    unsigned int* sse,
                                    int* sum);
#define vpx_highbd_12_get16x16var vpx_highbd_12_get16x16var_neon

void vpx_highbd_12_get8x8var_c(const uint8_t* src_ptr,
                               int src_stride,
                               const uint8_t* ref_ptr,
                               int ref_stride,
                               unsigned int* sse,
                               int* sum);
void vpx_highbd_12_get8x8var_neon(const uint8_t* src_ptr,
                                  int src_stride,
                                  const uint8_t* ref_ptr,
                                  int ref_stride,
                                  unsigned int* sse,
                                  int* sum);
#define vpx_highbd_12_get8x8var vpx_highbd_12_get8x8var_neon

unsigned int vpx_highbd_12_mse16x16_c(const uint8_t* src_ptr,
                                      int src_stride,
                                      const uint8_t* ref_ptr,
                                      int ref_stride,
                                      unsigned int* sse);
unsigned int vpx_highbd_12_mse16x16_neon(const uint8_t* src_ptr,
                                         int src_stride,
                                         const uint8_t* ref_ptr,
                                         int ref_stride,
                                         unsigned int* sse);
#define vpx_highbd_12_mse16x16 vpx_highbd_12_mse16x16_neon

unsigned int vpx_highbd_12_mse16x8_c(const uint8_t* src_ptr,
                                     int src_stride,
                                     const uint8_t* ref_ptr,
                                     int ref_stride,
                                     unsigned int* sse);
unsigned int vpx_highbd_12_mse16x8_neon(const uint8_t* src_ptr,
                                        int src_stride,
                                        const uint8_t* ref_ptr,
                                        int ref_stride,
                                        unsigned int* sse);
#define vpx_highbd_12_mse16x8 vpx_highbd_12_mse16x8_neon

unsigned int vpx_highbd_12_mse8x16_c(const uint8_t* src_ptr,
                                     int src_stride,
                                     const uint8_t* ref_ptr,
                                     int ref_stride,
                                     unsigned int* sse);
unsigned int vpx_highbd_12_mse8x16_neon(const uint8_t* src_ptr,
                                        int src_stride,
                                        const uint8_t* ref_ptr,
                                        int ref_stride,
                                        unsigned int* sse);
#define vpx_highbd_12_mse8x16 vpx_highbd_12_mse8x16_neon

unsigned int vpx_highbd_12_mse8x8_c(const uint8_t* src_ptr,
                                    int src_stride,
                                    const uint8_t* ref_ptr,
                                    int ref_stride,
                                    unsigned int* sse);
unsigned int vpx_highbd_12_mse8x8_neon(const uint8_t* src_ptr,
                                       int src_stride,
                                       const uint8_t* ref_ptr,
                                       int ref_stride,
                                       unsigned int* sse);
#define vpx_highbd_12_mse8x8 vpx_highbd_12_mse8x8_neon

uint32_t vpx_highbd_12_sub_pixel_avg_variance16x16_c(
    const uint8_t* src_ptr,
    int src_stride,
    int x_offset,
    int y_offset,
    const uint8_t* ref_ptr,
    int ref_stride,
    uint32_t* sse,
    const uint8_t* second_pred);
uint32_t vpx_highbd_12_sub_pixel_avg_variance16x16_neon(
    const uint8_t* src_ptr,
    int src_stride,
    int x_offset,
    int y_offset,
    const uint8_t* ref_ptr,
    int ref_stride,
    uint32_t* sse,
    const uint8_t* second_pred);
#define vpx_highbd_12_sub_pixel_avg_variance16x16 \
  vpx_highbd_12_sub_pixel_avg_variance16x16_neon

uint32_t vpx_highbd_12_sub_pixel_avg_variance16x32_c(
    const uint8_t* src_ptr,
    int src_stride,
    int x_offset,
    int y_offset,
    const uint8_t* ref_ptr,
    int ref_stride,
    uint32_t* sse,
    const uint8_t* second_pred);
uint32_t vpx_highbd_12_sub_pixel_avg_variance16x32_neon(
    const uint8_t* src_ptr,
    int src_stride,
    int x_offset,
    int y_offset,
    const uint8_t* ref_ptr,
    int ref_stride,
    uint32_t* sse,
    const uint8_t* second_pred);
#define vpx_highbd_12_sub_pixel_avg_variance16x32 \
  vpx_highbd_12_sub_pixel_avg_variance16x32_neon

uint32_t vpx_highbd_12_sub_pixel_avg_variance16x8_c(const uint8_t* src_ptr,
                                                    int src_stride,
                                                    int x_offset,
                                                    int y_offset,
                                                    const uint8_t* ref_ptr,
                                                    int ref_stride,
                                                    uint32_t* sse,
                                                    const uint8_t* second_pred);
uint32_t vpx_highbd_12_sub_pixel_avg_variance16x8_neon(
    const uint8_t* src_ptr,
    int src_stride,
    int x_offset,
    int y_offset,
    const uint8_t* ref_ptr,
    int ref_stride,
    uint32_t* sse,
    const uint8_t* second_pred);
#define vpx_highbd_12_sub_pixel_avg_variance16x8 \
  vpx_highbd_12_sub_pixel_avg_variance16x8_neon

uint32_t vpx_highbd_12_sub_pixel_avg_variance32x16_c(
    const uint8_t* src_ptr,
    int src_stride,
    int x_offset,
    int y_offset,
    const uint8_t* ref_ptr,
    int ref_stride,
    uint32_t* sse,
    const uint8_t* second_pred);
uint32_t vpx_highbd_12_sub_pixel_avg_variance32x16_neon(
    const uint8_t* src_ptr,
    int src_stride,
    int x_offset,
    int y_offset,
    const uint8_t* ref_ptr,
    int ref_stride,
    uint32_t* sse,
    const uint8_t* second_pred);
#define vpx_highbd_12_sub_pixel_avg_variance32x16 \
  vpx_highbd_12_sub_pixel_avg_variance32x16_neon

uint32_t vpx_highbd_12_sub_pixel_avg_variance32x32_c(
    const uint8_t* src_ptr,
    int src_stride,
    int x_offset,
    int y_offset,
    const uint8_t* ref_ptr,
    int ref_stride,
    uint32_t* sse,
    const uint8_t* second_pred);
uint32_t vpx_highbd_12_sub_pixel_avg_variance32x32_neon(
    const uint8_t* src_ptr,
    int src_stride,
    int x_offset,
    int y_offset,
    const uint8_t* ref_ptr,
    int ref_stride,
    uint32_t* sse,
    const uint8_t* second_pred);
#define vpx_highbd_12_sub_pixel_avg_variance32x32 \
  vpx_highbd_12_sub_pixel_avg_variance32x32_neon

uint32_t vpx_highbd_12_sub_pixel_avg_variance32x64_c(
    const uint8_t* src_ptr,
    int src_stride,
    int x_offset,
    int y_offset,
    const uint8_t* ref_ptr,
    int ref_stride,
    uint32_t* sse,
    const uint8_t* second_pred);
uint32_t vpx_highbd_12_sub_pixel_avg_variance32x64_neon(
    const uint8_t* src_ptr,
    int src_stride,
    int x_offset,
    int y_offset,
    const uint8_t* ref_ptr,
    int ref_stride,
    uint32_t* sse,
    const uint8_t* second_pred);
#define vpx_highbd_12_sub_pixel_avg_variance32x64 \
  vpx_highbd_12_sub_pixel_avg_variance32x64_neon

uint32_t vpx_highbd_12_sub_pixel_avg_variance4x4_c(const uint8_t* src_ptr,
                                                   int src_stride,
                                                   int x_offset,
                                                   int y_offset,
                                                   const uint8_t* ref_ptr,
                                                   int ref_stride,
                                                   uint32_t* sse,
                                                   const uint8_t* second_pred);
uint32_t vpx_highbd_12_sub_pixel_avg_variance4x4_neon(
    const uint8_t* src_ptr,
    int src_stride,
    int x_offset,
    int y_offset,
    const uint8_t* ref_ptr,
    int ref_stride,
    uint32_t* sse,
    const uint8_t* second_pred);
#define vpx_highbd_12_sub_pixel_avg_variance4x4 \
  vpx_highbd_12_sub_pixel_avg_variance4x4_neon

uint32_t vpx_highbd_12_sub_pixel_avg_variance4x8_c(const uint8_t* src_ptr,
                                                   int src_stride,
                                                   int x_offset,
                                                   int y_offset,
                                                   const uint8_t* ref_ptr,
                                                   int ref_stride,
                                                   uint32_t* sse,
                                                   const uint8_t* second_pred);
uint32_t vpx_highbd_12_sub_pixel_avg_variance4x8_neon(
    const uint8_t* src_ptr,
    int src_stride,
    int x_offset,
    int y_offset,
    const uint8_t* ref_ptr,
    int ref_stride,
    uint32_t* sse,
    const uint8_t* second_pred);
#define vpx_highbd_12_sub_pixel_avg_variance4x8 \
  vpx_highbd_12_sub_pixel_avg_variance4x8_neon

uint32_t vpx_highbd_12_sub_pixel_avg_variance64x32_c(
    const uint8_t* src_ptr,
    int src_stride,
    int x_offset,
    int y_offset,
    const uint8_t* ref_ptr,
    int ref_stride,
    uint32_t* sse,
    const uint8_t* second_pred);
uint32_t vpx_highbd_12_sub_pixel_avg_variance64x32_neon(
    const uint8_t* src_ptr,
    int src_stride,
    int x_offset,
    int y_offset,
    const uint8_t* ref_ptr,
    int ref_stride,
    uint32_t* sse,
    const uint8_t* second_pred);
#define vpx_highbd_12_sub_pixel_avg_variance64x32 \
  vpx_highbd_12_sub_pixel_avg_variance64x32_neon

uint32_t vpx_highbd_12_sub_pixel_avg_variance64x64_c(
    const uint8_t* src_ptr,
    int src_stride,
    int x_offset,
    int y_offset,
    const uint8_t* ref_ptr,
    int ref_stride,
    uint32_t* sse,
    const uint8_t* second_pred);
uint32_t vpx_highbd_12_sub_pixel_avg_variance64x64_neon(
    const uint8_t* src_ptr,
    int src_stride,
    int x_offset,
    int y_offset,
    const uint8_t* ref_ptr,
    int ref_stride,
    uint32_t* sse,
    const uint8_t* second_pred);
#define vpx_highbd_12_sub_pixel_avg_variance64x64 \
  vpx_highbd_12_sub_pixel_avg_variance64x64_neon

uint32_t vpx_highbd_12_sub_pixel_avg_variance8x16_c(const uint8_t* src_ptr,
                                                    int src_stride,
                                                    int x_offset,
                                                    int y_offset,
                                                    const uint8_t* ref_ptr,
                                                    int ref_stride,
                                                    uint32_t* sse,
                                                    const uint8_t* second_pred);
uint32_t vpx_highbd_12_sub_pixel_avg_variance8x16_neon(
    const uint8_t* src_ptr,
    int src_stride,
    int x_offset,
    int y_offset,
    const uint8_t* ref_ptr,
    int ref_stride,
    uint32_t* sse,
    const uint8_t* second_pred);
#define vpx_highbd_12_sub_pixel_avg_variance8x16 \
  vpx_highbd_12_sub_pixel_avg_variance8x16_neon

uint32_t vpx_highbd_12_sub_pixel_avg_variance8x4_c(const uint8_t* src_ptr,
                                                   int src_stride,
                                                   int x_offset,
                                                   int y_offset,
                                                   const uint8_t* ref_ptr,
                                                   int ref_stride,
                                                   uint32_t* sse,
                                                   const uint8_t* second_pred);
uint32_t vpx_highbd_12_sub_pixel_avg_variance8x4_neon(
    const uint8_t* src_ptr,
    int src_stride,
    int x_offset,
    int y_offset,
    const uint8_t* ref_ptr,
    int ref_stride,
    uint32_t* sse,
    const uint8_t* second_pred);
#define vpx_highbd_12_sub_pixel_avg_variance8x4 \
  vpx_highbd_12_sub_pixel_avg_variance8x4_neon

uint32_t vpx_highbd_12_sub_pixel_avg_variance8x8_c(const uint8_t* src_ptr,
                                                   int src_stride,
                                                   int x_offset,
                                                   int y_offset,
                                                   const uint8_t* ref_ptr,
                                                   int ref_stride,
                                                   uint32_t* sse,
                                                   const uint8_t* second_pred);
uint32_t vpx_highbd_12_sub_pixel_avg_variance8x8_neon(
    const uint8_t* src_ptr,
    int src_stride,
    int x_offset,
    int y_offset,
    const uint8_t* ref_ptr,
    int ref_stride,
    uint32_t* sse,
    const uint8_t* second_pred);
#define vpx_highbd_12_sub_pixel_avg_variance8x8 \
  vpx_highbd_12_sub_pixel_avg_variance8x8_neon

uint32_t vpx_highbd_12_sub_pixel_variance16x16_c(const uint8_t* src_ptr,
                                                 int src_stride,
                                                 int x_offset,
                                                 int y_offset,
                                                 const uint8_t* ref_ptr,
                                                 int ref_stride,
                                                 uint32_t* sse);
uint32_t vpx_highbd_12_sub_pixel_variance16x16_neon(const uint8_t* src_ptr,
                                                    int src_stride,
                                                    int x_offset,
                                                    int y_offset,
                                                    const uint8_t* ref_ptr,
                                                    int ref_stride,
                                                    uint32_t* sse);
#define vpx_highbd_12_sub_pixel_variance16x16 \
  vpx_highbd_12_sub_pixel_variance16x16_neon

uint32_t vpx_highbd_12_sub_pixel_variance16x32_c(const uint8_t* src_ptr,
                                                 int src_stride,
                                                 int x_offset,
                                                 int y_offset,
                                                 const uint8_t* ref_ptr,
                                                 int ref_stride,
                                                 uint32_t* sse);
uint32_t vpx_highbd_12_sub_pixel_variance16x32_neon(const uint8_t* src_ptr,
                                                    int src_stride,
                                                    int x_offset,
                                                    int y_offset,
                                                    const uint8_t* ref_ptr,
                                                    int ref_stride,
                                                    uint32_t* sse);
#define vpx_highbd_12_sub_pixel_variance16x32 \
  vpx_highbd_12_sub_pixel_variance16x32_neon

uint32_t vpx_highbd_12_sub_pixel_variance16x8_c(const uint8_t* src_ptr,
                                                int src_stride,
                                                int x_offset,
                                                int y_offset,
                                                const uint8_t* ref_ptr,
                                                int ref_stride,
                                                uint32_t* sse);
uint32_t vpx_highbd_12_sub_pixel_variance16x8_neon(const uint8_t* src_ptr,
                                                   int src_stride,
                                                   int x_offset,
                                                   int y_offset,
                                                   const uint8_t* ref_ptr,
                                                   int ref_stride,
                                                   uint32_t* sse);
#define vpx_highbd_12_sub_pixel_variance16x8 \
  vpx_highbd_12_sub_pixel_variance16x8_neon

uint32_t vpx_highbd_12_sub_pixel_variance32x16_c(const uint8_t* src_ptr,
                                                 int src_stride,
                                                 int x_offset,
                                                 int y_offset,
                                                 const uint8_t* ref_ptr,
                                                 int ref_stride,
                                                 uint32_t* sse);
uint32_t vpx_highbd_12_sub_pixel_variance32x16_neon(const uint8_t* src_ptr,
                                                    int src_stride,
                                                    int x_offset,
                                                    int y_offset,
                                                    const uint8_t* ref_ptr,
                                                    int ref_stride,
                                                    uint32_t* sse);
#define vpx_highbd_12_sub_pixel_variance32x16 \
  vpx_highbd_12_sub_pixel_variance32x16_neon

uint32_t vpx_highbd_12_sub_pixel_variance32x32_c(const uint8_t* src_ptr,
                                                 int src_stride,
                                                 int x_offset,
                                                 int y_offset,
                                                 const uint8_t* ref_ptr,
                                                 int ref_stride,
                                                 uint32_t* sse);
uint32_t vpx_highbd_12_sub_pixel_variance32x32_neon(const uint8_t* src_ptr,
                                                    int src_stride,
                                                    int x_offset,
                                                    int y_offset,
                                                    const uint8_t* ref_ptr,
                                                    int ref_stride,
                                                    uint32_t* sse);
#define vpx_highbd_12_sub_pixel_variance32x32 \
  vpx_highbd_12_sub_pixel_variance32x32_neon

uint32_t vpx_highbd_12_sub_pixel_variance32x64_c(const uint8_t* src_ptr,
                                                 int src_stride,
                                                 int x_offset,
                                                 int y_offset,
                                                 const uint8_t* ref_ptr,
                                                 int ref_stride,
                                                 uint32_t* sse);
uint32_t vpx_highbd_12_sub_pixel_variance32x64_neon(const uint8_t* src_ptr,
                                                    int src_stride,
                                                    int x_offset,
                                                    int y_offset,
                                                    const uint8_t* ref_ptr,
                                                    int ref_stride,
                                                    uint32_t* sse);
#define vpx_highbd_12_sub_pixel_variance32x64 \
  vpx_highbd_12_sub_pixel_variance32x64_neon

uint32_t vpx_highbd_12_sub_pixel_variance4x4_c(const uint8_t* src_ptr,
                                               int src_stride,
                                               int x_offset,
                                               int y_offset,
                                               const uint8_t* ref_ptr,
                                               int ref_stride,
                                               uint32_t* sse);
uint32_t vpx_highbd_12_sub_pixel_variance4x4_neon(const uint8_t* src_ptr,
                                                  int src_stride,
                                                  int x_offset,
                                                  int y_offset,
                                                  const uint8_t* ref_ptr,
                                                  int ref_stride,
                                                  uint32_t* sse);
#define vpx_highbd_12_sub_pixel_variance4x4 \
  vpx_highbd_12_sub_pixel_variance4x4_neon

uint32_t vpx_highbd_12_sub_pixel_variance4x8_c(const uint8_t* src_ptr,
                                               int src_stride,
                                               int x_offset,
                                               int y_offset,
                                               const uint8_t* ref_ptr,
                                               int ref_stride,
                                               uint32_t* sse);
uint32_t vpx_highbd_12_sub_pixel_variance4x8_neon(const uint8_t* src_ptr,
                                                  int src_stride,
                                                  int x_offset,
                                                  int y_offset,
                                                  const uint8_t* ref_ptr,
                                                  int ref_stride,
                                                  uint32_t* sse);
#define vpx_highbd_12_sub_pixel_variance4x8 \
  vpx_highbd_12_sub_pixel_variance4x8_neon

uint32_t vpx_highbd_12_sub_pixel_variance64x32_c(const uint8_t* src_ptr,
                                                 int src_stride,
                                                 int x_offset,
                                                 int y_offset,
                                                 const uint8_t* ref_ptr,
                                                 int ref_stride,
                                                 uint32_t* sse);
uint32_t vpx_highbd_12_sub_pixel_variance64x32_neon(const uint8_t* src_ptr,
                                                    int src_stride,
                                                    int x_offset,
                                                    int y_offset,
                                                    const uint8_t* ref_ptr,
                                                    int ref_stride,
                                                    uint32_t* sse);
#define vpx_highbd_12_sub_pixel_variance64x32 \
  vpx_highbd_12_sub_pixel_variance64x32_neon

uint32_t vpx_highbd_12_sub_pixel_variance64x64_c(const uint8_t* src_ptr,
                                                 int src_stride,
                                                 int x_offset,
                                                 int y_offset,
                                                 const uint8_t* ref_ptr,
                                                 int ref_stride,
                                                 uint32_t* sse);
uint32_t vpx_highbd_12_sub_pixel_variance64x64_neon(const uint8_t* src_ptr,
                                                    int src_stride,
                                                    int x_offset,
                                                    int y_offset,
                                                    const uint8_t* ref_ptr,
                                                    int ref_stride,
                                                    uint32_t* sse);
#define vpx_highbd_12_sub_pixel_variance64x64 \
  vpx_highbd_12_sub_pixel_variance64x64_neon

uint32_t vpx_highbd_12_sub_pixel_variance8x16_c(const uint8_t* src_ptr,
                                                int src_stride,
                                                int x_offset,
                                                int y_offset,
                                                const uint8_t* ref_ptr,
                                                int ref_stride,
                                                uint32_t* sse);
uint32_t vpx_highbd_12_sub_pixel_variance8x16_neon(const uint8_t* src_ptr,
                                                   int src_stride,
                                                   int x_offset,
                                                   int y_offset,
                                                   const uint8_t* ref_ptr,
                                                   int ref_stride,
                                                   uint32_t* sse);
#define vpx_highbd_12_sub_pixel_variance8x16 \
  vpx_highbd_12_sub_pixel_variance8x16_neon

uint32_t vpx_highbd_12_sub_pixel_variance8x4_c(const uint8_t* src_ptr,
                                               int src_stride,
                                               int x_offset,
                                               int y_offset,
                                               const uint8_t* ref_ptr,
                                               int ref_stride,
                                               uint32_t* sse);
uint32_t vpx_highbd_12_sub_pixel_variance8x4_neon(const uint8_t* src_ptr,
                                                  int src_stride,
                                                  int x_offset,
                                                  int y_offset,
                                                  const uint8_t* ref_ptr,
                                                  int ref_stride,
                                                  uint32_t* sse);
#define vpx_highbd_12_sub_pixel_variance8x4 \
  vpx_highbd_12_sub_pixel_variance8x4_neon

uint32_t vpx_highbd_12_sub_pixel_variance8x8_c(const uint8_t* src_ptr,
                                               int src_stride,
                                               int x_offset,
                                               int y_offset,
                                               const uint8_t* ref_ptr,
                                               int ref_stride,
                                               uint32_t* sse);
uint32_t vpx_highbd_12_sub_pixel_variance8x8_neon(const uint8_t* src_ptr,
                                                  int src_stride,
                                                  int x_offset,
                                                  int y_offset,
                                                  const uint8_t* ref_ptr,
                                                  int ref_stride,
                                                  uint32_t* sse);
#define vpx_highbd_12_sub_pixel_variance8x8 \
  vpx_highbd_12_sub_pixel_variance8x8_neon

unsigned int vpx_highbd_12_variance16x16_c(const uint8_t* src_ptr,
                                           int src_stride,
                                           const uint8_t* ref_ptr,
                                           int ref_stride,
                                           unsigned int* sse);
unsigned int vpx_highbd_12_variance16x16_neon(const uint8_t* src_ptr,
                                              int src_stride,
                                              const uint8_t* ref_ptr,
                                              int ref_stride,
                                              unsigned int* sse);
#define vpx_highbd_12_variance16x16 vpx_highbd_12_variance16x16_neon

unsigned int vpx_highbd_12_variance16x32_c(const uint8_t* src_ptr,
                                           int src_stride,
                                           const uint8_t* ref_ptr,
                                           int ref_stride,
                                           unsigned int* sse);
unsigned int vpx_highbd_12_variance16x32_neon(const uint8_t* src_ptr,
                                              int src_stride,
                                              const uint8_t* ref_ptr,
                                              int ref_stride,
                                              unsigned int* sse);
#define vpx_highbd_12_variance16x32 vpx_highbd_12_variance16x32_neon

unsigned int vpx_highbd_12_variance16x8_c(const uint8_t* src_ptr,
                                          int src_stride,
                                          const uint8_t* ref_ptr,
                                          int ref_stride,
                                          unsigned int* sse);
unsigned int vpx_highbd_12_variance16x8_neon(const uint8_t* src_ptr,
                                             int src_stride,
                                             const uint8_t* ref_ptr,
                                             int ref_stride,
                                             unsigned int* sse);
#define vpx_highbd_12_variance16x8 vpx_highbd_12_variance16x8_neon

unsigned int vpx_highbd_12_variance32x16_c(const uint8_t* src_ptr,
                                           int src_stride,
                                           const uint8_t* ref_ptr,
                                           int ref_stride,
                                           unsigned int* sse);
unsigned int vpx_highbd_12_variance32x16_neon(const uint8_t* src_ptr,
                                              int src_stride,
                                              const uint8_t* ref_ptr,
                                              int ref_stride,
                                              unsigned int* sse);
#define vpx_highbd_12_variance32x16 vpx_highbd_12_variance32x16_neon

unsigned int vpx_highbd_12_variance32x32_c(const uint8_t* src_ptr,
                                           int src_stride,
                                           const uint8_t* ref_ptr,
                                           int ref_stride,
                                           unsigned int* sse);
unsigned int vpx_highbd_12_variance32x32_neon(const uint8_t* src_ptr,
                                              int src_stride,
                                              const uint8_t* ref_ptr,
                                              int ref_stride,
                                              unsigned int* sse);
#define vpx_highbd_12_variance32x32 vpx_highbd_12_variance32x32_neon

unsigned int vpx_highbd_12_variance32x64_c(const uint8_t* src_ptr,
                                           int src_stride,
                                           const uint8_t* ref_ptr,
                                           int ref_stride,
                                           unsigned int* sse);
unsigned int vpx_highbd_12_variance32x64_neon(const uint8_t* src_ptr,
                                              int src_stride,
                                              const uint8_t* ref_ptr,
                                              int ref_stride,
                                              unsigned int* sse);
#define vpx_highbd_12_variance32x64 vpx_highbd_12_variance32x64_neon

unsigned int vpx_highbd_12_variance4x4_c(const uint8_t* src_ptr,
                                         int src_stride,
                                         const uint8_t* ref_ptr,
                                         int ref_stride,
                                         unsigned int* sse);
unsigned int vpx_highbd_12_variance4x4_neon(const uint8_t* src_ptr,
                                            int src_stride,
                                            const uint8_t* ref_ptr,
                                            int ref_stride,
                                            unsigned int* sse);
#define vpx_highbd_12_variance4x4 vpx_highbd_12_variance4x4_neon

unsigned int vpx_highbd_12_variance4x8_c(const uint8_t* src_ptr,
                                         int src_stride,
                                         const uint8_t* ref_ptr,
                                         int ref_stride,
                                         unsigned int* sse);
unsigned int vpx_highbd_12_variance4x8_neon(const uint8_t* src_ptr,
                                            int src_stride,
                                            const uint8_t* ref_ptr,
                                            int ref_stride,
                                            unsigned int* sse);
#define vpx_highbd_12_variance4x8 vpx_highbd_12_variance4x8_neon

unsigned int vpx_highbd_12_variance64x32_c(const uint8_t* src_ptr,
                                           int src_stride,
                                           const uint8_t* ref_ptr,
                                           int ref_stride,
                                           unsigned int* sse);
unsigned int vpx_highbd_12_variance64x32_neon(const uint8_t* src_ptr,
                                              int src_stride,
                                              const uint8_t* ref_ptr,
                                              int ref_stride,
                                              unsigned int* sse);
#define vpx_highbd_12_variance64x32 vpx_highbd_12_variance64x32_neon

unsigned int vpx_highbd_12_variance64x64_c(const uint8_t* src_ptr,
                                           int src_stride,
                                           const uint8_t* ref_ptr,
                                           int ref_stride,
                                           unsigned int* sse);
unsigned int vpx_highbd_12_variance64x64_neon(const uint8_t* src_ptr,
                                              int src_stride,
                                              const uint8_t* ref_ptr,
                                              int ref_stride,
                                              unsigned int* sse);
#define vpx_highbd_12_variance64x64 vpx_highbd_12_variance64x64_neon

unsigned int vpx_highbd_12_variance8x16_c(const uint8_t* src_ptr,
                                          int src_stride,
                                          const uint8_t* ref_ptr,
                                          int ref_stride,
                                          unsigned int* sse);
unsigned int vpx_highbd_12_variance8x16_neon(const uint8_t* src_ptr,
                                             int src_stride,
                                             const uint8_t* ref_ptr,
                                             int ref_stride,
                                             unsigned int* sse);
#define vpx_highbd_12_variance8x16 vpx_highbd_12_variance8x16_neon

unsigned int vpx_highbd_12_variance8x4_c(const uint8_t* src_ptr,
                                         int src_stride,
                                         const uint8_t* ref_ptr,
                                         int ref_stride,
                                         unsigned int* sse);
unsigned int vpx_highbd_12_variance8x4_neon(const uint8_t* src_ptr,
                                            int src_stride,
                                            const uint8_t* ref_ptr,
                                            int ref_stride,
                                            unsigned int* sse);
#define vpx_highbd_12_variance8x4 vpx_highbd_12_variance8x4_neon

unsigned int vpx_highbd_12_variance8x8_c(const uint8_t* src_ptr,
                                         int src_stride,
                                         const uint8_t* ref_ptr,
                                         int ref_stride,
                                         unsigned int* sse);
unsigned int vpx_highbd_12_variance8x8_neon(const uint8_t* src_ptr,
                                            int src_stride,
                                            const uint8_t* ref_ptr,
                                            int ref_stride,
                                            unsigned int* sse);
#define vpx_highbd_12_variance8x8 vpx_highbd_12_variance8x8_neon

void vpx_highbd_8_get16x16var_c(const uint8_t* src_ptr,
                                int src_stride,
                                const uint8_t* ref_ptr,
                                int ref_stride,
                                unsigned int* sse,
                                int* sum);
void vpx_highbd_8_get16x16var_neon(const uint8_t* src_ptr,
                                   int src_stride,
                                   const uint8_t* ref_ptr,
                                   int ref_stride,
                                   unsigned int* sse,
                                   int* sum);
#define vpx_highbd_8_get16x16var vpx_highbd_8_get16x16var_neon

void vpx_highbd_8_get8x8var_c(const uint8_t* src_ptr,
                              int src_stride,
                              const uint8_t* ref_ptr,
                              int ref_stride,
                              unsigned int* sse,
                              int* sum);
void vpx_highbd_8_get8x8var_neon(const uint8_t* src_ptr,
                                 int src_stride,
                                 const uint8_t* ref_ptr,
                                 int ref_stride,
                                 unsigned int* sse,
                                 int* sum);
#define vpx_highbd_8_get8x8var vpx_highbd_8_get8x8var_neon

unsigned int vpx_highbd_8_mse16x16_c(const uint8_t* src_ptr,
                                     int src_stride,
                                     const uint8_t* ref_ptr,
                                     int ref_stride,
                                     unsigned int* sse);
unsigned int vpx_highbd_8_mse16x16_neon(const uint8_t* src_ptr,
                                        int src_stride,
                                        const uint8_t* ref_ptr,
                                        int ref_stride,
                                        unsigned int* sse);
#define vpx_highbd_8_mse16x16 vpx_highbd_8_mse16x16_neon

unsigned int vpx_highbd_8_mse16x8_c(const uint8_t* src_ptr,
                                    int src_stride,
                                    const uint8_t* ref_ptr,
                                    int ref_stride,
                                    unsigned int* sse);
unsigned int vpx_highbd_8_mse16x8_neon(const uint8_t* src_ptr,
                                       int src_stride,
                                       const uint8_t* ref_ptr,
                                       int ref_stride,
                                       unsigned int* sse);
#define vpx_highbd_8_mse16x8 vpx_highbd_8_mse16x8_neon

unsigned int vpx_highbd_8_mse8x16_c(const uint8_t* src_ptr,
                                    int src_stride,
                                    const uint8_t* ref_ptr,
                                    int ref_stride,
                                    unsigned int* sse);
unsigned int vpx_highbd_8_mse8x16_neon(const uint8_t* src_ptr,
                                       int src_stride,
                                       const uint8_t* ref_ptr,
                                       int ref_stride,
                                       unsigned int* sse);
#define vpx_highbd_8_mse8x16 vpx_highbd_8_mse8x16_neon

unsigned int vpx_highbd_8_mse8x8_c(const uint8_t* src_ptr,
                                   int src_stride,
                                   const uint8_t* ref_ptr,
                                   int ref_stride,
                                   unsigned int* sse);
unsigned int vpx_highbd_8_mse8x8_neon(const uint8_t* src_ptr,
                                      int src_stride,
                                      const uint8_t* ref_ptr,
                                      int ref_stride,
                                      unsigned int* sse);
#define vpx_highbd_8_mse8x8 vpx_highbd_8_mse8x8_neon

uint32_t vpx_highbd_8_sub_pixel_avg_variance16x16_c(const uint8_t* src_ptr,
                                                    int src_stride,
                                                    int x_offset,
                                                    int y_offset,
                                                    const uint8_t* ref_ptr,
                                                    int ref_stride,
                                                    uint32_t* sse,
                                                    const uint8_t* second_pred);
uint32_t vpx_highbd_8_sub_pixel_avg_variance16x16_neon(
    const uint8_t* src_ptr,
    int src_stride,
    int x_offset,
    int y_offset,
    const uint8_t* ref_ptr,
    int ref_stride,
    uint32_t* sse,
    const uint8_t* second_pred);
#define vpx_highbd_8_sub_pixel_avg_variance16x16 \
  vpx_highbd_8_sub_pixel_avg_variance16x16_neon

uint32_t vpx_highbd_8_sub_pixel_avg_variance16x32_c(const uint8_t* src_ptr,
                                                    int src_stride,
                                                    int x_offset,
                                                    int y_offset,
                                                    const uint8_t* ref_ptr,
                                                    int ref_stride,
                                                    uint32_t* sse,
                                                    const uint8_t* second_pred);
uint32_t vpx_highbd_8_sub_pixel_avg_variance16x32_neon(
    const uint8_t* src_ptr,
    int src_stride,
    int x_offset,
    int y_offset,
    const uint8_t* ref_ptr,
    int ref_stride,
    uint32_t* sse,
    const uint8_t* second_pred);
#define vpx_highbd_8_sub_pixel_avg_variance16x32 \
  vpx_highbd_8_sub_pixel_avg_variance16x32_neon

uint32_t vpx_highbd_8_sub_pixel_avg_variance16x8_c(const uint8_t* src_ptr,
                                                   int src_stride,
                                                   int x_offset,
                                                   int y_offset,
                                                   const uint8_t* ref_ptr,
                                                   int ref_stride,
                                                   uint32_t* sse,
                                                   const uint8_t* second_pred);
uint32_t vpx_highbd_8_sub_pixel_avg_variance16x8_neon(
    const uint8_t* src_ptr,
    int src_stride,
    int x_offset,
    int y_offset,
    const uint8_t* ref_ptr,
    int ref_stride,
    uint32_t* sse,
    const uint8_t* second_pred);
#define vpx_highbd_8_sub_pixel_avg_variance16x8 \
  vpx_highbd_8_sub_pixel_avg_variance16x8_neon

uint32_t vpx_highbd_8_sub_pixel_avg_variance32x16_c(const uint8_t* src_ptr,
                                                    int src_stride,
                                                    int x_offset,
                                                    int y_offset,
                                                    const uint8_t* ref_ptr,
                                                    int ref_stride,
                                                    uint32_t* sse,
                                                    const uint8_t* second_pred);
uint32_t vpx_highbd_8_sub_pixel_avg_variance32x16_neon(
    const uint8_t* src_ptr,
    int src_stride,
    int x_offset,
    int y_offset,
    const uint8_t* ref_ptr,
    int ref_stride,
    uint32_t* sse,
    const uint8_t* second_pred);
#define vpx_highbd_8_sub_pixel_avg_variance32x16 \
  vpx_highbd_8_sub_pixel_avg_variance32x16_neon

uint32_t vpx_highbd_8_sub_pixel_avg_variance32x32_c(const uint8_t* src_ptr,
                                                    int src_stride,
                                                    int x_offset,
                                                    int y_offset,
                                                    const uint8_t* ref_ptr,
                                                    int ref_stride,
                                                    uint32_t* sse,
                                                    const uint8_t* second_pred);
uint32_t vpx_highbd_8_sub_pixel_avg_variance32x32_neon(
    const uint8_t* src_ptr,
    int src_stride,
    int x_offset,
    int y_offset,
    const uint8_t* ref_ptr,
    int ref_stride,
    uint32_t* sse,
    const uint8_t* second_pred);
#define vpx_highbd_8_sub_pixel_avg_variance32x32 \
  vpx_highbd_8_sub_pixel_avg_variance32x32_neon

uint32_t vpx_highbd_8_sub_pixel_avg_variance32x64_c(const uint8_t* src_ptr,
                                                    int src_stride,
                                                    int x_offset,
                                                    int y_offset,
                                                    const uint8_t* ref_ptr,
                                                    int ref_stride,
                                                    uint32_t* sse,
                                                    const uint8_t* second_pred);
uint32_t vpx_highbd_8_sub_pixel_avg_variance32x64_neon(
    const uint8_t* src_ptr,
    int src_stride,
    int x_offset,
    int y_offset,
    const uint8_t* ref_ptr,
    int ref_stride,
    uint32_t* sse,
    const uint8_t* second_pred);
#define vpx_highbd_8_sub_pixel_avg_variance32x64 \
  vpx_highbd_8_sub_pixel_avg_variance32x64_neon

uint32_t vpx_highbd_8_sub_pixel_avg_variance4x4_c(const uint8_t* src_ptr,
                                                  int src_stride,
                                                  int x_offset,
                                                  int y_offset,
                                                  const uint8_t* ref_ptr,
                                                  int ref_stride,
                                                  uint32_t* sse,
                                                  const uint8_t* second_pred);
uint32_t vpx_highbd_8_sub_pixel_avg_variance4x4_neon(
    const uint8_t* src_ptr,
    int src_stride,
    int x_offset,
    int y_offset,
    const uint8_t* ref_ptr,
    int ref_stride,
    uint32_t* sse,
    const uint8_t* second_pred);
#define vpx_highbd_8_sub_pixel_avg_variance4x4 \
  vpx_highbd_8_sub_pixel_avg_variance4x4_neon

uint32_t vpx_highbd_8_sub_pixel_avg_variance4x8_c(const uint8_t* src_ptr,
                                                  int src_stride,
                                                  int x_offset,
                                                  int y_offset,
                                                  const uint8_t* ref_ptr,
                                                  int ref_stride,
                                                  uint32_t* sse,
                                                  const uint8_t* second_pred);
uint32_t vpx_highbd_8_sub_pixel_avg_variance4x8_neon(
    const uint8_t* src_ptr,
    int src_stride,
    int x_offset,
    int y_offset,
    const uint8_t* ref_ptr,
    int ref_stride,
    uint32_t* sse,
    const uint8_t* second_pred);
#define vpx_highbd_8_sub_pixel_avg_variance4x8 \
  vpx_highbd_8_sub_pixel_avg_variance4x8_neon

uint32_t vpx_highbd_8_sub_pixel_avg_variance64x32_c(const uint8_t* src_ptr,
                                                    int src_stride,
                                                    int x_offset,
                                                    int y_offset,
                                                    const uint8_t* ref_ptr,
                                                    int ref_stride,
                                                    uint32_t* sse,
                                                    const uint8_t* second_pred);
uint32_t vpx_highbd_8_sub_pixel_avg_variance64x32_neon(
    const uint8_t* src_ptr,
    int src_stride,
    int x_offset,
    int y_offset,
    const uint8_t* ref_ptr,
    int ref_stride,
    uint32_t* sse,
    const uint8_t* second_pred);
#define vpx_highbd_8_sub_pixel_avg_variance64x32 \
  vpx_highbd_8_sub_pixel_avg_variance64x32_neon

uint32_t vpx_highbd_8_sub_pixel_avg_variance64x64_c(const uint8_t* src_ptr,
                                                    int src_stride,
                                                    int x_offset,
                                                    int y_offset,
                                                    const uint8_t* ref_ptr,
                                                    int ref_stride,
                                                    uint32_t* sse,
                                                    const uint8_t* second_pred);
uint32_t vpx_highbd_8_sub_pixel_avg_variance64x64_neon(
    const uint8_t* src_ptr,
    int src_stride,
    int x_offset,
    int y_offset,
    const uint8_t* ref_ptr,
    int ref_stride,
    uint32_t* sse,
    const uint8_t* second_pred);
#define vpx_highbd_8_sub_pixel_avg_variance64x64 \
  vpx_highbd_8_sub_pixel_avg_variance64x64_neon

uint32_t vpx_highbd_8_sub_pixel_avg_variance8x16_c(const uint8_t* src_ptr,
                                                   int src_stride,
                                                   int x_offset,
                                                   int y_offset,
                                                   const uint8_t* ref_ptr,
                                                   int ref_stride,
                                                   uint32_t* sse,
                                                   const uint8_t* second_pred);
uint32_t vpx_highbd_8_sub_pixel_avg_variance8x16_neon(
    const uint8_t* src_ptr,
    int src_stride,
    int x_offset,
    int y_offset,
    const uint8_t* ref_ptr,
    int ref_stride,
    uint32_t* sse,
    const uint8_t* second_pred);
#define vpx_highbd_8_sub_pixel_avg_variance8x16 \
  vpx_highbd_8_sub_pixel_avg_variance8x16_neon

uint32_t vpx_highbd_8_sub_pixel_avg_variance8x4_c(const uint8_t* src_ptr,
                                                  int src_stride,
                                                  int x_offset,
                                                  int y_offset,
                                                  const uint8_t* ref_ptr,
                                                  int ref_stride,
                                                  uint32_t* sse,
                                                  const uint8_t* second_pred);
uint32_t vpx_highbd_8_sub_pixel_avg_variance8x4_neon(
    const uint8_t* src_ptr,
    int src_stride,
    int x_offset,
    int y_offset,
    const uint8_t* ref_ptr,
    int ref_stride,
    uint32_t* sse,
    const uint8_t* second_pred);
#define vpx_highbd_8_sub_pixel_avg_variance8x4 \
  vpx_highbd_8_sub_pixel_avg_variance8x4_neon

uint32_t vpx_highbd_8_sub_pixel_avg_variance8x8_c(const uint8_t* src_ptr,
                                                  int src_stride,
                                                  int x_offset,
                                                  int y_offset,
                                                  const uint8_t* ref_ptr,
                                                  int ref_stride,
                                                  uint32_t* sse,
                                                  const uint8_t* second_pred);
uint32_t vpx_highbd_8_sub_pixel_avg_variance8x8_neon(
    const uint8_t* src_ptr,
    int src_stride,
    int x_offset,
    int y_offset,
    const uint8_t* ref_ptr,
    int ref_stride,
    uint32_t* sse,
    const uint8_t* second_pred);
#define vpx_highbd_8_sub_pixel_avg_variance8x8 \
  vpx_highbd_8_sub_pixel_avg_variance8x8_neon

uint32_t vpx_highbd_8_sub_pixel_variance16x16_c(const uint8_t* src_ptr,
                                                int src_stride,
                                                int x_offset,
                                                int y_offset,
                                                const uint8_t* ref_ptr,
                                                int ref_stride,
                                                uint32_t* sse);
uint32_t vpx_highbd_8_sub_pixel_variance16x16_neon(const uint8_t* src_ptr,
                                                   int src_stride,
                                                   int x_offset,
                                                   int y_offset,
                                                   const uint8_t* ref_ptr,
                                                   int ref_stride,
                                                   uint32_t* sse);
#define vpx_highbd_8_sub_pixel_variance16x16 \
  vpx_highbd_8_sub_pixel_variance16x16_neon

uint32_t vpx_highbd_8_sub_pixel_variance16x32_c(const uint8_t* src_ptr,
                                                int src_stride,
                                                int x_offset,
                                                int y_offset,
                                                const uint8_t* ref_ptr,
                                                int ref_stride,
                                                uint32_t* sse);
uint32_t vpx_highbd_8_sub_pixel_variance16x32_neon(const uint8_t* src_ptr,
                                                   int src_stride,
                                                   int x_offset,
                                                   int y_offset,
                                                   const uint8_t* ref_ptr,
                                                   int ref_stride,
                                                   uint32_t* sse);
#define vpx_highbd_8_sub_pixel_variance16x32 \
  vpx_highbd_8_sub_pixel_variance16x32_neon

uint32_t vpx_highbd_8_sub_pixel_variance16x8_c(const uint8_t* src_ptr,
                                               int src_stride,
                                               int x_offset,
                                               int y_offset,
                                               const uint8_t* ref_ptr,
                                               int ref_stride,
                                               uint32_t* sse);
uint32_t vpx_highbd_8_sub_pixel_variance16x8_neon(const uint8_t* src_ptr,
                                                  int src_stride,
                                                  int x_offset,
                                                  int y_offset,
                                                  const uint8_t* ref_ptr,
                                                  int ref_stride,
                                                  uint32_t* sse);
#define vpx_highbd_8_sub_pixel_variance16x8 \
  vpx_highbd_8_sub_pixel_variance16x8_neon

uint32_t vpx_highbd_8_sub_pixel_variance32x16_c(const uint8_t* src_ptr,
                                                int src_stride,
                                                int x_offset,
                                                int y_offset,
                                                const uint8_t* ref_ptr,
                                                int ref_stride,
                                                uint32_t* sse);
uint32_t vpx_highbd_8_sub_pixel_variance32x16_neon(const uint8_t* src_ptr,
                                                   int src_stride,
                                                   int x_offset,
                                                   int y_offset,
                                                   const uint8_t* ref_ptr,
                                                   int ref_stride,
                                                   uint32_t* sse);
#define vpx_highbd_8_sub_pixel_variance32x16 \
  vpx_highbd_8_sub_pixel_variance32x16_neon

uint32_t vpx_highbd_8_sub_pixel_variance32x32_c(const uint8_t* src_ptr,
                                                int src_stride,
                                                int x_offset,
                                                int y_offset,
                                                const uint8_t* ref_ptr,
                                                int ref_stride,
                                                uint32_t* sse);
uint32_t vpx_highbd_8_sub_pixel_variance32x32_neon(const uint8_t* src_ptr,
                                                   int src_stride,
                                                   int x_offset,
                                                   int y_offset,
                                                   const uint8_t* ref_ptr,
                                                   int ref_stride,
                                                   uint32_t* sse);
#define vpx_highbd_8_sub_pixel_variance32x32 \
  vpx_highbd_8_sub_pixel_variance32x32_neon

uint32_t vpx_highbd_8_sub_pixel_variance32x64_c(const uint8_t* src_ptr,
                                                int src_stride,
                                                int x_offset,
                                                int y_offset,
                                                const uint8_t* ref_ptr,
                                                int ref_stride,
                                                uint32_t* sse);
uint32_t vpx_highbd_8_sub_pixel_variance32x64_neon(const uint8_t* src_ptr,
                                                   int src_stride,
                                                   int x_offset,
                                                   int y_offset,
                                                   const uint8_t* ref_ptr,
                                                   int ref_stride,
                                                   uint32_t* sse);
#define vpx_highbd_8_sub_pixel_variance32x64 \
  vpx_highbd_8_sub_pixel_variance32x64_neon

uint32_t vpx_highbd_8_sub_pixel_variance4x4_c(const uint8_t* src_ptr,
                                              int src_stride,
                                              int x_offset,
                                              int y_offset,
                                              const uint8_t* ref_ptr,
                                              int ref_stride,
                                              uint32_t* sse);
uint32_t vpx_highbd_8_sub_pixel_variance4x4_neon(const uint8_t* src_ptr,
                                                 int src_stride,
                                                 int x_offset,
                                                 int y_offset,
                                                 const uint8_t* ref_ptr,
                                                 int ref_stride,
                                                 uint32_t* sse);
#define vpx_highbd_8_sub_pixel_variance4x4 \
  vpx_highbd_8_sub_pixel_variance4x4_neon

uint32_t vpx_highbd_8_sub_pixel_variance4x8_c(const uint8_t* src_ptr,
                                              int src_stride,
                                              int x_offset,
                                              int y_offset,
                                              const uint8_t* ref_ptr,
                                              int ref_stride,
                                              uint32_t* sse);
uint32_t vpx_highbd_8_sub_pixel_variance4x8_neon(const uint8_t* src_ptr,
                                                 int src_stride,
                                                 int x_offset,
                                                 int y_offset,
                                                 const uint8_t* ref_ptr,
                                                 int ref_stride,
                                                 uint32_t* sse);
#define vpx_highbd_8_sub_pixel_variance4x8 \
  vpx_highbd_8_sub_pixel_variance4x8_neon

uint32_t vpx_highbd_8_sub_pixel_variance64x32_c(const uint8_t* src_ptr,
                                                int src_stride,
                                                int x_offset,
                                                int y_offset,
                                                const uint8_t* ref_ptr,
                                                int ref_stride,
                                                uint32_t* sse);
uint32_t vpx_highbd_8_sub_pixel_variance64x32_neon(const uint8_t* src_ptr,
                                                   int src_stride,
                                                   int x_offset,
                                                   int y_offset,
                                                   const uint8_t* ref_ptr,
                                                   int ref_stride,
                                                   uint32_t* sse);
#define vpx_highbd_8_sub_pixel_variance64x32 \
  vpx_highbd_8_sub_pixel_variance64x32_neon

uint32_t vpx_highbd_8_sub_pixel_variance64x64_c(const uint8_t* src_ptr,
                                                int src_stride,
                                                int x_offset,
                                                int y_offset,
                                                const uint8_t* ref_ptr,
                                                int ref_stride,
                                                uint32_t* sse);
uint32_t vpx_highbd_8_sub_pixel_variance64x64_neon(const uint8_t* src_ptr,
                                                   int src_stride,
                                                   int x_offset,
                                                   int y_offset,
                                                   const uint8_t* ref_ptr,
                                                   int ref_stride,
                                                   uint32_t* sse);
#define vpx_highbd_8_sub_pixel_variance64x64 \
  vpx_highbd_8_sub_pixel_variance64x64_neon

uint32_t vpx_highbd_8_sub_pixel_variance8x16_c(const uint8_t* src_ptr,
                                               int src_stride,
                                               int x_offset,
                                               int y_offset,
                                               const uint8_t* ref_ptr,
                                               int ref_stride,
                                               uint32_t* sse);
uint32_t vpx_highbd_8_sub_pixel_variance8x16_neon(const uint8_t* src_ptr,
                                                  int src_stride,
                                                  int x_offset,
                                                  int y_offset,
                                                  const uint8_t* ref_ptr,
                                                  int ref_stride,
                                                  uint32_t* sse);
#define vpx_highbd_8_sub_pixel_variance8x16 \
  vpx_highbd_8_sub_pixel_variance8x16_neon

uint32_t vpx_highbd_8_sub_pixel_variance8x4_c(const uint8_t* src_ptr,
                                              int src_stride,
                                              int x_offset,
                                              int y_offset,
                                              const uint8_t* ref_ptr,
                                              int ref_stride,
                                              uint32_t* sse);
uint32_t vpx_highbd_8_sub_pixel_variance8x4_neon(const uint8_t* src_ptr,
                                                 int src_stride,
                                                 int x_offset,
                                                 int y_offset,
                                                 const uint8_t* ref_ptr,
                                                 int ref_stride,
                                                 uint32_t* sse);
#define vpx_highbd_8_sub_pixel_variance8x4 \
  vpx_highbd_8_sub_pixel_variance8x4_neon

uint32_t vpx_highbd_8_sub_pixel_variance8x8_c(const uint8_t* src_ptr,
                                              int src_stride,
                                              int x_offset,
                                              int y_offset,
                                              const uint8_t* ref_ptr,
                                              int ref_stride,
                                              uint32_t* sse);
uint32_t vpx_highbd_8_sub_pixel_variance8x8_neon(const uint8_t* src_ptr,
                                                 int src_stride,
                                                 int x_offset,
                                                 int y_offset,
                                                 const uint8_t* ref_ptr,
                                                 int ref_stride,
                                                 uint32_t* sse);
#define vpx_highbd_8_sub_pixel_variance8x8 \
  vpx_highbd_8_sub_pixel_variance8x8_neon

unsigned int vpx_highbd_8_variance16x16_c(const uint8_t* src_ptr,
                                          int src_stride,
                                          const uint8_t* ref_ptr,
                                          int ref_stride,
                                          unsigned int* sse);
unsigned int vpx_highbd_8_variance16x16_neon(const uint8_t* src_ptr,
                                             int src_stride,
                                             const uint8_t* ref_ptr,
                                             int ref_stride,
                                             unsigned int* sse);
#define vpx_highbd_8_variance16x16 vpx_highbd_8_variance16x16_neon

unsigned int vpx_highbd_8_variance16x32_c(const uint8_t* src_ptr,
                                          int src_stride,
                                          const uint8_t* ref_ptr,
                                          int ref_stride,
                                          unsigned int* sse);
unsigned int vpx_highbd_8_variance16x32_neon(const uint8_t* src_ptr,
                                             int src_stride,
                                             const uint8_t* ref_ptr,
                                             int ref_stride,
                                             unsigned int* sse);
#define vpx_highbd_8_variance16x32 vpx_highbd_8_variance16x32_neon

unsigned int vpx_highbd_8_variance16x8_c(const uint8_t* src_ptr,
                                         int src_stride,
                                         const uint8_t* ref_ptr,
                                         int ref_stride,
                                         unsigned int* sse);
unsigned int vpx_highbd_8_variance16x8_neon(const uint8_t* src_ptr,
                                            int src_stride,
                                            const uint8_t* ref_ptr,
                                            int ref_stride,
                                            unsigned int* sse);
#define vpx_highbd_8_variance16x8 vpx_highbd_8_variance16x8_neon

unsigned int vpx_highbd_8_variance32x16_c(const uint8_t* src_ptr,
                                          int src_stride,
                                          const uint8_t* ref_ptr,
                                          int ref_stride,
                                          unsigned int* sse);
unsigned int vpx_highbd_8_variance32x16_neon(const uint8_t* src_ptr,
                                             int src_stride,
                                             const uint8_t* ref_ptr,
                                             int ref_stride,
                                             unsigned int* sse);
#define vpx_highbd_8_variance32x16 vpx_highbd_8_variance32x16_neon

unsigned int vpx_highbd_8_variance32x32_c(const uint8_t* src_ptr,
                                          int src_stride,
                                          const uint8_t* ref_ptr,
                                          int ref_stride,
                                          unsigned int* sse);
unsigned int vpx_highbd_8_variance32x32_neon(const uint8_t* src_ptr,
                                             int src_stride,
                                             const uint8_t* ref_ptr,
                                             int ref_stride,
                                             unsigned int* sse);
#define vpx_highbd_8_variance32x32 vpx_highbd_8_variance32x32_neon

unsigned int vpx_highbd_8_variance32x64_c(const uint8_t* src_ptr,
                                          int src_stride,
                                          const uint8_t* ref_ptr,
                                          int ref_stride,
                                          unsigned int* sse);
unsigned int vpx_highbd_8_variance32x64_neon(const uint8_t* src_ptr,
                                             int src_stride,
                                             const uint8_t* ref_ptr,
                                             int ref_stride,
                                             unsigned int* sse);
#define vpx_highbd_8_variance32x64 vpx_highbd_8_variance32x64_neon

unsigned int vpx_highbd_8_variance4x4_c(const uint8_t* src_ptr,
                                        int src_stride,
                                        const uint8_t* ref_ptr,
                                        int ref_stride,
                                        unsigned int* sse);
unsigned int vpx_highbd_8_variance4x4_neon(const uint8_t* src_ptr,
                                           int src_stride,
                                           const uint8_t* ref_ptr,
                                           int ref_stride,
                                           unsigned int* sse);
#define vpx_highbd_8_variance4x4 vpx_highbd_8_variance4x4_neon

unsigned int vpx_highbd_8_variance4x8_c(const uint8_t* src_ptr,
                                        int src_stride,
                                        const uint8_t* ref_ptr,
                                        int ref_stride,
                                        unsigned int* sse);
unsigned int vpx_highbd_8_variance4x8_neon(const uint8_t* src_ptr,
                                           int src_stride,
                                           const uint8_t* ref_ptr,
                                           int ref_stride,
                                           unsigned int* sse);
#define vpx_highbd_8_variance4x8 vpx_highbd_8_variance4x8_neon

unsigned int vpx_highbd_8_variance64x32_c(const uint8_t* src_ptr,
                                          int src_stride,
                                          const uint8_t* ref_ptr,
                                          int ref_stride,
                                          unsigned int* sse);
unsigned int vpx_highbd_8_variance64x32_neon(const uint8_t* src_ptr,
                                             int src_stride,
                                             const uint8_t* ref_ptr,
                                             int ref_stride,
                                             unsigned int* sse);
#define vpx_highbd_8_variance64x32 vpx_highbd_8_variance64x32_neon

unsigned int vpx_highbd_8_variance64x64_c(const uint8_t* src_ptr,
                                          int src_stride,
                                          const uint8_t* ref_ptr,
                                          int ref_stride,
                                          unsigned int* sse);
unsigned int vpx_highbd_8_variance64x64_neon(const uint8_t* src_ptr,
                                             int src_stride,
                                             const uint8_t* ref_ptr,
                                             int ref_stride,
                                             unsigned int* sse);
#define vpx_highbd_8_variance64x64 vpx_highbd_8_variance64x64_neon

unsigned int vpx_highbd_8_variance8x16_c(const uint8_t* src_ptr,
                                         int src_stride,
                                         const uint8_t* ref_ptr,
                                         int ref_stride,
                                         unsigned int* sse);
unsigned int vpx_highbd_8_variance8x16_neon(const uint8_t* src_ptr,
                                            int src_stride,
                                            const uint8_t* ref_ptr,
                                            int ref_stride,
                                            unsigned int* sse);
#define vpx_highbd_8_variance8x16 vpx_highbd_8_variance8x16_neon

unsigned int vpx_highbd_8_variance8x4_c(const uint8_t* src_ptr,
                                        int src_stride,
                                        const uint8_t* ref_ptr,
                                        int ref_stride,
                                        unsigned int* sse);
unsigned int vpx_highbd_8_variance8x4_neon(const uint8_t* src_ptr,
                                           int src_stride,
                                           const uint8_t* ref_ptr,
                                           int ref_stride,
                                           unsigned int* sse);
#define vpx_highbd_8_variance8x4 vpx_highbd_8_variance8x4_neon

unsigned int vpx_highbd_8_variance8x8_c(const uint8_t* src_ptr,
                                        int src_stride,
                                        const uint8_t* ref_ptr,
                                        int ref_stride,
                                        unsigned int* sse);
unsigned int vpx_highbd_8_variance8x8_neon(const uint8_t* src_ptr,
                                           int src_stride,
                                           const uint8_t* ref_ptr,
                                           int ref_stride,
                                           unsigned int* sse);
#define vpx_highbd_8_variance8x8 vpx_highbd_8_variance8x8_neon

unsigned int vpx_highbd_avg_4x4_c(const uint8_t* s8, int p);
unsigned int vpx_highbd_avg_4x4_neon(const uint8_t* s8, int p);
#define vpx_highbd_avg_4x4 vpx_highbd_avg_4x4_neon

unsigned int vpx_highbd_avg_8x8_c(const uint8_t* s8, int p);
unsigned int vpx_highbd_avg_8x8_neon(const uint8_t* s8, int p);
#define vpx_highbd_avg_8x8 vpx_highbd_avg_8x8_neon

void vpx_highbd_comp_avg_pred_c(uint16_t* comp_pred,
                                const uint16_t* pred,
                                int width,
                                int height,
                                const uint16_t* ref,
                                int ref_stride);
void vpx_highbd_comp_avg_pred_neon(uint16_t* comp_pred,
                                   const uint16_t* pred,
                                   int width,
                                   int height,
                                   const uint16_t* ref,
                                   int ref_stride);
=======
void vpx_hadamard_16x16_c(const int16_t *src_diff, ptrdiff_t src_stride, tran_low_t *coeff);
void vpx_hadamard_16x16_neon(const int16_t *src_diff, ptrdiff_t src_stride, tran_low_t *coeff);
#define vpx_hadamard_16x16 vpx_hadamard_16x16_neon

void vpx_hadamard_32x32_c(const int16_t *src_diff, ptrdiff_t src_stride, tran_low_t *coeff);
void vpx_hadamard_32x32_neon(const int16_t *src_diff, ptrdiff_t src_stride, tran_low_t *coeff);
#define vpx_hadamard_32x32 vpx_hadamard_32x32_neon

void vpx_hadamard_8x8_c(const int16_t *src_diff, ptrdiff_t src_stride, tran_low_t *coeff);
void vpx_hadamard_8x8_neon(const int16_t *src_diff, ptrdiff_t src_stride, tran_low_t *coeff);
#define vpx_hadamard_8x8 vpx_hadamard_8x8_neon

void vpx_he_predictor_4x4_c(uint8_t *dst, ptrdiff_t stride, const uint8_t *above, const uint8_t *left);
#define vpx_he_predictor_4x4 vpx_he_predictor_4x4_c

void vpx_highbd_10_get16x16var_c(const uint8_t *src_ptr, int src_stride, const uint8_t *ref_ptr, int ref_stride, unsigned int *sse, int *sum);
void vpx_highbd_10_get16x16var_neon(const uint8_t *src_ptr, int src_stride, const uint8_t *ref_ptr, int ref_stride, unsigned int *sse, int *sum);
void vpx_highbd_10_get16x16var_sve(const uint8_t *src_ptr, int src_stride, const uint8_t *ref_ptr, int ref_stride, unsigned int *sse, int *sum);
RTCD_EXTERN void (*vpx_highbd_10_get16x16var)(const uint8_t *src_ptr, int src_stride, const uint8_t *ref_ptr, int ref_stride, unsigned int *sse, int *sum);

void vpx_highbd_10_get8x8var_c(const uint8_t *src_ptr, int src_stride, const uint8_t *ref_ptr, int ref_stride, unsigned int *sse, int *sum);
void vpx_highbd_10_get8x8var_neon(const uint8_t *src_ptr, int src_stride, const uint8_t *ref_ptr, int ref_stride, unsigned int *sse, int *sum);
void vpx_highbd_10_get8x8var_sve(const uint8_t *src_ptr, int src_stride, const uint8_t *ref_ptr, int ref_stride, unsigned int *sse, int *sum);
RTCD_EXTERN void (*vpx_highbd_10_get8x8var)(const uint8_t *src_ptr, int src_stride, const uint8_t *ref_ptr, int ref_stride, unsigned int *sse, int *sum);

unsigned int vpx_highbd_10_mse16x16_c(const uint8_t *src_ptr, int src_stride, const uint8_t *ref_ptr, int ref_stride, unsigned int *sse);
unsigned int vpx_highbd_10_mse16x16_neon(const uint8_t *src_ptr, int src_stride, const uint8_t *ref_ptr, int ref_stride, unsigned int *sse);
unsigned int vpx_highbd_10_mse16x16_sve(const uint8_t *src_ptr, int src_stride, const uint8_t *ref_ptr, int ref_stride, unsigned int *sse);
RTCD_EXTERN unsigned int (*vpx_highbd_10_mse16x16)(const uint8_t *src_ptr, int src_stride, const uint8_t *ref_ptr, int ref_stride, unsigned int *sse);

unsigned int vpx_highbd_10_mse16x8_c(const uint8_t *src_ptr, int src_stride, const uint8_t *ref_ptr, int ref_stride, unsigned int *sse);
unsigned int vpx_highbd_10_mse16x8_neon(const uint8_t *src_ptr, int src_stride, const uint8_t *ref_ptr, int ref_stride, unsigned int *sse);
unsigned int vpx_highbd_10_mse16x8_sve(const uint8_t *src_ptr, int src_stride, const uint8_t *ref_ptr, int ref_stride, unsigned int *sse);
RTCD_EXTERN unsigned int (*vpx_highbd_10_mse16x8)(const uint8_t *src_ptr, int src_stride, const uint8_t *ref_ptr, int ref_stride, unsigned int *sse);

unsigned int vpx_highbd_10_mse8x16_c(const uint8_t *src_ptr, int src_stride, const uint8_t *ref_ptr, int ref_stride, unsigned int *sse);
unsigned int vpx_highbd_10_mse8x16_neon(const uint8_t *src_ptr, int src_stride, const uint8_t *ref_ptr, int ref_stride, unsigned int *sse);
unsigned int vpx_highbd_10_mse8x16_sve(const uint8_t *src_ptr, int src_stride, const uint8_t *ref_ptr, int ref_stride, unsigned int *sse);
RTCD_EXTERN unsigned int (*vpx_highbd_10_mse8x16)(const uint8_t *src_ptr, int src_stride, const uint8_t *ref_ptr, int ref_stride, unsigned int *sse);

unsigned int vpx_highbd_10_mse8x8_c(const uint8_t *src_ptr, int src_stride, const uint8_t *ref_ptr, int ref_stride, unsigned int *sse);
unsigned int vpx_highbd_10_mse8x8_neon(const uint8_t *src_ptr, int src_stride, const uint8_t *ref_ptr, int ref_stride, unsigned int *sse);
unsigned int vpx_highbd_10_mse8x8_sve(const uint8_t *src_ptr, int src_stride, const uint8_t *ref_ptr, int ref_stride, unsigned int *sse);
RTCD_EXTERN unsigned int (*vpx_highbd_10_mse8x8)(const uint8_t *src_ptr, int src_stride, const uint8_t *ref_ptr, int ref_stride, unsigned int *sse);

uint32_t vpx_highbd_10_sub_pixel_avg_variance16x16_c(const uint8_t *src_ptr, int src_stride, int x_offset, int y_offset, const uint8_t *ref_ptr, int ref_stride, uint32_t *sse, const uint8_t *second_pred);
uint32_t vpx_highbd_10_sub_pixel_avg_variance16x16_neon(const uint8_t *src_ptr, int src_stride, int x_offset, int y_offset, const uint8_t *ref_ptr, int ref_stride, uint32_t *sse, const uint8_t *second_pred);
#define vpx_highbd_10_sub_pixel_avg_variance16x16 vpx_highbd_10_sub_pixel_avg_variance16x16_neon

uint32_t vpx_highbd_10_sub_pixel_avg_variance16x32_c(const uint8_t *src_ptr, int src_stride, int x_offset, int y_offset, const uint8_t *ref_ptr, int ref_stride, uint32_t *sse, const uint8_t *second_pred);
uint32_t vpx_highbd_10_sub_pixel_avg_variance16x32_neon(const uint8_t *src_ptr, int src_stride, int x_offset, int y_offset, const uint8_t *ref_ptr, int ref_stride, uint32_t *sse, const uint8_t *second_pred);
#define vpx_highbd_10_sub_pixel_avg_variance16x32 vpx_highbd_10_sub_pixel_avg_variance16x32_neon

uint32_t vpx_highbd_10_sub_pixel_avg_variance16x8_c(const uint8_t *src_ptr, int src_stride, int x_offset, int y_offset, const uint8_t *ref_ptr, int ref_stride, uint32_t *sse, const uint8_t *second_pred);
uint32_t vpx_highbd_10_sub_pixel_avg_variance16x8_neon(const uint8_t *src_ptr, int src_stride, int x_offset, int y_offset, const uint8_t *ref_ptr, int ref_stride, uint32_t *sse, const uint8_t *second_pred);
#define vpx_highbd_10_sub_pixel_avg_variance16x8 vpx_highbd_10_sub_pixel_avg_variance16x8_neon

uint32_t vpx_highbd_10_sub_pixel_avg_variance32x16_c(const uint8_t *src_ptr, int src_stride, int x_offset, int y_offset, const uint8_t *ref_ptr, int ref_stride, uint32_t *sse, const uint8_t *second_pred);
uint32_t vpx_highbd_10_sub_pixel_avg_variance32x16_neon(const uint8_t *src_ptr, int src_stride, int x_offset, int y_offset, const uint8_t *ref_ptr, int ref_stride, uint32_t *sse, const uint8_t *second_pred);
#define vpx_highbd_10_sub_pixel_avg_variance32x16 vpx_highbd_10_sub_pixel_avg_variance32x16_neon

uint32_t vpx_highbd_10_sub_pixel_avg_variance32x32_c(const uint8_t *src_ptr, int src_stride, int x_offset, int y_offset, const uint8_t *ref_ptr, int ref_stride, uint32_t *sse, const uint8_t *second_pred);
uint32_t vpx_highbd_10_sub_pixel_avg_variance32x32_neon(const uint8_t *src_ptr, int src_stride, int x_offset, int y_offset, const uint8_t *ref_ptr, int ref_stride, uint32_t *sse, const uint8_t *second_pred);
#define vpx_highbd_10_sub_pixel_avg_variance32x32 vpx_highbd_10_sub_pixel_avg_variance32x32_neon

uint32_t vpx_highbd_10_sub_pixel_avg_variance32x64_c(const uint8_t *src_ptr, int src_stride, int x_offset, int y_offset, const uint8_t *ref_ptr, int ref_stride, uint32_t *sse, const uint8_t *second_pred);
uint32_t vpx_highbd_10_sub_pixel_avg_variance32x64_neon(const uint8_t *src_ptr, int src_stride, int x_offset, int y_offset, const uint8_t *ref_ptr, int ref_stride, uint32_t *sse, const uint8_t *second_pred);
#define vpx_highbd_10_sub_pixel_avg_variance32x64 vpx_highbd_10_sub_pixel_avg_variance32x64_neon

uint32_t vpx_highbd_10_sub_pixel_avg_variance4x4_c(const uint8_t *src_ptr, int src_stride, int x_offset, int y_offset, const uint8_t *ref_ptr, int ref_stride, uint32_t *sse, const uint8_t *second_pred);
uint32_t vpx_highbd_10_sub_pixel_avg_variance4x4_neon(const uint8_t *src_ptr, int src_stride, int x_offset, int y_offset, const uint8_t *ref_ptr, int ref_stride, uint32_t *sse, const uint8_t *second_pred);
#define vpx_highbd_10_sub_pixel_avg_variance4x4 vpx_highbd_10_sub_pixel_avg_variance4x4_neon

uint32_t vpx_highbd_10_sub_pixel_avg_variance4x8_c(const uint8_t *src_ptr, int src_stride, int x_offset, int y_offset, const uint8_t *ref_ptr, int ref_stride, uint32_t *sse, const uint8_t *second_pred);
uint32_t vpx_highbd_10_sub_pixel_avg_variance4x8_neon(const uint8_t *src_ptr, int src_stride, int x_offset, int y_offset, const uint8_t *ref_ptr, int ref_stride, uint32_t *sse, const uint8_t *second_pred);
#define vpx_highbd_10_sub_pixel_avg_variance4x8 vpx_highbd_10_sub_pixel_avg_variance4x8_neon

uint32_t vpx_highbd_10_sub_pixel_avg_variance64x32_c(const uint8_t *src_ptr, int src_stride, int x_offset, int y_offset, const uint8_t *ref_ptr, int ref_stride, uint32_t *sse, const uint8_t *second_pred);
uint32_t vpx_highbd_10_sub_pixel_avg_variance64x32_neon(const uint8_t *src_ptr, int src_stride, int x_offset, int y_offset, const uint8_t *ref_ptr, int ref_stride, uint32_t *sse, const uint8_t *second_pred);
#define vpx_highbd_10_sub_pixel_avg_variance64x32 vpx_highbd_10_sub_pixel_avg_variance64x32_neon

uint32_t vpx_highbd_10_sub_pixel_avg_variance64x64_c(const uint8_t *src_ptr, int src_stride, int x_offset, int y_offset, const uint8_t *ref_ptr, int ref_stride, uint32_t *sse, const uint8_t *second_pred);
uint32_t vpx_highbd_10_sub_pixel_avg_variance64x64_neon(const uint8_t *src_ptr, int src_stride, int x_offset, int y_offset, const uint8_t *ref_ptr, int ref_stride, uint32_t *sse, const uint8_t *second_pred);
#define vpx_highbd_10_sub_pixel_avg_variance64x64 vpx_highbd_10_sub_pixel_avg_variance64x64_neon

uint32_t vpx_highbd_10_sub_pixel_avg_variance8x16_c(const uint8_t *src_ptr, int src_stride, int x_offset, int y_offset, const uint8_t *ref_ptr, int ref_stride, uint32_t *sse, const uint8_t *second_pred);
uint32_t vpx_highbd_10_sub_pixel_avg_variance8x16_neon(const uint8_t *src_ptr, int src_stride, int x_offset, int y_offset, const uint8_t *ref_ptr, int ref_stride, uint32_t *sse, const uint8_t *second_pred);
#define vpx_highbd_10_sub_pixel_avg_variance8x16 vpx_highbd_10_sub_pixel_avg_variance8x16_neon

uint32_t vpx_highbd_10_sub_pixel_avg_variance8x4_c(const uint8_t *src_ptr, int src_stride, int x_offset, int y_offset, const uint8_t *ref_ptr, int ref_stride, uint32_t *sse, const uint8_t *second_pred);
uint32_t vpx_highbd_10_sub_pixel_avg_variance8x4_neon(const uint8_t *src_ptr, int src_stride, int x_offset, int y_offset, const uint8_t *ref_ptr, int ref_stride, uint32_t *sse, const uint8_t *second_pred);
#define vpx_highbd_10_sub_pixel_avg_variance8x4 vpx_highbd_10_sub_pixel_avg_variance8x4_neon

uint32_t vpx_highbd_10_sub_pixel_avg_variance8x8_c(const uint8_t *src_ptr, int src_stride, int x_offset, int y_offset, const uint8_t *ref_ptr, int ref_stride, uint32_t *sse, const uint8_t *second_pred);
uint32_t vpx_highbd_10_sub_pixel_avg_variance8x8_neon(const uint8_t *src_ptr, int src_stride, int x_offset, int y_offset, const uint8_t *ref_ptr, int ref_stride, uint32_t *sse, const uint8_t *second_pred);
#define vpx_highbd_10_sub_pixel_avg_variance8x8 vpx_highbd_10_sub_pixel_avg_variance8x8_neon

uint32_t vpx_highbd_10_sub_pixel_variance16x16_c(const uint8_t *src_ptr, int src_stride, int x_offset, int y_offset, const uint8_t *ref_ptr, int ref_stride, uint32_t *sse);
uint32_t vpx_highbd_10_sub_pixel_variance16x16_neon(const uint8_t *src_ptr, int src_stride, int x_offset, int y_offset, const uint8_t *ref_ptr, int ref_stride, uint32_t *sse);
#define vpx_highbd_10_sub_pixel_variance16x16 vpx_highbd_10_sub_pixel_variance16x16_neon

uint32_t vpx_highbd_10_sub_pixel_variance16x32_c(const uint8_t *src_ptr, int src_stride, int x_offset, int y_offset, const uint8_t *ref_ptr, int ref_stride, uint32_t *sse);
uint32_t vpx_highbd_10_sub_pixel_variance16x32_neon(const uint8_t *src_ptr, int src_stride, int x_offset, int y_offset, const uint8_t *ref_ptr, int ref_stride, uint32_t *sse);
#define vpx_highbd_10_sub_pixel_variance16x32 vpx_highbd_10_sub_pixel_variance16x32_neon

uint32_t vpx_highbd_10_sub_pixel_variance16x8_c(const uint8_t *src_ptr, int src_stride, int x_offset, int y_offset, const uint8_t *ref_ptr, int ref_stride, uint32_t *sse);
uint32_t vpx_highbd_10_sub_pixel_variance16x8_neon(const uint8_t *src_ptr, int src_stride, int x_offset, int y_offset, const uint8_t *ref_ptr, int ref_stride, uint32_t *sse);
#define vpx_highbd_10_sub_pixel_variance16x8 vpx_highbd_10_sub_pixel_variance16x8_neon

uint32_t vpx_highbd_10_sub_pixel_variance32x16_c(const uint8_t *src_ptr, int src_stride, int x_offset, int y_offset, const uint8_t *ref_ptr, int ref_stride, uint32_t *sse);
uint32_t vpx_highbd_10_sub_pixel_variance32x16_neon(const uint8_t *src_ptr, int src_stride, int x_offset, int y_offset, const uint8_t *ref_ptr, int ref_stride, uint32_t *sse);
#define vpx_highbd_10_sub_pixel_variance32x16 vpx_highbd_10_sub_pixel_variance32x16_neon

uint32_t vpx_highbd_10_sub_pixel_variance32x32_c(const uint8_t *src_ptr, int src_stride, int x_offset, int y_offset, const uint8_t *ref_ptr, int ref_stride, uint32_t *sse);
uint32_t vpx_highbd_10_sub_pixel_variance32x32_neon(const uint8_t *src_ptr, int src_stride, int x_offset, int y_offset, const uint8_t *ref_ptr, int ref_stride, uint32_t *sse);
#define vpx_highbd_10_sub_pixel_variance32x32 vpx_highbd_10_sub_pixel_variance32x32_neon

uint32_t vpx_highbd_10_sub_pixel_variance32x64_c(const uint8_t *src_ptr, int src_stride, int x_offset, int y_offset, const uint8_t *ref_ptr, int ref_stride, uint32_t *sse);
uint32_t vpx_highbd_10_sub_pixel_variance32x64_neon(const uint8_t *src_ptr, int src_stride, int x_offset, int y_offset, const uint8_t *ref_ptr, int ref_stride, uint32_t *sse);
#define vpx_highbd_10_sub_pixel_variance32x64 vpx_highbd_10_sub_pixel_variance32x64_neon

uint32_t vpx_highbd_10_sub_pixel_variance4x4_c(const uint8_t *src_ptr, int src_stride, int x_offset, int y_offset, const uint8_t *ref_ptr, int ref_stride, uint32_t *sse);
uint32_t vpx_highbd_10_sub_pixel_variance4x4_neon(const uint8_t *src_ptr, int src_stride, int x_offset, int y_offset, const uint8_t *ref_ptr, int ref_stride, uint32_t *sse);
#define vpx_highbd_10_sub_pixel_variance4x4 vpx_highbd_10_sub_pixel_variance4x4_neon

uint32_t vpx_highbd_10_sub_pixel_variance4x8_c(const uint8_t *src_ptr, int src_stride, int x_offset, int y_offset, const uint8_t *ref_ptr, int ref_stride, uint32_t *sse);
uint32_t vpx_highbd_10_sub_pixel_variance4x8_neon(const uint8_t *src_ptr, int src_stride, int x_offset, int y_offset, const uint8_t *ref_ptr, int ref_stride, uint32_t *sse);
#define vpx_highbd_10_sub_pixel_variance4x8 vpx_highbd_10_sub_pixel_variance4x8_neon

uint32_t vpx_highbd_10_sub_pixel_variance64x32_c(const uint8_t *src_ptr, int src_stride, int x_offset, int y_offset, const uint8_t *ref_ptr, int ref_stride, uint32_t *sse);
uint32_t vpx_highbd_10_sub_pixel_variance64x32_neon(const uint8_t *src_ptr, int src_stride, int x_offset, int y_offset, const uint8_t *ref_ptr, int ref_stride, uint32_t *sse);
#define vpx_highbd_10_sub_pixel_variance64x32 vpx_highbd_10_sub_pixel_variance64x32_neon

uint32_t vpx_highbd_10_sub_pixel_variance64x64_c(const uint8_t *src_ptr, int src_stride, int x_offset, int y_offset, const uint8_t *ref_ptr, int ref_stride, uint32_t *sse);
uint32_t vpx_highbd_10_sub_pixel_variance64x64_neon(const uint8_t *src_ptr, int src_stride, int x_offset, int y_offset, const uint8_t *ref_ptr, int ref_stride, uint32_t *sse);
#define vpx_highbd_10_sub_pixel_variance64x64 vpx_highbd_10_sub_pixel_variance64x64_neon

uint32_t vpx_highbd_10_sub_pixel_variance8x16_c(const uint8_t *src_ptr, int src_stride, int x_offset, int y_offset, const uint8_t *ref_ptr, int ref_stride, uint32_t *sse);
uint32_t vpx_highbd_10_sub_pixel_variance8x16_neon(const uint8_t *src_ptr, int src_stride, int x_offset, int y_offset, const uint8_t *ref_ptr, int ref_stride, uint32_t *sse);
#define vpx_highbd_10_sub_pixel_variance8x16 vpx_highbd_10_sub_pixel_variance8x16_neon

uint32_t vpx_highbd_10_sub_pixel_variance8x4_c(const uint8_t *src_ptr, int src_stride, int x_offset, int y_offset, const uint8_t *ref_ptr, int ref_stride, uint32_t *sse);
uint32_t vpx_highbd_10_sub_pixel_variance8x4_neon(const uint8_t *src_ptr, int src_stride, int x_offset, int y_offset, const uint8_t *ref_ptr, int ref_stride, uint32_t *sse);
#define vpx_highbd_10_sub_pixel_variance8x4 vpx_highbd_10_sub_pixel_variance8x4_neon

uint32_t vpx_highbd_10_sub_pixel_variance8x8_c(const uint8_t *src_ptr, int src_stride, int x_offset, int y_offset, const uint8_t *ref_ptr, int ref_stride, uint32_t *sse);
uint32_t vpx_highbd_10_sub_pixel_variance8x8_neon(const uint8_t *src_ptr, int src_stride, int x_offset, int y_offset, const uint8_t *ref_ptr, int ref_stride, uint32_t *sse);
#define vpx_highbd_10_sub_pixel_variance8x8 vpx_highbd_10_sub_pixel_variance8x8_neon

unsigned int vpx_highbd_10_variance16x16_c(const uint8_t *src_ptr, int src_stride, const uint8_t *ref_ptr, int ref_stride, unsigned int *sse);
unsigned int vpx_highbd_10_variance16x16_neon(const uint8_t *src_ptr, int src_stride, const uint8_t *ref_ptr, int ref_stride, unsigned int *sse);
unsigned int vpx_highbd_10_variance16x16_sve(const uint8_t *src_ptr, int src_stride, const uint8_t *ref_ptr, int ref_stride, unsigned int *sse);
RTCD_EXTERN unsigned int (*vpx_highbd_10_variance16x16)(const uint8_t *src_ptr, int src_stride, const uint8_t *ref_ptr, int ref_stride, unsigned int *sse);

unsigned int vpx_highbd_10_variance16x32_c(const uint8_t *src_ptr, int src_stride, const uint8_t *ref_ptr, int ref_stride, unsigned int *sse);
unsigned int vpx_highbd_10_variance16x32_neon(const uint8_t *src_ptr, int src_stride, const uint8_t *ref_ptr, int ref_stride, unsigned int *sse);
unsigned int vpx_highbd_10_variance16x32_sve(const uint8_t *src_ptr, int src_stride, const uint8_t *ref_ptr, int ref_stride, unsigned int *sse);
RTCD_EXTERN unsigned int (*vpx_highbd_10_variance16x32)(const uint8_t *src_ptr, int src_stride, const uint8_t *ref_ptr, int ref_stride, unsigned int *sse);

unsigned int vpx_highbd_10_variance16x8_c(const uint8_t *src_ptr, int src_stride, const uint8_t *ref_ptr, int ref_stride, unsigned int *sse);
unsigned int vpx_highbd_10_variance16x8_neon(const uint8_t *src_ptr, int src_stride, const uint8_t *ref_ptr, int ref_stride, unsigned int *sse);
unsigned int vpx_highbd_10_variance16x8_sve(const uint8_t *src_ptr, int src_stride, const uint8_t *ref_ptr, int ref_stride, unsigned int *sse);
RTCD_EXTERN unsigned int (*vpx_highbd_10_variance16x8)(const uint8_t *src_ptr, int src_stride, const uint8_t *ref_ptr, int ref_stride, unsigned int *sse);

unsigned int vpx_highbd_10_variance32x16_c(const uint8_t *src_ptr, int src_stride, const uint8_t *ref_ptr, int ref_stride, unsigned int *sse);
unsigned int vpx_highbd_10_variance32x16_neon(const uint8_t *src_ptr, int src_stride, const uint8_t *ref_ptr, int ref_stride, unsigned int *sse);
unsigned int vpx_highbd_10_variance32x16_sve(const uint8_t *src_ptr, int src_stride, const uint8_t *ref_ptr, int ref_stride, unsigned int *sse);
RTCD_EXTERN unsigned int (*vpx_highbd_10_variance32x16)(const uint8_t *src_ptr, int src_stride, const uint8_t *ref_ptr, int ref_stride, unsigned int *sse);

unsigned int vpx_highbd_10_variance32x32_c(const uint8_t *src_ptr, int src_stride, const uint8_t *ref_ptr, int ref_stride, unsigned int *sse);
unsigned int vpx_highbd_10_variance32x32_neon(const uint8_t *src_ptr, int src_stride, const uint8_t *ref_ptr, int ref_stride, unsigned int *sse);
unsigned int vpx_highbd_10_variance32x32_sve(const uint8_t *src_ptr, int src_stride, const uint8_t *ref_ptr, int ref_stride, unsigned int *sse);
RTCD_EXTERN unsigned int (*vpx_highbd_10_variance32x32)(const uint8_t *src_ptr, int src_stride, const uint8_t *ref_ptr, int ref_stride, unsigned int *sse);

unsigned int vpx_highbd_10_variance32x64_c(const uint8_t *src_ptr, int src_stride, const uint8_t *ref_ptr, int ref_stride, unsigned int *sse);
unsigned int vpx_highbd_10_variance32x64_neon(const uint8_t *src_ptr, int src_stride, const uint8_t *ref_ptr, int ref_stride, unsigned int *sse);
unsigned int vpx_highbd_10_variance32x64_sve(const uint8_t *src_ptr, int src_stride, const uint8_t *ref_ptr, int ref_stride, unsigned int *sse);
RTCD_EXTERN unsigned int (*vpx_highbd_10_variance32x64)(const uint8_t *src_ptr, int src_stride, const uint8_t *ref_ptr, int ref_stride, unsigned int *sse);

unsigned int vpx_highbd_10_variance4x4_c(const uint8_t *src_ptr, int src_stride, const uint8_t *ref_ptr, int ref_stride, unsigned int *sse);
unsigned int vpx_highbd_10_variance4x4_neon(const uint8_t *src_ptr, int src_stride, const uint8_t *ref_ptr, int ref_stride, unsigned int *sse);
unsigned int vpx_highbd_10_variance4x4_sve(const uint8_t *src_ptr, int src_stride, const uint8_t *ref_ptr, int ref_stride, unsigned int *sse);
RTCD_EXTERN unsigned int (*vpx_highbd_10_variance4x4)(const uint8_t *src_ptr, int src_stride, const uint8_t *ref_ptr, int ref_stride, unsigned int *sse);

unsigned int vpx_highbd_10_variance4x8_c(const uint8_t *src_ptr, int src_stride, const uint8_t *ref_ptr, int ref_stride, unsigned int *sse);
unsigned int vpx_highbd_10_variance4x8_neon(const uint8_t *src_ptr, int src_stride, const uint8_t *ref_ptr, int ref_stride, unsigned int *sse);
unsigned int vpx_highbd_10_variance4x8_sve(const uint8_t *src_ptr, int src_stride, const uint8_t *ref_ptr, int ref_stride, unsigned int *sse);
RTCD_EXTERN unsigned int (*vpx_highbd_10_variance4x8)(const uint8_t *src_ptr, int src_stride, const uint8_t *ref_ptr, int ref_stride, unsigned int *sse);

unsigned int vpx_highbd_10_variance64x32_c(const uint8_t *src_ptr, int src_stride, const uint8_t *ref_ptr, int ref_stride, unsigned int *sse);
unsigned int vpx_highbd_10_variance64x32_neon(const uint8_t *src_ptr, int src_stride, const uint8_t *ref_ptr, int ref_stride, unsigned int *sse);
unsigned int vpx_highbd_10_variance64x32_sve(const uint8_t *src_ptr, int src_stride, const uint8_t *ref_ptr, int ref_stride, unsigned int *sse);
RTCD_EXTERN unsigned int (*vpx_highbd_10_variance64x32)(const uint8_t *src_ptr, int src_stride, const uint8_t *ref_ptr, int ref_stride, unsigned int *sse);

unsigned int vpx_highbd_10_variance64x64_c(const uint8_t *src_ptr, int src_stride, const uint8_t *ref_ptr, int ref_stride, unsigned int *sse);
unsigned int vpx_highbd_10_variance64x64_neon(const uint8_t *src_ptr, int src_stride, const uint8_t *ref_ptr, int ref_stride, unsigned int *sse);
unsigned int vpx_highbd_10_variance64x64_sve(const uint8_t *src_ptr, int src_stride, const uint8_t *ref_ptr, int ref_stride, unsigned int *sse);
RTCD_EXTERN unsigned int (*vpx_highbd_10_variance64x64)(const uint8_t *src_ptr, int src_stride, const uint8_t *ref_ptr, int ref_stride, unsigned int *sse);

unsigned int vpx_highbd_10_variance8x16_c(const uint8_t *src_ptr, int src_stride, const uint8_t *ref_ptr, int ref_stride, unsigned int *sse);
unsigned int vpx_highbd_10_variance8x16_neon(const uint8_t *src_ptr, int src_stride, const uint8_t *ref_ptr, int ref_stride, unsigned int *sse);
unsigned int vpx_highbd_10_variance8x16_sve(const uint8_t *src_ptr, int src_stride, const uint8_t *ref_ptr, int ref_stride, unsigned int *sse);
RTCD_EXTERN unsigned int (*vpx_highbd_10_variance8x16)(const uint8_t *src_ptr, int src_stride, const uint8_t *ref_ptr, int ref_stride, unsigned int *sse);

unsigned int vpx_highbd_10_variance8x4_c(const uint8_t *src_ptr, int src_stride, const uint8_t *ref_ptr, int ref_stride, unsigned int *sse);
unsigned int vpx_highbd_10_variance8x4_neon(const uint8_t *src_ptr, int src_stride, const uint8_t *ref_ptr, int ref_stride, unsigned int *sse);
unsigned int vpx_highbd_10_variance8x4_sve(const uint8_t *src_ptr, int src_stride, const uint8_t *ref_ptr, int ref_stride, unsigned int *sse);
RTCD_EXTERN unsigned int (*vpx_highbd_10_variance8x4)(const uint8_t *src_ptr, int src_stride, const uint8_t *ref_ptr, int ref_stride, unsigned int *sse);

unsigned int vpx_highbd_10_variance8x8_c(const uint8_t *src_ptr, int src_stride, const uint8_t *ref_ptr, int ref_stride, unsigned int *sse);
unsigned int vpx_highbd_10_variance8x8_neon(const uint8_t *src_ptr, int src_stride, const uint8_t *ref_ptr, int ref_stride, unsigned int *sse);
unsigned int vpx_highbd_10_variance8x8_sve(const uint8_t *src_ptr, int src_stride, const uint8_t *ref_ptr, int ref_stride, unsigned int *sse);
RTCD_EXTERN unsigned int (*vpx_highbd_10_variance8x8)(const uint8_t *src_ptr, int src_stride, const uint8_t *ref_ptr, int ref_stride, unsigned int *sse);

void vpx_highbd_12_get16x16var_c(const uint8_t *src_ptr, int src_stride, const uint8_t *ref_ptr, int ref_stride, unsigned int *sse, int *sum);
void vpx_highbd_12_get16x16var_neon(const uint8_t *src_ptr, int src_stride, const uint8_t *ref_ptr, int ref_stride, unsigned int *sse, int *sum);
void vpx_highbd_12_get16x16var_sve(const uint8_t *src_ptr, int src_stride, const uint8_t *ref_ptr, int ref_stride, unsigned int *sse, int *sum);
RTCD_EXTERN void (*vpx_highbd_12_get16x16var)(const uint8_t *src_ptr, int src_stride, const uint8_t *ref_ptr, int ref_stride, unsigned int *sse, int *sum);

void vpx_highbd_12_get8x8var_c(const uint8_t *src_ptr, int src_stride, const uint8_t *ref_ptr, int ref_stride, unsigned int *sse, int *sum);
void vpx_highbd_12_get8x8var_neon(const uint8_t *src_ptr, int src_stride, const uint8_t *ref_ptr, int ref_stride, unsigned int *sse, int *sum);
void vpx_highbd_12_get8x8var_sve(const uint8_t *src_ptr, int src_stride, const uint8_t *ref_ptr, int ref_stride, unsigned int *sse, int *sum);
RTCD_EXTERN void (*vpx_highbd_12_get8x8var)(const uint8_t *src_ptr, int src_stride, const uint8_t *ref_ptr, int ref_stride, unsigned int *sse, int *sum);

unsigned int vpx_highbd_12_mse16x16_c(const uint8_t *src_ptr, int src_stride, const uint8_t *ref_ptr, int ref_stride, unsigned int *sse);
unsigned int vpx_highbd_12_mse16x16_neon(const uint8_t *src_ptr, int src_stride, const uint8_t *ref_ptr, int ref_stride, unsigned int *sse);
unsigned int vpx_highbd_12_mse16x16_sve(const uint8_t *src_ptr, int src_stride, const uint8_t *ref_ptr, int ref_stride, unsigned int *sse);
RTCD_EXTERN unsigned int (*vpx_highbd_12_mse16x16)(const uint8_t *src_ptr, int src_stride, const uint8_t *ref_ptr, int ref_stride, unsigned int *sse);

unsigned int vpx_highbd_12_mse16x8_c(const uint8_t *src_ptr, int src_stride, const uint8_t *ref_ptr, int ref_stride, unsigned int *sse);
unsigned int vpx_highbd_12_mse16x8_neon(const uint8_t *src_ptr, int src_stride, const uint8_t *ref_ptr, int ref_stride, unsigned int *sse);
unsigned int vpx_highbd_12_mse16x8_sve(const uint8_t *src_ptr, int src_stride, const uint8_t *ref_ptr, int ref_stride, unsigned int *sse);
RTCD_EXTERN unsigned int (*vpx_highbd_12_mse16x8)(const uint8_t *src_ptr, int src_stride, const uint8_t *ref_ptr, int ref_stride, unsigned int *sse);

unsigned int vpx_highbd_12_mse8x16_c(const uint8_t *src_ptr, int src_stride, const uint8_t *ref_ptr, int ref_stride, unsigned int *sse);
unsigned int vpx_highbd_12_mse8x16_neon(const uint8_t *src_ptr, int src_stride, const uint8_t *ref_ptr, int ref_stride, unsigned int *sse);
unsigned int vpx_highbd_12_mse8x16_sve(const uint8_t *src_ptr, int src_stride, const uint8_t *ref_ptr, int ref_stride, unsigned int *sse);
RTCD_EXTERN unsigned int (*vpx_highbd_12_mse8x16)(const uint8_t *src_ptr, int src_stride, const uint8_t *ref_ptr, int ref_stride, unsigned int *sse);

unsigned int vpx_highbd_12_mse8x8_c(const uint8_t *src_ptr, int src_stride, const uint8_t *ref_ptr, int ref_stride, unsigned int *sse);
unsigned int vpx_highbd_12_mse8x8_neon(const uint8_t *src_ptr, int src_stride, const uint8_t *ref_ptr, int ref_stride, unsigned int *sse);
unsigned int vpx_highbd_12_mse8x8_sve(const uint8_t *src_ptr, int src_stride, const uint8_t *ref_ptr, int ref_stride, unsigned int *sse);
RTCD_EXTERN unsigned int (*vpx_highbd_12_mse8x8)(const uint8_t *src_ptr, int src_stride, const uint8_t *ref_ptr, int ref_stride, unsigned int *sse);

uint32_t vpx_highbd_12_sub_pixel_avg_variance16x16_c(const uint8_t *src_ptr, int src_stride, int x_offset, int y_offset, const uint8_t *ref_ptr, int ref_stride, uint32_t *sse, const uint8_t *second_pred);
uint32_t vpx_highbd_12_sub_pixel_avg_variance16x16_neon(const uint8_t *src_ptr, int src_stride, int x_offset, int y_offset, const uint8_t *ref_ptr, int ref_stride, uint32_t *sse, const uint8_t *second_pred);
#define vpx_highbd_12_sub_pixel_avg_variance16x16 vpx_highbd_12_sub_pixel_avg_variance16x16_neon

uint32_t vpx_highbd_12_sub_pixel_avg_variance16x32_c(const uint8_t *src_ptr, int src_stride, int x_offset, int y_offset, const uint8_t *ref_ptr, int ref_stride, uint32_t *sse, const uint8_t *second_pred);
uint32_t vpx_highbd_12_sub_pixel_avg_variance16x32_neon(const uint8_t *src_ptr, int src_stride, int x_offset, int y_offset, const uint8_t *ref_ptr, int ref_stride, uint32_t *sse, const uint8_t *second_pred);
#define vpx_highbd_12_sub_pixel_avg_variance16x32 vpx_highbd_12_sub_pixel_avg_variance16x32_neon

uint32_t vpx_highbd_12_sub_pixel_avg_variance16x8_c(const uint8_t *src_ptr, int src_stride, int x_offset, int y_offset, const uint8_t *ref_ptr, int ref_stride, uint32_t *sse, const uint8_t *second_pred);
uint32_t vpx_highbd_12_sub_pixel_avg_variance16x8_neon(const uint8_t *src_ptr, int src_stride, int x_offset, int y_offset, const uint8_t *ref_ptr, int ref_stride, uint32_t *sse, const uint8_t *second_pred);
#define vpx_highbd_12_sub_pixel_avg_variance16x8 vpx_highbd_12_sub_pixel_avg_variance16x8_neon

uint32_t vpx_highbd_12_sub_pixel_avg_variance32x16_c(const uint8_t *src_ptr, int src_stride, int x_offset, int y_offset, const uint8_t *ref_ptr, int ref_stride, uint32_t *sse, const uint8_t *second_pred);
uint32_t vpx_highbd_12_sub_pixel_avg_variance32x16_neon(const uint8_t *src_ptr, int src_stride, int x_offset, int y_offset, const uint8_t *ref_ptr, int ref_stride, uint32_t *sse, const uint8_t *second_pred);
#define vpx_highbd_12_sub_pixel_avg_variance32x16 vpx_highbd_12_sub_pixel_avg_variance32x16_neon

uint32_t vpx_highbd_12_sub_pixel_avg_variance32x32_c(const uint8_t *src_ptr, int src_stride, int x_offset, int y_offset, const uint8_t *ref_ptr, int ref_stride, uint32_t *sse, const uint8_t *second_pred);
uint32_t vpx_highbd_12_sub_pixel_avg_variance32x32_neon(const uint8_t *src_ptr, int src_stride, int x_offset, int y_offset, const uint8_t *ref_ptr, int ref_stride, uint32_t *sse, const uint8_t *second_pred);
#define vpx_highbd_12_sub_pixel_avg_variance32x32 vpx_highbd_12_sub_pixel_avg_variance32x32_neon

uint32_t vpx_highbd_12_sub_pixel_avg_variance32x64_c(const uint8_t *src_ptr, int src_stride, int x_offset, int y_offset, const uint8_t *ref_ptr, int ref_stride, uint32_t *sse, const uint8_t *second_pred);
uint32_t vpx_highbd_12_sub_pixel_avg_variance32x64_neon(const uint8_t *src_ptr, int src_stride, int x_offset, int y_offset, const uint8_t *ref_ptr, int ref_stride, uint32_t *sse, const uint8_t *second_pred);
#define vpx_highbd_12_sub_pixel_avg_variance32x64 vpx_highbd_12_sub_pixel_avg_variance32x64_neon

uint32_t vpx_highbd_12_sub_pixel_avg_variance4x4_c(const uint8_t *src_ptr, int src_stride, int x_offset, int y_offset, const uint8_t *ref_ptr, int ref_stride, uint32_t *sse, const uint8_t *second_pred);
uint32_t vpx_highbd_12_sub_pixel_avg_variance4x4_neon(const uint8_t *src_ptr, int src_stride, int x_offset, int y_offset, const uint8_t *ref_ptr, int ref_stride, uint32_t *sse, const uint8_t *second_pred);
#define vpx_highbd_12_sub_pixel_avg_variance4x4 vpx_highbd_12_sub_pixel_avg_variance4x4_neon

uint32_t vpx_highbd_12_sub_pixel_avg_variance4x8_c(const uint8_t *src_ptr, int src_stride, int x_offset, int y_offset, const uint8_t *ref_ptr, int ref_stride, uint32_t *sse, const uint8_t *second_pred);
uint32_t vpx_highbd_12_sub_pixel_avg_variance4x8_neon(const uint8_t *src_ptr, int src_stride, int x_offset, int y_offset, const uint8_t *ref_ptr, int ref_stride, uint32_t *sse, const uint8_t *second_pred);
#define vpx_highbd_12_sub_pixel_avg_variance4x8 vpx_highbd_12_sub_pixel_avg_variance4x8_neon

uint32_t vpx_highbd_12_sub_pixel_avg_variance64x32_c(const uint8_t *src_ptr, int src_stride, int x_offset, int y_offset, const uint8_t *ref_ptr, int ref_stride, uint32_t *sse, const uint8_t *second_pred);
uint32_t vpx_highbd_12_sub_pixel_avg_variance64x32_neon(const uint8_t *src_ptr, int src_stride, int x_offset, int y_offset, const uint8_t *ref_ptr, int ref_stride, uint32_t *sse, const uint8_t *second_pred);
#define vpx_highbd_12_sub_pixel_avg_variance64x32 vpx_highbd_12_sub_pixel_avg_variance64x32_neon

uint32_t vpx_highbd_12_sub_pixel_avg_variance64x64_c(const uint8_t *src_ptr, int src_stride, int x_offset, int y_offset, const uint8_t *ref_ptr, int ref_stride, uint32_t *sse, const uint8_t *second_pred);
uint32_t vpx_highbd_12_sub_pixel_avg_variance64x64_neon(const uint8_t *src_ptr, int src_stride, int x_offset, int y_offset, const uint8_t *ref_ptr, int ref_stride, uint32_t *sse, const uint8_t *second_pred);
#define vpx_highbd_12_sub_pixel_avg_variance64x64 vpx_highbd_12_sub_pixel_avg_variance64x64_neon

uint32_t vpx_highbd_12_sub_pixel_avg_variance8x16_c(const uint8_t *src_ptr, int src_stride, int x_offset, int y_offset, const uint8_t *ref_ptr, int ref_stride, uint32_t *sse, const uint8_t *second_pred);
uint32_t vpx_highbd_12_sub_pixel_avg_variance8x16_neon(const uint8_t *src_ptr, int src_stride, int x_offset, int y_offset, const uint8_t *ref_ptr, int ref_stride, uint32_t *sse, const uint8_t *second_pred);
#define vpx_highbd_12_sub_pixel_avg_variance8x16 vpx_highbd_12_sub_pixel_avg_variance8x16_neon

uint32_t vpx_highbd_12_sub_pixel_avg_variance8x4_c(const uint8_t *src_ptr, int src_stride, int x_offset, int y_offset, const uint8_t *ref_ptr, int ref_stride, uint32_t *sse, const uint8_t *second_pred);
uint32_t vpx_highbd_12_sub_pixel_avg_variance8x4_neon(const uint8_t *src_ptr, int src_stride, int x_offset, int y_offset, const uint8_t *ref_ptr, int ref_stride, uint32_t *sse, const uint8_t *second_pred);
#define vpx_highbd_12_sub_pixel_avg_variance8x4 vpx_highbd_12_sub_pixel_avg_variance8x4_neon

uint32_t vpx_highbd_12_sub_pixel_avg_variance8x8_c(const uint8_t *src_ptr, int src_stride, int x_offset, int y_offset, const uint8_t *ref_ptr, int ref_stride, uint32_t *sse, const uint8_t *second_pred);
uint32_t vpx_highbd_12_sub_pixel_avg_variance8x8_neon(const uint8_t *src_ptr, int src_stride, int x_offset, int y_offset, const uint8_t *ref_ptr, int ref_stride, uint32_t *sse, const uint8_t *second_pred);
#define vpx_highbd_12_sub_pixel_avg_variance8x8 vpx_highbd_12_sub_pixel_avg_variance8x8_neon

uint32_t vpx_highbd_12_sub_pixel_variance16x16_c(const uint8_t *src_ptr, int src_stride, int x_offset, int y_offset, const uint8_t *ref_ptr, int ref_stride, uint32_t *sse);
uint32_t vpx_highbd_12_sub_pixel_variance16x16_neon(const uint8_t *src_ptr, int src_stride, int x_offset, int y_offset, const uint8_t *ref_ptr, int ref_stride, uint32_t *sse);
#define vpx_highbd_12_sub_pixel_variance16x16 vpx_highbd_12_sub_pixel_variance16x16_neon

uint32_t vpx_highbd_12_sub_pixel_variance16x32_c(const uint8_t *src_ptr, int src_stride, int x_offset, int y_offset, const uint8_t *ref_ptr, int ref_stride, uint32_t *sse);
uint32_t vpx_highbd_12_sub_pixel_variance16x32_neon(const uint8_t *src_ptr, int src_stride, int x_offset, int y_offset, const uint8_t *ref_ptr, int ref_stride, uint32_t *sse);
#define vpx_highbd_12_sub_pixel_variance16x32 vpx_highbd_12_sub_pixel_variance16x32_neon

uint32_t vpx_highbd_12_sub_pixel_variance16x8_c(const uint8_t *src_ptr, int src_stride, int x_offset, int y_offset, const uint8_t *ref_ptr, int ref_stride, uint32_t *sse);
uint32_t vpx_highbd_12_sub_pixel_variance16x8_neon(const uint8_t *src_ptr, int src_stride, int x_offset, int y_offset, const uint8_t *ref_ptr, int ref_stride, uint32_t *sse);
#define vpx_highbd_12_sub_pixel_variance16x8 vpx_highbd_12_sub_pixel_variance16x8_neon

uint32_t vpx_highbd_12_sub_pixel_variance32x16_c(const uint8_t *src_ptr, int src_stride, int x_offset, int y_offset, const uint8_t *ref_ptr, int ref_stride, uint32_t *sse);
uint32_t vpx_highbd_12_sub_pixel_variance32x16_neon(const uint8_t *src_ptr, int src_stride, int x_offset, int y_offset, const uint8_t *ref_ptr, int ref_stride, uint32_t *sse);
#define vpx_highbd_12_sub_pixel_variance32x16 vpx_highbd_12_sub_pixel_variance32x16_neon

uint32_t vpx_highbd_12_sub_pixel_variance32x32_c(const uint8_t *src_ptr, int src_stride, int x_offset, int y_offset, const uint8_t *ref_ptr, int ref_stride, uint32_t *sse);
uint32_t vpx_highbd_12_sub_pixel_variance32x32_neon(const uint8_t *src_ptr, int src_stride, int x_offset, int y_offset, const uint8_t *ref_ptr, int ref_stride, uint32_t *sse);
#define vpx_highbd_12_sub_pixel_variance32x32 vpx_highbd_12_sub_pixel_variance32x32_neon

uint32_t vpx_highbd_12_sub_pixel_variance32x64_c(const uint8_t *src_ptr, int src_stride, int x_offset, int y_offset, const uint8_t *ref_ptr, int ref_stride, uint32_t *sse);
uint32_t vpx_highbd_12_sub_pixel_variance32x64_neon(const uint8_t *src_ptr, int src_stride, int x_offset, int y_offset, const uint8_t *ref_ptr, int ref_stride, uint32_t *sse);
#define vpx_highbd_12_sub_pixel_variance32x64 vpx_highbd_12_sub_pixel_variance32x64_neon

uint32_t vpx_highbd_12_sub_pixel_variance4x4_c(const uint8_t *src_ptr, int src_stride, int x_offset, int y_offset, const uint8_t *ref_ptr, int ref_stride, uint32_t *sse);
uint32_t vpx_highbd_12_sub_pixel_variance4x4_neon(const uint8_t *src_ptr, int src_stride, int x_offset, int y_offset, const uint8_t *ref_ptr, int ref_stride, uint32_t *sse);
#define vpx_highbd_12_sub_pixel_variance4x4 vpx_highbd_12_sub_pixel_variance4x4_neon

uint32_t vpx_highbd_12_sub_pixel_variance4x8_c(const uint8_t *src_ptr, int src_stride, int x_offset, int y_offset, const uint8_t *ref_ptr, int ref_stride, uint32_t *sse);
uint32_t vpx_highbd_12_sub_pixel_variance4x8_neon(const uint8_t *src_ptr, int src_stride, int x_offset, int y_offset, const uint8_t *ref_ptr, int ref_stride, uint32_t *sse);
#define vpx_highbd_12_sub_pixel_variance4x8 vpx_highbd_12_sub_pixel_variance4x8_neon

uint32_t vpx_highbd_12_sub_pixel_variance64x32_c(const uint8_t *src_ptr, int src_stride, int x_offset, int y_offset, const uint8_t *ref_ptr, int ref_stride, uint32_t *sse);
uint32_t vpx_highbd_12_sub_pixel_variance64x32_neon(const uint8_t *src_ptr, int src_stride, int x_offset, int y_offset, const uint8_t *ref_ptr, int ref_stride, uint32_t *sse);
#define vpx_highbd_12_sub_pixel_variance64x32 vpx_highbd_12_sub_pixel_variance64x32_neon

uint32_t vpx_highbd_12_sub_pixel_variance64x64_c(const uint8_t *src_ptr, int src_stride, int x_offset, int y_offset, const uint8_t *ref_ptr, int ref_stride, uint32_t *sse);
uint32_t vpx_highbd_12_sub_pixel_variance64x64_neon(const uint8_t *src_ptr, int src_stride, int x_offset, int y_offset, const uint8_t *ref_ptr, int ref_stride, uint32_t *sse);
#define vpx_highbd_12_sub_pixel_variance64x64 vpx_highbd_12_sub_pixel_variance64x64_neon

uint32_t vpx_highbd_12_sub_pixel_variance8x16_c(const uint8_t *src_ptr, int src_stride, int x_offset, int y_offset, const uint8_t *ref_ptr, int ref_stride, uint32_t *sse);
uint32_t vpx_highbd_12_sub_pixel_variance8x16_neon(const uint8_t *src_ptr, int src_stride, int x_offset, int y_offset, const uint8_t *ref_ptr, int ref_stride, uint32_t *sse);
#define vpx_highbd_12_sub_pixel_variance8x16 vpx_highbd_12_sub_pixel_variance8x16_neon

uint32_t vpx_highbd_12_sub_pixel_variance8x4_c(const uint8_t *src_ptr, int src_stride, int x_offset, int y_offset, const uint8_t *ref_ptr, int ref_stride, uint32_t *sse);
uint32_t vpx_highbd_12_sub_pixel_variance8x4_neon(const uint8_t *src_ptr, int src_stride, int x_offset, int y_offset, const uint8_t *ref_ptr, int ref_stride, uint32_t *sse);
#define vpx_highbd_12_sub_pixel_variance8x4 vpx_highbd_12_sub_pixel_variance8x4_neon

uint32_t vpx_highbd_12_sub_pixel_variance8x8_c(const uint8_t *src_ptr, int src_stride, int x_offset, int y_offset, const uint8_t *ref_ptr, int ref_stride, uint32_t *sse);
uint32_t vpx_highbd_12_sub_pixel_variance8x8_neon(const uint8_t *src_ptr, int src_stride, int x_offset, int y_offset, const uint8_t *ref_ptr, int ref_stride, uint32_t *sse);
#define vpx_highbd_12_sub_pixel_variance8x8 vpx_highbd_12_sub_pixel_variance8x8_neon

unsigned int vpx_highbd_12_variance16x16_c(const uint8_t *src_ptr, int src_stride, const uint8_t *ref_ptr, int ref_stride, unsigned int *sse);
unsigned int vpx_highbd_12_variance16x16_neon(const uint8_t *src_ptr, int src_stride, const uint8_t *ref_ptr, int ref_stride, unsigned int *sse);
unsigned int vpx_highbd_12_variance16x16_sve(const uint8_t *src_ptr, int src_stride, const uint8_t *ref_ptr, int ref_stride, unsigned int *sse);
RTCD_EXTERN unsigned int (*vpx_highbd_12_variance16x16)(const uint8_t *src_ptr, int src_stride, const uint8_t *ref_ptr, int ref_stride, unsigned int *sse);

unsigned int vpx_highbd_12_variance16x32_c(const uint8_t *src_ptr, int src_stride, const uint8_t *ref_ptr, int ref_stride, unsigned int *sse);
unsigned int vpx_highbd_12_variance16x32_neon(const uint8_t *src_ptr, int src_stride, const uint8_t *ref_ptr, int ref_stride, unsigned int *sse);
unsigned int vpx_highbd_12_variance16x32_sve(const uint8_t *src_ptr, int src_stride, const uint8_t *ref_ptr, int ref_stride, unsigned int *sse);
RTCD_EXTERN unsigned int (*vpx_highbd_12_variance16x32)(const uint8_t *src_ptr, int src_stride, const uint8_t *ref_ptr, int ref_stride, unsigned int *sse);

unsigned int vpx_highbd_12_variance16x8_c(const uint8_t *src_ptr, int src_stride, const uint8_t *ref_ptr, int ref_stride, unsigned int *sse);
unsigned int vpx_highbd_12_variance16x8_neon(const uint8_t *src_ptr, int src_stride, const uint8_t *ref_ptr, int ref_stride, unsigned int *sse);
unsigned int vpx_highbd_12_variance16x8_sve(const uint8_t *src_ptr, int src_stride, const uint8_t *ref_ptr, int ref_stride, unsigned int *sse);
RTCD_EXTERN unsigned int (*vpx_highbd_12_variance16x8)(const uint8_t *src_ptr, int src_stride, const uint8_t *ref_ptr, int ref_stride, unsigned int *sse);

unsigned int vpx_highbd_12_variance32x16_c(const uint8_t *src_ptr, int src_stride, const uint8_t *ref_ptr, int ref_stride, unsigned int *sse);
unsigned int vpx_highbd_12_variance32x16_neon(const uint8_t *src_ptr, int src_stride, const uint8_t *ref_ptr, int ref_stride, unsigned int *sse);
unsigned int vpx_highbd_12_variance32x16_sve(const uint8_t *src_ptr, int src_stride, const uint8_t *ref_ptr, int ref_stride, unsigned int *sse);
RTCD_EXTERN unsigned int (*vpx_highbd_12_variance32x16)(const uint8_t *src_ptr, int src_stride, const uint8_t *ref_ptr, int ref_stride, unsigned int *sse);

unsigned int vpx_highbd_12_variance32x32_c(const uint8_t *src_ptr, int src_stride, const uint8_t *ref_ptr, int ref_stride, unsigned int *sse);
unsigned int vpx_highbd_12_variance32x32_neon(const uint8_t *src_ptr, int src_stride, const uint8_t *ref_ptr, int ref_stride, unsigned int *sse);
unsigned int vpx_highbd_12_variance32x32_sve(const uint8_t *src_ptr, int src_stride, const uint8_t *ref_ptr, int ref_stride, unsigned int *sse);
RTCD_EXTERN unsigned int (*vpx_highbd_12_variance32x32)(const uint8_t *src_ptr, int src_stride, const uint8_t *ref_ptr, int ref_stride, unsigned int *sse);

unsigned int vpx_highbd_12_variance32x64_c(const uint8_t *src_ptr, int src_stride, const uint8_t *ref_ptr, int ref_stride, unsigned int *sse);
unsigned int vpx_highbd_12_variance32x64_neon(const uint8_t *src_ptr, int src_stride, const uint8_t *ref_ptr, int ref_stride, unsigned int *sse);
unsigned int vpx_highbd_12_variance32x64_sve(const uint8_t *src_ptr, int src_stride, const uint8_t *ref_ptr, int ref_stride, unsigned int *sse);
RTCD_EXTERN unsigned int (*vpx_highbd_12_variance32x64)(const uint8_t *src_ptr, int src_stride, const uint8_t *ref_ptr, int ref_stride, unsigned int *sse);

unsigned int vpx_highbd_12_variance4x4_c(const uint8_t *src_ptr, int src_stride, const uint8_t *ref_ptr, int ref_stride, unsigned int *sse);
unsigned int vpx_highbd_12_variance4x4_neon(const uint8_t *src_ptr, int src_stride, const uint8_t *ref_ptr, int ref_stride, unsigned int *sse);
unsigned int vpx_highbd_12_variance4x4_sve(const uint8_t *src_ptr, int src_stride, const uint8_t *ref_ptr, int ref_stride, unsigned int *sse);
RTCD_EXTERN unsigned int (*vpx_highbd_12_variance4x4)(const uint8_t *src_ptr, int src_stride, const uint8_t *ref_ptr, int ref_stride, unsigned int *sse);

unsigned int vpx_highbd_12_variance4x8_c(const uint8_t *src_ptr, int src_stride, const uint8_t *ref_ptr, int ref_stride, unsigned int *sse);
unsigned int vpx_highbd_12_variance4x8_neon(const uint8_t *src_ptr, int src_stride, const uint8_t *ref_ptr, int ref_stride, unsigned int *sse);
unsigned int vpx_highbd_12_variance4x8_sve(const uint8_t *src_ptr, int src_stride, const uint8_t *ref_ptr, int ref_stride, unsigned int *sse);
RTCD_EXTERN unsigned int (*vpx_highbd_12_variance4x8)(const uint8_t *src_ptr, int src_stride, const uint8_t *ref_ptr, int ref_stride, unsigned int *sse);

unsigned int vpx_highbd_12_variance64x32_c(const uint8_t *src_ptr, int src_stride, const uint8_t *ref_ptr, int ref_stride, unsigned int *sse);
unsigned int vpx_highbd_12_variance64x32_neon(const uint8_t *src_ptr, int src_stride, const uint8_t *ref_ptr, int ref_stride, unsigned int *sse);
unsigned int vpx_highbd_12_variance64x32_sve(const uint8_t *src_ptr, int src_stride, const uint8_t *ref_ptr, int ref_stride, unsigned int *sse);
RTCD_EXTERN unsigned int (*vpx_highbd_12_variance64x32)(const uint8_t *src_ptr, int src_stride, const uint8_t *ref_ptr, int ref_stride, unsigned int *sse);

unsigned int vpx_highbd_12_variance64x64_c(const uint8_t *src_ptr, int src_stride, const uint8_t *ref_ptr, int ref_stride, unsigned int *sse);
unsigned int vpx_highbd_12_variance64x64_neon(const uint8_t *src_ptr, int src_stride, const uint8_t *ref_ptr, int ref_stride, unsigned int *sse);
unsigned int vpx_highbd_12_variance64x64_sve(const uint8_t *src_ptr, int src_stride, const uint8_t *ref_ptr, int ref_stride, unsigned int *sse);
RTCD_EXTERN unsigned int (*vpx_highbd_12_variance64x64)(const uint8_t *src_ptr, int src_stride, const uint8_t *ref_ptr, int ref_stride, unsigned int *sse);

unsigned int vpx_highbd_12_variance8x16_c(const uint8_t *src_ptr, int src_stride, const uint8_t *ref_ptr, int ref_stride, unsigned int *sse);
unsigned int vpx_highbd_12_variance8x16_neon(const uint8_t *src_ptr, int src_stride, const uint8_t *ref_ptr, int ref_stride, unsigned int *sse);
unsigned int vpx_highbd_12_variance8x16_sve(const uint8_t *src_ptr, int src_stride, const uint8_t *ref_ptr, int ref_stride, unsigned int *sse);
RTCD_EXTERN unsigned int (*vpx_highbd_12_variance8x16)(const uint8_t *src_ptr, int src_stride, const uint8_t *ref_ptr, int ref_stride, unsigned int *sse);

unsigned int vpx_highbd_12_variance8x4_c(const uint8_t *src_ptr, int src_stride, const uint8_t *ref_ptr, int ref_stride, unsigned int *sse);
unsigned int vpx_highbd_12_variance8x4_neon(const uint8_t *src_ptr, int src_stride, const uint8_t *ref_ptr, int ref_stride, unsigned int *sse);
unsigned int vpx_highbd_12_variance8x4_sve(const uint8_t *src_ptr, int src_stride, const uint8_t *ref_ptr, int ref_stride, unsigned int *sse);
RTCD_EXTERN unsigned int (*vpx_highbd_12_variance8x4)(const uint8_t *src_ptr, int src_stride, const uint8_t *ref_ptr, int ref_stride, unsigned int *sse);

unsigned int vpx_highbd_12_variance8x8_c(const uint8_t *src_ptr, int src_stride, const uint8_t *ref_ptr, int ref_stride, unsigned int *sse);
unsigned int vpx_highbd_12_variance8x8_neon(const uint8_t *src_ptr, int src_stride, const uint8_t *ref_ptr, int ref_stride, unsigned int *sse);
unsigned int vpx_highbd_12_variance8x8_sve(const uint8_t *src_ptr, int src_stride, const uint8_t *ref_ptr, int ref_stride, unsigned int *sse);
RTCD_EXTERN unsigned int (*vpx_highbd_12_variance8x8)(const uint8_t *src_ptr, int src_stride, const uint8_t *ref_ptr, int ref_stride, unsigned int *sse);

void vpx_highbd_8_get16x16var_c(const uint8_t *src_ptr, int src_stride, const uint8_t *ref_ptr, int ref_stride, unsigned int *sse, int *sum);
void vpx_highbd_8_get16x16var_neon(const uint8_t *src_ptr, int src_stride, const uint8_t *ref_ptr, int ref_stride, unsigned int *sse, int *sum);
void vpx_highbd_8_get16x16var_sve(const uint8_t *src_ptr, int src_stride, const uint8_t *ref_ptr, int ref_stride, unsigned int *sse, int *sum);
RTCD_EXTERN void (*vpx_highbd_8_get16x16var)(const uint8_t *src_ptr, int src_stride, const uint8_t *ref_ptr, int ref_stride, unsigned int *sse, int *sum);

void vpx_highbd_8_get8x8var_c(const uint8_t *src_ptr, int src_stride, const uint8_t *ref_ptr, int ref_stride, unsigned int *sse, int *sum);
void vpx_highbd_8_get8x8var_neon(const uint8_t *src_ptr, int src_stride, const uint8_t *ref_ptr, int ref_stride, unsigned int *sse, int *sum);
void vpx_highbd_8_get8x8var_sve(const uint8_t *src_ptr, int src_stride, const uint8_t *ref_ptr, int ref_stride, unsigned int *sse, int *sum);
RTCD_EXTERN void (*vpx_highbd_8_get8x8var)(const uint8_t *src_ptr, int src_stride, const uint8_t *ref_ptr, int ref_stride, unsigned int *sse, int *sum);

unsigned int vpx_highbd_8_mse16x16_c(const uint8_t *src_ptr, int src_stride, const uint8_t *ref_ptr, int ref_stride, unsigned int *sse);
unsigned int vpx_highbd_8_mse16x16_neon(const uint8_t *src_ptr, int src_stride, const uint8_t *ref_ptr, int ref_stride, unsigned int *sse);
unsigned int vpx_highbd_8_mse16x16_neon_dotprod(const uint8_t *src_ptr, int src_stride, const uint8_t *ref_ptr, int ref_stride, unsigned int *sse);
RTCD_EXTERN unsigned int (*vpx_highbd_8_mse16x16)(const uint8_t *src_ptr, int src_stride, const uint8_t *ref_ptr, int ref_stride, unsigned int *sse);

unsigned int vpx_highbd_8_mse16x8_c(const uint8_t *src_ptr, int src_stride, const uint8_t *ref_ptr, int ref_stride, unsigned int *sse);
unsigned int vpx_highbd_8_mse16x8_neon(const uint8_t *src_ptr, int src_stride, const uint8_t *ref_ptr, int ref_stride, unsigned int *sse);
unsigned int vpx_highbd_8_mse16x8_neon_dotprod(const uint8_t *src_ptr, int src_stride, const uint8_t *ref_ptr, int ref_stride, unsigned int *sse);
RTCD_EXTERN unsigned int (*vpx_highbd_8_mse16x8)(const uint8_t *src_ptr, int src_stride, const uint8_t *ref_ptr, int ref_stride, unsigned int *sse);

unsigned int vpx_highbd_8_mse8x16_c(const uint8_t *src_ptr, int src_stride, const uint8_t *ref_ptr, int ref_stride, unsigned int *sse);
unsigned int vpx_highbd_8_mse8x16_neon(const uint8_t *src_ptr, int src_stride, const uint8_t *ref_ptr, int ref_stride, unsigned int *sse);
unsigned int vpx_highbd_8_mse8x16_neon_dotprod(const uint8_t *src_ptr, int src_stride, const uint8_t *ref_ptr, int ref_stride, unsigned int *sse);
RTCD_EXTERN unsigned int (*vpx_highbd_8_mse8x16)(const uint8_t *src_ptr, int src_stride, const uint8_t *ref_ptr, int ref_stride, unsigned int *sse);

unsigned int vpx_highbd_8_mse8x8_c(const uint8_t *src_ptr, int src_stride, const uint8_t *ref_ptr, int ref_stride, unsigned int *sse);
unsigned int vpx_highbd_8_mse8x8_neon(const uint8_t *src_ptr, int src_stride, const uint8_t *ref_ptr, int ref_stride, unsigned int *sse);
unsigned int vpx_highbd_8_mse8x8_neon_dotprod(const uint8_t *src_ptr, int src_stride, const uint8_t *ref_ptr, int ref_stride, unsigned int *sse);
RTCD_EXTERN unsigned int (*vpx_highbd_8_mse8x8)(const uint8_t *src_ptr, int src_stride, const uint8_t *ref_ptr, int ref_stride, unsigned int *sse);

uint32_t vpx_highbd_8_sub_pixel_avg_variance16x16_c(const uint8_t *src_ptr, int src_stride, int x_offset, int y_offset, const uint8_t *ref_ptr, int ref_stride, uint32_t *sse, const uint8_t *second_pred);
uint32_t vpx_highbd_8_sub_pixel_avg_variance16x16_neon(const uint8_t *src_ptr, int src_stride, int x_offset, int y_offset, const uint8_t *ref_ptr, int ref_stride, uint32_t *sse, const uint8_t *second_pred);
#define vpx_highbd_8_sub_pixel_avg_variance16x16 vpx_highbd_8_sub_pixel_avg_variance16x16_neon

uint32_t vpx_highbd_8_sub_pixel_avg_variance16x32_c(const uint8_t *src_ptr, int src_stride, int x_offset, int y_offset, const uint8_t *ref_ptr, int ref_stride, uint32_t *sse, const uint8_t *second_pred);
uint32_t vpx_highbd_8_sub_pixel_avg_variance16x32_neon(const uint8_t *src_ptr, int src_stride, int x_offset, int y_offset, const uint8_t *ref_ptr, int ref_stride, uint32_t *sse, const uint8_t *second_pred);
#define vpx_highbd_8_sub_pixel_avg_variance16x32 vpx_highbd_8_sub_pixel_avg_variance16x32_neon

uint32_t vpx_highbd_8_sub_pixel_avg_variance16x8_c(const uint8_t *src_ptr, int src_stride, int x_offset, int y_offset, const uint8_t *ref_ptr, int ref_stride, uint32_t *sse, const uint8_t *second_pred);
uint32_t vpx_highbd_8_sub_pixel_avg_variance16x8_neon(const uint8_t *src_ptr, int src_stride, int x_offset, int y_offset, const uint8_t *ref_ptr, int ref_stride, uint32_t *sse, const uint8_t *second_pred);
#define vpx_highbd_8_sub_pixel_avg_variance16x8 vpx_highbd_8_sub_pixel_avg_variance16x8_neon

uint32_t vpx_highbd_8_sub_pixel_avg_variance32x16_c(const uint8_t *src_ptr, int src_stride, int x_offset, int y_offset, const uint8_t *ref_ptr, int ref_stride, uint32_t *sse, const uint8_t *second_pred);
uint32_t vpx_highbd_8_sub_pixel_avg_variance32x16_neon(const uint8_t *src_ptr, int src_stride, int x_offset, int y_offset, const uint8_t *ref_ptr, int ref_stride, uint32_t *sse, const uint8_t *second_pred);
#define vpx_highbd_8_sub_pixel_avg_variance32x16 vpx_highbd_8_sub_pixel_avg_variance32x16_neon

uint32_t vpx_highbd_8_sub_pixel_avg_variance32x32_c(const uint8_t *src_ptr, int src_stride, int x_offset, int y_offset, const uint8_t *ref_ptr, int ref_stride, uint32_t *sse, const uint8_t *second_pred);
uint32_t vpx_highbd_8_sub_pixel_avg_variance32x32_neon(const uint8_t *src_ptr, int src_stride, int x_offset, int y_offset, const uint8_t *ref_ptr, int ref_stride, uint32_t *sse, const uint8_t *second_pred);
#define vpx_highbd_8_sub_pixel_avg_variance32x32 vpx_highbd_8_sub_pixel_avg_variance32x32_neon

uint32_t vpx_highbd_8_sub_pixel_avg_variance32x64_c(const uint8_t *src_ptr, int src_stride, int x_offset, int y_offset, const uint8_t *ref_ptr, int ref_stride, uint32_t *sse, const uint8_t *second_pred);
uint32_t vpx_highbd_8_sub_pixel_avg_variance32x64_neon(const uint8_t *src_ptr, int src_stride, int x_offset, int y_offset, const uint8_t *ref_ptr, int ref_stride, uint32_t *sse, const uint8_t *second_pred);
#define vpx_highbd_8_sub_pixel_avg_variance32x64 vpx_highbd_8_sub_pixel_avg_variance32x64_neon

uint32_t vpx_highbd_8_sub_pixel_avg_variance4x4_c(const uint8_t *src_ptr, int src_stride, int x_offset, int y_offset, const uint8_t *ref_ptr, int ref_stride, uint32_t *sse, const uint8_t *second_pred);
uint32_t vpx_highbd_8_sub_pixel_avg_variance4x4_neon(const uint8_t *src_ptr, int src_stride, int x_offset, int y_offset, const uint8_t *ref_ptr, int ref_stride, uint32_t *sse, const uint8_t *second_pred);
#define vpx_highbd_8_sub_pixel_avg_variance4x4 vpx_highbd_8_sub_pixel_avg_variance4x4_neon

uint32_t vpx_highbd_8_sub_pixel_avg_variance4x8_c(const uint8_t *src_ptr, int src_stride, int x_offset, int y_offset, const uint8_t *ref_ptr, int ref_stride, uint32_t *sse, const uint8_t *second_pred);
uint32_t vpx_highbd_8_sub_pixel_avg_variance4x8_neon(const uint8_t *src_ptr, int src_stride, int x_offset, int y_offset, const uint8_t *ref_ptr, int ref_stride, uint32_t *sse, const uint8_t *second_pred);
#define vpx_highbd_8_sub_pixel_avg_variance4x8 vpx_highbd_8_sub_pixel_avg_variance4x8_neon

uint32_t vpx_highbd_8_sub_pixel_avg_variance64x32_c(const uint8_t *src_ptr, int src_stride, int x_offset, int y_offset, const uint8_t *ref_ptr, int ref_stride, uint32_t *sse, const uint8_t *second_pred);
uint32_t vpx_highbd_8_sub_pixel_avg_variance64x32_neon(const uint8_t *src_ptr, int src_stride, int x_offset, int y_offset, const uint8_t *ref_ptr, int ref_stride, uint32_t *sse, const uint8_t *second_pred);
#define vpx_highbd_8_sub_pixel_avg_variance64x32 vpx_highbd_8_sub_pixel_avg_variance64x32_neon

uint32_t vpx_highbd_8_sub_pixel_avg_variance64x64_c(const uint8_t *src_ptr, int src_stride, int x_offset, int y_offset, const uint8_t *ref_ptr, int ref_stride, uint32_t *sse, const uint8_t *second_pred);
uint32_t vpx_highbd_8_sub_pixel_avg_variance64x64_neon(const uint8_t *src_ptr, int src_stride, int x_offset, int y_offset, const uint8_t *ref_ptr, int ref_stride, uint32_t *sse, const uint8_t *second_pred);
#define vpx_highbd_8_sub_pixel_avg_variance64x64 vpx_highbd_8_sub_pixel_avg_variance64x64_neon

uint32_t vpx_highbd_8_sub_pixel_avg_variance8x16_c(const uint8_t *src_ptr, int src_stride, int x_offset, int y_offset, const uint8_t *ref_ptr, int ref_stride, uint32_t *sse, const uint8_t *second_pred);
uint32_t vpx_highbd_8_sub_pixel_avg_variance8x16_neon(const uint8_t *src_ptr, int src_stride, int x_offset, int y_offset, const uint8_t *ref_ptr, int ref_stride, uint32_t *sse, const uint8_t *second_pred);
#define vpx_highbd_8_sub_pixel_avg_variance8x16 vpx_highbd_8_sub_pixel_avg_variance8x16_neon

uint32_t vpx_highbd_8_sub_pixel_avg_variance8x4_c(const uint8_t *src_ptr, int src_stride, int x_offset, int y_offset, const uint8_t *ref_ptr, int ref_stride, uint32_t *sse, const uint8_t *second_pred);
uint32_t vpx_highbd_8_sub_pixel_avg_variance8x4_neon(const uint8_t *src_ptr, int src_stride, int x_offset, int y_offset, const uint8_t *ref_ptr, int ref_stride, uint32_t *sse, const uint8_t *second_pred);
#define vpx_highbd_8_sub_pixel_avg_variance8x4 vpx_highbd_8_sub_pixel_avg_variance8x4_neon

uint32_t vpx_highbd_8_sub_pixel_avg_variance8x8_c(const uint8_t *src_ptr, int src_stride, int x_offset, int y_offset, const uint8_t *ref_ptr, int ref_stride, uint32_t *sse, const uint8_t *second_pred);
uint32_t vpx_highbd_8_sub_pixel_avg_variance8x8_neon(const uint8_t *src_ptr, int src_stride, int x_offset, int y_offset, const uint8_t *ref_ptr, int ref_stride, uint32_t *sse, const uint8_t *second_pred);
#define vpx_highbd_8_sub_pixel_avg_variance8x8 vpx_highbd_8_sub_pixel_avg_variance8x8_neon

uint32_t vpx_highbd_8_sub_pixel_variance16x16_c(const uint8_t *src_ptr, int src_stride, int x_offset, int y_offset, const uint8_t *ref_ptr, int ref_stride, uint32_t *sse);
uint32_t vpx_highbd_8_sub_pixel_variance16x16_neon(const uint8_t *src_ptr, int src_stride, int x_offset, int y_offset, const uint8_t *ref_ptr, int ref_stride, uint32_t *sse);
#define vpx_highbd_8_sub_pixel_variance16x16 vpx_highbd_8_sub_pixel_variance16x16_neon

uint32_t vpx_highbd_8_sub_pixel_variance16x32_c(const uint8_t *src_ptr, int src_stride, int x_offset, int y_offset, const uint8_t *ref_ptr, int ref_stride, uint32_t *sse);
uint32_t vpx_highbd_8_sub_pixel_variance16x32_neon(const uint8_t *src_ptr, int src_stride, int x_offset, int y_offset, const uint8_t *ref_ptr, int ref_stride, uint32_t *sse);
#define vpx_highbd_8_sub_pixel_variance16x32 vpx_highbd_8_sub_pixel_variance16x32_neon

uint32_t vpx_highbd_8_sub_pixel_variance16x8_c(const uint8_t *src_ptr, int src_stride, int x_offset, int y_offset, const uint8_t *ref_ptr, int ref_stride, uint32_t *sse);
uint32_t vpx_highbd_8_sub_pixel_variance16x8_neon(const uint8_t *src_ptr, int src_stride, int x_offset, int y_offset, const uint8_t *ref_ptr, int ref_stride, uint32_t *sse);
#define vpx_highbd_8_sub_pixel_variance16x8 vpx_highbd_8_sub_pixel_variance16x8_neon

uint32_t vpx_highbd_8_sub_pixel_variance32x16_c(const uint8_t *src_ptr, int src_stride, int x_offset, int y_offset, const uint8_t *ref_ptr, int ref_stride, uint32_t *sse);
uint32_t vpx_highbd_8_sub_pixel_variance32x16_neon(const uint8_t *src_ptr, int src_stride, int x_offset, int y_offset, const uint8_t *ref_ptr, int ref_stride, uint32_t *sse);
#define vpx_highbd_8_sub_pixel_variance32x16 vpx_highbd_8_sub_pixel_variance32x16_neon

uint32_t vpx_highbd_8_sub_pixel_variance32x32_c(const uint8_t *src_ptr, int src_stride, int x_offset, int y_offset, const uint8_t *ref_ptr, int ref_stride, uint32_t *sse);
uint32_t vpx_highbd_8_sub_pixel_variance32x32_neon(const uint8_t *src_ptr, int src_stride, int x_offset, int y_offset, const uint8_t *ref_ptr, int ref_stride, uint32_t *sse);
#define vpx_highbd_8_sub_pixel_variance32x32 vpx_highbd_8_sub_pixel_variance32x32_neon

uint32_t vpx_highbd_8_sub_pixel_variance32x64_c(const uint8_t *src_ptr, int src_stride, int x_offset, int y_offset, const uint8_t *ref_ptr, int ref_stride, uint32_t *sse);
uint32_t vpx_highbd_8_sub_pixel_variance32x64_neon(const uint8_t *src_ptr, int src_stride, int x_offset, int y_offset, const uint8_t *ref_ptr, int ref_stride, uint32_t *sse);
#define vpx_highbd_8_sub_pixel_variance32x64 vpx_highbd_8_sub_pixel_variance32x64_neon

uint32_t vpx_highbd_8_sub_pixel_variance4x4_c(const uint8_t *src_ptr, int src_stride, int x_offset, int y_offset, const uint8_t *ref_ptr, int ref_stride, uint32_t *sse);
uint32_t vpx_highbd_8_sub_pixel_variance4x4_neon(const uint8_t *src_ptr, int src_stride, int x_offset, int y_offset, const uint8_t *ref_ptr, int ref_stride, uint32_t *sse);
#define vpx_highbd_8_sub_pixel_variance4x4 vpx_highbd_8_sub_pixel_variance4x4_neon

uint32_t vpx_highbd_8_sub_pixel_variance4x8_c(const uint8_t *src_ptr, int src_stride, int x_offset, int y_offset, const uint8_t *ref_ptr, int ref_stride, uint32_t *sse);
uint32_t vpx_highbd_8_sub_pixel_variance4x8_neon(const uint8_t *src_ptr, int src_stride, int x_offset, int y_offset, const uint8_t *ref_ptr, int ref_stride, uint32_t *sse);
#define vpx_highbd_8_sub_pixel_variance4x8 vpx_highbd_8_sub_pixel_variance4x8_neon

uint32_t vpx_highbd_8_sub_pixel_variance64x32_c(const uint8_t *src_ptr, int src_stride, int x_offset, int y_offset, const uint8_t *ref_ptr, int ref_stride, uint32_t *sse);
uint32_t vpx_highbd_8_sub_pixel_variance64x32_neon(const uint8_t *src_ptr, int src_stride, int x_offset, int y_offset, const uint8_t *ref_ptr, int ref_stride, uint32_t *sse);
#define vpx_highbd_8_sub_pixel_variance64x32 vpx_highbd_8_sub_pixel_variance64x32_neon

uint32_t vpx_highbd_8_sub_pixel_variance64x64_c(const uint8_t *src_ptr, int src_stride, int x_offset, int y_offset, const uint8_t *ref_ptr, int ref_stride, uint32_t *sse);
uint32_t vpx_highbd_8_sub_pixel_variance64x64_neon(const uint8_t *src_ptr, int src_stride, int x_offset, int y_offset, const uint8_t *ref_ptr, int ref_stride, uint32_t *sse);
#define vpx_highbd_8_sub_pixel_variance64x64 vpx_highbd_8_sub_pixel_variance64x64_neon

uint32_t vpx_highbd_8_sub_pixel_variance8x16_c(const uint8_t *src_ptr, int src_stride, int x_offset, int y_offset, const uint8_t *ref_ptr, int ref_stride, uint32_t *sse);
uint32_t vpx_highbd_8_sub_pixel_variance8x16_neon(const uint8_t *src_ptr, int src_stride, int x_offset, int y_offset, const uint8_t *ref_ptr, int ref_stride, uint32_t *sse);
#define vpx_highbd_8_sub_pixel_variance8x16 vpx_highbd_8_sub_pixel_variance8x16_neon

uint32_t vpx_highbd_8_sub_pixel_variance8x4_c(const uint8_t *src_ptr, int src_stride, int x_offset, int y_offset, const uint8_t *ref_ptr, int ref_stride, uint32_t *sse);
uint32_t vpx_highbd_8_sub_pixel_variance8x4_neon(const uint8_t *src_ptr, int src_stride, int x_offset, int y_offset, const uint8_t *ref_ptr, int ref_stride, uint32_t *sse);
#define vpx_highbd_8_sub_pixel_variance8x4 vpx_highbd_8_sub_pixel_variance8x4_neon

uint32_t vpx_highbd_8_sub_pixel_variance8x8_c(const uint8_t *src_ptr, int src_stride, int x_offset, int y_offset, const uint8_t *ref_ptr, int ref_stride, uint32_t *sse);
uint32_t vpx_highbd_8_sub_pixel_variance8x8_neon(const uint8_t *src_ptr, int src_stride, int x_offset, int y_offset, const uint8_t *ref_ptr, int ref_stride, uint32_t *sse);
#define vpx_highbd_8_sub_pixel_variance8x8 vpx_highbd_8_sub_pixel_variance8x8_neon

unsigned int vpx_highbd_8_variance16x16_c(const uint8_t *src_ptr, int src_stride, const uint8_t *ref_ptr, int ref_stride, unsigned int *sse);
unsigned int vpx_highbd_8_variance16x16_neon(const uint8_t *src_ptr, int src_stride, const uint8_t *ref_ptr, int ref_stride, unsigned int *sse);
unsigned int vpx_highbd_8_variance16x16_sve(const uint8_t *src_ptr, int src_stride, const uint8_t *ref_ptr, int ref_stride, unsigned int *sse);
RTCD_EXTERN unsigned int (*vpx_highbd_8_variance16x16)(const uint8_t *src_ptr, int src_stride, const uint8_t *ref_ptr, int ref_stride, unsigned int *sse);

unsigned int vpx_highbd_8_variance16x32_c(const uint8_t *src_ptr, int src_stride, const uint8_t *ref_ptr, int ref_stride, unsigned int *sse);
unsigned int vpx_highbd_8_variance16x32_neon(const uint8_t *src_ptr, int src_stride, const uint8_t *ref_ptr, int ref_stride, unsigned int *sse);
unsigned int vpx_highbd_8_variance16x32_sve(const uint8_t *src_ptr, int src_stride, const uint8_t *ref_ptr, int ref_stride, unsigned int *sse);
RTCD_EXTERN unsigned int (*vpx_highbd_8_variance16x32)(const uint8_t *src_ptr, int src_stride, const uint8_t *ref_ptr, int ref_stride, unsigned int *sse);

unsigned int vpx_highbd_8_variance16x8_c(const uint8_t *src_ptr, int src_stride, const uint8_t *ref_ptr, int ref_stride, unsigned int *sse);
unsigned int vpx_highbd_8_variance16x8_neon(const uint8_t *src_ptr, int src_stride, const uint8_t *ref_ptr, int ref_stride, unsigned int *sse);
unsigned int vpx_highbd_8_variance16x8_sve(const uint8_t *src_ptr, int src_stride, const uint8_t *ref_ptr, int ref_stride, unsigned int *sse);
RTCD_EXTERN unsigned int (*vpx_highbd_8_variance16x8)(const uint8_t *src_ptr, int src_stride, const uint8_t *ref_ptr, int ref_stride, unsigned int *sse);

unsigned int vpx_highbd_8_variance32x16_c(const uint8_t *src_ptr, int src_stride, const uint8_t *ref_ptr, int ref_stride, unsigned int *sse);
unsigned int vpx_highbd_8_variance32x16_neon(const uint8_t *src_ptr, int src_stride, const uint8_t *ref_ptr, int ref_stride, unsigned int *sse);
unsigned int vpx_highbd_8_variance32x16_sve(const uint8_t *src_ptr, int src_stride, const uint8_t *ref_ptr, int ref_stride, unsigned int *sse);
RTCD_EXTERN unsigned int (*vpx_highbd_8_variance32x16)(const uint8_t *src_ptr, int src_stride, const uint8_t *ref_ptr, int ref_stride, unsigned int *sse);

unsigned int vpx_highbd_8_variance32x32_c(const uint8_t *src_ptr, int src_stride, const uint8_t *ref_ptr, int ref_stride, unsigned int *sse);
unsigned int vpx_highbd_8_variance32x32_neon(const uint8_t *src_ptr, int src_stride, const uint8_t *ref_ptr, int ref_stride, unsigned int *sse);
unsigned int vpx_highbd_8_variance32x32_sve(const uint8_t *src_ptr, int src_stride, const uint8_t *ref_ptr, int ref_stride, unsigned int *sse);
RTCD_EXTERN unsigned int (*vpx_highbd_8_variance32x32)(const uint8_t *src_ptr, int src_stride, const uint8_t *ref_ptr, int ref_stride, unsigned int *sse);

unsigned int vpx_highbd_8_variance32x64_c(const uint8_t *src_ptr, int src_stride, const uint8_t *ref_ptr, int ref_stride, unsigned int *sse);
unsigned int vpx_highbd_8_variance32x64_neon(const uint8_t *src_ptr, int src_stride, const uint8_t *ref_ptr, int ref_stride, unsigned int *sse);
unsigned int vpx_highbd_8_variance32x64_sve(const uint8_t *src_ptr, int src_stride, const uint8_t *ref_ptr, int ref_stride, unsigned int *sse);
RTCD_EXTERN unsigned int (*vpx_highbd_8_variance32x64)(const uint8_t *src_ptr, int src_stride, const uint8_t *ref_ptr, int ref_stride, unsigned int *sse);

unsigned int vpx_highbd_8_variance4x4_c(const uint8_t *src_ptr, int src_stride, const uint8_t *ref_ptr, int ref_stride, unsigned int *sse);
unsigned int vpx_highbd_8_variance4x4_neon(const uint8_t *src_ptr, int src_stride, const uint8_t *ref_ptr, int ref_stride, unsigned int *sse);
unsigned int vpx_highbd_8_variance4x4_sve(const uint8_t *src_ptr, int src_stride, const uint8_t *ref_ptr, int ref_stride, unsigned int *sse);
RTCD_EXTERN unsigned int (*vpx_highbd_8_variance4x4)(const uint8_t *src_ptr, int src_stride, const uint8_t *ref_ptr, int ref_stride, unsigned int *sse);

unsigned int vpx_highbd_8_variance4x8_c(const uint8_t *src_ptr, int src_stride, const uint8_t *ref_ptr, int ref_stride, unsigned int *sse);
unsigned int vpx_highbd_8_variance4x8_neon(const uint8_t *src_ptr, int src_stride, const uint8_t *ref_ptr, int ref_stride, unsigned int *sse);
unsigned int vpx_highbd_8_variance4x8_sve(const uint8_t *src_ptr, int src_stride, const uint8_t *ref_ptr, int ref_stride, unsigned int *sse);
RTCD_EXTERN unsigned int (*vpx_highbd_8_variance4x8)(const uint8_t *src_ptr, int src_stride, const uint8_t *ref_ptr, int ref_stride, unsigned int *sse);

unsigned int vpx_highbd_8_variance64x32_c(const uint8_t *src_ptr, int src_stride, const uint8_t *ref_ptr, int ref_stride, unsigned int *sse);
unsigned int vpx_highbd_8_variance64x32_neon(const uint8_t *src_ptr, int src_stride, const uint8_t *ref_ptr, int ref_stride, unsigned int *sse);
unsigned int vpx_highbd_8_variance64x32_sve(const uint8_t *src_ptr, int src_stride, const uint8_t *ref_ptr, int ref_stride, unsigned int *sse);
RTCD_EXTERN unsigned int (*vpx_highbd_8_variance64x32)(const uint8_t *src_ptr, int src_stride, const uint8_t *ref_ptr, int ref_stride, unsigned int *sse);

unsigned int vpx_highbd_8_variance64x64_c(const uint8_t *src_ptr, int src_stride, const uint8_t *ref_ptr, int ref_stride, unsigned int *sse);
unsigned int vpx_highbd_8_variance64x64_neon(const uint8_t *src_ptr, int src_stride, const uint8_t *ref_ptr, int ref_stride, unsigned int *sse);
unsigned int vpx_highbd_8_variance64x64_sve(const uint8_t *src_ptr, int src_stride, const uint8_t *ref_ptr, int ref_stride, unsigned int *sse);
RTCD_EXTERN unsigned int (*vpx_highbd_8_variance64x64)(const uint8_t *src_ptr, int src_stride, const uint8_t *ref_ptr, int ref_stride, unsigned int *sse);

unsigned int vpx_highbd_8_variance8x16_c(const uint8_t *src_ptr, int src_stride, const uint8_t *ref_ptr, int ref_stride, unsigned int *sse);
unsigned int vpx_highbd_8_variance8x16_neon(const uint8_t *src_ptr, int src_stride, const uint8_t *ref_ptr, int ref_stride, unsigned int *sse);
unsigned int vpx_highbd_8_variance8x16_sve(const uint8_t *src_ptr, int src_stride, const uint8_t *ref_ptr, int ref_stride, unsigned int *sse);
RTCD_EXTERN unsigned int (*vpx_highbd_8_variance8x16)(const uint8_t *src_ptr, int src_stride, const uint8_t *ref_ptr, int ref_stride, unsigned int *sse);

unsigned int vpx_highbd_8_variance8x4_c(const uint8_t *src_ptr, int src_stride, const uint8_t *ref_ptr, int ref_stride, unsigned int *sse);
unsigned int vpx_highbd_8_variance8x4_neon(const uint8_t *src_ptr, int src_stride, const uint8_t *ref_ptr, int ref_stride, unsigned int *sse);
unsigned int vpx_highbd_8_variance8x4_sve(const uint8_t *src_ptr, int src_stride, const uint8_t *ref_ptr, int ref_stride, unsigned int *sse);
RTCD_EXTERN unsigned int (*vpx_highbd_8_variance8x4)(const uint8_t *src_ptr, int src_stride, const uint8_t *ref_ptr, int ref_stride, unsigned int *sse);

unsigned int vpx_highbd_8_variance8x8_c(const uint8_t *src_ptr, int src_stride, const uint8_t *ref_ptr, int ref_stride, unsigned int *sse);
unsigned int vpx_highbd_8_variance8x8_neon(const uint8_t *src_ptr, int src_stride, const uint8_t *ref_ptr, int ref_stride, unsigned int *sse);
unsigned int vpx_highbd_8_variance8x8_sve(const uint8_t *src_ptr, int src_stride, const uint8_t *ref_ptr, int ref_stride, unsigned int *sse);
RTCD_EXTERN unsigned int (*vpx_highbd_8_variance8x8)(const uint8_t *src_ptr, int src_stride, const uint8_t *ref_ptr, int ref_stride, unsigned int *sse);

unsigned int vpx_highbd_avg_4x4_c(const uint8_t *s8, int p);
unsigned int vpx_highbd_avg_4x4_neon(const uint8_t *s8, int p);
#define vpx_highbd_avg_4x4 vpx_highbd_avg_4x4_neon

unsigned int vpx_highbd_avg_8x8_c(const uint8_t *s8, int p);
unsigned int vpx_highbd_avg_8x8_neon(const uint8_t *s8, int p);
#define vpx_highbd_avg_8x8 vpx_highbd_avg_8x8_neon

void vpx_highbd_comp_avg_pred_c(uint16_t *comp_pred, const uint16_t *pred, int width, int height, const uint16_t *ref, int ref_stride);
void vpx_highbd_comp_avg_pred_neon(uint16_t *comp_pred, const uint16_t *pred, int width, int height, const uint16_t *ref, int ref_stride);
>>>>>>> 626889fb
#define vpx_highbd_comp_avg_pred vpx_highbd_comp_avg_pred_neon

void vpx_highbd_convolve8_c(const uint16_t *src, ptrdiff_t src_stride, uint16_t *dst, ptrdiff_t dst_stride, const InterpKernel *filter, int x0_q4, int x_step_q4, int y0_q4, int y_step_q4, int w, int h, int bd);
void vpx_highbd_convolve8_neon(const uint16_t *src, ptrdiff_t src_stride, uint16_t *dst, ptrdiff_t dst_stride, const InterpKernel *filter, int x0_q4, int x_step_q4, int y0_q4, int y_step_q4, int w, int h, int bd);
void vpx_highbd_convolve8_sve2(const uint16_t *src, ptrdiff_t src_stride, uint16_t *dst, ptrdiff_t dst_stride, const InterpKernel *filter, int x0_q4, int x_step_q4, int y0_q4, int y_step_q4, int w, int h, int bd);
RTCD_EXTERN void (*vpx_highbd_convolve8)(const uint16_t *src, ptrdiff_t src_stride, uint16_t *dst, ptrdiff_t dst_stride, const InterpKernel *filter, int x0_q4, int x_step_q4, int y0_q4, int y_step_q4, int w, int h, int bd);

void vpx_highbd_convolve8_avg_c(const uint16_t *src, ptrdiff_t src_stride, uint16_t *dst, ptrdiff_t dst_stride, const InterpKernel *filter, int x0_q4, int x_step_q4, int y0_q4, int y_step_q4, int w, int h, int bd);
void vpx_highbd_convolve8_avg_neon(const uint16_t *src, ptrdiff_t src_stride, uint16_t *dst, ptrdiff_t dst_stride, const InterpKernel *filter, int x0_q4, int x_step_q4, int y0_q4, int y_step_q4, int w, int h, int bd);
void vpx_highbd_convolve8_avg_sve2(const uint16_t *src, ptrdiff_t src_stride, uint16_t *dst, ptrdiff_t dst_stride, const InterpKernel *filter, int x0_q4, int x_step_q4, int y0_q4, int y_step_q4, int w, int h, int bd);
RTCD_EXTERN void (*vpx_highbd_convolve8_avg)(const uint16_t *src, ptrdiff_t src_stride, uint16_t *dst, ptrdiff_t dst_stride, const InterpKernel *filter, int x0_q4, int x_step_q4, int y0_q4, int y_step_q4, int w, int h, int bd);

void vpx_highbd_convolve8_avg_horiz_c(const uint16_t *src, ptrdiff_t src_stride, uint16_t *dst, ptrdiff_t dst_stride, const InterpKernel *filter, int x0_q4, int x_step_q4, int y0_q4, int y_step_q4, int w, int h, int bd);
void vpx_highbd_convolve8_avg_horiz_neon(const uint16_t *src, ptrdiff_t src_stride, uint16_t *dst, ptrdiff_t dst_stride, const InterpKernel *filter, int x0_q4, int x_step_q4, int y0_q4, int y_step_q4, int w, int h, int bd);
void vpx_highbd_convolve8_avg_horiz_sve(const uint16_t *src, ptrdiff_t src_stride, uint16_t *dst, ptrdiff_t dst_stride, const InterpKernel *filter, int x0_q4, int x_step_q4, int y0_q4, int y_step_q4, int w, int h, int bd);
RTCD_EXTERN void (*vpx_highbd_convolve8_avg_horiz)(const uint16_t *src, ptrdiff_t src_stride, uint16_t *dst, ptrdiff_t dst_stride, const InterpKernel *filter, int x0_q4, int x_step_q4, int y0_q4, int y_step_q4, int w, int h, int bd);

void vpx_highbd_convolve8_avg_vert_c(const uint16_t *src, ptrdiff_t src_stride, uint16_t *dst, ptrdiff_t dst_stride, const InterpKernel *filter, int x0_q4, int x_step_q4, int y0_q4, int y_step_q4, int w, int h, int bd);
void vpx_highbd_convolve8_avg_vert_neon(const uint16_t *src, ptrdiff_t src_stride, uint16_t *dst, ptrdiff_t dst_stride, const InterpKernel *filter, int x0_q4, int x_step_q4, int y0_q4, int y_step_q4, int w, int h, int bd);
void vpx_highbd_convolve8_avg_vert_sve2(const uint16_t *src, ptrdiff_t src_stride, uint16_t *dst, ptrdiff_t dst_stride, const InterpKernel *filter, int x0_q4, int x_step_q4, int y0_q4, int y_step_q4, int w, int h, int bd);
RTCD_EXTERN void (*vpx_highbd_convolve8_avg_vert)(const uint16_t *src, ptrdiff_t src_stride, uint16_t *dst, ptrdiff_t dst_stride, const InterpKernel *filter, int x0_q4, int x_step_q4, int y0_q4, int y_step_q4, int w, int h, int bd);

void vpx_highbd_convolve8_horiz_c(const uint16_t *src, ptrdiff_t src_stride, uint16_t *dst, ptrdiff_t dst_stride, const InterpKernel *filter, int x0_q4, int x_step_q4, int y0_q4, int y_step_q4, int w, int h, int bd);
void vpx_highbd_convolve8_horiz_neon(const uint16_t *src, ptrdiff_t src_stride, uint16_t *dst, ptrdiff_t dst_stride, const InterpKernel *filter, int x0_q4, int x_step_q4, int y0_q4, int y_step_q4, int w, int h, int bd);
void vpx_highbd_convolve8_horiz_sve(const uint16_t *src, ptrdiff_t src_stride, uint16_t *dst, ptrdiff_t dst_stride, const InterpKernel *filter, int x0_q4, int x_step_q4, int y0_q4, int y_step_q4, int w, int h, int bd);
RTCD_EXTERN void (*vpx_highbd_convolve8_horiz)(const uint16_t *src, ptrdiff_t src_stride, uint16_t *dst, ptrdiff_t dst_stride, const InterpKernel *filter, int x0_q4, int x_step_q4, int y0_q4, int y_step_q4, int w, int h, int bd);

void vpx_highbd_convolve8_vert_c(const uint16_t *src, ptrdiff_t src_stride, uint16_t *dst, ptrdiff_t dst_stride, const InterpKernel *filter, int x0_q4, int x_step_q4, int y0_q4, int y_step_q4, int w, int h, int bd);
void vpx_highbd_convolve8_vert_neon(const uint16_t *src, ptrdiff_t src_stride, uint16_t *dst, ptrdiff_t dst_stride, const InterpKernel *filter, int x0_q4, int x_step_q4, int y0_q4, int y_step_q4, int w, int h, int bd);
void vpx_highbd_convolve8_vert_sve2(const uint16_t *src, ptrdiff_t src_stride, uint16_t *dst, ptrdiff_t dst_stride, const InterpKernel *filter, int x0_q4, int x_step_q4, int y0_q4, int y_step_q4, int w, int h, int bd);
RTCD_EXTERN void (*vpx_highbd_convolve8_vert)(const uint16_t *src, ptrdiff_t src_stride, uint16_t *dst, ptrdiff_t dst_stride, const InterpKernel *filter, int x0_q4, int x_step_q4, int y0_q4, int y_step_q4, int w, int h, int bd);

void vpx_highbd_convolve_avg_c(const uint16_t *src, ptrdiff_t src_stride, uint16_t *dst, ptrdiff_t dst_stride, const InterpKernel *filter, int x0_q4, int x_step_q4, int y0_q4, int y_step_q4, int w, int h, int bd);
void vpx_highbd_convolve_avg_neon(const uint16_t *src, ptrdiff_t src_stride, uint16_t *dst, ptrdiff_t dst_stride, const InterpKernel *filter, int x0_q4, int x_step_q4, int y0_q4, int y_step_q4, int w, int h, int bd);
#define vpx_highbd_convolve_avg vpx_highbd_convolve_avg_neon

void vpx_highbd_convolve_copy_c(const uint16_t *src, ptrdiff_t src_stride, uint16_t *dst, ptrdiff_t dst_stride, const InterpKernel *filter, int x0_q4, int x_step_q4, int y0_q4, int y_step_q4, int w, int h, int bd);
void vpx_highbd_convolve_copy_neon(const uint16_t *src, ptrdiff_t src_stride, uint16_t *dst, ptrdiff_t dst_stride, const InterpKernel *filter, int x0_q4, int x_step_q4, int y0_q4, int y_step_q4, int w, int h, int bd);
#define vpx_highbd_convolve_copy vpx_highbd_convolve_copy_neon

void vpx_highbd_d117_predictor_16x16_c(uint16_t *dst, ptrdiff_t stride, const uint16_t *above, const uint16_t *left, int bd);
void vpx_highbd_d117_predictor_16x16_neon(uint16_t *dst, ptrdiff_t stride, const uint16_t *above, const uint16_t *left, int bd);
#define vpx_highbd_d117_predictor_16x16 vpx_highbd_d117_predictor_16x16_neon

void vpx_highbd_d117_predictor_32x32_c(uint16_t *dst, ptrdiff_t stride, const uint16_t *above, const uint16_t *left, int bd);
void vpx_highbd_d117_predictor_32x32_neon(uint16_t *dst, ptrdiff_t stride, const uint16_t *above, const uint16_t *left, int bd);
#define vpx_highbd_d117_predictor_32x32 vpx_highbd_d117_predictor_32x32_neon

void vpx_highbd_d117_predictor_4x4_c(uint16_t *dst, ptrdiff_t stride, const uint16_t *above, const uint16_t *left, int bd);
void vpx_highbd_d117_predictor_4x4_neon(uint16_t *dst, ptrdiff_t stride, const uint16_t *above, const uint16_t *left, int bd);
#define vpx_highbd_d117_predictor_4x4 vpx_highbd_d117_predictor_4x4_neon

void vpx_highbd_d117_predictor_8x8_c(uint16_t *dst, ptrdiff_t stride, const uint16_t *above, const uint16_t *left, int bd);
void vpx_highbd_d117_predictor_8x8_neon(uint16_t *dst, ptrdiff_t stride, const uint16_t *above, const uint16_t *left, int bd);
#define vpx_highbd_d117_predictor_8x8 vpx_highbd_d117_predictor_8x8_neon

void vpx_highbd_d135_predictor_16x16_c(uint16_t *dst, ptrdiff_t stride, const uint16_t *above, const uint16_t *left, int bd);
void vpx_highbd_d135_predictor_16x16_neon(uint16_t *dst, ptrdiff_t stride, const uint16_t *above, const uint16_t *left, int bd);
#define vpx_highbd_d135_predictor_16x16 vpx_highbd_d135_predictor_16x16_neon

void vpx_highbd_d135_predictor_32x32_c(uint16_t *dst, ptrdiff_t stride, const uint16_t *above, const uint16_t *left, int bd);
void vpx_highbd_d135_predictor_32x32_neon(uint16_t *dst, ptrdiff_t stride, const uint16_t *above, const uint16_t *left, int bd);
#define vpx_highbd_d135_predictor_32x32 vpx_highbd_d135_predictor_32x32_neon

void vpx_highbd_d135_predictor_4x4_c(uint16_t *dst, ptrdiff_t stride, const uint16_t *above, const uint16_t *left, int bd);
void vpx_highbd_d135_predictor_4x4_neon(uint16_t *dst, ptrdiff_t stride, const uint16_t *above, const uint16_t *left, int bd);
#define vpx_highbd_d135_predictor_4x4 vpx_highbd_d135_predictor_4x4_neon

void vpx_highbd_d135_predictor_8x8_c(uint16_t *dst, ptrdiff_t stride, const uint16_t *above, const uint16_t *left, int bd);
void vpx_highbd_d135_predictor_8x8_neon(uint16_t *dst, ptrdiff_t stride, const uint16_t *above, const uint16_t *left, int bd);
#define vpx_highbd_d135_predictor_8x8 vpx_highbd_d135_predictor_8x8_neon

void vpx_highbd_d153_predictor_16x16_c(uint16_t *dst, ptrdiff_t stride, const uint16_t *above, const uint16_t *left, int bd);
void vpx_highbd_d153_predictor_16x16_neon(uint16_t *dst, ptrdiff_t stride, const uint16_t *above, const uint16_t *left, int bd);
#define vpx_highbd_d153_predictor_16x16 vpx_highbd_d153_predictor_16x16_neon

void vpx_highbd_d153_predictor_32x32_c(uint16_t *dst, ptrdiff_t stride, const uint16_t *above, const uint16_t *left, int bd);
void vpx_highbd_d153_predictor_32x32_neon(uint16_t *dst, ptrdiff_t stride, const uint16_t *above, const uint16_t *left, int bd);
#define vpx_highbd_d153_predictor_32x32 vpx_highbd_d153_predictor_32x32_neon

void vpx_highbd_d153_predictor_4x4_c(uint16_t *dst, ptrdiff_t stride, const uint16_t *above, const uint16_t *left, int bd);
void vpx_highbd_d153_predictor_4x4_neon(uint16_t *dst, ptrdiff_t stride, const uint16_t *above, const uint16_t *left, int bd);
#define vpx_highbd_d153_predictor_4x4 vpx_highbd_d153_predictor_4x4_neon

void vpx_highbd_d153_predictor_8x8_c(uint16_t *dst, ptrdiff_t stride, const uint16_t *above, const uint16_t *left, int bd);
void vpx_highbd_d153_predictor_8x8_neon(uint16_t *dst, ptrdiff_t stride, const uint16_t *above, const uint16_t *left, int bd);
#define vpx_highbd_d153_predictor_8x8 vpx_highbd_d153_predictor_8x8_neon

void vpx_highbd_d207_predictor_16x16_c(uint16_t *dst, ptrdiff_t stride, const uint16_t *above, const uint16_t *left, int bd);
void vpx_highbd_d207_predictor_16x16_neon(uint16_t *dst, ptrdiff_t stride, const uint16_t *above, const uint16_t *left, int bd);
#define vpx_highbd_d207_predictor_16x16 vpx_highbd_d207_predictor_16x16_neon

void vpx_highbd_d207_predictor_32x32_c(uint16_t *dst, ptrdiff_t stride, const uint16_t *above, const uint16_t *left, int bd);
void vpx_highbd_d207_predictor_32x32_neon(uint16_t *dst, ptrdiff_t stride, const uint16_t *above, const uint16_t *left, int bd);
#define vpx_highbd_d207_predictor_32x32 vpx_highbd_d207_predictor_32x32_neon

void vpx_highbd_d207_predictor_4x4_c(uint16_t *dst, ptrdiff_t stride, const uint16_t *above, const uint16_t *left, int bd);
void vpx_highbd_d207_predictor_4x4_neon(uint16_t *dst, ptrdiff_t stride, const uint16_t *above, const uint16_t *left, int bd);
#define vpx_highbd_d207_predictor_4x4 vpx_highbd_d207_predictor_4x4_neon

void vpx_highbd_d207_predictor_8x8_c(uint16_t *dst, ptrdiff_t stride, const uint16_t *above, const uint16_t *left, int bd);
void vpx_highbd_d207_predictor_8x8_neon(uint16_t *dst, ptrdiff_t stride, const uint16_t *above, const uint16_t *left, int bd);
#define vpx_highbd_d207_predictor_8x8 vpx_highbd_d207_predictor_8x8_neon

void vpx_highbd_d45_predictor_16x16_c(uint16_t *dst, ptrdiff_t stride, const uint16_t *above, const uint16_t *left, int bd);
void vpx_highbd_d45_predictor_16x16_neon(uint16_t *dst, ptrdiff_t stride, const uint16_t *above, const uint16_t *left, int bd);
#define vpx_highbd_d45_predictor_16x16 vpx_highbd_d45_predictor_16x16_neon

void vpx_highbd_d45_predictor_32x32_c(uint16_t *dst, ptrdiff_t stride, const uint16_t *above, const uint16_t *left, int bd);
void vpx_highbd_d45_predictor_32x32_neon(uint16_t *dst, ptrdiff_t stride, const uint16_t *above, const uint16_t *left, int bd);
#define vpx_highbd_d45_predictor_32x32 vpx_highbd_d45_predictor_32x32_neon

void vpx_highbd_d45_predictor_4x4_c(uint16_t *dst, ptrdiff_t stride, const uint16_t *above, const uint16_t *left, int bd);
void vpx_highbd_d45_predictor_4x4_neon(uint16_t *dst, ptrdiff_t stride, const uint16_t *above, const uint16_t *left, int bd);
#define vpx_highbd_d45_predictor_4x4 vpx_highbd_d45_predictor_4x4_neon

void vpx_highbd_d45_predictor_8x8_c(uint16_t *dst, ptrdiff_t stride, const uint16_t *above, const uint16_t *left, int bd);
void vpx_highbd_d45_predictor_8x8_neon(uint16_t *dst, ptrdiff_t stride, const uint16_t *above, const uint16_t *left, int bd);
#define vpx_highbd_d45_predictor_8x8 vpx_highbd_d45_predictor_8x8_neon

void vpx_highbd_d63_predictor_16x16_c(uint16_t *dst, ptrdiff_t stride, const uint16_t *above, const uint16_t *left, int bd);
void vpx_highbd_d63_predictor_16x16_neon(uint16_t *dst, ptrdiff_t stride, const uint16_t *above, const uint16_t *left, int bd);
#define vpx_highbd_d63_predictor_16x16 vpx_highbd_d63_predictor_16x16_neon

void vpx_highbd_d63_predictor_32x32_c(uint16_t *dst, ptrdiff_t stride, const uint16_t *above, const uint16_t *left, int bd);
void vpx_highbd_d63_predictor_32x32_neon(uint16_t *dst, ptrdiff_t stride, const uint16_t *above, const uint16_t *left, int bd);
#define vpx_highbd_d63_predictor_32x32 vpx_highbd_d63_predictor_32x32_neon

void vpx_highbd_d63_predictor_4x4_c(uint16_t *dst, ptrdiff_t stride, const uint16_t *above, const uint16_t *left, int bd);
void vpx_highbd_d63_predictor_4x4_neon(uint16_t *dst, ptrdiff_t stride, const uint16_t *above, const uint16_t *left, int bd);
#define vpx_highbd_d63_predictor_4x4 vpx_highbd_d63_predictor_4x4_neon

void vpx_highbd_d63_predictor_8x8_c(uint16_t *dst, ptrdiff_t stride, const uint16_t *above, const uint16_t *left, int bd);
void vpx_highbd_d63_predictor_8x8_neon(uint16_t *dst, ptrdiff_t stride, const uint16_t *above, const uint16_t *left, int bd);
#define vpx_highbd_d63_predictor_8x8 vpx_highbd_d63_predictor_8x8_neon

void vpx_highbd_dc_128_predictor_16x16_c(uint16_t *dst, ptrdiff_t stride, const uint16_t *above, const uint16_t *left, int bd);
void vpx_highbd_dc_128_predictor_16x16_neon(uint16_t *dst, ptrdiff_t stride, const uint16_t *above, const uint16_t *left, int bd);
#define vpx_highbd_dc_128_predictor_16x16 vpx_highbd_dc_128_predictor_16x16_neon

void vpx_highbd_dc_128_predictor_32x32_c(uint16_t *dst, ptrdiff_t stride, const uint16_t *above, const uint16_t *left, int bd);
void vpx_highbd_dc_128_predictor_32x32_neon(uint16_t *dst, ptrdiff_t stride, const uint16_t *above, const uint16_t *left, int bd);
#define vpx_highbd_dc_128_predictor_32x32 vpx_highbd_dc_128_predictor_32x32_neon

void vpx_highbd_dc_128_predictor_4x4_c(uint16_t *dst, ptrdiff_t stride, const uint16_t *above, const uint16_t *left, int bd);
void vpx_highbd_dc_128_predictor_4x4_neon(uint16_t *dst, ptrdiff_t stride, const uint16_t *above, const uint16_t *left, int bd);
#define vpx_highbd_dc_128_predictor_4x4 vpx_highbd_dc_128_predictor_4x4_neon

void vpx_highbd_dc_128_predictor_8x8_c(uint16_t *dst, ptrdiff_t stride, const uint16_t *above, const uint16_t *left, int bd);
void vpx_highbd_dc_128_predictor_8x8_neon(uint16_t *dst, ptrdiff_t stride, const uint16_t *above, const uint16_t *left, int bd);
#define vpx_highbd_dc_128_predictor_8x8 vpx_highbd_dc_128_predictor_8x8_neon

void vpx_highbd_dc_left_predictor_16x16_c(uint16_t *dst, ptrdiff_t stride, const uint16_t *above, const uint16_t *left, int bd);
void vpx_highbd_dc_left_predictor_16x16_neon(uint16_t *dst, ptrdiff_t stride, const uint16_t *above, const uint16_t *left, int bd);
#define vpx_highbd_dc_left_predictor_16x16 vpx_highbd_dc_left_predictor_16x16_neon

void vpx_highbd_dc_left_predictor_32x32_c(uint16_t *dst, ptrdiff_t stride, const uint16_t *above, const uint16_t *left, int bd);
void vpx_highbd_dc_left_predictor_32x32_neon(uint16_t *dst, ptrdiff_t stride, const uint16_t *above, const uint16_t *left, int bd);
#define vpx_highbd_dc_left_predictor_32x32 vpx_highbd_dc_left_predictor_32x32_neon

void vpx_highbd_dc_left_predictor_4x4_c(uint16_t *dst, ptrdiff_t stride, const uint16_t *above, const uint16_t *left, int bd);
void vpx_highbd_dc_left_predictor_4x4_neon(uint16_t *dst, ptrdiff_t stride, const uint16_t *above, const uint16_t *left, int bd);
#define vpx_highbd_dc_left_predictor_4x4 vpx_highbd_dc_left_predictor_4x4_neon

void vpx_highbd_dc_left_predictor_8x8_c(uint16_t *dst, ptrdiff_t stride, const uint16_t *above, const uint16_t *left, int bd);
void vpx_highbd_dc_left_predictor_8x8_neon(uint16_t *dst, ptrdiff_t stride, const uint16_t *above, const uint16_t *left, int bd);
#define vpx_highbd_dc_left_predictor_8x8 vpx_highbd_dc_left_predictor_8x8_neon

void vpx_highbd_dc_predictor_16x16_c(uint16_t *dst, ptrdiff_t stride, const uint16_t *above, const uint16_t *left, int bd);
void vpx_highbd_dc_predictor_16x16_neon(uint16_t *dst, ptrdiff_t stride, const uint16_t *above, const uint16_t *left, int bd);
#define vpx_highbd_dc_predictor_16x16 vpx_highbd_dc_predictor_16x16_neon

void vpx_highbd_dc_predictor_32x32_c(uint16_t *dst, ptrdiff_t stride, const uint16_t *above, const uint16_t *left, int bd);
void vpx_highbd_dc_predictor_32x32_neon(uint16_t *dst, ptrdiff_t stride, const uint16_t *above, const uint16_t *left, int bd);
#define vpx_highbd_dc_predictor_32x32 vpx_highbd_dc_predictor_32x32_neon

void vpx_highbd_dc_predictor_4x4_c(uint16_t *dst, ptrdiff_t stride, const uint16_t *above, const uint16_t *left, int bd);
void vpx_highbd_dc_predictor_4x4_neon(uint16_t *dst, ptrdiff_t stride, const uint16_t *above, const uint16_t *left, int bd);
#define vpx_highbd_dc_predictor_4x4 vpx_highbd_dc_predictor_4x4_neon

void vpx_highbd_dc_predictor_8x8_c(uint16_t *dst, ptrdiff_t stride, const uint16_t *above, const uint16_t *left, int bd);
void vpx_highbd_dc_predictor_8x8_neon(uint16_t *dst, ptrdiff_t stride, const uint16_t *above, const uint16_t *left, int bd);
#define vpx_highbd_dc_predictor_8x8 vpx_highbd_dc_predictor_8x8_neon

void vpx_highbd_dc_top_predictor_16x16_c(uint16_t *dst, ptrdiff_t stride, const uint16_t *above, const uint16_t *left, int bd);
void vpx_highbd_dc_top_predictor_16x16_neon(uint16_t *dst, ptrdiff_t stride, const uint16_t *above, const uint16_t *left, int bd);
#define vpx_highbd_dc_top_predictor_16x16 vpx_highbd_dc_top_predictor_16x16_neon

void vpx_highbd_dc_top_predictor_32x32_c(uint16_t *dst, ptrdiff_t stride, const uint16_t *above, const uint16_t *left, int bd);
void vpx_highbd_dc_top_predictor_32x32_neon(uint16_t *dst, ptrdiff_t stride, const uint16_t *above, const uint16_t *left, int bd);
#define vpx_highbd_dc_top_predictor_32x32 vpx_highbd_dc_top_predictor_32x32_neon

void vpx_highbd_dc_top_predictor_4x4_c(uint16_t *dst, ptrdiff_t stride, const uint16_t *above, const uint16_t *left, int bd);
void vpx_highbd_dc_top_predictor_4x4_neon(uint16_t *dst, ptrdiff_t stride, const uint16_t *above, const uint16_t *left, int bd);
#define vpx_highbd_dc_top_predictor_4x4 vpx_highbd_dc_top_predictor_4x4_neon

void vpx_highbd_dc_top_predictor_8x8_c(uint16_t *dst, ptrdiff_t stride, const uint16_t *above, const uint16_t *left, int bd);
void vpx_highbd_dc_top_predictor_8x8_neon(uint16_t *dst, ptrdiff_t stride, const uint16_t *above, const uint16_t *left, int bd);
#define vpx_highbd_dc_top_predictor_8x8 vpx_highbd_dc_top_predictor_8x8_neon

<<<<<<< HEAD
void vpx_highbd_fdct16x16_c(const int16_t* input,
                            tran_low_t* output,
                            int stride);
void vpx_highbd_fdct16x16_neon(const int16_t* input,
                               tran_low_t* output,
                               int stride);
#define vpx_highbd_fdct16x16 vpx_highbd_fdct16x16_neon

void vpx_highbd_fdct16x16_1_c(const int16_t* input,
                              tran_low_t* output,
                              int stride);
void vpx_highbd_fdct16x16_1_neon(const int16_t* input,
                                 tran_low_t* output,
                                 int stride);
#define vpx_highbd_fdct16x16_1 vpx_highbd_fdct16x16_1_neon

void vpx_highbd_fdct32x32_c(const int16_t* input,
                            tran_low_t* output,
                            int stride);
void vpx_highbd_fdct32x32_neon(const int16_t* input,
                               tran_low_t* output,
                               int stride);
#define vpx_highbd_fdct32x32 vpx_highbd_fdct32x32_neon

void vpx_highbd_fdct32x32_1_c(const int16_t* input,
                              tran_low_t* output,
                              int stride);
void vpx_highbd_fdct32x32_1_neon(const int16_t* input,
                                 tran_low_t* output,
                                 int stride);
#define vpx_highbd_fdct32x32_1 vpx_highbd_fdct32x32_1_neon

void vpx_highbd_fdct32x32_rd_c(const int16_t* input,
                               tran_low_t* output,
                               int stride);
void vpx_highbd_fdct32x32_rd_neon(const int16_t* input,
                                  tran_low_t* output,
                                  int stride);
#define vpx_highbd_fdct32x32_rd vpx_highbd_fdct32x32_rd_neon

void vpx_highbd_fdct4x4_c(const int16_t* input, tran_low_t* output, int stride);
void vpx_highbd_fdct4x4_neon(const int16_t* input,
                             tran_low_t* output,
                             int stride);
#define vpx_highbd_fdct4x4 vpx_highbd_fdct4x4_neon

void vpx_highbd_fdct8x8_c(const int16_t* input, tran_low_t* output, int stride);
void vpx_highbd_fdct8x8_neon(const int16_t* input,
                             tran_low_t* output,
                             int stride);
#define vpx_highbd_fdct8x8 vpx_highbd_fdct8x8_neon

void vpx_highbd_fdct8x8_1_c(const int16_t* input,
                            tran_low_t* output,
                            int stride);
void vpx_fdct8x8_1_neon(const int16_t* input, tran_low_t* output, int stride);
#define vpx_highbd_fdct8x8_1 vpx_fdct8x8_1_neon

void vpx_highbd_h_predictor_16x16_c(uint16_t* dst,
                                    ptrdiff_t stride,
                                    const uint16_t* above,
                                    const uint16_t* left,
                                    int bd);
void vpx_highbd_h_predictor_16x16_neon(uint16_t* dst,
                                       ptrdiff_t stride,
                                       const uint16_t* above,
                                       const uint16_t* left,
                                       int bd);
=======
void vpx_highbd_fdct16x16_c(const int16_t *input, tran_low_t *output, int stride);
void vpx_highbd_fdct16x16_neon(const int16_t *input, tran_low_t *output, int stride);
#define vpx_highbd_fdct16x16 vpx_highbd_fdct16x16_neon

void vpx_highbd_fdct16x16_1_c(const int16_t *input, tran_low_t *output, int stride);
void vpx_highbd_fdct16x16_1_neon(const int16_t *input, tran_low_t *output, int stride);
#define vpx_highbd_fdct16x16_1 vpx_highbd_fdct16x16_1_neon

void vpx_highbd_fdct32x32_c(const int16_t *input, tran_low_t *output, int stride);
void vpx_highbd_fdct32x32_neon(const int16_t *input, tran_low_t *output, int stride);
#define vpx_highbd_fdct32x32 vpx_highbd_fdct32x32_neon

void vpx_highbd_fdct32x32_1_c(const int16_t *input, tran_low_t *output, int stride);
void vpx_highbd_fdct32x32_1_neon(const int16_t *input, tran_low_t *output, int stride);
#define vpx_highbd_fdct32x32_1 vpx_highbd_fdct32x32_1_neon

void vpx_highbd_fdct32x32_rd_c(const int16_t *input, tran_low_t *output, int stride);
void vpx_highbd_fdct32x32_rd_neon(const int16_t *input, tran_low_t *output, int stride);
#define vpx_highbd_fdct32x32_rd vpx_highbd_fdct32x32_rd_neon

void vpx_highbd_fdct4x4_c(const int16_t *input, tran_low_t *output, int stride);
void vpx_highbd_fdct4x4_neon(const int16_t *input, tran_low_t *output, int stride);
#define vpx_highbd_fdct4x4 vpx_highbd_fdct4x4_neon

void vpx_highbd_fdct8x8_c(const int16_t *input, tran_low_t *output, int stride);
void vpx_highbd_fdct8x8_neon(const int16_t *input, tran_low_t *output, int stride);
#define vpx_highbd_fdct8x8 vpx_highbd_fdct8x8_neon

void vpx_highbd_fdct8x8_1_c(const int16_t *input, tran_low_t *output, int stride);
void vpx_fdct8x8_1_neon(const int16_t *input, tran_low_t *output, int stride);
#define vpx_highbd_fdct8x8_1 vpx_fdct8x8_1_neon

void vpx_highbd_h_predictor_16x16_c(uint16_t *dst, ptrdiff_t stride, const uint16_t *above, const uint16_t *left, int bd);
void vpx_highbd_h_predictor_16x16_neon(uint16_t *dst, ptrdiff_t stride, const uint16_t *above, const uint16_t *left, int bd);
>>>>>>> 626889fb
#define vpx_highbd_h_predictor_16x16 vpx_highbd_h_predictor_16x16_neon

void vpx_highbd_h_predictor_32x32_c(uint16_t *dst, ptrdiff_t stride, const uint16_t *above, const uint16_t *left, int bd);
void vpx_highbd_h_predictor_32x32_neon(uint16_t *dst, ptrdiff_t stride, const uint16_t *above, const uint16_t *left, int bd);
#define vpx_highbd_h_predictor_32x32 vpx_highbd_h_predictor_32x32_neon

void vpx_highbd_h_predictor_4x4_c(uint16_t *dst, ptrdiff_t stride, const uint16_t *above, const uint16_t *left, int bd);
void vpx_highbd_h_predictor_4x4_neon(uint16_t *dst, ptrdiff_t stride, const uint16_t *above, const uint16_t *left, int bd);
#define vpx_highbd_h_predictor_4x4 vpx_highbd_h_predictor_4x4_neon

void vpx_highbd_h_predictor_8x8_c(uint16_t *dst, ptrdiff_t stride, const uint16_t *above, const uint16_t *left, int bd);
void vpx_highbd_h_predictor_8x8_neon(uint16_t *dst, ptrdiff_t stride, const uint16_t *above, const uint16_t *left, int bd);
#define vpx_highbd_h_predictor_8x8 vpx_highbd_h_predictor_8x8_neon

<<<<<<< HEAD
void vpx_highbd_hadamard_16x16_c(const int16_t* src_diff,
                                 ptrdiff_t src_stride,
                                 tran_low_t* coeff);
void vpx_highbd_hadamard_16x16_neon(const int16_t* src_diff,
                                    ptrdiff_t src_stride,
                                    tran_low_t* coeff);
#define vpx_highbd_hadamard_16x16 vpx_highbd_hadamard_16x16_neon

void vpx_highbd_hadamard_32x32_c(const int16_t* src_diff,
                                 ptrdiff_t src_stride,
                                 tran_low_t* coeff);
void vpx_highbd_hadamard_32x32_neon(const int16_t* src_diff,
                                    ptrdiff_t src_stride,
                                    tran_low_t* coeff);
#define vpx_highbd_hadamard_32x32 vpx_highbd_hadamard_32x32_neon

void vpx_highbd_hadamard_8x8_c(const int16_t* src_diff,
                               ptrdiff_t src_stride,
                               tran_low_t* coeff);
void vpx_highbd_hadamard_8x8_neon(const int16_t* src_diff,
                                  ptrdiff_t src_stride,
                                  tran_low_t* coeff);
#define vpx_highbd_hadamard_8x8 vpx_highbd_hadamard_8x8_neon

void vpx_highbd_idct16x16_10_add_c(const tran_low_t* input,
                                   uint16_t* dest,
                                   int stride,
                                   int bd);
void vpx_highbd_idct16x16_10_add_neon(const tran_low_t* input,
                                      uint16_t* dest,
                                      int stride,
                                      int bd);
=======
void vpx_highbd_hadamard_16x16_c(const int16_t *src_diff, ptrdiff_t src_stride, tran_low_t *coeff);
void vpx_highbd_hadamard_16x16_neon(const int16_t *src_diff, ptrdiff_t src_stride, tran_low_t *coeff);
#define vpx_highbd_hadamard_16x16 vpx_highbd_hadamard_16x16_neon

void vpx_highbd_hadamard_32x32_c(const int16_t *src_diff, ptrdiff_t src_stride, tran_low_t *coeff);
void vpx_highbd_hadamard_32x32_neon(const int16_t *src_diff, ptrdiff_t src_stride, tran_low_t *coeff);
#define vpx_highbd_hadamard_32x32 vpx_highbd_hadamard_32x32_neon

void vpx_highbd_hadamard_8x8_c(const int16_t *src_diff, ptrdiff_t src_stride, tran_low_t *coeff);
void vpx_highbd_hadamard_8x8_neon(const int16_t *src_diff, ptrdiff_t src_stride, tran_low_t *coeff);
#define vpx_highbd_hadamard_8x8 vpx_highbd_hadamard_8x8_neon

void vpx_highbd_idct16x16_10_add_c(const tran_low_t *input, uint16_t *dest, int stride, int bd);
void vpx_highbd_idct16x16_10_add_neon(const tran_low_t *input, uint16_t *dest, int stride, int bd);
>>>>>>> 626889fb
#define vpx_highbd_idct16x16_10_add vpx_highbd_idct16x16_10_add_neon

void vpx_highbd_idct16x16_1_add_c(const tran_low_t *input, uint16_t *dest, int stride, int bd);
void vpx_highbd_idct16x16_1_add_neon(const tran_low_t *input, uint16_t *dest, int stride, int bd);
#define vpx_highbd_idct16x16_1_add vpx_highbd_idct16x16_1_add_neon

void vpx_highbd_idct16x16_256_add_c(const tran_low_t *input, uint16_t *dest, int stride, int bd);
void vpx_highbd_idct16x16_256_add_neon(const tran_low_t *input, uint16_t *dest, int stride, int bd);
#define vpx_highbd_idct16x16_256_add vpx_highbd_idct16x16_256_add_neon

void vpx_highbd_idct16x16_38_add_c(const tran_low_t *input, uint16_t *dest, int stride, int bd);
void vpx_highbd_idct16x16_38_add_neon(const tran_low_t *input, uint16_t *dest, int stride, int bd);
#define vpx_highbd_idct16x16_38_add vpx_highbd_idct16x16_38_add_neon

void vpx_highbd_idct32x32_1024_add_c(const tran_low_t *input, uint16_t *dest, int stride, int bd);
void vpx_highbd_idct32x32_1024_add_neon(const tran_low_t *input, uint16_t *dest, int stride, int bd);
#define vpx_highbd_idct32x32_1024_add vpx_highbd_idct32x32_1024_add_neon

void vpx_highbd_idct32x32_135_add_c(const tran_low_t *input, uint16_t *dest, int stride, int bd);
void vpx_highbd_idct32x32_135_add_neon(const tran_low_t *input, uint16_t *dest, int stride, int bd);
#define vpx_highbd_idct32x32_135_add vpx_highbd_idct32x32_135_add_neon

void vpx_highbd_idct32x32_1_add_c(const tran_low_t *input, uint16_t *dest, int stride, int bd);
void vpx_highbd_idct32x32_1_add_neon(const tran_low_t *input, uint16_t *dest, int stride, int bd);
#define vpx_highbd_idct32x32_1_add vpx_highbd_idct32x32_1_add_neon

void vpx_highbd_idct32x32_34_add_c(const tran_low_t *input, uint16_t *dest, int stride, int bd);
void vpx_highbd_idct32x32_34_add_neon(const tran_low_t *input, uint16_t *dest, int stride, int bd);
#define vpx_highbd_idct32x32_34_add vpx_highbd_idct32x32_34_add_neon

void vpx_highbd_idct4x4_16_add_c(const tran_low_t *input, uint16_t *dest, int stride, int bd);
void vpx_highbd_idct4x4_16_add_neon(const tran_low_t *input, uint16_t *dest, int stride, int bd);
#define vpx_highbd_idct4x4_16_add vpx_highbd_idct4x4_16_add_neon

void vpx_highbd_idct4x4_1_add_c(const tran_low_t *input, uint16_t *dest, int stride, int bd);
void vpx_highbd_idct4x4_1_add_neon(const tran_low_t *input, uint16_t *dest, int stride, int bd);
#define vpx_highbd_idct4x4_1_add vpx_highbd_idct4x4_1_add_neon

void vpx_highbd_idct8x8_12_add_c(const tran_low_t *input, uint16_t *dest, int stride, int bd);
void vpx_highbd_idct8x8_12_add_neon(const tran_low_t *input, uint16_t *dest, int stride, int bd);
#define vpx_highbd_idct8x8_12_add vpx_highbd_idct8x8_12_add_neon

void vpx_highbd_idct8x8_1_add_c(const tran_low_t *input, uint16_t *dest, int stride, int bd);
void vpx_highbd_idct8x8_1_add_neon(const tran_low_t *input, uint16_t *dest, int stride, int bd);
#define vpx_highbd_idct8x8_1_add vpx_highbd_idct8x8_1_add_neon

void vpx_highbd_idct8x8_64_add_c(const tran_low_t *input, uint16_t *dest, int stride, int bd);
void vpx_highbd_idct8x8_64_add_neon(const tran_low_t *input, uint16_t *dest, int stride, int bd);
#define vpx_highbd_idct8x8_64_add vpx_highbd_idct8x8_64_add_neon

void vpx_highbd_iwht4x4_16_add_c(const tran_low_t *input, uint16_t *dest, int stride, int bd);
#define vpx_highbd_iwht4x4_16_add vpx_highbd_iwht4x4_16_add_c

void vpx_highbd_iwht4x4_1_add_c(const tran_low_t *input, uint16_t *dest, int stride, int bd);
#define vpx_highbd_iwht4x4_1_add vpx_highbd_iwht4x4_1_add_c

void vpx_highbd_lpf_horizontal_16_c(uint16_t *s, int pitch, const uint8_t *blimit, const uint8_t *limit, const uint8_t *thresh, int bd);
void vpx_highbd_lpf_horizontal_16_neon(uint16_t *s, int pitch, const uint8_t *blimit, const uint8_t *limit, const uint8_t *thresh, int bd);
#define vpx_highbd_lpf_horizontal_16 vpx_highbd_lpf_horizontal_16_neon

void vpx_highbd_lpf_horizontal_16_dual_c(uint16_t *s, int pitch, const uint8_t *blimit, const uint8_t *limit, const uint8_t *thresh, int bd);
void vpx_highbd_lpf_horizontal_16_dual_neon(uint16_t *s, int pitch, const uint8_t *blimit, const uint8_t *limit, const uint8_t *thresh, int bd);
#define vpx_highbd_lpf_horizontal_16_dual vpx_highbd_lpf_horizontal_16_dual_neon

void vpx_highbd_lpf_horizontal_4_c(uint16_t *s, int pitch, const uint8_t *blimit, const uint8_t *limit, const uint8_t *thresh, int bd);
void vpx_highbd_lpf_horizontal_4_neon(uint16_t *s, int pitch, const uint8_t *blimit, const uint8_t *limit, const uint8_t *thresh, int bd);
#define vpx_highbd_lpf_horizontal_4 vpx_highbd_lpf_horizontal_4_neon

void vpx_highbd_lpf_horizontal_4_dual_c(uint16_t *s, int pitch, const uint8_t *blimit0, const uint8_t *limit0, const uint8_t *thresh0, const uint8_t *blimit1, const uint8_t *limit1, const uint8_t *thresh1, int bd);
void vpx_highbd_lpf_horizontal_4_dual_neon(uint16_t *s, int pitch, const uint8_t *blimit0, const uint8_t *limit0, const uint8_t *thresh0, const uint8_t *blimit1, const uint8_t *limit1, const uint8_t *thresh1, int bd);
#define vpx_highbd_lpf_horizontal_4_dual vpx_highbd_lpf_horizontal_4_dual_neon

void vpx_highbd_lpf_horizontal_8_c(uint16_t *s, int pitch, const uint8_t *blimit, const uint8_t *limit, const uint8_t *thresh, int bd);
void vpx_highbd_lpf_horizontal_8_neon(uint16_t *s, int pitch, const uint8_t *blimit, const uint8_t *limit, const uint8_t *thresh, int bd);
#define vpx_highbd_lpf_horizontal_8 vpx_highbd_lpf_horizontal_8_neon

void vpx_highbd_lpf_horizontal_8_dual_c(uint16_t *s, int pitch, const uint8_t *blimit0, const uint8_t *limit0, const uint8_t *thresh0, const uint8_t *blimit1, const uint8_t *limit1, const uint8_t *thresh1, int bd);
void vpx_highbd_lpf_horizontal_8_dual_neon(uint16_t *s, int pitch, const uint8_t *blimit0, const uint8_t *limit0, const uint8_t *thresh0, const uint8_t *blimit1, const uint8_t *limit1, const uint8_t *thresh1, int bd);
#define vpx_highbd_lpf_horizontal_8_dual vpx_highbd_lpf_horizontal_8_dual_neon

void vpx_highbd_lpf_vertical_16_c(uint16_t *s, int pitch, const uint8_t *blimit, const uint8_t *limit, const uint8_t *thresh, int bd);
void vpx_highbd_lpf_vertical_16_neon(uint16_t *s, int pitch, const uint8_t *blimit, const uint8_t *limit, const uint8_t *thresh, int bd);
#define vpx_highbd_lpf_vertical_16 vpx_highbd_lpf_vertical_16_neon

void vpx_highbd_lpf_vertical_16_dual_c(uint16_t *s, int pitch, const uint8_t *blimit, const uint8_t *limit, const uint8_t *thresh, int bd);
void vpx_highbd_lpf_vertical_16_dual_neon(uint16_t *s, int pitch, const uint8_t *blimit, const uint8_t *limit, const uint8_t *thresh, int bd);
#define vpx_highbd_lpf_vertical_16_dual vpx_highbd_lpf_vertical_16_dual_neon

void vpx_highbd_lpf_vertical_4_c(uint16_t *s, int pitch, const uint8_t *blimit, const uint8_t *limit, const uint8_t *thresh, int bd);
void vpx_highbd_lpf_vertical_4_neon(uint16_t *s, int pitch, const uint8_t *blimit, const uint8_t *limit, const uint8_t *thresh, int bd);
#define vpx_highbd_lpf_vertical_4 vpx_highbd_lpf_vertical_4_neon

void vpx_highbd_lpf_vertical_4_dual_c(uint16_t *s, int pitch, const uint8_t *blimit0, const uint8_t *limit0, const uint8_t *thresh0, const uint8_t *blimit1, const uint8_t *limit1, const uint8_t *thresh1, int bd);
void vpx_highbd_lpf_vertical_4_dual_neon(uint16_t *s, int pitch, const uint8_t *blimit0, const uint8_t *limit0, const uint8_t *thresh0, const uint8_t *blimit1, const uint8_t *limit1, const uint8_t *thresh1, int bd);
#define vpx_highbd_lpf_vertical_4_dual vpx_highbd_lpf_vertical_4_dual_neon

void vpx_highbd_lpf_vertical_8_c(uint16_t *s, int pitch, const uint8_t *blimit, const uint8_t *limit, const uint8_t *thresh, int bd);
void vpx_highbd_lpf_vertical_8_neon(uint16_t *s, int pitch, const uint8_t *blimit, const uint8_t *limit, const uint8_t *thresh, int bd);
#define vpx_highbd_lpf_vertical_8 vpx_highbd_lpf_vertical_8_neon

void vpx_highbd_lpf_vertical_8_dual_c(uint16_t *s, int pitch, const uint8_t *blimit0, const uint8_t *limit0, const uint8_t *thresh0, const uint8_t *blimit1, const uint8_t *limit1, const uint8_t *thresh1, int bd);
void vpx_highbd_lpf_vertical_8_dual_neon(uint16_t *s, int pitch, const uint8_t *blimit0, const uint8_t *limit0, const uint8_t *thresh0, const uint8_t *blimit1, const uint8_t *limit1, const uint8_t *thresh1, int bd);
#define vpx_highbd_lpf_vertical_8_dual vpx_highbd_lpf_vertical_8_dual_neon

<<<<<<< HEAD
void vpx_highbd_minmax_8x8_c(const uint8_t* s8,
                             int p,
                             const uint8_t* d8,
                             int dp,
                             int* min,
                             int* max);
void vpx_highbd_minmax_8x8_neon(const uint8_t* s8,
                                int p,
                                const uint8_t* d8,
                                int dp,
                                int* min,
                                int* max);
#define vpx_highbd_minmax_8x8 vpx_highbd_minmax_8x8_neon

void vpx_highbd_quantize_b_c(const tran_low_t* coeff_ptr,
                             intptr_t n_coeffs,
                             const int16_t* zbin_ptr,
                             const int16_t* round_ptr,
                             const int16_t* quant_ptr,
                             const int16_t* quant_shift_ptr,
                             tran_low_t* qcoeff_ptr,
                             tran_low_t* dqcoeff_ptr,
                             const int16_t* dequant_ptr,
                             uint16_t* eob_ptr,
                             const int16_t* scan,
                             const int16_t* iscan);
void vpx_highbd_quantize_b_neon(const tran_low_t* coeff_ptr,
                                intptr_t n_coeffs,
                                const int16_t* zbin_ptr,
                                const int16_t* round_ptr,
                                const int16_t* quant_ptr,
                                const int16_t* quant_shift_ptr,
                                tran_low_t* qcoeff_ptr,
                                tran_low_t* dqcoeff_ptr,
                                const int16_t* dequant_ptr,
                                uint16_t* eob_ptr,
                                const int16_t* scan,
                                const int16_t* iscan);
#define vpx_highbd_quantize_b vpx_highbd_quantize_b_neon

void vpx_highbd_quantize_b_32x32_c(
    const tran_low_t* coeff_ptr,
    const struct macroblock_plane* const mb_plane,
    tran_low_t* qcoeff_ptr,
    tran_low_t* dqcoeff_ptr,
    const int16_t* dequant_ptr,
    uint16_t* eob_ptr,
    const struct ScanOrder* const scan_order);
void vpx_highbd_quantize_b_32x32_neon(
    const tran_low_t* coeff_ptr,
    const struct macroblock_plane* const mb_plane,
    tran_low_t* qcoeff_ptr,
    tran_low_t* dqcoeff_ptr,
    const int16_t* dequant_ptr,
    uint16_t* eob_ptr,
    const struct ScanOrder* const scan_order);
#define vpx_highbd_quantize_b_32x32 vpx_highbd_quantize_b_32x32_neon

unsigned int vpx_highbd_sad16x16_c(const uint8_t* src_ptr,
                                   int src_stride,
                                   const uint8_t* ref_ptr,
                                   int ref_stride);
unsigned int vpx_highbd_sad16x16_neon(const uint8_t* src_ptr,
                                      int src_stride,
                                      const uint8_t* ref_ptr,
                                      int ref_stride);
#define vpx_highbd_sad16x16 vpx_highbd_sad16x16_neon

unsigned int vpx_highbd_sad16x16_avg_c(const uint8_t* src_ptr,
                                       int src_stride,
                                       const uint8_t* ref_ptr,
                                       int ref_stride,
                                       const uint8_t* second_pred);
unsigned int vpx_highbd_sad16x16_avg_neon(const uint8_t* src_ptr,
                                          int src_stride,
                                          const uint8_t* ref_ptr,
                                          int ref_stride,
                                          const uint8_t* second_pred);
#define vpx_highbd_sad16x16_avg vpx_highbd_sad16x16_avg_neon

void vpx_highbd_sad16x16x4d_c(const uint8_t* src_ptr,
                              int src_stride,
                              const uint8_t* const ref_array[4],
                              int ref_stride,
                              uint32_t sad_array[4]);
void vpx_highbd_sad16x16x4d_neon(const uint8_t* src_ptr,
                                 int src_stride,
                                 const uint8_t* const ref_array[4],
                                 int ref_stride,
                                 uint32_t sad_array[4]);
#define vpx_highbd_sad16x16x4d vpx_highbd_sad16x16x4d_neon

unsigned int vpx_highbd_sad16x32_c(const uint8_t* src_ptr,
                                   int src_stride,
                                   const uint8_t* ref_ptr,
                                   int ref_stride);
unsigned int vpx_highbd_sad16x32_neon(const uint8_t* src_ptr,
                                      int src_stride,
                                      const uint8_t* ref_ptr,
                                      int ref_stride);
#define vpx_highbd_sad16x32 vpx_highbd_sad16x32_neon

unsigned int vpx_highbd_sad16x32_avg_c(const uint8_t* src_ptr,
                                       int src_stride,
                                       const uint8_t* ref_ptr,
                                       int ref_stride,
                                       const uint8_t* second_pred);
unsigned int vpx_highbd_sad16x32_avg_neon(const uint8_t* src_ptr,
                                          int src_stride,
                                          const uint8_t* ref_ptr,
                                          int ref_stride,
                                          const uint8_t* second_pred);
#define vpx_highbd_sad16x32_avg vpx_highbd_sad16x32_avg_neon

void vpx_highbd_sad16x32x4d_c(const uint8_t* src_ptr,
                              int src_stride,
                              const uint8_t* const ref_array[4],
                              int ref_stride,
                              uint32_t sad_array[4]);
void vpx_highbd_sad16x32x4d_neon(const uint8_t* src_ptr,
                                 int src_stride,
                                 const uint8_t* const ref_array[4],
                                 int ref_stride,
                                 uint32_t sad_array[4]);
#define vpx_highbd_sad16x32x4d vpx_highbd_sad16x32x4d_neon

unsigned int vpx_highbd_sad16x8_c(const uint8_t* src_ptr,
                                  int src_stride,
                                  const uint8_t* ref_ptr,
                                  int ref_stride);
unsigned int vpx_highbd_sad16x8_neon(const uint8_t* src_ptr,
                                     int src_stride,
                                     const uint8_t* ref_ptr,
                                     int ref_stride);
#define vpx_highbd_sad16x8 vpx_highbd_sad16x8_neon

unsigned int vpx_highbd_sad16x8_avg_c(const uint8_t* src_ptr,
                                      int src_stride,
                                      const uint8_t* ref_ptr,
                                      int ref_stride,
                                      const uint8_t* second_pred);
unsigned int vpx_highbd_sad16x8_avg_neon(const uint8_t* src_ptr,
                                         int src_stride,
                                         const uint8_t* ref_ptr,
                                         int ref_stride,
                                         const uint8_t* second_pred);
#define vpx_highbd_sad16x8_avg vpx_highbd_sad16x8_avg_neon

void vpx_highbd_sad16x8x4d_c(const uint8_t* src_ptr,
                             int src_stride,
                             const uint8_t* const ref_array[4],
                             int ref_stride,
                             uint32_t sad_array[4]);
void vpx_highbd_sad16x8x4d_neon(const uint8_t* src_ptr,
                                int src_stride,
                                const uint8_t* const ref_array[4],
                                int ref_stride,
                                uint32_t sad_array[4]);
#define vpx_highbd_sad16x8x4d vpx_highbd_sad16x8x4d_neon

unsigned int vpx_highbd_sad32x16_c(const uint8_t* src_ptr,
                                   int src_stride,
                                   const uint8_t* ref_ptr,
                                   int ref_stride);
unsigned int vpx_highbd_sad32x16_neon(const uint8_t* src_ptr,
                                      int src_stride,
                                      const uint8_t* ref_ptr,
                                      int ref_stride);
#define vpx_highbd_sad32x16 vpx_highbd_sad32x16_neon

unsigned int vpx_highbd_sad32x16_avg_c(const uint8_t* src_ptr,
                                       int src_stride,
                                       const uint8_t* ref_ptr,
                                       int ref_stride,
                                       const uint8_t* second_pred);
unsigned int vpx_highbd_sad32x16_avg_neon(const uint8_t* src_ptr,
                                          int src_stride,
                                          const uint8_t* ref_ptr,
                                          int ref_stride,
                                          const uint8_t* second_pred);
#define vpx_highbd_sad32x16_avg vpx_highbd_sad32x16_avg_neon

void vpx_highbd_sad32x16x4d_c(const uint8_t* src_ptr,
                              int src_stride,
                              const uint8_t* const ref_array[4],
                              int ref_stride,
                              uint32_t sad_array[4]);
void vpx_highbd_sad32x16x4d_neon(const uint8_t* src_ptr,
                                 int src_stride,
                                 const uint8_t* const ref_array[4],
                                 int ref_stride,
                                 uint32_t sad_array[4]);
#define vpx_highbd_sad32x16x4d vpx_highbd_sad32x16x4d_neon

unsigned int vpx_highbd_sad32x32_c(const uint8_t* src_ptr,
                                   int src_stride,
                                   const uint8_t* ref_ptr,
                                   int ref_stride);
unsigned int vpx_highbd_sad32x32_neon(const uint8_t* src_ptr,
                                      int src_stride,
                                      const uint8_t* ref_ptr,
                                      int ref_stride);
#define vpx_highbd_sad32x32 vpx_highbd_sad32x32_neon

unsigned int vpx_highbd_sad32x32_avg_c(const uint8_t* src_ptr,
                                       int src_stride,
                                       const uint8_t* ref_ptr,
                                       int ref_stride,
                                       const uint8_t* second_pred);
unsigned int vpx_highbd_sad32x32_avg_neon(const uint8_t* src_ptr,
                                          int src_stride,
                                          const uint8_t* ref_ptr,
                                          int ref_stride,
                                          const uint8_t* second_pred);
#define vpx_highbd_sad32x32_avg vpx_highbd_sad32x32_avg_neon

void vpx_highbd_sad32x32x4d_c(const uint8_t* src_ptr,
                              int src_stride,
                              const uint8_t* const ref_array[4],
                              int ref_stride,
                              uint32_t sad_array[4]);
void vpx_highbd_sad32x32x4d_neon(const uint8_t* src_ptr,
                                 int src_stride,
                                 const uint8_t* const ref_array[4],
                                 int ref_stride,
                                 uint32_t sad_array[4]);
#define vpx_highbd_sad32x32x4d vpx_highbd_sad32x32x4d_neon

unsigned int vpx_highbd_sad32x64_c(const uint8_t* src_ptr,
                                   int src_stride,
                                   const uint8_t* ref_ptr,
                                   int ref_stride);
unsigned int vpx_highbd_sad32x64_neon(const uint8_t* src_ptr,
                                      int src_stride,
                                      const uint8_t* ref_ptr,
                                      int ref_stride);
#define vpx_highbd_sad32x64 vpx_highbd_sad32x64_neon

unsigned int vpx_highbd_sad32x64_avg_c(const uint8_t* src_ptr,
                                       int src_stride,
                                       const uint8_t* ref_ptr,
                                       int ref_stride,
                                       const uint8_t* second_pred);
unsigned int vpx_highbd_sad32x64_avg_neon(const uint8_t* src_ptr,
                                          int src_stride,
                                          const uint8_t* ref_ptr,
                                          int ref_stride,
                                          const uint8_t* second_pred);
#define vpx_highbd_sad32x64_avg vpx_highbd_sad32x64_avg_neon

void vpx_highbd_sad32x64x4d_c(const uint8_t* src_ptr,
                              int src_stride,
                              const uint8_t* const ref_array[4],
                              int ref_stride,
                              uint32_t sad_array[4]);
void vpx_highbd_sad32x64x4d_neon(const uint8_t* src_ptr,
                                 int src_stride,
                                 const uint8_t* const ref_array[4],
                                 int ref_stride,
                                 uint32_t sad_array[4]);
#define vpx_highbd_sad32x64x4d vpx_highbd_sad32x64x4d_neon

unsigned int vpx_highbd_sad4x4_c(const uint8_t* src_ptr,
                                 int src_stride,
                                 const uint8_t* ref_ptr,
                                 int ref_stride);
unsigned int vpx_highbd_sad4x4_neon(const uint8_t* src_ptr,
                                    int src_stride,
                                    const uint8_t* ref_ptr,
                                    int ref_stride);
#define vpx_highbd_sad4x4 vpx_highbd_sad4x4_neon

unsigned int vpx_highbd_sad4x4_avg_c(const uint8_t* src_ptr,
                                     int src_stride,
                                     const uint8_t* ref_ptr,
                                     int ref_stride,
                                     const uint8_t* second_pred);
unsigned int vpx_highbd_sad4x4_avg_neon(const uint8_t* src_ptr,
                                        int src_stride,
                                        const uint8_t* ref_ptr,
                                        int ref_stride,
                                        const uint8_t* second_pred);
#define vpx_highbd_sad4x4_avg vpx_highbd_sad4x4_avg_neon

void vpx_highbd_sad4x4x4d_c(const uint8_t* src_ptr,
                            int src_stride,
                            const uint8_t* const ref_array[4],
                            int ref_stride,
                            uint32_t sad_array[4]);
void vpx_highbd_sad4x4x4d_neon(const uint8_t* src_ptr,
                               int src_stride,
                               const uint8_t* const ref_array[4],
                               int ref_stride,
                               uint32_t sad_array[4]);
#define vpx_highbd_sad4x4x4d vpx_highbd_sad4x4x4d_neon

unsigned int vpx_highbd_sad4x8_c(const uint8_t* src_ptr,
                                 int src_stride,
                                 const uint8_t* ref_ptr,
                                 int ref_stride);
unsigned int vpx_highbd_sad4x8_neon(const uint8_t* src_ptr,
                                    int src_stride,
                                    const uint8_t* ref_ptr,
                                    int ref_stride);
#define vpx_highbd_sad4x8 vpx_highbd_sad4x8_neon

unsigned int vpx_highbd_sad4x8_avg_c(const uint8_t* src_ptr,
                                     int src_stride,
                                     const uint8_t* ref_ptr,
                                     int ref_stride,
                                     const uint8_t* second_pred);
unsigned int vpx_highbd_sad4x8_avg_neon(const uint8_t* src_ptr,
                                        int src_stride,
                                        const uint8_t* ref_ptr,
                                        int ref_stride,
                                        const uint8_t* second_pred);
#define vpx_highbd_sad4x8_avg vpx_highbd_sad4x8_avg_neon

void vpx_highbd_sad4x8x4d_c(const uint8_t* src_ptr,
                            int src_stride,
                            const uint8_t* const ref_array[4],
                            int ref_stride,
                            uint32_t sad_array[4]);
void vpx_highbd_sad4x8x4d_neon(const uint8_t* src_ptr,
                               int src_stride,
                               const uint8_t* const ref_array[4],
                               int ref_stride,
                               uint32_t sad_array[4]);
#define vpx_highbd_sad4x8x4d vpx_highbd_sad4x8x4d_neon

unsigned int vpx_highbd_sad64x32_c(const uint8_t* src_ptr,
                                   int src_stride,
                                   const uint8_t* ref_ptr,
                                   int ref_stride);
unsigned int vpx_highbd_sad64x32_neon(const uint8_t* src_ptr,
                                      int src_stride,
                                      const uint8_t* ref_ptr,
                                      int ref_stride);
#define vpx_highbd_sad64x32 vpx_highbd_sad64x32_neon

unsigned int vpx_highbd_sad64x32_avg_c(const uint8_t* src_ptr,
                                       int src_stride,
                                       const uint8_t* ref_ptr,
                                       int ref_stride,
                                       const uint8_t* second_pred);
unsigned int vpx_highbd_sad64x32_avg_neon(const uint8_t* src_ptr,
                                          int src_stride,
                                          const uint8_t* ref_ptr,
                                          int ref_stride,
                                          const uint8_t* second_pred);
#define vpx_highbd_sad64x32_avg vpx_highbd_sad64x32_avg_neon

void vpx_highbd_sad64x32x4d_c(const uint8_t* src_ptr,
                              int src_stride,
                              const uint8_t* const ref_array[4],
                              int ref_stride,
                              uint32_t sad_array[4]);
void vpx_highbd_sad64x32x4d_neon(const uint8_t* src_ptr,
                                 int src_stride,
                                 const uint8_t* const ref_array[4],
                                 int ref_stride,
                                 uint32_t sad_array[4]);
#define vpx_highbd_sad64x32x4d vpx_highbd_sad64x32x4d_neon

unsigned int vpx_highbd_sad64x64_c(const uint8_t* src_ptr,
                                   int src_stride,
                                   const uint8_t* ref_ptr,
                                   int ref_stride);
unsigned int vpx_highbd_sad64x64_neon(const uint8_t* src_ptr,
                                      int src_stride,
                                      const uint8_t* ref_ptr,
                                      int ref_stride);
#define vpx_highbd_sad64x64 vpx_highbd_sad64x64_neon

unsigned int vpx_highbd_sad64x64_avg_c(const uint8_t* src_ptr,
                                       int src_stride,
                                       const uint8_t* ref_ptr,
                                       int ref_stride,
                                       const uint8_t* second_pred);
unsigned int vpx_highbd_sad64x64_avg_neon(const uint8_t* src_ptr,
                                          int src_stride,
                                          const uint8_t* ref_ptr,
                                          int ref_stride,
                                          const uint8_t* second_pred);
#define vpx_highbd_sad64x64_avg vpx_highbd_sad64x64_avg_neon

void vpx_highbd_sad64x64x4d_c(const uint8_t* src_ptr,
                              int src_stride,
                              const uint8_t* const ref_array[4],
                              int ref_stride,
                              uint32_t sad_array[4]);
void vpx_highbd_sad64x64x4d_neon(const uint8_t* src_ptr,
                                 int src_stride,
                                 const uint8_t* const ref_array[4],
                                 int ref_stride,
                                 uint32_t sad_array[4]);
#define vpx_highbd_sad64x64x4d vpx_highbd_sad64x64x4d_neon

unsigned int vpx_highbd_sad8x16_c(const uint8_t* src_ptr,
                                  int src_stride,
                                  const uint8_t* ref_ptr,
                                  int ref_stride);
unsigned int vpx_highbd_sad8x16_neon(const uint8_t* src_ptr,
                                     int src_stride,
                                     const uint8_t* ref_ptr,
                                     int ref_stride);
#define vpx_highbd_sad8x16 vpx_highbd_sad8x16_neon

unsigned int vpx_highbd_sad8x16_avg_c(const uint8_t* src_ptr,
                                      int src_stride,
                                      const uint8_t* ref_ptr,
                                      int ref_stride,
                                      const uint8_t* second_pred);
unsigned int vpx_highbd_sad8x16_avg_neon(const uint8_t* src_ptr,
                                         int src_stride,
                                         const uint8_t* ref_ptr,
                                         int ref_stride,
                                         const uint8_t* second_pred);
#define vpx_highbd_sad8x16_avg vpx_highbd_sad8x16_avg_neon

void vpx_highbd_sad8x16x4d_c(const uint8_t* src_ptr,
                             int src_stride,
                             const uint8_t* const ref_array[4],
                             int ref_stride,
                             uint32_t sad_array[4]);
void vpx_highbd_sad8x16x4d_neon(const uint8_t* src_ptr,
                                int src_stride,
                                const uint8_t* const ref_array[4],
                                int ref_stride,
                                uint32_t sad_array[4]);
#define vpx_highbd_sad8x16x4d vpx_highbd_sad8x16x4d_neon

unsigned int vpx_highbd_sad8x4_c(const uint8_t* src_ptr,
                                 int src_stride,
                                 const uint8_t* ref_ptr,
                                 int ref_stride);
unsigned int vpx_highbd_sad8x4_neon(const uint8_t* src_ptr,
                                    int src_stride,
                                    const uint8_t* ref_ptr,
                                    int ref_stride);
#define vpx_highbd_sad8x4 vpx_highbd_sad8x4_neon

unsigned int vpx_highbd_sad8x4_avg_c(const uint8_t* src_ptr,
                                     int src_stride,
                                     const uint8_t* ref_ptr,
                                     int ref_stride,
                                     const uint8_t* second_pred);
unsigned int vpx_highbd_sad8x4_avg_neon(const uint8_t* src_ptr,
                                        int src_stride,
                                        const uint8_t* ref_ptr,
                                        int ref_stride,
                                        const uint8_t* second_pred);
#define vpx_highbd_sad8x4_avg vpx_highbd_sad8x4_avg_neon

void vpx_highbd_sad8x4x4d_c(const uint8_t* src_ptr,
                            int src_stride,
                            const uint8_t* const ref_array[4],
                            int ref_stride,
                            uint32_t sad_array[4]);
void vpx_highbd_sad8x4x4d_neon(const uint8_t* src_ptr,
                               int src_stride,
                               const uint8_t* const ref_array[4],
                               int ref_stride,
                               uint32_t sad_array[4]);
#define vpx_highbd_sad8x4x4d vpx_highbd_sad8x4x4d_neon

unsigned int vpx_highbd_sad8x8_c(const uint8_t* src_ptr,
                                 int src_stride,
                                 const uint8_t* ref_ptr,
                                 int ref_stride);
unsigned int vpx_highbd_sad8x8_neon(const uint8_t* src_ptr,
                                    int src_stride,
                                    const uint8_t* ref_ptr,
                                    int ref_stride);
#define vpx_highbd_sad8x8 vpx_highbd_sad8x8_neon

unsigned int vpx_highbd_sad8x8_avg_c(const uint8_t* src_ptr,
                                     int src_stride,
                                     const uint8_t* ref_ptr,
                                     int ref_stride,
                                     const uint8_t* second_pred);
unsigned int vpx_highbd_sad8x8_avg_neon(const uint8_t* src_ptr,
                                        int src_stride,
                                        const uint8_t* ref_ptr,
                                        int ref_stride,
                                        const uint8_t* second_pred);
#define vpx_highbd_sad8x8_avg vpx_highbd_sad8x8_avg_neon

void vpx_highbd_sad8x8x4d_c(const uint8_t* src_ptr,
                            int src_stride,
                            const uint8_t* const ref_array[4],
                            int ref_stride,
                            uint32_t sad_array[4]);
void vpx_highbd_sad8x8x4d_neon(const uint8_t* src_ptr,
                               int src_stride,
                               const uint8_t* const ref_array[4],
                               int ref_stride,
                               uint32_t sad_array[4]);
#define vpx_highbd_sad8x8x4d vpx_highbd_sad8x8x4d_neon

int vpx_highbd_satd_c(const tran_low_t* coeff, int length);
int vpx_highbd_satd_neon(const tran_low_t* coeff, int length);
#define vpx_highbd_satd vpx_highbd_satd_neon

void vpx_highbd_subtract_block_c(int rows,
                                 int cols,
                                 int16_t* diff_ptr,
                                 ptrdiff_t diff_stride,
                                 const uint8_t* src8_ptr,
                                 ptrdiff_t src_stride,
                                 const uint8_t* pred8_ptr,
                                 ptrdiff_t pred_stride,
                                 int bd);
void vpx_highbd_subtract_block_neon(int rows,
                                    int cols,
                                    int16_t* diff_ptr,
                                    ptrdiff_t diff_stride,
                                    const uint8_t* src8_ptr,
                                    ptrdiff_t src_stride,
                                    const uint8_t* pred8_ptr,
                                    ptrdiff_t pred_stride,
                                    int bd);
#define vpx_highbd_subtract_block vpx_highbd_subtract_block_neon

void vpx_highbd_tm_predictor_16x16_c(uint16_t* dst,
                                     ptrdiff_t stride,
                                     const uint16_t* above,
                                     const uint16_t* left,
                                     int bd);
void vpx_highbd_tm_predictor_16x16_neon(uint16_t* dst,
                                        ptrdiff_t stride,
                                        const uint16_t* above,
                                        const uint16_t* left,
                                        int bd);
#define vpx_highbd_tm_predictor_16x16 vpx_highbd_tm_predictor_16x16_neon

void vpx_highbd_tm_predictor_32x32_c(uint16_t* dst,
                                     ptrdiff_t stride,
                                     const uint16_t* above,
                                     const uint16_t* left,
                                     int bd);
void vpx_highbd_tm_predictor_32x32_neon(uint16_t* dst,
                                        ptrdiff_t stride,
                                        const uint16_t* above,
                                        const uint16_t* left,
                                        int bd);
#define vpx_highbd_tm_predictor_32x32 vpx_highbd_tm_predictor_32x32_neon

void vpx_highbd_tm_predictor_4x4_c(uint16_t* dst,
                                   ptrdiff_t stride,
                                   const uint16_t* above,
                                   const uint16_t* left,
                                   int bd);
void vpx_highbd_tm_predictor_4x4_neon(uint16_t* dst,
                                      ptrdiff_t stride,
                                      const uint16_t* above,
                                      const uint16_t* left,
                                      int bd);
#define vpx_highbd_tm_predictor_4x4 vpx_highbd_tm_predictor_4x4_neon

void vpx_highbd_tm_predictor_8x8_c(uint16_t* dst,
                                   ptrdiff_t stride,
                                   const uint16_t* above,
                                   const uint16_t* left,
                                   int bd);
void vpx_highbd_tm_predictor_8x8_neon(uint16_t* dst,
                                      ptrdiff_t stride,
                                      const uint16_t* above,
                                      const uint16_t* left,
                                      int bd);
#define vpx_highbd_tm_predictor_8x8 vpx_highbd_tm_predictor_8x8_neon

void vpx_highbd_v_predictor_16x16_c(uint16_t* dst,
                                    ptrdiff_t stride,
                                    const uint16_t* above,
                                    const uint16_t* left,
                                    int bd);
void vpx_highbd_v_predictor_16x16_neon(uint16_t* dst,
                                       ptrdiff_t stride,
                                       const uint16_t* above,
                                       const uint16_t* left,
                                       int bd);
#define vpx_highbd_v_predictor_16x16 vpx_highbd_v_predictor_16x16_neon

void vpx_highbd_v_predictor_32x32_c(uint16_t* dst,
                                    ptrdiff_t stride,
                                    const uint16_t* above,
                                    const uint16_t* left,
                                    int bd);
void vpx_highbd_v_predictor_32x32_neon(uint16_t* dst,
                                       ptrdiff_t stride,
                                       const uint16_t* above,
                                       const uint16_t* left,
                                       int bd);
#define vpx_highbd_v_predictor_32x32 vpx_highbd_v_predictor_32x32_neon

void vpx_highbd_v_predictor_4x4_c(uint16_t* dst,
                                  ptrdiff_t stride,
                                  const uint16_t* above,
                                  const uint16_t* left,
                                  int bd);
void vpx_highbd_v_predictor_4x4_neon(uint16_t* dst,
                                     ptrdiff_t stride,
                                     const uint16_t* above,
                                     const uint16_t* left,
                                     int bd);
#define vpx_highbd_v_predictor_4x4 vpx_highbd_v_predictor_4x4_neon

void vpx_highbd_v_predictor_8x8_c(uint16_t* dst,
                                  ptrdiff_t stride,
                                  const uint16_t* above,
                                  const uint16_t* left,
                                  int bd);
void vpx_highbd_v_predictor_8x8_neon(uint16_t* dst,
                                     ptrdiff_t stride,
                                     const uint16_t* above,
                                     const uint16_t* left,
                                     int bd);
#define vpx_highbd_v_predictor_8x8 vpx_highbd_v_predictor_8x8_neon

void vpx_idct16x16_10_add_c(const tran_low_t* input, uint8_t* dest, int stride);
void vpx_idct16x16_10_add_neon(const tran_low_t* input,
                               uint8_t* dest,
                               int stride);
#define vpx_idct16x16_10_add vpx_idct16x16_10_add_neon

void vpx_idct16x16_1_add_c(const tran_low_t* input, uint8_t* dest, int stride);
void vpx_idct16x16_1_add_neon(const tran_low_t* input,
                              uint8_t* dest,
                              int stride);
#define vpx_idct16x16_1_add vpx_idct16x16_1_add_neon

void vpx_idct16x16_256_add_c(const tran_low_t* input,
                             uint8_t* dest,
                             int stride);
void vpx_idct16x16_256_add_neon(const tran_low_t* input,
                                uint8_t* dest,
                                int stride);
#define vpx_idct16x16_256_add vpx_idct16x16_256_add_neon

void vpx_idct16x16_38_add_c(const tran_low_t* input, uint8_t* dest, int stride);
void vpx_idct16x16_38_add_neon(const tran_low_t* input,
                               uint8_t* dest,
                               int stride);
#define vpx_idct16x16_38_add vpx_idct16x16_38_add_neon

void vpx_idct32x32_1024_add_c(const tran_low_t* input,
                              uint8_t* dest,
                              int stride);
void vpx_idct32x32_1024_add_neon(const tran_low_t* input,
                                 uint8_t* dest,
                                 int stride);
#define vpx_idct32x32_1024_add vpx_idct32x32_1024_add_neon

void vpx_idct32x32_135_add_c(const tran_low_t* input,
                             uint8_t* dest,
                             int stride);
void vpx_idct32x32_135_add_neon(const tran_low_t* input,
                                uint8_t* dest,
                                int stride);
#define vpx_idct32x32_135_add vpx_idct32x32_135_add_neon

void vpx_idct32x32_1_add_c(const tran_low_t* input, uint8_t* dest, int stride);
void vpx_idct32x32_1_add_neon(const tran_low_t* input,
                              uint8_t* dest,
                              int stride);
#define vpx_idct32x32_1_add vpx_idct32x32_1_add_neon

void vpx_idct32x32_34_add_c(const tran_low_t* input, uint8_t* dest, int stride);
void vpx_idct32x32_34_add_neon(const tran_low_t* input,
                               uint8_t* dest,
                               int stride);
=======
void vpx_highbd_minmax_8x8_c(const uint8_t *s8, int p, const uint8_t *d8, int dp, int *min, int *max);
void vpx_highbd_minmax_8x8_neon(const uint8_t *s8, int p, const uint8_t *d8, int dp, int *min, int *max);
#define vpx_highbd_minmax_8x8 vpx_highbd_minmax_8x8_neon

void vpx_highbd_quantize_b_c(const tran_low_t *coeff_ptr, intptr_t n_coeffs, const struct macroblock_plane *const mb_plane, tran_low_t *qcoeff_ptr, tran_low_t *dqcoeff_ptr, const int16_t *dequant_ptr, uint16_t *eob_ptr, const struct ScanOrder *const scan_order);
void vpx_highbd_quantize_b_neon(const tran_low_t *coeff_ptr, intptr_t n_coeffs, const struct macroblock_plane *const mb_plane, tran_low_t *qcoeff_ptr, tran_low_t *dqcoeff_ptr, const int16_t *dequant_ptr, uint16_t *eob_ptr, const struct ScanOrder *const scan_order);
#define vpx_highbd_quantize_b vpx_highbd_quantize_b_neon

void vpx_highbd_quantize_b_32x32_c(const tran_low_t *coeff_ptr, const struct macroblock_plane *const mb_plane, tran_low_t *qcoeff_ptr, tran_low_t *dqcoeff_ptr, const int16_t *dequant_ptr, uint16_t *eob_ptr, const struct ScanOrder *const scan_order);
void vpx_highbd_quantize_b_32x32_neon(const tran_low_t *coeff_ptr, const struct macroblock_plane *const mb_plane, tran_low_t *qcoeff_ptr, tran_low_t *dqcoeff_ptr, const int16_t *dequant_ptr, uint16_t *eob_ptr, const struct ScanOrder *const scan_order);
#define vpx_highbd_quantize_b_32x32 vpx_highbd_quantize_b_32x32_neon

unsigned int vpx_highbd_sad16x16_c(const uint8_t *src_ptr, int src_stride, const uint8_t *ref_ptr, int ref_stride);
unsigned int vpx_highbd_sad16x16_neon(const uint8_t *src_ptr, int src_stride, const uint8_t *ref_ptr, int ref_stride);
#define vpx_highbd_sad16x16 vpx_highbd_sad16x16_neon

unsigned int vpx_highbd_sad16x16_avg_c(const uint8_t *src_ptr, int src_stride, const uint8_t *ref_ptr, int ref_stride, const uint8_t *second_pred);
unsigned int vpx_highbd_sad16x16_avg_neon(const uint8_t *src_ptr, int src_stride, const uint8_t *ref_ptr, int ref_stride, const uint8_t *second_pred);
#define vpx_highbd_sad16x16_avg vpx_highbd_sad16x16_avg_neon

void vpx_highbd_sad16x16x4d_c(const uint8_t *src_ptr, int src_stride, const uint8_t *const ref_array[4], int ref_stride, uint32_t sad_array[4]);
void vpx_highbd_sad16x16x4d_neon(const uint8_t *src_ptr, int src_stride, const uint8_t *const ref_array[4], int ref_stride, uint32_t sad_array[4]);
#define vpx_highbd_sad16x16x4d vpx_highbd_sad16x16x4d_neon

unsigned int vpx_highbd_sad16x32_c(const uint8_t *src_ptr, int src_stride, const uint8_t *ref_ptr, int ref_stride);
unsigned int vpx_highbd_sad16x32_neon(const uint8_t *src_ptr, int src_stride, const uint8_t *ref_ptr, int ref_stride);
#define vpx_highbd_sad16x32 vpx_highbd_sad16x32_neon

unsigned int vpx_highbd_sad16x32_avg_c(const uint8_t *src_ptr, int src_stride, const uint8_t *ref_ptr, int ref_stride, const uint8_t *second_pred);
unsigned int vpx_highbd_sad16x32_avg_neon(const uint8_t *src_ptr, int src_stride, const uint8_t *ref_ptr, int ref_stride, const uint8_t *second_pred);
#define vpx_highbd_sad16x32_avg vpx_highbd_sad16x32_avg_neon

void vpx_highbd_sad16x32x4d_c(const uint8_t *src_ptr, int src_stride, const uint8_t *const ref_array[4], int ref_stride, uint32_t sad_array[4]);
void vpx_highbd_sad16x32x4d_neon(const uint8_t *src_ptr, int src_stride, const uint8_t *const ref_array[4], int ref_stride, uint32_t sad_array[4]);
#define vpx_highbd_sad16x32x4d vpx_highbd_sad16x32x4d_neon

unsigned int vpx_highbd_sad16x8_c(const uint8_t *src_ptr, int src_stride, const uint8_t *ref_ptr, int ref_stride);
unsigned int vpx_highbd_sad16x8_neon(const uint8_t *src_ptr, int src_stride, const uint8_t *ref_ptr, int ref_stride);
#define vpx_highbd_sad16x8 vpx_highbd_sad16x8_neon

unsigned int vpx_highbd_sad16x8_avg_c(const uint8_t *src_ptr, int src_stride, const uint8_t *ref_ptr, int ref_stride, const uint8_t *second_pred);
unsigned int vpx_highbd_sad16x8_avg_neon(const uint8_t *src_ptr, int src_stride, const uint8_t *ref_ptr, int ref_stride, const uint8_t *second_pred);
#define vpx_highbd_sad16x8_avg vpx_highbd_sad16x8_avg_neon

void vpx_highbd_sad16x8x4d_c(const uint8_t *src_ptr, int src_stride, const uint8_t *const ref_array[4], int ref_stride, uint32_t sad_array[4]);
void vpx_highbd_sad16x8x4d_neon(const uint8_t *src_ptr, int src_stride, const uint8_t *const ref_array[4], int ref_stride, uint32_t sad_array[4]);
#define vpx_highbd_sad16x8x4d vpx_highbd_sad16x8x4d_neon

unsigned int vpx_highbd_sad32x16_c(const uint8_t *src_ptr, int src_stride, const uint8_t *ref_ptr, int ref_stride);
unsigned int vpx_highbd_sad32x16_neon(const uint8_t *src_ptr, int src_stride, const uint8_t *ref_ptr, int ref_stride);
#define vpx_highbd_sad32x16 vpx_highbd_sad32x16_neon

unsigned int vpx_highbd_sad32x16_avg_c(const uint8_t *src_ptr, int src_stride, const uint8_t *ref_ptr, int ref_stride, const uint8_t *second_pred);
unsigned int vpx_highbd_sad32x16_avg_neon(const uint8_t *src_ptr, int src_stride, const uint8_t *ref_ptr, int ref_stride, const uint8_t *second_pred);
#define vpx_highbd_sad32x16_avg vpx_highbd_sad32x16_avg_neon

void vpx_highbd_sad32x16x4d_c(const uint8_t *src_ptr, int src_stride, const uint8_t *const ref_array[4], int ref_stride, uint32_t sad_array[4]);
void vpx_highbd_sad32x16x4d_neon(const uint8_t *src_ptr, int src_stride, const uint8_t *const ref_array[4], int ref_stride, uint32_t sad_array[4]);
#define vpx_highbd_sad32x16x4d vpx_highbd_sad32x16x4d_neon

unsigned int vpx_highbd_sad32x32_c(const uint8_t *src_ptr, int src_stride, const uint8_t *ref_ptr, int ref_stride);
unsigned int vpx_highbd_sad32x32_neon(const uint8_t *src_ptr, int src_stride, const uint8_t *ref_ptr, int ref_stride);
#define vpx_highbd_sad32x32 vpx_highbd_sad32x32_neon

unsigned int vpx_highbd_sad32x32_avg_c(const uint8_t *src_ptr, int src_stride, const uint8_t *ref_ptr, int ref_stride, const uint8_t *second_pred);
unsigned int vpx_highbd_sad32x32_avg_neon(const uint8_t *src_ptr, int src_stride, const uint8_t *ref_ptr, int ref_stride, const uint8_t *second_pred);
#define vpx_highbd_sad32x32_avg vpx_highbd_sad32x32_avg_neon

void vpx_highbd_sad32x32x4d_c(const uint8_t *src_ptr, int src_stride, const uint8_t *const ref_array[4], int ref_stride, uint32_t sad_array[4]);
void vpx_highbd_sad32x32x4d_neon(const uint8_t *src_ptr, int src_stride, const uint8_t *const ref_array[4], int ref_stride, uint32_t sad_array[4]);
#define vpx_highbd_sad32x32x4d vpx_highbd_sad32x32x4d_neon

unsigned int vpx_highbd_sad32x64_c(const uint8_t *src_ptr, int src_stride, const uint8_t *ref_ptr, int ref_stride);
unsigned int vpx_highbd_sad32x64_neon(const uint8_t *src_ptr, int src_stride, const uint8_t *ref_ptr, int ref_stride);
#define vpx_highbd_sad32x64 vpx_highbd_sad32x64_neon

unsigned int vpx_highbd_sad32x64_avg_c(const uint8_t *src_ptr, int src_stride, const uint8_t *ref_ptr, int ref_stride, const uint8_t *second_pred);
unsigned int vpx_highbd_sad32x64_avg_neon(const uint8_t *src_ptr, int src_stride, const uint8_t *ref_ptr, int ref_stride, const uint8_t *second_pred);
#define vpx_highbd_sad32x64_avg vpx_highbd_sad32x64_avg_neon

void vpx_highbd_sad32x64x4d_c(const uint8_t *src_ptr, int src_stride, const uint8_t *const ref_array[4], int ref_stride, uint32_t sad_array[4]);
void vpx_highbd_sad32x64x4d_neon(const uint8_t *src_ptr, int src_stride, const uint8_t *const ref_array[4], int ref_stride, uint32_t sad_array[4]);
#define vpx_highbd_sad32x64x4d vpx_highbd_sad32x64x4d_neon

unsigned int vpx_highbd_sad4x4_c(const uint8_t *src_ptr, int src_stride, const uint8_t *ref_ptr, int ref_stride);
unsigned int vpx_highbd_sad4x4_neon(const uint8_t *src_ptr, int src_stride, const uint8_t *ref_ptr, int ref_stride);
#define vpx_highbd_sad4x4 vpx_highbd_sad4x4_neon

unsigned int vpx_highbd_sad4x4_avg_c(const uint8_t *src_ptr, int src_stride, const uint8_t *ref_ptr, int ref_stride, const uint8_t *second_pred);
unsigned int vpx_highbd_sad4x4_avg_neon(const uint8_t *src_ptr, int src_stride, const uint8_t *ref_ptr, int ref_stride, const uint8_t *second_pred);
#define vpx_highbd_sad4x4_avg vpx_highbd_sad4x4_avg_neon

void vpx_highbd_sad4x4x4d_c(const uint8_t *src_ptr, int src_stride, const uint8_t *const ref_array[4], int ref_stride, uint32_t sad_array[4]);
void vpx_highbd_sad4x4x4d_neon(const uint8_t *src_ptr, int src_stride, const uint8_t *const ref_array[4], int ref_stride, uint32_t sad_array[4]);
#define vpx_highbd_sad4x4x4d vpx_highbd_sad4x4x4d_neon

unsigned int vpx_highbd_sad4x8_c(const uint8_t *src_ptr, int src_stride, const uint8_t *ref_ptr, int ref_stride);
unsigned int vpx_highbd_sad4x8_neon(const uint8_t *src_ptr, int src_stride, const uint8_t *ref_ptr, int ref_stride);
#define vpx_highbd_sad4x8 vpx_highbd_sad4x8_neon

unsigned int vpx_highbd_sad4x8_avg_c(const uint8_t *src_ptr, int src_stride, const uint8_t *ref_ptr, int ref_stride, const uint8_t *second_pred);
unsigned int vpx_highbd_sad4x8_avg_neon(const uint8_t *src_ptr, int src_stride, const uint8_t *ref_ptr, int ref_stride, const uint8_t *second_pred);
#define vpx_highbd_sad4x8_avg vpx_highbd_sad4x8_avg_neon

void vpx_highbd_sad4x8x4d_c(const uint8_t *src_ptr, int src_stride, const uint8_t *const ref_array[4], int ref_stride, uint32_t sad_array[4]);
void vpx_highbd_sad4x8x4d_neon(const uint8_t *src_ptr, int src_stride, const uint8_t *const ref_array[4], int ref_stride, uint32_t sad_array[4]);
#define vpx_highbd_sad4x8x4d vpx_highbd_sad4x8x4d_neon

unsigned int vpx_highbd_sad64x32_c(const uint8_t *src_ptr, int src_stride, const uint8_t *ref_ptr, int ref_stride);
unsigned int vpx_highbd_sad64x32_neon(const uint8_t *src_ptr, int src_stride, const uint8_t *ref_ptr, int ref_stride);
#define vpx_highbd_sad64x32 vpx_highbd_sad64x32_neon

unsigned int vpx_highbd_sad64x32_avg_c(const uint8_t *src_ptr, int src_stride, const uint8_t *ref_ptr, int ref_stride, const uint8_t *second_pred);
unsigned int vpx_highbd_sad64x32_avg_neon(const uint8_t *src_ptr, int src_stride, const uint8_t *ref_ptr, int ref_stride, const uint8_t *second_pred);
#define vpx_highbd_sad64x32_avg vpx_highbd_sad64x32_avg_neon

void vpx_highbd_sad64x32x4d_c(const uint8_t *src_ptr, int src_stride, const uint8_t *const ref_array[4], int ref_stride, uint32_t sad_array[4]);
void vpx_highbd_sad64x32x4d_neon(const uint8_t *src_ptr, int src_stride, const uint8_t *const ref_array[4], int ref_stride, uint32_t sad_array[4]);
#define vpx_highbd_sad64x32x4d vpx_highbd_sad64x32x4d_neon

unsigned int vpx_highbd_sad64x64_c(const uint8_t *src_ptr, int src_stride, const uint8_t *ref_ptr, int ref_stride);
unsigned int vpx_highbd_sad64x64_neon(const uint8_t *src_ptr, int src_stride, const uint8_t *ref_ptr, int ref_stride);
#define vpx_highbd_sad64x64 vpx_highbd_sad64x64_neon

unsigned int vpx_highbd_sad64x64_avg_c(const uint8_t *src_ptr, int src_stride, const uint8_t *ref_ptr, int ref_stride, const uint8_t *second_pred);
unsigned int vpx_highbd_sad64x64_avg_neon(const uint8_t *src_ptr, int src_stride, const uint8_t *ref_ptr, int ref_stride, const uint8_t *second_pred);
#define vpx_highbd_sad64x64_avg vpx_highbd_sad64x64_avg_neon

void vpx_highbd_sad64x64x4d_c(const uint8_t *src_ptr, int src_stride, const uint8_t *const ref_array[4], int ref_stride, uint32_t sad_array[4]);
void vpx_highbd_sad64x64x4d_neon(const uint8_t *src_ptr, int src_stride, const uint8_t *const ref_array[4], int ref_stride, uint32_t sad_array[4]);
#define vpx_highbd_sad64x64x4d vpx_highbd_sad64x64x4d_neon

unsigned int vpx_highbd_sad8x16_c(const uint8_t *src_ptr, int src_stride, const uint8_t *ref_ptr, int ref_stride);
unsigned int vpx_highbd_sad8x16_neon(const uint8_t *src_ptr, int src_stride, const uint8_t *ref_ptr, int ref_stride);
#define vpx_highbd_sad8x16 vpx_highbd_sad8x16_neon

unsigned int vpx_highbd_sad8x16_avg_c(const uint8_t *src_ptr, int src_stride, const uint8_t *ref_ptr, int ref_stride, const uint8_t *second_pred);
unsigned int vpx_highbd_sad8x16_avg_neon(const uint8_t *src_ptr, int src_stride, const uint8_t *ref_ptr, int ref_stride, const uint8_t *second_pred);
#define vpx_highbd_sad8x16_avg vpx_highbd_sad8x16_avg_neon

void vpx_highbd_sad8x16x4d_c(const uint8_t *src_ptr, int src_stride, const uint8_t *const ref_array[4], int ref_stride, uint32_t sad_array[4]);
void vpx_highbd_sad8x16x4d_neon(const uint8_t *src_ptr, int src_stride, const uint8_t *const ref_array[4], int ref_stride, uint32_t sad_array[4]);
#define vpx_highbd_sad8x16x4d vpx_highbd_sad8x16x4d_neon

unsigned int vpx_highbd_sad8x4_c(const uint8_t *src_ptr, int src_stride, const uint8_t *ref_ptr, int ref_stride);
unsigned int vpx_highbd_sad8x4_neon(const uint8_t *src_ptr, int src_stride, const uint8_t *ref_ptr, int ref_stride);
#define vpx_highbd_sad8x4 vpx_highbd_sad8x4_neon

unsigned int vpx_highbd_sad8x4_avg_c(const uint8_t *src_ptr, int src_stride, const uint8_t *ref_ptr, int ref_stride, const uint8_t *second_pred);
unsigned int vpx_highbd_sad8x4_avg_neon(const uint8_t *src_ptr, int src_stride, const uint8_t *ref_ptr, int ref_stride, const uint8_t *second_pred);
#define vpx_highbd_sad8x4_avg vpx_highbd_sad8x4_avg_neon

void vpx_highbd_sad8x4x4d_c(const uint8_t *src_ptr, int src_stride, const uint8_t *const ref_array[4], int ref_stride, uint32_t sad_array[4]);
void vpx_highbd_sad8x4x4d_neon(const uint8_t *src_ptr, int src_stride, const uint8_t *const ref_array[4], int ref_stride, uint32_t sad_array[4]);
#define vpx_highbd_sad8x4x4d vpx_highbd_sad8x4x4d_neon

unsigned int vpx_highbd_sad8x8_c(const uint8_t *src_ptr, int src_stride, const uint8_t *ref_ptr, int ref_stride);
unsigned int vpx_highbd_sad8x8_neon(const uint8_t *src_ptr, int src_stride, const uint8_t *ref_ptr, int ref_stride);
#define vpx_highbd_sad8x8 vpx_highbd_sad8x8_neon

unsigned int vpx_highbd_sad8x8_avg_c(const uint8_t *src_ptr, int src_stride, const uint8_t *ref_ptr, int ref_stride, const uint8_t *second_pred);
unsigned int vpx_highbd_sad8x8_avg_neon(const uint8_t *src_ptr, int src_stride, const uint8_t *ref_ptr, int ref_stride, const uint8_t *second_pred);
#define vpx_highbd_sad8x8_avg vpx_highbd_sad8x8_avg_neon

void vpx_highbd_sad8x8x4d_c(const uint8_t *src_ptr, int src_stride, const uint8_t *const ref_array[4], int ref_stride, uint32_t sad_array[4]);
void vpx_highbd_sad8x8x4d_neon(const uint8_t *src_ptr, int src_stride, const uint8_t *const ref_array[4], int ref_stride, uint32_t sad_array[4]);
#define vpx_highbd_sad8x8x4d vpx_highbd_sad8x8x4d_neon

unsigned int vpx_highbd_sad_skip_16x16_c(const uint8_t *src_ptr, int src_stride, const uint8_t *ref_ptr, int ref_stride);
unsigned int vpx_highbd_sad_skip_16x16_neon(const uint8_t *src_ptr, int src_stride, const uint8_t *ref_ptr, int ref_stride);
#define vpx_highbd_sad_skip_16x16 vpx_highbd_sad_skip_16x16_neon

void vpx_highbd_sad_skip_16x16x4d_c(const uint8_t *src_ptr, int src_stride, const uint8_t *const ref_array[4], int ref_stride, uint32_t sad_array[4]);
void vpx_highbd_sad_skip_16x16x4d_neon(const uint8_t *src_ptr, int src_stride, const uint8_t *const ref_array[4], int ref_stride, uint32_t sad_array[4]);
#define vpx_highbd_sad_skip_16x16x4d vpx_highbd_sad_skip_16x16x4d_neon

unsigned int vpx_highbd_sad_skip_16x32_c(const uint8_t *src_ptr, int src_stride, const uint8_t *ref_ptr, int ref_stride);
unsigned int vpx_highbd_sad_skip_16x32_neon(const uint8_t *src_ptr, int src_stride, const uint8_t *ref_ptr, int ref_stride);
#define vpx_highbd_sad_skip_16x32 vpx_highbd_sad_skip_16x32_neon

void vpx_highbd_sad_skip_16x32x4d_c(const uint8_t *src_ptr, int src_stride, const uint8_t *const ref_array[4], int ref_stride, uint32_t sad_array[4]);
void vpx_highbd_sad_skip_16x32x4d_neon(const uint8_t *src_ptr, int src_stride, const uint8_t *const ref_array[4], int ref_stride, uint32_t sad_array[4]);
#define vpx_highbd_sad_skip_16x32x4d vpx_highbd_sad_skip_16x32x4d_neon

unsigned int vpx_highbd_sad_skip_16x8_c(const uint8_t *src_ptr, int src_stride, const uint8_t *ref_ptr, int ref_stride);
unsigned int vpx_highbd_sad_skip_16x8_neon(const uint8_t *src_ptr, int src_stride, const uint8_t *ref_ptr, int ref_stride);
#define vpx_highbd_sad_skip_16x8 vpx_highbd_sad_skip_16x8_neon

void vpx_highbd_sad_skip_16x8x4d_c(const uint8_t *src_ptr, int src_stride, const uint8_t *const ref_array[4], int ref_stride, uint32_t sad_array[4]);
void vpx_highbd_sad_skip_16x8x4d_neon(const uint8_t *src_ptr, int src_stride, const uint8_t *const ref_array[4], int ref_stride, uint32_t sad_array[4]);
#define vpx_highbd_sad_skip_16x8x4d vpx_highbd_sad_skip_16x8x4d_neon

unsigned int vpx_highbd_sad_skip_32x16_c(const uint8_t *src_ptr, int src_stride, const uint8_t *ref_ptr, int ref_stride);
unsigned int vpx_highbd_sad_skip_32x16_neon(const uint8_t *src_ptr, int src_stride, const uint8_t *ref_ptr, int ref_stride);
#define vpx_highbd_sad_skip_32x16 vpx_highbd_sad_skip_32x16_neon

void vpx_highbd_sad_skip_32x16x4d_c(const uint8_t *src_ptr, int src_stride, const uint8_t *const ref_array[4], int ref_stride, uint32_t sad_array[4]);
void vpx_highbd_sad_skip_32x16x4d_neon(const uint8_t *src_ptr, int src_stride, const uint8_t *const ref_array[4], int ref_stride, uint32_t sad_array[4]);
#define vpx_highbd_sad_skip_32x16x4d vpx_highbd_sad_skip_32x16x4d_neon

unsigned int vpx_highbd_sad_skip_32x32_c(const uint8_t *src_ptr, int src_stride, const uint8_t *ref_ptr, int ref_stride);
unsigned int vpx_highbd_sad_skip_32x32_neon(const uint8_t *src_ptr, int src_stride, const uint8_t *ref_ptr, int ref_stride);
#define vpx_highbd_sad_skip_32x32 vpx_highbd_sad_skip_32x32_neon

void vpx_highbd_sad_skip_32x32x4d_c(const uint8_t *src_ptr, int src_stride, const uint8_t *const ref_array[4], int ref_stride, uint32_t sad_array[4]);
void vpx_highbd_sad_skip_32x32x4d_neon(const uint8_t *src_ptr, int src_stride, const uint8_t *const ref_array[4], int ref_stride, uint32_t sad_array[4]);
#define vpx_highbd_sad_skip_32x32x4d vpx_highbd_sad_skip_32x32x4d_neon

unsigned int vpx_highbd_sad_skip_32x64_c(const uint8_t *src_ptr, int src_stride, const uint8_t *ref_ptr, int ref_stride);
unsigned int vpx_highbd_sad_skip_32x64_neon(const uint8_t *src_ptr, int src_stride, const uint8_t *ref_ptr, int ref_stride);
#define vpx_highbd_sad_skip_32x64 vpx_highbd_sad_skip_32x64_neon

void vpx_highbd_sad_skip_32x64x4d_c(const uint8_t *src_ptr, int src_stride, const uint8_t *const ref_array[4], int ref_stride, uint32_t sad_array[4]);
void vpx_highbd_sad_skip_32x64x4d_neon(const uint8_t *src_ptr, int src_stride, const uint8_t *const ref_array[4], int ref_stride, uint32_t sad_array[4]);
#define vpx_highbd_sad_skip_32x64x4d vpx_highbd_sad_skip_32x64x4d_neon

unsigned int vpx_highbd_sad_skip_4x4_c(const uint8_t *src_ptr, int src_stride, const uint8_t *ref_ptr, int ref_stride);
unsigned int vpx_highbd_sad_skip_4x4_neon(const uint8_t *src_ptr, int src_stride, const uint8_t *ref_ptr, int ref_stride);
#define vpx_highbd_sad_skip_4x4 vpx_highbd_sad_skip_4x4_neon

void vpx_highbd_sad_skip_4x4x4d_c(const uint8_t *src_ptr, int src_stride, const uint8_t *const ref_array[4], int ref_stride, uint32_t sad_array[4]);
void vpx_highbd_sad_skip_4x4x4d_neon(const uint8_t *src_ptr, int src_stride, const uint8_t *const ref_array[4], int ref_stride, uint32_t sad_array[4]);
#define vpx_highbd_sad_skip_4x4x4d vpx_highbd_sad_skip_4x4x4d_neon

unsigned int vpx_highbd_sad_skip_4x8_c(const uint8_t *src_ptr, int src_stride, const uint8_t *ref_ptr, int ref_stride);
unsigned int vpx_highbd_sad_skip_4x8_neon(const uint8_t *src_ptr, int src_stride, const uint8_t *ref_ptr, int ref_stride);
#define vpx_highbd_sad_skip_4x8 vpx_highbd_sad_skip_4x8_neon

void vpx_highbd_sad_skip_4x8x4d_c(const uint8_t *src_ptr, int src_stride, const uint8_t *const ref_array[4], int ref_stride, uint32_t sad_array[4]);
void vpx_highbd_sad_skip_4x8x4d_neon(const uint8_t *src_ptr, int src_stride, const uint8_t *const ref_array[4], int ref_stride, uint32_t sad_array[4]);
#define vpx_highbd_sad_skip_4x8x4d vpx_highbd_sad_skip_4x8x4d_neon

unsigned int vpx_highbd_sad_skip_64x32_c(const uint8_t *src_ptr, int src_stride, const uint8_t *ref_ptr, int ref_stride);
unsigned int vpx_highbd_sad_skip_64x32_neon(const uint8_t *src_ptr, int src_stride, const uint8_t *ref_ptr, int ref_stride);
#define vpx_highbd_sad_skip_64x32 vpx_highbd_sad_skip_64x32_neon

void vpx_highbd_sad_skip_64x32x4d_c(const uint8_t *src_ptr, int src_stride, const uint8_t *const ref_array[4], int ref_stride, uint32_t sad_array[4]);
void vpx_highbd_sad_skip_64x32x4d_neon(const uint8_t *src_ptr, int src_stride, const uint8_t *const ref_array[4], int ref_stride, uint32_t sad_array[4]);
#define vpx_highbd_sad_skip_64x32x4d vpx_highbd_sad_skip_64x32x4d_neon

unsigned int vpx_highbd_sad_skip_64x64_c(const uint8_t *src_ptr, int src_stride, const uint8_t *ref_ptr, int ref_stride);
unsigned int vpx_highbd_sad_skip_64x64_neon(const uint8_t *src_ptr, int src_stride, const uint8_t *ref_ptr, int ref_stride);
#define vpx_highbd_sad_skip_64x64 vpx_highbd_sad_skip_64x64_neon

void vpx_highbd_sad_skip_64x64x4d_c(const uint8_t *src_ptr, int src_stride, const uint8_t *const ref_array[4], int ref_stride, uint32_t sad_array[4]);
void vpx_highbd_sad_skip_64x64x4d_neon(const uint8_t *src_ptr, int src_stride, const uint8_t *const ref_array[4], int ref_stride, uint32_t sad_array[4]);
#define vpx_highbd_sad_skip_64x64x4d vpx_highbd_sad_skip_64x64x4d_neon

unsigned int vpx_highbd_sad_skip_8x16_c(const uint8_t *src_ptr, int src_stride, const uint8_t *ref_ptr, int ref_stride);
unsigned int vpx_highbd_sad_skip_8x16_neon(const uint8_t *src_ptr, int src_stride, const uint8_t *ref_ptr, int ref_stride);
#define vpx_highbd_sad_skip_8x16 vpx_highbd_sad_skip_8x16_neon

void vpx_highbd_sad_skip_8x16x4d_c(const uint8_t *src_ptr, int src_stride, const uint8_t *const ref_array[4], int ref_stride, uint32_t sad_array[4]);
void vpx_highbd_sad_skip_8x16x4d_neon(const uint8_t *src_ptr, int src_stride, const uint8_t *const ref_array[4], int ref_stride, uint32_t sad_array[4]);
#define vpx_highbd_sad_skip_8x16x4d vpx_highbd_sad_skip_8x16x4d_neon

unsigned int vpx_highbd_sad_skip_8x4_c(const uint8_t *src_ptr, int src_stride, const uint8_t *ref_ptr, int ref_stride);
unsigned int vpx_highbd_sad_skip_8x4_neon(const uint8_t *src_ptr, int src_stride, const uint8_t *ref_ptr, int ref_stride);
#define vpx_highbd_sad_skip_8x4 vpx_highbd_sad_skip_8x4_neon

void vpx_highbd_sad_skip_8x4x4d_c(const uint8_t *src_ptr, int src_stride, const uint8_t *const ref_array[4], int ref_stride, uint32_t sad_array[4]);
void vpx_highbd_sad_skip_8x4x4d_neon(const uint8_t *src_ptr, int src_stride, const uint8_t *const ref_array[4], int ref_stride, uint32_t sad_array[4]);
#define vpx_highbd_sad_skip_8x4x4d vpx_highbd_sad_skip_8x4x4d_neon

unsigned int vpx_highbd_sad_skip_8x8_c(const uint8_t *src_ptr, int src_stride, const uint8_t *ref_ptr, int ref_stride);
unsigned int vpx_highbd_sad_skip_8x8_neon(const uint8_t *src_ptr, int src_stride, const uint8_t *ref_ptr, int ref_stride);
#define vpx_highbd_sad_skip_8x8 vpx_highbd_sad_skip_8x8_neon

void vpx_highbd_sad_skip_8x8x4d_c(const uint8_t *src_ptr, int src_stride, const uint8_t *const ref_array[4], int ref_stride, uint32_t sad_array[4]);
void vpx_highbd_sad_skip_8x8x4d_neon(const uint8_t *src_ptr, int src_stride, const uint8_t *const ref_array[4], int ref_stride, uint32_t sad_array[4]);
#define vpx_highbd_sad_skip_8x8x4d vpx_highbd_sad_skip_8x8x4d_neon

int vpx_highbd_satd_c(const tran_low_t *coeff, int length);
int vpx_highbd_satd_neon(const tran_low_t *coeff, int length);
#define vpx_highbd_satd vpx_highbd_satd_neon

int64_t vpx_highbd_sse_c(const uint8_t *a8, int a_stride, const uint8_t *b8,int b_stride, int width, int height);
int64_t vpx_highbd_sse_neon(const uint8_t *a8, int a_stride, const uint8_t *b8,int b_stride, int width, int height);
#define vpx_highbd_sse vpx_highbd_sse_neon

void vpx_highbd_subtract_block_c(int rows, int cols, int16_t *diff_ptr, ptrdiff_t diff_stride, const uint8_t *src8_ptr, ptrdiff_t src_stride, const uint8_t *pred8_ptr, ptrdiff_t pred_stride, int bd);
void vpx_highbd_subtract_block_neon(int rows, int cols, int16_t *diff_ptr, ptrdiff_t diff_stride, const uint8_t *src8_ptr, ptrdiff_t src_stride, const uint8_t *pred8_ptr, ptrdiff_t pred_stride, int bd);
#define vpx_highbd_subtract_block vpx_highbd_subtract_block_neon

void vpx_highbd_tm_predictor_16x16_c(uint16_t *dst, ptrdiff_t stride, const uint16_t *above, const uint16_t *left, int bd);
void vpx_highbd_tm_predictor_16x16_neon(uint16_t *dst, ptrdiff_t stride, const uint16_t *above, const uint16_t *left, int bd);
#define vpx_highbd_tm_predictor_16x16 vpx_highbd_tm_predictor_16x16_neon

void vpx_highbd_tm_predictor_32x32_c(uint16_t *dst, ptrdiff_t stride, const uint16_t *above, const uint16_t *left, int bd);
void vpx_highbd_tm_predictor_32x32_neon(uint16_t *dst, ptrdiff_t stride, const uint16_t *above, const uint16_t *left, int bd);
#define vpx_highbd_tm_predictor_32x32 vpx_highbd_tm_predictor_32x32_neon

void vpx_highbd_tm_predictor_4x4_c(uint16_t *dst, ptrdiff_t stride, const uint16_t *above, const uint16_t *left, int bd);
void vpx_highbd_tm_predictor_4x4_neon(uint16_t *dst, ptrdiff_t stride, const uint16_t *above, const uint16_t *left, int bd);
#define vpx_highbd_tm_predictor_4x4 vpx_highbd_tm_predictor_4x4_neon

void vpx_highbd_tm_predictor_8x8_c(uint16_t *dst, ptrdiff_t stride, const uint16_t *above, const uint16_t *left, int bd);
void vpx_highbd_tm_predictor_8x8_neon(uint16_t *dst, ptrdiff_t stride, const uint16_t *above, const uint16_t *left, int bd);
#define vpx_highbd_tm_predictor_8x8 vpx_highbd_tm_predictor_8x8_neon

void vpx_highbd_v_predictor_16x16_c(uint16_t *dst, ptrdiff_t stride, const uint16_t *above, const uint16_t *left, int bd);
void vpx_highbd_v_predictor_16x16_neon(uint16_t *dst, ptrdiff_t stride, const uint16_t *above, const uint16_t *left, int bd);
#define vpx_highbd_v_predictor_16x16 vpx_highbd_v_predictor_16x16_neon

void vpx_highbd_v_predictor_32x32_c(uint16_t *dst, ptrdiff_t stride, const uint16_t *above, const uint16_t *left, int bd);
void vpx_highbd_v_predictor_32x32_neon(uint16_t *dst, ptrdiff_t stride, const uint16_t *above, const uint16_t *left, int bd);
#define vpx_highbd_v_predictor_32x32 vpx_highbd_v_predictor_32x32_neon

void vpx_highbd_v_predictor_4x4_c(uint16_t *dst, ptrdiff_t stride, const uint16_t *above, const uint16_t *left, int bd);
void vpx_highbd_v_predictor_4x4_neon(uint16_t *dst, ptrdiff_t stride, const uint16_t *above, const uint16_t *left, int bd);
#define vpx_highbd_v_predictor_4x4 vpx_highbd_v_predictor_4x4_neon

void vpx_highbd_v_predictor_8x8_c(uint16_t *dst, ptrdiff_t stride, const uint16_t *above, const uint16_t *left, int bd);
void vpx_highbd_v_predictor_8x8_neon(uint16_t *dst, ptrdiff_t stride, const uint16_t *above, const uint16_t *left, int bd);
#define vpx_highbd_v_predictor_8x8 vpx_highbd_v_predictor_8x8_neon

void vpx_idct16x16_10_add_c(const tran_low_t *input, uint8_t *dest, int stride);
void vpx_idct16x16_10_add_neon(const tran_low_t *input, uint8_t *dest, int stride);
#define vpx_idct16x16_10_add vpx_idct16x16_10_add_neon

void vpx_idct16x16_1_add_c(const tran_low_t *input, uint8_t *dest, int stride);
void vpx_idct16x16_1_add_neon(const tran_low_t *input, uint8_t *dest, int stride);
#define vpx_idct16x16_1_add vpx_idct16x16_1_add_neon

void vpx_idct16x16_256_add_c(const tran_low_t *input, uint8_t *dest, int stride);
void vpx_idct16x16_256_add_neon(const tran_low_t *input, uint8_t *dest, int stride);
#define vpx_idct16x16_256_add vpx_idct16x16_256_add_neon

void vpx_idct16x16_38_add_c(const tran_low_t *input, uint8_t *dest, int stride);
void vpx_idct16x16_38_add_neon(const tran_low_t *input, uint8_t *dest, int stride);
#define vpx_idct16x16_38_add vpx_idct16x16_38_add_neon

void vpx_idct32x32_1024_add_c(const tran_low_t *input, uint8_t *dest, int stride);
void vpx_idct32x32_1024_add_neon(const tran_low_t *input, uint8_t *dest, int stride);
#define vpx_idct32x32_1024_add vpx_idct32x32_1024_add_neon

void vpx_idct32x32_135_add_c(const tran_low_t *input, uint8_t *dest, int stride);
void vpx_idct32x32_135_add_neon(const tran_low_t *input, uint8_t *dest, int stride);
#define vpx_idct32x32_135_add vpx_idct32x32_135_add_neon

void vpx_idct32x32_1_add_c(const tran_low_t *input, uint8_t *dest, int stride);
void vpx_idct32x32_1_add_neon(const tran_low_t *input, uint8_t *dest, int stride);
#define vpx_idct32x32_1_add vpx_idct32x32_1_add_neon

void vpx_idct32x32_34_add_c(const tran_low_t *input, uint8_t *dest, int stride);
void vpx_idct32x32_34_add_neon(const tran_low_t *input, uint8_t *dest, int stride);
>>>>>>> 626889fb
#define vpx_idct32x32_34_add vpx_idct32x32_34_add_neon

void vpx_idct4x4_16_add_c(const tran_low_t *input, uint8_t *dest, int stride);
void vpx_idct4x4_16_add_neon(const tran_low_t *input, uint8_t *dest, int stride);
#define vpx_idct4x4_16_add vpx_idct4x4_16_add_neon

void vpx_idct4x4_1_add_c(const tran_low_t *input, uint8_t *dest, int stride);
void vpx_idct4x4_1_add_neon(const tran_low_t *input, uint8_t *dest, int stride);
#define vpx_idct4x4_1_add vpx_idct4x4_1_add_neon

void vpx_idct8x8_12_add_c(const tran_low_t *input, uint8_t *dest, int stride);
void vpx_idct8x8_12_add_neon(const tran_low_t *input, uint8_t *dest, int stride);
#define vpx_idct8x8_12_add vpx_idct8x8_12_add_neon

void vpx_idct8x8_1_add_c(const tran_low_t *input, uint8_t *dest, int stride);
void vpx_idct8x8_1_add_neon(const tran_low_t *input, uint8_t *dest, int stride);
#define vpx_idct8x8_1_add vpx_idct8x8_1_add_neon

void vpx_idct8x8_64_add_c(const tran_low_t *input, uint8_t *dest, int stride);
void vpx_idct8x8_64_add_neon(const tran_low_t *input, uint8_t *dest, int stride);
#define vpx_idct8x8_64_add vpx_idct8x8_64_add_neon

<<<<<<< HEAD
int16_t vpx_int_pro_col_c(const uint8_t* ref, const int width);
int16_t vpx_int_pro_col_neon(const uint8_t* ref, const int width);
#define vpx_int_pro_col vpx_int_pro_col_neon

void vpx_int_pro_row_c(int16_t hbuf[16],
                       const uint8_t* ref,
                       const int ref_stride,
                       const int height);
void vpx_int_pro_row_neon(int16_t hbuf[16],
                          const uint8_t* ref,
                          const int ref_stride,
                          const int height);
#define vpx_int_pro_row vpx_int_pro_row_neon

void vpx_iwht4x4_16_add_c(const tran_low_t* input, uint8_t* dest, int stride);
=======
int16_t vpx_int_pro_col_c(const uint8_t *ref, const int width);
int16_t vpx_int_pro_col_neon(const uint8_t *ref, const int width);
#define vpx_int_pro_col vpx_int_pro_col_neon

void vpx_int_pro_row_c(int16_t hbuf[16], const uint8_t *ref, const int ref_stride, const int height);
void vpx_int_pro_row_neon(int16_t hbuf[16], const uint8_t *ref, const int ref_stride, const int height);
#define vpx_int_pro_row vpx_int_pro_row_neon

void vpx_iwht4x4_16_add_c(const tran_low_t *input, uint8_t *dest, int stride);
>>>>>>> 626889fb
#define vpx_iwht4x4_16_add vpx_iwht4x4_16_add_c

void vpx_iwht4x4_1_add_c(const tran_low_t *input, uint8_t *dest, int stride);
#define vpx_iwht4x4_1_add vpx_iwht4x4_1_add_c

void vpx_lpf_horizontal_16_c(uint8_t *s, int pitch, const uint8_t *blimit, const uint8_t *limit, const uint8_t *thresh);
void vpx_lpf_horizontal_16_neon(uint8_t *s, int pitch, const uint8_t *blimit, const uint8_t *limit, const uint8_t *thresh);
#define vpx_lpf_horizontal_16 vpx_lpf_horizontal_16_neon

void vpx_lpf_horizontal_16_dual_c(uint8_t *s, int pitch, const uint8_t *blimit, const uint8_t *limit, const uint8_t *thresh);
void vpx_lpf_horizontal_16_dual_neon(uint8_t *s, int pitch, const uint8_t *blimit, const uint8_t *limit, const uint8_t *thresh);
#define vpx_lpf_horizontal_16_dual vpx_lpf_horizontal_16_dual_neon

void vpx_lpf_horizontal_4_c(uint8_t *s, int pitch, const uint8_t *blimit, const uint8_t *limit, const uint8_t *thresh);
void vpx_lpf_horizontal_4_neon(uint8_t *s, int pitch, const uint8_t *blimit, const uint8_t *limit, const uint8_t *thresh);
#define vpx_lpf_horizontal_4 vpx_lpf_horizontal_4_neon

void vpx_lpf_horizontal_4_dual_c(uint8_t *s, int pitch, const uint8_t *blimit0, const uint8_t *limit0, const uint8_t *thresh0, const uint8_t *blimit1, const uint8_t *limit1, const uint8_t *thresh1);
void vpx_lpf_horizontal_4_dual_neon(uint8_t *s, int pitch, const uint8_t *blimit0, const uint8_t *limit0, const uint8_t *thresh0, const uint8_t *blimit1, const uint8_t *limit1, const uint8_t *thresh1);
#define vpx_lpf_horizontal_4_dual vpx_lpf_horizontal_4_dual_neon

void vpx_lpf_horizontal_8_c(uint8_t *s, int pitch, const uint8_t *blimit, const uint8_t *limit, const uint8_t *thresh);
void vpx_lpf_horizontal_8_neon(uint8_t *s, int pitch, const uint8_t *blimit, const uint8_t *limit, const uint8_t *thresh);
#define vpx_lpf_horizontal_8 vpx_lpf_horizontal_8_neon

void vpx_lpf_horizontal_8_dual_c(uint8_t *s, int pitch, const uint8_t *blimit0, const uint8_t *limit0, const uint8_t *thresh0, const uint8_t *blimit1, const uint8_t *limit1, const uint8_t *thresh1);
void vpx_lpf_horizontal_8_dual_neon(uint8_t *s, int pitch, const uint8_t *blimit0, const uint8_t *limit0, const uint8_t *thresh0, const uint8_t *blimit1, const uint8_t *limit1, const uint8_t *thresh1);
#define vpx_lpf_horizontal_8_dual vpx_lpf_horizontal_8_dual_neon

void vpx_lpf_vertical_16_c(uint8_t *s, int pitch, const uint8_t *blimit, const uint8_t *limit, const uint8_t *thresh);
void vpx_lpf_vertical_16_neon(uint8_t *s, int pitch, const uint8_t *blimit, const uint8_t *limit, const uint8_t *thresh);
#define vpx_lpf_vertical_16 vpx_lpf_vertical_16_neon

void vpx_lpf_vertical_16_dual_c(uint8_t *s, int pitch, const uint8_t *blimit, const uint8_t *limit, const uint8_t *thresh);
void vpx_lpf_vertical_16_dual_neon(uint8_t *s, int pitch, const uint8_t *blimit, const uint8_t *limit, const uint8_t *thresh);
#define vpx_lpf_vertical_16_dual vpx_lpf_vertical_16_dual_neon

void vpx_lpf_vertical_4_c(uint8_t *s, int pitch, const uint8_t *blimit, const uint8_t *limit, const uint8_t *thresh);
void vpx_lpf_vertical_4_neon(uint8_t *s, int pitch, const uint8_t *blimit, const uint8_t *limit, const uint8_t *thresh);
#define vpx_lpf_vertical_4 vpx_lpf_vertical_4_neon

void vpx_lpf_vertical_4_dual_c(uint8_t *s, int pitch, const uint8_t *blimit0, const uint8_t *limit0, const uint8_t *thresh0, const uint8_t *blimit1, const uint8_t *limit1, const uint8_t *thresh1);
void vpx_lpf_vertical_4_dual_neon(uint8_t *s, int pitch, const uint8_t *blimit0, const uint8_t *limit0, const uint8_t *thresh0, const uint8_t *blimit1, const uint8_t *limit1, const uint8_t *thresh1);
#define vpx_lpf_vertical_4_dual vpx_lpf_vertical_4_dual_neon

void vpx_lpf_vertical_8_c(uint8_t *s, int pitch, const uint8_t *blimit, const uint8_t *limit, const uint8_t *thresh);
void vpx_lpf_vertical_8_neon(uint8_t *s, int pitch, const uint8_t *blimit, const uint8_t *limit, const uint8_t *thresh);
#define vpx_lpf_vertical_8 vpx_lpf_vertical_8_neon

void vpx_lpf_vertical_8_dual_c(uint8_t *s, int pitch, const uint8_t *blimit0, const uint8_t *limit0, const uint8_t *thresh0, const uint8_t *blimit1, const uint8_t *limit1, const uint8_t *thresh1);
void vpx_lpf_vertical_8_dual_neon(uint8_t *s, int pitch, const uint8_t *blimit0, const uint8_t *limit0, const uint8_t *thresh0, const uint8_t *blimit1, const uint8_t *limit1, const uint8_t *thresh1);
#define vpx_lpf_vertical_8_dual vpx_lpf_vertical_8_dual_neon

void vpx_mbpost_proc_across_ip_c(unsigned char *src, int pitch, int rows, int cols,int flimit);
void vpx_mbpost_proc_across_ip_neon(unsigned char *src, int pitch, int rows, int cols,int flimit);
#define vpx_mbpost_proc_across_ip vpx_mbpost_proc_across_ip_neon

void vpx_mbpost_proc_down_c(unsigned char *dst, int pitch, int rows, int cols,int flimit);
void vpx_mbpost_proc_down_neon(unsigned char *dst, int pitch, int rows, int cols,int flimit);
#define vpx_mbpost_proc_down vpx_mbpost_proc_down_neon

<<<<<<< HEAD
void vpx_minmax_8x8_c(const uint8_t* s,
                      int p,
                      const uint8_t* d,
                      int dp,
                      int* min,
                      int* max);
void vpx_minmax_8x8_neon(const uint8_t* s,
                         int p,
                         const uint8_t* d,
                         int dp,
                         int* min,
                         int* max);
#define vpx_minmax_8x8 vpx_minmax_8x8_neon

unsigned int vpx_mse16x16_c(const uint8_t* src_ptr,
                            int src_stride,
                            const uint8_t* ref_ptr,
                            int ref_stride,
                            unsigned int* sse);
unsigned int vpx_mse16x16_neon(const uint8_t* src_ptr,
                               int src_stride,
                               const uint8_t* ref_ptr,
                               int ref_stride,
                               unsigned int* sse);
#define vpx_mse16x16 vpx_mse16x16_neon

unsigned int vpx_mse16x8_c(const uint8_t* src_ptr,
                           int src_stride,
                           const uint8_t* ref_ptr,
                           int ref_stride,
                           unsigned int* sse);
unsigned int vpx_mse16x8_neon(const uint8_t* src_ptr,
                              int src_stride,
                              const uint8_t* ref_ptr,
                              int ref_stride,
                              unsigned int* sse);
#define vpx_mse16x8 vpx_mse16x8_neon

unsigned int vpx_mse8x16_c(const uint8_t* src_ptr,
                           int src_stride,
                           const uint8_t* ref_ptr,
                           int ref_stride,
                           unsigned int* sse);
unsigned int vpx_mse8x16_neon(const uint8_t* src_ptr,
                              int src_stride,
                              const uint8_t* ref_ptr,
                              int ref_stride,
                              unsigned int* sse);
#define vpx_mse8x16 vpx_mse8x16_neon

unsigned int vpx_mse8x8_c(const uint8_t* src_ptr,
                          int src_stride,
                          const uint8_t* ref_ptr,
                          int ref_stride,
                          unsigned int* sse);
unsigned int vpx_mse8x8_neon(const uint8_t* src_ptr,
                             int src_stride,
                             const uint8_t* ref_ptr,
                             int ref_stride,
                             unsigned int* sse);
#define vpx_mse8x8 vpx_mse8x8_neon

void vpx_plane_add_noise_c(uint8_t* start,
                           const int8_t* noise,
                           int blackclamp,
                           int whiteclamp,
                           int width,
                           int height,
                           int pitch);
#define vpx_plane_add_noise vpx_plane_add_noise_c

void vpx_post_proc_down_and_across_mb_row_c(unsigned char* src,
                                            unsigned char* dst,
                                            int src_pitch,
                                            int dst_pitch,
                                            int cols,
                                            unsigned char* flimits,
                                            int size);
void vpx_post_proc_down_and_across_mb_row_neon(unsigned char* src,
                                               unsigned char* dst,
                                               int src_pitch,
                                               int dst_pitch,
                                               int cols,
                                               unsigned char* flimits,
                                               int size);
#define vpx_post_proc_down_and_across_mb_row \
  vpx_post_proc_down_and_across_mb_row_neon

void vpx_quantize_b_c(const tran_low_t* coeff_ptr,
                      intptr_t n_coeffs,
                      const int16_t* zbin_ptr,
                      const int16_t* round_ptr,
                      const int16_t* quant_ptr,
                      const int16_t* quant_shift_ptr,
                      tran_low_t* qcoeff_ptr,
                      tran_low_t* dqcoeff_ptr,
                      const int16_t* dequant_ptr,
                      uint16_t* eob_ptr,
                      const int16_t* scan,
                      const int16_t* iscan);
void vpx_quantize_b_neon(const tran_low_t* coeff_ptr,
                         intptr_t n_coeffs,
                         const int16_t* zbin_ptr,
                         const int16_t* round_ptr,
                         const int16_t* quant_ptr,
                         const int16_t* quant_shift_ptr,
                         tran_low_t* qcoeff_ptr,
                         tran_low_t* dqcoeff_ptr,
                         const int16_t* dequant_ptr,
                         uint16_t* eob_ptr,
                         const int16_t* scan,
                         const int16_t* iscan);
#define vpx_quantize_b vpx_quantize_b_neon

void vpx_quantize_b_32x32_c(const tran_low_t* coeff_ptr,
                            const struct macroblock_plane* const mb_plane,
                            tran_low_t* qcoeff_ptr,
                            tran_low_t* dqcoeff_ptr,
                            const int16_t* dequant_ptr,
                            uint16_t* eob_ptr,
                            const struct ScanOrder* const scan_order);
void vpx_quantize_b_32x32_neon(const tran_low_t* coeff_ptr,
                               const struct macroblock_plane* const mb_plane,
                               tran_low_t* qcoeff_ptr,
                               tran_low_t* dqcoeff_ptr,
                               const int16_t* dequant_ptr,
                               uint16_t* eob_ptr,
                               const struct ScanOrder* const scan_order);
#define vpx_quantize_b_32x32 vpx_quantize_b_32x32_neon

unsigned int vpx_sad16x16_c(const uint8_t* src_ptr,
                            int src_stride,
                            const uint8_t* ref_ptr,
                            int ref_stride);
unsigned int vpx_sad16x16_neon(const uint8_t* src_ptr,
                               int src_stride,
                               const uint8_t* ref_ptr,
                               int ref_stride);
#define vpx_sad16x16 vpx_sad16x16_neon

unsigned int vpx_sad16x16_avg_c(const uint8_t* src_ptr,
                                int src_stride,
                                const uint8_t* ref_ptr,
                                int ref_stride,
                                const uint8_t* second_pred);
unsigned int vpx_sad16x16_avg_neon(const uint8_t* src_ptr,
                                   int src_stride,
                                   const uint8_t* ref_ptr,
                                   int ref_stride,
                                   const uint8_t* second_pred);
#define vpx_sad16x16_avg vpx_sad16x16_avg_neon

void vpx_sad16x16x4d_c(const uint8_t* src_ptr,
                       int src_stride,
                       const uint8_t* const ref_array[4],
                       int ref_stride,
                       uint32_t sad_array[4]);
void vpx_sad16x16x4d_neon(const uint8_t* src_ptr,
                          int src_stride,
                          const uint8_t* const ref_array[4],
                          int ref_stride,
                          uint32_t sad_array[4]);
#define vpx_sad16x16x4d vpx_sad16x16x4d_neon

unsigned int vpx_sad16x32_c(const uint8_t* src_ptr,
                            int src_stride,
                            const uint8_t* ref_ptr,
                            int ref_stride);
unsigned int vpx_sad16x32_neon(const uint8_t* src_ptr,
                               int src_stride,
                               const uint8_t* ref_ptr,
                               int ref_stride);
#define vpx_sad16x32 vpx_sad16x32_neon

unsigned int vpx_sad16x32_avg_c(const uint8_t* src_ptr,
                                int src_stride,
                                const uint8_t* ref_ptr,
                                int ref_stride,
                                const uint8_t* second_pred);
unsigned int vpx_sad16x32_avg_neon(const uint8_t* src_ptr,
                                   int src_stride,
                                   const uint8_t* ref_ptr,
                                   int ref_stride,
                                   const uint8_t* second_pred);
#define vpx_sad16x32_avg vpx_sad16x32_avg_neon

void vpx_sad16x32x4d_c(const uint8_t* src_ptr,
                       int src_stride,
                       const uint8_t* const ref_array[4],
                       int ref_stride,
                       uint32_t sad_array[4]);
void vpx_sad16x32x4d_neon(const uint8_t* src_ptr,
                          int src_stride,
                          const uint8_t* const ref_array[4],
                          int ref_stride,
                          uint32_t sad_array[4]);
#define vpx_sad16x32x4d vpx_sad16x32x4d_neon

unsigned int vpx_sad16x8_c(const uint8_t* src_ptr,
                           int src_stride,
                           const uint8_t* ref_ptr,
                           int ref_stride);
unsigned int vpx_sad16x8_neon(const uint8_t* src_ptr,
                              int src_stride,
                              const uint8_t* ref_ptr,
                              int ref_stride);
#define vpx_sad16x8 vpx_sad16x8_neon

unsigned int vpx_sad16x8_avg_c(const uint8_t* src_ptr,
                               int src_stride,
                               const uint8_t* ref_ptr,
                               int ref_stride,
                               const uint8_t* second_pred);
unsigned int vpx_sad16x8_avg_neon(const uint8_t* src_ptr,
                                  int src_stride,
                                  const uint8_t* ref_ptr,
                                  int ref_stride,
                                  const uint8_t* second_pred);
#define vpx_sad16x8_avg vpx_sad16x8_avg_neon

void vpx_sad16x8x4d_c(const uint8_t* src_ptr,
                      int src_stride,
                      const uint8_t* const ref_array[4],
                      int ref_stride,
                      uint32_t sad_array[4]);
void vpx_sad16x8x4d_neon(const uint8_t* src_ptr,
                         int src_stride,
                         const uint8_t* const ref_array[4],
                         int ref_stride,
                         uint32_t sad_array[4]);
#define vpx_sad16x8x4d vpx_sad16x8x4d_neon

unsigned int vpx_sad32x16_c(const uint8_t* src_ptr,
                            int src_stride,
                            const uint8_t* ref_ptr,
                            int ref_stride);
unsigned int vpx_sad32x16_neon(const uint8_t* src_ptr,
                               int src_stride,
                               const uint8_t* ref_ptr,
                               int ref_stride);
#define vpx_sad32x16 vpx_sad32x16_neon

unsigned int vpx_sad32x16_avg_c(const uint8_t* src_ptr,
                                int src_stride,
                                const uint8_t* ref_ptr,
                                int ref_stride,
                                const uint8_t* second_pred);
unsigned int vpx_sad32x16_avg_neon(const uint8_t* src_ptr,
                                   int src_stride,
                                   const uint8_t* ref_ptr,
                                   int ref_stride,
                                   const uint8_t* second_pred);
#define vpx_sad32x16_avg vpx_sad32x16_avg_neon

void vpx_sad32x16x4d_c(const uint8_t* src_ptr,
                       int src_stride,
                       const uint8_t* const ref_array[4],
                       int ref_stride,
                       uint32_t sad_array[4]);
void vpx_sad32x16x4d_neon(const uint8_t* src_ptr,
                          int src_stride,
                          const uint8_t* const ref_array[4],
                          int ref_stride,
                          uint32_t sad_array[4]);
#define vpx_sad32x16x4d vpx_sad32x16x4d_neon

unsigned int vpx_sad32x32_c(const uint8_t* src_ptr,
                            int src_stride,
                            const uint8_t* ref_ptr,
                            int ref_stride);
unsigned int vpx_sad32x32_neon(const uint8_t* src_ptr,
                               int src_stride,
                               const uint8_t* ref_ptr,
                               int ref_stride);
#define vpx_sad32x32 vpx_sad32x32_neon

unsigned int vpx_sad32x32_avg_c(const uint8_t* src_ptr,
                                int src_stride,
                                const uint8_t* ref_ptr,
                                int ref_stride,
                                const uint8_t* second_pred);
unsigned int vpx_sad32x32_avg_neon(const uint8_t* src_ptr,
                                   int src_stride,
                                   const uint8_t* ref_ptr,
                                   int ref_stride,
                                   const uint8_t* second_pred);
#define vpx_sad32x32_avg vpx_sad32x32_avg_neon

void vpx_sad32x32x4d_c(const uint8_t* src_ptr,
                       int src_stride,
                       const uint8_t* const ref_array[4],
                       int ref_stride,
                       uint32_t sad_array[4]);
void vpx_sad32x32x4d_neon(const uint8_t* src_ptr,
                          int src_stride,
                          const uint8_t* const ref_array[4],
                          int ref_stride,
                          uint32_t sad_array[4]);
#define vpx_sad32x32x4d vpx_sad32x32x4d_neon

unsigned int vpx_sad32x64_c(const uint8_t* src_ptr,
                            int src_stride,
                            const uint8_t* ref_ptr,
                            int ref_stride);
unsigned int vpx_sad32x64_neon(const uint8_t* src_ptr,
                               int src_stride,
                               const uint8_t* ref_ptr,
                               int ref_stride);
#define vpx_sad32x64 vpx_sad32x64_neon

unsigned int vpx_sad32x64_avg_c(const uint8_t* src_ptr,
                                int src_stride,
                                const uint8_t* ref_ptr,
                                int ref_stride,
                                const uint8_t* second_pred);
unsigned int vpx_sad32x64_avg_neon(const uint8_t* src_ptr,
                                   int src_stride,
                                   const uint8_t* ref_ptr,
                                   int ref_stride,
                                   const uint8_t* second_pred);
#define vpx_sad32x64_avg vpx_sad32x64_avg_neon

void vpx_sad32x64x4d_c(const uint8_t* src_ptr,
                       int src_stride,
                       const uint8_t* const ref_array[4],
                       int ref_stride,
                       uint32_t sad_array[4]);
void vpx_sad32x64x4d_neon(const uint8_t* src_ptr,
                          int src_stride,
                          const uint8_t* const ref_array[4],
                          int ref_stride,
                          uint32_t sad_array[4]);
#define vpx_sad32x64x4d vpx_sad32x64x4d_neon

unsigned int vpx_sad4x4_c(const uint8_t* src_ptr,
                          int src_stride,
                          const uint8_t* ref_ptr,
                          int ref_stride);
unsigned int vpx_sad4x4_neon(const uint8_t* src_ptr,
                             int src_stride,
                             const uint8_t* ref_ptr,
                             int ref_stride);
#define vpx_sad4x4 vpx_sad4x4_neon

unsigned int vpx_sad4x4_avg_c(const uint8_t* src_ptr,
                              int src_stride,
                              const uint8_t* ref_ptr,
                              int ref_stride,
                              const uint8_t* second_pred);
unsigned int vpx_sad4x4_avg_neon(const uint8_t* src_ptr,
                                 int src_stride,
                                 const uint8_t* ref_ptr,
                                 int ref_stride,
                                 const uint8_t* second_pred);
#define vpx_sad4x4_avg vpx_sad4x4_avg_neon

void vpx_sad4x4x4d_c(const uint8_t* src_ptr,
                     int src_stride,
                     const uint8_t* const ref_array[4],
                     int ref_stride,
                     uint32_t sad_array[4]);
void vpx_sad4x4x4d_neon(const uint8_t* src_ptr,
                        int src_stride,
                        const uint8_t* const ref_array[4],
                        int ref_stride,
                        uint32_t sad_array[4]);
#define vpx_sad4x4x4d vpx_sad4x4x4d_neon

unsigned int vpx_sad4x8_c(const uint8_t* src_ptr,
                          int src_stride,
                          const uint8_t* ref_ptr,
                          int ref_stride);
unsigned int vpx_sad4x8_neon(const uint8_t* src_ptr,
                             int src_stride,
                             const uint8_t* ref_ptr,
                             int ref_stride);
#define vpx_sad4x8 vpx_sad4x8_neon

unsigned int vpx_sad4x8_avg_c(const uint8_t* src_ptr,
                              int src_stride,
                              const uint8_t* ref_ptr,
                              int ref_stride,
                              const uint8_t* second_pred);
unsigned int vpx_sad4x8_avg_neon(const uint8_t* src_ptr,
                                 int src_stride,
                                 const uint8_t* ref_ptr,
                                 int ref_stride,
                                 const uint8_t* second_pred);
#define vpx_sad4x8_avg vpx_sad4x8_avg_neon

void vpx_sad4x8x4d_c(const uint8_t* src_ptr,
                     int src_stride,
                     const uint8_t* const ref_array[4],
                     int ref_stride,
                     uint32_t sad_array[4]);
void vpx_sad4x8x4d_neon(const uint8_t* src_ptr,
                        int src_stride,
                        const uint8_t* const ref_array[4],
                        int ref_stride,
                        uint32_t sad_array[4]);
#define vpx_sad4x8x4d vpx_sad4x8x4d_neon

unsigned int vpx_sad64x32_c(const uint8_t* src_ptr,
                            int src_stride,
                            const uint8_t* ref_ptr,
                            int ref_stride);
unsigned int vpx_sad64x32_neon(const uint8_t* src_ptr,
                               int src_stride,
                               const uint8_t* ref_ptr,
                               int ref_stride);
#define vpx_sad64x32 vpx_sad64x32_neon

unsigned int vpx_sad64x32_avg_c(const uint8_t* src_ptr,
                                int src_stride,
                                const uint8_t* ref_ptr,
                                int ref_stride,
                                const uint8_t* second_pred);
unsigned int vpx_sad64x32_avg_neon(const uint8_t* src_ptr,
                                   int src_stride,
                                   const uint8_t* ref_ptr,
                                   int ref_stride,
                                   const uint8_t* second_pred);
#define vpx_sad64x32_avg vpx_sad64x32_avg_neon

void vpx_sad64x32x4d_c(const uint8_t* src_ptr,
                       int src_stride,
                       const uint8_t* const ref_array[4],
                       int ref_stride,
                       uint32_t sad_array[4]);
void vpx_sad64x32x4d_neon(const uint8_t* src_ptr,
                          int src_stride,
                          const uint8_t* const ref_array[4],
                          int ref_stride,
                          uint32_t sad_array[4]);
#define vpx_sad64x32x4d vpx_sad64x32x4d_neon

unsigned int vpx_sad64x64_c(const uint8_t* src_ptr,
                            int src_stride,
                            const uint8_t* ref_ptr,
                            int ref_stride);
unsigned int vpx_sad64x64_neon(const uint8_t* src_ptr,
                               int src_stride,
                               const uint8_t* ref_ptr,
                               int ref_stride);
#define vpx_sad64x64 vpx_sad64x64_neon

unsigned int vpx_sad64x64_avg_c(const uint8_t* src_ptr,
                                int src_stride,
                                const uint8_t* ref_ptr,
                                int ref_stride,
                                const uint8_t* second_pred);
unsigned int vpx_sad64x64_avg_neon(const uint8_t* src_ptr,
                                   int src_stride,
                                   const uint8_t* ref_ptr,
                                   int ref_stride,
                                   const uint8_t* second_pred);
#define vpx_sad64x64_avg vpx_sad64x64_avg_neon

void vpx_sad64x64x4d_c(const uint8_t* src_ptr,
                       int src_stride,
                       const uint8_t* const ref_array[4],
                       int ref_stride,
                       uint32_t sad_array[4]);
void vpx_sad64x64x4d_neon(const uint8_t* src_ptr,
                          int src_stride,
                          const uint8_t* const ref_array[4],
                          int ref_stride,
                          uint32_t sad_array[4]);
#define vpx_sad64x64x4d vpx_sad64x64x4d_neon

unsigned int vpx_sad8x16_c(const uint8_t* src_ptr,
                           int src_stride,
                           const uint8_t* ref_ptr,
                           int ref_stride);
unsigned int vpx_sad8x16_neon(const uint8_t* src_ptr,
                              int src_stride,
                              const uint8_t* ref_ptr,
                              int ref_stride);
#define vpx_sad8x16 vpx_sad8x16_neon

unsigned int vpx_sad8x16_avg_c(const uint8_t* src_ptr,
                               int src_stride,
                               const uint8_t* ref_ptr,
                               int ref_stride,
                               const uint8_t* second_pred);
unsigned int vpx_sad8x16_avg_neon(const uint8_t* src_ptr,
                                  int src_stride,
                                  const uint8_t* ref_ptr,
                                  int ref_stride,
                                  const uint8_t* second_pred);
#define vpx_sad8x16_avg vpx_sad8x16_avg_neon

void vpx_sad8x16x4d_c(const uint8_t* src_ptr,
                      int src_stride,
                      const uint8_t* const ref_array[4],
                      int ref_stride,
                      uint32_t sad_array[4]);
void vpx_sad8x16x4d_neon(const uint8_t* src_ptr,
                         int src_stride,
                         const uint8_t* const ref_array[4],
                         int ref_stride,
                         uint32_t sad_array[4]);
#define vpx_sad8x16x4d vpx_sad8x16x4d_neon

unsigned int vpx_sad8x4_c(const uint8_t* src_ptr,
                          int src_stride,
                          const uint8_t* ref_ptr,
                          int ref_stride);
unsigned int vpx_sad8x4_neon(const uint8_t* src_ptr,
                             int src_stride,
                             const uint8_t* ref_ptr,
                             int ref_stride);
#define vpx_sad8x4 vpx_sad8x4_neon

unsigned int vpx_sad8x4_avg_c(const uint8_t* src_ptr,
                              int src_stride,
                              const uint8_t* ref_ptr,
                              int ref_stride,
                              const uint8_t* second_pred);
unsigned int vpx_sad8x4_avg_neon(const uint8_t* src_ptr,
                                 int src_stride,
                                 const uint8_t* ref_ptr,
                                 int ref_stride,
                                 const uint8_t* second_pred);
#define vpx_sad8x4_avg vpx_sad8x4_avg_neon

void vpx_sad8x4x4d_c(const uint8_t* src_ptr,
                     int src_stride,
                     const uint8_t* const ref_array[4],
                     int ref_stride,
                     uint32_t sad_array[4]);
void vpx_sad8x4x4d_neon(const uint8_t* src_ptr,
                        int src_stride,
                        const uint8_t* const ref_array[4],
                        int ref_stride,
                        uint32_t sad_array[4]);
#define vpx_sad8x4x4d vpx_sad8x4x4d_neon

unsigned int vpx_sad8x8_c(const uint8_t* src_ptr,
                          int src_stride,
                          const uint8_t* ref_ptr,
                          int ref_stride);
unsigned int vpx_sad8x8_neon(const uint8_t* src_ptr,
                             int src_stride,
                             const uint8_t* ref_ptr,
                             int ref_stride);
#define vpx_sad8x8 vpx_sad8x8_neon

unsigned int vpx_sad8x8_avg_c(const uint8_t* src_ptr,
                              int src_stride,
                              const uint8_t* ref_ptr,
                              int ref_stride,
                              const uint8_t* second_pred);
unsigned int vpx_sad8x8_avg_neon(const uint8_t* src_ptr,
                                 int src_stride,
                                 const uint8_t* ref_ptr,
                                 int ref_stride,
                                 const uint8_t* second_pred);
#define vpx_sad8x8_avg vpx_sad8x8_avg_neon

void vpx_sad8x8x4d_c(const uint8_t* src_ptr,
                     int src_stride,
                     const uint8_t* const ref_array[4],
                     int ref_stride,
                     uint32_t sad_array[4]);
void vpx_sad8x8x4d_neon(const uint8_t* src_ptr,
                        int src_stride,
                        const uint8_t* const ref_array[4],
                        int ref_stride,
                        uint32_t sad_array[4]);
#define vpx_sad8x8x4d vpx_sad8x8x4d_neon

int vpx_satd_c(const tran_low_t* coeff, int length);
int vpx_satd_neon(const tran_low_t* coeff, int length);
#define vpx_satd vpx_satd_neon

void vpx_scaled_2d_c(const uint8_t* src,
                     ptrdiff_t src_stride,
                     uint8_t* dst,
                     ptrdiff_t dst_stride,
                     const InterpKernel* filter,
                     int x0_q4,
                     int x_step_q4,
                     int y0_q4,
                     int y_step_q4,
                     int w,
                     int h);
void vpx_scaled_2d_neon(const uint8_t* src,
                        ptrdiff_t src_stride,
                        uint8_t* dst,
                        ptrdiff_t dst_stride,
                        const InterpKernel* filter,
                        int x0_q4,
                        int x_step_q4,
                        int y0_q4,
                        int y_step_q4,
                        int w,
                        int h);
=======
void vpx_minmax_8x8_c(const uint8_t *s, int p, const uint8_t *d, int dp, int *min, int *max);
void vpx_minmax_8x8_neon(const uint8_t *s, int p, const uint8_t *d, int dp, int *min, int *max);
#define vpx_minmax_8x8 vpx_minmax_8x8_neon

unsigned int vpx_mse16x16_c(const uint8_t *src_ptr, int src_stride, const uint8_t *ref_ptr, int ref_stride, unsigned int *sse);
unsigned int vpx_mse16x16_neon(const uint8_t *src_ptr, int src_stride, const uint8_t *ref_ptr, int ref_stride, unsigned int *sse);
unsigned int vpx_mse16x16_neon_dotprod(const uint8_t *src_ptr, int src_stride, const uint8_t *ref_ptr, int ref_stride, unsigned int *sse);
RTCD_EXTERN unsigned int (*vpx_mse16x16)(const uint8_t *src_ptr, int src_stride, const uint8_t *ref_ptr, int ref_stride, unsigned int *sse);

unsigned int vpx_mse16x8_c(const uint8_t *src_ptr, int src_stride, const uint8_t *ref_ptr, int ref_stride, unsigned int *sse);
unsigned int vpx_mse16x8_neon(const uint8_t *src_ptr, int src_stride, const uint8_t *ref_ptr, int ref_stride, unsigned int *sse);
unsigned int vpx_mse16x8_neon_dotprod(const uint8_t *src_ptr, int src_stride, const uint8_t *ref_ptr, int ref_stride, unsigned int *sse);
RTCD_EXTERN unsigned int (*vpx_mse16x8)(const uint8_t *src_ptr, int src_stride, const uint8_t *ref_ptr, int ref_stride, unsigned int *sse);

unsigned int vpx_mse8x16_c(const uint8_t *src_ptr, int src_stride, const uint8_t *ref_ptr, int ref_stride, unsigned int *sse);
unsigned int vpx_mse8x16_neon(const uint8_t *src_ptr, int src_stride, const uint8_t *ref_ptr, int ref_stride, unsigned int *sse);
unsigned int vpx_mse8x16_neon_dotprod(const uint8_t *src_ptr, int src_stride, const uint8_t *ref_ptr, int ref_stride, unsigned int *sse);
RTCD_EXTERN unsigned int (*vpx_mse8x16)(const uint8_t *src_ptr, int src_stride, const uint8_t *ref_ptr, int ref_stride, unsigned int *sse);

unsigned int vpx_mse8x8_c(const uint8_t *src_ptr, int src_stride, const uint8_t *ref_ptr, int ref_stride, unsigned int *sse);
unsigned int vpx_mse8x8_neon(const uint8_t *src_ptr, int src_stride, const uint8_t *ref_ptr, int ref_stride, unsigned int *sse);
unsigned int vpx_mse8x8_neon_dotprod(const uint8_t *src_ptr, int src_stride, const uint8_t *ref_ptr, int ref_stride, unsigned int *sse);
RTCD_EXTERN unsigned int (*vpx_mse8x8)(const uint8_t *src_ptr, int src_stride, const uint8_t *ref_ptr, int ref_stride, unsigned int *sse);

void vpx_plane_add_noise_c(uint8_t *start, const int8_t *noise, int blackclamp, int whiteclamp, int width, int height, int pitch);
#define vpx_plane_add_noise vpx_plane_add_noise_c

void vpx_post_proc_down_and_across_mb_row_c(unsigned char *src, unsigned char *dst, int src_pitch, int dst_pitch, int cols, unsigned char *flimits, int size);
void vpx_post_proc_down_and_across_mb_row_neon(unsigned char *src, unsigned char *dst, int src_pitch, int dst_pitch, int cols, unsigned char *flimits, int size);
#define vpx_post_proc_down_and_across_mb_row vpx_post_proc_down_and_across_mb_row_neon

void vpx_quantize_b_c(const tran_low_t *coeff_ptr, intptr_t n_coeffs, const struct macroblock_plane *const mb_plane, tran_low_t *qcoeff_ptr, tran_low_t *dqcoeff_ptr, const int16_t *dequant_ptr, uint16_t *eob_ptr, const struct ScanOrder *const scan_order);
void vpx_quantize_b_neon(const tran_low_t *coeff_ptr, intptr_t n_coeffs, const struct macroblock_plane *const mb_plane, tran_low_t *qcoeff_ptr, tran_low_t *dqcoeff_ptr, const int16_t *dequant_ptr, uint16_t *eob_ptr, const struct ScanOrder *const scan_order);
#define vpx_quantize_b vpx_quantize_b_neon

void vpx_quantize_b_32x32_c(const tran_low_t *coeff_ptr, const struct macroblock_plane *const mb_plane, tran_low_t *qcoeff_ptr, tran_low_t *dqcoeff_ptr, const int16_t *dequant_ptr, uint16_t *eob_ptr, const struct ScanOrder *const scan_order);
void vpx_quantize_b_32x32_neon(const tran_low_t *coeff_ptr, const struct macroblock_plane *const mb_plane, tran_low_t *qcoeff_ptr, tran_low_t *dqcoeff_ptr, const int16_t *dequant_ptr, uint16_t *eob_ptr, const struct ScanOrder *const scan_order);
#define vpx_quantize_b_32x32 vpx_quantize_b_32x32_neon

unsigned int vpx_sad16x16_c(const uint8_t *src_ptr, int src_stride, const uint8_t *ref_ptr, int ref_stride);
unsigned int vpx_sad16x16_neon(const uint8_t *src_ptr, int src_stride, const uint8_t *ref_ptr, int ref_stride);
unsigned int vpx_sad16x16_neon_dotprod(const uint8_t *src_ptr, int src_stride, const uint8_t *ref_ptr, int ref_stride);
RTCD_EXTERN unsigned int (*vpx_sad16x16)(const uint8_t *src_ptr, int src_stride, const uint8_t *ref_ptr, int ref_stride);

unsigned int vpx_sad16x16_avg_c(const uint8_t *src_ptr, int src_stride, const uint8_t *ref_ptr, int ref_stride, const uint8_t *second_pred);
unsigned int vpx_sad16x16_avg_neon(const uint8_t *src_ptr, int src_stride, const uint8_t *ref_ptr, int ref_stride, const uint8_t *second_pred);
unsigned int vpx_sad16x16_avg_neon_dotprod(const uint8_t *src_ptr, int src_stride, const uint8_t *ref_ptr, int ref_stride, const uint8_t *second_pred);
RTCD_EXTERN unsigned int (*vpx_sad16x16_avg)(const uint8_t *src_ptr, int src_stride, const uint8_t *ref_ptr, int ref_stride, const uint8_t *second_pred);

void vpx_sad16x16x4d_c(const uint8_t *src_ptr, int src_stride, const uint8_t *const ref_array[4], int ref_stride, uint32_t sad_array[4]);
void vpx_sad16x16x4d_neon(const uint8_t *src_ptr, int src_stride, const uint8_t *const ref_array[4], int ref_stride, uint32_t sad_array[4]);
void vpx_sad16x16x4d_neon_dotprod(const uint8_t *src_ptr, int src_stride, const uint8_t *const ref_array[4], int ref_stride, uint32_t sad_array[4]);
RTCD_EXTERN void (*vpx_sad16x16x4d)(const uint8_t *src_ptr, int src_stride, const uint8_t *const ref_array[4], int ref_stride, uint32_t sad_array[4]);

unsigned int vpx_sad16x32_c(const uint8_t *src_ptr, int src_stride, const uint8_t *ref_ptr, int ref_stride);
unsigned int vpx_sad16x32_neon(const uint8_t *src_ptr, int src_stride, const uint8_t *ref_ptr, int ref_stride);
unsigned int vpx_sad16x32_neon_dotprod(const uint8_t *src_ptr, int src_stride, const uint8_t *ref_ptr, int ref_stride);
RTCD_EXTERN unsigned int (*vpx_sad16x32)(const uint8_t *src_ptr, int src_stride, const uint8_t *ref_ptr, int ref_stride);

unsigned int vpx_sad16x32_avg_c(const uint8_t *src_ptr, int src_stride, const uint8_t *ref_ptr, int ref_stride, const uint8_t *second_pred);
unsigned int vpx_sad16x32_avg_neon(const uint8_t *src_ptr, int src_stride, const uint8_t *ref_ptr, int ref_stride, const uint8_t *second_pred);
unsigned int vpx_sad16x32_avg_neon_dotprod(const uint8_t *src_ptr, int src_stride, const uint8_t *ref_ptr, int ref_stride, const uint8_t *second_pred);
RTCD_EXTERN unsigned int (*vpx_sad16x32_avg)(const uint8_t *src_ptr, int src_stride, const uint8_t *ref_ptr, int ref_stride, const uint8_t *second_pred);

void vpx_sad16x32x4d_c(const uint8_t *src_ptr, int src_stride, const uint8_t *const ref_array[4], int ref_stride, uint32_t sad_array[4]);
void vpx_sad16x32x4d_neon(const uint8_t *src_ptr, int src_stride, const uint8_t *const ref_array[4], int ref_stride, uint32_t sad_array[4]);
void vpx_sad16x32x4d_neon_dotprod(const uint8_t *src_ptr, int src_stride, const uint8_t *const ref_array[4], int ref_stride, uint32_t sad_array[4]);
RTCD_EXTERN void (*vpx_sad16x32x4d)(const uint8_t *src_ptr, int src_stride, const uint8_t *const ref_array[4], int ref_stride, uint32_t sad_array[4]);

unsigned int vpx_sad16x8_c(const uint8_t *src_ptr, int src_stride, const uint8_t *ref_ptr, int ref_stride);
unsigned int vpx_sad16x8_neon(const uint8_t *src_ptr, int src_stride, const uint8_t *ref_ptr, int ref_stride);
unsigned int vpx_sad16x8_neon_dotprod(const uint8_t *src_ptr, int src_stride, const uint8_t *ref_ptr, int ref_stride);
RTCD_EXTERN unsigned int (*vpx_sad16x8)(const uint8_t *src_ptr, int src_stride, const uint8_t *ref_ptr, int ref_stride);

unsigned int vpx_sad16x8_avg_c(const uint8_t *src_ptr, int src_stride, const uint8_t *ref_ptr, int ref_stride, const uint8_t *second_pred);
unsigned int vpx_sad16x8_avg_neon(const uint8_t *src_ptr, int src_stride, const uint8_t *ref_ptr, int ref_stride, const uint8_t *second_pred);
unsigned int vpx_sad16x8_avg_neon_dotprod(const uint8_t *src_ptr, int src_stride, const uint8_t *ref_ptr, int ref_stride, const uint8_t *second_pred);
RTCD_EXTERN unsigned int (*vpx_sad16x8_avg)(const uint8_t *src_ptr, int src_stride, const uint8_t *ref_ptr, int ref_stride, const uint8_t *second_pred);

void vpx_sad16x8x4d_c(const uint8_t *src_ptr, int src_stride, const uint8_t *const ref_array[4], int ref_stride, uint32_t sad_array[4]);
void vpx_sad16x8x4d_neon(const uint8_t *src_ptr, int src_stride, const uint8_t *const ref_array[4], int ref_stride, uint32_t sad_array[4]);
void vpx_sad16x8x4d_neon_dotprod(const uint8_t *src_ptr, int src_stride, const uint8_t *const ref_array[4], int ref_stride, uint32_t sad_array[4]);
RTCD_EXTERN void (*vpx_sad16x8x4d)(const uint8_t *src_ptr, int src_stride, const uint8_t *const ref_array[4], int ref_stride, uint32_t sad_array[4]);

unsigned int vpx_sad32x16_c(const uint8_t *src_ptr, int src_stride, const uint8_t *ref_ptr, int ref_stride);
unsigned int vpx_sad32x16_neon(const uint8_t *src_ptr, int src_stride, const uint8_t *ref_ptr, int ref_stride);
unsigned int vpx_sad32x16_neon_dotprod(const uint8_t *src_ptr, int src_stride, const uint8_t *ref_ptr, int ref_stride);
RTCD_EXTERN unsigned int (*vpx_sad32x16)(const uint8_t *src_ptr, int src_stride, const uint8_t *ref_ptr, int ref_stride);

unsigned int vpx_sad32x16_avg_c(const uint8_t *src_ptr, int src_stride, const uint8_t *ref_ptr, int ref_stride, const uint8_t *second_pred);
unsigned int vpx_sad32x16_avg_neon(const uint8_t *src_ptr, int src_stride, const uint8_t *ref_ptr, int ref_stride, const uint8_t *second_pred);
unsigned int vpx_sad32x16_avg_neon_dotprod(const uint8_t *src_ptr, int src_stride, const uint8_t *ref_ptr, int ref_stride, const uint8_t *second_pred);
RTCD_EXTERN unsigned int (*vpx_sad32x16_avg)(const uint8_t *src_ptr, int src_stride, const uint8_t *ref_ptr, int ref_stride, const uint8_t *second_pred);

void vpx_sad32x16x4d_c(const uint8_t *src_ptr, int src_stride, const uint8_t *const ref_array[4], int ref_stride, uint32_t sad_array[4]);
void vpx_sad32x16x4d_neon(const uint8_t *src_ptr, int src_stride, const uint8_t *const ref_array[4], int ref_stride, uint32_t sad_array[4]);
void vpx_sad32x16x4d_neon_dotprod(const uint8_t *src_ptr, int src_stride, const uint8_t *const ref_array[4], int ref_stride, uint32_t sad_array[4]);
RTCD_EXTERN void (*vpx_sad32x16x4d)(const uint8_t *src_ptr, int src_stride, const uint8_t *const ref_array[4], int ref_stride, uint32_t sad_array[4]);

unsigned int vpx_sad32x32_c(const uint8_t *src_ptr, int src_stride, const uint8_t *ref_ptr, int ref_stride);
unsigned int vpx_sad32x32_neon(const uint8_t *src_ptr, int src_stride, const uint8_t *ref_ptr, int ref_stride);
unsigned int vpx_sad32x32_neon_dotprod(const uint8_t *src_ptr, int src_stride, const uint8_t *ref_ptr, int ref_stride);
RTCD_EXTERN unsigned int (*vpx_sad32x32)(const uint8_t *src_ptr, int src_stride, const uint8_t *ref_ptr, int ref_stride);

unsigned int vpx_sad32x32_avg_c(const uint8_t *src_ptr, int src_stride, const uint8_t *ref_ptr, int ref_stride, const uint8_t *second_pred);
unsigned int vpx_sad32x32_avg_neon(const uint8_t *src_ptr, int src_stride, const uint8_t *ref_ptr, int ref_stride, const uint8_t *second_pred);
unsigned int vpx_sad32x32_avg_neon_dotprod(const uint8_t *src_ptr, int src_stride, const uint8_t *ref_ptr, int ref_stride, const uint8_t *second_pred);
RTCD_EXTERN unsigned int (*vpx_sad32x32_avg)(const uint8_t *src_ptr, int src_stride, const uint8_t *ref_ptr, int ref_stride, const uint8_t *second_pred);

void vpx_sad32x32x4d_c(const uint8_t *src_ptr, int src_stride, const uint8_t *const ref_array[4], int ref_stride, uint32_t sad_array[4]);
void vpx_sad32x32x4d_neon(const uint8_t *src_ptr, int src_stride, const uint8_t *const ref_array[4], int ref_stride, uint32_t sad_array[4]);
void vpx_sad32x32x4d_neon_dotprod(const uint8_t *src_ptr, int src_stride, const uint8_t *const ref_array[4], int ref_stride, uint32_t sad_array[4]);
RTCD_EXTERN void (*vpx_sad32x32x4d)(const uint8_t *src_ptr, int src_stride, const uint8_t *const ref_array[4], int ref_stride, uint32_t sad_array[4]);

unsigned int vpx_sad32x64_c(const uint8_t *src_ptr, int src_stride, const uint8_t *ref_ptr, int ref_stride);
unsigned int vpx_sad32x64_neon(const uint8_t *src_ptr, int src_stride, const uint8_t *ref_ptr, int ref_stride);
unsigned int vpx_sad32x64_neon_dotprod(const uint8_t *src_ptr, int src_stride, const uint8_t *ref_ptr, int ref_stride);
RTCD_EXTERN unsigned int (*vpx_sad32x64)(const uint8_t *src_ptr, int src_stride, const uint8_t *ref_ptr, int ref_stride);

unsigned int vpx_sad32x64_avg_c(const uint8_t *src_ptr, int src_stride, const uint8_t *ref_ptr, int ref_stride, const uint8_t *second_pred);
unsigned int vpx_sad32x64_avg_neon(const uint8_t *src_ptr, int src_stride, const uint8_t *ref_ptr, int ref_stride, const uint8_t *second_pred);
unsigned int vpx_sad32x64_avg_neon_dotprod(const uint8_t *src_ptr, int src_stride, const uint8_t *ref_ptr, int ref_stride, const uint8_t *second_pred);
RTCD_EXTERN unsigned int (*vpx_sad32x64_avg)(const uint8_t *src_ptr, int src_stride, const uint8_t *ref_ptr, int ref_stride, const uint8_t *second_pred);

void vpx_sad32x64x4d_c(const uint8_t *src_ptr, int src_stride, const uint8_t *const ref_array[4], int ref_stride, uint32_t sad_array[4]);
void vpx_sad32x64x4d_neon(const uint8_t *src_ptr, int src_stride, const uint8_t *const ref_array[4], int ref_stride, uint32_t sad_array[4]);
void vpx_sad32x64x4d_neon_dotprod(const uint8_t *src_ptr, int src_stride, const uint8_t *const ref_array[4], int ref_stride, uint32_t sad_array[4]);
RTCD_EXTERN void (*vpx_sad32x64x4d)(const uint8_t *src_ptr, int src_stride, const uint8_t *const ref_array[4], int ref_stride, uint32_t sad_array[4]);

unsigned int vpx_sad4x4_c(const uint8_t *src_ptr, int src_stride, const uint8_t *ref_ptr, int ref_stride);
unsigned int vpx_sad4x4_neon(const uint8_t *src_ptr, int src_stride, const uint8_t *ref_ptr, int ref_stride);
#define vpx_sad4x4 vpx_sad4x4_neon

unsigned int vpx_sad4x4_avg_c(const uint8_t *src_ptr, int src_stride, const uint8_t *ref_ptr, int ref_stride, const uint8_t *second_pred);
unsigned int vpx_sad4x4_avg_neon(const uint8_t *src_ptr, int src_stride, const uint8_t *ref_ptr, int ref_stride, const uint8_t *second_pred);
#define vpx_sad4x4_avg vpx_sad4x4_avg_neon

void vpx_sad4x4x4d_c(const uint8_t *src_ptr, int src_stride, const uint8_t *const ref_array[4], int ref_stride, uint32_t sad_array[4]);
void vpx_sad4x4x4d_neon(const uint8_t *src_ptr, int src_stride, const uint8_t *const ref_array[4], int ref_stride, uint32_t sad_array[4]);
#define vpx_sad4x4x4d vpx_sad4x4x4d_neon

unsigned int vpx_sad4x8_c(const uint8_t *src_ptr, int src_stride, const uint8_t *ref_ptr, int ref_stride);
unsigned int vpx_sad4x8_neon(const uint8_t *src_ptr, int src_stride, const uint8_t *ref_ptr, int ref_stride);
#define vpx_sad4x8 vpx_sad4x8_neon

unsigned int vpx_sad4x8_avg_c(const uint8_t *src_ptr, int src_stride, const uint8_t *ref_ptr, int ref_stride, const uint8_t *second_pred);
unsigned int vpx_sad4x8_avg_neon(const uint8_t *src_ptr, int src_stride, const uint8_t *ref_ptr, int ref_stride, const uint8_t *second_pred);
#define vpx_sad4x8_avg vpx_sad4x8_avg_neon

void vpx_sad4x8x4d_c(const uint8_t *src_ptr, int src_stride, const uint8_t *const ref_array[4], int ref_stride, uint32_t sad_array[4]);
void vpx_sad4x8x4d_neon(const uint8_t *src_ptr, int src_stride, const uint8_t *const ref_array[4], int ref_stride, uint32_t sad_array[4]);
#define vpx_sad4x8x4d vpx_sad4x8x4d_neon

unsigned int vpx_sad64x32_c(const uint8_t *src_ptr, int src_stride, const uint8_t *ref_ptr, int ref_stride);
unsigned int vpx_sad64x32_neon(const uint8_t *src_ptr, int src_stride, const uint8_t *ref_ptr, int ref_stride);
unsigned int vpx_sad64x32_neon_dotprod(const uint8_t *src_ptr, int src_stride, const uint8_t *ref_ptr, int ref_stride);
RTCD_EXTERN unsigned int (*vpx_sad64x32)(const uint8_t *src_ptr, int src_stride, const uint8_t *ref_ptr, int ref_stride);

unsigned int vpx_sad64x32_avg_c(const uint8_t *src_ptr, int src_stride, const uint8_t *ref_ptr, int ref_stride, const uint8_t *second_pred);
unsigned int vpx_sad64x32_avg_neon(const uint8_t *src_ptr, int src_stride, const uint8_t *ref_ptr, int ref_stride, const uint8_t *second_pred);
unsigned int vpx_sad64x32_avg_neon_dotprod(const uint8_t *src_ptr, int src_stride, const uint8_t *ref_ptr, int ref_stride, const uint8_t *second_pred);
RTCD_EXTERN unsigned int (*vpx_sad64x32_avg)(const uint8_t *src_ptr, int src_stride, const uint8_t *ref_ptr, int ref_stride, const uint8_t *second_pred);

void vpx_sad64x32x4d_c(const uint8_t *src_ptr, int src_stride, const uint8_t *const ref_array[4], int ref_stride, uint32_t sad_array[4]);
void vpx_sad64x32x4d_neon(const uint8_t *src_ptr, int src_stride, const uint8_t *const ref_array[4], int ref_stride, uint32_t sad_array[4]);
void vpx_sad64x32x4d_neon_dotprod(const uint8_t *src_ptr, int src_stride, const uint8_t *const ref_array[4], int ref_stride, uint32_t sad_array[4]);
RTCD_EXTERN void (*vpx_sad64x32x4d)(const uint8_t *src_ptr, int src_stride, const uint8_t *const ref_array[4], int ref_stride, uint32_t sad_array[4]);

unsigned int vpx_sad64x64_c(const uint8_t *src_ptr, int src_stride, const uint8_t *ref_ptr, int ref_stride);
unsigned int vpx_sad64x64_neon(const uint8_t *src_ptr, int src_stride, const uint8_t *ref_ptr, int ref_stride);
unsigned int vpx_sad64x64_neon_dotprod(const uint8_t *src_ptr, int src_stride, const uint8_t *ref_ptr, int ref_stride);
RTCD_EXTERN unsigned int (*vpx_sad64x64)(const uint8_t *src_ptr, int src_stride, const uint8_t *ref_ptr, int ref_stride);

unsigned int vpx_sad64x64_avg_c(const uint8_t *src_ptr, int src_stride, const uint8_t *ref_ptr, int ref_stride, const uint8_t *second_pred);
unsigned int vpx_sad64x64_avg_neon(const uint8_t *src_ptr, int src_stride, const uint8_t *ref_ptr, int ref_stride, const uint8_t *second_pred);
unsigned int vpx_sad64x64_avg_neon_dotprod(const uint8_t *src_ptr, int src_stride, const uint8_t *ref_ptr, int ref_stride, const uint8_t *second_pred);
RTCD_EXTERN unsigned int (*vpx_sad64x64_avg)(const uint8_t *src_ptr, int src_stride, const uint8_t *ref_ptr, int ref_stride, const uint8_t *second_pred);

void vpx_sad64x64x4d_c(const uint8_t *src_ptr, int src_stride, const uint8_t *const ref_array[4], int ref_stride, uint32_t sad_array[4]);
void vpx_sad64x64x4d_neon(const uint8_t *src_ptr, int src_stride, const uint8_t *const ref_array[4], int ref_stride, uint32_t sad_array[4]);
void vpx_sad64x64x4d_neon_dotprod(const uint8_t *src_ptr, int src_stride, const uint8_t *const ref_array[4], int ref_stride, uint32_t sad_array[4]);
RTCD_EXTERN void (*vpx_sad64x64x4d)(const uint8_t *src_ptr, int src_stride, const uint8_t *const ref_array[4], int ref_stride, uint32_t sad_array[4]);

unsigned int vpx_sad8x16_c(const uint8_t *src_ptr, int src_stride, const uint8_t *ref_ptr, int ref_stride);
unsigned int vpx_sad8x16_neon(const uint8_t *src_ptr, int src_stride, const uint8_t *ref_ptr, int ref_stride);
#define vpx_sad8x16 vpx_sad8x16_neon

unsigned int vpx_sad8x16_avg_c(const uint8_t *src_ptr, int src_stride, const uint8_t *ref_ptr, int ref_stride, const uint8_t *second_pred);
unsigned int vpx_sad8x16_avg_neon(const uint8_t *src_ptr, int src_stride, const uint8_t *ref_ptr, int ref_stride, const uint8_t *second_pred);
#define vpx_sad8x16_avg vpx_sad8x16_avg_neon

void vpx_sad8x16x4d_c(const uint8_t *src_ptr, int src_stride, const uint8_t *const ref_array[4], int ref_stride, uint32_t sad_array[4]);
void vpx_sad8x16x4d_neon(const uint8_t *src_ptr, int src_stride, const uint8_t *const ref_array[4], int ref_stride, uint32_t sad_array[4]);
#define vpx_sad8x16x4d vpx_sad8x16x4d_neon

unsigned int vpx_sad8x4_c(const uint8_t *src_ptr, int src_stride, const uint8_t *ref_ptr, int ref_stride);
unsigned int vpx_sad8x4_neon(const uint8_t *src_ptr, int src_stride, const uint8_t *ref_ptr, int ref_stride);
#define vpx_sad8x4 vpx_sad8x4_neon

unsigned int vpx_sad8x4_avg_c(const uint8_t *src_ptr, int src_stride, const uint8_t *ref_ptr, int ref_stride, const uint8_t *second_pred);
unsigned int vpx_sad8x4_avg_neon(const uint8_t *src_ptr, int src_stride, const uint8_t *ref_ptr, int ref_stride, const uint8_t *second_pred);
#define vpx_sad8x4_avg vpx_sad8x4_avg_neon

void vpx_sad8x4x4d_c(const uint8_t *src_ptr, int src_stride, const uint8_t *const ref_array[4], int ref_stride, uint32_t sad_array[4]);
void vpx_sad8x4x4d_neon(const uint8_t *src_ptr, int src_stride, const uint8_t *const ref_array[4], int ref_stride, uint32_t sad_array[4]);
#define vpx_sad8x4x4d vpx_sad8x4x4d_neon

unsigned int vpx_sad8x8_c(const uint8_t *src_ptr, int src_stride, const uint8_t *ref_ptr, int ref_stride);
unsigned int vpx_sad8x8_neon(const uint8_t *src_ptr, int src_stride, const uint8_t *ref_ptr, int ref_stride);
#define vpx_sad8x8 vpx_sad8x8_neon

unsigned int vpx_sad8x8_avg_c(const uint8_t *src_ptr, int src_stride, const uint8_t *ref_ptr, int ref_stride, const uint8_t *second_pred);
unsigned int vpx_sad8x8_avg_neon(const uint8_t *src_ptr, int src_stride, const uint8_t *ref_ptr, int ref_stride, const uint8_t *second_pred);
#define vpx_sad8x8_avg vpx_sad8x8_avg_neon

void vpx_sad8x8x4d_c(const uint8_t *src_ptr, int src_stride, const uint8_t *const ref_array[4], int ref_stride, uint32_t sad_array[4]);
void vpx_sad8x8x4d_neon(const uint8_t *src_ptr, int src_stride, const uint8_t *const ref_array[4], int ref_stride, uint32_t sad_array[4]);
#define vpx_sad8x8x4d vpx_sad8x8x4d_neon

unsigned int vpx_sad_skip_16x16_c(const uint8_t *src_ptr, int src_stride, const uint8_t *ref_ptr, int ref_stride);
unsigned int vpx_sad_skip_16x16_neon(const uint8_t *src_ptr, int src_stride, const uint8_t *ref_ptr, int ref_stride);
unsigned int vpx_sad_skip_16x16_neon_dotprod(const uint8_t *src_ptr, int src_stride, const uint8_t *ref_ptr, int ref_stride);
RTCD_EXTERN unsigned int (*vpx_sad_skip_16x16)(const uint8_t *src_ptr, int src_stride, const uint8_t *ref_ptr, int ref_stride);

void vpx_sad_skip_16x16x4d_c(const uint8_t *src_ptr, int src_stride, const uint8_t *const ref_array[4], int ref_stride, uint32_t sad_array[4]);
void vpx_sad_skip_16x16x4d_neon(const uint8_t *src_ptr, int src_stride, const uint8_t *const ref_array[4], int ref_stride, uint32_t sad_array[4]);
void vpx_sad_skip_16x16x4d_neon_dotprod(const uint8_t *src_ptr, int src_stride, const uint8_t *const ref_array[4], int ref_stride, uint32_t sad_array[4]);
RTCD_EXTERN void (*vpx_sad_skip_16x16x4d)(const uint8_t *src_ptr, int src_stride, const uint8_t *const ref_array[4], int ref_stride, uint32_t sad_array[4]);

unsigned int vpx_sad_skip_16x32_c(const uint8_t *src_ptr, int src_stride, const uint8_t *ref_ptr, int ref_stride);
unsigned int vpx_sad_skip_16x32_neon(const uint8_t *src_ptr, int src_stride, const uint8_t *ref_ptr, int ref_stride);
unsigned int vpx_sad_skip_16x32_neon_dotprod(const uint8_t *src_ptr, int src_stride, const uint8_t *ref_ptr, int ref_stride);
RTCD_EXTERN unsigned int (*vpx_sad_skip_16x32)(const uint8_t *src_ptr, int src_stride, const uint8_t *ref_ptr, int ref_stride);

void vpx_sad_skip_16x32x4d_c(const uint8_t *src_ptr, int src_stride, const uint8_t *const ref_array[4], int ref_stride, uint32_t sad_array[4]);
void vpx_sad_skip_16x32x4d_neon(const uint8_t *src_ptr, int src_stride, const uint8_t *const ref_array[4], int ref_stride, uint32_t sad_array[4]);
void vpx_sad_skip_16x32x4d_neon_dotprod(const uint8_t *src_ptr, int src_stride, const uint8_t *const ref_array[4], int ref_stride, uint32_t sad_array[4]);
RTCD_EXTERN void (*vpx_sad_skip_16x32x4d)(const uint8_t *src_ptr, int src_stride, const uint8_t *const ref_array[4], int ref_stride, uint32_t sad_array[4]);

unsigned int vpx_sad_skip_16x8_c(const uint8_t *src_ptr, int src_stride, const uint8_t *ref_ptr, int ref_stride);
unsigned int vpx_sad_skip_16x8_neon(const uint8_t *src_ptr, int src_stride, const uint8_t *ref_ptr, int ref_stride);
unsigned int vpx_sad_skip_16x8_neon_dotprod(const uint8_t *src_ptr, int src_stride, const uint8_t *ref_ptr, int ref_stride);
RTCD_EXTERN unsigned int (*vpx_sad_skip_16x8)(const uint8_t *src_ptr, int src_stride, const uint8_t *ref_ptr, int ref_stride);

void vpx_sad_skip_16x8x4d_c(const uint8_t *src_ptr, int src_stride, const uint8_t *const ref_array[4], int ref_stride, uint32_t sad_array[4]);
void vpx_sad_skip_16x8x4d_neon(const uint8_t *src_ptr, int src_stride, const uint8_t *const ref_array[4], int ref_stride, uint32_t sad_array[4]);
void vpx_sad_skip_16x8x4d_neon_dotprod(const uint8_t *src_ptr, int src_stride, const uint8_t *const ref_array[4], int ref_stride, uint32_t sad_array[4]);
RTCD_EXTERN void (*vpx_sad_skip_16x8x4d)(const uint8_t *src_ptr, int src_stride, const uint8_t *const ref_array[4], int ref_stride, uint32_t sad_array[4]);

unsigned int vpx_sad_skip_32x16_c(const uint8_t *src_ptr, int src_stride, const uint8_t *ref_ptr, int ref_stride);
unsigned int vpx_sad_skip_32x16_neon(const uint8_t *src_ptr, int src_stride, const uint8_t *ref_ptr, int ref_stride);
unsigned int vpx_sad_skip_32x16_neon_dotprod(const uint8_t *src_ptr, int src_stride, const uint8_t *ref_ptr, int ref_stride);
RTCD_EXTERN unsigned int (*vpx_sad_skip_32x16)(const uint8_t *src_ptr, int src_stride, const uint8_t *ref_ptr, int ref_stride);

void vpx_sad_skip_32x16x4d_c(const uint8_t *src_ptr, int src_stride, const uint8_t *const ref_array[4], int ref_stride, uint32_t sad_array[4]);
void vpx_sad_skip_32x16x4d_neon(const uint8_t *src_ptr, int src_stride, const uint8_t *const ref_array[4], int ref_stride, uint32_t sad_array[4]);
void vpx_sad_skip_32x16x4d_neon_dotprod(const uint8_t *src_ptr, int src_stride, const uint8_t *const ref_array[4], int ref_stride, uint32_t sad_array[4]);
RTCD_EXTERN void (*vpx_sad_skip_32x16x4d)(const uint8_t *src_ptr, int src_stride, const uint8_t *const ref_array[4], int ref_stride, uint32_t sad_array[4]);

unsigned int vpx_sad_skip_32x32_c(const uint8_t *src_ptr, int src_stride, const uint8_t *ref_ptr, int ref_stride);
unsigned int vpx_sad_skip_32x32_neon(const uint8_t *src_ptr, int src_stride, const uint8_t *ref_ptr, int ref_stride);
unsigned int vpx_sad_skip_32x32_neon_dotprod(const uint8_t *src_ptr, int src_stride, const uint8_t *ref_ptr, int ref_stride);
RTCD_EXTERN unsigned int (*vpx_sad_skip_32x32)(const uint8_t *src_ptr, int src_stride, const uint8_t *ref_ptr, int ref_stride);

void vpx_sad_skip_32x32x4d_c(const uint8_t *src_ptr, int src_stride, const uint8_t *const ref_array[4], int ref_stride, uint32_t sad_array[4]);
void vpx_sad_skip_32x32x4d_neon(const uint8_t *src_ptr, int src_stride, const uint8_t *const ref_array[4], int ref_stride, uint32_t sad_array[4]);
void vpx_sad_skip_32x32x4d_neon_dotprod(const uint8_t *src_ptr, int src_stride, const uint8_t *const ref_array[4], int ref_stride, uint32_t sad_array[4]);
RTCD_EXTERN void (*vpx_sad_skip_32x32x4d)(const uint8_t *src_ptr, int src_stride, const uint8_t *const ref_array[4], int ref_stride, uint32_t sad_array[4]);

unsigned int vpx_sad_skip_32x64_c(const uint8_t *src_ptr, int src_stride, const uint8_t *ref_ptr, int ref_stride);
unsigned int vpx_sad_skip_32x64_neon(const uint8_t *src_ptr, int src_stride, const uint8_t *ref_ptr, int ref_stride);
unsigned int vpx_sad_skip_32x64_neon_dotprod(const uint8_t *src_ptr, int src_stride, const uint8_t *ref_ptr, int ref_stride);
RTCD_EXTERN unsigned int (*vpx_sad_skip_32x64)(const uint8_t *src_ptr, int src_stride, const uint8_t *ref_ptr, int ref_stride);

void vpx_sad_skip_32x64x4d_c(const uint8_t *src_ptr, int src_stride, const uint8_t *const ref_array[4], int ref_stride, uint32_t sad_array[4]);
void vpx_sad_skip_32x64x4d_neon(const uint8_t *src_ptr, int src_stride, const uint8_t *const ref_array[4], int ref_stride, uint32_t sad_array[4]);
void vpx_sad_skip_32x64x4d_neon_dotprod(const uint8_t *src_ptr, int src_stride, const uint8_t *const ref_array[4], int ref_stride, uint32_t sad_array[4]);
RTCD_EXTERN void (*vpx_sad_skip_32x64x4d)(const uint8_t *src_ptr, int src_stride, const uint8_t *const ref_array[4], int ref_stride, uint32_t sad_array[4]);

unsigned int vpx_sad_skip_4x4_c(const uint8_t *src_ptr, int src_stride, const uint8_t *ref_ptr, int ref_stride);
unsigned int vpx_sad_skip_4x4_neon(const uint8_t *src_ptr, int src_stride, const uint8_t *ref_ptr, int ref_stride);
#define vpx_sad_skip_4x4 vpx_sad_skip_4x4_neon

void vpx_sad_skip_4x4x4d_c(const uint8_t *src_ptr, int src_stride, const uint8_t *const ref_array[4], int ref_stride, uint32_t sad_array[4]);
void vpx_sad_skip_4x4x4d_neon(const uint8_t *src_ptr, int src_stride, const uint8_t *const ref_array[4], int ref_stride, uint32_t sad_array[4]);
#define vpx_sad_skip_4x4x4d vpx_sad_skip_4x4x4d_neon

unsigned int vpx_sad_skip_4x8_c(const uint8_t *src_ptr, int src_stride, const uint8_t *ref_ptr, int ref_stride);
unsigned int vpx_sad_skip_4x8_neon(const uint8_t *src_ptr, int src_stride, const uint8_t *ref_ptr, int ref_stride);
#define vpx_sad_skip_4x8 vpx_sad_skip_4x8_neon

void vpx_sad_skip_4x8x4d_c(const uint8_t *src_ptr, int src_stride, const uint8_t *const ref_array[4], int ref_stride, uint32_t sad_array[4]);
void vpx_sad_skip_4x8x4d_neon(const uint8_t *src_ptr, int src_stride, const uint8_t *const ref_array[4], int ref_stride, uint32_t sad_array[4]);
#define vpx_sad_skip_4x8x4d vpx_sad_skip_4x8x4d_neon

unsigned int vpx_sad_skip_64x32_c(const uint8_t *src_ptr, int src_stride, const uint8_t *ref_ptr, int ref_stride);
unsigned int vpx_sad_skip_64x32_neon(const uint8_t *src_ptr, int src_stride, const uint8_t *ref_ptr, int ref_stride);
unsigned int vpx_sad_skip_64x32_neon_dotprod(const uint8_t *src_ptr, int src_stride, const uint8_t *ref_ptr, int ref_stride);
RTCD_EXTERN unsigned int (*vpx_sad_skip_64x32)(const uint8_t *src_ptr, int src_stride, const uint8_t *ref_ptr, int ref_stride);

void vpx_sad_skip_64x32x4d_c(const uint8_t *src_ptr, int src_stride, const uint8_t *const ref_array[4], int ref_stride, uint32_t sad_array[4]);
void vpx_sad_skip_64x32x4d_neon(const uint8_t *src_ptr, int src_stride, const uint8_t *const ref_array[4], int ref_stride, uint32_t sad_array[4]);
void vpx_sad_skip_64x32x4d_neon_dotprod(const uint8_t *src_ptr, int src_stride, const uint8_t *const ref_array[4], int ref_stride, uint32_t sad_array[4]);
RTCD_EXTERN void (*vpx_sad_skip_64x32x4d)(const uint8_t *src_ptr, int src_stride, const uint8_t *const ref_array[4], int ref_stride, uint32_t sad_array[4]);

unsigned int vpx_sad_skip_64x64_c(const uint8_t *src_ptr, int src_stride, const uint8_t *ref_ptr, int ref_stride);
unsigned int vpx_sad_skip_64x64_neon(const uint8_t *src_ptr, int src_stride, const uint8_t *ref_ptr, int ref_stride);
unsigned int vpx_sad_skip_64x64_neon_dotprod(const uint8_t *src_ptr, int src_stride, const uint8_t *ref_ptr, int ref_stride);
RTCD_EXTERN unsigned int (*vpx_sad_skip_64x64)(const uint8_t *src_ptr, int src_stride, const uint8_t *ref_ptr, int ref_stride);

void vpx_sad_skip_64x64x4d_c(const uint8_t *src_ptr, int src_stride, const uint8_t *const ref_array[4], int ref_stride, uint32_t sad_array[4]);
void vpx_sad_skip_64x64x4d_neon(const uint8_t *src_ptr, int src_stride, const uint8_t *const ref_array[4], int ref_stride, uint32_t sad_array[4]);
void vpx_sad_skip_64x64x4d_neon_dotprod(const uint8_t *src_ptr, int src_stride, const uint8_t *const ref_array[4], int ref_stride, uint32_t sad_array[4]);
RTCD_EXTERN void (*vpx_sad_skip_64x64x4d)(const uint8_t *src_ptr, int src_stride, const uint8_t *const ref_array[4], int ref_stride, uint32_t sad_array[4]);

unsigned int vpx_sad_skip_8x16_c(const uint8_t *src_ptr, int src_stride, const uint8_t *ref_ptr, int ref_stride);
unsigned int vpx_sad_skip_8x16_neon(const uint8_t *src_ptr, int src_stride, const uint8_t *ref_ptr, int ref_stride);
#define vpx_sad_skip_8x16 vpx_sad_skip_8x16_neon

void vpx_sad_skip_8x16x4d_c(const uint8_t *src_ptr, int src_stride, const uint8_t *const ref_array[4], int ref_stride, uint32_t sad_array[4]);
void vpx_sad_skip_8x16x4d_neon(const uint8_t *src_ptr, int src_stride, const uint8_t *const ref_array[4], int ref_stride, uint32_t sad_array[4]);
#define vpx_sad_skip_8x16x4d vpx_sad_skip_8x16x4d_neon

unsigned int vpx_sad_skip_8x4_c(const uint8_t *src_ptr, int src_stride, const uint8_t *ref_ptr, int ref_stride);
unsigned int vpx_sad_skip_8x4_neon(const uint8_t *src_ptr, int src_stride, const uint8_t *ref_ptr, int ref_stride);
#define vpx_sad_skip_8x4 vpx_sad_skip_8x4_neon

void vpx_sad_skip_8x4x4d_c(const uint8_t *src_ptr, int src_stride, const uint8_t *const ref_array[4], int ref_stride, uint32_t sad_array[4]);
void vpx_sad_skip_8x4x4d_neon(const uint8_t *src_ptr, int src_stride, const uint8_t *const ref_array[4], int ref_stride, uint32_t sad_array[4]);
#define vpx_sad_skip_8x4x4d vpx_sad_skip_8x4x4d_neon

unsigned int vpx_sad_skip_8x8_c(const uint8_t *src_ptr, int src_stride, const uint8_t *ref_ptr, int ref_stride);
unsigned int vpx_sad_skip_8x8_neon(const uint8_t *src_ptr, int src_stride, const uint8_t *ref_ptr, int ref_stride);
#define vpx_sad_skip_8x8 vpx_sad_skip_8x8_neon

void vpx_sad_skip_8x8x4d_c(const uint8_t *src_ptr, int src_stride, const uint8_t *const ref_array[4], int ref_stride, uint32_t sad_array[4]);
void vpx_sad_skip_8x8x4d_neon(const uint8_t *src_ptr, int src_stride, const uint8_t *const ref_array[4], int ref_stride, uint32_t sad_array[4]);
#define vpx_sad_skip_8x8x4d vpx_sad_skip_8x8x4d_neon

int vpx_satd_c(const tran_low_t *coeff, int length);
int vpx_satd_neon(const tran_low_t *coeff, int length);
#define vpx_satd vpx_satd_neon

void vpx_scaled_2d_c(const uint8_t *src, ptrdiff_t src_stride, uint8_t *dst, ptrdiff_t dst_stride, const InterpKernel *filter, int x0_q4, int x_step_q4, int y0_q4, int y_step_q4, int w, int h);
void vpx_scaled_2d_neon(const uint8_t *src, ptrdiff_t src_stride, uint8_t *dst, ptrdiff_t dst_stride, const InterpKernel *filter, int x0_q4, int x_step_q4, int y0_q4, int y_step_q4, int w, int h);
>>>>>>> 626889fb
#define vpx_scaled_2d vpx_scaled_2d_neon

void vpx_scaled_avg_2d_c(const uint8_t *src, ptrdiff_t src_stride, uint8_t *dst, ptrdiff_t dst_stride, const InterpKernel *filter, int x0_q4, int x_step_q4, int y0_q4, int y_step_q4, int w, int h);
#define vpx_scaled_avg_2d vpx_scaled_avg_2d_c

void vpx_scaled_avg_horiz_c(const uint8_t *src, ptrdiff_t src_stride, uint8_t *dst, ptrdiff_t dst_stride, const InterpKernel *filter, int x0_q4, int x_step_q4, int y0_q4, int y_step_q4, int w, int h);
#define vpx_scaled_avg_horiz vpx_scaled_avg_horiz_c

void vpx_scaled_avg_vert_c(const uint8_t *src, ptrdiff_t src_stride, uint8_t *dst, ptrdiff_t dst_stride, const InterpKernel *filter, int x0_q4, int x_step_q4, int y0_q4, int y_step_q4, int w, int h);
#define vpx_scaled_avg_vert vpx_scaled_avg_vert_c

void vpx_scaled_horiz_c(const uint8_t *src, ptrdiff_t src_stride, uint8_t *dst, ptrdiff_t dst_stride, const InterpKernel *filter, int x0_q4, int x_step_q4, int y0_q4, int y_step_q4, int w, int h);
#define vpx_scaled_horiz vpx_scaled_horiz_c

void vpx_scaled_vert_c(const uint8_t *src, ptrdiff_t src_stride, uint8_t *dst, ptrdiff_t dst_stride, const InterpKernel *filter, int x0_q4, int x_step_q4, int y0_q4, int y_step_q4, int w, int h);
#define vpx_scaled_vert vpx_scaled_vert_c

int64_t vpx_sse_c(const uint8_t *src, int src_stride, const uint8_t *ref, int ref_stride, int width, int height);
int64_t vpx_sse_neon(const uint8_t *src, int src_stride, const uint8_t *ref, int ref_stride, int width, int height);
int64_t vpx_sse_neon_dotprod(const uint8_t *src, int src_stride, const uint8_t *ref, int ref_stride, int width, int height);
RTCD_EXTERN int64_t (*vpx_sse)(const uint8_t *src, int src_stride, const uint8_t *ref, int ref_stride, int width, int height);

uint32_t vpx_sub_pixel_avg_variance16x16_c(const uint8_t *src_ptr, int src_stride, int x_offset, int y_offset, const uint8_t *ref_ptr, int ref_stride, uint32_t *sse, const uint8_t *second_pred);
uint32_t vpx_sub_pixel_avg_variance16x16_neon(const uint8_t *src_ptr, int src_stride, int x_offset, int y_offset, const uint8_t *ref_ptr, int ref_stride, uint32_t *sse, const uint8_t *second_pred);
#define vpx_sub_pixel_avg_variance16x16 vpx_sub_pixel_avg_variance16x16_neon

uint32_t vpx_sub_pixel_avg_variance16x32_c(const uint8_t *src_ptr, int src_stride, int x_offset, int y_offset, const uint8_t *ref_ptr, int ref_stride, uint32_t *sse, const uint8_t *second_pred);
uint32_t vpx_sub_pixel_avg_variance16x32_neon(const uint8_t *src_ptr, int src_stride, int x_offset, int y_offset, const uint8_t *ref_ptr, int ref_stride, uint32_t *sse, const uint8_t *second_pred);
#define vpx_sub_pixel_avg_variance16x32 vpx_sub_pixel_avg_variance16x32_neon

uint32_t vpx_sub_pixel_avg_variance16x8_c(const uint8_t *src_ptr, int src_stride, int x_offset, int y_offset, const uint8_t *ref_ptr, int ref_stride, uint32_t *sse, const uint8_t *second_pred);
uint32_t vpx_sub_pixel_avg_variance16x8_neon(const uint8_t *src_ptr, int src_stride, int x_offset, int y_offset, const uint8_t *ref_ptr, int ref_stride, uint32_t *sse, const uint8_t *second_pred);
#define vpx_sub_pixel_avg_variance16x8 vpx_sub_pixel_avg_variance16x8_neon

uint32_t vpx_sub_pixel_avg_variance32x16_c(const uint8_t *src_ptr, int src_stride, int x_offset, int y_offset, const uint8_t *ref_ptr, int ref_stride, uint32_t *sse, const uint8_t *second_pred);
uint32_t vpx_sub_pixel_avg_variance32x16_neon(const uint8_t *src_ptr, int src_stride, int x_offset, int y_offset, const uint8_t *ref_ptr, int ref_stride, uint32_t *sse, const uint8_t *second_pred);
#define vpx_sub_pixel_avg_variance32x16 vpx_sub_pixel_avg_variance32x16_neon

uint32_t vpx_sub_pixel_avg_variance32x32_c(const uint8_t *src_ptr, int src_stride, int x_offset, int y_offset, const uint8_t *ref_ptr, int ref_stride, uint32_t *sse, const uint8_t *second_pred);
uint32_t vpx_sub_pixel_avg_variance32x32_neon(const uint8_t *src_ptr, int src_stride, int x_offset, int y_offset, const uint8_t *ref_ptr, int ref_stride, uint32_t *sse, const uint8_t *second_pred);
#define vpx_sub_pixel_avg_variance32x32 vpx_sub_pixel_avg_variance32x32_neon

uint32_t vpx_sub_pixel_avg_variance32x64_c(const uint8_t *src_ptr, int src_stride, int x_offset, int y_offset, const uint8_t *ref_ptr, int ref_stride, uint32_t *sse, const uint8_t *second_pred);
uint32_t vpx_sub_pixel_avg_variance32x64_neon(const uint8_t *src_ptr, int src_stride, int x_offset, int y_offset, const uint8_t *ref_ptr, int ref_stride, uint32_t *sse, const uint8_t *second_pred);
#define vpx_sub_pixel_avg_variance32x64 vpx_sub_pixel_avg_variance32x64_neon

uint32_t vpx_sub_pixel_avg_variance4x4_c(const uint8_t *src_ptr, int src_stride, int x_offset, int y_offset, const uint8_t *ref_ptr, int ref_stride, uint32_t *sse, const uint8_t *second_pred);
uint32_t vpx_sub_pixel_avg_variance4x4_neon(const uint8_t *src_ptr, int src_stride, int x_offset, int y_offset, const uint8_t *ref_ptr, int ref_stride, uint32_t *sse, const uint8_t *second_pred);
#define vpx_sub_pixel_avg_variance4x4 vpx_sub_pixel_avg_variance4x4_neon

uint32_t vpx_sub_pixel_avg_variance4x8_c(const uint8_t *src_ptr, int src_stride, int x_offset, int y_offset, const uint8_t *ref_ptr, int ref_stride, uint32_t *sse, const uint8_t *second_pred);
uint32_t vpx_sub_pixel_avg_variance4x8_neon(const uint8_t *src_ptr, int src_stride, int x_offset, int y_offset, const uint8_t *ref_ptr, int ref_stride, uint32_t *sse, const uint8_t *second_pred);
#define vpx_sub_pixel_avg_variance4x8 vpx_sub_pixel_avg_variance4x8_neon

uint32_t vpx_sub_pixel_avg_variance64x32_c(const uint8_t *src_ptr, int src_stride, int x_offset, int y_offset, const uint8_t *ref_ptr, int ref_stride, uint32_t *sse, const uint8_t *second_pred);
uint32_t vpx_sub_pixel_avg_variance64x32_neon(const uint8_t *src_ptr, int src_stride, int x_offset, int y_offset, const uint8_t *ref_ptr, int ref_stride, uint32_t *sse, const uint8_t *second_pred);
#define vpx_sub_pixel_avg_variance64x32 vpx_sub_pixel_avg_variance64x32_neon

uint32_t vpx_sub_pixel_avg_variance64x64_c(const uint8_t *src_ptr, int src_stride, int x_offset, int y_offset, const uint8_t *ref_ptr, int ref_stride, uint32_t *sse, const uint8_t *second_pred);
uint32_t vpx_sub_pixel_avg_variance64x64_neon(const uint8_t *src_ptr, int src_stride, int x_offset, int y_offset, const uint8_t *ref_ptr, int ref_stride, uint32_t *sse, const uint8_t *second_pred);
#define vpx_sub_pixel_avg_variance64x64 vpx_sub_pixel_avg_variance64x64_neon

uint32_t vpx_sub_pixel_avg_variance8x16_c(const uint8_t *src_ptr, int src_stride, int x_offset, int y_offset, const uint8_t *ref_ptr, int ref_stride, uint32_t *sse, const uint8_t *second_pred);
uint32_t vpx_sub_pixel_avg_variance8x16_neon(const uint8_t *src_ptr, int src_stride, int x_offset, int y_offset, const uint8_t *ref_ptr, int ref_stride, uint32_t *sse, const uint8_t *second_pred);
#define vpx_sub_pixel_avg_variance8x16 vpx_sub_pixel_avg_variance8x16_neon

uint32_t vpx_sub_pixel_avg_variance8x4_c(const uint8_t *src_ptr, int src_stride, int x_offset, int y_offset, const uint8_t *ref_ptr, int ref_stride, uint32_t *sse, const uint8_t *second_pred);
uint32_t vpx_sub_pixel_avg_variance8x4_neon(const uint8_t *src_ptr, int src_stride, int x_offset, int y_offset, const uint8_t *ref_ptr, int ref_stride, uint32_t *sse, const uint8_t *second_pred);
#define vpx_sub_pixel_avg_variance8x4 vpx_sub_pixel_avg_variance8x4_neon

uint32_t vpx_sub_pixel_avg_variance8x8_c(const uint8_t *src_ptr, int src_stride, int x_offset, int y_offset, const uint8_t *ref_ptr, int ref_stride, uint32_t *sse, const uint8_t *second_pred);
uint32_t vpx_sub_pixel_avg_variance8x8_neon(const uint8_t *src_ptr, int src_stride, int x_offset, int y_offset, const uint8_t *ref_ptr, int ref_stride, uint32_t *sse, const uint8_t *second_pred);
#define vpx_sub_pixel_avg_variance8x8 vpx_sub_pixel_avg_variance8x8_neon

uint32_t vpx_sub_pixel_variance16x16_c(const uint8_t *src_ptr, int src_stride, int x_offset, int y_offset, const uint8_t *ref_ptr, int ref_stride, uint32_t *sse);
uint32_t vpx_sub_pixel_variance16x16_neon(const uint8_t *src_ptr, int src_stride, int x_offset, int y_offset, const uint8_t *ref_ptr, int ref_stride, uint32_t *sse);
#define vpx_sub_pixel_variance16x16 vpx_sub_pixel_variance16x16_neon

uint32_t vpx_sub_pixel_variance16x32_c(const uint8_t *src_ptr, int src_stride, int x_offset, int y_offset, const uint8_t *ref_ptr, int ref_stride, uint32_t *sse);
uint32_t vpx_sub_pixel_variance16x32_neon(const uint8_t *src_ptr, int src_stride, int x_offset, int y_offset, const uint8_t *ref_ptr, int ref_stride, uint32_t *sse);
#define vpx_sub_pixel_variance16x32 vpx_sub_pixel_variance16x32_neon

uint32_t vpx_sub_pixel_variance16x8_c(const uint8_t *src_ptr, int src_stride, int x_offset, int y_offset, const uint8_t *ref_ptr, int ref_stride, uint32_t *sse);
uint32_t vpx_sub_pixel_variance16x8_neon(const uint8_t *src_ptr, int src_stride, int x_offset, int y_offset, const uint8_t *ref_ptr, int ref_stride, uint32_t *sse);
#define vpx_sub_pixel_variance16x8 vpx_sub_pixel_variance16x8_neon

uint32_t vpx_sub_pixel_variance32x16_c(const uint8_t *src_ptr, int src_stride, int x_offset, int y_offset, const uint8_t *ref_ptr, int ref_stride, uint32_t *sse);
uint32_t vpx_sub_pixel_variance32x16_neon(const uint8_t *src_ptr, int src_stride, int x_offset, int y_offset, const uint8_t *ref_ptr, int ref_stride, uint32_t *sse);
#define vpx_sub_pixel_variance32x16 vpx_sub_pixel_variance32x16_neon

uint32_t vpx_sub_pixel_variance32x32_c(const uint8_t *src_ptr, int src_stride, int x_offset, int y_offset, const uint8_t *ref_ptr, int ref_stride, uint32_t *sse);
uint32_t vpx_sub_pixel_variance32x32_neon(const uint8_t *src_ptr, int src_stride, int x_offset, int y_offset, const uint8_t *ref_ptr, int ref_stride, uint32_t *sse);
#define vpx_sub_pixel_variance32x32 vpx_sub_pixel_variance32x32_neon

uint32_t vpx_sub_pixel_variance32x64_c(const uint8_t *src_ptr, int src_stride, int x_offset, int y_offset, const uint8_t *ref_ptr, int ref_stride, uint32_t *sse);
uint32_t vpx_sub_pixel_variance32x64_neon(const uint8_t *src_ptr, int src_stride, int x_offset, int y_offset, const uint8_t *ref_ptr, int ref_stride, uint32_t *sse);
#define vpx_sub_pixel_variance32x64 vpx_sub_pixel_variance32x64_neon

uint32_t vpx_sub_pixel_variance4x4_c(const uint8_t *src_ptr, int src_stride, int x_offset, int y_offset, const uint8_t *ref_ptr, int ref_stride, uint32_t *sse);
uint32_t vpx_sub_pixel_variance4x4_neon(const uint8_t *src_ptr, int src_stride, int x_offset, int y_offset, const uint8_t *ref_ptr, int ref_stride, uint32_t *sse);
#define vpx_sub_pixel_variance4x4 vpx_sub_pixel_variance4x4_neon

uint32_t vpx_sub_pixel_variance4x8_c(const uint8_t *src_ptr, int src_stride, int x_offset, int y_offset, const uint8_t *ref_ptr, int ref_stride, uint32_t *sse);
uint32_t vpx_sub_pixel_variance4x8_neon(const uint8_t *src_ptr, int src_stride, int x_offset, int y_offset, const uint8_t *ref_ptr, int ref_stride, uint32_t *sse);
#define vpx_sub_pixel_variance4x8 vpx_sub_pixel_variance4x8_neon

uint32_t vpx_sub_pixel_variance64x32_c(const uint8_t *src_ptr, int src_stride, int x_offset, int y_offset, const uint8_t *ref_ptr, int ref_stride, uint32_t *sse);
uint32_t vpx_sub_pixel_variance64x32_neon(const uint8_t *src_ptr, int src_stride, int x_offset, int y_offset, const uint8_t *ref_ptr, int ref_stride, uint32_t *sse);
#define vpx_sub_pixel_variance64x32 vpx_sub_pixel_variance64x32_neon

uint32_t vpx_sub_pixel_variance64x64_c(const uint8_t *src_ptr, int src_stride, int x_offset, int y_offset, const uint8_t *ref_ptr, int ref_stride, uint32_t *sse);
uint32_t vpx_sub_pixel_variance64x64_neon(const uint8_t *src_ptr, int src_stride, int x_offset, int y_offset, const uint8_t *ref_ptr, int ref_stride, uint32_t *sse);
#define vpx_sub_pixel_variance64x64 vpx_sub_pixel_variance64x64_neon

uint32_t vpx_sub_pixel_variance8x16_c(const uint8_t *src_ptr, int src_stride, int x_offset, int y_offset, const uint8_t *ref_ptr, int ref_stride, uint32_t *sse);
uint32_t vpx_sub_pixel_variance8x16_neon(const uint8_t *src_ptr, int src_stride, int x_offset, int y_offset, const uint8_t *ref_ptr, int ref_stride, uint32_t *sse);
#define vpx_sub_pixel_variance8x16 vpx_sub_pixel_variance8x16_neon

uint32_t vpx_sub_pixel_variance8x4_c(const uint8_t *src_ptr, int src_stride, int x_offset, int y_offset, const uint8_t *ref_ptr, int ref_stride, uint32_t *sse);
uint32_t vpx_sub_pixel_variance8x4_neon(const uint8_t *src_ptr, int src_stride, int x_offset, int y_offset, const uint8_t *ref_ptr, int ref_stride, uint32_t *sse);
#define vpx_sub_pixel_variance8x4 vpx_sub_pixel_variance8x4_neon

uint32_t vpx_sub_pixel_variance8x8_c(const uint8_t *src_ptr, int src_stride, int x_offset, int y_offset, const uint8_t *ref_ptr, int ref_stride, uint32_t *sse);
uint32_t vpx_sub_pixel_variance8x8_neon(const uint8_t *src_ptr, int src_stride, int x_offset, int y_offset, const uint8_t *ref_ptr, int ref_stride, uint32_t *sse);
#define vpx_sub_pixel_variance8x8 vpx_sub_pixel_variance8x8_neon

<<<<<<< HEAD
void vpx_subtract_block_c(int rows,
                          int cols,
                          int16_t* diff_ptr,
                          ptrdiff_t diff_stride,
                          const uint8_t* src_ptr,
                          ptrdiff_t src_stride,
                          const uint8_t* pred_ptr,
                          ptrdiff_t pred_stride);
void vpx_subtract_block_neon(int rows,
                             int cols,
                             int16_t* diff_ptr,
                             ptrdiff_t diff_stride,
                             const uint8_t* src_ptr,
                             ptrdiff_t src_stride,
                             const uint8_t* pred_ptr,
                             ptrdiff_t pred_stride);
#define vpx_subtract_block vpx_subtract_block_neon

uint64_t vpx_sum_squares_2d_i16_c(const int16_t* src, int stride, int size);
uint64_t vpx_sum_squares_2d_i16_neon(const int16_t* src, int stride, int size);
#define vpx_sum_squares_2d_i16 vpx_sum_squares_2d_i16_neon

void vpx_tm_predictor_16x16_c(uint8_t* dst,
                              ptrdiff_t stride,
                              const uint8_t* above,
                              const uint8_t* left);
void vpx_tm_predictor_16x16_neon(uint8_t* dst,
                                 ptrdiff_t stride,
                                 const uint8_t* above,
                                 const uint8_t* left);
=======
void vpx_subtract_block_c(int rows, int cols, int16_t *diff_ptr, ptrdiff_t diff_stride, const uint8_t *src_ptr, ptrdiff_t src_stride, const uint8_t *pred_ptr, ptrdiff_t pred_stride);
void vpx_subtract_block_neon(int rows, int cols, int16_t *diff_ptr, ptrdiff_t diff_stride, const uint8_t *src_ptr, ptrdiff_t src_stride, const uint8_t *pred_ptr, ptrdiff_t pred_stride);
#define vpx_subtract_block vpx_subtract_block_neon

uint64_t vpx_sum_squares_2d_i16_c(const int16_t *src, int stride, int size);
uint64_t vpx_sum_squares_2d_i16_neon(const int16_t *src, int stride, int size);
uint64_t vpx_sum_squares_2d_i16_sve(const int16_t *src, int stride, int size);
RTCD_EXTERN uint64_t (*vpx_sum_squares_2d_i16)(const int16_t *src, int stride, int size);

void vpx_tm_predictor_16x16_c(uint8_t *dst, ptrdiff_t stride, const uint8_t *above, const uint8_t *left);
void vpx_tm_predictor_16x16_neon(uint8_t *dst, ptrdiff_t stride, const uint8_t *above, const uint8_t *left);
>>>>>>> 626889fb
#define vpx_tm_predictor_16x16 vpx_tm_predictor_16x16_neon

void vpx_tm_predictor_32x32_c(uint8_t *dst, ptrdiff_t stride, const uint8_t *above, const uint8_t *left);
void vpx_tm_predictor_32x32_neon(uint8_t *dst, ptrdiff_t stride, const uint8_t *above, const uint8_t *left);
#define vpx_tm_predictor_32x32 vpx_tm_predictor_32x32_neon

void vpx_tm_predictor_4x4_c(uint8_t *dst, ptrdiff_t stride, const uint8_t *above, const uint8_t *left);
void vpx_tm_predictor_4x4_neon(uint8_t *dst, ptrdiff_t stride, const uint8_t *above, const uint8_t *left);
#define vpx_tm_predictor_4x4 vpx_tm_predictor_4x4_neon

void vpx_tm_predictor_8x8_c(uint8_t *dst, ptrdiff_t stride, const uint8_t *above, const uint8_t *left);
void vpx_tm_predictor_8x8_neon(uint8_t *dst, ptrdiff_t stride, const uint8_t *above, const uint8_t *left);
#define vpx_tm_predictor_8x8 vpx_tm_predictor_8x8_neon

void vpx_v_predictor_16x16_c(uint8_t *dst, ptrdiff_t stride, const uint8_t *above, const uint8_t *left);
void vpx_v_predictor_16x16_neon(uint8_t *dst, ptrdiff_t stride, const uint8_t *above, const uint8_t *left);
#define vpx_v_predictor_16x16 vpx_v_predictor_16x16_neon

void vpx_v_predictor_32x32_c(uint8_t *dst, ptrdiff_t stride, const uint8_t *above, const uint8_t *left);
void vpx_v_predictor_32x32_neon(uint8_t *dst, ptrdiff_t stride, const uint8_t *above, const uint8_t *left);
#define vpx_v_predictor_32x32 vpx_v_predictor_32x32_neon

void vpx_v_predictor_4x4_c(uint8_t *dst, ptrdiff_t stride, const uint8_t *above, const uint8_t *left);
void vpx_v_predictor_4x4_neon(uint8_t *dst, ptrdiff_t stride, const uint8_t *above, const uint8_t *left);
#define vpx_v_predictor_4x4 vpx_v_predictor_4x4_neon

void vpx_v_predictor_8x8_c(uint8_t *dst, ptrdiff_t stride, const uint8_t *above, const uint8_t *left);
void vpx_v_predictor_8x8_neon(uint8_t *dst, ptrdiff_t stride, const uint8_t *above, const uint8_t *left);
#define vpx_v_predictor_8x8 vpx_v_predictor_8x8_neon

unsigned int vpx_variance16x16_c(const uint8_t *src_ptr, int src_stride, const uint8_t *ref_ptr, int ref_stride, unsigned int *sse);
unsigned int vpx_variance16x16_neon(const uint8_t *src_ptr, int src_stride, const uint8_t *ref_ptr, int ref_stride, unsigned int *sse);
unsigned int vpx_variance16x16_neon_dotprod(const uint8_t *src_ptr, int src_stride, const uint8_t *ref_ptr, int ref_stride, unsigned int *sse);
RTCD_EXTERN unsigned int (*vpx_variance16x16)(const uint8_t *src_ptr, int src_stride, const uint8_t *ref_ptr, int ref_stride, unsigned int *sse);

unsigned int vpx_variance16x32_c(const uint8_t *src_ptr, int src_stride, const uint8_t *ref_ptr, int ref_stride, unsigned int *sse);
unsigned int vpx_variance16x32_neon(const uint8_t *src_ptr, int src_stride, const uint8_t *ref_ptr, int ref_stride, unsigned int *sse);
unsigned int vpx_variance16x32_neon_dotprod(const uint8_t *src_ptr, int src_stride, const uint8_t *ref_ptr, int ref_stride, unsigned int *sse);
RTCD_EXTERN unsigned int (*vpx_variance16x32)(const uint8_t *src_ptr, int src_stride, const uint8_t *ref_ptr, int ref_stride, unsigned int *sse);

unsigned int vpx_variance16x8_c(const uint8_t *src_ptr, int src_stride, const uint8_t *ref_ptr, int ref_stride, unsigned int *sse);
unsigned int vpx_variance16x8_neon(const uint8_t *src_ptr, int src_stride, const uint8_t *ref_ptr, int ref_stride, unsigned int *sse);
unsigned int vpx_variance16x8_neon_dotprod(const uint8_t *src_ptr, int src_stride, const uint8_t *ref_ptr, int ref_stride, unsigned int *sse);
RTCD_EXTERN unsigned int (*vpx_variance16x8)(const uint8_t *src_ptr, int src_stride, const uint8_t *ref_ptr, int ref_stride, unsigned int *sse);

unsigned int vpx_variance32x16_c(const uint8_t *src_ptr, int src_stride, const uint8_t *ref_ptr, int ref_stride, unsigned int *sse);
unsigned int vpx_variance32x16_neon(const uint8_t *src_ptr, int src_stride, const uint8_t *ref_ptr, int ref_stride, unsigned int *sse);
unsigned int vpx_variance32x16_neon_dotprod(const uint8_t *src_ptr, int src_stride, const uint8_t *ref_ptr, int ref_stride, unsigned int *sse);
RTCD_EXTERN unsigned int (*vpx_variance32x16)(const uint8_t *src_ptr, int src_stride, const uint8_t *ref_ptr, int ref_stride, unsigned int *sse);

unsigned int vpx_variance32x32_c(const uint8_t *src_ptr, int src_stride, const uint8_t *ref_ptr, int ref_stride, unsigned int *sse);
unsigned int vpx_variance32x32_neon(const uint8_t *src_ptr, int src_stride, const uint8_t *ref_ptr, int ref_stride, unsigned int *sse);
unsigned int vpx_variance32x32_neon_dotprod(const uint8_t *src_ptr, int src_stride, const uint8_t *ref_ptr, int ref_stride, unsigned int *sse);
RTCD_EXTERN unsigned int (*vpx_variance32x32)(const uint8_t *src_ptr, int src_stride, const uint8_t *ref_ptr, int ref_stride, unsigned int *sse);

unsigned int vpx_variance32x64_c(const uint8_t *src_ptr, int src_stride, const uint8_t *ref_ptr, int ref_stride, unsigned int *sse);
unsigned int vpx_variance32x64_neon(const uint8_t *src_ptr, int src_stride, const uint8_t *ref_ptr, int ref_stride, unsigned int *sse);
unsigned int vpx_variance32x64_neon_dotprod(const uint8_t *src_ptr, int src_stride, const uint8_t *ref_ptr, int ref_stride, unsigned int *sse);
RTCD_EXTERN unsigned int (*vpx_variance32x64)(const uint8_t *src_ptr, int src_stride, const uint8_t *ref_ptr, int ref_stride, unsigned int *sse);

unsigned int vpx_variance4x4_c(const uint8_t *src_ptr, int src_stride, const uint8_t *ref_ptr, int ref_stride, unsigned int *sse);
unsigned int vpx_variance4x4_neon(const uint8_t *src_ptr, int src_stride, const uint8_t *ref_ptr, int ref_stride, unsigned int *sse);
unsigned int vpx_variance4x4_neon_dotprod(const uint8_t *src_ptr, int src_stride, const uint8_t *ref_ptr, int ref_stride, unsigned int *sse);
RTCD_EXTERN unsigned int (*vpx_variance4x4)(const uint8_t *src_ptr, int src_stride, const uint8_t *ref_ptr, int ref_stride, unsigned int *sse);

unsigned int vpx_variance4x8_c(const uint8_t *src_ptr, int src_stride, const uint8_t *ref_ptr, int ref_stride, unsigned int *sse);
unsigned int vpx_variance4x8_neon(const uint8_t *src_ptr, int src_stride, const uint8_t *ref_ptr, int ref_stride, unsigned int *sse);
unsigned int vpx_variance4x8_neon_dotprod(const uint8_t *src_ptr, int src_stride, const uint8_t *ref_ptr, int ref_stride, unsigned int *sse);
RTCD_EXTERN unsigned int (*vpx_variance4x8)(const uint8_t *src_ptr, int src_stride, const uint8_t *ref_ptr, int ref_stride, unsigned int *sse);

unsigned int vpx_variance64x32_c(const uint8_t *src_ptr, int src_stride, const uint8_t *ref_ptr, int ref_stride, unsigned int *sse);
unsigned int vpx_variance64x32_neon(const uint8_t *src_ptr, int src_stride, const uint8_t *ref_ptr, int ref_stride, unsigned int *sse);
unsigned int vpx_variance64x32_neon_dotprod(const uint8_t *src_ptr, int src_stride, const uint8_t *ref_ptr, int ref_stride, unsigned int *sse);
RTCD_EXTERN unsigned int (*vpx_variance64x32)(const uint8_t *src_ptr, int src_stride, const uint8_t *ref_ptr, int ref_stride, unsigned int *sse);

unsigned int vpx_variance64x64_c(const uint8_t *src_ptr, int src_stride, const uint8_t *ref_ptr, int ref_stride, unsigned int *sse);
unsigned int vpx_variance64x64_neon(const uint8_t *src_ptr, int src_stride, const uint8_t *ref_ptr, int ref_stride, unsigned int *sse);
unsigned int vpx_variance64x64_neon_dotprod(const uint8_t *src_ptr, int src_stride, const uint8_t *ref_ptr, int ref_stride, unsigned int *sse);
RTCD_EXTERN unsigned int (*vpx_variance64x64)(const uint8_t *src_ptr, int src_stride, const uint8_t *ref_ptr, int ref_stride, unsigned int *sse);

unsigned int vpx_variance8x16_c(const uint8_t *src_ptr, int src_stride, const uint8_t *ref_ptr, int ref_stride, unsigned int *sse);
unsigned int vpx_variance8x16_neon(const uint8_t *src_ptr, int src_stride, const uint8_t *ref_ptr, int ref_stride, unsigned int *sse);
unsigned int vpx_variance8x16_neon_dotprod(const uint8_t *src_ptr, int src_stride, const uint8_t *ref_ptr, int ref_stride, unsigned int *sse);
RTCD_EXTERN unsigned int (*vpx_variance8x16)(const uint8_t *src_ptr, int src_stride, const uint8_t *ref_ptr, int ref_stride, unsigned int *sse);

unsigned int vpx_variance8x4_c(const uint8_t *src_ptr, int src_stride, const uint8_t *ref_ptr, int ref_stride, unsigned int *sse);
unsigned int vpx_variance8x4_neon(const uint8_t *src_ptr, int src_stride, const uint8_t *ref_ptr, int ref_stride, unsigned int *sse);
unsigned int vpx_variance8x4_neon_dotprod(const uint8_t *src_ptr, int src_stride, const uint8_t *ref_ptr, int ref_stride, unsigned int *sse);
RTCD_EXTERN unsigned int (*vpx_variance8x4)(const uint8_t *src_ptr, int src_stride, const uint8_t *ref_ptr, int ref_stride, unsigned int *sse);

unsigned int vpx_variance8x8_c(const uint8_t *src_ptr, int src_stride, const uint8_t *ref_ptr, int ref_stride, unsigned int *sse);
unsigned int vpx_variance8x8_neon(const uint8_t *src_ptr, int src_stride, const uint8_t *ref_ptr, int ref_stride, unsigned int *sse);
unsigned int vpx_variance8x8_neon_dotprod(const uint8_t *src_ptr, int src_stride, const uint8_t *ref_ptr, int ref_stride, unsigned int *sse);
RTCD_EXTERN unsigned int (*vpx_variance8x8)(const uint8_t *src_ptr, int src_stride, const uint8_t *ref_ptr, int ref_stride, unsigned int *sse);

void vpx_ve_predictor_4x4_c(uint8_t *dst, ptrdiff_t stride, const uint8_t *above, const uint8_t *left);
#define vpx_ve_predictor_4x4 vpx_ve_predictor_4x4_c

<<<<<<< HEAD
int vpx_vector_var_c(const int16_t* ref, const int16_t* src, const int bwl);
int vpx_vector_var_neon(const int16_t* ref, const int16_t* src, const int bwl);
=======
int vpx_vector_var_c(const int16_t *ref, const int16_t *src, const int bwl);
int vpx_vector_var_neon(const int16_t *ref, const int16_t *src, const int bwl);
>>>>>>> 626889fb
#define vpx_vector_var vpx_vector_var_neon

void vpx_dsp_rtcd(void);

#include "vpx_config.h"

#ifdef RTCD_C
#include "vpx_ports/arm.h"
static void setup_rtcd_internal(void)
{
    int flags = arm_cpu_caps();

    (void)flags;

    vpx_convolve8 = vpx_convolve8_neon;
    if (flags & HAS_NEON_DOTPROD) vpx_convolve8 = vpx_convolve8_neon_dotprod;
    if (flags & HAS_NEON_I8MM) vpx_convolve8 = vpx_convolve8_neon_i8mm;
    vpx_convolve8_avg = vpx_convolve8_avg_neon;
    if (flags & HAS_NEON_DOTPROD) vpx_convolve8_avg = vpx_convolve8_avg_neon_dotprod;
    if (flags & HAS_NEON_I8MM) vpx_convolve8_avg = vpx_convolve8_avg_neon_i8mm;
    vpx_convolve8_avg_horiz = vpx_convolve8_avg_horiz_neon;
    if (flags & HAS_NEON_DOTPROD) vpx_convolve8_avg_horiz = vpx_convolve8_avg_horiz_neon_dotprod;
    if (flags & HAS_NEON_I8MM) vpx_convolve8_avg_horiz = vpx_convolve8_avg_horiz_neon_i8mm;
    vpx_convolve8_avg_vert = vpx_convolve8_avg_vert_neon;
    if (flags & HAS_NEON_DOTPROD) vpx_convolve8_avg_vert = vpx_convolve8_avg_vert_neon_dotprod;
    if (flags & HAS_NEON_I8MM) vpx_convolve8_avg_vert = vpx_convolve8_avg_vert_neon_i8mm;
    vpx_convolve8_horiz = vpx_convolve8_horiz_neon;
    if (flags & HAS_NEON_DOTPROD) vpx_convolve8_horiz = vpx_convolve8_horiz_neon_dotprod;
    if (flags & HAS_NEON_I8MM) vpx_convolve8_horiz = vpx_convolve8_horiz_neon_i8mm;
    vpx_convolve8_vert = vpx_convolve8_vert_neon;
    if (flags & HAS_NEON_DOTPROD) vpx_convolve8_vert = vpx_convolve8_vert_neon_dotprod;
    if (flags & HAS_NEON_I8MM) vpx_convolve8_vert = vpx_convolve8_vert_neon_i8mm;
    vpx_get16x16var = vpx_get16x16var_neon;
    if (flags & HAS_NEON_DOTPROD) vpx_get16x16var = vpx_get16x16var_neon_dotprod;
    vpx_get4x4sse_cs = vpx_get4x4sse_cs_neon;
    if (flags & HAS_NEON_DOTPROD) vpx_get4x4sse_cs = vpx_get4x4sse_cs_neon_dotprod;
    vpx_get8x8var = vpx_get8x8var_neon;
    if (flags & HAS_NEON_DOTPROD) vpx_get8x8var = vpx_get8x8var_neon_dotprod;
    vpx_highbd_10_get16x16var = vpx_highbd_10_get16x16var_neon;
    if (flags & HAS_SVE) vpx_highbd_10_get16x16var = vpx_highbd_10_get16x16var_sve;
    vpx_highbd_10_get8x8var = vpx_highbd_10_get8x8var_neon;
    if (flags & HAS_SVE) vpx_highbd_10_get8x8var = vpx_highbd_10_get8x8var_sve;
    vpx_highbd_10_mse16x16 = vpx_highbd_10_mse16x16_neon;
    if (flags & HAS_SVE) vpx_highbd_10_mse16x16 = vpx_highbd_10_mse16x16_sve;
    vpx_highbd_10_mse16x8 = vpx_highbd_10_mse16x8_neon;
    if (flags & HAS_SVE) vpx_highbd_10_mse16x8 = vpx_highbd_10_mse16x8_sve;
    vpx_highbd_10_mse8x16 = vpx_highbd_10_mse8x16_neon;
    if (flags & HAS_SVE) vpx_highbd_10_mse8x16 = vpx_highbd_10_mse8x16_sve;
    vpx_highbd_10_mse8x8 = vpx_highbd_10_mse8x8_neon;
    if (flags & HAS_SVE) vpx_highbd_10_mse8x8 = vpx_highbd_10_mse8x8_sve;
    vpx_highbd_10_variance16x16 = vpx_highbd_10_variance16x16_neon;
    if (flags & HAS_SVE) vpx_highbd_10_variance16x16 = vpx_highbd_10_variance16x16_sve;
    vpx_highbd_10_variance16x32 = vpx_highbd_10_variance16x32_neon;
    if (flags & HAS_SVE) vpx_highbd_10_variance16x32 = vpx_highbd_10_variance16x32_sve;
    vpx_highbd_10_variance16x8 = vpx_highbd_10_variance16x8_neon;
    if (flags & HAS_SVE) vpx_highbd_10_variance16x8 = vpx_highbd_10_variance16x8_sve;
    vpx_highbd_10_variance32x16 = vpx_highbd_10_variance32x16_neon;
    if (flags & HAS_SVE) vpx_highbd_10_variance32x16 = vpx_highbd_10_variance32x16_sve;
    vpx_highbd_10_variance32x32 = vpx_highbd_10_variance32x32_neon;
    if (flags & HAS_SVE) vpx_highbd_10_variance32x32 = vpx_highbd_10_variance32x32_sve;
    vpx_highbd_10_variance32x64 = vpx_highbd_10_variance32x64_neon;
    if (flags & HAS_SVE) vpx_highbd_10_variance32x64 = vpx_highbd_10_variance32x64_sve;
    vpx_highbd_10_variance4x4 = vpx_highbd_10_variance4x4_neon;
    if (flags & HAS_SVE) vpx_highbd_10_variance4x4 = vpx_highbd_10_variance4x4_sve;
    vpx_highbd_10_variance4x8 = vpx_highbd_10_variance4x8_neon;
    if (flags & HAS_SVE) vpx_highbd_10_variance4x8 = vpx_highbd_10_variance4x8_sve;
    vpx_highbd_10_variance64x32 = vpx_highbd_10_variance64x32_neon;
    if (flags & HAS_SVE) vpx_highbd_10_variance64x32 = vpx_highbd_10_variance64x32_sve;
    vpx_highbd_10_variance64x64 = vpx_highbd_10_variance64x64_neon;
    if (flags & HAS_SVE) vpx_highbd_10_variance64x64 = vpx_highbd_10_variance64x64_sve;
    vpx_highbd_10_variance8x16 = vpx_highbd_10_variance8x16_neon;
    if (flags & HAS_SVE) vpx_highbd_10_variance8x16 = vpx_highbd_10_variance8x16_sve;
    vpx_highbd_10_variance8x4 = vpx_highbd_10_variance8x4_neon;
    if (flags & HAS_SVE) vpx_highbd_10_variance8x4 = vpx_highbd_10_variance8x4_sve;
    vpx_highbd_10_variance8x8 = vpx_highbd_10_variance8x8_neon;
    if (flags & HAS_SVE) vpx_highbd_10_variance8x8 = vpx_highbd_10_variance8x8_sve;
    vpx_highbd_12_get16x16var = vpx_highbd_12_get16x16var_neon;
    if (flags & HAS_SVE) vpx_highbd_12_get16x16var = vpx_highbd_12_get16x16var_sve;
    vpx_highbd_12_get8x8var = vpx_highbd_12_get8x8var_neon;
    if (flags & HAS_SVE) vpx_highbd_12_get8x8var = vpx_highbd_12_get8x8var_sve;
    vpx_highbd_12_mse16x16 = vpx_highbd_12_mse16x16_neon;
    if (flags & HAS_SVE) vpx_highbd_12_mse16x16 = vpx_highbd_12_mse16x16_sve;
    vpx_highbd_12_mse16x8 = vpx_highbd_12_mse16x8_neon;
    if (flags & HAS_SVE) vpx_highbd_12_mse16x8 = vpx_highbd_12_mse16x8_sve;
    vpx_highbd_12_mse8x16 = vpx_highbd_12_mse8x16_neon;
    if (flags & HAS_SVE) vpx_highbd_12_mse8x16 = vpx_highbd_12_mse8x16_sve;
    vpx_highbd_12_mse8x8 = vpx_highbd_12_mse8x8_neon;
    if (flags & HAS_SVE) vpx_highbd_12_mse8x8 = vpx_highbd_12_mse8x8_sve;
    vpx_highbd_12_variance16x16 = vpx_highbd_12_variance16x16_neon;
    if (flags & HAS_SVE) vpx_highbd_12_variance16x16 = vpx_highbd_12_variance16x16_sve;
    vpx_highbd_12_variance16x32 = vpx_highbd_12_variance16x32_neon;
    if (flags & HAS_SVE) vpx_highbd_12_variance16x32 = vpx_highbd_12_variance16x32_sve;
    vpx_highbd_12_variance16x8 = vpx_highbd_12_variance16x8_neon;
    if (flags & HAS_SVE) vpx_highbd_12_variance16x8 = vpx_highbd_12_variance16x8_sve;
    vpx_highbd_12_variance32x16 = vpx_highbd_12_variance32x16_neon;
    if (flags & HAS_SVE) vpx_highbd_12_variance32x16 = vpx_highbd_12_variance32x16_sve;
    vpx_highbd_12_variance32x32 = vpx_highbd_12_variance32x32_neon;
    if (flags & HAS_SVE) vpx_highbd_12_variance32x32 = vpx_highbd_12_variance32x32_sve;
    vpx_highbd_12_variance32x64 = vpx_highbd_12_variance32x64_neon;
    if (flags & HAS_SVE) vpx_highbd_12_variance32x64 = vpx_highbd_12_variance32x64_sve;
    vpx_highbd_12_variance4x4 = vpx_highbd_12_variance4x4_neon;
    if (flags & HAS_SVE) vpx_highbd_12_variance4x4 = vpx_highbd_12_variance4x4_sve;
    vpx_highbd_12_variance4x8 = vpx_highbd_12_variance4x8_neon;
    if (flags & HAS_SVE) vpx_highbd_12_variance4x8 = vpx_highbd_12_variance4x8_sve;
    vpx_highbd_12_variance64x32 = vpx_highbd_12_variance64x32_neon;
    if (flags & HAS_SVE) vpx_highbd_12_variance64x32 = vpx_highbd_12_variance64x32_sve;
    vpx_highbd_12_variance64x64 = vpx_highbd_12_variance64x64_neon;
    if (flags & HAS_SVE) vpx_highbd_12_variance64x64 = vpx_highbd_12_variance64x64_sve;
    vpx_highbd_12_variance8x16 = vpx_highbd_12_variance8x16_neon;
    if (flags & HAS_SVE) vpx_highbd_12_variance8x16 = vpx_highbd_12_variance8x16_sve;
    vpx_highbd_12_variance8x4 = vpx_highbd_12_variance8x4_neon;
    if (flags & HAS_SVE) vpx_highbd_12_variance8x4 = vpx_highbd_12_variance8x4_sve;
    vpx_highbd_12_variance8x8 = vpx_highbd_12_variance8x8_neon;
    if (flags & HAS_SVE) vpx_highbd_12_variance8x8 = vpx_highbd_12_variance8x8_sve;
    vpx_highbd_8_get16x16var = vpx_highbd_8_get16x16var_neon;
    if (flags & HAS_SVE) vpx_highbd_8_get16x16var = vpx_highbd_8_get16x16var_sve;
    vpx_highbd_8_get8x8var = vpx_highbd_8_get8x8var_neon;
    if (flags & HAS_SVE) vpx_highbd_8_get8x8var = vpx_highbd_8_get8x8var_sve;
    vpx_highbd_8_mse16x16 = vpx_highbd_8_mse16x16_neon;
    if (flags & HAS_NEON_DOTPROD) vpx_highbd_8_mse16x16 = vpx_highbd_8_mse16x16_neon_dotprod;
    vpx_highbd_8_mse16x8 = vpx_highbd_8_mse16x8_neon;
    if (flags & HAS_NEON_DOTPROD) vpx_highbd_8_mse16x8 = vpx_highbd_8_mse16x8_neon_dotprod;
    vpx_highbd_8_mse8x16 = vpx_highbd_8_mse8x16_neon;
    if (flags & HAS_NEON_DOTPROD) vpx_highbd_8_mse8x16 = vpx_highbd_8_mse8x16_neon_dotprod;
    vpx_highbd_8_mse8x8 = vpx_highbd_8_mse8x8_neon;
    if (flags & HAS_NEON_DOTPROD) vpx_highbd_8_mse8x8 = vpx_highbd_8_mse8x8_neon_dotprod;
    vpx_highbd_8_variance16x16 = vpx_highbd_8_variance16x16_neon;
    if (flags & HAS_SVE) vpx_highbd_8_variance16x16 = vpx_highbd_8_variance16x16_sve;
    vpx_highbd_8_variance16x32 = vpx_highbd_8_variance16x32_neon;
    if (flags & HAS_SVE) vpx_highbd_8_variance16x32 = vpx_highbd_8_variance16x32_sve;
    vpx_highbd_8_variance16x8 = vpx_highbd_8_variance16x8_neon;
    if (flags & HAS_SVE) vpx_highbd_8_variance16x8 = vpx_highbd_8_variance16x8_sve;
    vpx_highbd_8_variance32x16 = vpx_highbd_8_variance32x16_neon;
    if (flags & HAS_SVE) vpx_highbd_8_variance32x16 = vpx_highbd_8_variance32x16_sve;
    vpx_highbd_8_variance32x32 = vpx_highbd_8_variance32x32_neon;
    if (flags & HAS_SVE) vpx_highbd_8_variance32x32 = vpx_highbd_8_variance32x32_sve;
    vpx_highbd_8_variance32x64 = vpx_highbd_8_variance32x64_neon;
    if (flags & HAS_SVE) vpx_highbd_8_variance32x64 = vpx_highbd_8_variance32x64_sve;
    vpx_highbd_8_variance4x4 = vpx_highbd_8_variance4x4_neon;
    if (flags & HAS_SVE) vpx_highbd_8_variance4x4 = vpx_highbd_8_variance4x4_sve;
    vpx_highbd_8_variance4x8 = vpx_highbd_8_variance4x8_neon;
    if (flags & HAS_SVE) vpx_highbd_8_variance4x8 = vpx_highbd_8_variance4x8_sve;
    vpx_highbd_8_variance64x32 = vpx_highbd_8_variance64x32_neon;
    if (flags & HAS_SVE) vpx_highbd_8_variance64x32 = vpx_highbd_8_variance64x32_sve;
    vpx_highbd_8_variance64x64 = vpx_highbd_8_variance64x64_neon;
    if (flags & HAS_SVE) vpx_highbd_8_variance64x64 = vpx_highbd_8_variance64x64_sve;
    vpx_highbd_8_variance8x16 = vpx_highbd_8_variance8x16_neon;
    if (flags & HAS_SVE) vpx_highbd_8_variance8x16 = vpx_highbd_8_variance8x16_sve;
    vpx_highbd_8_variance8x4 = vpx_highbd_8_variance8x4_neon;
    if (flags & HAS_SVE) vpx_highbd_8_variance8x4 = vpx_highbd_8_variance8x4_sve;
    vpx_highbd_8_variance8x8 = vpx_highbd_8_variance8x8_neon;
    if (flags & HAS_SVE) vpx_highbd_8_variance8x8 = vpx_highbd_8_variance8x8_sve;
    vpx_highbd_convolve8 = vpx_highbd_convolve8_neon;
    if (flags & HAS_SVE2) vpx_highbd_convolve8 = vpx_highbd_convolve8_sve2;
    vpx_highbd_convolve8_avg = vpx_highbd_convolve8_avg_neon;
    if (flags & HAS_SVE2) vpx_highbd_convolve8_avg = vpx_highbd_convolve8_avg_sve2;
    vpx_highbd_convolve8_avg_horiz = vpx_highbd_convolve8_avg_horiz_neon;
    if (flags & HAS_SVE) vpx_highbd_convolve8_avg_horiz = vpx_highbd_convolve8_avg_horiz_sve;
    vpx_highbd_convolve8_avg_vert = vpx_highbd_convolve8_avg_vert_neon;
    if (flags & HAS_SVE2) vpx_highbd_convolve8_avg_vert = vpx_highbd_convolve8_avg_vert_sve2;
    vpx_highbd_convolve8_horiz = vpx_highbd_convolve8_horiz_neon;
    if (flags & HAS_SVE) vpx_highbd_convolve8_horiz = vpx_highbd_convolve8_horiz_sve;
    vpx_highbd_convolve8_vert = vpx_highbd_convolve8_vert_neon;
    if (flags & HAS_SVE2) vpx_highbd_convolve8_vert = vpx_highbd_convolve8_vert_sve2;
    vpx_mse16x16 = vpx_mse16x16_neon;
    if (flags & HAS_NEON_DOTPROD) vpx_mse16x16 = vpx_mse16x16_neon_dotprod;
    vpx_mse16x8 = vpx_mse16x8_neon;
    if (flags & HAS_NEON_DOTPROD) vpx_mse16x8 = vpx_mse16x8_neon_dotprod;
    vpx_mse8x16 = vpx_mse8x16_neon;
    if (flags & HAS_NEON_DOTPROD) vpx_mse8x16 = vpx_mse8x16_neon_dotprod;
    vpx_mse8x8 = vpx_mse8x8_neon;
    if (flags & HAS_NEON_DOTPROD) vpx_mse8x8 = vpx_mse8x8_neon_dotprod;
    vpx_sad16x16 = vpx_sad16x16_neon;
    if (flags & HAS_NEON_DOTPROD) vpx_sad16x16 = vpx_sad16x16_neon_dotprod;
    vpx_sad16x16_avg = vpx_sad16x16_avg_neon;
    if (flags & HAS_NEON_DOTPROD) vpx_sad16x16_avg = vpx_sad16x16_avg_neon_dotprod;
    vpx_sad16x16x4d = vpx_sad16x16x4d_neon;
    if (flags & HAS_NEON_DOTPROD) vpx_sad16x16x4d = vpx_sad16x16x4d_neon_dotprod;
    vpx_sad16x32 = vpx_sad16x32_neon;
    if (flags & HAS_NEON_DOTPROD) vpx_sad16x32 = vpx_sad16x32_neon_dotprod;
    vpx_sad16x32_avg = vpx_sad16x32_avg_neon;
    if (flags & HAS_NEON_DOTPROD) vpx_sad16x32_avg = vpx_sad16x32_avg_neon_dotprod;
    vpx_sad16x32x4d = vpx_sad16x32x4d_neon;
    if (flags & HAS_NEON_DOTPROD) vpx_sad16x32x4d = vpx_sad16x32x4d_neon_dotprod;
    vpx_sad16x8 = vpx_sad16x8_neon;
    if (flags & HAS_NEON_DOTPROD) vpx_sad16x8 = vpx_sad16x8_neon_dotprod;
    vpx_sad16x8_avg = vpx_sad16x8_avg_neon;
    if (flags & HAS_NEON_DOTPROD) vpx_sad16x8_avg = vpx_sad16x8_avg_neon_dotprod;
    vpx_sad16x8x4d = vpx_sad16x8x4d_neon;
    if (flags & HAS_NEON_DOTPROD) vpx_sad16x8x4d = vpx_sad16x8x4d_neon_dotprod;
    vpx_sad32x16 = vpx_sad32x16_neon;
    if (flags & HAS_NEON_DOTPROD) vpx_sad32x16 = vpx_sad32x16_neon_dotprod;
    vpx_sad32x16_avg = vpx_sad32x16_avg_neon;
    if (flags & HAS_NEON_DOTPROD) vpx_sad32x16_avg = vpx_sad32x16_avg_neon_dotprod;
    vpx_sad32x16x4d = vpx_sad32x16x4d_neon;
    if (flags & HAS_NEON_DOTPROD) vpx_sad32x16x4d = vpx_sad32x16x4d_neon_dotprod;
    vpx_sad32x32 = vpx_sad32x32_neon;
    if (flags & HAS_NEON_DOTPROD) vpx_sad32x32 = vpx_sad32x32_neon_dotprod;
    vpx_sad32x32_avg = vpx_sad32x32_avg_neon;
    if (flags & HAS_NEON_DOTPROD) vpx_sad32x32_avg = vpx_sad32x32_avg_neon_dotprod;
    vpx_sad32x32x4d = vpx_sad32x32x4d_neon;
    if (flags & HAS_NEON_DOTPROD) vpx_sad32x32x4d = vpx_sad32x32x4d_neon_dotprod;
    vpx_sad32x64 = vpx_sad32x64_neon;
    if (flags & HAS_NEON_DOTPROD) vpx_sad32x64 = vpx_sad32x64_neon_dotprod;
    vpx_sad32x64_avg = vpx_sad32x64_avg_neon;
    if (flags & HAS_NEON_DOTPROD) vpx_sad32x64_avg = vpx_sad32x64_avg_neon_dotprod;
    vpx_sad32x64x4d = vpx_sad32x64x4d_neon;
    if (flags & HAS_NEON_DOTPROD) vpx_sad32x64x4d = vpx_sad32x64x4d_neon_dotprod;
    vpx_sad64x32 = vpx_sad64x32_neon;
    if (flags & HAS_NEON_DOTPROD) vpx_sad64x32 = vpx_sad64x32_neon_dotprod;
    vpx_sad64x32_avg = vpx_sad64x32_avg_neon;
    if (flags & HAS_NEON_DOTPROD) vpx_sad64x32_avg = vpx_sad64x32_avg_neon_dotprod;
    vpx_sad64x32x4d = vpx_sad64x32x4d_neon;
    if (flags & HAS_NEON_DOTPROD) vpx_sad64x32x4d = vpx_sad64x32x4d_neon_dotprod;
    vpx_sad64x64 = vpx_sad64x64_neon;
    if (flags & HAS_NEON_DOTPROD) vpx_sad64x64 = vpx_sad64x64_neon_dotprod;
    vpx_sad64x64_avg = vpx_sad64x64_avg_neon;
    if (flags & HAS_NEON_DOTPROD) vpx_sad64x64_avg = vpx_sad64x64_avg_neon_dotprod;
    vpx_sad64x64x4d = vpx_sad64x64x4d_neon;
    if (flags & HAS_NEON_DOTPROD) vpx_sad64x64x4d = vpx_sad64x64x4d_neon_dotprod;
    vpx_sad_skip_16x16 = vpx_sad_skip_16x16_neon;
    if (flags & HAS_NEON_DOTPROD) vpx_sad_skip_16x16 = vpx_sad_skip_16x16_neon_dotprod;
    vpx_sad_skip_16x16x4d = vpx_sad_skip_16x16x4d_neon;
    if (flags & HAS_NEON_DOTPROD) vpx_sad_skip_16x16x4d = vpx_sad_skip_16x16x4d_neon_dotprod;
    vpx_sad_skip_16x32 = vpx_sad_skip_16x32_neon;
    if (flags & HAS_NEON_DOTPROD) vpx_sad_skip_16x32 = vpx_sad_skip_16x32_neon_dotprod;
    vpx_sad_skip_16x32x4d = vpx_sad_skip_16x32x4d_neon;
    if (flags & HAS_NEON_DOTPROD) vpx_sad_skip_16x32x4d = vpx_sad_skip_16x32x4d_neon_dotprod;
    vpx_sad_skip_16x8 = vpx_sad_skip_16x8_neon;
    if (flags & HAS_NEON_DOTPROD) vpx_sad_skip_16x8 = vpx_sad_skip_16x8_neon_dotprod;
    vpx_sad_skip_16x8x4d = vpx_sad_skip_16x8x4d_neon;
    if (flags & HAS_NEON_DOTPROD) vpx_sad_skip_16x8x4d = vpx_sad_skip_16x8x4d_neon_dotprod;
    vpx_sad_skip_32x16 = vpx_sad_skip_32x16_neon;
    if (flags & HAS_NEON_DOTPROD) vpx_sad_skip_32x16 = vpx_sad_skip_32x16_neon_dotprod;
    vpx_sad_skip_32x16x4d = vpx_sad_skip_32x16x4d_neon;
    if (flags & HAS_NEON_DOTPROD) vpx_sad_skip_32x16x4d = vpx_sad_skip_32x16x4d_neon_dotprod;
    vpx_sad_skip_32x32 = vpx_sad_skip_32x32_neon;
    if (flags & HAS_NEON_DOTPROD) vpx_sad_skip_32x32 = vpx_sad_skip_32x32_neon_dotprod;
    vpx_sad_skip_32x32x4d = vpx_sad_skip_32x32x4d_neon;
    if (flags & HAS_NEON_DOTPROD) vpx_sad_skip_32x32x4d = vpx_sad_skip_32x32x4d_neon_dotprod;
    vpx_sad_skip_32x64 = vpx_sad_skip_32x64_neon;
    if (flags & HAS_NEON_DOTPROD) vpx_sad_skip_32x64 = vpx_sad_skip_32x64_neon_dotprod;
    vpx_sad_skip_32x64x4d = vpx_sad_skip_32x64x4d_neon;
    if (flags & HAS_NEON_DOTPROD) vpx_sad_skip_32x64x4d = vpx_sad_skip_32x64x4d_neon_dotprod;
    vpx_sad_skip_64x32 = vpx_sad_skip_64x32_neon;
    if (flags & HAS_NEON_DOTPROD) vpx_sad_skip_64x32 = vpx_sad_skip_64x32_neon_dotprod;
    vpx_sad_skip_64x32x4d = vpx_sad_skip_64x32x4d_neon;
    if (flags & HAS_NEON_DOTPROD) vpx_sad_skip_64x32x4d = vpx_sad_skip_64x32x4d_neon_dotprod;
    vpx_sad_skip_64x64 = vpx_sad_skip_64x64_neon;
    if (flags & HAS_NEON_DOTPROD) vpx_sad_skip_64x64 = vpx_sad_skip_64x64_neon_dotprod;
    vpx_sad_skip_64x64x4d = vpx_sad_skip_64x64x4d_neon;
    if (flags & HAS_NEON_DOTPROD) vpx_sad_skip_64x64x4d = vpx_sad_skip_64x64x4d_neon_dotprod;
    vpx_sse = vpx_sse_neon;
    if (flags & HAS_NEON_DOTPROD) vpx_sse = vpx_sse_neon_dotprod;
    vpx_sum_squares_2d_i16 = vpx_sum_squares_2d_i16_neon;
    if (flags & HAS_SVE) vpx_sum_squares_2d_i16 = vpx_sum_squares_2d_i16_sve;
    vpx_variance16x16 = vpx_variance16x16_neon;
    if (flags & HAS_NEON_DOTPROD) vpx_variance16x16 = vpx_variance16x16_neon_dotprod;
    vpx_variance16x32 = vpx_variance16x32_neon;
    if (flags & HAS_NEON_DOTPROD) vpx_variance16x32 = vpx_variance16x32_neon_dotprod;
    vpx_variance16x8 = vpx_variance16x8_neon;
    if (flags & HAS_NEON_DOTPROD) vpx_variance16x8 = vpx_variance16x8_neon_dotprod;
    vpx_variance32x16 = vpx_variance32x16_neon;
    if (flags & HAS_NEON_DOTPROD) vpx_variance32x16 = vpx_variance32x16_neon_dotprod;
    vpx_variance32x32 = vpx_variance32x32_neon;
    if (flags & HAS_NEON_DOTPROD) vpx_variance32x32 = vpx_variance32x32_neon_dotprod;
    vpx_variance32x64 = vpx_variance32x64_neon;
    if (flags & HAS_NEON_DOTPROD) vpx_variance32x64 = vpx_variance32x64_neon_dotprod;
    vpx_variance4x4 = vpx_variance4x4_neon;
    if (flags & HAS_NEON_DOTPROD) vpx_variance4x4 = vpx_variance4x4_neon_dotprod;
    vpx_variance4x8 = vpx_variance4x8_neon;
    if (flags & HAS_NEON_DOTPROD) vpx_variance4x8 = vpx_variance4x8_neon_dotprod;
    vpx_variance64x32 = vpx_variance64x32_neon;
    if (flags & HAS_NEON_DOTPROD) vpx_variance64x32 = vpx_variance64x32_neon_dotprod;
    vpx_variance64x64 = vpx_variance64x64_neon;
    if (flags & HAS_NEON_DOTPROD) vpx_variance64x64 = vpx_variance64x64_neon_dotprod;
    vpx_variance8x16 = vpx_variance8x16_neon;
    if (flags & HAS_NEON_DOTPROD) vpx_variance8x16 = vpx_variance8x16_neon_dotprod;
    vpx_variance8x4 = vpx_variance8x4_neon;
    if (flags & HAS_NEON_DOTPROD) vpx_variance8x4 = vpx_variance8x4_neon_dotprod;
    vpx_variance8x8 = vpx_variance8x8_neon;
    if (flags & HAS_NEON_DOTPROD) vpx_variance8x8 = vpx_variance8x8_neon_dotprod;
}
#endif

#ifdef __cplusplus
}  // extern "C"
#endif

#endif  // VPX_DSP_RTCD_H_<|MERGE_RESOLUTION|>--- conflicted
+++ resolved
@@ -35,28 +35,6 @@
 extern "C" {
 #endif
 
-<<<<<<< HEAD
-unsigned int vpx_avg_4x4_c(const uint8_t*, int p);
-unsigned int vpx_avg_4x4_neon(const uint8_t*, int p);
-#define vpx_avg_4x4 vpx_avg_4x4_neon
-
-unsigned int vpx_avg_8x8_c(const uint8_t*, int p);
-unsigned int vpx_avg_8x8_neon(const uint8_t*, int p);
-#define vpx_avg_8x8 vpx_avg_8x8_neon
-
-void vpx_comp_avg_pred_c(uint8_t* comp_pred,
-                         const uint8_t* pred,
-                         int width,
-                         int height,
-                         const uint8_t* ref,
-                         int ref_stride);
-void vpx_comp_avg_pred_neon(uint8_t* comp_pred,
-                            const uint8_t* pred,
-                            int width,
-                            int height,
-                            const uint8_t* ref,
-                            int ref_stride);
-=======
 unsigned int vpx_avg_4x4_c(const uint8_t *, int p);
 unsigned int vpx_avg_4x4_neon(const uint8_t *, int p);
 #define vpx_avg_4x4 vpx_avg_4x4_neon
@@ -67,7 +45,6 @@
 
 void vpx_comp_avg_pred_c(uint8_t *comp_pred, const uint8_t *pred, int width, int height, const uint8_t *ref, int ref_stride);
 void vpx_comp_avg_pred_neon(uint8_t *comp_pred, const uint8_t *pred, int width, int height, const uint8_t *ref, int ref_stride);
->>>>>>> 626889fb
 #define vpx_comp_avg_pred vpx_comp_avg_pred_neon
 
 void vpx_convolve8_c(const uint8_t *src, ptrdiff_t src_stride, uint8_t *dst, ptrdiff_t dst_stride, const InterpKernel *filter, int x0_q4, int x_step_q4, int y0_q4, int y_step_q4, int w, int h);
@@ -280,85 +257,6 @@
 void vpx_dc_top_predictor_8x8_neon(uint8_t *dst, ptrdiff_t stride, const uint8_t *above, const uint8_t *left);
 #define vpx_dc_top_predictor_8x8 vpx_dc_top_predictor_8x8_neon
 
-<<<<<<< HEAD
-void vpx_fdct16x16_c(const int16_t* input, tran_low_t* output, int stride);
-void vpx_fdct16x16_neon(const int16_t* input, tran_low_t* output, int stride);
-#define vpx_fdct16x16 vpx_fdct16x16_neon
-
-void vpx_fdct16x16_1_c(const int16_t* input, tran_low_t* output, int stride);
-void vpx_fdct16x16_1_neon(const int16_t* input, tran_low_t* output, int stride);
-#define vpx_fdct16x16_1 vpx_fdct16x16_1_neon
-
-void vpx_fdct32x32_c(const int16_t* input, tran_low_t* output, int stride);
-void vpx_fdct32x32_neon(const int16_t* input, tran_low_t* output, int stride);
-#define vpx_fdct32x32 vpx_fdct32x32_neon
-
-void vpx_fdct32x32_1_c(const int16_t* input, tran_low_t* output, int stride);
-void vpx_fdct32x32_1_neon(const int16_t* input, tran_low_t* output, int stride);
-#define vpx_fdct32x32_1 vpx_fdct32x32_1_neon
-
-void vpx_fdct32x32_rd_c(const int16_t* input, tran_low_t* output, int stride);
-void vpx_fdct32x32_rd_neon(const int16_t* input,
-                           tran_low_t* output,
-                           int stride);
-#define vpx_fdct32x32_rd vpx_fdct32x32_rd_neon
-
-void vpx_fdct4x4_c(const int16_t* input, tran_low_t* output, int stride);
-void vpx_fdct4x4_neon(const int16_t* input, tran_low_t* output, int stride);
-#define vpx_fdct4x4 vpx_fdct4x4_neon
-
-void vpx_fdct4x4_1_c(const int16_t* input, tran_low_t* output, int stride);
-void vpx_fdct4x4_1_neon(const int16_t* input, tran_low_t* output, int stride);
-#define vpx_fdct4x4_1 vpx_fdct4x4_1_neon
-
-void vpx_fdct8x8_c(const int16_t* input, tran_low_t* output, int stride);
-void vpx_fdct8x8_neon(const int16_t* input, tran_low_t* output, int stride);
-#define vpx_fdct8x8 vpx_fdct8x8_neon
-
-void vpx_fdct8x8_1_c(const int16_t* input, tran_low_t* output, int stride);
-void vpx_fdct8x8_1_neon(const int16_t* input, tran_low_t* output, int stride);
-#define vpx_fdct8x8_1 vpx_fdct8x8_1_neon
-
-void vpx_get16x16var_c(const uint8_t* src_ptr,
-                       int src_stride,
-                       const uint8_t* ref_ptr,
-                       int ref_stride,
-                       unsigned int* sse,
-                       int* sum);
-void vpx_get16x16var_neon(const uint8_t* src_ptr,
-                          int src_stride,
-                          const uint8_t* ref_ptr,
-                          int ref_stride,
-                          unsigned int* sse,
-                          int* sum);
-#define vpx_get16x16var vpx_get16x16var_neon
-
-unsigned int vpx_get4x4sse_cs_c(const unsigned char* src_ptr,
-                                int src_stride,
-                                const unsigned char* ref_ptr,
-                                int ref_stride);
-unsigned int vpx_get4x4sse_cs_neon(const unsigned char* src_ptr,
-                                   int src_stride,
-                                   const unsigned char* ref_ptr,
-                                   int ref_stride);
-#define vpx_get4x4sse_cs vpx_get4x4sse_cs_neon
-
-void vpx_get8x8var_c(const uint8_t* src_ptr,
-                     int src_stride,
-                     const uint8_t* ref_ptr,
-                     int ref_stride,
-                     unsigned int* sse,
-                     int* sum);
-void vpx_get8x8var_neon(const uint8_t* src_ptr,
-                        int src_stride,
-                        const uint8_t* ref_ptr,
-                        int ref_stride,
-                        unsigned int* sse,
-                        int* sum);
-#define vpx_get8x8var vpx_get8x8var_neon
-
-unsigned int vpx_get_mb_ss_c(const int16_t*);
-=======
 void vpx_fdct16x16_c(const int16_t *input, tran_low_t *output, int stride);
 void vpx_fdct16x16_neon(const int16_t *input, tran_low_t *output, int stride);
 #define vpx_fdct16x16 vpx_fdct16x16_neon
@@ -411,7 +309,6 @@
 RTCD_EXTERN void (*vpx_get8x8var)(const uint8_t *src_ptr, int src_stride, const uint8_t *ref_ptr, int ref_stride, unsigned int *sse, int *sum);
 
 unsigned int vpx_get_mb_ss_c(const int16_t *);
->>>>>>> 626889fb
 #define vpx_get_mb_ss vpx_get_mb_ss_c
 
 void vpx_h_predictor_16x16_c(uint8_t *dst, ptrdiff_t stride, const uint8_t *above, const uint8_t *left);
@@ -430,2211 +327,6 @@
 void vpx_h_predictor_8x8_neon(uint8_t *dst, ptrdiff_t stride, const uint8_t *above, const uint8_t *left);
 #define vpx_h_predictor_8x8 vpx_h_predictor_8x8_neon
 
-<<<<<<< HEAD
-void vpx_hadamard_16x16_c(const int16_t* src_diff,
-                          ptrdiff_t src_stride,
-                          tran_low_t* coeff);
-void vpx_hadamard_16x16_neon(const int16_t* src_diff,
-                             ptrdiff_t src_stride,
-                             tran_low_t* coeff);
-#define vpx_hadamard_16x16 vpx_hadamard_16x16_neon
-
-void vpx_hadamard_32x32_c(const int16_t* src_diff,
-                          ptrdiff_t src_stride,
-                          tran_low_t* coeff);
-void vpx_hadamard_32x32_neon(const int16_t* src_diff,
-                             ptrdiff_t src_stride,
-                             tran_low_t* coeff);
-#define vpx_hadamard_32x32 vpx_hadamard_32x32_neon
-
-void vpx_hadamard_8x8_c(const int16_t* src_diff,
-                        ptrdiff_t src_stride,
-                        tran_low_t* coeff);
-void vpx_hadamard_8x8_neon(const int16_t* src_diff,
-                           ptrdiff_t src_stride,
-                           tran_low_t* coeff);
-#define vpx_hadamard_8x8 vpx_hadamard_8x8_neon
-
-void vpx_he_predictor_4x4_c(uint8_t* dst,
-                            ptrdiff_t stride,
-                            const uint8_t* above,
-                            const uint8_t* left);
-#define vpx_he_predictor_4x4 vpx_he_predictor_4x4_c
-
-void vpx_highbd_10_get16x16var_c(const uint8_t* src_ptr,
-                                 int src_stride,
-                                 const uint8_t* ref_ptr,
-                                 int ref_stride,
-                                 unsigned int* sse,
-                                 int* sum);
-void vpx_highbd_10_get16x16var_neon(const uint8_t* src_ptr,
-                                    int src_stride,
-                                    const uint8_t* ref_ptr,
-                                    int ref_stride,
-                                    unsigned int* sse,
-                                    int* sum);
-#define vpx_highbd_10_get16x16var vpx_highbd_10_get16x16var_neon
-
-void vpx_highbd_10_get8x8var_c(const uint8_t* src_ptr,
-                               int src_stride,
-                               const uint8_t* ref_ptr,
-                               int ref_stride,
-                               unsigned int* sse,
-                               int* sum);
-void vpx_highbd_10_get8x8var_neon(const uint8_t* src_ptr,
-                                  int src_stride,
-                                  const uint8_t* ref_ptr,
-                                  int ref_stride,
-                                  unsigned int* sse,
-                                  int* sum);
-#define vpx_highbd_10_get8x8var vpx_highbd_10_get8x8var_neon
-
-unsigned int vpx_highbd_10_mse16x16_c(const uint8_t* src_ptr,
-                                      int src_stride,
-                                      const uint8_t* ref_ptr,
-                                      int ref_stride,
-                                      unsigned int* sse);
-unsigned int vpx_highbd_10_mse16x16_neon(const uint8_t* src_ptr,
-                                         int src_stride,
-                                         const uint8_t* ref_ptr,
-                                         int ref_stride,
-                                         unsigned int* sse);
-#define vpx_highbd_10_mse16x16 vpx_highbd_10_mse16x16_neon
-
-unsigned int vpx_highbd_10_mse16x8_c(const uint8_t* src_ptr,
-                                     int src_stride,
-                                     const uint8_t* ref_ptr,
-                                     int ref_stride,
-                                     unsigned int* sse);
-unsigned int vpx_highbd_10_mse16x8_neon(const uint8_t* src_ptr,
-                                        int src_stride,
-                                        const uint8_t* ref_ptr,
-                                        int ref_stride,
-                                        unsigned int* sse);
-#define vpx_highbd_10_mse16x8 vpx_highbd_10_mse16x8_neon
-
-unsigned int vpx_highbd_10_mse8x16_c(const uint8_t* src_ptr,
-                                     int src_stride,
-                                     const uint8_t* ref_ptr,
-                                     int ref_stride,
-                                     unsigned int* sse);
-unsigned int vpx_highbd_10_mse8x16_neon(const uint8_t* src_ptr,
-                                        int src_stride,
-                                        const uint8_t* ref_ptr,
-                                        int ref_stride,
-                                        unsigned int* sse);
-#define vpx_highbd_10_mse8x16 vpx_highbd_10_mse8x16_neon
-
-unsigned int vpx_highbd_10_mse8x8_c(const uint8_t* src_ptr,
-                                    int src_stride,
-                                    const uint8_t* ref_ptr,
-                                    int ref_stride,
-                                    unsigned int* sse);
-unsigned int vpx_highbd_10_mse8x8_neon(const uint8_t* src_ptr,
-                                       int src_stride,
-                                       const uint8_t* ref_ptr,
-                                       int ref_stride,
-                                       unsigned int* sse);
-#define vpx_highbd_10_mse8x8 vpx_highbd_10_mse8x8_neon
-
-uint32_t vpx_highbd_10_sub_pixel_avg_variance16x16_c(
-    const uint8_t* src_ptr,
-    int src_stride,
-    int x_offset,
-    int y_offset,
-    const uint8_t* ref_ptr,
-    int ref_stride,
-    uint32_t* sse,
-    const uint8_t* second_pred);
-uint32_t vpx_highbd_10_sub_pixel_avg_variance16x16_neon(
-    const uint8_t* src_ptr,
-    int src_stride,
-    int x_offset,
-    int y_offset,
-    const uint8_t* ref_ptr,
-    int ref_stride,
-    uint32_t* sse,
-    const uint8_t* second_pred);
-#define vpx_highbd_10_sub_pixel_avg_variance16x16 \
-  vpx_highbd_10_sub_pixel_avg_variance16x16_neon
-
-uint32_t vpx_highbd_10_sub_pixel_avg_variance16x32_c(
-    const uint8_t* src_ptr,
-    int src_stride,
-    int x_offset,
-    int y_offset,
-    const uint8_t* ref_ptr,
-    int ref_stride,
-    uint32_t* sse,
-    const uint8_t* second_pred);
-uint32_t vpx_highbd_10_sub_pixel_avg_variance16x32_neon(
-    const uint8_t* src_ptr,
-    int src_stride,
-    int x_offset,
-    int y_offset,
-    const uint8_t* ref_ptr,
-    int ref_stride,
-    uint32_t* sse,
-    const uint8_t* second_pred);
-#define vpx_highbd_10_sub_pixel_avg_variance16x32 \
-  vpx_highbd_10_sub_pixel_avg_variance16x32_neon
-
-uint32_t vpx_highbd_10_sub_pixel_avg_variance16x8_c(const uint8_t* src_ptr,
-                                                    int src_stride,
-                                                    int x_offset,
-                                                    int y_offset,
-                                                    const uint8_t* ref_ptr,
-                                                    int ref_stride,
-                                                    uint32_t* sse,
-                                                    const uint8_t* second_pred);
-uint32_t vpx_highbd_10_sub_pixel_avg_variance16x8_neon(
-    const uint8_t* src_ptr,
-    int src_stride,
-    int x_offset,
-    int y_offset,
-    const uint8_t* ref_ptr,
-    int ref_stride,
-    uint32_t* sse,
-    const uint8_t* second_pred);
-#define vpx_highbd_10_sub_pixel_avg_variance16x8 \
-  vpx_highbd_10_sub_pixel_avg_variance16x8_neon
-
-uint32_t vpx_highbd_10_sub_pixel_avg_variance32x16_c(
-    const uint8_t* src_ptr,
-    int src_stride,
-    int x_offset,
-    int y_offset,
-    const uint8_t* ref_ptr,
-    int ref_stride,
-    uint32_t* sse,
-    const uint8_t* second_pred);
-uint32_t vpx_highbd_10_sub_pixel_avg_variance32x16_neon(
-    const uint8_t* src_ptr,
-    int src_stride,
-    int x_offset,
-    int y_offset,
-    const uint8_t* ref_ptr,
-    int ref_stride,
-    uint32_t* sse,
-    const uint8_t* second_pred);
-#define vpx_highbd_10_sub_pixel_avg_variance32x16 \
-  vpx_highbd_10_sub_pixel_avg_variance32x16_neon
-
-uint32_t vpx_highbd_10_sub_pixel_avg_variance32x32_c(
-    const uint8_t* src_ptr,
-    int src_stride,
-    int x_offset,
-    int y_offset,
-    const uint8_t* ref_ptr,
-    int ref_stride,
-    uint32_t* sse,
-    const uint8_t* second_pred);
-uint32_t vpx_highbd_10_sub_pixel_avg_variance32x32_neon(
-    const uint8_t* src_ptr,
-    int src_stride,
-    int x_offset,
-    int y_offset,
-    const uint8_t* ref_ptr,
-    int ref_stride,
-    uint32_t* sse,
-    const uint8_t* second_pred);
-#define vpx_highbd_10_sub_pixel_avg_variance32x32 \
-  vpx_highbd_10_sub_pixel_avg_variance32x32_neon
-
-uint32_t vpx_highbd_10_sub_pixel_avg_variance32x64_c(
-    const uint8_t* src_ptr,
-    int src_stride,
-    int x_offset,
-    int y_offset,
-    const uint8_t* ref_ptr,
-    int ref_stride,
-    uint32_t* sse,
-    const uint8_t* second_pred);
-uint32_t vpx_highbd_10_sub_pixel_avg_variance32x64_neon(
-    const uint8_t* src_ptr,
-    int src_stride,
-    int x_offset,
-    int y_offset,
-    const uint8_t* ref_ptr,
-    int ref_stride,
-    uint32_t* sse,
-    const uint8_t* second_pred);
-#define vpx_highbd_10_sub_pixel_avg_variance32x64 \
-  vpx_highbd_10_sub_pixel_avg_variance32x64_neon
-
-uint32_t vpx_highbd_10_sub_pixel_avg_variance4x4_c(const uint8_t* src_ptr,
-                                                   int src_stride,
-                                                   int x_offset,
-                                                   int y_offset,
-                                                   const uint8_t* ref_ptr,
-                                                   int ref_stride,
-                                                   uint32_t* sse,
-                                                   const uint8_t* second_pred);
-uint32_t vpx_highbd_10_sub_pixel_avg_variance4x4_neon(
-    const uint8_t* src_ptr,
-    int src_stride,
-    int x_offset,
-    int y_offset,
-    const uint8_t* ref_ptr,
-    int ref_stride,
-    uint32_t* sse,
-    const uint8_t* second_pred);
-#define vpx_highbd_10_sub_pixel_avg_variance4x4 \
-  vpx_highbd_10_sub_pixel_avg_variance4x4_neon
-
-uint32_t vpx_highbd_10_sub_pixel_avg_variance4x8_c(const uint8_t* src_ptr,
-                                                   int src_stride,
-                                                   int x_offset,
-                                                   int y_offset,
-                                                   const uint8_t* ref_ptr,
-                                                   int ref_stride,
-                                                   uint32_t* sse,
-                                                   const uint8_t* second_pred);
-uint32_t vpx_highbd_10_sub_pixel_avg_variance4x8_neon(
-    const uint8_t* src_ptr,
-    int src_stride,
-    int x_offset,
-    int y_offset,
-    const uint8_t* ref_ptr,
-    int ref_stride,
-    uint32_t* sse,
-    const uint8_t* second_pred);
-#define vpx_highbd_10_sub_pixel_avg_variance4x8 \
-  vpx_highbd_10_sub_pixel_avg_variance4x8_neon
-
-uint32_t vpx_highbd_10_sub_pixel_avg_variance64x32_c(
-    const uint8_t* src_ptr,
-    int src_stride,
-    int x_offset,
-    int y_offset,
-    const uint8_t* ref_ptr,
-    int ref_stride,
-    uint32_t* sse,
-    const uint8_t* second_pred);
-uint32_t vpx_highbd_10_sub_pixel_avg_variance64x32_neon(
-    const uint8_t* src_ptr,
-    int src_stride,
-    int x_offset,
-    int y_offset,
-    const uint8_t* ref_ptr,
-    int ref_stride,
-    uint32_t* sse,
-    const uint8_t* second_pred);
-#define vpx_highbd_10_sub_pixel_avg_variance64x32 \
-  vpx_highbd_10_sub_pixel_avg_variance64x32_neon
-
-uint32_t vpx_highbd_10_sub_pixel_avg_variance64x64_c(
-    const uint8_t* src_ptr,
-    int src_stride,
-    int x_offset,
-    int y_offset,
-    const uint8_t* ref_ptr,
-    int ref_stride,
-    uint32_t* sse,
-    const uint8_t* second_pred);
-uint32_t vpx_highbd_10_sub_pixel_avg_variance64x64_neon(
-    const uint8_t* src_ptr,
-    int src_stride,
-    int x_offset,
-    int y_offset,
-    const uint8_t* ref_ptr,
-    int ref_stride,
-    uint32_t* sse,
-    const uint8_t* second_pred);
-#define vpx_highbd_10_sub_pixel_avg_variance64x64 \
-  vpx_highbd_10_sub_pixel_avg_variance64x64_neon
-
-uint32_t vpx_highbd_10_sub_pixel_avg_variance8x16_c(const uint8_t* src_ptr,
-                                                    int src_stride,
-                                                    int x_offset,
-                                                    int y_offset,
-                                                    const uint8_t* ref_ptr,
-                                                    int ref_stride,
-                                                    uint32_t* sse,
-                                                    const uint8_t* second_pred);
-uint32_t vpx_highbd_10_sub_pixel_avg_variance8x16_neon(
-    const uint8_t* src_ptr,
-    int src_stride,
-    int x_offset,
-    int y_offset,
-    const uint8_t* ref_ptr,
-    int ref_stride,
-    uint32_t* sse,
-    const uint8_t* second_pred);
-#define vpx_highbd_10_sub_pixel_avg_variance8x16 \
-  vpx_highbd_10_sub_pixel_avg_variance8x16_neon
-
-uint32_t vpx_highbd_10_sub_pixel_avg_variance8x4_c(const uint8_t* src_ptr,
-                                                   int src_stride,
-                                                   int x_offset,
-                                                   int y_offset,
-                                                   const uint8_t* ref_ptr,
-                                                   int ref_stride,
-                                                   uint32_t* sse,
-                                                   const uint8_t* second_pred);
-uint32_t vpx_highbd_10_sub_pixel_avg_variance8x4_neon(
-    const uint8_t* src_ptr,
-    int src_stride,
-    int x_offset,
-    int y_offset,
-    const uint8_t* ref_ptr,
-    int ref_stride,
-    uint32_t* sse,
-    const uint8_t* second_pred);
-#define vpx_highbd_10_sub_pixel_avg_variance8x4 \
-  vpx_highbd_10_sub_pixel_avg_variance8x4_neon
-
-uint32_t vpx_highbd_10_sub_pixel_avg_variance8x8_c(const uint8_t* src_ptr,
-                                                   int src_stride,
-                                                   int x_offset,
-                                                   int y_offset,
-                                                   const uint8_t* ref_ptr,
-                                                   int ref_stride,
-                                                   uint32_t* sse,
-                                                   const uint8_t* second_pred);
-uint32_t vpx_highbd_10_sub_pixel_avg_variance8x8_neon(
-    const uint8_t* src_ptr,
-    int src_stride,
-    int x_offset,
-    int y_offset,
-    const uint8_t* ref_ptr,
-    int ref_stride,
-    uint32_t* sse,
-    const uint8_t* second_pred);
-#define vpx_highbd_10_sub_pixel_avg_variance8x8 \
-  vpx_highbd_10_sub_pixel_avg_variance8x8_neon
-
-uint32_t vpx_highbd_10_sub_pixel_variance16x16_c(const uint8_t* src_ptr,
-                                                 int src_stride,
-                                                 int x_offset,
-                                                 int y_offset,
-                                                 const uint8_t* ref_ptr,
-                                                 int ref_stride,
-                                                 uint32_t* sse);
-uint32_t vpx_highbd_10_sub_pixel_variance16x16_neon(const uint8_t* src_ptr,
-                                                    int src_stride,
-                                                    int x_offset,
-                                                    int y_offset,
-                                                    const uint8_t* ref_ptr,
-                                                    int ref_stride,
-                                                    uint32_t* sse);
-#define vpx_highbd_10_sub_pixel_variance16x16 \
-  vpx_highbd_10_sub_pixel_variance16x16_neon
-
-uint32_t vpx_highbd_10_sub_pixel_variance16x32_c(const uint8_t* src_ptr,
-                                                 int src_stride,
-                                                 int x_offset,
-                                                 int y_offset,
-                                                 const uint8_t* ref_ptr,
-                                                 int ref_stride,
-                                                 uint32_t* sse);
-uint32_t vpx_highbd_10_sub_pixel_variance16x32_neon(const uint8_t* src_ptr,
-                                                    int src_stride,
-                                                    int x_offset,
-                                                    int y_offset,
-                                                    const uint8_t* ref_ptr,
-                                                    int ref_stride,
-                                                    uint32_t* sse);
-#define vpx_highbd_10_sub_pixel_variance16x32 \
-  vpx_highbd_10_sub_pixel_variance16x32_neon
-
-uint32_t vpx_highbd_10_sub_pixel_variance16x8_c(const uint8_t* src_ptr,
-                                                int src_stride,
-                                                int x_offset,
-                                                int y_offset,
-                                                const uint8_t* ref_ptr,
-                                                int ref_stride,
-                                                uint32_t* sse);
-uint32_t vpx_highbd_10_sub_pixel_variance16x8_neon(const uint8_t* src_ptr,
-                                                   int src_stride,
-                                                   int x_offset,
-                                                   int y_offset,
-                                                   const uint8_t* ref_ptr,
-                                                   int ref_stride,
-                                                   uint32_t* sse);
-#define vpx_highbd_10_sub_pixel_variance16x8 \
-  vpx_highbd_10_sub_pixel_variance16x8_neon
-
-uint32_t vpx_highbd_10_sub_pixel_variance32x16_c(const uint8_t* src_ptr,
-                                                 int src_stride,
-                                                 int x_offset,
-                                                 int y_offset,
-                                                 const uint8_t* ref_ptr,
-                                                 int ref_stride,
-                                                 uint32_t* sse);
-uint32_t vpx_highbd_10_sub_pixel_variance32x16_neon(const uint8_t* src_ptr,
-                                                    int src_stride,
-                                                    int x_offset,
-                                                    int y_offset,
-                                                    const uint8_t* ref_ptr,
-                                                    int ref_stride,
-                                                    uint32_t* sse);
-#define vpx_highbd_10_sub_pixel_variance32x16 \
-  vpx_highbd_10_sub_pixel_variance32x16_neon
-
-uint32_t vpx_highbd_10_sub_pixel_variance32x32_c(const uint8_t* src_ptr,
-                                                 int src_stride,
-                                                 int x_offset,
-                                                 int y_offset,
-                                                 const uint8_t* ref_ptr,
-                                                 int ref_stride,
-                                                 uint32_t* sse);
-uint32_t vpx_highbd_10_sub_pixel_variance32x32_neon(const uint8_t* src_ptr,
-                                                    int src_stride,
-                                                    int x_offset,
-                                                    int y_offset,
-                                                    const uint8_t* ref_ptr,
-                                                    int ref_stride,
-                                                    uint32_t* sse);
-#define vpx_highbd_10_sub_pixel_variance32x32 \
-  vpx_highbd_10_sub_pixel_variance32x32_neon
-
-uint32_t vpx_highbd_10_sub_pixel_variance32x64_c(const uint8_t* src_ptr,
-                                                 int src_stride,
-                                                 int x_offset,
-                                                 int y_offset,
-                                                 const uint8_t* ref_ptr,
-                                                 int ref_stride,
-                                                 uint32_t* sse);
-uint32_t vpx_highbd_10_sub_pixel_variance32x64_neon(const uint8_t* src_ptr,
-                                                    int src_stride,
-                                                    int x_offset,
-                                                    int y_offset,
-                                                    const uint8_t* ref_ptr,
-                                                    int ref_stride,
-                                                    uint32_t* sse);
-#define vpx_highbd_10_sub_pixel_variance32x64 \
-  vpx_highbd_10_sub_pixel_variance32x64_neon
-
-uint32_t vpx_highbd_10_sub_pixel_variance4x4_c(const uint8_t* src_ptr,
-                                               int src_stride,
-                                               int x_offset,
-                                               int y_offset,
-                                               const uint8_t* ref_ptr,
-                                               int ref_stride,
-                                               uint32_t* sse);
-uint32_t vpx_highbd_10_sub_pixel_variance4x4_neon(const uint8_t* src_ptr,
-                                                  int src_stride,
-                                                  int x_offset,
-                                                  int y_offset,
-                                                  const uint8_t* ref_ptr,
-                                                  int ref_stride,
-                                                  uint32_t* sse);
-#define vpx_highbd_10_sub_pixel_variance4x4 \
-  vpx_highbd_10_sub_pixel_variance4x4_neon
-
-uint32_t vpx_highbd_10_sub_pixel_variance4x8_c(const uint8_t* src_ptr,
-                                               int src_stride,
-                                               int x_offset,
-                                               int y_offset,
-                                               const uint8_t* ref_ptr,
-                                               int ref_stride,
-                                               uint32_t* sse);
-uint32_t vpx_highbd_10_sub_pixel_variance4x8_neon(const uint8_t* src_ptr,
-                                                  int src_stride,
-                                                  int x_offset,
-                                                  int y_offset,
-                                                  const uint8_t* ref_ptr,
-                                                  int ref_stride,
-                                                  uint32_t* sse);
-#define vpx_highbd_10_sub_pixel_variance4x8 \
-  vpx_highbd_10_sub_pixel_variance4x8_neon
-
-uint32_t vpx_highbd_10_sub_pixel_variance64x32_c(const uint8_t* src_ptr,
-                                                 int src_stride,
-                                                 int x_offset,
-                                                 int y_offset,
-                                                 const uint8_t* ref_ptr,
-                                                 int ref_stride,
-                                                 uint32_t* sse);
-uint32_t vpx_highbd_10_sub_pixel_variance64x32_neon(const uint8_t* src_ptr,
-                                                    int src_stride,
-                                                    int x_offset,
-                                                    int y_offset,
-                                                    const uint8_t* ref_ptr,
-                                                    int ref_stride,
-                                                    uint32_t* sse);
-#define vpx_highbd_10_sub_pixel_variance64x32 \
-  vpx_highbd_10_sub_pixel_variance64x32_neon
-
-uint32_t vpx_highbd_10_sub_pixel_variance64x64_c(const uint8_t* src_ptr,
-                                                 int src_stride,
-                                                 int x_offset,
-                                                 int y_offset,
-                                                 const uint8_t* ref_ptr,
-                                                 int ref_stride,
-                                                 uint32_t* sse);
-uint32_t vpx_highbd_10_sub_pixel_variance64x64_neon(const uint8_t* src_ptr,
-                                                    int src_stride,
-                                                    int x_offset,
-                                                    int y_offset,
-                                                    const uint8_t* ref_ptr,
-                                                    int ref_stride,
-                                                    uint32_t* sse);
-#define vpx_highbd_10_sub_pixel_variance64x64 \
-  vpx_highbd_10_sub_pixel_variance64x64_neon
-
-uint32_t vpx_highbd_10_sub_pixel_variance8x16_c(const uint8_t* src_ptr,
-                                                int src_stride,
-                                                int x_offset,
-                                                int y_offset,
-                                                const uint8_t* ref_ptr,
-                                                int ref_stride,
-                                                uint32_t* sse);
-uint32_t vpx_highbd_10_sub_pixel_variance8x16_neon(const uint8_t* src_ptr,
-                                                   int src_stride,
-                                                   int x_offset,
-                                                   int y_offset,
-                                                   const uint8_t* ref_ptr,
-                                                   int ref_stride,
-                                                   uint32_t* sse);
-#define vpx_highbd_10_sub_pixel_variance8x16 \
-  vpx_highbd_10_sub_pixel_variance8x16_neon
-
-uint32_t vpx_highbd_10_sub_pixel_variance8x4_c(const uint8_t* src_ptr,
-                                               int src_stride,
-                                               int x_offset,
-                                               int y_offset,
-                                               const uint8_t* ref_ptr,
-                                               int ref_stride,
-                                               uint32_t* sse);
-uint32_t vpx_highbd_10_sub_pixel_variance8x4_neon(const uint8_t* src_ptr,
-                                                  int src_stride,
-                                                  int x_offset,
-                                                  int y_offset,
-                                                  const uint8_t* ref_ptr,
-                                                  int ref_stride,
-                                                  uint32_t* sse);
-#define vpx_highbd_10_sub_pixel_variance8x4 \
-  vpx_highbd_10_sub_pixel_variance8x4_neon
-
-uint32_t vpx_highbd_10_sub_pixel_variance8x8_c(const uint8_t* src_ptr,
-                                               int src_stride,
-                                               int x_offset,
-                                               int y_offset,
-                                               const uint8_t* ref_ptr,
-                                               int ref_stride,
-                                               uint32_t* sse);
-uint32_t vpx_highbd_10_sub_pixel_variance8x8_neon(const uint8_t* src_ptr,
-                                                  int src_stride,
-                                                  int x_offset,
-                                                  int y_offset,
-                                                  const uint8_t* ref_ptr,
-                                                  int ref_stride,
-                                                  uint32_t* sse);
-#define vpx_highbd_10_sub_pixel_variance8x8 \
-  vpx_highbd_10_sub_pixel_variance8x8_neon
-
-unsigned int vpx_highbd_10_variance16x16_c(const uint8_t* src_ptr,
-                                           int src_stride,
-                                           const uint8_t* ref_ptr,
-                                           int ref_stride,
-                                           unsigned int* sse);
-unsigned int vpx_highbd_10_variance16x16_neon(const uint8_t* src_ptr,
-                                              int src_stride,
-                                              const uint8_t* ref_ptr,
-                                              int ref_stride,
-                                              unsigned int* sse);
-#define vpx_highbd_10_variance16x16 vpx_highbd_10_variance16x16_neon
-
-unsigned int vpx_highbd_10_variance16x32_c(const uint8_t* src_ptr,
-                                           int src_stride,
-                                           const uint8_t* ref_ptr,
-                                           int ref_stride,
-                                           unsigned int* sse);
-unsigned int vpx_highbd_10_variance16x32_neon(const uint8_t* src_ptr,
-                                              int src_stride,
-                                              const uint8_t* ref_ptr,
-                                              int ref_stride,
-                                              unsigned int* sse);
-#define vpx_highbd_10_variance16x32 vpx_highbd_10_variance16x32_neon
-
-unsigned int vpx_highbd_10_variance16x8_c(const uint8_t* src_ptr,
-                                          int src_stride,
-                                          const uint8_t* ref_ptr,
-                                          int ref_stride,
-                                          unsigned int* sse);
-unsigned int vpx_highbd_10_variance16x8_neon(const uint8_t* src_ptr,
-                                             int src_stride,
-                                             const uint8_t* ref_ptr,
-                                             int ref_stride,
-                                             unsigned int* sse);
-#define vpx_highbd_10_variance16x8 vpx_highbd_10_variance16x8_neon
-
-unsigned int vpx_highbd_10_variance32x16_c(const uint8_t* src_ptr,
-                                           int src_stride,
-                                           const uint8_t* ref_ptr,
-                                           int ref_stride,
-                                           unsigned int* sse);
-unsigned int vpx_highbd_10_variance32x16_neon(const uint8_t* src_ptr,
-                                              int src_stride,
-                                              const uint8_t* ref_ptr,
-                                              int ref_stride,
-                                              unsigned int* sse);
-#define vpx_highbd_10_variance32x16 vpx_highbd_10_variance32x16_neon
-
-unsigned int vpx_highbd_10_variance32x32_c(const uint8_t* src_ptr,
-                                           int src_stride,
-                                           const uint8_t* ref_ptr,
-                                           int ref_stride,
-                                           unsigned int* sse);
-unsigned int vpx_highbd_10_variance32x32_neon(const uint8_t* src_ptr,
-                                              int src_stride,
-                                              const uint8_t* ref_ptr,
-                                              int ref_stride,
-                                              unsigned int* sse);
-#define vpx_highbd_10_variance32x32 vpx_highbd_10_variance32x32_neon
-
-unsigned int vpx_highbd_10_variance32x64_c(const uint8_t* src_ptr,
-                                           int src_stride,
-                                           const uint8_t* ref_ptr,
-                                           int ref_stride,
-                                           unsigned int* sse);
-unsigned int vpx_highbd_10_variance32x64_neon(const uint8_t* src_ptr,
-                                              int src_stride,
-                                              const uint8_t* ref_ptr,
-                                              int ref_stride,
-                                              unsigned int* sse);
-#define vpx_highbd_10_variance32x64 vpx_highbd_10_variance32x64_neon
-
-unsigned int vpx_highbd_10_variance4x4_c(const uint8_t* src_ptr,
-                                         int src_stride,
-                                         const uint8_t* ref_ptr,
-                                         int ref_stride,
-                                         unsigned int* sse);
-unsigned int vpx_highbd_10_variance4x4_neon(const uint8_t* src_ptr,
-                                            int src_stride,
-                                            const uint8_t* ref_ptr,
-                                            int ref_stride,
-                                            unsigned int* sse);
-#define vpx_highbd_10_variance4x4 vpx_highbd_10_variance4x4_neon
-
-unsigned int vpx_highbd_10_variance4x8_c(const uint8_t* src_ptr,
-                                         int src_stride,
-                                         const uint8_t* ref_ptr,
-                                         int ref_stride,
-                                         unsigned int* sse);
-unsigned int vpx_highbd_10_variance4x8_neon(const uint8_t* src_ptr,
-                                            int src_stride,
-                                            const uint8_t* ref_ptr,
-                                            int ref_stride,
-                                            unsigned int* sse);
-#define vpx_highbd_10_variance4x8 vpx_highbd_10_variance4x8_neon
-
-unsigned int vpx_highbd_10_variance64x32_c(const uint8_t* src_ptr,
-                                           int src_stride,
-                                           const uint8_t* ref_ptr,
-                                           int ref_stride,
-                                           unsigned int* sse);
-unsigned int vpx_highbd_10_variance64x32_neon(const uint8_t* src_ptr,
-                                              int src_stride,
-                                              const uint8_t* ref_ptr,
-                                              int ref_stride,
-                                              unsigned int* sse);
-#define vpx_highbd_10_variance64x32 vpx_highbd_10_variance64x32_neon
-
-unsigned int vpx_highbd_10_variance64x64_c(const uint8_t* src_ptr,
-                                           int src_stride,
-                                           const uint8_t* ref_ptr,
-                                           int ref_stride,
-                                           unsigned int* sse);
-unsigned int vpx_highbd_10_variance64x64_neon(const uint8_t* src_ptr,
-                                              int src_stride,
-                                              const uint8_t* ref_ptr,
-                                              int ref_stride,
-                                              unsigned int* sse);
-#define vpx_highbd_10_variance64x64 vpx_highbd_10_variance64x64_neon
-
-unsigned int vpx_highbd_10_variance8x16_c(const uint8_t* src_ptr,
-                                          int src_stride,
-                                          const uint8_t* ref_ptr,
-                                          int ref_stride,
-                                          unsigned int* sse);
-unsigned int vpx_highbd_10_variance8x16_neon(const uint8_t* src_ptr,
-                                             int src_stride,
-                                             const uint8_t* ref_ptr,
-                                             int ref_stride,
-                                             unsigned int* sse);
-#define vpx_highbd_10_variance8x16 vpx_highbd_10_variance8x16_neon
-
-unsigned int vpx_highbd_10_variance8x4_c(const uint8_t* src_ptr,
-                                         int src_stride,
-                                         const uint8_t* ref_ptr,
-                                         int ref_stride,
-                                         unsigned int* sse);
-unsigned int vpx_highbd_10_variance8x4_neon(const uint8_t* src_ptr,
-                                            int src_stride,
-                                            const uint8_t* ref_ptr,
-                                            int ref_stride,
-                                            unsigned int* sse);
-#define vpx_highbd_10_variance8x4 vpx_highbd_10_variance8x4_neon
-
-unsigned int vpx_highbd_10_variance8x8_c(const uint8_t* src_ptr,
-                                         int src_stride,
-                                         const uint8_t* ref_ptr,
-                                         int ref_stride,
-                                         unsigned int* sse);
-unsigned int vpx_highbd_10_variance8x8_neon(const uint8_t* src_ptr,
-                                            int src_stride,
-                                            const uint8_t* ref_ptr,
-                                            int ref_stride,
-                                            unsigned int* sse);
-#define vpx_highbd_10_variance8x8 vpx_highbd_10_variance8x8_neon
-
-void vpx_highbd_12_get16x16var_c(const uint8_t* src_ptr,
-                                 int src_stride,
-                                 const uint8_t* ref_ptr,
-                                 int ref_stride,
-                                 unsigned int* sse,
-                                 int* sum);
-void vpx_highbd_12_get16x16var_neon(const uint8_t* src_ptr,
-                                    int src_stride,
-                                    const uint8_t* ref_ptr,
-                                    int ref_stride,
-                                    unsigned int* sse,
-                                    int* sum);
-#define vpx_highbd_12_get16x16var vpx_highbd_12_get16x16var_neon
-
-void vpx_highbd_12_get8x8var_c(const uint8_t* src_ptr,
-                               int src_stride,
-                               const uint8_t* ref_ptr,
-                               int ref_stride,
-                               unsigned int* sse,
-                               int* sum);
-void vpx_highbd_12_get8x8var_neon(const uint8_t* src_ptr,
-                                  int src_stride,
-                                  const uint8_t* ref_ptr,
-                                  int ref_stride,
-                                  unsigned int* sse,
-                                  int* sum);
-#define vpx_highbd_12_get8x8var vpx_highbd_12_get8x8var_neon
-
-unsigned int vpx_highbd_12_mse16x16_c(const uint8_t* src_ptr,
-                                      int src_stride,
-                                      const uint8_t* ref_ptr,
-                                      int ref_stride,
-                                      unsigned int* sse);
-unsigned int vpx_highbd_12_mse16x16_neon(const uint8_t* src_ptr,
-                                         int src_stride,
-                                         const uint8_t* ref_ptr,
-                                         int ref_stride,
-                                         unsigned int* sse);
-#define vpx_highbd_12_mse16x16 vpx_highbd_12_mse16x16_neon
-
-unsigned int vpx_highbd_12_mse16x8_c(const uint8_t* src_ptr,
-                                     int src_stride,
-                                     const uint8_t* ref_ptr,
-                                     int ref_stride,
-                                     unsigned int* sse);
-unsigned int vpx_highbd_12_mse16x8_neon(const uint8_t* src_ptr,
-                                        int src_stride,
-                                        const uint8_t* ref_ptr,
-                                        int ref_stride,
-                                        unsigned int* sse);
-#define vpx_highbd_12_mse16x8 vpx_highbd_12_mse16x8_neon
-
-unsigned int vpx_highbd_12_mse8x16_c(const uint8_t* src_ptr,
-                                     int src_stride,
-                                     const uint8_t* ref_ptr,
-                                     int ref_stride,
-                                     unsigned int* sse);
-unsigned int vpx_highbd_12_mse8x16_neon(const uint8_t* src_ptr,
-                                        int src_stride,
-                                        const uint8_t* ref_ptr,
-                                        int ref_stride,
-                                        unsigned int* sse);
-#define vpx_highbd_12_mse8x16 vpx_highbd_12_mse8x16_neon
-
-unsigned int vpx_highbd_12_mse8x8_c(const uint8_t* src_ptr,
-                                    int src_stride,
-                                    const uint8_t* ref_ptr,
-                                    int ref_stride,
-                                    unsigned int* sse);
-unsigned int vpx_highbd_12_mse8x8_neon(const uint8_t* src_ptr,
-                                       int src_stride,
-                                       const uint8_t* ref_ptr,
-                                       int ref_stride,
-                                       unsigned int* sse);
-#define vpx_highbd_12_mse8x8 vpx_highbd_12_mse8x8_neon
-
-uint32_t vpx_highbd_12_sub_pixel_avg_variance16x16_c(
-    const uint8_t* src_ptr,
-    int src_stride,
-    int x_offset,
-    int y_offset,
-    const uint8_t* ref_ptr,
-    int ref_stride,
-    uint32_t* sse,
-    const uint8_t* second_pred);
-uint32_t vpx_highbd_12_sub_pixel_avg_variance16x16_neon(
-    const uint8_t* src_ptr,
-    int src_stride,
-    int x_offset,
-    int y_offset,
-    const uint8_t* ref_ptr,
-    int ref_stride,
-    uint32_t* sse,
-    const uint8_t* second_pred);
-#define vpx_highbd_12_sub_pixel_avg_variance16x16 \
-  vpx_highbd_12_sub_pixel_avg_variance16x16_neon
-
-uint32_t vpx_highbd_12_sub_pixel_avg_variance16x32_c(
-    const uint8_t* src_ptr,
-    int src_stride,
-    int x_offset,
-    int y_offset,
-    const uint8_t* ref_ptr,
-    int ref_stride,
-    uint32_t* sse,
-    const uint8_t* second_pred);
-uint32_t vpx_highbd_12_sub_pixel_avg_variance16x32_neon(
-    const uint8_t* src_ptr,
-    int src_stride,
-    int x_offset,
-    int y_offset,
-    const uint8_t* ref_ptr,
-    int ref_stride,
-    uint32_t* sse,
-    const uint8_t* second_pred);
-#define vpx_highbd_12_sub_pixel_avg_variance16x32 \
-  vpx_highbd_12_sub_pixel_avg_variance16x32_neon
-
-uint32_t vpx_highbd_12_sub_pixel_avg_variance16x8_c(const uint8_t* src_ptr,
-                                                    int src_stride,
-                                                    int x_offset,
-                                                    int y_offset,
-                                                    const uint8_t* ref_ptr,
-                                                    int ref_stride,
-                                                    uint32_t* sse,
-                                                    const uint8_t* second_pred);
-uint32_t vpx_highbd_12_sub_pixel_avg_variance16x8_neon(
-    const uint8_t* src_ptr,
-    int src_stride,
-    int x_offset,
-    int y_offset,
-    const uint8_t* ref_ptr,
-    int ref_stride,
-    uint32_t* sse,
-    const uint8_t* second_pred);
-#define vpx_highbd_12_sub_pixel_avg_variance16x8 \
-  vpx_highbd_12_sub_pixel_avg_variance16x8_neon
-
-uint32_t vpx_highbd_12_sub_pixel_avg_variance32x16_c(
-    const uint8_t* src_ptr,
-    int src_stride,
-    int x_offset,
-    int y_offset,
-    const uint8_t* ref_ptr,
-    int ref_stride,
-    uint32_t* sse,
-    const uint8_t* second_pred);
-uint32_t vpx_highbd_12_sub_pixel_avg_variance32x16_neon(
-    const uint8_t* src_ptr,
-    int src_stride,
-    int x_offset,
-    int y_offset,
-    const uint8_t* ref_ptr,
-    int ref_stride,
-    uint32_t* sse,
-    const uint8_t* second_pred);
-#define vpx_highbd_12_sub_pixel_avg_variance32x16 \
-  vpx_highbd_12_sub_pixel_avg_variance32x16_neon
-
-uint32_t vpx_highbd_12_sub_pixel_avg_variance32x32_c(
-    const uint8_t* src_ptr,
-    int src_stride,
-    int x_offset,
-    int y_offset,
-    const uint8_t* ref_ptr,
-    int ref_stride,
-    uint32_t* sse,
-    const uint8_t* second_pred);
-uint32_t vpx_highbd_12_sub_pixel_avg_variance32x32_neon(
-    const uint8_t* src_ptr,
-    int src_stride,
-    int x_offset,
-    int y_offset,
-    const uint8_t* ref_ptr,
-    int ref_stride,
-    uint32_t* sse,
-    const uint8_t* second_pred);
-#define vpx_highbd_12_sub_pixel_avg_variance32x32 \
-  vpx_highbd_12_sub_pixel_avg_variance32x32_neon
-
-uint32_t vpx_highbd_12_sub_pixel_avg_variance32x64_c(
-    const uint8_t* src_ptr,
-    int src_stride,
-    int x_offset,
-    int y_offset,
-    const uint8_t* ref_ptr,
-    int ref_stride,
-    uint32_t* sse,
-    const uint8_t* second_pred);
-uint32_t vpx_highbd_12_sub_pixel_avg_variance32x64_neon(
-    const uint8_t* src_ptr,
-    int src_stride,
-    int x_offset,
-    int y_offset,
-    const uint8_t* ref_ptr,
-    int ref_stride,
-    uint32_t* sse,
-    const uint8_t* second_pred);
-#define vpx_highbd_12_sub_pixel_avg_variance32x64 \
-  vpx_highbd_12_sub_pixel_avg_variance32x64_neon
-
-uint32_t vpx_highbd_12_sub_pixel_avg_variance4x4_c(const uint8_t* src_ptr,
-                                                   int src_stride,
-                                                   int x_offset,
-                                                   int y_offset,
-                                                   const uint8_t* ref_ptr,
-                                                   int ref_stride,
-                                                   uint32_t* sse,
-                                                   const uint8_t* second_pred);
-uint32_t vpx_highbd_12_sub_pixel_avg_variance4x4_neon(
-    const uint8_t* src_ptr,
-    int src_stride,
-    int x_offset,
-    int y_offset,
-    const uint8_t* ref_ptr,
-    int ref_stride,
-    uint32_t* sse,
-    const uint8_t* second_pred);
-#define vpx_highbd_12_sub_pixel_avg_variance4x4 \
-  vpx_highbd_12_sub_pixel_avg_variance4x4_neon
-
-uint32_t vpx_highbd_12_sub_pixel_avg_variance4x8_c(const uint8_t* src_ptr,
-                                                   int src_stride,
-                                                   int x_offset,
-                                                   int y_offset,
-                                                   const uint8_t* ref_ptr,
-                                                   int ref_stride,
-                                                   uint32_t* sse,
-                                                   const uint8_t* second_pred);
-uint32_t vpx_highbd_12_sub_pixel_avg_variance4x8_neon(
-    const uint8_t* src_ptr,
-    int src_stride,
-    int x_offset,
-    int y_offset,
-    const uint8_t* ref_ptr,
-    int ref_stride,
-    uint32_t* sse,
-    const uint8_t* second_pred);
-#define vpx_highbd_12_sub_pixel_avg_variance4x8 \
-  vpx_highbd_12_sub_pixel_avg_variance4x8_neon
-
-uint32_t vpx_highbd_12_sub_pixel_avg_variance64x32_c(
-    const uint8_t* src_ptr,
-    int src_stride,
-    int x_offset,
-    int y_offset,
-    const uint8_t* ref_ptr,
-    int ref_stride,
-    uint32_t* sse,
-    const uint8_t* second_pred);
-uint32_t vpx_highbd_12_sub_pixel_avg_variance64x32_neon(
-    const uint8_t* src_ptr,
-    int src_stride,
-    int x_offset,
-    int y_offset,
-    const uint8_t* ref_ptr,
-    int ref_stride,
-    uint32_t* sse,
-    const uint8_t* second_pred);
-#define vpx_highbd_12_sub_pixel_avg_variance64x32 \
-  vpx_highbd_12_sub_pixel_avg_variance64x32_neon
-
-uint32_t vpx_highbd_12_sub_pixel_avg_variance64x64_c(
-    const uint8_t* src_ptr,
-    int src_stride,
-    int x_offset,
-    int y_offset,
-    const uint8_t* ref_ptr,
-    int ref_stride,
-    uint32_t* sse,
-    const uint8_t* second_pred);
-uint32_t vpx_highbd_12_sub_pixel_avg_variance64x64_neon(
-    const uint8_t* src_ptr,
-    int src_stride,
-    int x_offset,
-    int y_offset,
-    const uint8_t* ref_ptr,
-    int ref_stride,
-    uint32_t* sse,
-    const uint8_t* second_pred);
-#define vpx_highbd_12_sub_pixel_avg_variance64x64 \
-  vpx_highbd_12_sub_pixel_avg_variance64x64_neon
-
-uint32_t vpx_highbd_12_sub_pixel_avg_variance8x16_c(const uint8_t* src_ptr,
-                                                    int src_stride,
-                                                    int x_offset,
-                                                    int y_offset,
-                                                    const uint8_t* ref_ptr,
-                                                    int ref_stride,
-                                                    uint32_t* sse,
-                                                    const uint8_t* second_pred);
-uint32_t vpx_highbd_12_sub_pixel_avg_variance8x16_neon(
-    const uint8_t* src_ptr,
-    int src_stride,
-    int x_offset,
-    int y_offset,
-    const uint8_t* ref_ptr,
-    int ref_stride,
-    uint32_t* sse,
-    const uint8_t* second_pred);
-#define vpx_highbd_12_sub_pixel_avg_variance8x16 \
-  vpx_highbd_12_sub_pixel_avg_variance8x16_neon
-
-uint32_t vpx_highbd_12_sub_pixel_avg_variance8x4_c(const uint8_t* src_ptr,
-                                                   int src_stride,
-                                                   int x_offset,
-                                                   int y_offset,
-                                                   const uint8_t* ref_ptr,
-                                                   int ref_stride,
-                                                   uint32_t* sse,
-                                                   const uint8_t* second_pred);
-uint32_t vpx_highbd_12_sub_pixel_avg_variance8x4_neon(
-    const uint8_t* src_ptr,
-    int src_stride,
-    int x_offset,
-    int y_offset,
-    const uint8_t* ref_ptr,
-    int ref_stride,
-    uint32_t* sse,
-    const uint8_t* second_pred);
-#define vpx_highbd_12_sub_pixel_avg_variance8x4 \
-  vpx_highbd_12_sub_pixel_avg_variance8x4_neon
-
-uint32_t vpx_highbd_12_sub_pixel_avg_variance8x8_c(const uint8_t* src_ptr,
-                                                   int src_stride,
-                                                   int x_offset,
-                                                   int y_offset,
-                                                   const uint8_t* ref_ptr,
-                                                   int ref_stride,
-                                                   uint32_t* sse,
-                                                   const uint8_t* second_pred);
-uint32_t vpx_highbd_12_sub_pixel_avg_variance8x8_neon(
-    const uint8_t* src_ptr,
-    int src_stride,
-    int x_offset,
-    int y_offset,
-    const uint8_t* ref_ptr,
-    int ref_stride,
-    uint32_t* sse,
-    const uint8_t* second_pred);
-#define vpx_highbd_12_sub_pixel_avg_variance8x8 \
-  vpx_highbd_12_sub_pixel_avg_variance8x8_neon
-
-uint32_t vpx_highbd_12_sub_pixel_variance16x16_c(const uint8_t* src_ptr,
-                                                 int src_stride,
-                                                 int x_offset,
-                                                 int y_offset,
-                                                 const uint8_t* ref_ptr,
-                                                 int ref_stride,
-                                                 uint32_t* sse);
-uint32_t vpx_highbd_12_sub_pixel_variance16x16_neon(const uint8_t* src_ptr,
-                                                    int src_stride,
-                                                    int x_offset,
-                                                    int y_offset,
-                                                    const uint8_t* ref_ptr,
-                                                    int ref_stride,
-                                                    uint32_t* sse);
-#define vpx_highbd_12_sub_pixel_variance16x16 \
-  vpx_highbd_12_sub_pixel_variance16x16_neon
-
-uint32_t vpx_highbd_12_sub_pixel_variance16x32_c(const uint8_t* src_ptr,
-                                                 int src_stride,
-                                                 int x_offset,
-                                                 int y_offset,
-                                                 const uint8_t* ref_ptr,
-                                                 int ref_stride,
-                                                 uint32_t* sse);
-uint32_t vpx_highbd_12_sub_pixel_variance16x32_neon(const uint8_t* src_ptr,
-                                                    int src_stride,
-                                                    int x_offset,
-                                                    int y_offset,
-                                                    const uint8_t* ref_ptr,
-                                                    int ref_stride,
-                                                    uint32_t* sse);
-#define vpx_highbd_12_sub_pixel_variance16x32 \
-  vpx_highbd_12_sub_pixel_variance16x32_neon
-
-uint32_t vpx_highbd_12_sub_pixel_variance16x8_c(const uint8_t* src_ptr,
-                                                int src_stride,
-                                                int x_offset,
-                                                int y_offset,
-                                                const uint8_t* ref_ptr,
-                                                int ref_stride,
-                                                uint32_t* sse);
-uint32_t vpx_highbd_12_sub_pixel_variance16x8_neon(const uint8_t* src_ptr,
-                                                   int src_stride,
-                                                   int x_offset,
-                                                   int y_offset,
-                                                   const uint8_t* ref_ptr,
-                                                   int ref_stride,
-                                                   uint32_t* sse);
-#define vpx_highbd_12_sub_pixel_variance16x8 \
-  vpx_highbd_12_sub_pixel_variance16x8_neon
-
-uint32_t vpx_highbd_12_sub_pixel_variance32x16_c(const uint8_t* src_ptr,
-                                                 int src_stride,
-                                                 int x_offset,
-                                                 int y_offset,
-                                                 const uint8_t* ref_ptr,
-                                                 int ref_stride,
-                                                 uint32_t* sse);
-uint32_t vpx_highbd_12_sub_pixel_variance32x16_neon(const uint8_t* src_ptr,
-                                                    int src_stride,
-                                                    int x_offset,
-                                                    int y_offset,
-                                                    const uint8_t* ref_ptr,
-                                                    int ref_stride,
-                                                    uint32_t* sse);
-#define vpx_highbd_12_sub_pixel_variance32x16 \
-  vpx_highbd_12_sub_pixel_variance32x16_neon
-
-uint32_t vpx_highbd_12_sub_pixel_variance32x32_c(const uint8_t* src_ptr,
-                                                 int src_stride,
-                                                 int x_offset,
-                                                 int y_offset,
-                                                 const uint8_t* ref_ptr,
-                                                 int ref_stride,
-                                                 uint32_t* sse);
-uint32_t vpx_highbd_12_sub_pixel_variance32x32_neon(const uint8_t* src_ptr,
-                                                    int src_stride,
-                                                    int x_offset,
-                                                    int y_offset,
-                                                    const uint8_t* ref_ptr,
-                                                    int ref_stride,
-                                                    uint32_t* sse);
-#define vpx_highbd_12_sub_pixel_variance32x32 \
-  vpx_highbd_12_sub_pixel_variance32x32_neon
-
-uint32_t vpx_highbd_12_sub_pixel_variance32x64_c(const uint8_t* src_ptr,
-                                                 int src_stride,
-                                                 int x_offset,
-                                                 int y_offset,
-                                                 const uint8_t* ref_ptr,
-                                                 int ref_stride,
-                                                 uint32_t* sse);
-uint32_t vpx_highbd_12_sub_pixel_variance32x64_neon(const uint8_t* src_ptr,
-                                                    int src_stride,
-                                                    int x_offset,
-                                                    int y_offset,
-                                                    const uint8_t* ref_ptr,
-                                                    int ref_stride,
-                                                    uint32_t* sse);
-#define vpx_highbd_12_sub_pixel_variance32x64 \
-  vpx_highbd_12_sub_pixel_variance32x64_neon
-
-uint32_t vpx_highbd_12_sub_pixel_variance4x4_c(const uint8_t* src_ptr,
-                                               int src_stride,
-                                               int x_offset,
-                                               int y_offset,
-                                               const uint8_t* ref_ptr,
-                                               int ref_stride,
-                                               uint32_t* sse);
-uint32_t vpx_highbd_12_sub_pixel_variance4x4_neon(const uint8_t* src_ptr,
-                                                  int src_stride,
-                                                  int x_offset,
-                                                  int y_offset,
-                                                  const uint8_t* ref_ptr,
-                                                  int ref_stride,
-                                                  uint32_t* sse);
-#define vpx_highbd_12_sub_pixel_variance4x4 \
-  vpx_highbd_12_sub_pixel_variance4x4_neon
-
-uint32_t vpx_highbd_12_sub_pixel_variance4x8_c(const uint8_t* src_ptr,
-                                               int src_stride,
-                                               int x_offset,
-                                               int y_offset,
-                                               const uint8_t* ref_ptr,
-                                               int ref_stride,
-                                               uint32_t* sse);
-uint32_t vpx_highbd_12_sub_pixel_variance4x8_neon(const uint8_t* src_ptr,
-                                                  int src_stride,
-                                                  int x_offset,
-                                                  int y_offset,
-                                                  const uint8_t* ref_ptr,
-                                                  int ref_stride,
-                                                  uint32_t* sse);
-#define vpx_highbd_12_sub_pixel_variance4x8 \
-  vpx_highbd_12_sub_pixel_variance4x8_neon
-
-uint32_t vpx_highbd_12_sub_pixel_variance64x32_c(const uint8_t* src_ptr,
-                                                 int src_stride,
-                                                 int x_offset,
-                                                 int y_offset,
-                                                 const uint8_t* ref_ptr,
-                                                 int ref_stride,
-                                                 uint32_t* sse);
-uint32_t vpx_highbd_12_sub_pixel_variance64x32_neon(const uint8_t* src_ptr,
-                                                    int src_stride,
-                                                    int x_offset,
-                                                    int y_offset,
-                                                    const uint8_t* ref_ptr,
-                                                    int ref_stride,
-                                                    uint32_t* sse);
-#define vpx_highbd_12_sub_pixel_variance64x32 \
-  vpx_highbd_12_sub_pixel_variance64x32_neon
-
-uint32_t vpx_highbd_12_sub_pixel_variance64x64_c(const uint8_t* src_ptr,
-                                                 int src_stride,
-                                                 int x_offset,
-                                                 int y_offset,
-                                                 const uint8_t* ref_ptr,
-                                                 int ref_stride,
-                                                 uint32_t* sse);
-uint32_t vpx_highbd_12_sub_pixel_variance64x64_neon(const uint8_t* src_ptr,
-                                                    int src_stride,
-                                                    int x_offset,
-                                                    int y_offset,
-                                                    const uint8_t* ref_ptr,
-                                                    int ref_stride,
-                                                    uint32_t* sse);
-#define vpx_highbd_12_sub_pixel_variance64x64 \
-  vpx_highbd_12_sub_pixel_variance64x64_neon
-
-uint32_t vpx_highbd_12_sub_pixel_variance8x16_c(const uint8_t* src_ptr,
-                                                int src_stride,
-                                                int x_offset,
-                                                int y_offset,
-                                                const uint8_t* ref_ptr,
-                                                int ref_stride,
-                                                uint32_t* sse);
-uint32_t vpx_highbd_12_sub_pixel_variance8x16_neon(const uint8_t* src_ptr,
-                                                   int src_stride,
-                                                   int x_offset,
-                                                   int y_offset,
-                                                   const uint8_t* ref_ptr,
-                                                   int ref_stride,
-                                                   uint32_t* sse);
-#define vpx_highbd_12_sub_pixel_variance8x16 \
-  vpx_highbd_12_sub_pixel_variance8x16_neon
-
-uint32_t vpx_highbd_12_sub_pixel_variance8x4_c(const uint8_t* src_ptr,
-                                               int src_stride,
-                                               int x_offset,
-                                               int y_offset,
-                                               const uint8_t* ref_ptr,
-                                               int ref_stride,
-                                               uint32_t* sse);
-uint32_t vpx_highbd_12_sub_pixel_variance8x4_neon(const uint8_t* src_ptr,
-                                                  int src_stride,
-                                                  int x_offset,
-                                                  int y_offset,
-                                                  const uint8_t* ref_ptr,
-                                                  int ref_stride,
-                                                  uint32_t* sse);
-#define vpx_highbd_12_sub_pixel_variance8x4 \
-  vpx_highbd_12_sub_pixel_variance8x4_neon
-
-uint32_t vpx_highbd_12_sub_pixel_variance8x8_c(const uint8_t* src_ptr,
-                                               int src_stride,
-                                               int x_offset,
-                                               int y_offset,
-                                               const uint8_t* ref_ptr,
-                                               int ref_stride,
-                                               uint32_t* sse);
-uint32_t vpx_highbd_12_sub_pixel_variance8x8_neon(const uint8_t* src_ptr,
-                                                  int src_stride,
-                                                  int x_offset,
-                                                  int y_offset,
-                                                  const uint8_t* ref_ptr,
-                                                  int ref_stride,
-                                                  uint32_t* sse);
-#define vpx_highbd_12_sub_pixel_variance8x8 \
-  vpx_highbd_12_sub_pixel_variance8x8_neon
-
-unsigned int vpx_highbd_12_variance16x16_c(const uint8_t* src_ptr,
-                                           int src_stride,
-                                           const uint8_t* ref_ptr,
-                                           int ref_stride,
-                                           unsigned int* sse);
-unsigned int vpx_highbd_12_variance16x16_neon(const uint8_t* src_ptr,
-                                              int src_stride,
-                                              const uint8_t* ref_ptr,
-                                              int ref_stride,
-                                              unsigned int* sse);
-#define vpx_highbd_12_variance16x16 vpx_highbd_12_variance16x16_neon
-
-unsigned int vpx_highbd_12_variance16x32_c(const uint8_t* src_ptr,
-                                           int src_stride,
-                                           const uint8_t* ref_ptr,
-                                           int ref_stride,
-                                           unsigned int* sse);
-unsigned int vpx_highbd_12_variance16x32_neon(const uint8_t* src_ptr,
-                                              int src_stride,
-                                              const uint8_t* ref_ptr,
-                                              int ref_stride,
-                                              unsigned int* sse);
-#define vpx_highbd_12_variance16x32 vpx_highbd_12_variance16x32_neon
-
-unsigned int vpx_highbd_12_variance16x8_c(const uint8_t* src_ptr,
-                                          int src_stride,
-                                          const uint8_t* ref_ptr,
-                                          int ref_stride,
-                                          unsigned int* sse);
-unsigned int vpx_highbd_12_variance16x8_neon(const uint8_t* src_ptr,
-                                             int src_stride,
-                                             const uint8_t* ref_ptr,
-                                             int ref_stride,
-                                             unsigned int* sse);
-#define vpx_highbd_12_variance16x8 vpx_highbd_12_variance16x8_neon
-
-unsigned int vpx_highbd_12_variance32x16_c(const uint8_t* src_ptr,
-                                           int src_stride,
-                                           const uint8_t* ref_ptr,
-                                           int ref_stride,
-                                           unsigned int* sse);
-unsigned int vpx_highbd_12_variance32x16_neon(const uint8_t* src_ptr,
-                                              int src_stride,
-                                              const uint8_t* ref_ptr,
-                                              int ref_stride,
-                                              unsigned int* sse);
-#define vpx_highbd_12_variance32x16 vpx_highbd_12_variance32x16_neon
-
-unsigned int vpx_highbd_12_variance32x32_c(const uint8_t* src_ptr,
-                                           int src_stride,
-                                           const uint8_t* ref_ptr,
-                                           int ref_stride,
-                                           unsigned int* sse);
-unsigned int vpx_highbd_12_variance32x32_neon(const uint8_t* src_ptr,
-                                              int src_stride,
-                                              const uint8_t* ref_ptr,
-                                              int ref_stride,
-                                              unsigned int* sse);
-#define vpx_highbd_12_variance32x32 vpx_highbd_12_variance32x32_neon
-
-unsigned int vpx_highbd_12_variance32x64_c(const uint8_t* src_ptr,
-                                           int src_stride,
-                                           const uint8_t* ref_ptr,
-                                           int ref_stride,
-                                           unsigned int* sse);
-unsigned int vpx_highbd_12_variance32x64_neon(const uint8_t* src_ptr,
-                                              int src_stride,
-                                              const uint8_t* ref_ptr,
-                                              int ref_stride,
-                                              unsigned int* sse);
-#define vpx_highbd_12_variance32x64 vpx_highbd_12_variance32x64_neon
-
-unsigned int vpx_highbd_12_variance4x4_c(const uint8_t* src_ptr,
-                                         int src_stride,
-                                         const uint8_t* ref_ptr,
-                                         int ref_stride,
-                                         unsigned int* sse);
-unsigned int vpx_highbd_12_variance4x4_neon(const uint8_t* src_ptr,
-                                            int src_stride,
-                                            const uint8_t* ref_ptr,
-                                            int ref_stride,
-                                            unsigned int* sse);
-#define vpx_highbd_12_variance4x4 vpx_highbd_12_variance4x4_neon
-
-unsigned int vpx_highbd_12_variance4x8_c(const uint8_t* src_ptr,
-                                         int src_stride,
-                                         const uint8_t* ref_ptr,
-                                         int ref_stride,
-                                         unsigned int* sse);
-unsigned int vpx_highbd_12_variance4x8_neon(const uint8_t* src_ptr,
-                                            int src_stride,
-                                            const uint8_t* ref_ptr,
-                                            int ref_stride,
-                                            unsigned int* sse);
-#define vpx_highbd_12_variance4x8 vpx_highbd_12_variance4x8_neon
-
-unsigned int vpx_highbd_12_variance64x32_c(const uint8_t* src_ptr,
-                                           int src_stride,
-                                           const uint8_t* ref_ptr,
-                                           int ref_stride,
-                                           unsigned int* sse);
-unsigned int vpx_highbd_12_variance64x32_neon(const uint8_t* src_ptr,
-                                              int src_stride,
-                                              const uint8_t* ref_ptr,
-                                              int ref_stride,
-                                              unsigned int* sse);
-#define vpx_highbd_12_variance64x32 vpx_highbd_12_variance64x32_neon
-
-unsigned int vpx_highbd_12_variance64x64_c(const uint8_t* src_ptr,
-                                           int src_stride,
-                                           const uint8_t* ref_ptr,
-                                           int ref_stride,
-                                           unsigned int* sse);
-unsigned int vpx_highbd_12_variance64x64_neon(const uint8_t* src_ptr,
-                                              int src_stride,
-                                              const uint8_t* ref_ptr,
-                                              int ref_stride,
-                                              unsigned int* sse);
-#define vpx_highbd_12_variance64x64 vpx_highbd_12_variance64x64_neon
-
-unsigned int vpx_highbd_12_variance8x16_c(const uint8_t* src_ptr,
-                                          int src_stride,
-                                          const uint8_t* ref_ptr,
-                                          int ref_stride,
-                                          unsigned int* sse);
-unsigned int vpx_highbd_12_variance8x16_neon(const uint8_t* src_ptr,
-                                             int src_stride,
-                                             const uint8_t* ref_ptr,
-                                             int ref_stride,
-                                             unsigned int* sse);
-#define vpx_highbd_12_variance8x16 vpx_highbd_12_variance8x16_neon
-
-unsigned int vpx_highbd_12_variance8x4_c(const uint8_t* src_ptr,
-                                         int src_stride,
-                                         const uint8_t* ref_ptr,
-                                         int ref_stride,
-                                         unsigned int* sse);
-unsigned int vpx_highbd_12_variance8x4_neon(const uint8_t* src_ptr,
-                                            int src_stride,
-                                            const uint8_t* ref_ptr,
-                                            int ref_stride,
-                                            unsigned int* sse);
-#define vpx_highbd_12_variance8x4 vpx_highbd_12_variance8x4_neon
-
-unsigned int vpx_highbd_12_variance8x8_c(const uint8_t* src_ptr,
-                                         int src_stride,
-                                         const uint8_t* ref_ptr,
-                                         int ref_stride,
-                                         unsigned int* sse);
-unsigned int vpx_highbd_12_variance8x8_neon(const uint8_t* src_ptr,
-                                            int src_stride,
-                                            const uint8_t* ref_ptr,
-                                            int ref_stride,
-                                            unsigned int* sse);
-#define vpx_highbd_12_variance8x8 vpx_highbd_12_variance8x8_neon
-
-void vpx_highbd_8_get16x16var_c(const uint8_t* src_ptr,
-                                int src_stride,
-                                const uint8_t* ref_ptr,
-                                int ref_stride,
-                                unsigned int* sse,
-                                int* sum);
-void vpx_highbd_8_get16x16var_neon(const uint8_t* src_ptr,
-                                   int src_stride,
-                                   const uint8_t* ref_ptr,
-                                   int ref_stride,
-                                   unsigned int* sse,
-                                   int* sum);
-#define vpx_highbd_8_get16x16var vpx_highbd_8_get16x16var_neon
-
-void vpx_highbd_8_get8x8var_c(const uint8_t* src_ptr,
-                              int src_stride,
-                              const uint8_t* ref_ptr,
-                              int ref_stride,
-                              unsigned int* sse,
-                              int* sum);
-void vpx_highbd_8_get8x8var_neon(const uint8_t* src_ptr,
-                                 int src_stride,
-                                 const uint8_t* ref_ptr,
-                                 int ref_stride,
-                                 unsigned int* sse,
-                                 int* sum);
-#define vpx_highbd_8_get8x8var vpx_highbd_8_get8x8var_neon
-
-unsigned int vpx_highbd_8_mse16x16_c(const uint8_t* src_ptr,
-                                     int src_stride,
-                                     const uint8_t* ref_ptr,
-                                     int ref_stride,
-                                     unsigned int* sse);
-unsigned int vpx_highbd_8_mse16x16_neon(const uint8_t* src_ptr,
-                                        int src_stride,
-                                        const uint8_t* ref_ptr,
-                                        int ref_stride,
-                                        unsigned int* sse);
-#define vpx_highbd_8_mse16x16 vpx_highbd_8_mse16x16_neon
-
-unsigned int vpx_highbd_8_mse16x8_c(const uint8_t* src_ptr,
-                                    int src_stride,
-                                    const uint8_t* ref_ptr,
-                                    int ref_stride,
-                                    unsigned int* sse);
-unsigned int vpx_highbd_8_mse16x8_neon(const uint8_t* src_ptr,
-                                       int src_stride,
-                                       const uint8_t* ref_ptr,
-                                       int ref_stride,
-                                       unsigned int* sse);
-#define vpx_highbd_8_mse16x8 vpx_highbd_8_mse16x8_neon
-
-unsigned int vpx_highbd_8_mse8x16_c(const uint8_t* src_ptr,
-                                    int src_stride,
-                                    const uint8_t* ref_ptr,
-                                    int ref_stride,
-                                    unsigned int* sse);
-unsigned int vpx_highbd_8_mse8x16_neon(const uint8_t* src_ptr,
-                                       int src_stride,
-                                       const uint8_t* ref_ptr,
-                                       int ref_stride,
-                                       unsigned int* sse);
-#define vpx_highbd_8_mse8x16 vpx_highbd_8_mse8x16_neon
-
-unsigned int vpx_highbd_8_mse8x8_c(const uint8_t* src_ptr,
-                                   int src_stride,
-                                   const uint8_t* ref_ptr,
-                                   int ref_stride,
-                                   unsigned int* sse);
-unsigned int vpx_highbd_8_mse8x8_neon(const uint8_t* src_ptr,
-                                      int src_stride,
-                                      const uint8_t* ref_ptr,
-                                      int ref_stride,
-                                      unsigned int* sse);
-#define vpx_highbd_8_mse8x8 vpx_highbd_8_mse8x8_neon
-
-uint32_t vpx_highbd_8_sub_pixel_avg_variance16x16_c(const uint8_t* src_ptr,
-                                                    int src_stride,
-                                                    int x_offset,
-                                                    int y_offset,
-                                                    const uint8_t* ref_ptr,
-                                                    int ref_stride,
-                                                    uint32_t* sse,
-                                                    const uint8_t* second_pred);
-uint32_t vpx_highbd_8_sub_pixel_avg_variance16x16_neon(
-    const uint8_t* src_ptr,
-    int src_stride,
-    int x_offset,
-    int y_offset,
-    const uint8_t* ref_ptr,
-    int ref_stride,
-    uint32_t* sse,
-    const uint8_t* second_pred);
-#define vpx_highbd_8_sub_pixel_avg_variance16x16 \
-  vpx_highbd_8_sub_pixel_avg_variance16x16_neon
-
-uint32_t vpx_highbd_8_sub_pixel_avg_variance16x32_c(const uint8_t* src_ptr,
-                                                    int src_stride,
-                                                    int x_offset,
-                                                    int y_offset,
-                                                    const uint8_t* ref_ptr,
-                                                    int ref_stride,
-                                                    uint32_t* sse,
-                                                    const uint8_t* second_pred);
-uint32_t vpx_highbd_8_sub_pixel_avg_variance16x32_neon(
-    const uint8_t* src_ptr,
-    int src_stride,
-    int x_offset,
-    int y_offset,
-    const uint8_t* ref_ptr,
-    int ref_stride,
-    uint32_t* sse,
-    const uint8_t* second_pred);
-#define vpx_highbd_8_sub_pixel_avg_variance16x32 \
-  vpx_highbd_8_sub_pixel_avg_variance16x32_neon
-
-uint32_t vpx_highbd_8_sub_pixel_avg_variance16x8_c(const uint8_t* src_ptr,
-                                                   int src_stride,
-                                                   int x_offset,
-                                                   int y_offset,
-                                                   const uint8_t* ref_ptr,
-                                                   int ref_stride,
-                                                   uint32_t* sse,
-                                                   const uint8_t* second_pred);
-uint32_t vpx_highbd_8_sub_pixel_avg_variance16x8_neon(
-    const uint8_t* src_ptr,
-    int src_stride,
-    int x_offset,
-    int y_offset,
-    const uint8_t* ref_ptr,
-    int ref_stride,
-    uint32_t* sse,
-    const uint8_t* second_pred);
-#define vpx_highbd_8_sub_pixel_avg_variance16x8 \
-  vpx_highbd_8_sub_pixel_avg_variance16x8_neon
-
-uint32_t vpx_highbd_8_sub_pixel_avg_variance32x16_c(const uint8_t* src_ptr,
-                                                    int src_stride,
-                                                    int x_offset,
-                                                    int y_offset,
-                                                    const uint8_t* ref_ptr,
-                                                    int ref_stride,
-                                                    uint32_t* sse,
-                                                    const uint8_t* second_pred);
-uint32_t vpx_highbd_8_sub_pixel_avg_variance32x16_neon(
-    const uint8_t* src_ptr,
-    int src_stride,
-    int x_offset,
-    int y_offset,
-    const uint8_t* ref_ptr,
-    int ref_stride,
-    uint32_t* sse,
-    const uint8_t* second_pred);
-#define vpx_highbd_8_sub_pixel_avg_variance32x16 \
-  vpx_highbd_8_sub_pixel_avg_variance32x16_neon
-
-uint32_t vpx_highbd_8_sub_pixel_avg_variance32x32_c(const uint8_t* src_ptr,
-                                                    int src_stride,
-                                                    int x_offset,
-                                                    int y_offset,
-                                                    const uint8_t* ref_ptr,
-                                                    int ref_stride,
-                                                    uint32_t* sse,
-                                                    const uint8_t* second_pred);
-uint32_t vpx_highbd_8_sub_pixel_avg_variance32x32_neon(
-    const uint8_t* src_ptr,
-    int src_stride,
-    int x_offset,
-    int y_offset,
-    const uint8_t* ref_ptr,
-    int ref_stride,
-    uint32_t* sse,
-    const uint8_t* second_pred);
-#define vpx_highbd_8_sub_pixel_avg_variance32x32 \
-  vpx_highbd_8_sub_pixel_avg_variance32x32_neon
-
-uint32_t vpx_highbd_8_sub_pixel_avg_variance32x64_c(const uint8_t* src_ptr,
-                                                    int src_stride,
-                                                    int x_offset,
-                                                    int y_offset,
-                                                    const uint8_t* ref_ptr,
-                                                    int ref_stride,
-                                                    uint32_t* sse,
-                                                    const uint8_t* second_pred);
-uint32_t vpx_highbd_8_sub_pixel_avg_variance32x64_neon(
-    const uint8_t* src_ptr,
-    int src_stride,
-    int x_offset,
-    int y_offset,
-    const uint8_t* ref_ptr,
-    int ref_stride,
-    uint32_t* sse,
-    const uint8_t* second_pred);
-#define vpx_highbd_8_sub_pixel_avg_variance32x64 \
-  vpx_highbd_8_sub_pixel_avg_variance32x64_neon
-
-uint32_t vpx_highbd_8_sub_pixel_avg_variance4x4_c(const uint8_t* src_ptr,
-                                                  int src_stride,
-                                                  int x_offset,
-                                                  int y_offset,
-                                                  const uint8_t* ref_ptr,
-                                                  int ref_stride,
-                                                  uint32_t* sse,
-                                                  const uint8_t* second_pred);
-uint32_t vpx_highbd_8_sub_pixel_avg_variance4x4_neon(
-    const uint8_t* src_ptr,
-    int src_stride,
-    int x_offset,
-    int y_offset,
-    const uint8_t* ref_ptr,
-    int ref_stride,
-    uint32_t* sse,
-    const uint8_t* second_pred);
-#define vpx_highbd_8_sub_pixel_avg_variance4x4 \
-  vpx_highbd_8_sub_pixel_avg_variance4x4_neon
-
-uint32_t vpx_highbd_8_sub_pixel_avg_variance4x8_c(const uint8_t* src_ptr,
-                                                  int src_stride,
-                                                  int x_offset,
-                                                  int y_offset,
-                                                  const uint8_t* ref_ptr,
-                                                  int ref_stride,
-                                                  uint32_t* sse,
-                                                  const uint8_t* second_pred);
-uint32_t vpx_highbd_8_sub_pixel_avg_variance4x8_neon(
-    const uint8_t* src_ptr,
-    int src_stride,
-    int x_offset,
-    int y_offset,
-    const uint8_t* ref_ptr,
-    int ref_stride,
-    uint32_t* sse,
-    const uint8_t* second_pred);
-#define vpx_highbd_8_sub_pixel_avg_variance4x8 \
-  vpx_highbd_8_sub_pixel_avg_variance4x8_neon
-
-uint32_t vpx_highbd_8_sub_pixel_avg_variance64x32_c(const uint8_t* src_ptr,
-                                                    int src_stride,
-                                                    int x_offset,
-                                                    int y_offset,
-                                                    const uint8_t* ref_ptr,
-                                                    int ref_stride,
-                                                    uint32_t* sse,
-                                                    const uint8_t* second_pred);
-uint32_t vpx_highbd_8_sub_pixel_avg_variance64x32_neon(
-    const uint8_t* src_ptr,
-    int src_stride,
-    int x_offset,
-    int y_offset,
-    const uint8_t* ref_ptr,
-    int ref_stride,
-    uint32_t* sse,
-    const uint8_t* second_pred);
-#define vpx_highbd_8_sub_pixel_avg_variance64x32 \
-  vpx_highbd_8_sub_pixel_avg_variance64x32_neon
-
-uint32_t vpx_highbd_8_sub_pixel_avg_variance64x64_c(const uint8_t* src_ptr,
-                                                    int src_stride,
-                                                    int x_offset,
-                                                    int y_offset,
-                                                    const uint8_t* ref_ptr,
-                                                    int ref_stride,
-                                                    uint32_t* sse,
-                                                    const uint8_t* second_pred);
-uint32_t vpx_highbd_8_sub_pixel_avg_variance64x64_neon(
-    const uint8_t* src_ptr,
-    int src_stride,
-    int x_offset,
-    int y_offset,
-    const uint8_t* ref_ptr,
-    int ref_stride,
-    uint32_t* sse,
-    const uint8_t* second_pred);
-#define vpx_highbd_8_sub_pixel_avg_variance64x64 \
-  vpx_highbd_8_sub_pixel_avg_variance64x64_neon
-
-uint32_t vpx_highbd_8_sub_pixel_avg_variance8x16_c(const uint8_t* src_ptr,
-                                                   int src_stride,
-                                                   int x_offset,
-                                                   int y_offset,
-                                                   const uint8_t* ref_ptr,
-                                                   int ref_stride,
-                                                   uint32_t* sse,
-                                                   const uint8_t* second_pred);
-uint32_t vpx_highbd_8_sub_pixel_avg_variance8x16_neon(
-    const uint8_t* src_ptr,
-    int src_stride,
-    int x_offset,
-    int y_offset,
-    const uint8_t* ref_ptr,
-    int ref_stride,
-    uint32_t* sse,
-    const uint8_t* second_pred);
-#define vpx_highbd_8_sub_pixel_avg_variance8x16 \
-  vpx_highbd_8_sub_pixel_avg_variance8x16_neon
-
-uint32_t vpx_highbd_8_sub_pixel_avg_variance8x4_c(const uint8_t* src_ptr,
-                                                  int src_stride,
-                                                  int x_offset,
-                                                  int y_offset,
-                                                  const uint8_t* ref_ptr,
-                                                  int ref_stride,
-                                                  uint32_t* sse,
-                                                  const uint8_t* second_pred);
-uint32_t vpx_highbd_8_sub_pixel_avg_variance8x4_neon(
-    const uint8_t* src_ptr,
-    int src_stride,
-    int x_offset,
-    int y_offset,
-    const uint8_t* ref_ptr,
-    int ref_stride,
-    uint32_t* sse,
-    const uint8_t* second_pred);
-#define vpx_highbd_8_sub_pixel_avg_variance8x4 \
-  vpx_highbd_8_sub_pixel_avg_variance8x4_neon
-
-uint32_t vpx_highbd_8_sub_pixel_avg_variance8x8_c(const uint8_t* src_ptr,
-                                                  int src_stride,
-                                                  int x_offset,
-                                                  int y_offset,
-                                                  const uint8_t* ref_ptr,
-                                                  int ref_stride,
-                                                  uint32_t* sse,
-                                                  const uint8_t* second_pred);
-uint32_t vpx_highbd_8_sub_pixel_avg_variance8x8_neon(
-    const uint8_t* src_ptr,
-    int src_stride,
-    int x_offset,
-    int y_offset,
-    const uint8_t* ref_ptr,
-    int ref_stride,
-    uint32_t* sse,
-    const uint8_t* second_pred);
-#define vpx_highbd_8_sub_pixel_avg_variance8x8 \
-  vpx_highbd_8_sub_pixel_avg_variance8x8_neon
-
-uint32_t vpx_highbd_8_sub_pixel_variance16x16_c(const uint8_t* src_ptr,
-                                                int src_stride,
-                                                int x_offset,
-                                                int y_offset,
-                                                const uint8_t* ref_ptr,
-                                                int ref_stride,
-                                                uint32_t* sse);
-uint32_t vpx_highbd_8_sub_pixel_variance16x16_neon(const uint8_t* src_ptr,
-                                                   int src_stride,
-                                                   int x_offset,
-                                                   int y_offset,
-                                                   const uint8_t* ref_ptr,
-                                                   int ref_stride,
-                                                   uint32_t* sse);
-#define vpx_highbd_8_sub_pixel_variance16x16 \
-  vpx_highbd_8_sub_pixel_variance16x16_neon
-
-uint32_t vpx_highbd_8_sub_pixel_variance16x32_c(const uint8_t* src_ptr,
-                                                int src_stride,
-                                                int x_offset,
-                                                int y_offset,
-                                                const uint8_t* ref_ptr,
-                                                int ref_stride,
-                                                uint32_t* sse);
-uint32_t vpx_highbd_8_sub_pixel_variance16x32_neon(const uint8_t* src_ptr,
-                                                   int src_stride,
-                                                   int x_offset,
-                                                   int y_offset,
-                                                   const uint8_t* ref_ptr,
-                                                   int ref_stride,
-                                                   uint32_t* sse);
-#define vpx_highbd_8_sub_pixel_variance16x32 \
-  vpx_highbd_8_sub_pixel_variance16x32_neon
-
-uint32_t vpx_highbd_8_sub_pixel_variance16x8_c(const uint8_t* src_ptr,
-                                               int src_stride,
-                                               int x_offset,
-                                               int y_offset,
-                                               const uint8_t* ref_ptr,
-                                               int ref_stride,
-                                               uint32_t* sse);
-uint32_t vpx_highbd_8_sub_pixel_variance16x8_neon(const uint8_t* src_ptr,
-                                                  int src_stride,
-                                                  int x_offset,
-                                                  int y_offset,
-                                                  const uint8_t* ref_ptr,
-                                                  int ref_stride,
-                                                  uint32_t* sse);
-#define vpx_highbd_8_sub_pixel_variance16x8 \
-  vpx_highbd_8_sub_pixel_variance16x8_neon
-
-uint32_t vpx_highbd_8_sub_pixel_variance32x16_c(const uint8_t* src_ptr,
-                                                int src_stride,
-                                                int x_offset,
-                                                int y_offset,
-                                                const uint8_t* ref_ptr,
-                                                int ref_stride,
-                                                uint32_t* sse);
-uint32_t vpx_highbd_8_sub_pixel_variance32x16_neon(const uint8_t* src_ptr,
-                                                   int src_stride,
-                                                   int x_offset,
-                                                   int y_offset,
-                                                   const uint8_t* ref_ptr,
-                                                   int ref_stride,
-                                                   uint32_t* sse);
-#define vpx_highbd_8_sub_pixel_variance32x16 \
-  vpx_highbd_8_sub_pixel_variance32x16_neon
-
-uint32_t vpx_highbd_8_sub_pixel_variance32x32_c(const uint8_t* src_ptr,
-                                                int src_stride,
-                                                int x_offset,
-                                                int y_offset,
-                                                const uint8_t* ref_ptr,
-                                                int ref_stride,
-                                                uint32_t* sse);
-uint32_t vpx_highbd_8_sub_pixel_variance32x32_neon(const uint8_t* src_ptr,
-                                                   int src_stride,
-                                                   int x_offset,
-                                                   int y_offset,
-                                                   const uint8_t* ref_ptr,
-                                                   int ref_stride,
-                                                   uint32_t* sse);
-#define vpx_highbd_8_sub_pixel_variance32x32 \
-  vpx_highbd_8_sub_pixel_variance32x32_neon
-
-uint32_t vpx_highbd_8_sub_pixel_variance32x64_c(const uint8_t* src_ptr,
-                                                int src_stride,
-                                                int x_offset,
-                                                int y_offset,
-                                                const uint8_t* ref_ptr,
-                                                int ref_stride,
-                                                uint32_t* sse);
-uint32_t vpx_highbd_8_sub_pixel_variance32x64_neon(const uint8_t* src_ptr,
-                                                   int src_stride,
-                                                   int x_offset,
-                                                   int y_offset,
-                                                   const uint8_t* ref_ptr,
-                                                   int ref_stride,
-                                                   uint32_t* sse);
-#define vpx_highbd_8_sub_pixel_variance32x64 \
-  vpx_highbd_8_sub_pixel_variance32x64_neon
-
-uint32_t vpx_highbd_8_sub_pixel_variance4x4_c(const uint8_t* src_ptr,
-                                              int src_stride,
-                                              int x_offset,
-                                              int y_offset,
-                                              const uint8_t* ref_ptr,
-                                              int ref_stride,
-                                              uint32_t* sse);
-uint32_t vpx_highbd_8_sub_pixel_variance4x4_neon(const uint8_t* src_ptr,
-                                                 int src_stride,
-                                                 int x_offset,
-                                                 int y_offset,
-                                                 const uint8_t* ref_ptr,
-                                                 int ref_stride,
-                                                 uint32_t* sse);
-#define vpx_highbd_8_sub_pixel_variance4x4 \
-  vpx_highbd_8_sub_pixel_variance4x4_neon
-
-uint32_t vpx_highbd_8_sub_pixel_variance4x8_c(const uint8_t* src_ptr,
-                                              int src_stride,
-                                              int x_offset,
-                                              int y_offset,
-                                              const uint8_t* ref_ptr,
-                                              int ref_stride,
-                                              uint32_t* sse);
-uint32_t vpx_highbd_8_sub_pixel_variance4x8_neon(const uint8_t* src_ptr,
-                                                 int src_stride,
-                                                 int x_offset,
-                                                 int y_offset,
-                                                 const uint8_t* ref_ptr,
-                                                 int ref_stride,
-                                                 uint32_t* sse);
-#define vpx_highbd_8_sub_pixel_variance4x8 \
-  vpx_highbd_8_sub_pixel_variance4x8_neon
-
-uint32_t vpx_highbd_8_sub_pixel_variance64x32_c(const uint8_t* src_ptr,
-                                                int src_stride,
-                                                int x_offset,
-                                                int y_offset,
-                                                const uint8_t* ref_ptr,
-                                                int ref_stride,
-                                                uint32_t* sse);
-uint32_t vpx_highbd_8_sub_pixel_variance64x32_neon(const uint8_t* src_ptr,
-                                                   int src_stride,
-                                                   int x_offset,
-                                                   int y_offset,
-                                                   const uint8_t* ref_ptr,
-                                                   int ref_stride,
-                                                   uint32_t* sse);
-#define vpx_highbd_8_sub_pixel_variance64x32 \
-  vpx_highbd_8_sub_pixel_variance64x32_neon
-
-uint32_t vpx_highbd_8_sub_pixel_variance64x64_c(const uint8_t* src_ptr,
-                                                int src_stride,
-                                                int x_offset,
-                                                int y_offset,
-                                                const uint8_t* ref_ptr,
-                                                int ref_stride,
-                                                uint32_t* sse);
-uint32_t vpx_highbd_8_sub_pixel_variance64x64_neon(const uint8_t* src_ptr,
-                                                   int src_stride,
-                                                   int x_offset,
-                                                   int y_offset,
-                                                   const uint8_t* ref_ptr,
-                                                   int ref_stride,
-                                                   uint32_t* sse);
-#define vpx_highbd_8_sub_pixel_variance64x64 \
-  vpx_highbd_8_sub_pixel_variance64x64_neon
-
-uint32_t vpx_highbd_8_sub_pixel_variance8x16_c(const uint8_t* src_ptr,
-                                               int src_stride,
-                                               int x_offset,
-                                               int y_offset,
-                                               const uint8_t* ref_ptr,
-                                               int ref_stride,
-                                               uint32_t* sse);
-uint32_t vpx_highbd_8_sub_pixel_variance8x16_neon(const uint8_t* src_ptr,
-                                                  int src_stride,
-                                                  int x_offset,
-                                                  int y_offset,
-                                                  const uint8_t* ref_ptr,
-                                                  int ref_stride,
-                                                  uint32_t* sse);
-#define vpx_highbd_8_sub_pixel_variance8x16 \
-  vpx_highbd_8_sub_pixel_variance8x16_neon
-
-uint32_t vpx_highbd_8_sub_pixel_variance8x4_c(const uint8_t* src_ptr,
-                                              int src_stride,
-                                              int x_offset,
-                                              int y_offset,
-                                              const uint8_t* ref_ptr,
-                                              int ref_stride,
-                                              uint32_t* sse);
-uint32_t vpx_highbd_8_sub_pixel_variance8x4_neon(const uint8_t* src_ptr,
-                                                 int src_stride,
-                                                 int x_offset,
-                                                 int y_offset,
-                                                 const uint8_t* ref_ptr,
-                                                 int ref_stride,
-                                                 uint32_t* sse);
-#define vpx_highbd_8_sub_pixel_variance8x4 \
-  vpx_highbd_8_sub_pixel_variance8x4_neon
-
-uint32_t vpx_highbd_8_sub_pixel_variance8x8_c(const uint8_t* src_ptr,
-                                              int src_stride,
-                                              int x_offset,
-                                              int y_offset,
-                                              const uint8_t* ref_ptr,
-                                              int ref_stride,
-                                              uint32_t* sse);
-uint32_t vpx_highbd_8_sub_pixel_variance8x8_neon(const uint8_t* src_ptr,
-                                                 int src_stride,
-                                                 int x_offset,
-                                                 int y_offset,
-                                                 const uint8_t* ref_ptr,
-                                                 int ref_stride,
-                                                 uint32_t* sse);
-#define vpx_highbd_8_sub_pixel_variance8x8 \
-  vpx_highbd_8_sub_pixel_variance8x8_neon
-
-unsigned int vpx_highbd_8_variance16x16_c(const uint8_t* src_ptr,
-                                          int src_stride,
-                                          const uint8_t* ref_ptr,
-                                          int ref_stride,
-                                          unsigned int* sse);
-unsigned int vpx_highbd_8_variance16x16_neon(const uint8_t* src_ptr,
-                                             int src_stride,
-                                             const uint8_t* ref_ptr,
-                                             int ref_stride,
-                                             unsigned int* sse);
-#define vpx_highbd_8_variance16x16 vpx_highbd_8_variance16x16_neon
-
-unsigned int vpx_highbd_8_variance16x32_c(const uint8_t* src_ptr,
-                                          int src_stride,
-                                          const uint8_t* ref_ptr,
-                                          int ref_stride,
-                                          unsigned int* sse);
-unsigned int vpx_highbd_8_variance16x32_neon(const uint8_t* src_ptr,
-                                             int src_stride,
-                                             const uint8_t* ref_ptr,
-                                             int ref_stride,
-                                             unsigned int* sse);
-#define vpx_highbd_8_variance16x32 vpx_highbd_8_variance16x32_neon
-
-unsigned int vpx_highbd_8_variance16x8_c(const uint8_t* src_ptr,
-                                         int src_stride,
-                                         const uint8_t* ref_ptr,
-                                         int ref_stride,
-                                         unsigned int* sse);
-unsigned int vpx_highbd_8_variance16x8_neon(const uint8_t* src_ptr,
-                                            int src_stride,
-                                            const uint8_t* ref_ptr,
-                                            int ref_stride,
-                                            unsigned int* sse);
-#define vpx_highbd_8_variance16x8 vpx_highbd_8_variance16x8_neon
-
-unsigned int vpx_highbd_8_variance32x16_c(const uint8_t* src_ptr,
-                                          int src_stride,
-                                          const uint8_t* ref_ptr,
-                                          int ref_stride,
-                                          unsigned int* sse);
-unsigned int vpx_highbd_8_variance32x16_neon(const uint8_t* src_ptr,
-                                             int src_stride,
-                                             const uint8_t* ref_ptr,
-                                             int ref_stride,
-                                             unsigned int* sse);
-#define vpx_highbd_8_variance32x16 vpx_highbd_8_variance32x16_neon
-
-unsigned int vpx_highbd_8_variance32x32_c(const uint8_t* src_ptr,
-                                          int src_stride,
-                                          const uint8_t* ref_ptr,
-                                          int ref_stride,
-                                          unsigned int* sse);
-unsigned int vpx_highbd_8_variance32x32_neon(const uint8_t* src_ptr,
-                                             int src_stride,
-                                             const uint8_t* ref_ptr,
-                                             int ref_stride,
-                                             unsigned int* sse);
-#define vpx_highbd_8_variance32x32 vpx_highbd_8_variance32x32_neon
-
-unsigned int vpx_highbd_8_variance32x64_c(const uint8_t* src_ptr,
-                                          int src_stride,
-                                          const uint8_t* ref_ptr,
-                                          int ref_stride,
-                                          unsigned int* sse);
-unsigned int vpx_highbd_8_variance32x64_neon(const uint8_t* src_ptr,
-                                             int src_stride,
-                                             const uint8_t* ref_ptr,
-                                             int ref_stride,
-                                             unsigned int* sse);
-#define vpx_highbd_8_variance32x64 vpx_highbd_8_variance32x64_neon
-
-unsigned int vpx_highbd_8_variance4x4_c(const uint8_t* src_ptr,
-                                        int src_stride,
-                                        const uint8_t* ref_ptr,
-                                        int ref_stride,
-                                        unsigned int* sse);
-unsigned int vpx_highbd_8_variance4x4_neon(const uint8_t* src_ptr,
-                                           int src_stride,
-                                           const uint8_t* ref_ptr,
-                                           int ref_stride,
-                                           unsigned int* sse);
-#define vpx_highbd_8_variance4x4 vpx_highbd_8_variance4x4_neon
-
-unsigned int vpx_highbd_8_variance4x8_c(const uint8_t* src_ptr,
-                                        int src_stride,
-                                        const uint8_t* ref_ptr,
-                                        int ref_stride,
-                                        unsigned int* sse);
-unsigned int vpx_highbd_8_variance4x8_neon(const uint8_t* src_ptr,
-                                           int src_stride,
-                                           const uint8_t* ref_ptr,
-                                           int ref_stride,
-                                           unsigned int* sse);
-#define vpx_highbd_8_variance4x8 vpx_highbd_8_variance4x8_neon
-
-unsigned int vpx_highbd_8_variance64x32_c(const uint8_t* src_ptr,
-                                          int src_stride,
-                                          const uint8_t* ref_ptr,
-                                          int ref_stride,
-                                          unsigned int* sse);
-unsigned int vpx_highbd_8_variance64x32_neon(const uint8_t* src_ptr,
-                                             int src_stride,
-                                             const uint8_t* ref_ptr,
-                                             int ref_stride,
-                                             unsigned int* sse);
-#define vpx_highbd_8_variance64x32 vpx_highbd_8_variance64x32_neon
-
-unsigned int vpx_highbd_8_variance64x64_c(const uint8_t* src_ptr,
-                                          int src_stride,
-                                          const uint8_t* ref_ptr,
-                                          int ref_stride,
-                                          unsigned int* sse);
-unsigned int vpx_highbd_8_variance64x64_neon(const uint8_t* src_ptr,
-                                             int src_stride,
-                                             const uint8_t* ref_ptr,
-                                             int ref_stride,
-                                             unsigned int* sse);
-#define vpx_highbd_8_variance64x64 vpx_highbd_8_variance64x64_neon
-
-unsigned int vpx_highbd_8_variance8x16_c(const uint8_t* src_ptr,
-                                         int src_stride,
-                                         const uint8_t* ref_ptr,
-                                         int ref_stride,
-                                         unsigned int* sse);
-unsigned int vpx_highbd_8_variance8x16_neon(const uint8_t* src_ptr,
-                                            int src_stride,
-                                            const uint8_t* ref_ptr,
-                                            int ref_stride,
-                                            unsigned int* sse);
-#define vpx_highbd_8_variance8x16 vpx_highbd_8_variance8x16_neon
-
-unsigned int vpx_highbd_8_variance8x4_c(const uint8_t* src_ptr,
-                                        int src_stride,
-                                        const uint8_t* ref_ptr,
-                                        int ref_stride,
-                                        unsigned int* sse);
-unsigned int vpx_highbd_8_variance8x4_neon(const uint8_t* src_ptr,
-                                           int src_stride,
-                                           const uint8_t* ref_ptr,
-                                           int ref_stride,
-                                           unsigned int* sse);
-#define vpx_highbd_8_variance8x4 vpx_highbd_8_variance8x4_neon
-
-unsigned int vpx_highbd_8_variance8x8_c(const uint8_t* src_ptr,
-                                        int src_stride,
-                                        const uint8_t* ref_ptr,
-                                        int ref_stride,
-                                        unsigned int* sse);
-unsigned int vpx_highbd_8_variance8x8_neon(const uint8_t* src_ptr,
-                                           int src_stride,
-                                           const uint8_t* ref_ptr,
-                                           int ref_stride,
-                                           unsigned int* sse);
-#define vpx_highbd_8_variance8x8 vpx_highbd_8_variance8x8_neon
-
-unsigned int vpx_highbd_avg_4x4_c(const uint8_t* s8, int p);
-unsigned int vpx_highbd_avg_4x4_neon(const uint8_t* s8, int p);
-#define vpx_highbd_avg_4x4 vpx_highbd_avg_4x4_neon
-
-unsigned int vpx_highbd_avg_8x8_c(const uint8_t* s8, int p);
-unsigned int vpx_highbd_avg_8x8_neon(const uint8_t* s8, int p);
-#define vpx_highbd_avg_8x8 vpx_highbd_avg_8x8_neon
-
-void vpx_highbd_comp_avg_pred_c(uint16_t* comp_pred,
-                                const uint16_t* pred,
-                                int width,
-                                int height,
-                                const uint16_t* ref,
-                                int ref_stride);
-void vpx_highbd_comp_avg_pred_neon(uint16_t* comp_pred,
-                                   const uint16_t* pred,
-                                   int width,
-                                   int height,
-                                   const uint16_t* ref,
-                                   int ref_stride);
-=======
 void vpx_hadamard_16x16_c(const int16_t *src_diff, ptrdiff_t src_stride, tran_low_t *coeff);
 void vpx_hadamard_16x16_neon(const int16_t *src_diff, ptrdiff_t src_stride, tran_low_t *coeff);
 #define vpx_hadamard_16x16 vpx_hadamard_16x16_neon
@@ -3257,7 +949,6 @@
 
 void vpx_highbd_comp_avg_pred_c(uint16_t *comp_pred, const uint16_t *pred, int width, int height, const uint16_t *ref, int ref_stride);
 void vpx_highbd_comp_avg_pred_neon(uint16_t *comp_pred, const uint16_t *pred, int width, int height, const uint16_t *ref, int ref_stride);
->>>>>>> 626889fb
 #define vpx_highbd_comp_avg_pred vpx_highbd_comp_avg_pred_neon
 
 void vpx_highbd_convolve8_c(const uint16_t *src, ptrdiff_t src_stride, uint16_t *dst, ptrdiff_t dst_stride, const InterpKernel *filter, int x0_q4, int x_step_q4, int y0_q4, int y_step_q4, int w, int h, int bd);
@@ -3458,76 +1149,6 @@
 void vpx_highbd_dc_top_predictor_8x8_neon(uint16_t *dst, ptrdiff_t stride, const uint16_t *above, const uint16_t *left, int bd);
 #define vpx_highbd_dc_top_predictor_8x8 vpx_highbd_dc_top_predictor_8x8_neon
 
-<<<<<<< HEAD
-void vpx_highbd_fdct16x16_c(const int16_t* input,
-                            tran_low_t* output,
-                            int stride);
-void vpx_highbd_fdct16x16_neon(const int16_t* input,
-                               tran_low_t* output,
-                               int stride);
-#define vpx_highbd_fdct16x16 vpx_highbd_fdct16x16_neon
-
-void vpx_highbd_fdct16x16_1_c(const int16_t* input,
-                              tran_low_t* output,
-                              int stride);
-void vpx_highbd_fdct16x16_1_neon(const int16_t* input,
-                                 tran_low_t* output,
-                                 int stride);
-#define vpx_highbd_fdct16x16_1 vpx_highbd_fdct16x16_1_neon
-
-void vpx_highbd_fdct32x32_c(const int16_t* input,
-                            tran_low_t* output,
-                            int stride);
-void vpx_highbd_fdct32x32_neon(const int16_t* input,
-                               tran_low_t* output,
-                               int stride);
-#define vpx_highbd_fdct32x32 vpx_highbd_fdct32x32_neon
-
-void vpx_highbd_fdct32x32_1_c(const int16_t* input,
-                              tran_low_t* output,
-                              int stride);
-void vpx_highbd_fdct32x32_1_neon(const int16_t* input,
-                                 tran_low_t* output,
-                                 int stride);
-#define vpx_highbd_fdct32x32_1 vpx_highbd_fdct32x32_1_neon
-
-void vpx_highbd_fdct32x32_rd_c(const int16_t* input,
-                               tran_low_t* output,
-                               int stride);
-void vpx_highbd_fdct32x32_rd_neon(const int16_t* input,
-                                  tran_low_t* output,
-                                  int stride);
-#define vpx_highbd_fdct32x32_rd vpx_highbd_fdct32x32_rd_neon
-
-void vpx_highbd_fdct4x4_c(const int16_t* input, tran_low_t* output, int stride);
-void vpx_highbd_fdct4x4_neon(const int16_t* input,
-                             tran_low_t* output,
-                             int stride);
-#define vpx_highbd_fdct4x4 vpx_highbd_fdct4x4_neon
-
-void vpx_highbd_fdct8x8_c(const int16_t* input, tran_low_t* output, int stride);
-void vpx_highbd_fdct8x8_neon(const int16_t* input,
-                             tran_low_t* output,
-                             int stride);
-#define vpx_highbd_fdct8x8 vpx_highbd_fdct8x8_neon
-
-void vpx_highbd_fdct8x8_1_c(const int16_t* input,
-                            tran_low_t* output,
-                            int stride);
-void vpx_fdct8x8_1_neon(const int16_t* input, tran_low_t* output, int stride);
-#define vpx_highbd_fdct8x8_1 vpx_fdct8x8_1_neon
-
-void vpx_highbd_h_predictor_16x16_c(uint16_t* dst,
-                                    ptrdiff_t stride,
-                                    const uint16_t* above,
-                                    const uint16_t* left,
-                                    int bd);
-void vpx_highbd_h_predictor_16x16_neon(uint16_t* dst,
-                                       ptrdiff_t stride,
-                                       const uint16_t* above,
-                                       const uint16_t* left,
-                                       int bd);
-=======
 void vpx_highbd_fdct16x16_c(const int16_t *input, tran_low_t *output, int stride);
 void vpx_highbd_fdct16x16_neon(const int16_t *input, tran_low_t *output, int stride);
 #define vpx_highbd_fdct16x16 vpx_highbd_fdct16x16_neon
@@ -3562,7 +1183,6 @@
 
 void vpx_highbd_h_predictor_16x16_c(uint16_t *dst, ptrdiff_t stride, const uint16_t *above, const uint16_t *left, int bd);
 void vpx_highbd_h_predictor_16x16_neon(uint16_t *dst, ptrdiff_t stride, const uint16_t *above, const uint16_t *left, int bd);
->>>>>>> 626889fb
 #define vpx_highbd_h_predictor_16x16 vpx_highbd_h_predictor_16x16_neon
 
 void vpx_highbd_h_predictor_32x32_c(uint16_t *dst, ptrdiff_t stride, const uint16_t *above, const uint16_t *left, int bd);
@@ -3577,40 +1197,6 @@
 void vpx_highbd_h_predictor_8x8_neon(uint16_t *dst, ptrdiff_t stride, const uint16_t *above, const uint16_t *left, int bd);
 #define vpx_highbd_h_predictor_8x8 vpx_highbd_h_predictor_8x8_neon
 
-<<<<<<< HEAD
-void vpx_highbd_hadamard_16x16_c(const int16_t* src_diff,
-                                 ptrdiff_t src_stride,
-                                 tran_low_t* coeff);
-void vpx_highbd_hadamard_16x16_neon(const int16_t* src_diff,
-                                    ptrdiff_t src_stride,
-                                    tran_low_t* coeff);
-#define vpx_highbd_hadamard_16x16 vpx_highbd_hadamard_16x16_neon
-
-void vpx_highbd_hadamard_32x32_c(const int16_t* src_diff,
-                                 ptrdiff_t src_stride,
-                                 tran_low_t* coeff);
-void vpx_highbd_hadamard_32x32_neon(const int16_t* src_diff,
-                                    ptrdiff_t src_stride,
-                                    tran_low_t* coeff);
-#define vpx_highbd_hadamard_32x32 vpx_highbd_hadamard_32x32_neon
-
-void vpx_highbd_hadamard_8x8_c(const int16_t* src_diff,
-                               ptrdiff_t src_stride,
-                               tran_low_t* coeff);
-void vpx_highbd_hadamard_8x8_neon(const int16_t* src_diff,
-                                  ptrdiff_t src_stride,
-                                  tran_low_t* coeff);
-#define vpx_highbd_hadamard_8x8 vpx_highbd_hadamard_8x8_neon
-
-void vpx_highbd_idct16x16_10_add_c(const tran_low_t* input,
-                                   uint16_t* dest,
-                                   int stride,
-                                   int bd);
-void vpx_highbd_idct16x16_10_add_neon(const tran_low_t* input,
-                                      uint16_t* dest,
-                                      int stride,
-                                      int bd);
-=======
 void vpx_highbd_hadamard_16x16_c(const int16_t *src_diff, ptrdiff_t src_stride, tran_low_t *coeff);
 void vpx_highbd_hadamard_16x16_neon(const int16_t *src_diff, ptrdiff_t src_stride, tran_low_t *coeff);
 #define vpx_highbd_hadamard_16x16 vpx_highbd_hadamard_16x16_neon
@@ -3625,7 +1211,6 @@
 
 void vpx_highbd_idct16x16_10_add_c(const tran_low_t *input, uint16_t *dest, int stride, int bd);
 void vpx_highbd_idct16x16_10_add_neon(const tran_low_t *input, uint16_t *dest, int stride, int bd);
->>>>>>> 626889fb
 #define vpx_highbd_idct16x16_10_add vpx_highbd_idct16x16_10_add_neon
 
 void vpx_highbd_idct16x16_1_add_c(const tran_low_t *input, uint16_t *dest, int stride, int bd);
@@ -3730,680 +1315,6 @@
 void vpx_highbd_lpf_vertical_8_dual_neon(uint16_t *s, int pitch, const uint8_t *blimit0, const uint8_t *limit0, const uint8_t *thresh0, const uint8_t *blimit1, const uint8_t *limit1, const uint8_t *thresh1, int bd);
 #define vpx_highbd_lpf_vertical_8_dual vpx_highbd_lpf_vertical_8_dual_neon
 
-<<<<<<< HEAD
-void vpx_highbd_minmax_8x8_c(const uint8_t* s8,
-                             int p,
-                             const uint8_t* d8,
-                             int dp,
-                             int* min,
-                             int* max);
-void vpx_highbd_minmax_8x8_neon(const uint8_t* s8,
-                                int p,
-                                const uint8_t* d8,
-                                int dp,
-                                int* min,
-                                int* max);
-#define vpx_highbd_minmax_8x8 vpx_highbd_minmax_8x8_neon
-
-void vpx_highbd_quantize_b_c(const tran_low_t* coeff_ptr,
-                             intptr_t n_coeffs,
-                             const int16_t* zbin_ptr,
-                             const int16_t* round_ptr,
-                             const int16_t* quant_ptr,
-                             const int16_t* quant_shift_ptr,
-                             tran_low_t* qcoeff_ptr,
-                             tran_low_t* dqcoeff_ptr,
-                             const int16_t* dequant_ptr,
-                             uint16_t* eob_ptr,
-                             const int16_t* scan,
-                             const int16_t* iscan);
-void vpx_highbd_quantize_b_neon(const tran_low_t* coeff_ptr,
-                                intptr_t n_coeffs,
-                                const int16_t* zbin_ptr,
-                                const int16_t* round_ptr,
-                                const int16_t* quant_ptr,
-                                const int16_t* quant_shift_ptr,
-                                tran_low_t* qcoeff_ptr,
-                                tran_low_t* dqcoeff_ptr,
-                                const int16_t* dequant_ptr,
-                                uint16_t* eob_ptr,
-                                const int16_t* scan,
-                                const int16_t* iscan);
-#define vpx_highbd_quantize_b vpx_highbd_quantize_b_neon
-
-void vpx_highbd_quantize_b_32x32_c(
-    const tran_low_t* coeff_ptr,
-    const struct macroblock_plane* const mb_plane,
-    tran_low_t* qcoeff_ptr,
-    tran_low_t* dqcoeff_ptr,
-    const int16_t* dequant_ptr,
-    uint16_t* eob_ptr,
-    const struct ScanOrder* const scan_order);
-void vpx_highbd_quantize_b_32x32_neon(
-    const tran_low_t* coeff_ptr,
-    const struct macroblock_plane* const mb_plane,
-    tran_low_t* qcoeff_ptr,
-    tran_low_t* dqcoeff_ptr,
-    const int16_t* dequant_ptr,
-    uint16_t* eob_ptr,
-    const struct ScanOrder* const scan_order);
-#define vpx_highbd_quantize_b_32x32 vpx_highbd_quantize_b_32x32_neon
-
-unsigned int vpx_highbd_sad16x16_c(const uint8_t* src_ptr,
-                                   int src_stride,
-                                   const uint8_t* ref_ptr,
-                                   int ref_stride);
-unsigned int vpx_highbd_sad16x16_neon(const uint8_t* src_ptr,
-                                      int src_stride,
-                                      const uint8_t* ref_ptr,
-                                      int ref_stride);
-#define vpx_highbd_sad16x16 vpx_highbd_sad16x16_neon
-
-unsigned int vpx_highbd_sad16x16_avg_c(const uint8_t* src_ptr,
-                                       int src_stride,
-                                       const uint8_t* ref_ptr,
-                                       int ref_stride,
-                                       const uint8_t* second_pred);
-unsigned int vpx_highbd_sad16x16_avg_neon(const uint8_t* src_ptr,
-                                          int src_stride,
-                                          const uint8_t* ref_ptr,
-                                          int ref_stride,
-                                          const uint8_t* second_pred);
-#define vpx_highbd_sad16x16_avg vpx_highbd_sad16x16_avg_neon
-
-void vpx_highbd_sad16x16x4d_c(const uint8_t* src_ptr,
-                              int src_stride,
-                              const uint8_t* const ref_array[4],
-                              int ref_stride,
-                              uint32_t sad_array[4]);
-void vpx_highbd_sad16x16x4d_neon(const uint8_t* src_ptr,
-                                 int src_stride,
-                                 const uint8_t* const ref_array[4],
-                                 int ref_stride,
-                                 uint32_t sad_array[4]);
-#define vpx_highbd_sad16x16x4d vpx_highbd_sad16x16x4d_neon
-
-unsigned int vpx_highbd_sad16x32_c(const uint8_t* src_ptr,
-                                   int src_stride,
-                                   const uint8_t* ref_ptr,
-                                   int ref_stride);
-unsigned int vpx_highbd_sad16x32_neon(const uint8_t* src_ptr,
-                                      int src_stride,
-                                      const uint8_t* ref_ptr,
-                                      int ref_stride);
-#define vpx_highbd_sad16x32 vpx_highbd_sad16x32_neon
-
-unsigned int vpx_highbd_sad16x32_avg_c(const uint8_t* src_ptr,
-                                       int src_stride,
-                                       const uint8_t* ref_ptr,
-                                       int ref_stride,
-                                       const uint8_t* second_pred);
-unsigned int vpx_highbd_sad16x32_avg_neon(const uint8_t* src_ptr,
-                                          int src_stride,
-                                          const uint8_t* ref_ptr,
-                                          int ref_stride,
-                                          const uint8_t* second_pred);
-#define vpx_highbd_sad16x32_avg vpx_highbd_sad16x32_avg_neon
-
-void vpx_highbd_sad16x32x4d_c(const uint8_t* src_ptr,
-                              int src_stride,
-                              const uint8_t* const ref_array[4],
-                              int ref_stride,
-                              uint32_t sad_array[4]);
-void vpx_highbd_sad16x32x4d_neon(const uint8_t* src_ptr,
-                                 int src_stride,
-                                 const uint8_t* const ref_array[4],
-                                 int ref_stride,
-                                 uint32_t sad_array[4]);
-#define vpx_highbd_sad16x32x4d vpx_highbd_sad16x32x4d_neon
-
-unsigned int vpx_highbd_sad16x8_c(const uint8_t* src_ptr,
-                                  int src_stride,
-                                  const uint8_t* ref_ptr,
-                                  int ref_stride);
-unsigned int vpx_highbd_sad16x8_neon(const uint8_t* src_ptr,
-                                     int src_stride,
-                                     const uint8_t* ref_ptr,
-                                     int ref_stride);
-#define vpx_highbd_sad16x8 vpx_highbd_sad16x8_neon
-
-unsigned int vpx_highbd_sad16x8_avg_c(const uint8_t* src_ptr,
-                                      int src_stride,
-                                      const uint8_t* ref_ptr,
-                                      int ref_stride,
-                                      const uint8_t* second_pred);
-unsigned int vpx_highbd_sad16x8_avg_neon(const uint8_t* src_ptr,
-                                         int src_stride,
-                                         const uint8_t* ref_ptr,
-                                         int ref_stride,
-                                         const uint8_t* second_pred);
-#define vpx_highbd_sad16x8_avg vpx_highbd_sad16x8_avg_neon
-
-void vpx_highbd_sad16x8x4d_c(const uint8_t* src_ptr,
-                             int src_stride,
-                             const uint8_t* const ref_array[4],
-                             int ref_stride,
-                             uint32_t sad_array[4]);
-void vpx_highbd_sad16x8x4d_neon(const uint8_t* src_ptr,
-                                int src_stride,
-                                const uint8_t* const ref_array[4],
-                                int ref_stride,
-                                uint32_t sad_array[4]);
-#define vpx_highbd_sad16x8x4d vpx_highbd_sad16x8x4d_neon
-
-unsigned int vpx_highbd_sad32x16_c(const uint8_t* src_ptr,
-                                   int src_stride,
-                                   const uint8_t* ref_ptr,
-                                   int ref_stride);
-unsigned int vpx_highbd_sad32x16_neon(const uint8_t* src_ptr,
-                                      int src_stride,
-                                      const uint8_t* ref_ptr,
-                                      int ref_stride);
-#define vpx_highbd_sad32x16 vpx_highbd_sad32x16_neon
-
-unsigned int vpx_highbd_sad32x16_avg_c(const uint8_t* src_ptr,
-                                       int src_stride,
-                                       const uint8_t* ref_ptr,
-                                       int ref_stride,
-                                       const uint8_t* second_pred);
-unsigned int vpx_highbd_sad32x16_avg_neon(const uint8_t* src_ptr,
-                                          int src_stride,
-                                          const uint8_t* ref_ptr,
-                                          int ref_stride,
-                                          const uint8_t* second_pred);
-#define vpx_highbd_sad32x16_avg vpx_highbd_sad32x16_avg_neon
-
-void vpx_highbd_sad32x16x4d_c(const uint8_t* src_ptr,
-                              int src_stride,
-                              const uint8_t* const ref_array[4],
-                              int ref_stride,
-                              uint32_t sad_array[4]);
-void vpx_highbd_sad32x16x4d_neon(const uint8_t* src_ptr,
-                                 int src_stride,
-                                 const uint8_t* const ref_array[4],
-                                 int ref_stride,
-                                 uint32_t sad_array[4]);
-#define vpx_highbd_sad32x16x4d vpx_highbd_sad32x16x4d_neon
-
-unsigned int vpx_highbd_sad32x32_c(const uint8_t* src_ptr,
-                                   int src_stride,
-                                   const uint8_t* ref_ptr,
-                                   int ref_stride);
-unsigned int vpx_highbd_sad32x32_neon(const uint8_t* src_ptr,
-                                      int src_stride,
-                                      const uint8_t* ref_ptr,
-                                      int ref_stride);
-#define vpx_highbd_sad32x32 vpx_highbd_sad32x32_neon
-
-unsigned int vpx_highbd_sad32x32_avg_c(const uint8_t* src_ptr,
-                                       int src_stride,
-                                       const uint8_t* ref_ptr,
-                                       int ref_stride,
-                                       const uint8_t* second_pred);
-unsigned int vpx_highbd_sad32x32_avg_neon(const uint8_t* src_ptr,
-                                          int src_stride,
-                                          const uint8_t* ref_ptr,
-                                          int ref_stride,
-                                          const uint8_t* second_pred);
-#define vpx_highbd_sad32x32_avg vpx_highbd_sad32x32_avg_neon
-
-void vpx_highbd_sad32x32x4d_c(const uint8_t* src_ptr,
-                              int src_stride,
-                              const uint8_t* const ref_array[4],
-                              int ref_stride,
-                              uint32_t sad_array[4]);
-void vpx_highbd_sad32x32x4d_neon(const uint8_t* src_ptr,
-                                 int src_stride,
-                                 const uint8_t* const ref_array[4],
-                                 int ref_stride,
-                                 uint32_t sad_array[4]);
-#define vpx_highbd_sad32x32x4d vpx_highbd_sad32x32x4d_neon
-
-unsigned int vpx_highbd_sad32x64_c(const uint8_t* src_ptr,
-                                   int src_stride,
-                                   const uint8_t* ref_ptr,
-                                   int ref_stride);
-unsigned int vpx_highbd_sad32x64_neon(const uint8_t* src_ptr,
-                                      int src_stride,
-                                      const uint8_t* ref_ptr,
-                                      int ref_stride);
-#define vpx_highbd_sad32x64 vpx_highbd_sad32x64_neon
-
-unsigned int vpx_highbd_sad32x64_avg_c(const uint8_t* src_ptr,
-                                       int src_stride,
-                                       const uint8_t* ref_ptr,
-                                       int ref_stride,
-                                       const uint8_t* second_pred);
-unsigned int vpx_highbd_sad32x64_avg_neon(const uint8_t* src_ptr,
-                                          int src_stride,
-                                          const uint8_t* ref_ptr,
-                                          int ref_stride,
-                                          const uint8_t* second_pred);
-#define vpx_highbd_sad32x64_avg vpx_highbd_sad32x64_avg_neon
-
-void vpx_highbd_sad32x64x4d_c(const uint8_t* src_ptr,
-                              int src_stride,
-                              const uint8_t* const ref_array[4],
-                              int ref_stride,
-                              uint32_t sad_array[4]);
-void vpx_highbd_sad32x64x4d_neon(const uint8_t* src_ptr,
-                                 int src_stride,
-                                 const uint8_t* const ref_array[4],
-                                 int ref_stride,
-                                 uint32_t sad_array[4]);
-#define vpx_highbd_sad32x64x4d vpx_highbd_sad32x64x4d_neon
-
-unsigned int vpx_highbd_sad4x4_c(const uint8_t* src_ptr,
-                                 int src_stride,
-                                 const uint8_t* ref_ptr,
-                                 int ref_stride);
-unsigned int vpx_highbd_sad4x4_neon(const uint8_t* src_ptr,
-                                    int src_stride,
-                                    const uint8_t* ref_ptr,
-                                    int ref_stride);
-#define vpx_highbd_sad4x4 vpx_highbd_sad4x4_neon
-
-unsigned int vpx_highbd_sad4x4_avg_c(const uint8_t* src_ptr,
-                                     int src_stride,
-                                     const uint8_t* ref_ptr,
-                                     int ref_stride,
-                                     const uint8_t* second_pred);
-unsigned int vpx_highbd_sad4x4_avg_neon(const uint8_t* src_ptr,
-                                        int src_stride,
-                                        const uint8_t* ref_ptr,
-                                        int ref_stride,
-                                        const uint8_t* second_pred);
-#define vpx_highbd_sad4x4_avg vpx_highbd_sad4x4_avg_neon
-
-void vpx_highbd_sad4x4x4d_c(const uint8_t* src_ptr,
-                            int src_stride,
-                            const uint8_t* const ref_array[4],
-                            int ref_stride,
-                            uint32_t sad_array[4]);
-void vpx_highbd_sad4x4x4d_neon(const uint8_t* src_ptr,
-                               int src_stride,
-                               const uint8_t* const ref_array[4],
-                               int ref_stride,
-                               uint32_t sad_array[4]);
-#define vpx_highbd_sad4x4x4d vpx_highbd_sad4x4x4d_neon
-
-unsigned int vpx_highbd_sad4x8_c(const uint8_t* src_ptr,
-                                 int src_stride,
-                                 const uint8_t* ref_ptr,
-                                 int ref_stride);
-unsigned int vpx_highbd_sad4x8_neon(const uint8_t* src_ptr,
-                                    int src_stride,
-                                    const uint8_t* ref_ptr,
-                                    int ref_stride);
-#define vpx_highbd_sad4x8 vpx_highbd_sad4x8_neon
-
-unsigned int vpx_highbd_sad4x8_avg_c(const uint8_t* src_ptr,
-                                     int src_stride,
-                                     const uint8_t* ref_ptr,
-                                     int ref_stride,
-                                     const uint8_t* second_pred);
-unsigned int vpx_highbd_sad4x8_avg_neon(const uint8_t* src_ptr,
-                                        int src_stride,
-                                        const uint8_t* ref_ptr,
-                                        int ref_stride,
-                                        const uint8_t* second_pred);
-#define vpx_highbd_sad4x8_avg vpx_highbd_sad4x8_avg_neon
-
-void vpx_highbd_sad4x8x4d_c(const uint8_t* src_ptr,
-                            int src_stride,
-                            const uint8_t* const ref_array[4],
-                            int ref_stride,
-                            uint32_t sad_array[4]);
-void vpx_highbd_sad4x8x4d_neon(const uint8_t* src_ptr,
-                               int src_stride,
-                               const uint8_t* const ref_array[4],
-                               int ref_stride,
-                               uint32_t sad_array[4]);
-#define vpx_highbd_sad4x8x4d vpx_highbd_sad4x8x4d_neon
-
-unsigned int vpx_highbd_sad64x32_c(const uint8_t* src_ptr,
-                                   int src_stride,
-                                   const uint8_t* ref_ptr,
-                                   int ref_stride);
-unsigned int vpx_highbd_sad64x32_neon(const uint8_t* src_ptr,
-                                      int src_stride,
-                                      const uint8_t* ref_ptr,
-                                      int ref_stride);
-#define vpx_highbd_sad64x32 vpx_highbd_sad64x32_neon
-
-unsigned int vpx_highbd_sad64x32_avg_c(const uint8_t* src_ptr,
-                                       int src_stride,
-                                       const uint8_t* ref_ptr,
-                                       int ref_stride,
-                                       const uint8_t* second_pred);
-unsigned int vpx_highbd_sad64x32_avg_neon(const uint8_t* src_ptr,
-                                          int src_stride,
-                                          const uint8_t* ref_ptr,
-                                          int ref_stride,
-                                          const uint8_t* second_pred);
-#define vpx_highbd_sad64x32_avg vpx_highbd_sad64x32_avg_neon
-
-void vpx_highbd_sad64x32x4d_c(const uint8_t* src_ptr,
-                              int src_stride,
-                              const uint8_t* const ref_array[4],
-                              int ref_stride,
-                              uint32_t sad_array[4]);
-void vpx_highbd_sad64x32x4d_neon(const uint8_t* src_ptr,
-                                 int src_stride,
-                                 const uint8_t* const ref_array[4],
-                                 int ref_stride,
-                                 uint32_t sad_array[4]);
-#define vpx_highbd_sad64x32x4d vpx_highbd_sad64x32x4d_neon
-
-unsigned int vpx_highbd_sad64x64_c(const uint8_t* src_ptr,
-                                   int src_stride,
-                                   const uint8_t* ref_ptr,
-                                   int ref_stride);
-unsigned int vpx_highbd_sad64x64_neon(const uint8_t* src_ptr,
-                                      int src_stride,
-                                      const uint8_t* ref_ptr,
-                                      int ref_stride);
-#define vpx_highbd_sad64x64 vpx_highbd_sad64x64_neon
-
-unsigned int vpx_highbd_sad64x64_avg_c(const uint8_t* src_ptr,
-                                       int src_stride,
-                                       const uint8_t* ref_ptr,
-                                       int ref_stride,
-                                       const uint8_t* second_pred);
-unsigned int vpx_highbd_sad64x64_avg_neon(const uint8_t* src_ptr,
-                                          int src_stride,
-                                          const uint8_t* ref_ptr,
-                                          int ref_stride,
-                                          const uint8_t* second_pred);
-#define vpx_highbd_sad64x64_avg vpx_highbd_sad64x64_avg_neon
-
-void vpx_highbd_sad64x64x4d_c(const uint8_t* src_ptr,
-                              int src_stride,
-                              const uint8_t* const ref_array[4],
-                              int ref_stride,
-                              uint32_t sad_array[4]);
-void vpx_highbd_sad64x64x4d_neon(const uint8_t* src_ptr,
-                                 int src_stride,
-                                 const uint8_t* const ref_array[4],
-                                 int ref_stride,
-                                 uint32_t sad_array[4]);
-#define vpx_highbd_sad64x64x4d vpx_highbd_sad64x64x4d_neon
-
-unsigned int vpx_highbd_sad8x16_c(const uint8_t* src_ptr,
-                                  int src_stride,
-                                  const uint8_t* ref_ptr,
-                                  int ref_stride);
-unsigned int vpx_highbd_sad8x16_neon(const uint8_t* src_ptr,
-                                     int src_stride,
-                                     const uint8_t* ref_ptr,
-                                     int ref_stride);
-#define vpx_highbd_sad8x16 vpx_highbd_sad8x16_neon
-
-unsigned int vpx_highbd_sad8x16_avg_c(const uint8_t* src_ptr,
-                                      int src_stride,
-                                      const uint8_t* ref_ptr,
-                                      int ref_stride,
-                                      const uint8_t* second_pred);
-unsigned int vpx_highbd_sad8x16_avg_neon(const uint8_t* src_ptr,
-                                         int src_stride,
-                                         const uint8_t* ref_ptr,
-                                         int ref_stride,
-                                         const uint8_t* second_pred);
-#define vpx_highbd_sad8x16_avg vpx_highbd_sad8x16_avg_neon
-
-void vpx_highbd_sad8x16x4d_c(const uint8_t* src_ptr,
-                             int src_stride,
-                             const uint8_t* const ref_array[4],
-                             int ref_stride,
-                             uint32_t sad_array[4]);
-void vpx_highbd_sad8x16x4d_neon(const uint8_t* src_ptr,
-                                int src_stride,
-                                const uint8_t* const ref_array[4],
-                                int ref_stride,
-                                uint32_t sad_array[4]);
-#define vpx_highbd_sad8x16x4d vpx_highbd_sad8x16x4d_neon
-
-unsigned int vpx_highbd_sad8x4_c(const uint8_t* src_ptr,
-                                 int src_stride,
-                                 const uint8_t* ref_ptr,
-                                 int ref_stride);
-unsigned int vpx_highbd_sad8x4_neon(const uint8_t* src_ptr,
-                                    int src_stride,
-                                    const uint8_t* ref_ptr,
-                                    int ref_stride);
-#define vpx_highbd_sad8x4 vpx_highbd_sad8x4_neon
-
-unsigned int vpx_highbd_sad8x4_avg_c(const uint8_t* src_ptr,
-                                     int src_stride,
-                                     const uint8_t* ref_ptr,
-                                     int ref_stride,
-                                     const uint8_t* second_pred);
-unsigned int vpx_highbd_sad8x4_avg_neon(const uint8_t* src_ptr,
-                                        int src_stride,
-                                        const uint8_t* ref_ptr,
-                                        int ref_stride,
-                                        const uint8_t* second_pred);
-#define vpx_highbd_sad8x4_avg vpx_highbd_sad8x4_avg_neon
-
-void vpx_highbd_sad8x4x4d_c(const uint8_t* src_ptr,
-                            int src_stride,
-                            const uint8_t* const ref_array[4],
-                            int ref_stride,
-                            uint32_t sad_array[4]);
-void vpx_highbd_sad8x4x4d_neon(const uint8_t* src_ptr,
-                               int src_stride,
-                               const uint8_t* const ref_array[4],
-                               int ref_stride,
-                               uint32_t sad_array[4]);
-#define vpx_highbd_sad8x4x4d vpx_highbd_sad8x4x4d_neon
-
-unsigned int vpx_highbd_sad8x8_c(const uint8_t* src_ptr,
-                                 int src_stride,
-                                 const uint8_t* ref_ptr,
-                                 int ref_stride);
-unsigned int vpx_highbd_sad8x8_neon(const uint8_t* src_ptr,
-                                    int src_stride,
-                                    const uint8_t* ref_ptr,
-                                    int ref_stride);
-#define vpx_highbd_sad8x8 vpx_highbd_sad8x8_neon
-
-unsigned int vpx_highbd_sad8x8_avg_c(const uint8_t* src_ptr,
-                                     int src_stride,
-                                     const uint8_t* ref_ptr,
-                                     int ref_stride,
-                                     const uint8_t* second_pred);
-unsigned int vpx_highbd_sad8x8_avg_neon(const uint8_t* src_ptr,
-                                        int src_stride,
-                                        const uint8_t* ref_ptr,
-                                        int ref_stride,
-                                        const uint8_t* second_pred);
-#define vpx_highbd_sad8x8_avg vpx_highbd_sad8x8_avg_neon
-
-void vpx_highbd_sad8x8x4d_c(const uint8_t* src_ptr,
-                            int src_stride,
-                            const uint8_t* const ref_array[4],
-                            int ref_stride,
-                            uint32_t sad_array[4]);
-void vpx_highbd_sad8x8x4d_neon(const uint8_t* src_ptr,
-                               int src_stride,
-                               const uint8_t* const ref_array[4],
-                               int ref_stride,
-                               uint32_t sad_array[4]);
-#define vpx_highbd_sad8x8x4d vpx_highbd_sad8x8x4d_neon
-
-int vpx_highbd_satd_c(const tran_low_t* coeff, int length);
-int vpx_highbd_satd_neon(const tran_low_t* coeff, int length);
-#define vpx_highbd_satd vpx_highbd_satd_neon
-
-void vpx_highbd_subtract_block_c(int rows,
-                                 int cols,
-                                 int16_t* diff_ptr,
-                                 ptrdiff_t diff_stride,
-                                 const uint8_t* src8_ptr,
-                                 ptrdiff_t src_stride,
-                                 const uint8_t* pred8_ptr,
-                                 ptrdiff_t pred_stride,
-                                 int bd);
-void vpx_highbd_subtract_block_neon(int rows,
-                                    int cols,
-                                    int16_t* diff_ptr,
-                                    ptrdiff_t diff_stride,
-                                    const uint8_t* src8_ptr,
-                                    ptrdiff_t src_stride,
-                                    const uint8_t* pred8_ptr,
-                                    ptrdiff_t pred_stride,
-                                    int bd);
-#define vpx_highbd_subtract_block vpx_highbd_subtract_block_neon
-
-void vpx_highbd_tm_predictor_16x16_c(uint16_t* dst,
-                                     ptrdiff_t stride,
-                                     const uint16_t* above,
-                                     const uint16_t* left,
-                                     int bd);
-void vpx_highbd_tm_predictor_16x16_neon(uint16_t* dst,
-                                        ptrdiff_t stride,
-                                        const uint16_t* above,
-                                        const uint16_t* left,
-                                        int bd);
-#define vpx_highbd_tm_predictor_16x16 vpx_highbd_tm_predictor_16x16_neon
-
-void vpx_highbd_tm_predictor_32x32_c(uint16_t* dst,
-                                     ptrdiff_t stride,
-                                     const uint16_t* above,
-                                     const uint16_t* left,
-                                     int bd);
-void vpx_highbd_tm_predictor_32x32_neon(uint16_t* dst,
-                                        ptrdiff_t stride,
-                                        const uint16_t* above,
-                                        const uint16_t* left,
-                                        int bd);
-#define vpx_highbd_tm_predictor_32x32 vpx_highbd_tm_predictor_32x32_neon
-
-void vpx_highbd_tm_predictor_4x4_c(uint16_t* dst,
-                                   ptrdiff_t stride,
-                                   const uint16_t* above,
-                                   const uint16_t* left,
-                                   int bd);
-void vpx_highbd_tm_predictor_4x4_neon(uint16_t* dst,
-                                      ptrdiff_t stride,
-                                      const uint16_t* above,
-                                      const uint16_t* left,
-                                      int bd);
-#define vpx_highbd_tm_predictor_4x4 vpx_highbd_tm_predictor_4x4_neon
-
-void vpx_highbd_tm_predictor_8x8_c(uint16_t* dst,
-                                   ptrdiff_t stride,
-                                   const uint16_t* above,
-                                   const uint16_t* left,
-                                   int bd);
-void vpx_highbd_tm_predictor_8x8_neon(uint16_t* dst,
-                                      ptrdiff_t stride,
-                                      const uint16_t* above,
-                                      const uint16_t* left,
-                                      int bd);
-#define vpx_highbd_tm_predictor_8x8 vpx_highbd_tm_predictor_8x8_neon
-
-void vpx_highbd_v_predictor_16x16_c(uint16_t* dst,
-                                    ptrdiff_t stride,
-                                    const uint16_t* above,
-                                    const uint16_t* left,
-                                    int bd);
-void vpx_highbd_v_predictor_16x16_neon(uint16_t* dst,
-                                       ptrdiff_t stride,
-                                       const uint16_t* above,
-                                       const uint16_t* left,
-                                       int bd);
-#define vpx_highbd_v_predictor_16x16 vpx_highbd_v_predictor_16x16_neon
-
-void vpx_highbd_v_predictor_32x32_c(uint16_t* dst,
-                                    ptrdiff_t stride,
-                                    const uint16_t* above,
-                                    const uint16_t* left,
-                                    int bd);
-void vpx_highbd_v_predictor_32x32_neon(uint16_t* dst,
-                                       ptrdiff_t stride,
-                                       const uint16_t* above,
-                                       const uint16_t* left,
-                                       int bd);
-#define vpx_highbd_v_predictor_32x32 vpx_highbd_v_predictor_32x32_neon
-
-void vpx_highbd_v_predictor_4x4_c(uint16_t* dst,
-                                  ptrdiff_t stride,
-                                  const uint16_t* above,
-                                  const uint16_t* left,
-                                  int bd);
-void vpx_highbd_v_predictor_4x4_neon(uint16_t* dst,
-                                     ptrdiff_t stride,
-                                     const uint16_t* above,
-                                     const uint16_t* left,
-                                     int bd);
-#define vpx_highbd_v_predictor_4x4 vpx_highbd_v_predictor_4x4_neon
-
-void vpx_highbd_v_predictor_8x8_c(uint16_t* dst,
-                                  ptrdiff_t stride,
-                                  const uint16_t* above,
-                                  const uint16_t* left,
-                                  int bd);
-void vpx_highbd_v_predictor_8x8_neon(uint16_t* dst,
-                                     ptrdiff_t stride,
-                                     const uint16_t* above,
-                                     const uint16_t* left,
-                                     int bd);
-#define vpx_highbd_v_predictor_8x8 vpx_highbd_v_predictor_8x8_neon
-
-void vpx_idct16x16_10_add_c(const tran_low_t* input, uint8_t* dest, int stride);
-void vpx_idct16x16_10_add_neon(const tran_low_t* input,
-                               uint8_t* dest,
-                               int stride);
-#define vpx_idct16x16_10_add vpx_idct16x16_10_add_neon
-
-void vpx_idct16x16_1_add_c(const tran_low_t* input, uint8_t* dest, int stride);
-void vpx_idct16x16_1_add_neon(const tran_low_t* input,
-                              uint8_t* dest,
-                              int stride);
-#define vpx_idct16x16_1_add vpx_idct16x16_1_add_neon
-
-void vpx_idct16x16_256_add_c(const tran_low_t* input,
-                             uint8_t* dest,
-                             int stride);
-void vpx_idct16x16_256_add_neon(const tran_low_t* input,
-                                uint8_t* dest,
-                                int stride);
-#define vpx_idct16x16_256_add vpx_idct16x16_256_add_neon
-
-void vpx_idct16x16_38_add_c(const tran_low_t* input, uint8_t* dest, int stride);
-void vpx_idct16x16_38_add_neon(const tran_low_t* input,
-                               uint8_t* dest,
-                               int stride);
-#define vpx_idct16x16_38_add vpx_idct16x16_38_add_neon
-
-void vpx_idct32x32_1024_add_c(const tran_low_t* input,
-                              uint8_t* dest,
-                              int stride);
-void vpx_idct32x32_1024_add_neon(const tran_low_t* input,
-                                 uint8_t* dest,
-                                 int stride);
-#define vpx_idct32x32_1024_add vpx_idct32x32_1024_add_neon
-
-void vpx_idct32x32_135_add_c(const tran_low_t* input,
-                             uint8_t* dest,
-                             int stride);
-void vpx_idct32x32_135_add_neon(const tran_low_t* input,
-                                uint8_t* dest,
-                                int stride);
-#define vpx_idct32x32_135_add vpx_idct32x32_135_add_neon
-
-void vpx_idct32x32_1_add_c(const tran_low_t* input, uint8_t* dest, int stride);
-void vpx_idct32x32_1_add_neon(const tran_low_t* input,
-                              uint8_t* dest,
-                              int stride);
-#define vpx_idct32x32_1_add vpx_idct32x32_1_add_neon
-
-void vpx_idct32x32_34_add_c(const tran_low_t* input, uint8_t* dest, int stride);
-void vpx_idct32x32_34_add_neon(const tran_low_t* input,
-                               uint8_t* dest,
-                               int stride);
-=======
 void vpx_highbd_minmax_8x8_c(const uint8_t *s8, int p, const uint8_t *d8, int dp, int *min, int *max);
 void vpx_highbd_minmax_8x8_neon(const uint8_t *s8, int p, const uint8_t *d8, int dp, int *min, int *max);
 #define vpx_highbd_minmax_8x8 vpx_highbd_minmax_8x8_neon
@@ -4750,7 +1661,6 @@
 
 void vpx_idct32x32_34_add_c(const tran_low_t *input, uint8_t *dest, int stride);
 void vpx_idct32x32_34_add_neon(const tran_low_t *input, uint8_t *dest, int stride);
->>>>>>> 626889fb
 #define vpx_idct32x32_34_add vpx_idct32x32_34_add_neon
 
 void vpx_idct4x4_16_add_c(const tran_low_t *input, uint8_t *dest, int stride);
@@ -4773,23 +1683,6 @@
 void vpx_idct8x8_64_add_neon(const tran_low_t *input, uint8_t *dest, int stride);
 #define vpx_idct8x8_64_add vpx_idct8x8_64_add_neon
 
-<<<<<<< HEAD
-int16_t vpx_int_pro_col_c(const uint8_t* ref, const int width);
-int16_t vpx_int_pro_col_neon(const uint8_t* ref, const int width);
-#define vpx_int_pro_col vpx_int_pro_col_neon
-
-void vpx_int_pro_row_c(int16_t hbuf[16],
-                       const uint8_t* ref,
-                       const int ref_stride,
-                       const int height);
-void vpx_int_pro_row_neon(int16_t hbuf[16],
-                          const uint8_t* ref,
-                          const int ref_stride,
-                          const int height);
-#define vpx_int_pro_row vpx_int_pro_row_neon
-
-void vpx_iwht4x4_16_add_c(const tran_low_t* input, uint8_t* dest, int stride);
-=======
 int16_t vpx_int_pro_col_c(const uint8_t *ref, const int width);
 int16_t vpx_int_pro_col_neon(const uint8_t *ref, const int width);
 #define vpx_int_pro_col vpx_int_pro_col_neon
@@ -4799,7 +1692,6 @@
 #define vpx_int_pro_row vpx_int_pro_row_neon
 
 void vpx_iwht4x4_16_add_c(const tran_low_t *input, uint8_t *dest, int stride);
->>>>>>> 626889fb
 #define vpx_iwht4x4_16_add vpx_iwht4x4_16_add_c
 
 void vpx_iwht4x4_1_add_c(const tran_low_t *input, uint8_t *dest, int stride);
@@ -4861,606 +1753,6 @@
 void vpx_mbpost_proc_down_neon(unsigned char *dst, int pitch, int rows, int cols,int flimit);
 #define vpx_mbpost_proc_down vpx_mbpost_proc_down_neon
 
-<<<<<<< HEAD
-void vpx_minmax_8x8_c(const uint8_t* s,
-                      int p,
-                      const uint8_t* d,
-                      int dp,
-                      int* min,
-                      int* max);
-void vpx_minmax_8x8_neon(const uint8_t* s,
-                         int p,
-                         const uint8_t* d,
-                         int dp,
-                         int* min,
-                         int* max);
-#define vpx_minmax_8x8 vpx_minmax_8x8_neon
-
-unsigned int vpx_mse16x16_c(const uint8_t* src_ptr,
-                            int src_stride,
-                            const uint8_t* ref_ptr,
-                            int ref_stride,
-                            unsigned int* sse);
-unsigned int vpx_mse16x16_neon(const uint8_t* src_ptr,
-                               int src_stride,
-                               const uint8_t* ref_ptr,
-                               int ref_stride,
-                               unsigned int* sse);
-#define vpx_mse16x16 vpx_mse16x16_neon
-
-unsigned int vpx_mse16x8_c(const uint8_t* src_ptr,
-                           int src_stride,
-                           const uint8_t* ref_ptr,
-                           int ref_stride,
-                           unsigned int* sse);
-unsigned int vpx_mse16x8_neon(const uint8_t* src_ptr,
-                              int src_stride,
-                              const uint8_t* ref_ptr,
-                              int ref_stride,
-                              unsigned int* sse);
-#define vpx_mse16x8 vpx_mse16x8_neon
-
-unsigned int vpx_mse8x16_c(const uint8_t* src_ptr,
-                           int src_stride,
-                           const uint8_t* ref_ptr,
-                           int ref_stride,
-                           unsigned int* sse);
-unsigned int vpx_mse8x16_neon(const uint8_t* src_ptr,
-                              int src_stride,
-                              const uint8_t* ref_ptr,
-                              int ref_stride,
-                              unsigned int* sse);
-#define vpx_mse8x16 vpx_mse8x16_neon
-
-unsigned int vpx_mse8x8_c(const uint8_t* src_ptr,
-                          int src_stride,
-                          const uint8_t* ref_ptr,
-                          int ref_stride,
-                          unsigned int* sse);
-unsigned int vpx_mse8x8_neon(const uint8_t* src_ptr,
-                             int src_stride,
-                             const uint8_t* ref_ptr,
-                             int ref_stride,
-                             unsigned int* sse);
-#define vpx_mse8x8 vpx_mse8x8_neon
-
-void vpx_plane_add_noise_c(uint8_t* start,
-                           const int8_t* noise,
-                           int blackclamp,
-                           int whiteclamp,
-                           int width,
-                           int height,
-                           int pitch);
-#define vpx_plane_add_noise vpx_plane_add_noise_c
-
-void vpx_post_proc_down_and_across_mb_row_c(unsigned char* src,
-                                            unsigned char* dst,
-                                            int src_pitch,
-                                            int dst_pitch,
-                                            int cols,
-                                            unsigned char* flimits,
-                                            int size);
-void vpx_post_proc_down_and_across_mb_row_neon(unsigned char* src,
-                                               unsigned char* dst,
-                                               int src_pitch,
-                                               int dst_pitch,
-                                               int cols,
-                                               unsigned char* flimits,
-                                               int size);
-#define vpx_post_proc_down_and_across_mb_row \
-  vpx_post_proc_down_and_across_mb_row_neon
-
-void vpx_quantize_b_c(const tran_low_t* coeff_ptr,
-                      intptr_t n_coeffs,
-                      const int16_t* zbin_ptr,
-                      const int16_t* round_ptr,
-                      const int16_t* quant_ptr,
-                      const int16_t* quant_shift_ptr,
-                      tran_low_t* qcoeff_ptr,
-                      tran_low_t* dqcoeff_ptr,
-                      const int16_t* dequant_ptr,
-                      uint16_t* eob_ptr,
-                      const int16_t* scan,
-                      const int16_t* iscan);
-void vpx_quantize_b_neon(const tran_low_t* coeff_ptr,
-                         intptr_t n_coeffs,
-                         const int16_t* zbin_ptr,
-                         const int16_t* round_ptr,
-                         const int16_t* quant_ptr,
-                         const int16_t* quant_shift_ptr,
-                         tran_low_t* qcoeff_ptr,
-                         tran_low_t* dqcoeff_ptr,
-                         const int16_t* dequant_ptr,
-                         uint16_t* eob_ptr,
-                         const int16_t* scan,
-                         const int16_t* iscan);
-#define vpx_quantize_b vpx_quantize_b_neon
-
-void vpx_quantize_b_32x32_c(const tran_low_t* coeff_ptr,
-                            const struct macroblock_plane* const mb_plane,
-                            tran_low_t* qcoeff_ptr,
-                            tran_low_t* dqcoeff_ptr,
-                            const int16_t* dequant_ptr,
-                            uint16_t* eob_ptr,
-                            const struct ScanOrder* const scan_order);
-void vpx_quantize_b_32x32_neon(const tran_low_t* coeff_ptr,
-                               const struct macroblock_plane* const mb_plane,
-                               tran_low_t* qcoeff_ptr,
-                               tran_low_t* dqcoeff_ptr,
-                               const int16_t* dequant_ptr,
-                               uint16_t* eob_ptr,
-                               const struct ScanOrder* const scan_order);
-#define vpx_quantize_b_32x32 vpx_quantize_b_32x32_neon
-
-unsigned int vpx_sad16x16_c(const uint8_t* src_ptr,
-                            int src_stride,
-                            const uint8_t* ref_ptr,
-                            int ref_stride);
-unsigned int vpx_sad16x16_neon(const uint8_t* src_ptr,
-                               int src_stride,
-                               const uint8_t* ref_ptr,
-                               int ref_stride);
-#define vpx_sad16x16 vpx_sad16x16_neon
-
-unsigned int vpx_sad16x16_avg_c(const uint8_t* src_ptr,
-                                int src_stride,
-                                const uint8_t* ref_ptr,
-                                int ref_stride,
-                                const uint8_t* second_pred);
-unsigned int vpx_sad16x16_avg_neon(const uint8_t* src_ptr,
-                                   int src_stride,
-                                   const uint8_t* ref_ptr,
-                                   int ref_stride,
-                                   const uint8_t* second_pred);
-#define vpx_sad16x16_avg vpx_sad16x16_avg_neon
-
-void vpx_sad16x16x4d_c(const uint8_t* src_ptr,
-                       int src_stride,
-                       const uint8_t* const ref_array[4],
-                       int ref_stride,
-                       uint32_t sad_array[4]);
-void vpx_sad16x16x4d_neon(const uint8_t* src_ptr,
-                          int src_stride,
-                          const uint8_t* const ref_array[4],
-                          int ref_stride,
-                          uint32_t sad_array[4]);
-#define vpx_sad16x16x4d vpx_sad16x16x4d_neon
-
-unsigned int vpx_sad16x32_c(const uint8_t* src_ptr,
-                            int src_stride,
-                            const uint8_t* ref_ptr,
-                            int ref_stride);
-unsigned int vpx_sad16x32_neon(const uint8_t* src_ptr,
-                               int src_stride,
-                               const uint8_t* ref_ptr,
-                               int ref_stride);
-#define vpx_sad16x32 vpx_sad16x32_neon
-
-unsigned int vpx_sad16x32_avg_c(const uint8_t* src_ptr,
-                                int src_stride,
-                                const uint8_t* ref_ptr,
-                                int ref_stride,
-                                const uint8_t* second_pred);
-unsigned int vpx_sad16x32_avg_neon(const uint8_t* src_ptr,
-                                   int src_stride,
-                                   const uint8_t* ref_ptr,
-                                   int ref_stride,
-                                   const uint8_t* second_pred);
-#define vpx_sad16x32_avg vpx_sad16x32_avg_neon
-
-void vpx_sad16x32x4d_c(const uint8_t* src_ptr,
-                       int src_stride,
-                       const uint8_t* const ref_array[4],
-                       int ref_stride,
-                       uint32_t sad_array[4]);
-void vpx_sad16x32x4d_neon(const uint8_t* src_ptr,
-                          int src_stride,
-                          const uint8_t* const ref_array[4],
-                          int ref_stride,
-                          uint32_t sad_array[4]);
-#define vpx_sad16x32x4d vpx_sad16x32x4d_neon
-
-unsigned int vpx_sad16x8_c(const uint8_t* src_ptr,
-                           int src_stride,
-                           const uint8_t* ref_ptr,
-                           int ref_stride);
-unsigned int vpx_sad16x8_neon(const uint8_t* src_ptr,
-                              int src_stride,
-                              const uint8_t* ref_ptr,
-                              int ref_stride);
-#define vpx_sad16x8 vpx_sad16x8_neon
-
-unsigned int vpx_sad16x8_avg_c(const uint8_t* src_ptr,
-                               int src_stride,
-                               const uint8_t* ref_ptr,
-                               int ref_stride,
-                               const uint8_t* second_pred);
-unsigned int vpx_sad16x8_avg_neon(const uint8_t* src_ptr,
-                                  int src_stride,
-                                  const uint8_t* ref_ptr,
-                                  int ref_stride,
-                                  const uint8_t* second_pred);
-#define vpx_sad16x8_avg vpx_sad16x8_avg_neon
-
-void vpx_sad16x8x4d_c(const uint8_t* src_ptr,
-                      int src_stride,
-                      const uint8_t* const ref_array[4],
-                      int ref_stride,
-                      uint32_t sad_array[4]);
-void vpx_sad16x8x4d_neon(const uint8_t* src_ptr,
-                         int src_stride,
-                         const uint8_t* const ref_array[4],
-                         int ref_stride,
-                         uint32_t sad_array[4]);
-#define vpx_sad16x8x4d vpx_sad16x8x4d_neon
-
-unsigned int vpx_sad32x16_c(const uint8_t* src_ptr,
-                            int src_stride,
-                            const uint8_t* ref_ptr,
-                            int ref_stride);
-unsigned int vpx_sad32x16_neon(const uint8_t* src_ptr,
-                               int src_stride,
-                               const uint8_t* ref_ptr,
-                               int ref_stride);
-#define vpx_sad32x16 vpx_sad32x16_neon
-
-unsigned int vpx_sad32x16_avg_c(const uint8_t* src_ptr,
-                                int src_stride,
-                                const uint8_t* ref_ptr,
-                                int ref_stride,
-                                const uint8_t* second_pred);
-unsigned int vpx_sad32x16_avg_neon(const uint8_t* src_ptr,
-                                   int src_stride,
-                                   const uint8_t* ref_ptr,
-                                   int ref_stride,
-                                   const uint8_t* second_pred);
-#define vpx_sad32x16_avg vpx_sad32x16_avg_neon
-
-void vpx_sad32x16x4d_c(const uint8_t* src_ptr,
-                       int src_stride,
-                       const uint8_t* const ref_array[4],
-                       int ref_stride,
-                       uint32_t sad_array[4]);
-void vpx_sad32x16x4d_neon(const uint8_t* src_ptr,
-                          int src_stride,
-                          const uint8_t* const ref_array[4],
-                          int ref_stride,
-                          uint32_t sad_array[4]);
-#define vpx_sad32x16x4d vpx_sad32x16x4d_neon
-
-unsigned int vpx_sad32x32_c(const uint8_t* src_ptr,
-                            int src_stride,
-                            const uint8_t* ref_ptr,
-                            int ref_stride);
-unsigned int vpx_sad32x32_neon(const uint8_t* src_ptr,
-                               int src_stride,
-                               const uint8_t* ref_ptr,
-                               int ref_stride);
-#define vpx_sad32x32 vpx_sad32x32_neon
-
-unsigned int vpx_sad32x32_avg_c(const uint8_t* src_ptr,
-                                int src_stride,
-                                const uint8_t* ref_ptr,
-                                int ref_stride,
-                                const uint8_t* second_pred);
-unsigned int vpx_sad32x32_avg_neon(const uint8_t* src_ptr,
-                                   int src_stride,
-                                   const uint8_t* ref_ptr,
-                                   int ref_stride,
-                                   const uint8_t* second_pred);
-#define vpx_sad32x32_avg vpx_sad32x32_avg_neon
-
-void vpx_sad32x32x4d_c(const uint8_t* src_ptr,
-                       int src_stride,
-                       const uint8_t* const ref_array[4],
-                       int ref_stride,
-                       uint32_t sad_array[4]);
-void vpx_sad32x32x4d_neon(const uint8_t* src_ptr,
-                          int src_stride,
-                          const uint8_t* const ref_array[4],
-                          int ref_stride,
-                          uint32_t sad_array[4]);
-#define vpx_sad32x32x4d vpx_sad32x32x4d_neon
-
-unsigned int vpx_sad32x64_c(const uint8_t* src_ptr,
-                            int src_stride,
-                            const uint8_t* ref_ptr,
-                            int ref_stride);
-unsigned int vpx_sad32x64_neon(const uint8_t* src_ptr,
-                               int src_stride,
-                               const uint8_t* ref_ptr,
-                               int ref_stride);
-#define vpx_sad32x64 vpx_sad32x64_neon
-
-unsigned int vpx_sad32x64_avg_c(const uint8_t* src_ptr,
-                                int src_stride,
-                                const uint8_t* ref_ptr,
-                                int ref_stride,
-                                const uint8_t* second_pred);
-unsigned int vpx_sad32x64_avg_neon(const uint8_t* src_ptr,
-                                   int src_stride,
-                                   const uint8_t* ref_ptr,
-                                   int ref_stride,
-                                   const uint8_t* second_pred);
-#define vpx_sad32x64_avg vpx_sad32x64_avg_neon
-
-void vpx_sad32x64x4d_c(const uint8_t* src_ptr,
-                       int src_stride,
-                       const uint8_t* const ref_array[4],
-                       int ref_stride,
-                       uint32_t sad_array[4]);
-void vpx_sad32x64x4d_neon(const uint8_t* src_ptr,
-                          int src_stride,
-                          const uint8_t* const ref_array[4],
-                          int ref_stride,
-                          uint32_t sad_array[4]);
-#define vpx_sad32x64x4d vpx_sad32x64x4d_neon
-
-unsigned int vpx_sad4x4_c(const uint8_t* src_ptr,
-                          int src_stride,
-                          const uint8_t* ref_ptr,
-                          int ref_stride);
-unsigned int vpx_sad4x4_neon(const uint8_t* src_ptr,
-                             int src_stride,
-                             const uint8_t* ref_ptr,
-                             int ref_stride);
-#define vpx_sad4x4 vpx_sad4x4_neon
-
-unsigned int vpx_sad4x4_avg_c(const uint8_t* src_ptr,
-                              int src_stride,
-                              const uint8_t* ref_ptr,
-                              int ref_stride,
-                              const uint8_t* second_pred);
-unsigned int vpx_sad4x4_avg_neon(const uint8_t* src_ptr,
-                                 int src_stride,
-                                 const uint8_t* ref_ptr,
-                                 int ref_stride,
-                                 const uint8_t* second_pred);
-#define vpx_sad4x4_avg vpx_sad4x4_avg_neon
-
-void vpx_sad4x4x4d_c(const uint8_t* src_ptr,
-                     int src_stride,
-                     const uint8_t* const ref_array[4],
-                     int ref_stride,
-                     uint32_t sad_array[4]);
-void vpx_sad4x4x4d_neon(const uint8_t* src_ptr,
-                        int src_stride,
-                        const uint8_t* const ref_array[4],
-                        int ref_stride,
-                        uint32_t sad_array[4]);
-#define vpx_sad4x4x4d vpx_sad4x4x4d_neon
-
-unsigned int vpx_sad4x8_c(const uint8_t* src_ptr,
-                          int src_stride,
-                          const uint8_t* ref_ptr,
-                          int ref_stride);
-unsigned int vpx_sad4x8_neon(const uint8_t* src_ptr,
-                             int src_stride,
-                             const uint8_t* ref_ptr,
-                             int ref_stride);
-#define vpx_sad4x8 vpx_sad4x8_neon
-
-unsigned int vpx_sad4x8_avg_c(const uint8_t* src_ptr,
-                              int src_stride,
-                              const uint8_t* ref_ptr,
-                              int ref_stride,
-                              const uint8_t* second_pred);
-unsigned int vpx_sad4x8_avg_neon(const uint8_t* src_ptr,
-                                 int src_stride,
-                                 const uint8_t* ref_ptr,
-                                 int ref_stride,
-                                 const uint8_t* second_pred);
-#define vpx_sad4x8_avg vpx_sad4x8_avg_neon
-
-void vpx_sad4x8x4d_c(const uint8_t* src_ptr,
-                     int src_stride,
-                     const uint8_t* const ref_array[4],
-                     int ref_stride,
-                     uint32_t sad_array[4]);
-void vpx_sad4x8x4d_neon(const uint8_t* src_ptr,
-                        int src_stride,
-                        const uint8_t* const ref_array[4],
-                        int ref_stride,
-                        uint32_t sad_array[4]);
-#define vpx_sad4x8x4d vpx_sad4x8x4d_neon
-
-unsigned int vpx_sad64x32_c(const uint8_t* src_ptr,
-                            int src_stride,
-                            const uint8_t* ref_ptr,
-                            int ref_stride);
-unsigned int vpx_sad64x32_neon(const uint8_t* src_ptr,
-                               int src_stride,
-                               const uint8_t* ref_ptr,
-                               int ref_stride);
-#define vpx_sad64x32 vpx_sad64x32_neon
-
-unsigned int vpx_sad64x32_avg_c(const uint8_t* src_ptr,
-                                int src_stride,
-                                const uint8_t* ref_ptr,
-                                int ref_stride,
-                                const uint8_t* second_pred);
-unsigned int vpx_sad64x32_avg_neon(const uint8_t* src_ptr,
-                                   int src_stride,
-                                   const uint8_t* ref_ptr,
-                                   int ref_stride,
-                                   const uint8_t* second_pred);
-#define vpx_sad64x32_avg vpx_sad64x32_avg_neon
-
-void vpx_sad64x32x4d_c(const uint8_t* src_ptr,
-                       int src_stride,
-                       const uint8_t* const ref_array[4],
-                       int ref_stride,
-                       uint32_t sad_array[4]);
-void vpx_sad64x32x4d_neon(const uint8_t* src_ptr,
-                          int src_stride,
-                          const uint8_t* const ref_array[4],
-                          int ref_stride,
-                          uint32_t sad_array[4]);
-#define vpx_sad64x32x4d vpx_sad64x32x4d_neon
-
-unsigned int vpx_sad64x64_c(const uint8_t* src_ptr,
-                            int src_stride,
-                            const uint8_t* ref_ptr,
-                            int ref_stride);
-unsigned int vpx_sad64x64_neon(const uint8_t* src_ptr,
-                               int src_stride,
-                               const uint8_t* ref_ptr,
-                               int ref_stride);
-#define vpx_sad64x64 vpx_sad64x64_neon
-
-unsigned int vpx_sad64x64_avg_c(const uint8_t* src_ptr,
-                                int src_stride,
-                                const uint8_t* ref_ptr,
-                                int ref_stride,
-                                const uint8_t* second_pred);
-unsigned int vpx_sad64x64_avg_neon(const uint8_t* src_ptr,
-                                   int src_stride,
-                                   const uint8_t* ref_ptr,
-                                   int ref_stride,
-                                   const uint8_t* second_pred);
-#define vpx_sad64x64_avg vpx_sad64x64_avg_neon
-
-void vpx_sad64x64x4d_c(const uint8_t* src_ptr,
-                       int src_stride,
-                       const uint8_t* const ref_array[4],
-                       int ref_stride,
-                       uint32_t sad_array[4]);
-void vpx_sad64x64x4d_neon(const uint8_t* src_ptr,
-                          int src_stride,
-                          const uint8_t* const ref_array[4],
-                          int ref_stride,
-                          uint32_t sad_array[4]);
-#define vpx_sad64x64x4d vpx_sad64x64x4d_neon
-
-unsigned int vpx_sad8x16_c(const uint8_t* src_ptr,
-                           int src_stride,
-                           const uint8_t* ref_ptr,
-                           int ref_stride);
-unsigned int vpx_sad8x16_neon(const uint8_t* src_ptr,
-                              int src_stride,
-                              const uint8_t* ref_ptr,
-                              int ref_stride);
-#define vpx_sad8x16 vpx_sad8x16_neon
-
-unsigned int vpx_sad8x16_avg_c(const uint8_t* src_ptr,
-                               int src_stride,
-                               const uint8_t* ref_ptr,
-                               int ref_stride,
-                               const uint8_t* second_pred);
-unsigned int vpx_sad8x16_avg_neon(const uint8_t* src_ptr,
-                                  int src_stride,
-                                  const uint8_t* ref_ptr,
-                                  int ref_stride,
-                                  const uint8_t* second_pred);
-#define vpx_sad8x16_avg vpx_sad8x16_avg_neon
-
-void vpx_sad8x16x4d_c(const uint8_t* src_ptr,
-                      int src_stride,
-                      const uint8_t* const ref_array[4],
-                      int ref_stride,
-                      uint32_t sad_array[4]);
-void vpx_sad8x16x4d_neon(const uint8_t* src_ptr,
-                         int src_stride,
-                         const uint8_t* const ref_array[4],
-                         int ref_stride,
-                         uint32_t sad_array[4]);
-#define vpx_sad8x16x4d vpx_sad8x16x4d_neon
-
-unsigned int vpx_sad8x4_c(const uint8_t* src_ptr,
-                          int src_stride,
-                          const uint8_t* ref_ptr,
-                          int ref_stride);
-unsigned int vpx_sad8x4_neon(const uint8_t* src_ptr,
-                             int src_stride,
-                             const uint8_t* ref_ptr,
-                             int ref_stride);
-#define vpx_sad8x4 vpx_sad8x4_neon
-
-unsigned int vpx_sad8x4_avg_c(const uint8_t* src_ptr,
-                              int src_stride,
-                              const uint8_t* ref_ptr,
-                              int ref_stride,
-                              const uint8_t* second_pred);
-unsigned int vpx_sad8x4_avg_neon(const uint8_t* src_ptr,
-                                 int src_stride,
-                                 const uint8_t* ref_ptr,
-                                 int ref_stride,
-                                 const uint8_t* second_pred);
-#define vpx_sad8x4_avg vpx_sad8x4_avg_neon
-
-void vpx_sad8x4x4d_c(const uint8_t* src_ptr,
-                     int src_stride,
-                     const uint8_t* const ref_array[4],
-                     int ref_stride,
-                     uint32_t sad_array[4]);
-void vpx_sad8x4x4d_neon(const uint8_t* src_ptr,
-                        int src_stride,
-                        const uint8_t* const ref_array[4],
-                        int ref_stride,
-                        uint32_t sad_array[4]);
-#define vpx_sad8x4x4d vpx_sad8x4x4d_neon
-
-unsigned int vpx_sad8x8_c(const uint8_t* src_ptr,
-                          int src_stride,
-                          const uint8_t* ref_ptr,
-                          int ref_stride);
-unsigned int vpx_sad8x8_neon(const uint8_t* src_ptr,
-                             int src_stride,
-                             const uint8_t* ref_ptr,
-                             int ref_stride);
-#define vpx_sad8x8 vpx_sad8x8_neon
-
-unsigned int vpx_sad8x8_avg_c(const uint8_t* src_ptr,
-                              int src_stride,
-                              const uint8_t* ref_ptr,
-                              int ref_stride,
-                              const uint8_t* second_pred);
-unsigned int vpx_sad8x8_avg_neon(const uint8_t* src_ptr,
-                                 int src_stride,
-                                 const uint8_t* ref_ptr,
-                                 int ref_stride,
-                                 const uint8_t* second_pred);
-#define vpx_sad8x8_avg vpx_sad8x8_avg_neon
-
-void vpx_sad8x8x4d_c(const uint8_t* src_ptr,
-                     int src_stride,
-                     const uint8_t* const ref_array[4],
-                     int ref_stride,
-                     uint32_t sad_array[4]);
-void vpx_sad8x8x4d_neon(const uint8_t* src_ptr,
-                        int src_stride,
-                        const uint8_t* const ref_array[4],
-                        int ref_stride,
-                        uint32_t sad_array[4]);
-#define vpx_sad8x8x4d vpx_sad8x8x4d_neon
-
-int vpx_satd_c(const tran_low_t* coeff, int length);
-int vpx_satd_neon(const tran_low_t* coeff, int length);
-#define vpx_satd vpx_satd_neon
-
-void vpx_scaled_2d_c(const uint8_t* src,
-                     ptrdiff_t src_stride,
-                     uint8_t* dst,
-                     ptrdiff_t dst_stride,
-                     const InterpKernel* filter,
-                     int x0_q4,
-                     int x_step_q4,
-                     int y0_q4,
-                     int y_step_q4,
-                     int w,
-                     int h);
-void vpx_scaled_2d_neon(const uint8_t* src,
-                        ptrdiff_t src_stride,
-                        uint8_t* dst,
-                        ptrdiff_t dst_stride,
-                        const InterpKernel* filter,
-                        int x0_q4,
-                        int x_step_q4,
-                        int y0_q4,
-                        int y_step_q4,
-                        int w,
-                        int h);
-=======
 void vpx_minmax_8x8_c(const uint8_t *s, int p, const uint8_t *d, int dp, int *min, int *max);
 void vpx_minmax_8x8_neon(const uint8_t *s, int p, const uint8_t *d, int dp, int *min, int *max);
 #define vpx_minmax_8x8 vpx_minmax_8x8_neon
@@ -5806,7 +2098,6 @@
 
 void vpx_scaled_2d_c(const uint8_t *src, ptrdiff_t src_stride, uint8_t *dst, ptrdiff_t dst_stride, const InterpKernel *filter, int x0_q4, int x_step_q4, int y0_q4, int y_step_q4, int w, int h);
 void vpx_scaled_2d_neon(const uint8_t *src, ptrdiff_t src_stride, uint8_t *dst, ptrdiff_t dst_stride, const InterpKernel *filter, int x0_q4, int x_step_q4, int y0_q4, int y_step_q4, int w, int h);
->>>>>>> 626889fb
 #define vpx_scaled_2d vpx_scaled_2d_neon
 
 void vpx_scaled_avg_2d_c(const uint8_t *src, ptrdiff_t src_stride, uint8_t *dst, ptrdiff_t dst_stride, const InterpKernel *filter, int x0_q4, int x_step_q4, int y0_q4, int y_step_q4, int w, int h);
@@ -5933,38 +2224,6 @@
 uint32_t vpx_sub_pixel_variance8x8_neon(const uint8_t *src_ptr, int src_stride, int x_offset, int y_offset, const uint8_t *ref_ptr, int ref_stride, uint32_t *sse);
 #define vpx_sub_pixel_variance8x8 vpx_sub_pixel_variance8x8_neon
 
-<<<<<<< HEAD
-void vpx_subtract_block_c(int rows,
-                          int cols,
-                          int16_t* diff_ptr,
-                          ptrdiff_t diff_stride,
-                          const uint8_t* src_ptr,
-                          ptrdiff_t src_stride,
-                          const uint8_t* pred_ptr,
-                          ptrdiff_t pred_stride);
-void vpx_subtract_block_neon(int rows,
-                             int cols,
-                             int16_t* diff_ptr,
-                             ptrdiff_t diff_stride,
-                             const uint8_t* src_ptr,
-                             ptrdiff_t src_stride,
-                             const uint8_t* pred_ptr,
-                             ptrdiff_t pred_stride);
-#define vpx_subtract_block vpx_subtract_block_neon
-
-uint64_t vpx_sum_squares_2d_i16_c(const int16_t* src, int stride, int size);
-uint64_t vpx_sum_squares_2d_i16_neon(const int16_t* src, int stride, int size);
-#define vpx_sum_squares_2d_i16 vpx_sum_squares_2d_i16_neon
-
-void vpx_tm_predictor_16x16_c(uint8_t* dst,
-                              ptrdiff_t stride,
-                              const uint8_t* above,
-                              const uint8_t* left);
-void vpx_tm_predictor_16x16_neon(uint8_t* dst,
-                                 ptrdiff_t stride,
-                                 const uint8_t* above,
-                                 const uint8_t* left);
-=======
 void vpx_subtract_block_c(int rows, int cols, int16_t *diff_ptr, ptrdiff_t diff_stride, const uint8_t *src_ptr, ptrdiff_t src_stride, const uint8_t *pred_ptr, ptrdiff_t pred_stride);
 void vpx_subtract_block_neon(int rows, int cols, int16_t *diff_ptr, ptrdiff_t diff_stride, const uint8_t *src_ptr, ptrdiff_t src_stride, const uint8_t *pred_ptr, ptrdiff_t pred_stride);
 #define vpx_subtract_block vpx_subtract_block_neon
@@ -5976,7 +2235,6 @@
 
 void vpx_tm_predictor_16x16_c(uint8_t *dst, ptrdiff_t stride, const uint8_t *above, const uint8_t *left);
 void vpx_tm_predictor_16x16_neon(uint8_t *dst, ptrdiff_t stride, const uint8_t *above, const uint8_t *left);
->>>>>>> 626889fb
 #define vpx_tm_predictor_16x16 vpx_tm_predictor_16x16_neon
 
 void vpx_tm_predictor_32x32_c(uint8_t *dst, ptrdiff_t stride, const uint8_t *above, const uint8_t *left);
@@ -6075,13 +2333,8 @@
 void vpx_ve_predictor_4x4_c(uint8_t *dst, ptrdiff_t stride, const uint8_t *above, const uint8_t *left);
 #define vpx_ve_predictor_4x4 vpx_ve_predictor_4x4_c
 
-<<<<<<< HEAD
-int vpx_vector_var_c(const int16_t* ref, const int16_t* src, const int bwl);
-int vpx_vector_var_neon(const int16_t* ref, const int16_t* src, const int bwl);
-=======
 int vpx_vector_var_c(const int16_t *ref, const int16_t *src, const int bwl);
 int vpx_vector_var_neon(const int16_t *ref, const int16_t *src, const int bwl);
->>>>>>> 626889fb
 #define vpx_vector_var vpx_vector_var_neon
 
 void vpx_dsp_rtcd(void);
