--- conflicted
+++ resolved
@@ -474,83 +474,6 @@
     }
 
     mAllAttribsMask = AttributesMask(angle::BitMask<uint32_t>(mCaps.maxVertexAttributes));
-<<<<<<< HEAD
-
-    mUniformBuffers.resize(mCaps.maxUniformBufferBindings);
-
-    mSamplerTextures[TextureType::_2D].resize(mCaps.maxCombinedTextureImageUnits);
-    mSamplerTextures[TextureType::CubeMap].resize(mCaps.maxCombinedTextureImageUnits);
-    if (clientVersion >= Version(3, 0) || nativeExtensions.texture3DOES)
-    {
-        mSamplerTextures[TextureType::_3D].resize(mCaps.maxCombinedTextureImageUnits);
-    }
-    if (clientVersion >= Version(3, 0))
-    {
-        mSamplerTextures[TextureType::_2DArray].resize(mCaps.maxCombinedTextureImageUnits);
-    }
-    if (clientVersion >= Version(3, 1) || nativeExtensions.textureMultisampleANGLE)
-    {
-        mSamplerTextures[TextureType::_2DMultisample].resize(mCaps.maxCombinedTextureImageUnits);
-    }
-    if (clientVersion >= Version(3, 1))
-    {
-        mSamplerTextures[TextureType::_2DMultisampleArray].resize(
-            mCaps.maxCombinedTextureImageUnits);
-
-        mAtomicCounterBuffers.resize(mCaps.maxAtomicCounterBufferBindings);
-        mShaderStorageBuffers.resize(mCaps.maxShaderStorageBufferBindings);
-    }
-    if (clientVersion >= Version(3, 1) ||
-        (context->getImplementation()->getNativePixelLocalStorageOptions().type ==
-         ShPixelLocalStorageType::ImageLoadStore))
-    {
-        mImageUnits.resize(mCaps.maxImageUnits);
-    }
-    if (clientVersion >= Version(3, 1) || nativeExtensions.textureCubeMapArrayAny())
-    {
-        mSamplerTextures[TextureType::CubeMapArray].resize(mCaps.maxCombinedTextureImageUnits);
-    }
-    if (clientVersion >= Version(3, 1) || nativeExtensions.textureCubeMapArrayAny())
-    {
-        mSamplerTextures[TextureType::Buffer].resize(mCaps.maxCombinedTextureImageUnits);
-    }
-    if (nativeExtensions.textureRectangleANGLE)
-    {
-        mSamplerTextures[TextureType::Rectangle].resize(mCaps.maxCombinedTextureImageUnits);
-    }
-    if (nativeExtensions.EGLImageExternalOES || nativeExtensions.EGLStreamConsumerExternalNV)
-    {
-        mSamplerTextures[TextureType::External].resize(mCaps.maxCombinedTextureImageUnits);
-    }
-    if (nativeExtensions.videoTextureWEBGL)
-    {
-        mSamplerTextures[TextureType::VideoImage].resize(mCaps.maxCombinedTextureImageUnits);
-    }
-    mCompleteTextureBindings.reserve(mCaps.maxCombinedTextureImageUnits);
-    for (int32_t textureIndex = 0; textureIndex < mCaps.maxCombinedTextureImageUnits;
-         ++textureIndex)
-    {
-        mCompleteTextureBindings.emplace_back(context, textureIndex);
-    }
-
-    mSamplers.resize(mCaps.maxCombinedTextureImageUnits);
-
-    for (QueryType type : angle::AllEnums<QueryType>())
-    {
-        mActiveQueries[type].set(context, nullptr);
-    }
-
-    mProgram    = nullptr;
-    mExecutable = nullptr;
-
-    mReadFramebuffer = nullptr;
-    mDrawFramebuffer = nullptr;
-
-    mPrimitiveRestart = false;
-
-    mDebug.setMaxLoggedMessages(mCaps.maxDebugLoggedMessages);
-=======
->>>>>>> 626889fb
 
     mMultiSampling    = true;
     mSampleAlphaToOne = false;
