--- conflicted
+++ resolved
@@ -4169,33 +4169,21 @@
     } while (0)
 
     // Apply/Verify implementation limits
-<<<<<<< HEAD
-    ANGLE_LIMIT_CAP(mState.mCaps.maxDrawBuffers, IMPLEMENTATION_MAX_DRAW_BUFFERS);
-    ANGLE_LIMIT_CAP(mState.mCaps.maxColorAttachments, IMPLEMENTATION_MAX_DRAW_BUFFERS);
-    ANGLE_LIMIT_CAP(mState.mCaps.maxVertexAttributes, MAX_VERTEX_ATTRIBS);
-=======
     ANGLE_LIMIT_CAP(caps->maxDrawBuffers, IMPLEMENTATION_MAX_DRAW_BUFFERS);
     ANGLE_LIMIT_CAP(caps->maxFramebufferWidth, IMPLEMENTATION_MAX_FRAMEBUFFER_SIZE);
     ANGLE_LIMIT_CAP(caps->maxFramebufferHeight, IMPLEMENTATION_MAX_FRAMEBUFFER_SIZE);
     ANGLE_LIMIT_CAP(caps->maxRenderbufferSize, IMPLEMENTATION_MAX_RENDERBUFFER_SIZE);
     ANGLE_LIMIT_CAP(caps->maxColorAttachments, IMPLEMENTATION_MAX_DRAW_BUFFERS);
     ANGLE_LIMIT_CAP(caps->maxVertexAttributes, MAX_VERTEX_ATTRIBS);
->>>>>>> 626889fb
     if (mDisplay->getFrontendFeatures().forceMinimumMaxVertexAttributes.enabled &&
         getClientVersion() <= Version(2, 0))
     {
         // Only limit GL_MAX_VERTEX_ATTRIBS on ES2 or lower, the ES3+ cap is already at the minimum
         // (16)
         static_assert(MAX_VERTEX_ATTRIBS == 16);
-<<<<<<< HEAD
-        ANGLE_LIMIT_CAP(mState.mCaps.maxVertexAttributes, 8);
-    }
-    ANGLE_LIMIT_CAP(mState.mCaps.maxVertexAttribStride,
-=======
         ANGLE_LIMIT_CAP(caps->maxVertexAttributes, 8);
     }
     ANGLE_LIMIT_CAP(caps->maxVertexAttribStride,
->>>>>>> 626889fb
                     static_cast<GLint>(limits::kMaxVertexAttribStride));
 
     ASSERT(caps->minAliasedPointSize >= 1.0f);
