// Copyright 1995-2016 The OpenSSL Project Authors. All Rights Reserved.
//
// Licensed under the Apache License, Version 2.0 (the "License");
// you may not use this file except in compliance with the License.
// You may obtain a copy of the License at
//
//     https://www.apache.org/licenses/LICENSE-2.0
//
// Unless required by applicable law or agreed to in writing, software
// distributed under the License is distributed on an "AS IS" BASIS,
// WITHOUT WARRANTIES OR CONDITIONS OF ANY KIND, either express or implied.
// See the License for the specific language governing permissions and
// limitations under the License.

#ifndef OPENSSL_HEADER_EVP_H
#define OPENSSL_HEADER_EVP_H

#include <openssl/base.h>   // IWYU pragma: export

#include <openssl/evp_errors.h>  // IWYU pragma: export
#include <openssl/thread.h>

// OpenSSL included digest and cipher functions in this header so we include
// them for users that still expect that.
//
// TODO(fork): clean up callers so that they include what they use.
#include <openssl/aead.h>
#include <openssl/base64.h>
#include <openssl/cipher.h>
#include <openssl/digest.h>
#include <openssl/nid.h>

#if defined(__cplusplus)
extern "C" {
#endif


// EVP abstracts over public/private key algorithms.


// Public key objects.
//
// An |EVP_PKEY| object represents a public or private key. A given object may
// be used concurrently on multiple threads by non-mutating functions, provided
// no other thread is concurrently calling a mutating function. Unless otherwise
// documented, functions which take a |const| pointer are non-mutating and
// functions which take a non-|const| pointer are mutating.

// EVP_PKEY_new creates a new, empty public-key object and returns it or NULL
// on allocation failure.
OPENSSL_EXPORT EVP_PKEY *EVP_PKEY_new(void);

// EVP_PKEY_free frees all data referenced by |pkey| and then frees |pkey|
// itself.
OPENSSL_EXPORT void EVP_PKEY_free(EVP_PKEY *pkey);

// EVP_PKEY_up_ref increments the reference count of |pkey| and returns one. It
// does not mutate |pkey| for thread-safety purposes and may be used
// concurrently.
OPENSSL_EXPORT int EVP_PKEY_up_ref(EVP_PKEY *pkey);

// EVP_PKEY_is_opaque returns one if |pkey| is opaque. Opaque keys are backed by
// custom implementations which do not expose key material and parameters. It is
// an error to attempt to duplicate, export, or compare an opaque key.
OPENSSL_EXPORT int EVP_PKEY_is_opaque(const EVP_PKEY *pkey);

// EVP_PKEY_cmp compares |a| and |b| and returns one if they are equal, zero if
// not and a negative number on error.
//
// WARNING: this differs from the traditional return value of a "cmp"
// function.
OPENSSL_EXPORT int EVP_PKEY_cmp(const EVP_PKEY *a, const EVP_PKEY *b);

// EVP_PKEY_copy_parameters sets the parameters of |to| to equal the parameters
// of |from|. It returns one on success and zero on error.
OPENSSL_EXPORT int EVP_PKEY_copy_parameters(EVP_PKEY *to, const EVP_PKEY *from);

// EVP_PKEY_missing_parameters returns one if |pkey| is missing needed
// parameters or zero if not, or if the algorithm doesn't take parameters.
OPENSSL_EXPORT int EVP_PKEY_missing_parameters(const EVP_PKEY *pkey);

// EVP_PKEY_size returns the maximum size, in bytes, of a signature signed by
// |pkey|. For an RSA key, this returns the number of bytes needed to represent
// the modulus. For an EC key, this returns the maximum size of a DER-encoded
// ECDSA signature.
OPENSSL_EXPORT int EVP_PKEY_size(const EVP_PKEY *pkey);

// EVP_PKEY_bits returns the "size", in bits, of |pkey|. For an RSA key, this
// returns the bit length of the modulus. For an EC key, this returns the bit
// length of the group order.
OPENSSL_EXPORT int EVP_PKEY_bits(const EVP_PKEY *pkey);

// EVP_PKEY_id returns the type of |pkey|, which is one of the |EVP_PKEY_*|
// values.
OPENSSL_EXPORT int EVP_PKEY_id(const EVP_PKEY *pkey);


// Getting and setting concrete public key types.
//
// The following functions get and set the underlying public key in an
// |EVP_PKEY| object. The |set1| functions take an additional reference to the
// underlying key and return one on success or zero if |key| is NULL. The
// |assign| functions adopt the caller's reference and return one on success or
// zero if |key| is NULL. The |get1| functions return a fresh reference to the
// underlying object or NULL if |pkey| is not of the correct type. The |get0|
// functions behave the same but return a non-owning pointer.
//
// The |get0| and |get1| functions take |const| pointers and are thus
// non-mutating for thread-safety purposes, but mutating functions on the
// returned lower-level objects are considered to also mutate the |EVP_PKEY| and
// may not be called concurrently with other operations on the |EVP_PKEY|.

OPENSSL_EXPORT int EVP_PKEY_set1_RSA(EVP_PKEY *pkey, RSA *key);
OPENSSL_EXPORT int EVP_PKEY_assign_RSA(EVP_PKEY *pkey, RSA *key);
OPENSSL_EXPORT RSA *EVP_PKEY_get0_RSA(const EVP_PKEY *pkey);
OPENSSL_EXPORT RSA *EVP_PKEY_get1_RSA(const EVP_PKEY *pkey);

OPENSSL_EXPORT int EVP_PKEY_set1_DSA(EVP_PKEY *pkey, DSA *key);
OPENSSL_EXPORT int EVP_PKEY_assign_DSA(EVP_PKEY *pkey, DSA *key);
OPENSSL_EXPORT DSA *EVP_PKEY_get0_DSA(const EVP_PKEY *pkey);
OPENSSL_EXPORT DSA *EVP_PKEY_get1_DSA(const EVP_PKEY *pkey);

OPENSSL_EXPORT int EVP_PKEY_set1_EC_KEY(EVP_PKEY *pkey, EC_KEY *key);
OPENSSL_EXPORT int EVP_PKEY_assign_EC_KEY(EVP_PKEY *pkey, EC_KEY *key);
OPENSSL_EXPORT EC_KEY *EVP_PKEY_get0_EC_KEY(const EVP_PKEY *pkey);
OPENSSL_EXPORT EC_KEY *EVP_PKEY_get1_EC_KEY(const EVP_PKEY *pkey);

OPENSSL_EXPORT int EVP_PKEY_set1_DH(EVP_PKEY *pkey, DH *key);
OPENSSL_EXPORT int EVP_PKEY_assign_DH(EVP_PKEY *pkey, DH *key);
OPENSSL_EXPORT DH *EVP_PKEY_get0_DH(const EVP_PKEY *pkey);
OPENSSL_EXPORT DH *EVP_PKEY_get1_DH(const EVP_PKEY *pkey);

#define EVP_PKEY_NONE NID_undef
#define EVP_PKEY_RSA NID_rsaEncryption
#define EVP_PKEY_RSA_PSS NID_rsassaPss
#define EVP_PKEY_DSA NID_dsa
#define EVP_PKEY_EC NID_X9_62_id_ecPublicKey
#define EVP_PKEY_ED25519 NID_ED25519
#define EVP_PKEY_X25519 NID_X25519
#define EVP_PKEY_HKDF NID_hkdf
#define EVP_PKEY_DH NID_dhKeyAgreement

// EVP_PKEY_set_type sets the type of |pkey| to |type|. It returns one if
// successful or zero if the |type| argument is not one of the |EVP_PKEY_*|
// values. If |pkey| is NULL, it simply reports whether the type is known.
OPENSSL_EXPORT int EVP_PKEY_set_type(EVP_PKEY *pkey, int type);

// EVP_PKEY_cmp_parameters compares the parameters of |a| and |b|. It returns
// one if they match, zero if not, or a negative number of on error.
//
// WARNING: the return value differs from the usual return value convention.
OPENSSL_EXPORT int EVP_PKEY_cmp_parameters(const EVP_PKEY *a,
                                           const EVP_PKEY *b);


// ASN.1 functions

// EVP_parse_public_key decodes a DER-encoded SubjectPublicKeyInfo structure
// (RFC 5280) from |cbs| and advances |cbs|. It returns a newly-allocated
// |EVP_PKEY| or NULL on error. If the key is an EC key, the curve is guaranteed
// to be set.
//
// The caller must check the type of the parsed public key to ensure it is
// suitable and validate other desired key properties such as RSA modulus size
// or EC curve.
OPENSSL_EXPORT EVP_PKEY *EVP_parse_public_key(CBS *cbs);

// EVP_marshal_public_key marshals |key| as a DER-encoded SubjectPublicKeyInfo
// structure (RFC 5280) and appends the result to |cbb|. It returns one on
// success and zero on error.
OPENSSL_EXPORT int EVP_marshal_public_key(CBB *cbb, const EVP_PKEY *key);

// EVP_parse_private_key decodes a DER-encoded PrivateKeyInfo structure (RFC
// 5208) from |cbs| and advances |cbs|. It returns a newly-allocated |EVP_PKEY|
// or NULL on error.
//
// The caller must check the type of the parsed private key to ensure it is
// suitable and validate other desired key properties such as RSA modulus size
// or EC curve. In particular, RSA private key operations scale cubicly, so
// applications accepting RSA private keys from external sources may need to
// bound key sizes (use |EVP_PKEY_bits| or |RSA_bits|) to avoid a DoS vector.
//
// A PrivateKeyInfo ends with an optional set of attributes. These are not
// processed and so this function will silently ignore any trailing data in the
// structure.
OPENSSL_EXPORT EVP_PKEY *EVP_parse_private_key(CBS *cbs);

// EVP_marshal_private_key marshals |key| as a DER-encoded PrivateKeyInfo
// structure (RFC 5208) and appends the result to |cbb|. It returns one on
// success and zero on error.
OPENSSL_EXPORT int EVP_marshal_private_key(CBB *cbb, const EVP_PKEY *key);


// Raw keys
//
// Some keys types support a "raw" serialization. Currently the only supported
// raw formats are X25519 and Ed25519, where the formats are those specified in
// RFC 7748 and RFC 8032, respectively. Note the RFC 8032 private key format is
// the 32-byte prefix of |ED25519_sign|'s 64-byte private key.

// EVP_PKEY_new_raw_private_key returns a newly allocated |EVP_PKEY| wrapping a
// private key of the specified type. It returns one on success and zero on
// error.
OPENSSL_EXPORT EVP_PKEY *EVP_PKEY_new_raw_private_key(int type, ENGINE *unused,
                                                      const uint8_t *in,
                                                      size_t len);

// EVP_PKEY_new_raw_public_key returns a newly allocated |EVP_PKEY| wrapping a
// public key of the specified type. It returns one on success and zero on
// error.
OPENSSL_EXPORT EVP_PKEY *EVP_PKEY_new_raw_public_key(int type, ENGINE *unused,
                                                     const uint8_t *in,
                                                     size_t len);

// EVP_PKEY_get_raw_private_key outputs the private key for |pkey| in raw form.
// If |out| is NULL, it sets |*out_len| to the size of the raw private key.
// Otherwise, it writes at most |*out_len| bytes to |out| and sets |*out_len| to
// the number of bytes written.
//
// It returns one on success and zero if |pkey| has no private key, the key
// type does not support a raw format, or the buffer is too small.
OPENSSL_EXPORT int EVP_PKEY_get_raw_private_key(const EVP_PKEY *pkey,
                                                uint8_t *out, size_t *out_len);

// EVP_PKEY_get_raw_public_key outputs the public key for |pkey| in raw form.
// If |out| is NULL, it sets |*out_len| to the size of the raw public key.
// Otherwise, it writes at most |*out_len| bytes to |out| and sets |*out_len| to
// the number of bytes written.
//
// It returns one on success and zero if |pkey| has no public key, the key
// type does not support a raw format, or the buffer is too small.
OPENSSL_EXPORT int EVP_PKEY_get_raw_public_key(const EVP_PKEY *pkey,
                                               uint8_t *out, size_t *out_len);


// Signing

// EVP_DigestSignInit sets up |ctx| for a signing operation with |type| and
// |pkey|. The |ctx| argument must have been initialised with
// |EVP_MD_CTX_init|. If |pctx| is not NULL, the |EVP_PKEY_CTX| of the signing
// operation will be written to |*pctx|; this can be used to set alternative
// signing options.
//
// For single-shot signing algorithms which do not use a pre-hash, such as
// Ed25519, |type| should be NULL. The |EVP_MD_CTX| itself is unused but is
// present so the API is uniform. See |EVP_DigestSign|.
//
// This function does not mutate |pkey| for thread-safety purposes and may be
// used concurrently with other non-mutating functions on |pkey|.
//
// It returns one on success, or zero on error.
OPENSSL_EXPORT int EVP_DigestSignInit(EVP_MD_CTX *ctx, EVP_PKEY_CTX **pctx,
                                      const EVP_MD *type, ENGINE *e,
                                      EVP_PKEY *pkey);

// EVP_DigestSignUpdate appends |len| bytes from |data| to the data which will
// be signed in |EVP_DigestSignFinal|. It returns one.
//
// This function performs a streaming signing operation and will fail for
// signature algorithms which do not support this. Use |EVP_DigestSign| for a
// single-shot operation.
OPENSSL_EXPORT int EVP_DigestSignUpdate(EVP_MD_CTX *ctx, const void *data,
                                        size_t len);

// EVP_DigestSignFinal signs the data that has been included by one or more
// calls to |EVP_DigestSignUpdate|. If |out_sig| is NULL then |*out_sig_len| is
// set to the maximum number of output bytes. Otherwise, on entry,
// |*out_sig_len| must contain the length of the |out_sig| buffer. If the call
// is successful, the signature is written to |out_sig| and |*out_sig_len| is
// set to its length.
//
// This function performs a streaming signing operation and will fail for
// signature algorithms which do not support this. Use |EVP_DigestSign| for a
// single-shot operation.
//
// It returns one on success, or zero on error.
OPENSSL_EXPORT int EVP_DigestSignFinal(EVP_MD_CTX *ctx, uint8_t *out_sig,
                                       size_t *out_sig_len);

// EVP_DigestSign signs |data_len| bytes from |data| using |ctx|. If |out_sig|
// is NULL then |*out_sig_len| is set to the maximum number of output
// bytes. Otherwise, on entry, |*out_sig_len| must contain the length of the
// |out_sig| buffer. If the call is successful, the signature is written to
// |out_sig| and |*out_sig_len| is set to its length.
//
// It returns one on success and zero on error.
OPENSSL_EXPORT int EVP_DigestSign(EVP_MD_CTX *ctx, uint8_t *out_sig,
                                  size_t *out_sig_len, const uint8_t *data,
                                  size_t data_len);


// Verifying

// EVP_DigestVerifyInit sets up |ctx| for a signature verification operation
// with |type| and |pkey|. The |ctx| argument must have been initialised with
// |EVP_MD_CTX_init|. If |pctx| is not NULL, the |EVP_PKEY_CTX| of the signing
// operation will be written to |*pctx|; this can be used to set alternative
// signing options.
//
// For single-shot signing algorithms which do not use a pre-hash, such as
// Ed25519, |type| should be NULL. The |EVP_MD_CTX| itself is unused but is
// present so the API is uniform. See |EVP_DigestVerify|.
//
// This function does not mutate |pkey| for thread-safety purposes and may be
// used concurrently with other non-mutating functions on |pkey|.
//
// It returns one on success, or zero on error.
OPENSSL_EXPORT int EVP_DigestVerifyInit(EVP_MD_CTX *ctx, EVP_PKEY_CTX **pctx,
                                        const EVP_MD *type, ENGINE *e,
                                        EVP_PKEY *pkey);

// EVP_DigestVerifyUpdate appends |len| bytes from |data| to the data which
// will be verified by |EVP_DigestVerifyFinal|. It returns one.
//
// This function performs streaming signature verification and will fail for
// signature algorithms which do not support this. Use |EVP_DigestVerify| for a
// single-shot verification.
OPENSSL_EXPORT int EVP_DigestVerifyUpdate(EVP_MD_CTX *ctx, const void *data,
                                          size_t len);

// EVP_DigestVerifyFinal verifies that |sig_len| bytes of |sig| are a valid
// signature for the data that has been included by one or more calls to
// |EVP_DigestVerifyUpdate|. It returns one on success and zero otherwise.
//
// This function performs streaming signature verification and will fail for
// signature algorithms which do not support this. Use |EVP_DigestVerify| for a
// single-shot verification.
OPENSSL_EXPORT int EVP_DigestVerifyFinal(EVP_MD_CTX *ctx, const uint8_t *sig,
                                         size_t sig_len);

// EVP_DigestVerify verifies that |sig_len| bytes from |sig| are a valid
// signature for |data|. It returns one on success or zero on error.
OPENSSL_EXPORT int EVP_DigestVerify(EVP_MD_CTX *ctx, const uint8_t *sig,
                                    size_t sig_len, const uint8_t *data,
                                    size_t len);


// Signing (old functions)

// EVP_SignInit_ex configures |ctx|, which must already have been initialised,
// for a fresh signing operation using the hash function |type|. It returns one
// on success and zero otherwise.
//
// (In order to initialise |ctx|, either obtain it initialised with
// |EVP_MD_CTX_create|, or use |EVP_MD_CTX_init|.)
OPENSSL_EXPORT int EVP_SignInit_ex(EVP_MD_CTX *ctx, const EVP_MD *type,
                                   ENGINE *impl);

// EVP_SignInit is a deprecated version of |EVP_SignInit_ex|.
//
// TODO(fork): remove.
OPENSSL_EXPORT int EVP_SignInit(EVP_MD_CTX *ctx, const EVP_MD *type);

// EVP_SignUpdate appends |len| bytes from |data| to the data which will be
// signed in |EVP_SignFinal|.
OPENSSL_EXPORT int EVP_SignUpdate(EVP_MD_CTX *ctx, const void *data,
                                  size_t len);

// EVP_SignFinal signs the data that has been included by one or more calls to
// |EVP_SignUpdate|, using the key |pkey|, and writes it to |sig|. On entry,
// |sig| must point to at least |EVP_PKEY_size(pkey)| bytes of space. The
// actual size of the signature is written to |*out_sig_len|.
//
// It returns one on success and zero otherwise.
//
// It does not modify |ctx|, thus it's possible to continue to use |ctx| in
// order to sign a longer message. It also does not mutate |pkey| for
// thread-safety purposes and may be used concurrently with other non-mutating
// functions on |pkey|.
OPENSSL_EXPORT int EVP_SignFinal(const EVP_MD_CTX *ctx, uint8_t *sig,
                                 unsigned int *out_sig_len, EVP_PKEY *pkey);


// Verifying (old functions)

// EVP_VerifyInit_ex configures |ctx|, which must already have been
// initialised, for a fresh signature verification operation using the hash
// function |type|. It returns one on success and zero otherwise.
//
// (In order to initialise |ctx|, either obtain it initialised with
// |EVP_MD_CTX_create|, or use |EVP_MD_CTX_init|.)
OPENSSL_EXPORT int EVP_VerifyInit_ex(EVP_MD_CTX *ctx, const EVP_MD *type,
                                     ENGINE *impl);

// EVP_VerifyInit is a deprecated version of |EVP_VerifyInit_ex|.
//
// TODO(fork): remove.
OPENSSL_EXPORT int EVP_VerifyInit(EVP_MD_CTX *ctx, const EVP_MD *type);

// EVP_VerifyUpdate appends |len| bytes from |data| to the data which will be
// signed in |EVP_VerifyFinal|.
OPENSSL_EXPORT int EVP_VerifyUpdate(EVP_MD_CTX *ctx, const void *data,
                                    size_t len);

// EVP_VerifyFinal verifies that |sig_len| bytes of |sig| are a valid
// signature, by |pkey|, for the data that has been included by one or more
// calls to |EVP_VerifyUpdate|.
//
// It returns one on success and zero otherwise.
//
// It does not modify |ctx|, thus it's possible to continue to use |ctx| in
// order to verify a longer message. It also does not mutate |pkey| for
// thread-safety purposes and may be used concurrently with other non-mutating
// functions on |pkey|.
OPENSSL_EXPORT int EVP_VerifyFinal(EVP_MD_CTX *ctx, const uint8_t *sig,
                                   size_t sig_len, EVP_PKEY *pkey);


// Printing

// EVP_PKEY_print_public prints a textual representation of the public key in
// |pkey| to |out|. Returns one on success or zero otherwise.
OPENSSL_EXPORT int EVP_PKEY_print_public(BIO *out, const EVP_PKEY *pkey,
                                         int indent, ASN1_PCTX *pctx);

// EVP_PKEY_print_private prints a textual representation of the private key in
// |pkey| to |out|. Returns one on success or zero otherwise.
OPENSSL_EXPORT int EVP_PKEY_print_private(BIO *out, const EVP_PKEY *pkey,
                                          int indent, ASN1_PCTX *pctx);

// EVP_PKEY_print_params prints a textual representation of the parameters in
// |pkey| to |out|. Returns one on success or zero otherwise.
OPENSSL_EXPORT int EVP_PKEY_print_params(BIO *out, const EVP_PKEY *pkey,
                                         int indent, ASN1_PCTX *pctx);


// Password stretching.
//
// Password stretching functions take a low-entropy password and apply a slow
// function that results in a key suitable for use in symmetric
// cryptography.

// PKCS5_PBKDF2_HMAC computes |iterations| iterations of PBKDF2 of |password|
// and |salt|, using |digest|, and outputs |key_len| bytes to |out_key|. It
// returns one on success and zero on allocation failure or if iterations is 0.
OPENSSL_EXPORT int PKCS5_PBKDF2_HMAC(const char *password, size_t password_len,
                                     const uint8_t *salt, size_t salt_len,
                                     uint32_t iterations, const EVP_MD *digest,
                                     size_t key_len, uint8_t *out_key);

// PKCS5_PBKDF2_HMAC_SHA1 is the same as PKCS5_PBKDF2_HMAC, but with |digest|
// fixed to |EVP_sha1|.
OPENSSL_EXPORT int PKCS5_PBKDF2_HMAC_SHA1(const char *password,
                                          size_t password_len,
                                          const uint8_t *salt, size_t salt_len,
                                          uint32_t iterations, size_t key_len,
                                          uint8_t *out_key);

// EVP_PBE_scrypt expands |password| into a secret key of length |key_len| using
// scrypt, as described in RFC 7914, and writes the result to |out_key|. It
// returns one on success and zero on allocation failure, if the memory required
// for the operation exceeds |max_mem|, or if any of the parameters are invalid
// as described below.
//
// |N|, |r|, and |p| are as described in RFC 7914 section 6. They determine the
// cost of the operation. If |max_mem| is zero, a default limit of 32MiB will be
// used.
//
// The parameters are considered invalid under any of the following conditions:
// - |r| or |p| are zero
// - |p| > (2^30 - 1) / |r|
// - |N| is not a power of two
// - |N| > 2^32
// - |N| > 2^(128 * |r| / 8)
OPENSSL_EXPORT int EVP_PBE_scrypt(const char *password, size_t password_len,
                                  const uint8_t *salt, size_t salt_len,
                                  uint64_t N, uint64_t r, uint64_t p,
                                  size_t max_mem, uint8_t *out_key,
                                  size_t key_len);


// Public key contexts.
//
// |EVP_PKEY_CTX| objects hold the context of an operation (e.g. signing or
// encrypting) that uses a public key.

// EVP_PKEY_CTX_new allocates a fresh |EVP_PKEY_CTX| for use with |pkey|. It
// returns the context or NULL on error.
OPENSSL_EXPORT EVP_PKEY_CTX *EVP_PKEY_CTX_new(EVP_PKEY *pkey, ENGINE *e);

// EVP_PKEY_CTX_new_id allocates a fresh |EVP_PKEY_CTX| for a key of type |id|
// (e.g. |EVP_PKEY_HMAC|). This can be used for key generation where
// |EVP_PKEY_CTX_new| can't be used because there isn't an |EVP_PKEY| to pass
// it. It returns the context or NULL on error.
OPENSSL_EXPORT EVP_PKEY_CTX *EVP_PKEY_CTX_new_id(int id, ENGINE *e);

// EVP_PKEY_CTX_free frees |ctx| and the data it owns.
OPENSSL_EXPORT void EVP_PKEY_CTX_free(EVP_PKEY_CTX *ctx);

// EVP_PKEY_CTX_dup allocates a fresh |EVP_PKEY_CTX| and sets it equal to the
// state of |ctx|. It returns the fresh |EVP_PKEY_CTX| or NULL on error.
OPENSSL_EXPORT EVP_PKEY_CTX *EVP_PKEY_CTX_dup(EVP_PKEY_CTX *ctx);

// EVP_PKEY_CTX_get0_pkey returns the |EVP_PKEY| associated with |ctx|.
OPENSSL_EXPORT EVP_PKEY *EVP_PKEY_CTX_get0_pkey(EVP_PKEY_CTX *ctx);

// EVP_PKEY_sign_init initialises an |EVP_PKEY_CTX| for a signing operation. It
// should be called before |EVP_PKEY_sign|.
//
// It returns one on success or zero on error.
OPENSSL_EXPORT int EVP_PKEY_sign_init(EVP_PKEY_CTX *ctx);

// EVP_PKEY_sign signs |digest_len| bytes from |digest| using |ctx|. If |sig| is
// NULL, the maximum size of the signature is written to |out_sig_len|.
// Otherwise, |*sig_len| must contain the number of bytes of space available at
// |sig|. If sufficient, the signature will be written to |sig| and |*sig_len|
// updated with the true length. This function will fail for signature
// algorithms like Ed25519 that do not support signing pre-hashed inputs.
//
// WARNING: |digest| must be the output of some hash function on the data to be
// signed. Passing unhashed inputs will not result in a secure signature scheme.
// Use |EVP_DigestSignInit| to sign an unhashed input.
//
// WARNING: Setting |sig| to NULL only gives the maximum size of the
// signature. The actual signature may be smaller.
//
// It returns one on success or zero on error. (Note: this differs from
// OpenSSL, which can also return negative values to indicate an error. )
OPENSSL_EXPORT int EVP_PKEY_sign(EVP_PKEY_CTX *ctx, uint8_t *sig,
                                 size_t *sig_len, const uint8_t *digest,
                                 size_t digest_len);

// EVP_PKEY_verify_init initialises an |EVP_PKEY_CTX| for a signature
// verification operation. It should be called before |EVP_PKEY_verify|.
//
// It returns one on success or zero on error.
OPENSSL_EXPORT int EVP_PKEY_verify_init(EVP_PKEY_CTX *ctx);

// EVP_PKEY_verify verifies that |sig_len| bytes from |sig| are a valid
// signature for |digest|. This function will fail for signature
// algorithms like Ed25519 that do not support signing pre-hashed inputs.
//
// WARNING: |digest| must be the output of some hash function on the data to be
// verified. Passing unhashed inputs will not result in a secure signature
// scheme. Use |EVP_DigestVerifyInit| to verify a signature given the unhashed
// input.
//
// It returns one on success or zero on error.
OPENSSL_EXPORT int EVP_PKEY_verify(EVP_PKEY_CTX *ctx, const uint8_t *sig,
                                   size_t sig_len, const uint8_t *digest,
                                   size_t digest_len);

// EVP_PKEY_encrypt_init initialises an |EVP_PKEY_CTX| for an encryption
// operation. It should be called before |EVP_PKEY_encrypt|.
//
// It returns one on success or zero on error.
OPENSSL_EXPORT int EVP_PKEY_encrypt_init(EVP_PKEY_CTX *ctx);

// EVP_PKEY_encrypt encrypts |in_len| bytes from |in|. If |out| is NULL, the
// maximum size of the ciphertext is written to |out_len|. Otherwise, |*out_len|
// must contain the number of bytes of space available at |out|. If sufficient,
// the ciphertext will be written to |out| and |*out_len| updated with the true
// length.
//
// WARNING: Setting |out| to NULL only gives the maximum size of the
// ciphertext. The actual ciphertext may be smaller.
//
// It returns one on success or zero on error.
OPENSSL_EXPORT int EVP_PKEY_encrypt(EVP_PKEY_CTX *ctx, uint8_t *out,
                                    size_t *out_len, const uint8_t *in,
                                    size_t in_len);

// EVP_PKEY_decrypt_init initialises an |EVP_PKEY_CTX| for a decryption
// operation. It should be called before |EVP_PKEY_decrypt|.
//
// It returns one on success or zero on error.
OPENSSL_EXPORT int EVP_PKEY_decrypt_init(EVP_PKEY_CTX *ctx);

// EVP_PKEY_decrypt decrypts |in_len| bytes from |in|. If |out| is NULL, the
// maximum size of the plaintext is written to |out_len|. Otherwise, |*out_len|
// must contain the number of bytes of space available at |out|. If sufficient,
// the ciphertext will be written to |out| and |*out_len| updated with the true
// length.
//
// WARNING: Setting |out| to NULL only gives the maximum size of the
// plaintext. The actual plaintext may be smaller.
//
// It returns one on success or zero on error.
OPENSSL_EXPORT int EVP_PKEY_decrypt(EVP_PKEY_CTX *ctx, uint8_t *out,
                                    size_t *out_len, const uint8_t *in,
                                    size_t in_len);

// EVP_PKEY_verify_recover_init initialises an |EVP_PKEY_CTX| for a public-key
// decryption operation. It should be called before |EVP_PKEY_verify_recover|.
//
// Public-key decryption is a very obscure operation that is only implemented
// by RSA keys. It is effectively a signature verification operation that
// returns the signed message directly. It is almost certainly not what you
// want.
//
// It returns one on success or zero on error.
OPENSSL_EXPORT int EVP_PKEY_verify_recover_init(EVP_PKEY_CTX *ctx);

// EVP_PKEY_verify_recover decrypts |sig_len| bytes from |sig|. If |out| is
// NULL, the maximum size of the plaintext is written to |out_len|. Otherwise,
// |*out_len| must contain the number of bytes of space available at |out|. If
// sufficient, the ciphertext will be written to |out| and |*out_len| updated
// with the true length.
//
// WARNING: Setting |out| to NULL only gives the maximum size of the
// plaintext. The actual plaintext may be smaller.
//
// See the warning about this operation in |EVP_PKEY_verify_recover_init|. It
// is probably not what you want.
//
// It returns one on success or zero on error.
OPENSSL_EXPORT int EVP_PKEY_verify_recover(EVP_PKEY_CTX *ctx, uint8_t *out,
                                           size_t *out_len, const uint8_t *sig,
                                           size_t siglen);

// EVP_PKEY_derive_init initialises an |EVP_PKEY_CTX| for a key derivation
// operation. It should be called before |EVP_PKEY_derive_set_peer| and
// |EVP_PKEY_derive|.
//
// It returns one on success or zero on error.
OPENSSL_EXPORT int EVP_PKEY_derive_init(EVP_PKEY_CTX *ctx);

// EVP_PKEY_derive_set_peer sets the peer's key to be used for key derivation
// by |ctx| to |peer|. It should be called after |EVP_PKEY_derive_init|. (For
// example, this is used to set the peer's key in (EC)DH.) It returns one on
// success and zero on error.
OPENSSL_EXPORT int EVP_PKEY_derive_set_peer(EVP_PKEY_CTX *ctx, EVP_PKEY *peer);

// EVP_PKEY_derive derives a shared key from |ctx|. If |key| is non-NULL then,
// on entry, |out_key_len| must contain the amount of space at |key|. If
// sufficient then the shared key will be written to |key| and |*out_key_len|
// will be set to the length. If |key| is NULL then |out_key_len| will be set to
// the maximum length.
//
// WARNING: Setting |out| to NULL only gives the maximum size of the key. The
// actual key may be smaller.
//
// It returns one on success and zero on error.
OPENSSL_EXPORT int EVP_PKEY_derive(EVP_PKEY_CTX *ctx, uint8_t *key,
                                   size_t *out_key_len);

// EVP_PKEY_keygen_init initialises an |EVP_PKEY_CTX| for a key generation
// operation. It should be called before |EVP_PKEY_keygen|.
//
// It returns one on success or zero on error.
OPENSSL_EXPORT int EVP_PKEY_keygen_init(EVP_PKEY_CTX *ctx);

// EVP_PKEY_keygen performs a key generation operation using the values from
// |ctx|. If |*out_pkey| is non-NULL, it overwrites |*out_pkey| with the
// resulting key. Otherwise, it sets |*out_pkey| to a newly-allocated |EVP_PKEY|
// containing the result. It returns one on success or zero on error.
OPENSSL_EXPORT int EVP_PKEY_keygen(EVP_PKEY_CTX *ctx, EVP_PKEY **out_pkey);

// EVP_PKEY_paramgen_init initialises an |EVP_PKEY_CTX| for a parameter
// generation operation. It should be called before |EVP_PKEY_paramgen|.
//
// It returns one on success or zero on error.
OPENSSL_EXPORT int EVP_PKEY_paramgen_init(EVP_PKEY_CTX *ctx);

// EVP_PKEY_paramgen performs a parameter generation using the values from
// |ctx|. If |*out_pkey| is non-NULL, it overwrites |*out_pkey| with the
// resulting parameters, but no key. Otherwise, it sets |*out_pkey| to a
// newly-allocated |EVP_PKEY| containing the result. It returns one on success
// or zero on error.
OPENSSL_EXPORT int EVP_PKEY_paramgen(EVP_PKEY_CTX *ctx, EVP_PKEY **out_pkey);


// Generic control functions.

// EVP_PKEY_CTX_set_signature_md sets |md| as the digest to be used in a
// signature operation. It returns one on success or zero on error.
OPENSSL_EXPORT int EVP_PKEY_CTX_set_signature_md(EVP_PKEY_CTX *ctx,
                                                 const EVP_MD *md);

// EVP_PKEY_CTX_get_signature_md sets |*out_md| to the digest to be used in a
// signature operation. It returns one on success or zero on error.
OPENSSL_EXPORT int EVP_PKEY_CTX_get_signature_md(EVP_PKEY_CTX *ctx,
                                                 const EVP_MD **out_md);


// RSA specific control functions.

// EVP_PKEY_CTX_set_rsa_padding sets the padding type to use. It should be one
// of the |RSA_*_PADDING| values. Returns one on success or zero on error. By
// default, the padding is |RSA_PKCS1_PADDING|.
OPENSSL_EXPORT int EVP_PKEY_CTX_set_rsa_padding(EVP_PKEY_CTX *ctx, int padding);

// EVP_PKEY_CTX_get_rsa_padding sets |*out_padding| to the current padding
// value, which is one of the |RSA_*_PADDING| values. Returns one on success or
// zero on error.
OPENSSL_EXPORT int EVP_PKEY_CTX_get_rsa_padding(EVP_PKEY_CTX *ctx,
                                                int *out_padding);

// EVP_PKEY_CTX_set_rsa_pss_saltlen sets the length of the salt in a PSS-padded
// signature. A value of -1 cause the salt to be the same length as the digest
// in the signature. A value of -2 causes the salt to be the maximum length
// that will fit when signing and recovered from the signature when verifying.
// Otherwise the value gives the size of the salt in bytes.
//
// If unsure, use -1.
//
// Returns one on success or zero on error.
//
// TODO(davidben): The default is currently -2. Switch it to -1.
OPENSSL_EXPORT int EVP_PKEY_CTX_set_rsa_pss_saltlen(EVP_PKEY_CTX *ctx,
                                                    int salt_len);

// EVP_PKEY_CTX_get_rsa_pss_saltlen sets |*out_salt_len| to the salt length of
// a PSS-padded signature. See the documentation for
// |EVP_PKEY_CTX_set_rsa_pss_saltlen| for details of the special values that it
// can take.
//
// Returns one on success or zero on error.
OPENSSL_EXPORT int EVP_PKEY_CTX_get_rsa_pss_saltlen(EVP_PKEY_CTX *ctx,
                                                    int *out_salt_len);

// EVP_PKEY_CTX_set_rsa_keygen_bits sets the size of the desired RSA modulus,
// in bits, for key generation. Returns one on success or zero on
// error.
OPENSSL_EXPORT int EVP_PKEY_CTX_set_rsa_keygen_bits(EVP_PKEY_CTX *ctx,
                                                    int bits);

// EVP_PKEY_CTX_set_rsa_keygen_pubexp sets |e| as the public exponent for key
// generation. Returns one on success or zero on error.
OPENSSL_EXPORT int EVP_PKEY_CTX_set_rsa_keygen_pubexp(EVP_PKEY_CTX *ctx,
                                                      BIGNUM *e);

// EVP_PKEY_CTX_set_rsa_oaep_md sets |md| as the digest used in OAEP padding.
// Returns one on success or zero on error. If unset, the default is SHA-1.
// Callers are recommended to overwrite this default.
//
// TODO(davidben): Remove the default and require callers specify this.
OPENSSL_EXPORT int EVP_PKEY_CTX_set_rsa_oaep_md(EVP_PKEY_CTX *ctx,
                                                const EVP_MD *md);

// EVP_PKEY_CTX_get_rsa_oaep_md sets |*out_md| to the digest function used in
// OAEP padding. Returns one on success or zero on error.
OPENSSL_EXPORT int EVP_PKEY_CTX_get_rsa_oaep_md(EVP_PKEY_CTX *ctx,
                                                const EVP_MD **out_md);

// EVP_PKEY_CTX_set_rsa_mgf1_md sets |md| as the digest used in MGF1. Returns
// one on success or zero on error.
//
// If unset, the default is the signing hash for |RSA_PKCS1_PSS_PADDING| and the
// OAEP hash for |RSA_PKCS1_OAEP_PADDING|. Callers are recommended to use this
// default and not call this function.
OPENSSL_EXPORT int EVP_PKEY_CTX_set_rsa_mgf1_md(EVP_PKEY_CTX *ctx,
                                                const EVP_MD *md);

// EVP_PKEY_CTX_get_rsa_mgf1_md sets |*out_md| to the digest function used in
// MGF1. Returns one on success or zero on error.
OPENSSL_EXPORT int EVP_PKEY_CTX_get_rsa_mgf1_md(EVP_PKEY_CTX *ctx,
                                                const EVP_MD **out_md);

// EVP_PKEY_CTX_set0_rsa_oaep_label sets |label_len| bytes from |label| as the
// label used in OAEP. DANGER: On success, this call takes ownership of |label|
// and will call |OPENSSL_free| on it when |ctx| is destroyed.
//
// Returns one on success or zero on error.
OPENSSL_EXPORT int EVP_PKEY_CTX_set0_rsa_oaep_label(EVP_PKEY_CTX *ctx,
                                                    uint8_t *label,
                                                    size_t label_len);

// EVP_PKEY_CTX_get0_rsa_oaep_label sets |*out_label| to point to the internal
// buffer containing the OAEP label (which may be NULL) and returns the length
// of the label or a negative value on error.
//
// WARNING: the return value differs from the usual return value convention.
OPENSSL_EXPORT int EVP_PKEY_CTX_get0_rsa_oaep_label(EVP_PKEY_CTX *ctx,
                                                    const uint8_t **out_label);


// EC specific control functions.

// EVP_PKEY_CTX_set_ec_paramgen_curve_nid sets the curve used for
// |EVP_PKEY_keygen| or |EVP_PKEY_paramgen| operations to |nid|. It returns one
// on success and zero on error.
OPENSSL_EXPORT int EVP_PKEY_CTX_set_ec_paramgen_curve_nid(EVP_PKEY_CTX *ctx,
                                                          int nid);

<<<<<<< HEAD

// Deprecated functions.
=======
>>>>>>> 626889fb

// Diffie-Hellman-specific control functions.

// EVP_PKEY_CTX_set_dh_pad configures configures whether |ctx|, which must be an
// |EVP_PKEY_derive| operation, configures the handling of leading zeros in the
// Diffie-Hellman shared secret. If |pad| is zero, leading zeros are removed
// from the secret. If |pad| is non-zero, the fixed-width shared secret is used
// unmodified, as in PKCS #3. If this function is not called, the default is to
// remove leading zeros.
//
// WARNING: The behavior when |pad| is zero leaks information about the shared
// secret. This may result in side channel attacks such as
// https://raccoon-attack.com/, particularly when the same private key is used
// for multiple operations.
OPENSSL_EXPORT int EVP_PKEY_CTX_set_dh_pad(EVP_PKEY_CTX *ctx, int pad);


// Deprecated functions.

// EVP_PKEY_RSA2 was historically an alternate form for RSA public keys (OID
// 2.5.8.1.1), but is no longer accepted.
#define EVP_PKEY_RSA2 NID_rsa

// EVP_PKEY_X448 is defined for OpenSSL compatibility, but we do not support
// X448 and attempts to create keys will fail.
#define EVP_PKEY_X448 NID_X448

// EVP_PKEY_ED448 is defined for OpenSSL compatibility, but we do not support
// Ed448 and attempts to create keys will fail.
#define EVP_PKEY_ED448 NID_ED448

// EVP_PKEY_get0 returns NULL. This function is provided for compatibility with
// OpenSSL but does not return anything. Use the typed |EVP_PKEY_get0_*|
// functions instead.
OPENSSL_EXPORT void *EVP_PKEY_get0(const EVP_PKEY *pkey);

// OpenSSL_add_all_algorithms does nothing.
OPENSSL_EXPORT void OpenSSL_add_all_algorithms(void);

// OPENSSL_add_all_algorithms_conf does nothing.
OPENSSL_EXPORT void OPENSSL_add_all_algorithms_conf(void);

// OpenSSL_add_all_ciphers does nothing.
OPENSSL_EXPORT void OpenSSL_add_all_ciphers(void);

// OpenSSL_add_all_digests does nothing.
OPENSSL_EXPORT void OpenSSL_add_all_digests(void);

// EVP_cleanup does nothing.
OPENSSL_EXPORT void EVP_cleanup(void);

OPENSSL_EXPORT void EVP_CIPHER_do_all_sorted(
    void (*callback)(const EVP_CIPHER *cipher, const char *name,
                     const char *unused, void *arg),
    void *arg);

OPENSSL_EXPORT void EVP_MD_do_all_sorted(void (*callback)(const EVP_MD *cipher,
                                                          const char *name,
                                                          const char *unused,
                                                          void *arg),
                                         void *arg);

OPENSSL_EXPORT void EVP_MD_do_all(void (*callback)(const EVP_MD *cipher,
                                                   const char *name,
                                                   const char *unused,
                                                   void *arg),
                                  void *arg);

// i2d_PrivateKey marshals a private key from |key| to type-specific format, as
// described in |i2d_SAMPLE|.
//
// RSA keys are serialized as a DER-encoded RSAPublicKey (RFC 8017) structure.
// EC keys are serialized as a DER-encoded ECPrivateKey (RFC 5915) structure.
//
// Use |RSA_marshal_private_key| or |EC_KEY_marshal_private_key| instead.
OPENSSL_EXPORT int i2d_PrivateKey(const EVP_PKEY *key, uint8_t **outp);

// i2d_PublicKey marshals a public key from |key| to a type-specific format, as
// described in |i2d_SAMPLE|.
//
// RSA keys are serialized as a DER-encoded RSAPublicKey (RFC 8017) structure.
// EC keys are serialized as an EC point per SEC 1.
//
// Use |RSA_marshal_public_key| or |EC_POINT_point2cbb| instead.
OPENSSL_EXPORT int i2d_PublicKey(const EVP_PKEY *key, uint8_t **outp);

// d2i_PrivateKey parses a DER-encoded private key from |len| bytes at |*inp|,
// as described in |d2i_SAMPLE|. The private key must have type |type|,
// otherwise it will be rejected.
//
// This function tries to detect one of several formats. Instead, use
// |EVP_parse_private_key| for a PrivateKeyInfo, |RSA_parse_private_key| for an
// RSAPrivateKey, and |EC_parse_private_key| for an ECPrivateKey.
OPENSSL_EXPORT EVP_PKEY *d2i_PrivateKey(int type, EVP_PKEY **out,
                                        const uint8_t **inp, long len);

// d2i_AutoPrivateKey acts the same as |d2i_PrivateKey|, but detects the type
// of the private key.
//
// This function tries to detect one of several formats. Instead, use
// |EVP_parse_private_key| for a PrivateKeyInfo, |RSA_parse_private_key| for an
// RSAPrivateKey, and |EC_parse_private_key| for an ECPrivateKey.
OPENSSL_EXPORT EVP_PKEY *d2i_AutoPrivateKey(EVP_PKEY **out, const uint8_t **inp,
                                            long len);

// d2i_PublicKey parses a public key from |len| bytes at |*inp| in a type-
// specific format specified by |type|, as described in |d2i_SAMPLE|.
//
// The only supported value for |type| is |EVP_PKEY_RSA|, which parses a
// DER-encoded RSAPublicKey (RFC 8017) structure. Parsing EC keys is not
// supported by this function.
//
// Use |RSA_parse_public_key| instead.
OPENSSL_EXPORT EVP_PKEY *d2i_PublicKey(int type, EVP_PKEY **out,
                                       const uint8_t **inp, long len);

// EVP_PKEY_CTX_set_ec_param_enc returns one if |encoding| is
// |OPENSSL_EC_NAMED_CURVE| or zero with an error otherwise.
OPENSSL_EXPORT int EVP_PKEY_CTX_set_ec_param_enc(EVP_PKEY_CTX *ctx,
                                                 int encoding);

// EVP_PKEY_set1_tls_encodedpoint replaces |pkey| with a public key encoded by
// |in|. It returns one on success and zero on error.
//
// If |pkey| is an EC key, the format is an X9.62 point and |pkey| must already
// have an EC group configured. If it is an X25519 key, it is the 32-byte X25519
// public key representation. This function is not supported for other key types
// and will fail.
OPENSSL_EXPORT int EVP_PKEY_set1_tls_encodedpoint(EVP_PKEY *pkey,
                                                  const uint8_t *in,
                                                  size_t len);

// EVP_PKEY_get1_tls_encodedpoint sets |*out_ptr| to a newly-allocated buffer
// containing the raw encoded public key for |pkey|. The caller must call
// |OPENSSL_free| to release this buffer. The function returns the length of the
// buffer on success and zero on error.
//
// If |pkey| is an EC key, the format is an X9.62 point with uncompressed
// coordinates. If it is an X25519 key, it is the 32-byte X25519 public key
// representation. This function is not supported for other key types and will
// fail.
OPENSSL_EXPORT size_t EVP_PKEY_get1_tls_encodedpoint(const EVP_PKEY *pkey,
                                                     uint8_t **out_ptr);

// EVP_PKEY_base_id calls |EVP_PKEY_id|.
OPENSSL_EXPORT int EVP_PKEY_base_id(const EVP_PKEY *pkey);

// EVP_PKEY_CTX_set_rsa_pss_keygen_md returns 0.
OPENSSL_EXPORT int EVP_PKEY_CTX_set_rsa_pss_keygen_md(EVP_PKEY_CTX *ctx,
                                                      const EVP_MD *md);

// EVP_PKEY_CTX_set_rsa_pss_keygen_saltlen returns 0.
OPENSSL_EXPORT int EVP_PKEY_CTX_set_rsa_pss_keygen_saltlen(EVP_PKEY_CTX *ctx,
                                                           int salt_len);

// EVP_PKEY_CTX_set_rsa_pss_keygen_mgf1_md returns 0.
OPENSSL_EXPORT int EVP_PKEY_CTX_set_rsa_pss_keygen_mgf1_md(EVP_PKEY_CTX *ctx,
                                                           const EVP_MD *md);

// i2d_PUBKEY marshals |pkey| as a DER-encoded SubjectPublicKeyInfo, as
// described in |i2d_SAMPLE|.
//
// Use |EVP_marshal_public_key| instead.
OPENSSL_EXPORT int i2d_PUBKEY(const EVP_PKEY *pkey, uint8_t **outp);

// d2i_PUBKEY parses a DER-encoded SubjectPublicKeyInfo from |len| bytes at
// |*inp|, as described in |d2i_SAMPLE|.
//
// Use |EVP_parse_public_key| instead.
OPENSSL_EXPORT EVP_PKEY *d2i_PUBKEY(EVP_PKEY **out, const uint8_t **inp,
                                    long len);

// i2d_RSA_PUBKEY marshals |rsa| as a DER-encoded SubjectPublicKeyInfo
// structure, as described in |i2d_SAMPLE|.
//
// Use |EVP_marshal_public_key| instead.
OPENSSL_EXPORT int i2d_RSA_PUBKEY(const RSA *rsa, uint8_t **outp);

// d2i_RSA_PUBKEY parses an RSA public key as a DER-encoded SubjectPublicKeyInfo
// from |len| bytes at |*inp|, as described in |d2i_SAMPLE|.
// SubjectPublicKeyInfo structures containing other key types are rejected.
//
// Use |EVP_parse_public_key| instead.
OPENSSL_EXPORT RSA *d2i_RSA_PUBKEY(RSA **out, const uint8_t **inp, long len);

// i2d_DSA_PUBKEY marshals |dsa| as a DER-encoded SubjectPublicKeyInfo, as
// described in |i2d_SAMPLE|.
//
// Use |EVP_marshal_public_key| instead.
OPENSSL_EXPORT int i2d_DSA_PUBKEY(const DSA *dsa, uint8_t **outp);

// d2i_DSA_PUBKEY parses a DSA public key as a DER-encoded SubjectPublicKeyInfo
// from |len| bytes at |*inp|, as described in |d2i_SAMPLE|.
// SubjectPublicKeyInfo structures containing other key types are rejected.
//
// Use |EVP_parse_public_key| instead.
OPENSSL_EXPORT DSA *d2i_DSA_PUBKEY(DSA **out, const uint8_t **inp, long len);

// i2d_EC_PUBKEY marshals |ec_key| as a DER-encoded SubjectPublicKeyInfo, as
// described in |i2d_SAMPLE|.
//
// Use |EVP_marshal_public_key| instead.
OPENSSL_EXPORT int i2d_EC_PUBKEY(const EC_KEY *ec_key, uint8_t **outp);

// d2i_EC_PUBKEY parses an EC public key as a DER-encoded SubjectPublicKeyInfo
// from |len| bytes at |*inp|, as described in |d2i_SAMPLE|.
// SubjectPublicKeyInfo structures containing other key types are rejected.
//
// Use |EVP_parse_public_key| instead.
OPENSSL_EXPORT EC_KEY *d2i_EC_PUBKEY(EC_KEY **out, const uint8_t **inp,
                                     long len);

// EVP_PKEY_CTX_set_dsa_paramgen_bits returns zero.
OPENSSL_EXPORT int EVP_PKEY_CTX_set_dsa_paramgen_bits(EVP_PKEY_CTX *ctx,
                                                      int nbits);

// EVP_PKEY_CTX_set_dsa_paramgen_q_bits returns zero.
OPENSSL_EXPORT int EVP_PKEY_CTX_set_dsa_paramgen_q_bits(EVP_PKEY_CTX *ctx,
                                                        int qbits);

// EVP_PKEY_assign sets the underlying key of |pkey| to |key|, which must be of
// the given type. If successful, it returns one. If the |type| argument
// is not one of |EVP_PKEY_RSA|, |EVP_PKEY_DSA|, or |EVP_PKEY_EC| values or if
// |key| is NULL, it returns zero. This function may not be used with other
// |EVP_PKEY_*| types.
//
// Use the |EVP_PKEY_assign_*| functions instead.
OPENSSL_EXPORT int EVP_PKEY_assign(EVP_PKEY *pkey, int type, void *key);

// EVP_PKEY_type returns |nid|.
OPENSSL_EXPORT int EVP_PKEY_type(int nid);


// Preprocessor compatibility section (hidden).
//
// Historically, a number of APIs were implemented in OpenSSL as macros and
// constants to 'ctrl' functions. To avoid breaking #ifdefs in consumers, this
// section defines a number of legacy macros.

// |BORINGSSL_PREFIX| already makes each of these symbols into macros, so there
// is no need to define conflicting macros.
#if !defined(BORINGSSL_PREFIX)
#define EVP_PKEY_CTX_set_rsa_oaep_md EVP_PKEY_CTX_set_rsa_oaep_md
#define EVP_PKEY_CTX_set0_rsa_oaep_label EVP_PKEY_CTX_set0_rsa_oaep_label
#endif


// Nodejs compatibility section (hidden).
//
// These defines exist for node.js, with the hope that we can eliminate the
// need for them over time.

#define EVPerr(function, reason) \
  ERR_put_error(ERR_LIB_EVP, 0, reason, __FILE__, __LINE__)


#if defined(__cplusplus)
}  // extern C

extern "C++" {
BSSL_NAMESPACE_BEGIN

BORINGSSL_MAKE_DELETER(EVP_PKEY, EVP_PKEY_free)
BORINGSSL_MAKE_UP_REF(EVP_PKEY, EVP_PKEY_up_ref)
BORINGSSL_MAKE_DELETER(EVP_PKEY_CTX, EVP_PKEY_CTX_free)

BSSL_NAMESPACE_END

}  // extern C++

#endif

#endif  // OPENSSL_HEADER_EVP_H<|MERGE_RESOLUTION|>--- conflicted
+++ resolved
@@ -773,11 +773,6 @@
 OPENSSL_EXPORT int EVP_PKEY_CTX_set_ec_paramgen_curve_nid(EVP_PKEY_CTX *ctx,
                                                           int nid);
 
-<<<<<<< HEAD
-
-// Deprecated functions.
-=======
->>>>>>> 626889fb
 
 // Diffie-Hellman-specific control functions.
 
