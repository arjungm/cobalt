/* Copyright (C) 1995-1998 Eric Young (eay@cryptsoft.com)
 * All rights reserved.
 *
 * This package is an SSL implementation written
 * by Eric Young (eay@cryptsoft.com).
 * The implementation was written so as to conform with Netscapes SSL.
 *
 * This library is free for commercial and non-commercial use as long as
 * the following conditions are aheared to.  The following conditions
 * apply to all code found in this distribution, be it the RC4, RSA,
 * lhash, DES, etc., code; not just the SSL code.  The SSL documentation
 * included with this distribution is covered by the same copyright terms
 * except that the holder is Tim Hudson (tjh@cryptsoft.com).
 *
 * Copyright remains Eric Young's, and as such any Copyright notices in
 * the code are not to be removed.
 * If this package is used in a product, Eric Young should be given attribution
 * as the author of the parts of the library used.
 * This can be in the form of a textual message at program startup or
 * in documentation (online or textual) provided with the package.
 *
 * Redistribution and use in source and binary forms, with or without
 * modification, are permitted provided that the following conditions
 * are met:
 * 1. Redistributions of source code must retain the copyright
 *    notice, this list of conditions and the following disclaimer.
 * 2. Redistributions in binary form must reproduce the above copyright
 *    notice, this list of conditions and the following disclaimer in the
 *    documentation and/or other materials provided with the distribution.
 * 3. All advertising materials mentioning features or use of this software
 *    must display the following acknowledgement:
 *    "This product includes cryptographic software written by
 *     Eric Young (eay@cryptsoft.com)"
 *    The word 'cryptographic' can be left out if the rouines from the library
 *    being used are not cryptographic related :-).
 * 4. If you include any Windows specific code (or a derivative thereof) from
 *    the apps directory (application code) you must include an acknowledgement:
 *    "This product includes software written by Tim Hudson (tjh@cryptsoft.com)"
 *
 * THIS SOFTWARE IS PROVIDED BY ERIC YOUNG ``AS IS'' AND
 * ANY EXPRESS OR IMPLIED WARRANTIES, INCLUDING, BUT NOT LIMITED TO, THE
 * IMPLIED WARRANTIES OF MERCHANTABILITY AND FITNESS FOR A PARTICULAR PURPOSE
 * ARE DISCLAIMED.  IN NO EVENT SHALL THE AUTHOR OR CONTRIBUTORS BE LIABLE
 * FOR ANY DIRECT, INDIRECT, INCIDENTAL, SPECIAL, EXEMPLARY, OR CONSEQUENTIAL
 * DAMAGES (INCLUDING, BUT NOT LIMITED TO, PROCUREMENT OF SUBSTITUTE GOODS
 * OR SERVICES; LOSS OF USE, DATA, OR PROFITS; OR BUSINESS INTERRUPTION)
 * HOWEVER CAUSED AND ON ANY THEORY OF LIABILITY, WHETHER IN CONTRACT, STRICT
 * LIABILITY, OR TORT (INCLUDING NEGLIGENCE OR OTHERWISE) ARISING IN ANY WAY
 * OUT OF THE USE OF THIS SOFTWARE, EVEN IF ADVISED OF THE POSSIBILITY OF
 * SUCH DAMAGE.
 *
 * The licence and distribution terms for any publically available version or
 * derivative of this code cannot be changed.  i.e. this code cannot simply be
 * copied and put under another distribution licence
 * [including the GNU Public Licence.]
 */
/* ====================================================================
 * Copyright (c) 1998-2006 The OpenSSL Project.  All rights reserved.
 *
 * Redistribution and use in source and binary forms, with or without
 * modification, are permitted provided that the following conditions
 * are met:
 *
 * 1. Redistributions of source code must retain the above copyright
 *    notice, this list of conditions and the following disclaimer.
 *
 * 2. Redistributions in binary form must reproduce the above copyright
 *    notice, this list of conditions and the following disclaimer in
 *    the documentation and/or other materials provided with the
 *    distribution.
 *
 * 3. All advertising materials mentioning features or use of this
 *    software must display the following acknowledgment:
 *    "This product includes software developed by the OpenSSL Project
 *    for use in the OpenSSL Toolkit. (http://www.openssl.org/)"
 *
 * 4. The names "OpenSSL Toolkit" and "OpenSSL Project" must not be used to
 *    endorse or promote products derived from this software without
 *    prior written permission. For written permission, please contact
 *    openssl-core@openssl.org.
 *
 * 5. Products derived from this software may not be called "OpenSSL"
 *    nor may "OpenSSL" appear in their names without prior written
 *    permission of the OpenSSL Project.
 *
 * 6. Redistributions of any form whatsoever must retain the following
 *    acknowledgment:
 *    "This product includes software developed by the OpenSSL Project
 *    for use in the OpenSSL Toolkit (http://www.openssl.org/)"
 *
 * THIS SOFTWARE IS PROVIDED BY THE OpenSSL PROJECT ``AS IS'' AND ANY
 * EXPRESSED OR IMPLIED WARRANTIES, INCLUDING, BUT NOT LIMITED TO, THE
 * IMPLIED WARRANTIES OF MERCHANTABILITY AND FITNESS FOR A PARTICULAR
 * PURPOSE ARE DISCLAIMED.  IN NO EVENT SHALL THE OpenSSL PROJECT OR
 * ITS CONTRIBUTORS BE LIABLE FOR ANY DIRECT, INDIRECT, INCIDENTAL,
 * SPECIAL, EXEMPLARY, OR CONSEQUENTIAL DAMAGES (INCLUDING, BUT
 * NOT LIMITED TO, PROCUREMENT OF SUBSTITUTE GOODS OR SERVICES;
 * LOSS OF USE, DATA, OR PROFITS; OR BUSINESS INTERRUPTION)
 * HOWEVER CAUSED AND ON ANY THEORY OF LIABILITY, WHETHER IN CONTRACT,
 * STRICT LIABILITY, OR TORT (INCLUDING NEGLIGENCE OR OTHERWISE)
 * ARISING IN ANY WAY OUT OF THE USE OF THIS SOFTWARE, EVEN IF ADVISED
 * OF THE POSSIBILITY OF SUCH DAMAGE.
 * ====================================================================
 *
 * This product includes cryptographic software written by Eric Young
 * (eay@cryptsoft.com).  This product includes software written by Tim
 * Hudson (tjh@cryptsoft.com).
 *
 */
/* ====================================================================
 * Copyright 2002 Sun Microsystems, Inc. ALL RIGHTS RESERVED.
 *
 * Portions of the attached software ("Contribution") are developed by
 * SUN MICROSYSTEMS, INC., and are contributed to the OpenSSL project.
 *
 * The Contribution is licensed pursuant to the OpenSSL open source
 * license provided above.
 *
 * ECC cipher suite support in OpenSSL originally written by
 * Vipul Gupta and Sumit Gupta of Sun Microsystems Laboratories.
 *
 */
/* ====================================================================
 * Copyright 2005 Nokia. All rights reserved.
 *
 * The portions of the attached software ("Contribution") is developed by
 * Nokia Corporation and is licensed pursuant to the OpenSSL open source
 * license.
 *
 * The Contribution, originally written by Mika Kousa and Pasi Eronen of
 * Nokia Corporation, consists of the "PSK" (Pre-Shared Key) ciphersuites
 * support (see RFC 4279) to OpenSSL.
 *
 * No patent licenses or other rights except those expressly stated in
 * the OpenSSL open source license shall be deemed granted or received
 * expressly, by implication, estoppel, or otherwise.
 *
 * No assurances are provided by Nokia that the Contribution does not
 * infringe the patent or other intellectual property rights of any third
 * party or that the license provides you with all the necessary rights
 * to make use of the Contribution.
 *
 * THE SOFTWARE IS PROVIDED "AS IS" WITHOUT WARRANTY OF ANY KIND. IN
 * ADDITION TO THE DISCLAIMERS INCLUDED IN THE LICENSE, NOKIA
 * SPECIFICALLY DISCLAIMS ANY LIABILITY FOR CLAIMS BROUGHT BY YOU OR ANY
 * OTHER ENTITY BASED ON INFRINGEMENT OF INTELLECTUAL PROPERTY RIGHTS OR
 * OTHERWISE.
 */

#ifndef OPENSSL_HEADER_TLS1_H
#define OPENSSL_HEADER_TLS1_H

#include <openssl/base.h>

#ifdef  __cplusplus
extern "C" {
#endif


#define TLS1_AD_END_OF_EARLY_DATA 1
#define TLS1_AD_DECRYPTION_FAILED 21
#define TLS1_AD_RECORD_OVERFLOW 22
#define TLS1_AD_UNKNOWN_CA 48
#define TLS1_AD_ACCESS_DENIED 49
#define TLS1_AD_DECODE_ERROR 50
#define TLS1_AD_DECRYPT_ERROR 51
#define TLS1_AD_EXPORT_RESTRICTION 60
#define TLS1_AD_PROTOCOL_VERSION 70
#define TLS1_AD_INSUFFICIENT_SECURITY 71
#define TLS1_AD_INTERNAL_ERROR 80
#define TLS1_AD_USER_CANCELLED 90
#define TLS1_AD_NO_RENEGOTIATION 100
#define TLS1_AD_MISSING_EXTENSION 109
#define TLS1_AD_UNSUPPORTED_EXTENSION 110
#define TLS1_AD_CERTIFICATE_UNOBTAINABLE 111
#define TLS1_AD_UNRECOGNIZED_NAME 112
#define TLS1_AD_BAD_CERTIFICATE_STATUS_RESPONSE 113
#define TLS1_AD_BAD_CERTIFICATE_HASH_VALUE 114
#define TLS1_AD_UNKNOWN_PSK_IDENTITY 115
#define TLS1_AD_CERTIFICATE_REQUIRED 116
#define TLS1_AD_NO_APPLICATION_PROTOCOL 120
#define TLS1_AD_ECH_REQUIRED 121  // draft-ietf-tls-esni-13

// ExtensionType values from RFC 6066
#define TLSEXT_TYPE_server_name 0
#define TLSEXT_TYPE_status_request 5

// ExtensionType values from RFC 4492
#define TLSEXT_TYPE_ec_point_formats 11

// ExtensionType values from RFC 5246
#define TLSEXT_TYPE_signature_algorithms 13

// ExtensionType value from RFC 5764
#define TLSEXT_TYPE_srtp 14

// ExtensionType value from RFC 7301
#define TLSEXT_TYPE_application_layer_protocol_negotiation 16

// ExtensionType value from RFC 7685
#define TLSEXT_TYPE_padding 21

// ExtensionType value from RFC 7627
#define TLSEXT_TYPE_extended_master_secret 23

// ExtensionType value from draft-ietf-quic-tls. Drafts 00 through 32 use
// 0xffa5 which is part of the Private Use section of the registry, and it
// collides with TLS-LTS and, based on scans, something else too (though this
// hasn't been a problem in practice since it's QUIC-only). Drafts 33 onward
// use the value 57 which was officially registered with IANA.
#define TLSEXT_TYPE_quic_transport_parameters_legacy 0xffa5

<<<<<<< HEAD
#define TLSEXT_TYPE_quic_transport_parameters_legacy 0xffa5

// ExtensionType value from draft-ietf-quic-tls. Note that this collides with
// TLS-LTS and, based on scans, something else too. Since it's QUIC-only, that
// shouldn't be a problem in practice.
#define TLSEXT_TYPE_quic_transport_parameters 0xffa5

#define TLSEXT_TYPE_quic_transport_parameters_standard \
  TLSEXT_TYPE_quic_transport_parameters

// ExtensionType value assigned to
// https://tools.ietf.org/html/draft-ietf-tls-certificate-compression-03
=======
// ExtensionType value from RFC 9000
#define TLSEXT_TYPE_quic_transport_parameters 57

// TLSEXT_TYPE_quic_transport_parameters_standard is an alias for
// |TLSEXT_TYPE_quic_transport_parameters|. Use
// |TLSEXT_TYPE_quic_transport_parameters| instead.
#define TLSEXT_TYPE_quic_transport_parameters_standard \
  TLSEXT_TYPE_quic_transport_parameters

// ExtensionType value from RFC 8879
>>>>>>> 4dab6715
#define TLSEXT_TYPE_cert_compression 27

// ExtensionType value from RFC 4507
#define TLSEXT_TYPE_session_ticket 35

// ExtensionType values from RFC 8446
#define TLSEXT_TYPE_supported_groups 10
#define TLSEXT_TYPE_pre_shared_key 41
#define TLSEXT_TYPE_early_data 42
#define TLSEXT_TYPE_supported_versions 43
#define TLSEXT_TYPE_cookie 44
#define TLSEXT_TYPE_psk_key_exchange_modes 45
#define TLSEXT_TYPE_certificate_authorities 47
#define TLSEXT_TYPE_signature_algorithms_cert 50
#define TLSEXT_TYPE_key_share 51

// ExtensionType value from RFC 5746
#define TLSEXT_TYPE_renegotiate 0xff01

// ExtensionType value from draft-ietf-tls-subcerts.
#define TLSEXT_TYPE_delegated_credential 0x22

// ExtensionType value from draft-vvv-tls-alps. This is not an IANA defined
// extension number.
#define TLSEXT_TYPE_application_settings 17513

// ExtensionType values from draft-ietf-tls-esni-13. This is not an IANA defined
// extension number.
#define TLSEXT_TYPE_encrypted_client_hello 0xfe0d
#define TLSEXT_TYPE_ech_outer_extensions 0xfd00

// ExtensionType value from RFC 6962
#define TLSEXT_TYPE_certificate_timestamp 18

// This is not an IANA defined extension number
#define TLSEXT_TYPE_next_proto_neg 13172

// This is not an IANA defined extension number
#define TLSEXT_TYPE_channel_id 30032

// status request value from RFC 3546
#define TLSEXT_STATUSTYPE_nothing (-1)
#define TLSEXT_STATUSTYPE_ocsp 1

// ECPointFormat values from RFC 4492
#define TLSEXT_ECPOINTFORMAT_uncompressed 0
#define TLSEXT_ECPOINTFORMAT_ansiX962_compressed_prime 1

// Signature and hash algorithms from RFC 5246

#define TLSEXT_signature_anonymous 0
#define TLSEXT_signature_rsa 1
#define TLSEXT_signature_dsa 2
#define TLSEXT_signature_ecdsa 3

#define TLSEXT_hash_none 0
#define TLSEXT_hash_md5 1
#define TLSEXT_hash_sha1 2
#define TLSEXT_hash_sha224 3
#define TLSEXT_hash_sha256 4
#define TLSEXT_hash_sha384 5
#define TLSEXT_hash_sha512 6

// From https://www.rfc-editor.org/rfc/rfc8879.html#section-3
#define TLSEXT_cert_compression_zlib 1
#define TLSEXT_cert_compression_brotli 2

#define TLSEXT_MAXLEN_host_name 255

// PSK ciphersuites from 4279
#define TLS1_CK_PSK_WITH_RC4_128_SHA                    0x0300008A
#define TLS1_CK_PSK_WITH_3DES_EDE_CBC_SHA               0x0300008B
#define TLS1_CK_PSK_WITH_AES_128_CBC_SHA                0x0300008C
#define TLS1_CK_PSK_WITH_AES_256_CBC_SHA                0x0300008D

// PSK ciphersuites from RFC 5489
#define TLS1_CK_ECDHE_PSK_WITH_AES_128_CBC_SHA          0x0300C035
#define TLS1_CK_ECDHE_PSK_WITH_AES_256_CBC_SHA          0x0300C036

// Additional TLS ciphersuites from expired Internet Draft
// draft-ietf-tls-56-bit-ciphersuites-01.txt
// (available if TLS1_ALLOW_EXPERIMENTAL_CIPHERSUITES is defined, see
// s3_lib.c).  We actually treat them like SSL 3.0 ciphers, which we probably
// shouldn't.  Note that the first two are actually not in the IDs.
#define TLS1_CK_RSA_EXPORT1024_WITH_RC4_56_MD5 0x03000060      // not in ID
#define TLS1_CK_RSA_EXPORT1024_WITH_RC2_CBC_56_MD5 0x03000061  // not in ID
#define TLS1_CK_RSA_EXPORT1024_WITH_DES_CBC_SHA 0x03000062
#define TLS1_CK_DHE_DSS_EXPORT1024_WITH_DES_CBC_SHA 0x03000063
#define TLS1_CK_RSA_EXPORT1024_WITH_RC4_56_SHA 0x03000064
#define TLS1_CK_DHE_DSS_EXPORT1024_WITH_RC4_56_SHA 0x03000065
#define TLS1_CK_DHE_DSS_WITH_RC4_128_SHA 0x03000066

// AES ciphersuites from RFC 3268

#define TLS1_CK_RSA_WITH_AES_128_SHA 0x0300002F
#define TLS1_CK_DH_DSS_WITH_AES_128_SHA 0x03000030
#define TLS1_CK_DH_RSA_WITH_AES_128_SHA 0x03000031
#define TLS1_CK_DHE_DSS_WITH_AES_128_SHA 0x03000032
#define TLS1_CK_DHE_RSA_WITH_AES_128_SHA 0x03000033
#define TLS1_CK_ADH_WITH_AES_128_SHA 0x03000034

#define TLS1_CK_RSA_WITH_AES_256_SHA 0x03000035
#define TLS1_CK_DH_DSS_WITH_AES_256_SHA 0x03000036
#define TLS1_CK_DH_RSA_WITH_AES_256_SHA 0x03000037
#define TLS1_CK_DHE_DSS_WITH_AES_256_SHA 0x03000038
#define TLS1_CK_DHE_RSA_WITH_AES_256_SHA 0x03000039
#define TLS1_CK_ADH_WITH_AES_256_SHA 0x0300003A

// TLS v1.2 ciphersuites
#define TLS1_CK_RSA_WITH_NULL_SHA256 0x0300003B
#define TLS1_CK_RSA_WITH_AES_128_SHA256 0x0300003C
#define TLS1_CK_RSA_WITH_AES_256_SHA256 0x0300003D
#define TLS1_CK_DH_DSS_WITH_AES_128_SHA256 0x0300003E
#define TLS1_CK_DH_RSA_WITH_AES_128_SHA256 0x0300003F
#define TLS1_CK_DHE_DSS_WITH_AES_128_SHA256 0x03000040

// Camellia ciphersuites from RFC 4132
#define TLS1_CK_RSA_WITH_CAMELLIA_128_CBC_SHA 0x03000041
#define TLS1_CK_DH_DSS_WITH_CAMELLIA_128_CBC_SHA 0x03000042
#define TLS1_CK_DH_RSA_WITH_CAMELLIA_128_CBC_SHA 0x03000043
#define TLS1_CK_DHE_DSS_WITH_CAMELLIA_128_CBC_SHA 0x03000044
#define TLS1_CK_DHE_RSA_WITH_CAMELLIA_128_CBC_SHA 0x03000045
#define TLS1_CK_ADH_WITH_CAMELLIA_128_CBC_SHA 0x03000046

// TLS v1.2 ciphersuites
#define TLS1_CK_DHE_RSA_WITH_AES_128_SHA256 0x03000067
#define TLS1_CK_DH_DSS_WITH_AES_256_SHA256 0x03000068
#define TLS1_CK_DH_RSA_WITH_AES_256_SHA256 0x03000069
#define TLS1_CK_DHE_DSS_WITH_AES_256_SHA256 0x0300006A
#define TLS1_CK_DHE_RSA_WITH_AES_256_SHA256 0x0300006B
#define TLS1_CK_ADH_WITH_AES_128_SHA256 0x0300006C
#define TLS1_CK_ADH_WITH_AES_256_SHA256 0x0300006D

// Camellia ciphersuites from RFC 4132
#define TLS1_CK_RSA_WITH_CAMELLIA_256_CBC_SHA 0x03000084
#define TLS1_CK_DH_DSS_WITH_CAMELLIA_256_CBC_SHA 0x03000085
#define TLS1_CK_DH_RSA_WITH_CAMELLIA_256_CBC_SHA 0x03000086
#define TLS1_CK_DHE_DSS_WITH_CAMELLIA_256_CBC_SHA 0x03000087
#define TLS1_CK_DHE_RSA_WITH_CAMELLIA_256_CBC_SHA 0x03000088
#define TLS1_CK_ADH_WITH_CAMELLIA_256_CBC_SHA 0x03000089

// SEED ciphersuites from RFC 4162
#define TLS1_CK_RSA_WITH_SEED_SHA 0x03000096
#define TLS1_CK_DH_DSS_WITH_SEED_SHA 0x03000097
#define TLS1_CK_DH_RSA_WITH_SEED_SHA 0x03000098
#define TLS1_CK_DHE_DSS_WITH_SEED_SHA 0x03000099
#define TLS1_CK_DHE_RSA_WITH_SEED_SHA 0x0300009A
#define TLS1_CK_ADH_WITH_SEED_SHA 0x0300009B

// TLS v1.2 GCM ciphersuites from RFC 5288
#define TLS1_CK_RSA_WITH_AES_128_GCM_SHA256 0x0300009C
#define TLS1_CK_RSA_WITH_AES_256_GCM_SHA384 0x0300009D
#define TLS1_CK_DHE_RSA_WITH_AES_128_GCM_SHA256 0x0300009E
#define TLS1_CK_DHE_RSA_WITH_AES_256_GCM_SHA384 0x0300009F
#define TLS1_CK_DH_RSA_WITH_AES_128_GCM_SHA256 0x030000A0
#define TLS1_CK_DH_RSA_WITH_AES_256_GCM_SHA384 0x030000A1
#define TLS1_CK_DHE_DSS_WITH_AES_128_GCM_SHA256 0x030000A2
#define TLS1_CK_DHE_DSS_WITH_AES_256_GCM_SHA384 0x030000A3
#define TLS1_CK_DH_DSS_WITH_AES_128_GCM_SHA256 0x030000A4
#define TLS1_CK_DH_DSS_WITH_AES_256_GCM_SHA384 0x030000A5
#define TLS1_CK_ADH_WITH_AES_128_GCM_SHA256 0x030000A6
#define TLS1_CK_ADH_WITH_AES_256_GCM_SHA384 0x030000A7

// ECC ciphersuites from RFC 4492
#define TLS1_CK_ECDH_ECDSA_WITH_NULL_SHA 0x0300C001
#define TLS1_CK_ECDH_ECDSA_WITH_RC4_128_SHA 0x0300C002
#define TLS1_CK_ECDH_ECDSA_WITH_DES_192_CBC3_SHA 0x0300C003
#define TLS1_CK_ECDH_ECDSA_WITH_AES_128_CBC_SHA 0x0300C004
#define TLS1_CK_ECDH_ECDSA_WITH_AES_256_CBC_SHA 0x0300C005

#define TLS1_CK_ECDHE_ECDSA_WITH_NULL_SHA 0x0300C006
#define TLS1_CK_ECDHE_ECDSA_WITH_RC4_128_SHA 0x0300C007
#define TLS1_CK_ECDHE_ECDSA_WITH_DES_192_CBC3_SHA 0x0300C008
#define TLS1_CK_ECDHE_ECDSA_WITH_AES_128_CBC_SHA 0x0300C009
#define TLS1_CK_ECDHE_ECDSA_WITH_AES_256_CBC_SHA 0x0300C00A

#define TLS1_CK_ECDH_RSA_WITH_NULL_SHA 0x0300C00B
#define TLS1_CK_ECDH_RSA_WITH_RC4_128_SHA 0x0300C00C
#define TLS1_CK_ECDH_RSA_WITH_DES_192_CBC3_SHA 0x0300C00D
#define TLS1_CK_ECDH_RSA_WITH_AES_128_CBC_SHA 0x0300C00E
#define TLS1_CK_ECDH_RSA_WITH_AES_256_CBC_SHA 0x0300C00F

#define TLS1_CK_ECDHE_RSA_WITH_NULL_SHA 0x0300C010
#define TLS1_CK_ECDHE_RSA_WITH_RC4_128_SHA 0x0300C011
#define TLS1_CK_ECDHE_RSA_WITH_DES_192_CBC3_SHA 0x0300C012
#define TLS1_CK_ECDHE_RSA_WITH_AES_128_CBC_SHA 0x0300C013
#define TLS1_CK_ECDHE_RSA_WITH_AES_256_CBC_SHA 0x0300C014

#define TLS1_CK_ECDH_anon_WITH_NULL_SHA 0x0300C015
#define TLS1_CK_ECDH_anon_WITH_RC4_128_SHA 0x0300C016
#define TLS1_CK_ECDH_anon_WITH_DES_192_CBC3_SHA 0x0300C017
#define TLS1_CK_ECDH_anon_WITH_AES_128_CBC_SHA 0x0300C018
#define TLS1_CK_ECDH_anon_WITH_AES_256_CBC_SHA 0x0300C019

// SRP ciphersuites from RFC 5054
#define TLS1_CK_SRP_SHA_WITH_3DES_EDE_CBC_SHA 0x0300C01A
#define TLS1_CK_SRP_SHA_RSA_WITH_3DES_EDE_CBC_SHA 0x0300C01B
#define TLS1_CK_SRP_SHA_DSS_WITH_3DES_EDE_CBC_SHA 0x0300C01C
#define TLS1_CK_SRP_SHA_WITH_AES_128_CBC_SHA 0x0300C01D
#define TLS1_CK_SRP_SHA_RSA_WITH_AES_128_CBC_SHA 0x0300C01E
#define TLS1_CK_SRP_SHA_DSS_WITH_AES_128_CBC_SHA 0x0300C01F
#define TLS1_CK_SRP_SHA_WITH_AES_256_CBC_SHA 0x0300C020
#define TLS1_CK_SRP_SHA_RSA_WITH_AES_256_CBC_SHA 0x0300C021
#define TLS1_CK_SRP_SHA_DSS_WITH_AES_256_CBC_SHA 0x0300C022

// ECDH HMAC based ciphersuites from RFC 5289

#define TLS1_CK_ECDHE_ECDSA_WITH_AES_128_SHA256 0x0300C023
#define TLS1_CK_ECDHE_ECDSA_WITH_AES_256_SHA384 0x0300C024
#define TLS1_CK_ECDH_ECDSA_WITH_AES_128_SHA256 0x0300C025
#define TLS1_CK_ECDH_ECDSA_WITH_AES_256_SHA384 0x0300C026
#define TLS1_CK_ECDHE_RSA_WITH_AES_128_SHA256 0x0300C027
#define TLS1_CK_ECDHE_RSA_WITH_AES_256_SHA384 0x0300C028
#define TLS1_CK_ECDH_RSA_WITH_AES_128_SHA256 0x0300C029
#define TLS1_CK_ECDH_RSA_WITH_AES_256_SHA384 0x0300C02A

// ECDH GCM based ciphersuites from RFC 5289
#define TLS1_CK_ECDHE_ECDSA_WITH_AES_128_GCM_SHA256 0x0300C02B
#define TLS1_CK_ECDHE_ECDSA_WITH_AES_256_GCM_SHA384 0x0300C02C
#define TLS1_CK_ECDH_ECDSA_WITH_AES_128_GCM_SHA256 0x0300C02D
#define TLS1_CK_ECDH_ECDSA_WITH_AES_256_GCM_SHA384 0x0300C02E
#define TLS1_CK_ECDHE_RSA_WITH_AES_128_GCM_SHA256 0x0300C02F
#define TLS1_CK_ECDHE_RSA_WITH_AES_256_GCM_SHA384 0x0300C030
#define TLS1_CK_ECDH_RSA_WITH_AES_128_GCM_SHA256 0x0300C031
#define TLS1_CK_ECDH_RSA_WITH_AES_256_GCM_SHA384 0x0300C032

// ChaCha20-Poly1305 cipher suites from RFC 7905.
#define TLS1_CK_ECDHE_RSA_WITH_CHACHA20_POLY1305_SHA256 0x0300CCA8
#define TLS1_CK_ECDHE_ECDSA_WITH_CHACHA20_POLY1305_SHA256 0x0300CCA9
#define TLS1_CK_ECDHE_PSK_WITH_CHACHA20_POLY1305_SHA256 0x0300CCAC

// TLS 1.3 ciphersuites from RFC 8446.
#define TLS1_CK_AES_128_GCM_SHA256 0x03001301
#define TLS1_CK_AES_256_GCM_SHA384 0x03001302
#define TLS1_CK_CHACHA20_POLY1305_SHA256 0x03001303

// XXX
// Inconsistency alert:
// The OpenSSL names of ciphers with ephemeral DH here include the string
// "DHE", while elsewhere it has always been "EDH".
// (The alias for the list of all such ciphers also is "EDH".)
// The specifications speak of "EDH"; maybe we should allow both forms
// for everything.
#define TLS1_TXT_RSA_EXPORT1024_WITH_RC4_56_MD5 "EXP1024-RC4-MD5"
#define TLS1_TXT_RSA_EXPORT1024_WITH_RC2_CBC_56_MD5 "EXP1024-RC2-CBC-MD5"
#define TLS1_TXT_RSA_EXPORT1024_WITH_DES_CBC_SHA "EXP1024-DES-CBC-SHA"
#define TLS1_TXT_DHE_DSS_EXPORT1024_WITH_DES_CBC_SHA \
  "EXP1024-DHE-DSS-DES-CBC-SHA"
#define TLS1_TXT_RSA_EXPORT1024_WITH_RC4_56_SHA "EXP1024-RC4-SHA"
#define TLS1_TXT_DHE_DSS_EXPORT1024_WITH_RC4_56_SHA "EXP1024-DHE-DSS-RC4-SHA"
#define TLS1_TXT_DHE_DSS_WITH_RC4_128_SHA "DHE-DSS-RC4-SHA"

// AES ciphersuites from RFC 3268
#define TLS1_TXT_RSA_WITH_AES_128_SHA "AES128-SHA"
#define TLS1_TXT_DH_DSS_WITH_AES_128_SHA "DH-DSS-AES128-SHA"
#define TLS1_TXT_DH_RSA_WITH_AES_128_SHA "DH-RSA-AES128-SHA"
#define TLS1_TXT_DHE_DSS_WITH_AES_128_SHA "DHE-DSS-AES128-SHA"
#define TLS1_TXT_DHE_RSA_WITH_AES_128_SHA "DHE-RSA-AES128-SHA"
#define TLS1_TXT_ADH_WITH_AES_128_SHA "ADH-AES128-SHA"

#define TLS1_TXT_RSA_WITH_AES_256_SHA "AES256-SHA"
#define TLS1_TXT_DH_DSS_WITH_AES_256_SHA "DH-DSS-AES256-SHA"
#define TLS1_TXT_DH_RSA_WITH_AES_256_SHA "DH-RSA-AES256-SHA"
#define TLS1_TXT_DHE_DSS_WITH_AES_256_SHA "DHE-DSS-AES256-SHA"
#define TLS1_TXT_DHE_RSA_WITH_AES_256_SHA "DHE-RSA-AES256-SHA"
#define TLS1_TXT_ADH_WITH_AES_256_SHA "ADH-AES256-SHA"

// ECC ciphersuites from RFC 4492
#define TLS1_TXT_ECDH_ECDSA_WITH_NULL_SHA "ECDH-ECDSA-NULL-SHA"
#define TLS1_TXT_ECDH_ECDSA_WITH_RC4_128_SHA "ECDH-ECDSA-RC4-SHA"
#define TLS1_TXT_ECDH_ECDSA_WITH_DES_192_CBC3_SHA "ECDH-ECDSA-DES-CBC3-SHA"
#define TLS1_TXT_ECDH_ECDSA_WITH_AES_128_CBC_SHA "ECDH-ECDSA-AES128-SHA"
#define TLS1_TXT_ECDH_ECDSA_WITH_AES_256_CBC_SHA "ECDH-ECDSA-AES256-SHA"

#define TLS1_TXT_ECDHE_ECDSA_WITH_NULL_SHA "ECDHE-ECDSA-NULL-SHA"
#define TLS1_TXT_ECDHE_ECDSA_WITH_RC4_128_SHA "ECDHE-ECDSA-RC4-SHA"
#define TLS1_TXT_ECDHE_ECDSA_WITH_DES_192_CBC3_SHA "ECDHE-ECDSA-DES-CBC3-SHA"
#define TLS1_TXT_ECDHE_ECDSA_WITH_AES_128_CBC_SHA "ECDHE-ECDSA-AES128-SHA"
#define TLS1_TXT_ECDHE_ECDSA_WITH_AES_256_CBC_SHA "ECDHE-ECDSA-AES256-SHA"

#define TLS1_TXT_ECDH_RSA_WITH_NULL_SHA "ECDH-RSA-NULL-SHA"
#define TLS1_TXT_ECDH_RSA_WITH_RC4_128_SHA "ECDH-RSA-RC4-SHA"
#define TLS1_TXT_ECDH_RSA_WITH_DES_192_CBC3_SHA "ECDH-RSA-DES-CBC3-SHA"
#define TLS1_TXT_ECDH_RSA_WITH_AES_128_CBC_SHA "ECDH-RSA-AES128-SHA"
#define TLS1_TXT_ECDH_RSA_WITH_AES_256_CBC_SHA "ECDH-RSA-AES256-SHA"

#define TLS1_TXT_ECDHE_RSA_WITH_NULL_SHA "ECDHE-RSA-NULL-SHA"
#define TLS1_TXT_ECDHE_RSA_WITH_RC4_128_SHA "ECDHE-RSA-RC4-SHA"
#define TLS1_TXT_ECDHE_RSA_WITH_DES_192_CBC3_SHA "ECDHE-RSA-DES-CBC3-SHA"
#define TLS1_TXT_ECDHE_RSA_WITH_AES_128_CBC_SHA "ECDHE-RSA-AES128-SHA"
#define TLS1_TXT_ECDHE_RSA_WITH_AES_256_CBC_SHA "ECDHE-RSA-AES256-SHA"

#define TLS1_TXT_ECDH_anon_WITH_NULL_SHA "AECDH-NULL-SHA"
#define TLS1_TXT_ECDH_anon_WITH_RC4_128_SHA "AECDH-RC4-SHA"
#define TLS1_TXT_ECDH_anon_WITH_DES_192_CBC3_SHA "AECDH-DES-CBC3-SHA"
#define TLS1_TXT_ECDH_anon_WITH_AES_128_CBC_SHA "AECDH-AES128-SHA"
#define TLS1_TXT_ECDH_anon_WITH_AES_256_CBC_SHA "AECDH-AES256-SHA"

// PSK ciphersuites from RFC 4279
#define TLS1_TXT_PSK_WITH_RC4_128_SHA "PSK-RC4-SHA"
#define TLS1_TXT_PSK_WITH_3DES_EDE_CBC_SHA "PSK-3DES-EDE-CBC-SHA"
#define TLS1_TXT_PSK_WITH_AES_128_CBC_SHA "PSK-AES128-CBC-SHA"
#define TLS1_TXT_PSK_WITH_AES_256_CBC_SHA "PSK-AES256-CBC-SHA"

// PSK ciphersuites from RFC 5489
#define TLS1_TXT_ECDHE_PSK_WITH_AES_128_CBC_SHA "ECDHE-PSK-AES128-CBC-SHA"
#define TLS1_TXT_ECDHE_PSK_WITH_AES_256_CBC_SHA "ECDHE-PSK-AES256-CBC-SHA"

// SRP ciphersuite from RFC 5054
#define TLS1_TXT_SRP_SHA_WITH_3DES_EDE_CBC_SHA "SRP-3DES-EDE-CBC-SHA"
#define TLS1_TXT_SRP_SHA_RSA_WITH_3DES_EDE_CBC_SHA "SRP-RSA-3DES-EDE-CBC-SHA"
#define TLS1_TXT_SRP_SHA_DSS_WITH_3DES_EDE_CBC_SHA "SRP-DSS-3DES-EDE-CBC-SHA"
#define TLS1_TXT_SRP_SHA_WITH_AES_128_CBC_SHA "SRP-AES-128-CBC-SHA"
#define TLS1_TXT_SRP_SHA_RSA_WITH_AES_128_CBC_SHA "SRP-RSA-AES-128-CBC-SHA"
#define TLS1_TXT_SRP_SHA_DSS_WITH_AES_128_CBC_SHA "SRP-DSS-AES-128-CBC-SHA"
#define TLS1_TXT_SRP_SHA_WITH_AES_256_CBC_SHA "SRP-AES-256-CBC-SHA"
#define TLS1_TXT_SRP_SHA_RSA_WITH_AES_256_CBC_SHA "SRP-RSA-AES-256-CBC-SHA"
#define TLS1_TXT_SRP_SHA_DSS_WITH_AES_256_CBC_SHA "SRP-DSS-AES-256-CBC-SHA"

// Camellia ciphersuites from RFC 4132
#define TLS1_TXT_RSA_WITH_CAMELLIA_128_CBC_SHA "CAMELLIA128-SHA"
#define TLS1_TXT_DH_DSS_WITH_CAMELLIA_128_CBC_SHA "DH-DSS-CAMELLIA128-SHA"
#define TLS1_TXT_DH_RSA_WITH_CAMELLIA_128_CBC_SHA "DH-RSA-CAMELLIA128-SHA"
#define TLS1_TXT_DHE_DSS_WITH_CAMELLIA_128_CBC_SHA "DHE-DSS-CAMELLIA128-SHA"
#define TLS1_TXT_DHE_RSA_WITH_CAMELLIA_128_CBC_SHA "DHE-RSA-CAMELLIA128-SHA"
#define TLS1_TXT_ADH_WITH_CAMELLIA_128_CBC_SHA "ADH-CAMELLIA128-SHA"

#define TLS1_TXT_RSA_WITH_CAMELLIA_256_CBC_SHA "CAMELLIA256-SHA"
#define TLS1_TXT_DH_DSS_WITH_CAMELLIA_256_CBC_SHA "DH-DSS-CAMELLIA256-SHA"
#define TLS1_TXT_DH_RSA_WITH_CAMELLIA_256_CBC_SHA "DH-RSA-CAMELLIA256-SHA"
#define TLS1_TXT_DHE_DSS_WITH_CAMELLIA_256_CBC_SHA "DHE-DSS-CAMELLIA256-SHA"
#define TLS1_TXT_DHE_RSA_WITH_CAMELLIA_256_CBC_SHA "DHE-RSA-CAMELLIA256-SHA"
#define TLS1_TXT_ADH_WITH_CAMELLIA_256_CBC_SHA "ADH-CAMELLIA256-SHA"

// SEED ciphersuites from RFC 4162
#define TLS1_TXT_RSA_WITH_SEED_SHA "SEED-SHA"
#define TLS1_TXT_DH_DSS_WITH_SEED_SHA "DH-DSS-SEED-SHA"
#define TLS1_TXT_DH_RSA_WITH_SEED_SHA "DH-RSA-SEED-SHA"
#define TLS1_TXT_DHE_DSS_WITH_SEED_SHA "DHE-DSS-SEED-SHA"
#define TLS1_TXT_DHE_RSA_WITH_SEED_SHA "DHE-RSA-SEED-SHA"
#define TLS1_TXT_ADH_WITH_SEED_SHA "ADH-SEED-SHA"

// TLS v1.2 ciphersuites
#define TLS1_TXT_RSA_WITH_NULL_SHA256 "NULL-SHA256"
#define TLS1_TXT_RSA_WITH_AES_128_SHA256 "AES128-SHA256"
#define TLS1_TXT_RSA_WITH_AES_256_SHA256 "AES256-SHA256"
#define TLS1_TXT_DH_DSS_WITH_AES_128_SHA256 "DH-DSS-AES128-SHA256"
#define TLS1_TXT_DH_RSA_WITH_AES_128_SHA256 "DH-RSA-AES128-SHA256"
#define TLS1_TXT_DHE_DSS_WITH_AES_128_SHA256 "DHE-DSS-AES128-SHA256"
#define TLS1_TXT_DHE_RSA_WITH_AES_128_SHA256 "DHE-RSA-AES128-SHA256"
#define TLS1_TXT_DH_DSS_WITH_AES_256_SHA256 "DH-DSS-AES256-SHA256"
#define TLS1_TXT_DH_RSA_WITH_AES_256_SHA256 "DH-RSA-AES256-SHA256"
#define TLS1_TXT_DHE_DSS_WITH_AES_256_SHA256 "DHE-DSS-AES256-SHA256"
#define TLS1_TXT_DHE_RSA_WITH_AES_256_SHA256 "DHE-RSA-AES256-SHA256"
#define TLS1_TXT_ADH_WITH_AES_128_SHA256 "ADH-AES128-SHA256"
#define TLS1_TXT_ADH_WITH_AES_256_SHA256 "ADH-AES256-SHA256"

// TLS v1.2 GCM ciphersuites from RFC 5288
#define TLS1_TXT_RSA_WITH_AES_128_GCM_SHA256 "AES128-GCM-SHA256"
#define TLS1_TXT_RSA_WITH_AES_256_GCM_SHA384 "AES256-GCM-SHA384"
#define TLS1_TXT_DHE_RSA_WITH_AES_128_GCM_SHA256 "DHE-RSA-AES128-GCM-SHA256"
#define TLS1_TXT_DHE_RSA_WITH_AES_256_GCM_SHA384 "DHE-RSA-AES256-GCM-SHA384"
#define TLS1_TXT_DH_RSA_WITH_AES_128_GCM_SHA256 "DH-RSA-AES128-GCM-SHA256"
#define TLS1_TXT_DH_RSA_WITH_AES_256_GCM_SHA384 "DH-RSA-AES256-GCM-SHA384"
#define TLS1_TXT_DHE_DSS_WITH_AES_128_GCM_SHA256 "DHE-DSS-AES128-GCM-SHA256"
#define TLS1_TXT_DHE_DSS_WITH_AES_256_GCM_SHA384 "DHE-DSS-AES256-GCM-SHA384"
#define TLS1_TXT_DH_DSS_WITH_AES_128_GCM_SHA256 "DH-DSS-AES128-GCM-SHA256"
#define TLS1_TXT_DH_DSS_WITH_AES_256_GCM_SHA384 "DH-DSS-AES256-GCM-SHA384"
#define TLS1_TXT_ADH_WITH_AES_128_GCM_SHA256 "ADH-AES128-GCM-SHA256"
#define TLS1_TXT_ADH_WITH_AES_256_GCM_SHA384 "ADH-AES256-GCM-SHA384"

// ECDH HMAC based ciphersuites from RFC 5289

#define TLS1_TXT_ECDHE_ECDSA_WITH_AES_128_SHA256 "ECDHE-ECDSA-AES128-SHA256"
#define TLS1_TXT_ECDHE_ECDSA_WITH_AES_256_SHA384 "ECDHE-ECDSA-AES256-SHA384"
#define TLS1_TXT_ECDH_ECDSA_WITH_AES_128_SHA256 "ECDH-ECDSA-AES128-SHA256"
#define TLS1_TXT_ECDH_ECDSA_WITH_AES_256_SHA384 "ECDH-ECDSA-AES256-SHA384"
#define TLS1_TXT_ECDHE_RSA_WITH_AES_128_SHA256 "ECDHE-RSA-AES128-SHA256"
#define TLS1_TXT_ECDHE_RSA_WITH_AES_256_SHA384 "ECDHE-RSA-AES256-SHA384"
#define TLS1_TXT_ECDH_RSA_WITH_AES_128_SHA256 "ECDH-RSA-AES128-SHA256"
#define TLS1_TXT_ECDH_RSA_WITH_AES_256_SHA384 "ECDH-RSA-AES256-SHA384"

// ECDH GCM based ciphersuites from RFC 5289
#define TLS1_TXT_ECDHE_ECDSA_WITH_AES_128_GCM_SHA256 \
  "ECDHE-ECDSA-AES128-GCM-SHA256"
#define TLS1_TXT_ECDHE_ECDSA_WITH_AES_256_GCM_SHA384 \
  "ECDHE-ECDSA-AES256-GCM-SHA384"
#define TLS1_TXT_ECDH_ECDSA_WITH_AES_128_GCM_SHA256 \
  "ECDH-ECDSA-AES128-GCM-SHA256"
#define TLS1_TXT_ECDH_ECDSA_WITH_AES_256_GCM_SHA384 \
  "ECDH-ECDSA-AES256-GCM-SHA384"
#define TLS1_TXT_ECDHE_RSA_WITH_AES_128_GCM_SHA256 "ECDHE-RSA-AES128-GCM-SHA256"
#define TLS1_TXT_ECDHE_RSA_WITH_AES_256_GCM_SHA384 "ECDHE-RSA-AES256-GCM-SHA384"
#define TLS1_TXT_ECDH_RSA_WITH_AES_128_GCM_SHA256 "ECDH-RSA-AES128-GCM-SHA256"
#define TLS1_TXT_ECDH_RSA_WITH_AES_256_GCM_SHA384 "ECDH-RSA-AES256-GCM-SHA384"

#define TLS1_TXT_ECDHE_RSA_WITH_CHACHA20_POLY1305_SHA256 \
  "ECDHE-RSA-CHACHA20-POLY1305"
#define TLS1_TXT_ECDHE_ECDSA_WITH_CHACHA20_POLY1305_SHA256 \
  "ECDHE-ECDSA-CHACHA20-POLY1305"
#define TLS1_TXT_ECDHE_PSK_WITH_CHACHA20_POLY1305_SHA256 \
  "ECDHE-PSK-CHACHA20-POLY1305"

// TLS 1.3 ciphersuites from RFC 8446.
#define TLS1_TXT_AES_128_GCM_SHA256 "TLS_AES_128_GCM_SHA256"
#define TLS1_TXT_AES_256_GCM_SHA384 "TLS_AES_256_GCM_SHA384"
#define TLS1_TXT_CHACHA20_POLY1305_SHA256 "TLS_CHACHA20_POLY1305_SHA256"


#define TLS_CT_RSA_SIGN 1
#define TLS_CT_DSS_SIGN 2
#define TLS_CT_RSA_FIXED_DH 3
#define TLS_CT_DSS_FIXED_DH 4
#define TLS_CT_ECDSA_SIGN 64
#define TLS_CT_RSA_FIXED_ECDH 65
#define TLS_CT_ECDSA_FIXED_ECDH 66

#define TLS_MD_MAX_CONST_SIZE 20


#ifdef  __cplusplus
}  // extern C
#endif

#endif  // OPENSSL_HEADER_TLS1_H<|MERGE_RESOLUTION|>--- conflicted
+++ resolved
@@ -210,20 +210,6 @@
 // use the value 57 which was officially registered with IANA.
 #define TLSEXT_TYPE_quic_transport_parameters_legacy 0xffa5
 
-<<<<<<< HEAD
-#define TLSEXT_TYPE_quic_transport_parameters_legacy 0xffa5
-
-// ExtensionType value from draft-ietf-quic-tls. Note that this collides with
-// TLS-LTS and, based on scans, something else too. Since it's QUIC-only, that
-// shouldn't be a problem in practice.
-#define TLSEXT_TYPE_quic_transport_parameters 0xffa5
-
-#define TLSEXT_TYPE_quic_transport_parameters_standard \
-  TLSEXT_TYPE_quic_transport_parameters
-
-// ExtensionType value assigned to
-// https://tools.ietf.org/html/draft-ietf-tls-certificate-compression-03
-=======
 // ExtensionType value from RFC 9000
 #define TLSEXT_TYPE_quic_transport_parameters 57
 
@@ -234,7 +220,6 @@
   TLSEXT_TYPE_quic_transport_parameters
 
 // ExtensionType value from RFC 8879
->>>>>>> 4dab6715
 #define TLSEXT_TYPE_cert_compression 27
 
 // ExtensionType value from RFC 4507
