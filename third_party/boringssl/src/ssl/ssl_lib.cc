--- conflicted
+++ resolved
@@ -3108,10 +3108,10 @@
   return 1;
 }
 
-<<<<<<< HEAD
 SSL_SESSION *SSL_SESSION_copy_without_early_data(SSL_SESSION *session) {
   return nullptr;
-=======
+}
+
 namespace fips202205 {
 
 // (References are to SP 800-52r2):
@@ -3200,5 +3200,4 @@
     default:
       return 0;
   }
->>>>>>> 5a0486fc
 }