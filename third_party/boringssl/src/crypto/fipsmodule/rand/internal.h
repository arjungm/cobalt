// Copyright 2015 The BoringSSL Authors
//
// Licensed under the Apache License, Version 2.0 (the "License");
// you may not use this file except in compliance with the License.
// You may obtain a copy of the License at
//
//     https://www.apache.org/licenses/LICENSE-2.0
//
// Unless required by applicable law or agreed to in writing, software
// distributed under the License is distributed on an "AS IS" BASIS,
// WITHOUT WARRANTIES OR CONDITIONS OF ANY KIND, either express or implied.
// See the License for the specific language governing permissions and
// limitations under the License.

#ifndef OPENSSL_HEADER_CRYPTO_FIPSMODULE_RAND_INTERNAL_H
#define OPENSSL_HEADER_CRYPTO_FIPSMODULE_RAND_INTERNAL_H

#include <openssl/aes.h>
#include <openssl/ctrdrbg.h>

#include "../../bcm_support.h"
#include "../aes/internal.h"

#if defined(__cplusplus)
extern "C" {
#endif

<<<<<<< HEAD

#if !defined(OPENSSL_WINDOWS) && !defined(OPENSSL_FUCHSIA) && \
    !defined(BORINGSSL_UNSAFE_DETERMINISTIC_MODE) && !defined(OPENSSL_TRUSTY)
#define OPENSSL_URANDOM
#endif

// RAND_bytes_with_additional_data samples from the RNG after mixing 32 bytes
// from |user_additional_data| in.
void RAND_bytes_with_additional_data(uint8_t *out, size_t out_len,
                                     const uint8_t user_additional_data[32]);

#if defined(BORINGSSL_FIPS)

// We overread from /dev/urandom or RDRAND by a factor of 10 and XOR to whiten.
#define BORINGSSL_FIPS_OVERREAD 10

// CRYPTO_get_seed_entropy writes |out_entropy_len| bytes of entropy, suitable
// for seeding a DRBG, to |out_entropy|. It sets |*out_used_cpu| to one if the
// entropy came directly from the CPU and zero if it came from the OS. It
// actively obtains entropy from the CPU/OS and so should not be called from
// within the FIPS module.
void CRYPTO_get_seed_entropy(uint8_t *out_entropy, size_t out_entropy_len,
                             int *out_used_cpu);

// RAND_load_entropy supplies |entropy_len| bytes of entropy to the module. The
// |want_additional_input| parameter is true iff the entropy was obtained from
// a source other than the system, e.g. directly from the CPU.
void RAND_load_entropy(const uint8_t *entropy, size_t entropy_len,
                       int want_additional_input);

// RAND_need_entropy is implemented outside of the FIPS module and is called
// when the module has stopped because it has run out of entropy.
void RAND_need_entropy(size_t bytes_needed);

#endif  // BORINGSSL_FIPS

// CRYPTO_sysrand fills |len| bytes at |buf| with entropy from the operating
// system.
void CRYPTO_sysrand(uint8_t *buf, size_t len);

// CRYPTO_sysrand_for_seed fills |len| bytes at |buf| with entropy from the
// operating system. It may draw from the |GRND_RANDOM| pool on Android,
// depending on the vendor's configuration.
void CRYPTO_sysrand_for_seed(uint8_t *buf, size_t len);

#if defined(OPENSSL_URANDOM)
// CRYPTO_init_sysrand initializes long-lived resources needed to draw entropy
// from the operating system.
void CRYPTO_init_sysrand(void);

// CRYPTO_sysrand_if_available fills |len| bytes at |buf| with entropy from the
// operating system, or early /dev/urandom data, and returns 1, _if_ the entropy
// pool is initialized or if getrandom() is not available and not in FIPS mode.
// Otherwise it will not block and will instead fill |buf| with all zeros and
// return 0.
int CRYPTO_sysrand_if_available(uint8_t *buf, size_t len);
#else
OPENSSL_INLINE void CRYPTO_init_sysrand(void) {}

OPENSSL_INLINE int CRYPTO_sysrand_if_available(uint8_t *buf, size_t len) {
  CRYPTO_sysrand(buf, len);
  return 1;
}
#endif

=======
>>>>>>> 626889fb
// rand_fork_unsafe_buffering_enabled returns whether fork-unsafe buffering has
// been enabled via |RAND_enable_fork_unsafe_buffering|.
int rand_fork_unsafe_buffering_enabled(void);

// CTR_DRBG_STATE contains the state of a CTR_DRBG based on AES-256. See SP
// 800-90Ar1.
struct ctr_drbg_state_st {
  AES_KEY ks;
  block128_f block;
  ctr128_f ctr;
  uint8_t counter[16];
  uint64_t reseed_counter;
};

// CTR_DRBG_init initialises |*drbg| given |CTR_DRBG_ENTROPY_LEN| bytes of
// entropy in |entropy| and, optionally, a personalization string up to
// |CTR_DRBG_ENTROPY_LEN| bytes in length. It returns one on success and zero
// on error.
OPENSSL_EXPORT int CTR_DRBG_init(CTR_DRBG_STATE *drbg,
                                 const uint8_t entropy[CTR_DRBG_ENTROPY_LEN],
                                 const uint8_t *personalization,
                                 size_t personalization_len);

#if defined(OPENSSL_X86_64) && !defined(OPENSSL_NO_ASM)

inline int have_rdrand(void) { return CRYPTO_is_RDRAND_capable(); }

// have_fast_rdrand returns true if RDRAND is supported and it's reasonably
// fast. Concretely the latter is defined by whether the chip is Intel (fast) or
// not (assumed slow).
inline int have_fast_rdrand(void) {
  return CRYPTO_is_RDRAND_capable() && CRYPTO_is_intel_cpu();
}

// CRYPTO_rdrand writes eight bytes of random data from the hardware RNG to
// |out|. It returns one on success or zero on hardware failure.
int CRYPTO_rdrand(uint8_t out[8]);

// CRYPTO_rdrand_multiple8_buf fills |len| bytes at |buf| with random data from
// the hardware RNG. The |len| argument must be a multiple of eight. It returns
// one on success and zero on hardware failure.
int CRYPTO_rdrand_multiple8_buf(uint8_t *buf, size_t len);

#else  // OPENSSL_X86_64 && !OPENSSL_NO_ASM

inline int have_rdrand(void) { return 0; }

inline int have_fast_rdrand(void) { return 0; }

#endif  // OPENSSL_X86_64 && !OPENSSL_NO_ASM


#if defined(__cplusplus)
}  // extern C
#endif

#endif  // OPENSSL_HEADER_CRYPTO_FIPSMODULE_RAND_INTERNAL_H<|MERGE_RESOLUTION|>--- conflicted
+++ resolved
@@ -25,74 +25,6 @@
 extern "C" {
 #endif
 
-<<<<<<< HEAD
-
-#if !defined(OPENSSL_WINDOWS) && !defined(OPENSSL_FUCHSIA) && \
-    !defined(BORINGSSL_UNSAFE_DETERMINISTIC_MODE) && !defined(OPENSSL_TRUSTY)
-#define OPENSSL_URANDOM
-#endif
-
-// RAND_bytes_with_additional_data samples from the RNG after mixing 32 bytes
-// from |user_additional_data| in.
-void RAND_bytes_with_additional_data(uint8_t *out, size_t out_len,
-                                     const uint8_t user_additional_data[32]);
-
-#if defined(BORINGSSL_FIPS)
-
-// We overread from /dev/urandom or RDRAND by a factor of 10 and XOR to whiten.
-#define BORINGSSL_FIPS_OVERREAD 10
-
-// CRYPTO_get_seed_entropy writes |out_entropy_len| bytes of entropy, suitable
-// for seeding a DRBG, to |out_entropy|. It sets |*out_used_cpu| to one if the
-// entropy came directly from the CPU and zero if it came from the OS. It
-// actively obtains entropy from the CPU/OS and so should not be called from
-// within the FIPS module.
-void CRYPTO_get_seed_entropy(uint8_t *out_entropy, size_t out_entropy_len,
-                             int *out_used_cpu);
-
-// RAND_load_entropy supplies |entropy_len| bytes of entropy to the module. The
-// |want_additional_input| parameter is true iff the entropy was obtained from
-// a source other than the system, e.g. directly from the CPU.
-void RAND_load_entropy(const uint8_t *entropy, size_t entropy_len,
-                       int want_additional_input);
-
-// RAND_need_entropy is implemented outside of the FIPS module and is called
-// when the module has stopped because it has run out of entropy.
-void RAND_need_entropy(size_t bytes_needed);
-
-#endif  // BORINGSSL_FIPS
-
-// CRYPTO_sysrand fills |len| bytes at |buf| with entropy from the operating
-// system.
-void CRYPTO_sysrand(uint8_t *buf, size_t len);
-
-// CRYPTO_sysrand_for_seed fills |len| bytes at |buf| with entropy from the
-// operating system. It may draw from the |GRND_RANDOM| pool on Android,
-// depending on the vendor's configuration.
-void CRYPTO_sysrand_for_seed(uint8_t *buf, size_t len);
-
-#if defined(OPENSSL_URANDOM)
-// CRYPTO_init_sysrand initializes long-lived resources needed to draw entropy
-// from the operating system.
-void CRYPTO_init_sysrand(void);
-
-// CRYPTO_sysrand_if_available fills |len| bytes at |buf| with entropy from the
-// operating system, or early /dev/urandom data, and returns 1, _if_ the entropy
-// pool is initialized or if getrandom() is not available and not in FIPS mode.
-// Otherwise it will not block and will instead fill |buf| with all zeros and
-// return 0.
-int CRYPTO_sysrand_if_available(uint8_t *buf, size_t len);
-#else
-OPENSSL_INLINE void CRYPTO_init_sysrand(void) {}
-
-OPENSSL_INLINE int CRYPTO_sysrand_if_available(uint8_t *buf, size_t len) {
-  CRYPTO_sysrand(buf, len);
-  return 1;
-}
-#endif
-
-=======
->>>>>>> 626889fb
 // rand_fork_unsafe_buffering_enabled returns whether fork-unsafe buffering has
 // been enabled via |RAND_enable_fork_unsafe_buffering|.
 int rand_fork_unsafe_buffering_enabled(void);
