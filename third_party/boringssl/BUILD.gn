# Copyright 2014 The Chromium Authors
# Use of this source code is governed by a BSD-style license that can be
# found in the LICENSE file.

import("//build/config/android/config.gni")
import("//build/config/arm.gni")
import("//build/config/compiler/compiler.gni")
import("//build/config/sanitizers/sanitizers.gni")
import("//build_overrides/build.gni")
import("src/gen/sources.gni")

if (enable_rust) {
  import("//build/rust/cargo_crate.gni")
  import("//build/rust/rust_bindgen_generator.gni")
}

# Config for us and everybody else depending on BoringSSL.
config("external_config") {
  include_dirs = [ "src/include" ]
  if (is_component_build) {
    defines = [ "BORINGSSL_SHARED_LIBRARY" ]
  }
}

# The config used by the :boringssl component itself, and the fuzzer copies.
config("component_config") {
  visibility = [ ":*" ]
  configs = [ ":internal_config" ]
  defines = [ "BORINGSSL_IMPLEMENTATION" ]
}

# This config is used by anything that consumes internal headers. Tests consume
# this rather than :component_config.
config("internal_config") {
<<<<<<< HEAD
  visibility = [ ":*" ]  # Only targets in this file can depend on this.
  defines = [
    "BORINGSSL_ALLOW_CXX_RUNTIME",
    "BORINGSSL_NO_STATIC_INITIALIZER",
    "OPENSSL_SMALL",
  ]
=======
  visibility = [ ":*" ]
  defines = [ "OPENSSL_SMALL" ]
>>>>>>> 626889fb
}

config("no_asm_config") {
  visibility = [ ":*" ]
  defines = [ "OPENSSL_NO_ASM" ]
}

# TODO(crbug.com/42290535): Move Chromium's use of libpki to the public API and
# unexport pki_internal_headers.
all_sources = bcm_internal_headers + bcm_sources + crypto_internal_headers +
              crypto_sources + ssl_internal_headers + ssl_sources + pki_sources
all_headers = crypto_headers + ssl_headers + pki_headers + pki_internal_headers

if (enable_rust) {
  rust_bindgen_generator("raw_bssl_sys_bindings") {
    output_name = "bindgen"
    header = "src/rust/bssl-sys/wrapper.h"
    deps = [ ":boringssl" ]
    bindgen_flags = [
      "no-derive-default",
      "enable-function-attribute-detection",
      "use-core",
      "default-macro-constant-type=signed",

      # These two functions use `va_list`, which causes bindgen errors on
      # some platforms: i.e. "`extern` block uses type `[u64; 4]`, which is not
      # FFI-safe"
      "blocklist-function=BIO_vsnprintf",
      "blocklist-function=OPENSSL_vasprintf",
      "rustified-enum=point_conversion_form_t",
      "allowlist-file=.*[[:punct:]]include[[:punct:]]openssl[[:punct:]].*\\.h",
    ]
    wrap_static_fns = true
    visibility = [ ":*" ]  # private, should only be exposed through bssl_crypto
  }

  # Low level, bindgen generates system bindings to boringssl
  cargo_crate("bssl_sys") {
    crate_type = "rlib"
    crate_root = "src/rust/bssl-sys/src/lib.rs"
    sources = rebase_path(rust_bssl_sys_sources, ".", "src")
    edition = "2021"
    deps = [
      ":boringssl",
      ":raw_bssl_sys_bindings_static_fns",
    ]

    visibility = [
      ":*",  # private, should only be exposed through bssl_crypto
    ]

    bindgen_deps = [ ":raw_bssl_sys_bindings" ]
  }

  # Rust bindings to boringssl
  cargo_crate("bssl_crypto") {
    crate_type = "rlib"
    crate_root = "src/rust/bssl-crypto/src/lib.rs"
    sources = rebase_path(rust_bssl_crypto_sources, ".", "src")
    edition = "2021"
    deps = [ ":bssl_sys" ]
  }
}

<<<<<<< HEAD
# Windows' assembly is built with NASM. The other platforms use the platform
# assembler. Exclude Windows ARM64 because NASM targets x86 and x64 only.
if (is_win && !is_msan && current_cpu != "arm64") {
=======
if (is_msan) {
  # MSan instrumentation is incompatible with assembly optimizations.
  # BoringSSL's GAS-compatible assembly knows how to detect MSan, but the NASM
  # assembly does not, so we check for MSan explicitly.
  source_set("boringssl_asm") {
    visibility = [ ":*" ]
    public_configs = [ ":no_asm_config" ]
  }
  source_set("test_support_asm") {
    visibility = [ ":*" ]
    testonly = true
  }
} else if (is_win && (current_cpu == "x86" || current_cpu == "x64")) {
  # Windows' x86 and x86_64 assembly is built with NASM.
>>>>>>> 626889fb
  import("//third_party/nasm/nasm_assemble.gni")
  nasm_assemble("boringssl_asm") {
    visibility = [ ":*" ]
    sources = rebase_path(bcm_sources_nasm + crypto_sources_nasm, ".", "src")
  }
  nasm_assemble("test_support_asm") {
    visibility = [ ":*" ]
    sources = rebase_path(test_support_sources_nasm, ".", "src")
  }
} else {
  # All other targets use GAS-compatible assembler. BoringSSL's assembly files
  # are all wrapped in processor checks for the corresponding target, so there
  # is no need to add target conditions in the build.
  source_set("boringssl_asm") {
    visibility = [ ":*" ]
    sources = rebase_path(bcm_sources_asm + crypto_sources_asm, ".", "src")
    include_dirs = [ "src/include" ]
  }
  source_set("test_support_asm") {
    visibility = [ ":*" ]
    sources = rebase_path(test_support_sources_asm, ".", "src")
    include_dirs = [ "src/include" ]
  }
}

component("boringssl") {
  sources = rebase_path(all_sources, ".", "src")
  public = rebase_path(all_headers, ".", "src")
  friend = [ ":*" ]
  deps = [ "//third_party/boringssl/src/third_party/fiat:fiat_license" ]

  # Mark boringssl_asm as a public dependency so the OPENSSL_NO_ASM
  # config is forwarded to callers. In particular, boringssl_crypto_tests
  # requires it.
  public_deps = [ ":boringssl_asm" ]

  public_configs = [ ":external_config" ]
  configs += [ ":component_config" ]

  configs -= [ "//build/config/compiler:chromium_code" ]
  configs += [ "//build/config/compiler:no_chromium_code" ]

  if (is_nacl) {
    deps += [ "//native_client_sdk/src/libraries/nacl_io" ]
  }

<<<<<<< HEAD
  if (!is_debug && !optimize_for_size) {
=======
  if (!is_debug && !(is_fuchsia && optimize_for_size)) {
>>>>>>> 626889fb
    configs -= [ "//build/config/compiler:default_optimization" ]
    configs += [ "//build/config/compiler:optimize_max" ]
  }

  if (is_linux && is_component_build) {
    version_script = "boringssl.map"
    inputs = [ version_script ]
    ldflags = [ "-Wl,--version-script=" +
                rebase_path(version_script, root_build_dir) ]
  }

  if (is_cobalt_hermetic_build) {
    deps += [
      "//starboard:starboard_headers_only",
      "//starboard/common",
<<<<<<< HEAD
=======
    ]
  }
}

if (build_with_chromium) {
  import("//testing/libfuzzer/fuzzer_test.gni")

  source_set("test_support") {
    visibility = [ ":*" ]
    sources = rebase_path(test_support_sources, ".", "src")
    public = rebase_path(test_support_internal_headers, ".", "src")
    testonly = true

    # Test data in Chromium is complex. Swap out GetTestData with a
    # Chromium-specific implementation.
    sources += [ "test_data_chromium.cc" ]
    defines = [ "BORINGSSL_CUSTOM_GET_TEST_DATA" ]

    deps = [
      ":boringssl",
      ":test_support_asm",
      "//base",
      "//testing/gtest",
>>>>>>> 626889fb
    ]
  }

  # These targets are named "_tests" rather than "_test" to avoid colliding with
  # a historical "boringssl_ssl_test" target. This works around a bug with the
  # iOS build rules.

  bundle_data("boringssl_crypto_tests_bundle_data") {
    sources = rebase_path(crypto_test_data, ".", "src")
    testonly = true
    outputs = [ "{{bundle_resources_dir}}/" +
                "{{source_root_relative_dir}}/{{source_file_part}}" ]
  }

  test("boringssl_crypto_tests") {
    sources = rebase_path(crypto_test_sources, ".", "src")
    data = rebase_path(crypto_test_data, ".", "src")
    deps = [
      ":boringssl",
      ":boringssl_crypto_tests_bundle_data",
      ":test_support",
      "//testing/gtest",
    ]

    configs -= [ "//build/config/compiler:chromium_code" ]
    configs += [
      ":internal_config",
      "//build/config/compiler:no_chromium_code",
    ]

    # Chromium infrastructure does not support GTest, only the //base wrapper.
    sources -= [ "src/crypto/test/gtest_main.cc" ]
<<<<<<< HEAD
    sources += [
      "gtest_main_chromium.cc",
      "test_data_chromium.cc",
    ]
=======
    sources += [ "gtest_main_chromium.cc" ]
>>>>>>> 626889fb
    if (is_cobalt_hermetic_build) {
      sources += [ "starboard/gtest_main_chromium.cc" ]
      sources -= [ "gtest_main_chromium.cc" ]
    }
    deps += [ "//base/test:test_support" ]

    if (is_fuchsia) {
      additional_manifest_fragments =
          [ "//build/config/fuchsia/test/network.shard.test-cml" ]
    }
  }

  test("boringssl_ssl_tests") {
    sources = rebase_path(ssl_test_sources, ".", "src")
    deps = [
      ":boringssl",
      ":test_support",
      "//testing/gtest",
    ]

    configs -= [ "//build/config/compiler:chromium_code" ]
    configs += [
      ":internal_config",
      "//build/config/compiler:no_chromium_code",
    ]

    # Chromium infrastructure does not support GTest, only the //base wrapper.
    sources -= [ "src/crypto/test/gtest_main.cc" ]
    if (is_cobalt_hermetic_build) {
      sources += [ "starboard/gtest_main_chromium.cc" ]
    } else {
      sources += [ "gtest_main_chromium.cc" ]
    }
    deps += [ "//base/test:test_support" ]
  }

<<<<<<< HEAD
  config("fuzzer_config") {
    visibility = [ ":*" ]  # Only targets in this file can depend on this.
    defines = [
      "BORINGSSL_UNSAFE_FUZZER_MODE",
      "BORINGSSL_UNSAFE_DETERMINISTIC_MODE",
    ]
  }

  # The same as boringssl, but builds with BORINGSSL_UNSAFE_FUZZER_MODE.
  # TODO(https://crbug.com/boringssl/258): Fold this into the normal target.
  component("boringssl_fuzzer") {
    visibility = [ ":*" ]  # Only targets in this file can depend on this.

    sources = all_sources
    deps = [ "//third_party/boringssl/src/third_party/fiat:fiat_license" ]
    if (is_cobalt_hermetic_build) {
      deps += [ "//starboard:starboard_headers_only" ]
    }

    # Mark boringssl_asm as a public dependency so the OPENSSL_NO_ASM
    # config is forwarded to callers. In particular, boringssl_crypto_tests
    # requires it.
    public_deps = [ ":boringssl_asm" ]

    public_configs = [
      ":external_config",
      ":fuzzer_config",
=======
  test("boringssl_pki_tests") {
    sources = rebase_path(pki_test_sources, ".", "src")
    data = rebase_path(pki_test_data, ".", "src")
    deps = [
      ":boringssl",
      ":test_support",
      "//testing/gtest",
>>>>>>> 626889fb
    ]

    configs -= [ "//build/config/compiler:chromium_code" ]
    configs += [
      ":internal_config",
      "//build/config/compiler:no_chromium_code",
    ]

    # Chromium infrastructure does not support GTest, only the //base wrapper.
    sources -= [ "src/crypto/test/gtest_main.cc" ]
    sources += [ "gtest_main_chromium.cc" ]
    deps += [ "//base/test:test_support" ]
  }

  foreach(source, fuzz_sources) {
    fuzzer = get_path_info(source, "name")
    fuzzer_test("boringssl_${fuzzer}_fuzzer") {
      sources = [
        rebase_path(source, ".", "src"),
        "src/ssl/test/fuzzer.h",
        "src/ssl/test/fuzzer_tags.h",
      ]
      additional_configs = [ ":internal_config" ]
      deps = [ ":boringssl" ]
      seed_corpus = "src/fuzz/${fuzzer}_corpus"

      if ("cert" == fuzzer) {
        libfuzzer_options = [ "max_len=3072" ]
      } else if ("client" == fuzzer) {
        libfuzzer_options = [ "max_len=20000" ]
      } else if ("pkcs8" == fuzzer) {
        libfuzzer_options = [ "max_len=2048" ]
      } else if ("privkey" == fuzzer) {
        libfuzzer_options = [ "max_len=2048" ]
      } else if ("read_pem" == fuzzer) {
        libfuzzer_options = [ "max_len=512" ]
      } else if ("session" == fuzzer) {
        libfuzzer_options = [ "max_len=8192" ]
      } else if ("server" == fuzzer) {
        libfuzzer_options = [ "max_len=4096" ]
      } else if ("spki" == fuzzer) {
        libfuzzer_options = [ "max_len=1024" ]
      } else if ("ssl_ctx_api" == fuzzer) {
        libfuzzer_options = [ "max_len=256" ]
      }
    }
  }
<<<<<<< HEAD

  config("fuzzer_no_fuzzer_mode_config") {
    visibility = [ ":*" ]  # Only targets in this file can depend on this.
    defines = [ "BORINGSSL_UNSAFE_DETERMINISTIC_MODE" ]
  }

  # The same as boringssl, but builds with BORINGSSL_UNSAFE_DETERMINISTIC_MODE.
  # TODO(https://crbug.com/boringssl/258): Fold this into the normal target.
  component("boringssl_fuzzer_no_fuzzer_mode") {
    visibility = [ ":*" ]  # Only targets in this file can depend on this.

    sources = all_sources
    deps = [ "//third_party/boringssl/src/third_party/fiat:fiat_license" ]
    if (is_cobalt_hermetic_build) {
      deps += [ "//starboard:starboard_headers_only" ]
    }

    # Mark boringssl_asm as a public dependency so the OPENSSL_NO_ASM
    # config is forwarded to callers. In particular, boringssl_crypto_tests
    # requires it.
    public_deps = [ ":boringssl_asm" ]

    public_configs = [
      ":external_config",
      ":fuzzer_no_fuzzer_mode_config",
    ]
    configs += [ ":component_config" ]

    configs -= [ "//build/config/compiler:chromium_code" ]
    configs += [ "//build/config/compiler:no_chromium_code" ]

    if (is_nacl) {
      deps += [ "//native_client_sdk/src/libraries/nacl_io" ]
    }
  }

  fuzzer_test("boringssl_client_no_fuzzer_mode_fuzzer") {
    sources = [
      "src/fuzz/client.cc",
      "src/ssl/test/fuzzer.h",
      "src/ssl/test/fuzzer_tags.h",
    ]
    additional_configs = [ ":internal_config" ]
    deps = [ ":boringssl_fuzzer_no_fuzzer_mode" ]
    seed_corpus = "src/fuzz/client_corpus_no_fuzzer_mode"
  }

  fuzzer_test("boringssl_server_no_fuzzer_mode_fuzzer") {
    sources = [
      "src/fuzz/server.cc",
      "src/ssl/test/fuzzer.h",
      "src/ssl/test/fuzzer_tags.h",
    ]
    additional_configs = [ ":internal_config" ]
    deps = [ ":boringssl_fuzzer_no_fuzzer_mode" ]
    seed_corpus = "src/fuzz/server_corpus_no_fuzzer_mode"
  }
=======
>>>>>>> 626889fb
}<|MERGE_RESOLUTION|>--- conflicted
+++ resolved
@@ -5,6 +5,7 @@
 import("//build/config/android/config.gni")
 import("//build/config/arm.gni")
 import("//build/config/compiler/compiler.gni")
+import("//build/config/rust.gni")
 import("//build/config/sanitizers/sanitizers.gni")
 import("//build_overrides/build.gni")
 import("src/gen/sources.gni")
@@ -32,17 +33,8 @@
 # This config is used by anything that consumes internal headers. Tests consume
 # this rather than :component_config.
 config("internal_config") {
-<<<<<<< HEAD
-  visibility = [ ":*" ]  # Only targets in this file can depend on this.
-  defines = [
-    "BORINGSSL_ALLOW_CXX_RUNTIME",
-    "BORINGSSL_NO_STATIC_INITIALIZER",
-    "OPENSSL_SMALL",
-  ]
-=======
   visibility = [ ":*" ]
   defines = [ "OPENSSL_SMALL" ]
->>>>>>> 626889fb
 }
 
 config("no_asm_config") {
@@ -107,11 +99,6 @@
   }
 }
 
-<<<<<<< HEAD
-# Windows' assembly is built with NASM. The other platforms use the platform
-# assembler. Exclude Windows ARM64 because NASM targets x86 and x64 only.
-if (is_win && !is_msan && current_cpu != "arm64") {
-=======
 if (is_msan) {
   # MSan instrumentation is incompatible with assembly optimizations.
   # BoringSSL's GAS-compatible assembly knows how to detect MSan, but the NASM
@@ -126,7 +113,6 @@
   }
 } else if (is_win && (current_cpu == "x86" || current_cpu == "x64")) {
   # Windows' x86 and x86_64 assembly is built with NASM.
->>>>>>> 626889fb
   import("//third_party/nasm/nasm_assemble.gni")
   nasm_assemble("boringssl_asm") {
     visibility = [ ":*" ]
@@ -173,11 +159,7 @@
     deps += [ "//native_client_sdk/src/libraries/nacl_io" ]
   }
 
-<<<<<<< HEAD
-  if (!is_debug && !optimize_for_size) {
-=======
   if (!is_debug && !(is_fuchsia && optimize_for_size)) {
->>>>>>> 626889fb
     configs -= [ "//build/config/compiler:default_optimization" ]
     configs += [ "//build/config/compiler:optimize_max" ]
   }
@@ -193,8 +175,6 @@
     deps += [
       "//starboard:starboard_headers_only",
       "//starboard/common",
-<<<<<<< HEAD
-=======
     ]
   }
 }
@@ -218,7 +198,6 @@
       ":test_support_asm",
       "//base",
       "//testing/gtest",
->>>>>>> 626889fb
     ]
   }
 
@@ -251,14 +230,7 @@
 
     # Chromium infrastructure does not support GTest, only the //base wrapper.
     sources -= [ "src/crypto/test/gtest_main.cc" ]
-<<<<<<< HEAD
-    sources += [
-      "gtest_main_chromium.cc",
-      "test_data_chromium.cc",
-    ]
-=======
     sources += [ "gtest_main_chromium.cc" ]
->>>>>>> 626889fb
     if (is_cobalt_hermetic_build) {
       sources += [ "starboard/gtest_main_chromium.cc" ]
       sources -= [ "gtest_main_chromium.cc" ]
@@ -295,35 +267,6 @@
     deps += [ "//base/test:test_support" ]
   }
 
-<<<<<<< HEAD
-  config("fuzzer_config") {
-    visibility = [ ":*" ]  # Only targets in this file can depend on this.
-    defines = [
-      "BORINGSSL_UNSAFE_FUZZER_MODE",
-      "BORINGSSL_UNSAFE_DETERMINISTIC_MODE",
-    ]
-  }
-
-  # The same as boringssl, but builds with BORINGSSL_UNSAFE_FUZZER_MODE.
-  # TODO(https://crbug.com/boringssl/258): Fold this into the normal target.
-  component("boringssl_fuzzer") {
-    visibility = [ ":*" ]  # Only targets in this file can depend on this.
-
-    sources = all_sources
-    deps = [ "//third_party/boringssl/src/third_party/fiat:fiat_license" ]
-    if (is_cobalt_hermetic_build) {
-      deps += [ "//starboard:starboard_headers_only" ]
-    }
-
-    # Mark boringssl_asm as a public dependency so the OPENSSL_NO_ASM
-    # config is forwarded to callers. In particular, boringssl_crypto_tests
-    # requires it.
-    public_deps = [ ":boringssl_asm" ]
-
-    public_configs = [
-      ":external_config",
-      ":fuzzer_config",
-=======
   test("boringssl_pki_tests") {
     sources = rebase_path(pki_test_sources, ".", "src")
     data = rebase_path(pki_test_data, ".", "src")
@@ -331,7 +274,6 @@
       ":boringssl",
       ":test_support",
       "//testing/gtest",
->>>>>>> 626889fb
     ]
 
     configs -= [ "//build/config/compiler:chromium_code" ]
@@ -379,64 +321,4 @@
       }
     }
   }
-<<<<<<< HEAD
-
-  config("fuzzer_no_fuzzer_mode_config") {
-    visibility = [ ":*" ]  # Only targets in this file can depend on this.
-    defines = [ "BORINGSSL_UNSAFE_DETERMINISTIC_MODE" ]
-  }
-
-  # The same as boringssl, but builds with BORINGSSL_UNSAFE_DETERMINISTIC_MODE.
-  # TODO(https://crbug.com/boringssl/258): Fold this into the normal target.
-  component("boringssl_fuzzer_no_fuzzer_mode") {
-    visibility = [ ":*" ]  # Only targets in this file can depend on this.
-
-    sources = all_sources
-    deps = [ "//third_party/boringssl/src/third_party/fiat:fiat_license" ]
-    if (is_cobalt_hermetic_build) {
-      deps += [ "//starboard:starboard_headers_only" ]
-    }
-
-    # Mark boringssl_asm as a public dependency so the OPENSSL_NO_ASM
-    # config is forwarded to callers. In particular, boringssl_crypto_tests
-    # requires it.
-    public_deps = [ ":boringssl_asm" ]
-
-    public_configs = [
-      ":external_config",
-      ":fuzzer_no_fuzzer_mode_config",
-    ]
-    configs += [ ":component_config" ]
-
-    configs -= [ "//build/config/compiler:chromium_code" ]
-    configs += [ "//build/config/compiler:no_chromium_code" ]
-
-    if (is_nacl) {
-      deps += [ "//native_client_sdk/src/libraries/nacl_io" ]
-    }
-  }
-
-  fuzzer_test("boringssl_client_no_fuzzer_mode_fuzzer") {
-    sources = [
-      "src/fuzz/client.cc",
-      "src/ssl/test/fuzzer.h",
-      "src/ssl/test/fuzzer_tags.h",
-    ]
-    additional_configs = [ ":internal_config" ]
-    deps = [ ":boringssl_fuzzer_no_fuzzer_mode" ]
-    seed_corpus = "src/fuzz/client_corpus_no_fuzzer_mode"
-  }
-
-  fuzzer_test("boringssl_server_no_fuzzer_mode_fuzzer") {
-    sources = [
-      "src/fuzz/server.cc",
-      "src/ssl/test/fuzzer.h",
-      "src/ssl/test/fuzzer_tags.h",
-    ]
-    additional_configs = [ ":internal_config" ]
-    deps = [ ":boringssl_fuzzer_no_fuzzer_mode" ]
-    seed_corpus = "src/fuzz/server_corpus_no_fuzzer_mode"
-  }
-=======
->>>>>>> 626889fb
 }