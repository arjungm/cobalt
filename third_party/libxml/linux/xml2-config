#! /bin/sh

prefix=/usr/local
exec_prefix=${prefix}
includedir=${prefix}/include
libdir=${exec_prefix}/lib
cflags=
libs=

usage()
{
    cat <<EOF
Usage: xml2-config [OPTION]

Known values for OPTION are:

  --prefix=DIR		change libxml prefix [default $prefix]
  --exec-prefix=DIR	change libxml exec prefix [default $exec_prefix]
  --libs		print library linking information
                        add --dynamic to print only shared libraries
  --cflags		print pre-processor and compiler flags
  --modules		module support enabled
  --help		display this help and exit
  --version		output version information
EOF

    exit $1
}

if test $# -eq 0; then
    usage 1
fi

while test $# -gt 0; do
    case "$1" in
    -*=*) optarg=`echo "$1" | sed 's/[-_a-zA-Z0-9]*=//'` ;;
    *) optarg= ;;
    esac

    case "$1" in
    --prefix=*)
	prefix=$optarg
	includedir=$prefix/include
	libdir=$prefix/lib
	;;

    --prefix)
	echo $prefix
	;;

    --exec-prefix=*)
      exec_prefix=$optarg
      libdir=$exec_prefix/lib
      ;;

    --exec-prefix)
      echo $exec_prefix
      ;;

    --version)
<<<<<<< HEAD
	echo 2.11.0
=======
	echo 2.14.2
>>>>>>> 626889fb
	exit 0
	;;

    --help)
	usage 0
	;;

    --cflags)
        cflags="-I${includedir}/libxml2 "
       	;;

    --libtool-libs)
	if [ -r ${libdir}/libxml2.la ]
	then
	    echo ${libdir}/libxml2.la
	fi
        ;;

    --modules)
       	echo 0
       	;;

    --libs)
        if [ "$2" = "--dynamic" ]; then
            shift
            libs="-lxml2 "
        else
<<<<<<< HEAD
            libs="-lxml2     -licui18n -licuuc -licudata -lm   "
=======
            libs="-lxml2   -licuuc -licudata  -lm "
>>>>>>> 626889fb
        fi

        if [ "${exec_prefix}/lib" != "/usr/lib" -a "${exec_prefix}/lib" != "/usr/lib64" ]; then
            libs="-L${libdir} $libs"
        fi
        ;;

    *)
	usage 1
	;;
    esac
    shift
done

if test -n "$cflags$libs"; then
    echo $cflags $libs
fi

exit 0<|MERGE_RESOLUTION|>--- conflicted
+++ resolved
@@ -58,11 +58,7 @@
       ;;
 
     --version)
-<<<<<<< HEAD
-	echo 2.11.0
-=======
 	echo 2.14.2
->>>>>>> 626889fb
 	exit 0
 	;;
 
@@ -90,11 +86,7 @@
             shift
             libs="-lxml2 "
         else
-<<<<<<< HEAD
-            libs="-lxml2     -licui18n -licuuc -licudata -lm   "
-=======
             libs="-lxml2   -licuuc -licudata  -lm "
->>>>>>> 626889fb
         fi
 
         if [ "${exec_prefix}/lib" != "/usr/lib" -a "${exec_prefix}/lib" != "/usr/lib64" ]; then
