/*
 * testModule.c : a small tester program for xmlModule
 *
 * See Copyright for the status of this software.
 *
 * joelwreed@comcast.net
 */

#define XML_DEPRECATED

#include "libxml.h"
#include <stdio.h>
#include <libxml/xmlversion.h>

#ifdef LIBXML_MODULES_ENABLED

#include <limits.h>
#include <string.h>
#include <stdarg.h>

#include <libxml/xmlmemory.h>
#include <libxml/xmlmodule.h>
#include <libxml/xmlstring.h>

#ifdef _WIN32
#define MODULE_PATH "."
#include <stdlib.h> /* for _MAX_PATH */
#ifndef __MINGW32__
#define PATH_MAX _MAX_PATH
#endif
#else
#define MODULE_PATH ".libs"
#endif

/* Used for SCO Openserver*/
#ifndef PATH_MAX
#ifdef _POSIX_PATH_MAX
#define PATH_MAX _POSIX_PATH_MAX
#else
#define PATH_MAX 4096
#endif
#endif

typedef int (*hello_world_t)(void);

int main(int argc ATTRIBUTE_UNUSED, char **argv ATTRIBUTE_UNUSED) {
    xmlChar filename[PATH_MAX];
    xmlModulePtr module = NULL;
    hello_world_t hello_world = NULL;

    /* build the module filename, and confirm the module exists */
    xmlStrPrintf(filename, sizeof(filename),
                 "%s/testdso%s",
                 (const xmlChar*)MODULE_PATH,
                 (const xmlChar*)LIBXML_MODULE_EXTENSION);

    module = xmlModuleOpen((const char*)filename, 0);
    if (module == NULL) {
      fprintf(stderr, "Failed to open module\n");
      return(1);
    }

    if (xmlModuleSymbol(module, "hello_world", (void **) &hello_world)) {
      fprintf(stderr, "Failure to lookup\n");
      return(1);
    }
    if (hello_world == NULL) {
      fprintf(stderr, "Lookup returned NULL\n");
      return(1);
    }

    (*hello_world)();
<<<<<<< HEAD

    xmlModuleClose(module);
=======
>>>>>>> 626889fb

    xmlModuleClose(module);

    return(0);
}

#else
int main(int argc ATTRIBUTE_UNUSED, char **argv ATTRIBUTE_UNUSED) {
    printf("%s : Module support not compiled in\n", argv[0]);
    return(0);
}
#endif /* LIBXML_MODULES_ENABLED */<|MERGE_RESOLUTION|>--- conflicted
+++ resolved
@@ -70,11 +70,6 @@
     }
 
     (*hello_world)();
-<<<<<<< HEAD
-
-    xmlModuleClose(module);
-=======
->>>>>>> 626889fb
 
     xmlModuleClose(module);
 
