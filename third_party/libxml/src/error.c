/*
 * error.c: module displaying/handling XML parser errors
 *
 * See Copyright for the status of this software.
 *
 * Daniel Veillard <daniel@veillard.com>
 */

#define IN_LIBXML
#include "libxml.h"

#include <string.h>
#include <stdarg.h>
#include <stdlib.h>
#include <libxml/parser.h>
#include <libxml/xmlerror.h>
#include <libxml/xmlmemory.h>
<<<<<<< HEAD
#include <libxml/globals.h>

#include "private/error.h"

#define XML_MAX_ERRORS 100

#define XML_GET_VAR_STR(msg, str) {				\
    int       size, prev_size = -1;				\
    int       chars;						\
    char      *larger;						\
    va_list   ap;						\
								\
    str = (char *) xmlMalloc(150);				\
    if (str != NULL) {						\
								\
    size = 150;							\
								\
    while (size < 64000) {					\
	va_start(ap, msg);					\
	chars = vsnprintf(str, size, msg, ap);			\
	va_end(ap);						\
	if ((chars > -1) && (chars < size)) {			\
	    if (prev_size == chars) {				\
		break;						\
	    } else {						\
		prev_size = chars;				\
	    }							\
	}							\
	if (chars > -1)						\
	    size += chars + 1;					\
	else							\
	    size += 100;					\
	if ((larger = (char *) xmlRealloc(str, size)) == NULL) {\
	    break;						\
	}							\
	str = larger;						\
    }}								\
=======

#include "private/error.h"
#include "private/globals.h"
#include "private/string.h"

/**
 * xmlIsCatastrophicError:
 * @level:  error level
 * @code:  error code
 *
 * Returns true if an error is catastrophic.
 */
int
xmlIsCatastrophicError(int level, int code) {
    int fatal = 0;

    if (level != XML_ERR_FATAL)
        return(0);

    switch (code) {
        case XML_ERR_NO_MEMORY:
        /* case XML_ERR_RESOURCE_LIMIT: */
        case XML_ERR_SYSTEM:
        case XML_ERR_ARGUMENT:
        case XML_ERR_INTERNAL_ERROR:
            fatal = 1;
            break;
        default:
            if ((code >= 1500) && (code <= 1599))
                fatal = 1;
            break;
    }

    return(fatal);
}

/************************************************************************
 *									*
 *			Error struct					*
 *									*
 ************************************************************************/

static int
xmlVSetError(xmlError *err,
             void *ctxt, xmlNodePtr node,
             int domain, int code, xmlErrorLevel level,
             const char *file, int line,
             const char *str1, const char *str2, const char *str3,
             int int1, int col,
             const char *fmt, va_list ap)
{
    char *message = NULL;
    char *fileCopy = NULL;
    char *str1Copy = NULL;
    char *str2Copy = NULL;
    char *str3Copy = NULL;

    if (code == XML_ERR_OK) {
        xmlResetError(err);
        return(0);
    }

    /*
     * Formatting the message
     */
    if (fmt == NULL) {
        message = xmlMemStrdup("No error message provided");
    } else {
        xmlChar *tmp;
        int res;

        res = xmlStrVASPrintf(&tmp, MAX_ERR_MSG_SIZE, fmt, ap);
        if (res < 0)
            goto err_memory;
        message = (char *) tmp;
    }
    if (message == NULL)
        goto err_memory;

    if (file != NULL) {
        fileCopy = (char *) xmlStrdup((const xmlChar *) file);
        if (fileCopy == NULL)
            goto err_memory;
    }
    if (str1 != NULL) {
        str1Copy = (char *) xmlStrdup((const xmlChar *) str1);
        if (str1Copy == NULL)
            goto err_memory;
    }
    if (str2 != NULL) {
        str2Copy = (char *) xmlStrdup((const xmlChar *) str2);
        if (str2Copy == NULL)
            goto err_memory;
    }
    if (str3 != NULL) {
        str3Copy = (char *) xmlStrdup((const xmlChar *) str3);
        if (str3Copy == NULL)
            goto err_memory;
    }

    xmlResetError(err);

    err->domain = domain;
    err->code = code;
    err->message = message;
    err->level = level;
    err->file = fileCopy;
    err->line = line;
    err->str1 = str1Copy;
    err->str2 = str2Copy;
    err->str3 = str3Copy;
    err->int1 = int1;
    err->int2 = col;
    err->node = node;
    err->ctxt = ctxt;

    return(0);

err_memory:
    xmlFree(message);
    xmlFree(fileCopy);
    xmlFree(str1Copy);
    xmlFree(str2Copy);
    xmlFree(str3Copy);
    return(-1);
}

static int LIBXML_ATTR_FORMAT(14,15)
xmlSetError(xmlError *err,
            void *ctxt, xmlNodePtr node,
            int domain, int code, xmlErrorLevel level,
            const char *file, int line,
            const char *str1, const char *str2, const char *str3,
            int int1, int col,
            const char *fmt, ...)
{
    va_list ap;
    int res;

    va_start(ap, fmt);
    res = xmlVSetError(err, ctxt, node, domain, code, level, file, line,
                       str1, str2, str3, int1, col, fmt, ap);
    va_end(ap);

    return(res);
}

static int
xmlVUpdateError(xmlError *err,
                void *ctxt, xmlNodePtr node,
                int domain, int code, xmlErrorLevel level,
                const char *file, int line,
                const char *str1, const char *str2, const char *str3,
                int int1, int col,
                const char *fmt, va_list ap)
{
    int res;

    /*
     * Find first element parent.
     */
    if (node != NULL) {
        int i;

        for (i = 0; i < 10; i++) {
            if ((node->type == XML_ELEMENT_NODE) ||
                (node->parent == NULL))
                break;
            node = node->parent;
        }
    }

    /*
     * Get file and line from node.
     */
    if (node != NULL) {
        if ((file == NULL) && (node->doc != NULL))
            file = (const char *) node->doc->URL;

        if (line == 0) {
            if (node->type == XML_ELEMENT_NODE)
                line = node->line;
            if ((line == 0) || (line == 65535))
                line = xmlGetLineNo(node);
        }
    }

    res = xmlVSetError(err, ctxt, node, domain, code, level, file, line,
                       str1, str2, str3, int1, col, fmt, ap);

    return(res);
>>>>>>> 626889fb
}

/************************************************************************
 *									*
 *			Handling of out of context errors		*
 *									*
 ************************************************************************/

/**
 * xmlGenericErrorDefaultFunc:
 * @ctx:  an error context
 * @msg:  the message to display/transmit
 * @...:  extra parameters for the message display
 *
 * Default handler for out of context error messages.
 */
void
xmlGenericErrorDefaultFunc(void *ctx ATTRIBUTE_UNUSED, const char *msg, ...) {
    va_list args;

    if (xmlGenericErrorContext == NULL)
	xmlGenericErrorContext = (void *) stderr;

    va_start(args, msg);
    vfprintf((FILE *)xmlGenericErrorContext, msg, args);
    va_end(args);
<<<<<<< HEAD
}

/**
 * initGenericErrorDefaultFunc:
 * @handler:  the handler
 *
 * DEPRECATED: Use xmlSetGenericErrorFunc.
 *
 * Set or reset (if NULL) the default handler for generic errors
 * to the builtin error function.
 */
void
initGenericErrorDefaultFunc(xmlGenericErrorFunc * handler)
{
    if (handler == NULL)
        xmlGenericError = xmlGenericErrorDefaultFunc;
    else
        xmlGenericError = (*handler);
=======
>>>>>>> 626889fb
}

/**
 * xmlSetGenericErrorFunc:
 * @ctx:  the new error handling context
 * @handler:  the new handler function
 *
 * DEPRECATED: See xmlSetStructuredErrorFunc for alternatives.
 *
 * Set the global "generic" handler and context for error messages.
 * The generic error handler will only receive fragments of error
 * messages which should be concatenated or printed to a stream.
 *
 * If handler is NULL, use the built-in default handler which prints
 * to stderr.
 *
 * Since this is a global setting, it's a good idea to reset the
 * error handler to its default value after collecting the errors
 * you're interested in.
 *
 * For multi-threaded applications, this must be set separately for
 * each thread.
 */
void
xmlSetGenericErrorFunc(void *ctx, xmlGenericErrorFunc handler) {
    xmlGenericErrorContext = ctx;
    if (handler != NULL)
	xmlGenericError = handler;
    else
	xmlGenericError = xmlGenericErrorDefaultFunc;
}

/**
 * xmlSetStructuredErrorFunc:
 * @ctx:  the new error handling context
 * @handler:  the new handler function
 *
 * DEPRECATED: Use a per-context error handler.
 *
 * It's recommended to use the per-context error handlers instead:
 *
 * - xmlCtxtSetErrorHandler (since 2.13.0)
 * - xmlTextReaderSetStructuredErrorHandler
 * - xmlXPathSetErrorHandler (since 2.13.0)
 * - xmlXIncludeSetErrorHandler (since 2.13.0)
 * - xmlSchemaSetParserStructuredErrors
 * - xmlSchemaSetValidStructuredErrors
 * - xmlRelaxNGSetParserStructuredErrors
 * - xmlRelaxNGSetValidStructuredErrors
 *
 * Set the global "structured" handler and context for error messages.
 * If handler is NULL, the error handler is deactivated.
 *
 * The structured error handler takes precedence over "generic"
 * handlers, even per-context generic handlers.
 *
 * Since this is a global setting, it's a good idea to deactivate the
 * error handler after collecting the errors you're interested in.
 *
 * For multi-threaded applications, this must be set separately for
 * each thread.
 */
void
xmlSetStructuredErrorFunc(void *ctx, xmlStructuredErrorFunc handler) {
    xmlStructuredErrorContext = ctx;
    xmlStructuredError = handler;
}

/************************************************************************
 *									*
 *			Handling of parsing errors			*
 *									*
 ************************************************************************/

/**
 * xmlParserPrintFileInfo:
 * @input:  an xmlParserInputPtr input
 *
 * DEPRECATED: Use xmlFormatError.
 *
 * Displays the associated file and line information for the current input
 */

void
xmlParserPrintFileInfo(xmlParserInputPtr input) {
    if (input != NULL) {
	if (input->filename)
	    xmlGenericError(xmlGenericErrorContext,
		    "%s:%d: ", input->filename,
		    input->line);
	else
	    xmlGenericError(xmlGenericErrorContext,
		    "Entity: line %d: ", input->line);
    }
}

/**
 * xmlParserPrintFileContextInternal:
 * @input:  an xmlParserInputPtr input
 *
 * Displays current context within the input content for error tracking
 */

static void
xmlParserPrintFileContextInternal(xmlParserInputPtr input ,
		xmlGenericErrorFunc channel, void *data ) {
    const xmlChar *cur, *base, *start;
    unsigned int n, col;	/* GCC warns if signed, because compared with sizeof() */
    xmlChar  content[81]; /* space for 80 chars + line terminator */
    xmlChar *ctnt;

    if ((input == NULL) || (input->cur == NULL))
        return;

    cur = input->cur;
    base = input->base;
    /* skip backwards over any end-of-lines */
    while ((cur > base) && ((*(cur) == '\n') || (*(cur) == '\r'))) {
	cur--;
    }
    n = 0;
    /* search backwards for beginning-of-line (to max buff size) */
    while ((n < sizeof(content) - 1) && (cur > base) &&
	   (*cur != '\n') && (*cur != '\r')) {
        cur--;
        n++;
    }
    if ((n > 0) && ((*cur == '\n') || (*cur == '\r'))) {
        cur++;
    } else {
        /* skip over continuation bytes */
        while ((cur < input->cur) && ((*cur & 0xC0) == 0x80))
            cur++;
    }
    /* calculate the error position in terms of the current position */
    col = input->cur - cur;
    /* search forward for end-of-line (to max buff size) */
    n = 0;
    start = cur;
    /* copy selected text to our buffer */
    while ((*cur != 0) && (*(cur) != '\n') && (*(cur) != '\r')) {
        int len = input->end - cur;
        int c = xmlGetUTF8Char(cur, &len);

        if ((c < 0) || (n + len > sizeof(content)-1))
            break;
        cur += len;
	n += len;
    }
    memcpy(content, start, n);
    content[n] = 0;
    /* print out the selected text */
    channel(data ,"%s\n", content);
    /* create blank line with problem pointer */
    n = 0;
    ctnt = content;
    /* (leave buffer space for pointer + line terminator) */
    while ((n<col) && (n++ < sizeof(content)-2) && (*ctnt != 0)) {
	if (*(ctnt) != '\t')
	    *(ctnt) = ' ';
	ctnt++;
    }
    *ctnt++ = '^';
    *ctnt = 0;
    channel(data ,"%s\n", content);
}

/**
 * xmlParserPrintFileContext:
 * @input:  an xmlParserInputPtr input
 *
 * DEPRECATED: Use xmlFormatError.
 *
 * Displays current context within the input content for error tracking
 */
void
xmlParserPrintFileContext(xmlParserInputPtr input) {
   xmlParserPrintFileContextInternal(input, xmlGenericError,
                                     xmlGenericErrorContext);
}

/**
 * xmlFormatError:
 * @err:  the error
 * @channel:  callback
 * @data:  user data for callback
 *
 * Report a formatted error to a printf-like callback.
 *
 * This can result in a verbose multi-line report including additional
 * information from the parser context.
 *
 * Available since 2.13.0.
 */
void
xmlFormatError(const xmlError *err, xmlGenericErrorFunc channel, void *data)
{
    const char *message;
    const char *file;
    int line;
    int code;
    int domain;
    const xmlChar *name = NULL;
    xmlNodePtr node;
    xmlErrorLevel level;
    xmlParserCtxtPtr ctxt = NULL;
    xmlParserInputPtr input = NULL;
    xmlParserInputPtr cur = NULL;

    if ((err == NULL) || (channel == NULL))
        return;

    message = err->message;
    file = err->file;
    line = err->line;
    code = err->code;
    domain = err->domain;
    level = err->level;
    node = err->node;

    if (code == XML_ERR_OK)
        return;

    if ((domain == XML_FROM_PARSER) || (domain == XML_FROM_HTML) ||
        (domain == XML_FROM_DTD) || (domain == XML_FROM_NAMESPACE) ||
	(domain == XML_FROM_IO) || (domain == XML_FROM_VALID)) {
	ctxt = err->ctxt;
    }

    if ((node != NULL) && (node->type == XML_ELEMENT_NODE) &&
        (domain != XML_FROM_SCHEMASV))
        name = node->name;

    /*
     * Maintain the compatibility with the legacy error handling
     */
    if ((ctxt != NULL) && (ctxt->input != NULL)) {
        input = ctxt->input;
        if ((input->filename == NULL) &&
            (ctxt->inputNr > 1)) {
            cur = input;
            input = ctxt->inputTab[ctxt->inputNr - 2];
        }
        if (input->filename)
            channel(data, "%s:%d: ", input->filename, input->line);
        else if ((line != 0) && (domain == XML_FROM_PARSER))
            channel(data, "Entity: line %d: ", input->line);
    } else {
        if (file != NULL)
            channel(data, "%s:%d: ", file, line);
        else if ((line != 0) &&
	         ((domain == XML_FROM_PARSER) || (domain == XML_FROM_SCHEMASV)||
		  (domain == XML_FROM_SCHEMASP)||(domain == XML_FROM_DTD) ||
		  (domain == XML_FROM_RELAXNGP)||(domain == XML_FROM_RELAXNGV)))
            channel(data, "Entity: line %d: ", line);
    }
    if (name != NULL) {
        channel(data, "element %s: ", name);
    }
    switch (domain) {
        case XML_FROM_PARSER:
            channel(data, "parser ");
            break;
        case XML_FROM_NAMESPACE:
            channel(data, "namespace ");
            break;
        case XML_FROM_DTD:
        case XML_FROM_VALID:
            channel(data, "validity ");
            break;
        case XML_FROM_HTML:
            channel(data, "HTML parser ");
            break;
        case XML_FROM_MEMORY:
            channel(data, "memory ");
            break;
        case XML_FROM_OUTPUT:
            channel(data, "output ");
            break;
        case XML_FROM_IO:
            channel(data, "I/O ");
            break;
        case XML_FROM_XINCLUDE:
            channel(data, "XInclude ");
            break;
        case XML_FROM_XPATH:
            channel(data, "XPath ");
            break;
        case XML_FROM_XPOINTER:
            channel(data, "parser ");
            break;
        case XML_FROM_REGEXP:
            channel(data, "regexp ");
            break;
        case XML_FROM_MODULE:
            channel(data, "module ");
            break;
        case XML_FROM_SCHEMASV:
            channel(data, "Schemas validity ");
            break;
        case XML_FROM_SCHEMASP:
            channel(data, "Schemas parser ");
            break;
        case XML_FROM_RELAXNGP:
            channel(data, "Relax-NG parser ");
            break;
        case XML_FROM_RELAXNGV:
            channel(data, "Relax-NG validity ");
            break;
        case XML_FROM_CATALOG:
            channel(data, "Catalog ");
            break;
        case XML_FROM_C14N:
            channel(data, "C14N ");
            break;
        case XML_FROM_XSLT:
            channel(data, "XSLT ");
            break;
        case XML_FROM_I18N:
            channel(data, "encoding ");
            break;
        case XML_FROM_SCHEMATRONV:
            channel(data, "schematron ");
            break;
        case XML_FROM_BUFFER:
            channel(data, "internal buffer ");
            break;
        case XML_FROM_URI:
            channel(data, "URI ");
            break;
        default:
            break;
    }
    switch (level) {
        case XML_ERR_NONE:
            channel(data, ": ");
            break;
        case XML_ERR_WARNING:
            channel(data, "warning : ");
            break;
        case XML_ERR_ERROR:
            channel(data, "error : ");
            break;
        case XML_ERR_FATAL:
            channel(data, "error : ");
            break;
    }
    if (message != NULL) {
        int len;
	len = xmlStrlen((const xmlChar *) message);
	if ((len > 0) && (message[len - 1] != '\n'))
	    channel(data, "%s\n", message);
	else
	    channel(data, "%s", message);
    } else {
        channel(data, "%s\n", "No error message provided");
    }

    if (ctxt != NULL) {
        if ((input != NULL) &&
            ((input->buf == NULL) || (input->buf->encoder == NULL)) &&
            (code == XML_ERR_INVALID_ENCODING) &&
            (input->cur < input->end)) {
            int i;

            channel(data, "Bytes:");
            for (i = 0; i < 4; i++) {
                if (input->cur + i >= input->end)
                    break;
                channel(data, " 0x%02X", input->cur[i]);
            }
            channel(data, "\n");
        }

        xmlParserPrintFileContextInternal(input, channel, data);

        if (cur != NULL) {
            if (cur->filename)
                channel(data, "%s:%d: \n", cur->filename, cur->line);
            else if ((line != 0) && (domain == XML_FROM_PARSER))
                channel(data, "Entity: line %d: \n", cur->line);
            xmlParserPrintFileContextInternal(cur, channel, data);
        }
    }
    if ((domain == XML_FROM_XPATH) && (err->str1 != NULL) &&
        (err->int1 < 100) &&
	(err->int1 < xmlStrlen((const xmlChar *)err->str1))) {
	xmlChar buf[150];
	int i;

	channel(data, "%s\n", err->str1);
	for (i=0;i < err->int1;i++)
	     buf[i] = ' ';
	buf[i++] = '^';
	buf[i] = 0;
	channel(data, "%s\n", buf);
    }
}

/**
 * xmlRaiseMemoryError:
 * @schannel: the structured callback channel
 * @channel: the old callback channel
 * @data: the callback data
 * @domain: the domain for the error
 * @error: optional error struct to be filled
 *
 * Update the global and optional error structure, then forward the
 * error to an error handler.
 *
 * This function doesn't make memory allocations which are likely
 * to fail after an OOM error.
 */
void
xmlRaiseMemoryError(xmlStructuredErrorFunc schannel, xmlGenericErrorFunc channel,
                    void *data, int domain, xmlError *error)
{
    xmlError *lastError = xmlGetLastErrorInternal();

    xmlResetLastError();
    lastError->domain = domain;
    lastError->code = XML_ERR_NO_MEMORY;
    lastError->level = XML_ERR_FATAL;

    if (error != NULL) {
        xmlResetError(error);
        error->domain = domain;
        error->code = XML_ERR_NO_MEMORY;
        error->level = XML_ERR_FATAL;
    }

    if (schannel != NULL) {
        schannel(data, lastError);
    } else if (xmlStructuredError != NULL) {
        xmlStructuredError(xmlStructuredErrorContext, lastError);
    } else if (channel != NULL) {
        channel(data, "libxml2: out of memory\n");
    }
}

/**
 * xmlVRaiseError:
 * @schannel: the structured callback channel
 * @channel: the old callback channel
 * @data: the callback data
 * @ctx: the parser context or NULL
 * @node: the current node or NULL
 * @domain: the domain for the error
 * @code: the code for the error
 * @level: the xmlErrorLevel for the error
 * @file: the file source of the error (or NULL)
 * @line: the line of the error or 0 if N/A
 * @str1: extra string info
 * @str2: extra string info
 * @str3: extra string info
 * @int1: extra int info
 * @col: column number of the error or 0 if N/A
 * @msg:  the message to display/transmit
 * @ap:  extra parameters for the message display
 *
 * Update the appropriate global or contextual error structure,
 * then forward the error message down the parser or generic
 * error callback handler
 *
 * Returns 0 on success, -1 if a memory allocation failed.
 */
<<<<<<< HEAD
void
__xmlRaiseError(xmlStructuredErrorFunc schannel,
              xmlGenericErrorFunc channel, void *data, void *ctx,
              void *nod, int domain, int code, xmlErrorLevel level,
              const char *file, int line, const char *str1,
              const char *str2, const char *str3, int int1, int col,
	      const char *msg, ...)
=======
int
xmlVRaiseError(xmlStructuredErrorFunc schannel,
               xmlGenericErrorFunc channel, void *data, void *ctx,
               xmlNode *node, int domain, int code, xmlErrorLevel level,
               const char *file, int line, const char *str1,
               const char *str2, const char *str3, int int1, int col,
               const char *msg, va_list ap)
>>>>>>> 626889fb
{
    xmlParserCtxtPtr ctxt = NULL;
    /* xmlLastError is a macro retrieving the per-thread global. */
    xmlErrorPtr lastError = xmlGetLastErrorInternal();
    xmlErrorPtr to = lastError;

    if (code == XML_ERR_OK)
        return(0);
#ifdef FUZZING_BUILD_MODE_UNSAFE_FOR_PRODUCTION
    if (code == XML_ERR_INTERNAL_ERROR)
        xmlAbort("Unexpected error: %d\n", code);
#endif
    if ((xmlGetWarningsDefaultValue == 0) && (level == XML_ERR_WARNING))
        return(0);

    if ((domain == XML_FROM_PARSER) || (domain == XML_FROM_HTML) ||
        (domain == XML_FROM_DTD) || (domain == XML_FROM_NAMESPACE) ||
	(domain == XML_FROM_IO) || (domain == XML_FROM_VALID)) {
	ctxt = (xmlParserCtxtPtr) ctx;
<<<<<<< HEAD

        if (ctxt != NULL) {
            if (level == XML_ERR_WARNING) {
                if (ctxt->nbWarnings >= XML_MAX_ERRORS)
                    return;
                ctxt->nbWarnings += 1;
            } else {
                if (ctxt->nbErrors >= XML_MAX_ERRORS)
                    return;
                ctxt->nbErrors += 1;
            }

            if ((schannel == NULL) && (ctxt->sax != NULL) &&
                (ctxt->sax->initialized == XML_SAX2_MAGIC) &&
                (ctxt->sax->serror != NULL)) {
                schannel = ctxt->sax->serror;
                data = ctxt->userData;
            }
        }
    }
    /*
     * Check if structured error handler set
     */
    if (schannel == NULL) {
	schannel = xmlStructuredError;
	/*
	 * if user has defined handler, change data ptr to user's choice
	 */
	if (schannel != NULL)
	    data = xmlStructuredErrorContext;
    }
    /*
     * Formatting the message
     */
    if (msg == NULL) {
        str = (char *) xmlStrdup(BAD_CAST "No error message provided");
    } else {
        XML_GET_VAR_STR(msg, str);
    }
=======
>>>>>>> 626889fb

        if (ctxt != NULL)
            to = &ctxt->lastError;
    }

    if (xmlVUpdateError(to, ctxt, node, domain, code, level, file, line,
                        str1, str2, str3, int1, col, msg, ap))
        return(-1);

    if (to != lastError) {
        if (xmlCopyError(to, lastError) < 0)
            return(-1);
    }

    if (schannel != NULL) {
	schannel(data, to);
    } else if (xmlStructuredError != NULL) {
        xmlStructuredError(xmlStructuredErrorContext, to);
    } else if (channel != NULL) {
        /* Don't invoke legacy error handlers */
        if ((channel == xmlGenericErrorDefaultFunc) ||
            (channel == xmlParserError) ||
            (channel == xmlParserWarning) ||
            (channel == xmlParserValidityError) ||
            (channel == xmlParserValidityWarning))
            xmlFormatError(to, xmlGenericError, xmlGenericErrorContext);
        else
	    channel(data, "%s", to->message);
    }

<<<<<<< HEAD
    if ((channel == xmlParserError) ||
        (channel == xmlParserWarning) ||
	(channel == xmlParserValidityError) ||
	(channel == xmlParserValidityWarning))
	xmlReportError(to, ctxt, str, NULL, NULL);
    else if (((void(*)(void)) channel == (void(*)(void)) fprintf) ||
             (channel == xmlGenericErrorDefaultFunc))
	xmlReportError(to, ctxt, str, channel, data);
    else
	channel(data, "%s", str);
=======
    return(0);
>>>>>>> 626889fb
}

/**
 * xmlRaiseError:
 * @schannel: the structured callback channel
 * @channel: the old callback channel
 * @data: the callback data
 * @ctx: the parser context or NULL
 * @node: the node or NULL
 * @domain: the domain for the error
 * @code: the code for the error
 * @level: the xmlErrorLevel for the error
 * @file: the file source of the error (or NULL)
 * @line: the line of the error or 0 if N/A
 * @str1: extra string info
 * @str2: extra string info
 * @str3: extra string info
 * @int1: extra int info
 * @col: column number of the error or 0 if N/A
 * @msg:  the message to display/transmit
 * @...:  extra parameters for the message display
 *
 * Update the appropriate global or contextual error structure,
 * then forward the error message down the parser or generic
 * error callback handler
 *
 * Returns 0 on success, -1 if a memory allocation failed.
 */
<<<<<<< HEAD
void
xmlParserError(void *ctx, const char *msg, ...)
=======
int
xmlRaiseError(xmlStructuredErrorFunc schannel,
              xmlGenericErrorFunc channel, void *data, void *ctx,
              xmlNode *node, int domain, int code, xmlErrorLevel level,
              const char *file, int line, const char *str1,
              const char *str2, const char *str3, int int1, int col,
              const char *msg, ...)
>>>>>>> 626889fb
{
    va_list ap;
    int res;

    va_start(ap, msg);
    res = xmlVRaiseError(schannel, channel, data, ctx, node, domain, code,
                         level, file, line, str1, str2, str3, int1, col, msg,
                         ap);
    va_end(ap);

    return(res);
}

static void
xmlVFormatLegacyError(void *ctx, const char *level,
                      const char *fmt, va_list ap) {
    xmlParserCtxtPtr ctxt = (xmlParserCtxtPtr) ctx;
    xmlParserInputPtr input = NULL;
    xmlParserInputPtr cur = NULL;
    xmlChar *str = NULL;

    if (ctxt != NULL) {
	input = ctxt->input;
	if ((input != NULL) && (input->filename == NULL) &&
	    (ctxt->inputNr > 1)) {
	    cur = input;
	    input = ctxt->inputTab[ctxt->inputNr - 2];
	}
	xmlParserPrintFileInfo(input);
    }

    xmlGenericError(xmlGenericErrorContext, "%s: ", level);

    xmlStrVASPrintf(&str, MAX_ERR_MSG_SIZE, fmt, ap);
    if (str != NULL) {
        xmlGenericError(xmlGenericErrorContext, "%s", (char *) str);
	xmlFree(str);
    }

    if (ctxt != NULL) {
	xmlParserPrintFileContext(input);
	if (cur != NULL) {
	    xmlParserPrintFileInfo(cur);
	    xmlGenericError(xmlGenericErrorContext, "\n");
	    xmlParserPrintFileContext(cur);
	}
    }
}

/**
 * xmlParserError:
 * @ctx:  an XML parser context
 * @msg:  the message to display/transmit
 * @...:  extra parameters for the message display
 *
 * Display and format an error messages, gives file, line, position and
 * extra parameters.
 */
void
<<<<<<< HEAD
xmlParserWarning(void *ctx, const char *msg, ...)
=======
xmlParserError(void *ctx, const char *msg ATTRIBUTE_UNUSED, ...)
>>>>>>> 626889fb
{
    va_list ap;

    va_start(ap, msg);
    xmlVFormatLegacyError(ctx, "error", msg, ap);
    va_end(ap);
}

/**
 * xmlParserWarning:
 * @ctx:  an XML parser context
 * @msg:  the message to display/transmit
 * @...:  extra parameters for the message display
 *
 * Display and format a warning messages, gives file, line, position and
 * extra parameters.
 */
void
xmlParserWarning(void *ctx, const char *msg ATTRIBUTE_UNUSED, ...)
{
    va_list ap;

    va_start(ap, msg);
    xmlVFormatLegacyError(ctx, "warning", msg, ap);
    va_end(ap);
}

/**
 * xmlParserValidityError:
 * @ctx:  an XML parser context
 * @msg:  the message to display/transmit
 * @...:  extra parameters for the message display
 *
 * Display and format an validity error messages, gives file,
 * line, position and extra parameters.
 */
void
<<<<<<< HEAD
xmlParserValidityError(void *ctx, const char *msg, ...)
=======
xmlParserValidityError(void *ctx, const char *msg ATTRIBUTE_UNUSED, ...)
>>>>>>> 626889fb
{
    va_list ap;

    va_start(ap, msg);
    xmlVFormatLegacyError(ctx, "validity error", msg, ap);
    va_end(ap);
}

/**
 * xmlParserValidityWarning:
 * @ctx:  an XML parser context
 * @msg:  the message to display/transmit
 * @...:  extra parameters for the message display
 *
 * Display and format a validity warning messages, gives file, line,
 * position and extra parameters.
 */
void
<<<<<<< HEAD
xmlParserValidityWarning(void *ctx, const char *msg, ...)
=======
xmlParserValidityWarning(void *ctx, const char *msg ATTRIBUTE_UNUSED, ...)
>>>>>>> 626889fb
{
    va_list ap;

    va_start(ap, msg);
    xmlVFormatLegacyError(ctx, "validity warning", msg, ap);
    va_end(ap);
}


/************************************************************************
 *									*
 *			Extended Error Handling				*
 *									*
 ************************************************************************/

/**
 * xmlGetLastError:
 *
 * Get the last global error registered. This is per thread if compiled
 * with thread support.
 *
 * Returns a pointer to the error
 */
const xmlError *
xmlGetLastError(void)
{
    const xmlError *error = xmlGetLastErrorInternal();

    if (error->code == XML_ERR_OK)
        return(NULL);
    return(error);
}

/**
 * xmlResetError:
 * @err: pointer to the error.
 *
 * Cleanup the error.
 */
void
xmlResetError(xmlErrorPtr err)
{
    if (err == NULL)
        return;
    if (err->code == XML_ERR_OK)
        return;
    if (err->message != NULL)
        xmlFree(err->message);
    if (err->file != NULL)
        xmlFree(err->file);
    if (err->str1 != NULL)
        xmlFree(err->str1);
    if (err->str2 != NULL)
        xmlFree(err->str2);
    if (err->str3 != NULL)
        xmlFree(err->str3);
    memset(err, 0, sizeof(xmlError));
    err->code = XML_ERR_OK;
}

/**
 * xmlResetLastError:
 *
 * Cleanup the last global error registered. For parsing error
 * this does not change the well-formedness result.
 */
void
xmlResetLastError(void)
{
    xmlError *error = xmlGetLastErrorInternal();

    if (error->code != XML_ERR_OK)
        xmlResetError(error);
}

/**
 * xmlCopyError:
 * @from:  a source error
 * @to:  a target error
 *
 * Save the original error to the new place.
 *
 * Returns 0 in case of success and -1 in case of error.
 */
int
xmlCopyError(const xmlError *from, xmlErrorPtr to) {
    const char *fmt = NULL;

    if ((from == NULL) || (to == NULL))
        return(-1);

    if (from->message != NULL)
        fmt = "%s";

    return(xmlSetError(to, from->ctxt, from->node,
                       from->domain, from->code, from->level,
                       from->file, from->line,
                       from->str1, from->str2, from->str3,
                       from->int1, from->int2,
                       fmt, from->message));
}

/**
 * xmlErrString:
 * @code:  an xmlParserErrors code
 *
 * Returns an error message for a code.
 */
const char *
xmlErrString(xmlParserErrors code) {
    const char *errmsg;

    switch (code) {
        case XML_ERR_INVALID_HEX_CHARREF:
            errmsg = "CharRef: invalid hexadecimal value";
            break;
        case XML_ERR_INVALID_DEC_CHARREF:
            errmsg = "CharRef: invalid decimal value";
            break;
        case XML_ERR_INVALID_CHARREF:
            errmsg = "CharRef: invalid value";
            break;
        case XML_ERR_INTERNAL_ERROR:
            errmsg = "internal error";
            break;
        case XML_ERR_PEREF_AT_EOF:
            errmsg = "PEReference at end of document";
            break;
        case XML_ERR_PEREF_IN_PROLOG:
            errmsg = "PEReference in prolog";
            break;
        case XML_ERR_PEREF_IN_EPILOG:
            errmsg = "PEReference in epilog";
            break;
        case XML_ERR_PEREF_NO_NAME:
            errmsg = "PEReference: no name";
            break;
        case XML_ERR_PEREF_SEMICOL_MISSING:
            errmsg = "PEReference: expecting ';'";
            break;
        case XML_ERR_ENTITY_LOOP:
            errmsg = "Detected an entity reference loop";
            break;
        case XML_ERR_ENTITY_NOT_STARTED:
            errmsg = "EntityValue: \" or ' expected";
            break;
        case XML_ERR_ENTITY_PE_INTERNAL:
            errmsg = "PEReferences forbidden in internal subset";
            break;
        case XML_ERR_ENTITY_NOT_FINISHED:
            errmsg = "EntityValue: \" or ' expected";
            break;
        case XML_ERR_ATTRIBUTE_NOT_STARTED:
            errmsg = "AttValue: \" or ' expected";
            break;
        case XML_ERR_LT_IN_ATTRIBUTE:
            errmsg = "Unescaped '<' not allowed in attributes values";
            break;
        case XML_ERR_LITERAL_NOT_STARTED:
            errmsg = "SystemLiteral \" or ' expected";
            break;
        case XML_ERR_LITERAL_NOT_FINISHED:
            errmsg = "Unfinished System or Public ID \" or ' expected";
            break;
        case XML_ERR_MISPLACED_CDATA_END:
            errmsg = "Sequence ']]>' not allowed in content";
            break;
        case XML_ERR_URI_REQUIRED:
            errmsg = "SYSTEM or PUBLIC, the URI is missing";
            break;
        case XML_ERR_PUBID_REQUIRED:
            errmsg = "PUBLIC, the Public Identifier is missing";
            break;
        case XML_ERR_HYPHEN_IN_COMMENT:
            errmsg = "Comment must not contain '--' (double-hyphen)";
            break;
        case XML_ERR_PI_NOT_STARTED:
            errmsg = "xmlParsePI : no target name";
            break;
        case XML_ERR_RESERVED_XML_NAME:
            errmsg = "Invalid PI name";
            break;
        case XML_ERR_NOTATION_NOT_STARTED:
            errmsg = "NOTATION: Name expected here";
            break;
        case XML_ERR_NOTATION_NOT_FINISHED:
            errmsg = "'>' required to close NOTATION declaration";
            break;
        case XML_ERR_VALUE_REQUIRED:
            errmsg = "Entity value required";
            break;
        case XML_ERR_URI_FRAGMENT:
            errmsg = "Fragment not allowed";
            break;
        case XML_ERR_ATTLIST_NOT_STARTED:
            errmsg = "'(' required to start ATTLIST enumeration";
            break;
        case XML_ERR_NMTOKEN_REQUIRED:
            errmsg = "NmToken expected in ATTLIST enumeration";
            break;
        case XML_ERR_ATTLIST_NOT_FINISHED:
            errmsg = "')' required to finish ATTLIST enumeration";
            break;
        case XML_ERR_MIXED_NOT_STARTED:
            errmsg = "MixedContentDecl : '|' or ')*' expected";
            break;
        case XML_ERR_PCDATA_REQUIRED:
            errmsg = "MixedContentDecl : '#PCDATA' expected";
            break;
        case XML_ERR_ELEMCONTENT_NOT_STARTED:
            errmsg = "ContentDecl : Name or '(' expected";
            break;
        case XML_ERR_ELEMCONTENT_NOT_FINISHED:
            errmsg = "ContentDecl : ',' '|' or ')' expected";
            break;
        case XML_ERR_PEREF_IN_INT_SUBSET:
            errmsg =
                "PEReference: forbidden within markup decl in internal subset";
            break;
        case XML_ERR_GT_REQUIRED:
            errmsg = "expected '>'";
            break;
        case XML_ERR_CONDSEC_INVALID:
            errmsg = "XML conditional section '[' expected";
            break;
        case XML_ERR_INT_SUBSET_NOT_FINISHED:
            errmsg = "Content error in the internal subset";
            break;
        case XML_ERR_EXT_SUBSET_NOT_FINISHED:
            errmsg = "Content error in the external subset";
            break;
        case XML_ERR_CONDSEC_INVALID_KEYWORD:
            errmsg =
                "conditional section INCLUDE or IGNORE keyword expected";
            break;
        case XML_ERR_CONDSEC_NOT_FINISHED:
            errmsg = "XML conditional section not closed";
            break;
        case XML_ERR_XMLDECL_NOT_STARTED:
            errmsg = "Text declaration '<?xml' required";
            break;
        case XML_ERR_XMLDECL_NOT_FINISHED:
            errmsg = "parsing XML declaration: '?>' expected";
            break;
        case XML_ERR_EXT_ENTITY_STANDALONE:
            errmsg = "external parsed entities cannot be standalone";
            break;
        case XML_ERR_ENTITYREF_SEMICOL_MISSING:
            errmsg = "EntityRef: expecting ';'";
            break;
        case XML_ERR_DOCTYPE_NOT_FINISHED:
            errmsg = "DOCTYPE improperly terminated";
            break;
        case XML_ERR_LTSLASH_REQUIRED:
            errmsg = "EndTag: '</' not found";
            break;
        case XML_ERR_EQUAL_REQUIRED:
            errmsg = "expected '='";
            break;
        case XML_ERR_STRING_NOT_CLOSED:
            errmsg = "String not closed expecting \" or '";
            break;
        case XML_ERR_STRING_NOT_STARTED:
            errmsg = "String not started expecting ' or \"";
            break;
        case XML_ERR_ENCODING_NAME:
            errmsg = "Invalid XML encoding name";
            break;
        case XML_ERR_STANDALONE_VALUE:
            errmsg = "standalone accepts only 'yes' or 'no'";
            break;
        case XML_ERR_DOCUMENT_EMPTY:
            errmsg = "Document is empty";
            break;
        case XML_ERR_DOCUMENT_END:
            errmsg = "Extra content at the end of the document";
            break;
        case XML_ERR_NOT_WELL_BALANCED:
            errmsg = "chunk is not well balanced";
            break;
        case XML_ERR_EXTRA_CONTENT:
            errmsg = "extra content at the end of well balanced chunk";
            break;
        case XML_ERR_VERSION_MISSING:
            errmsg = "Malformed declaration expecting version";
            break;
        case XML_ERR_NAME_TOO_LONG:
            errmsg = "Name too long";
            break;
        case XML_ERR_INVALID_ENCODING:
            errmsg = "Invalid bytes in character encoding";
            break;
        case XML_ERR_RESOURCE_LIMIT:
            errmsg = "Resource limit exceeded";
            break;
        case XML_ERR_ARGUMENT:
            errmsg = "Invalid argument";
            break;
        case XML_ERR_SYSTEM:
            errmsg = "Out of system resources";
            break;
        case XML_ERR_REDECL_PREDEF_ENTITY:
            errmsg = "Invalid redeclaration of predefined entity";
            break;
        case XML_ERR_UNSUPPORTED_ENCODING:
            errmsg = "Unsupported encoding";
            break;
        case XML_ERR_INVALID_CHAR:
            errmsg = "Invalid character";
            break;

        case XML_IO_UNKNOWN:
            errmsg = "Unknown IO error"; break;
        case XML_IO_EACCES:
            errmsg = "Permission denied"; break;
        case XML_IO_EAGAIN:
            errmsg = "Resource temporarily unavailable"; break;
        case XML_IO_EBADF:
            errmsg = "Bad file descriptor"; break;
        case XML_IO_EBADMSG:
            errmsg = "Bad message"; break;
        case XML_IO_EBUSY:
            errmsg = "Resource busy"; break;
        case XML_IO_ECANCELED:
            errmsg = "Operation canceled"; break;
        case XML_IO_ECHILD:
            errmsg = "No child processes"; break;
        case XML_IO_EDEADLK:
            errmsg = "Resource deadlock avoided"; break;
        case XML_IO_EDOM:
            errmsg = "Domain error"; break;
        case XML_IO_EEXIST:
            errmsg = "File exists"; break;
        case XML_IO_EFAULT:
            errmsg = "Bad address"; break;
        case XML_IO_EFBIG:
            errmsg = "File too large"; break;
        case XML_IO_EINPROGRESS:
            errmsg = "Operation in progress"; break;
        case XML_IO_EINTR:
            errmsg = "Interrupted function call"; break;
        case XML_IO_EINVAL:
            errmsg = "Invalid argument"; break;
        case XML_IO_EIO:
            errmsg = "Input/output error"; break;
        case XML_IO_EISDIR:
            errmsg = "Is a directory"; break;
        case XML_IO_EMFILE:
            errmsg = "Too many open files"; break;
        case XML_IO_EMLINK:
            errmsg = "Too many links"; break;
        case XML_IO_EMSGSIZE:
            errmsg = "Inappropriate message buffer length"; break;
        case XML_IO_ENAMETOOLONG:
            errmsg = "Filename too long"; break;
        case XML_IO_ENFILE:
            errmsg = "Too many open files in system"; break;
        case XML_IO_ENODEV:
            errmsg = "No such device"; break;
        case XML_IO_ENOENT:
            errmsg = "No such file or directory"; break;
        case XML_IO_ENOEXEC:
            errmsg = "Exec format error"; break;
        case XML_IO_ENOLCK:
            errmsg = "No locks available"; break;
        case XML_IO_ENOMEM:
            errmsg = "Not enough space"; break;
        case XML_IO_ENOSPC:
            errmsg = "No space left on device"; break;
        case XML_IO_ENOSYS:
            errmsg = "Function not implemented"; break;
        case XML_IO_ENOTDIR:
            errmsg = "Not a directory"; break;
        case XML_IO_ENOTEMPTY:
            errmsg = "Directory not empty"; break;
        case XML_IO_ENOTSUP:
            errmsg = "Not supported"; break;
        case XML_IO_ENOTTY:
            errmsg = "Inappropriate I/O control operation"; break;
        case XML_IO_ENXIO:
            errmsg = "No such device or address"; break;
        case XML_IO_EPERM:
            errmsg = "Operation not permitted"; break;
        case XML_IO_EPIPE:
            errmsg = "Broken pipe"; break;
        case XML_IO_ERANGE:
            errmsg = "Result too large"; break;
        case XML_IO_EROFS:
            errmsg = "Read-only file system"; break;
        case XML_IO_ESPIPE:
            errmsg = "Invalid seek"; break;
        case XML_IO_ESRCH:
            errmsg = "No such process"; break;
        case XML_IO_ETIMEDOUT:
            errmsg = "Operation timed out"; break;
        case XML_IO_EXDEV:
            errmsg = "Improper link"; break;
        case XML_IO_NETWORK_ATTEMPT:
            errmsg = "Attempt to load network entity"; break;
        case XML_IO_ENCODER:
            errmsg = "encoder error"; break;
        case XML_IO_FLUSH:
            errmsg = "flush error"; break;
        case XML_IO_WRITE:
            errmsg = "write error"; break;
        case XML_IO_NO_INPUT:
            errmsg = "no input"; break;
        case XML_IO_BUFFER_FULL:
            errmsg = "buffer full"; break;
        case XML_IO_LOAD_ERROR:
            errmsg = "loading error"; break;
        case XML_IO_ENOTSOCK:
            errmsg = "not a socket"; break;
        case XML_IO_EISCONN:
            errmsg = "already connected"; break;
        case XML_IO_ECONNREFUSED:
            errmsg = "connection refused"; break;
        case XML_IO_ENETUNREACH:
            errmsg = "unreachable network"; break;
        case XML_IO_EADDRINUSE:
            errmsg = "address in use"; break;
        case XML_IO_EALREADY:
            errmsg = "already in use"; break;
        case XML_IO_EAFNOSUPPORT:
            errmsg = "unknown address family"; break;
        case XML_IO_UNSUPPORTED_PROTOCOL:
            errmsg = "unsupported protocol"; break;

        default:
            errmsg = "Unregistered error message";
    }

    return(errmsg);
}

/**
 * xmlVPrintErrorMessage:
 * @fmt:  printf format string
 * @ap:  arguments
 *
 * Prints to stderr.
 */
void
xmlVPrintErrorMessage(const char *fmt, va_list ap) {
    vfprintf(stderr, fmt, ap);
}

/**
 * xmlPrintErrorMessage:
 * @fmt:  printf format string
 * @...:  arguments
 *
 * Prints to stderr.
 */
void
xmlPrintErrorMessage(const char *fmt, ...) {
    va_list ap;

    va_start(ap, fmt);
    xmlVPrintErrorMessage(fmt, ap);
    va_end(ap);
}

/**
 * xmlAbort:
 * @fmt:  printf format string
 * @...:  arguments
 *
 * Print message to stderr and abort.
 */
void
xmlAbort(const char *fmt, ...) {
    va_list ap;

    va_start(ap, fmt);
    xmlVPrintErrorMessage(fmt, ap);
    va_end(ap);

    abort();
}<|MERGE_RESOLUTION|>--- conflicted
+++ resolved
@@ -15,45 +15,6 @@
 #include <libxml/parser.h>
 #include <libxml/xmlerror.h>
 #include <libxml/xmlmemory.h>
-<<<<<<< HEAD
-#include <libxml/globals.h>
-
-#include "private/error.h"
-
-#define XML_MAX_ERRORS 100
-
-#define XML_GET_VAR_STR(msg, str) {				\
-    int       size, prev_size = -1;				\
-    int       chars;						\
-    char      *larger;						\
-    va_list   ap;						\
-								\
-    str = (char *) xmlMalloc(150);				\
-    if (str != NULL) {						\
-								\
-    size = 150;							\
-								\
-    while (size < 64000) {					\
-	va_start(ap, msg);					\
-	chars = vsnprintf(str, size, msg, ap);			\
-	va_end(ap);						\
-	if ((chars > -1) && (chars < size)) {			\
-	    if (prev_size == chars) {				\
-		break;						\
-	    } else {						\
-		prev_size = chars;				\
-	    }							\
-	}							\
-	if (chars > -1)						\
-	    size += chars + 1;					\
-	else							\
-	    size += 100;					\
-	if ((larger = (char *) xmlRealloc(str, size)) == NULL) {\
-	    break;						\
-	}							\
-	str = larger;						\
-    }}								\
-=======
 
 #include "private/error.h"
 #include "private/globals.h"
@@ -245,7 +206,6 @@
                        str1, str2, str3, int1, col, fmt, ap);
 
     return(res);
->>>>>>> 626889fb
 }
 
 /************************************************************************
@@ -272,27 +232,6 @@
     va_start(args, msg);
     vfprintf((FILE *)xmlGenericErrorContext, msg, args);
     va_end(args);
-<<<<<<< HEAD
-}
-
-/**
- * initGenericErrorDefaultFunc:
- * @handler:  the handler
- *
- * DEPRECATED: Use xmlSetGenericErrorFunc.
- *
- * Set or reset (if NULL) the default handler for generic errors
- * to the builtin error function.
- */
-void
-initGenericErrorDefaultFunc(xmlGenericErrorFunc * handler)
-{
-    if (handler == NULL)
-        xmlGenericError = xmlGenericErrorDefaultFunc;
-    else
-        xmlGenericError = (*handler);
-=======
->>>>>>> 626889fb
 }
 
 /**
@@ -759,15 +698,6 @@
  *
  * Returns 0 on success, -1 if a memory allocation failed.
  */
-<<<<<<< HEAD
-void
-__xmlRaiseError(xmlStructuredErrorFunc schannel,
-              xmlGenericErrorFunc channel, void *data, void *ctx,
-              void *nod, int domain, int code, xmlErrorLevel level,
-              const char *file, int line, const char *str1,
-              const char *str2, const char *str3, int int1, int col,
-	      const char *msg, ...)
-=======
 int
 xmlVRaiseError(xmlStructuredErrorFunc schannel,
                xmlGenericErrorFunc channel, void *data, void *ctx,
@@ -775,7 +705,6 @@
                const char *file, int line, const char *str1,
                const char *str2, const char *str3, int int1, int col,
                const char *msg, va_list ap)
->>>>>>> 626889fb
 {
     xmlParserCtxtPtr ctxt = NULL;
     /* xmlLastError is a macro retrieving the per-thread global. */
@@ -795,48 +724,6 @@
         (domain == XML_FROM_DTD) || (domain == XML_FROM_NAMESPACE) ||
 	(domain == XML_FROM_IO) || (domain == XML_FROM_VALID)) {
 	ctxt = (xmlParserCtxtPtr) ctx;
-<<<<<<< HEAD
-
-        if (ctxt != NULL) {
-            if (level == XML_ERR_WARNING) {
-                if (ctxt->nbWarnings >= XML_MAX_ERRORS)
-                    return;
-                ctxt->nbWarnings += 1;
-            } else {
-                if (ctxt->nbErrors >= XML_MAX_ERRORS)
-                    return;
-                ctxt->nbErrors += 1;
-            }
-
-            if ((schannel == NULL) && (ctxt->sax != NULL) &&
-                (ctxt->sax->initialized == XML_SAX2_MAGIC) &&
-                (ctxt->sax->serror != NULL)) {
-                schannel = ctxt->sax->serror;
-                data = ctxt->userData;
-            }
-        }
-    }
-    /*
-     * Check if structured error handler set
-     */
-    if (schannel == NULL) {
-	schannel = xmlStructuredError;
-	/*
-	 * if user has defined handler, change data ptr to user's choice
-	 */
-	if (schannel != NULL)
-	    data = xmlStructuredErrorContext;
-    }
-    /*
-     * Formatting the message
-     */
-    if (msg == NULL) {
-        str = (char *) xmlStrdup(BAD_CAST "No error message provided");
-    } else {
-        XML_GET_VAR_STR(msg, str);
-    }
-=======
->>>>>>> 626889fb
 
         if (ctxt != NULL)
             to = &ctxt->lastError;
@@ -867,20 +754,7 @@
 	    channel(data, "%s", to->message);
     }
 
-<<<<<<< HEAD
-    if ((channel == xmlParserError) ||
-        (channel == xmlParserWarning) ||
-	(channel == xmlParserValidityError) ||
-	(channel == xmlParserValidityWarning))
-	xmlReportError(to, ctxt, str, NULL, NULL);
-    else if (((void(*)(void)) channel == (void(*)(void)) fprintf) ||
-             (channel == xmlGenericErrorDefaultFunc))
-	xmlReportError(to, ctxt, str, channel, data);
-    else
-	channel(data, "%s", str);
-=======
     return(0);
->>>>>>> 626889fb
 }
 
 /**
@@ -909,10 +783,6 @@
  *
  * Returns 0 on success, -1 if a memory allocation failed.
  */
-<<<<<<< HEAD
-void
-xmlParserError(void *ctx, const char *msg, ...)
-=======
 int
 xmlRaiseError(xmlStructuredErrorFunc schannel,
               xmlGenericErrorFunc channel, void *data, void *ctx,
@@ -920,7 +790,6 @@
               const char *file, int line, const char *str1,
               const char *str2, const char *str3, int int1, int col,
               const char *msg, ...)
->>>>>>> 626889fb
 {
     va_list ap;
     int res;
@@ -980,11 +849,7 @@
  * extra parameters.
  */
 void
-<<<<<<< HEAD
-xmlParserWarning(void *ctx, const char *msg, ...)
-=======
 xmlParserError(void *ctx, const char *msg ATTRIBUTE_UNUSED, ...)
->>>>>>> 626889fb
 {
     va_list ap;
 
@@ -1022,11 +887,7 @@
  * line, position and extra parameters.
  */
 void
-<<<<<<< HEAD
-xmlParserValidityError(void *ctx, const char *msg, ...)
-=======
 xmlParserValidityError(void *ctx, const char *msg ATTRIBUTE_UNUSED, ...)
->>>>>>> 626889fb
 {
     va_list ap;
 
@@ -1045,11 +906,7 @@
  * position and extra parameters.
  */
 void
-<<<<<<< HEAD
-xmlParserValidityWarning(void *ctx, const char *msg, ...)
-=======
 xmlParserValidityWarning(void *ctx, const char *msg ATTRIBUTE_UNUSED, ...)
->>>>>>> 626889fb
 {
     va_list ap;
 
