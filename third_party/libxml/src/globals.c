--- conflicted
+++ resolved
@@ -30,19 +30,10 @@
 #include "private/threads.h"
 #include "private/tree.h"
 
-<<<<<<< HEAD
-#include "private/error.h"
-#include "private/globals.h"
-#include "private/threads.h"
-#include "private/tree.h"
-
-/* #define DEBUG_GLOBALS */
-=======
 /*
  * Mutex to protect "ForNewThreads" variables
  */
 static xmlMutex xmlThrDefMutex;
->>>>>>> 626889fb
 
 /*
  * Thread-local storage emulation.
@@ -100,27 +91,6 @@
  * On Windows, we can't use TLS in static builds. The RegisterWait
  * callback would run after TLS was deallocated.
  */
-<<<<<<< HEAD
-static xmlMutex xmlThrDefMutex;
-
-/**
- * xmlInitGlobals:
- *
- * DEPRECATED: Alias for xmlInitParser.
- */
-void xmlInitGlobals(void) {
-    xmlInitParser();
-}
-
-/**
- * xmlInitGlobalsInternal:
- *
- * Additional initialisation for multi-threading
- */
-void xmlInitGlobalsInternal(void) {
-    xmlInitMutex(&xmlThrDefMutex);
-}
-=======
 #if defined(XML_THREAD_LOCAL) && \
     !defined(__APPLE__) && \
     !defined(USE_WAIT_DTOR)
@@ -211,7 +181,6 @@
 static xmlGlobalState globalState;
 
 #endif /* LIBXML_THREAD_ENABLED */
->>>>>>> 626889fb
 
 /************************************************************************
  *									*
@@ -281,211 +250,11 @@
  * Returns the copy of the string or NULL in case of error
  */
 xmlStrdupFunc xmlMemStrdup = xmlPosixStrdup;
-<<<<<<< HEAD
-#endif /* DEBUG_MEMORY_LOCATION || DEBUG_MEMORY */
-
-#include <libxml/threads.h>
-#include <libxml/globals.h>
-#include <libxml/SAX.h>
-
-#undef	htmlDefaultSAXHandler
-#undef	oldXMLWDcompatibility
-#undef	xmlBufferAllocScheme
-#undef	xmlDefaultBufferSize
-#undef	xmlDefaultSAXHandler
-#undef	xmlDefaultSAXLocator
-#undef	xmlDoValidityCheckingDefaultValue
-#undef	xmlGenericError
-#undef	xmlStructuredError
-#undef	xmlGenericErrorContext
-#undef	xmlStructuredErrorContext
-#undef	xmlGetWarningsDefaultValue
-#undef	xmlIndentTreeOutput
-#undef  xmlTreeIndentString
-#undef	xmlKeepBlanksDefaultValue
-#undef	xmlLineNumbersDefaultValue
-#undef	xmlLoadExtDtdDefaultValue
-#undef	xmlParserDebugEntities
-#undef	xmlParserVersion
-#undef	xmlPedanticParserDefaultValue
-#undef	xmlSaveNoEmptyTags
-#undef	xmlSubstituteEntitiesDefaultValue
-#undef	xmlRegisterNodeDefaultValue
-#undef	xmlDeregisterNodeDefaultValue
-#undef	xmlLastError
-
-#undef  xmlParserInputBufferCreateFilenameValue
-#undef  xmlOutputBufferCreateFilenameValue
-/**
- * xmlParserVersion:
- *
- * Constant string describing the internal version of the library
- */
-const char *xmlParserVersion = LIBXML_VERSION_STRING LIBXML_VERSION_EXTRA;
-
-/**
- * xmlBufferAllocScheme:
- *
- * DEPRECATED: Don't use.
- *
- * Global setting, default allocation policy for buffers, default is
- * XML_BUFFER_ALLOC_EXACT
- */
-xmlBufferAllocationScheme xmlBufferAllocScheme = XML_BUFFER_ALLOC_EXACT;
-static xmlBufferAllocationScheme xmlBufferAllocSchemeThrDef = XML_BUFFER_ALLOC_EXACT;
-/**
- * xmlDefaultBufferSize:
- *
- * DEPRECATED: Don't use.
- *
- * Global setting, default buffer size. Default value is BASE_BUFFER_SIZE
- */
-int xmlDefaultBufferSize = BASE_BUFFER_SIZE;
-static int xmlDefaultBufferSizeThrDef = BASE_BUFFER_SIZE;
-=======
->>>>>>> 626889fb
 
 /*
  * Parser defaults
  */
 
-<<<<<<< HEAD
-/**
- * oldXMLWDcompatibility:
- *
- * Global setting, DEPRECATED.
- */
-int oldXMLWDcompatibility = 0; /* DEPRECATED */
-/**
- * xmlParserDebugEntities:
- *
- * DEPRECATED: Don't use
- *
- * Global setting, asking the parser to print out debugging information.
- * while handling entities.
- * Disabled by default
- */
-int xmlParserDebugEntities = 0;
-static int xmlParserDebugEntitiesThrDef = 0;
-/**
- * xmlDoValidityCheckingDefaultValue:
- *
- * DEPRECATED: Use the modern options API with XML_PARSE_DTDVALID.
- *
- * Global setting, indicate that the parser should work in validating mode.
- * Disabled by default.
- */
-int xmlDoValidityCheckingDefaultValue = 0;
-static int xmlDoValidityCheckingDefaultValueThrDef = 0;
-/**
- * xmlGetWarningsDefaultValue:
- *
- * DEPRECATED: Don't use
- *
- * Global setting, indicate that the DTD validation should provide warnings.
- * Activated by default.
- */
-int xmlGetWarningsDefaultValue = 1;
-static int xmlGetWarningsDefaultValueThrDef = 1;
-/**
- * xmlLoadExtDtdDefaultValue:
- *
- * DEPRECATED: Use the modern options API with XML_PARSE_DTDLOAD.
- *
- * Global setting, indicate that the parser should load DTD while not
- * validating.
- * Disabled by default.
- */
-int xmlLoadExtDtdDefaultValue = 0;
-static int xmlLoadExtDtdDefaultValueThrDef = 0;
-/**
- * xmlPedanticParserDefaultValue:
- *
- * DEPRECATED: Use the modern options API with XML_PARSE_PEDANTIC.
- *
- * Global setting, indicate that the parser be pedantic
- * Disabled by default.
- */
-int xmlPedanticParserDefaultValue = 0;
-static int xmlPedanticParserDefaultValueThrDef = 0;
-/**
- * xmlLineNumbersDefaultValue:
- *
- * DEPRECATED: The modern options API always enables line numbers.
- *
- * Global setting, indicate that the parser should store the line number
- * in the content field of elements in the DOM tree.
- * Disabled by default since this may not be safe for old classes of
- * application.
- */
-int xmlLineNumbersDefaultValue = 0;
-static int xmlLineNumbersDefaultValueThrDef = 0;
-/**
- * xmlKeepBlanksDefaultValue:
- *
- * DEPRECATED: Use the modern options API with XML_PARSE_NOBLANKS.
- *
- * Global setting, indicate that the parser should keep all blanks
- * nodes found in the content
- * Activated by default, this is actually needed to have the parser
- * conformant to the XML Recommendation, however the option is kept
- * for some applications since this was libxml1 default behaviour.
- */
-int xmlKeepBlanksDefaultValue = 1;
-static int xmlKeepBlanksDefaultValueThrDef = 1;
-/**
- * xmlSubstituteEntitiesDefaultValue:
- *
- * DEPRECATED: Use the modern options API with XML_PARSE_NOENT.
- *
- * Global setting, indicate that the parser should not generate entity
- * references but replace them with the actual content of the entity
- * Disabled by default, this should be activated when using XPath since
- * the XPath data model requires entities replacement and the XPath
- * engine does not handle entities references transparently.
- */
-int xmlSubstituteEntitiesDefaultValue = 0;
-static int xmlSubstituteEntitiesDefaultValueThrDef = 0;
-
-/**
- * xmlRegisterNodeDefaultValue:
- *
- * DEPRECATED: Don't use
- */
-xmlRegisterNodeFunc xmlRegisterNodeDefaultValue = NULL;
-static xmlRegisterNodeFunc xmlRegisterNodeDefaultValueThrDef = NULL;
-
-/**
- * xmlDeregisterNodeDefaultValue:
- *
- * DEPRECATED: Don't use
- */
-xmlDeregisterNodeFunc xmlDeregisterNodeDefaultValue = NULL;
-static xmlDeregisterNodeFunc xmlDeregisterNodeDefaultValueThrDef = NULL;
-
-/**
- * xmlParserInputBufferCreateFilenameValue:
- *
- * DEPRECATED: Don't use
- */
-xmlParserInputBufferCreateFilenameFunc xmlParserInputBufferCreateFilenameValue = NULL;
-static xmlParserInputBufferCreateFilenameFunc xmlParserInputBufferCreateFilenameValueThrDef = NULL;
-
-/**
- * xmlOutputBufferCreateFilenameValue:
- *
- * DEPRECATED: Don't use
- */
-xmlOutputBufferCreateFilenameFunc xmlOutputBufferCreateFilenameValue = NULL;
-static xmlOutputBufferCreateFilenameFunc xmlOutputBufferCreateFilenameValueThrDef = NULL;
-
-/**
- * xmlGenericError:
- *
- * Global setting: function used for generic error callbacks
- */
-xmlGenericErrorFunc xmlGenericError = xmlGenericErrorDefaultFunc;
-=======
 static int xmlDoValidityCheckingDefaultValueThrDef = 0;
 static int xmlGetWarningsDefaultValueThrDef = 1;
 static int xmlLoadExtDtdDefaultValueThrDef = 0;
@@ -502,7 +271,6 @@
 static xmlOutputBufferCreateFilenameFunc
 xmlOutputBufferCreateFilenameValueThrDef = NULL;
 
->>>>>>> 626889fb
 static xmlGenericErrorFunc xmlGenericErrorThrDef = xmlGenericErrorDefaultFunc;
 static xmlStructuredErrorFunc xmlStructuredErrorThrDef = NULL;
 static void *xmlGenericErrorContextThrDef = NULL;
@@ -611,8 +379,6 @@
 };
 #endif /* LIBXML_HTML_ENABLED */
 
-<<<<<<< HEAD
-=======
 static void
 xmlInitGlobalState(xmlGlobalStatePtr gs);
 
@@ -631,20 +397,11 @@
     xmlInitParser();
 }
 
->>>>>>> 626889fb
 /**
  * xmlInitGlobalsInternal:
  *
  * Additional initialisation for multi-threading
  */
-<<<<<<< HEAD
-void
-xmlInitializeGlobalState(xmlGlobalStatePtr gs)
-{
-#ifdef DEBUG_GLOBALS
-    fprintf(stderr, "Initializing globals at %p for thread %d\n",
-	    (void *) gs, xmlGetThreadId());
-=======
 void xmlInitGlobalsInternal(void) {
     xmlInitMutex(&xmlThrDefMutex);
 
@@ -654,7 +411,6 @@
 #ifndef USE_TLS
     if (globalkey == TLS_OUT_OF_INDEXES)
         globalkey = TlsAlloc();
->>>>>>> 626889fb
 #endif
 #else /* no thread support */
     xmlInitGlobalState(&globalState);
@@ -672,12 +428,6 @@
 void xmlCleanupGlobals(void) {
 }
 
-<<<<<<< HEAD
-    xmlMutexLock(&xmlThrDefMutex);
-
-#if defined(LIBXML_HTML_ENABLED) && defined(LIBXML_LEGACY_ENABLED) && defined(LIBXML_SAX1_ENABLED)
-    inithtmlDefaultSAXHandler(&gs->htmlDefaultSAXHandler);
-=======
 /**
  * xmlCleanupGlobalsInternal:
  *
@@ -708,7 +458,6 @@
 #endif
 #else /* no thread support */
     xmlResetError(&globalState.lastError);
->>>>>>> 626889fb
 #endif
 
     xmlCleanupMutex(&xmlThrDefMutex);
@@ -721,51 +470,6 @@
 {
     xmlGlobalState *gs = (xmlGlobalState *) state;
 
-<<<<<<< HEAD
-    xmlMutexUnlock(&xmlThrDefMutex);
-}
-
-/**
- * xmlCleanupGlobals:
- *
- * DEPRECATED: This function is a no-op. Call xmlCleanupParser
- * to free global state but see the warnings there. xmlCleanupParser
- * should be only called once at program exit. In most cases, you don't
- * have call cleanup functions at all.
- */
-void xmlCleanupGlobals(void) {
-}
-
-/**
- * xmlCleanupGlobalsInternal:
- *
- * Additional cleanup for multi-threading
- */
-void xmlCleanupGlobalsInternal(void) {
-    xmlResetError(&xmlLastError);
-
-    xmlCleanupMutex(&xmlThrDefMutex);
-    __xmlGlobalInitMutexDestroy();
-}
-
-void
-xmlThrDefSetGenericErrorFunc(void *ctx, xmlGenericErrorFunc handler) {
-    xmlMutexLock(&xmlThrDefMutex);
-    xmlGenericErrorContextThrDef = ctx;
-    if (handler != NULL)
-	xmlGenericErrorThrDef = handler;
-    else
-	xmlGenericErrorThrDef = xmlGenericErrorDefaultFunc;
-    xmlMutexUnlock(&xmlThrDefMutex);
-}
-
-void
-xmlThrDefSetStructuredErrorFunc(void *ctx, xmlStructuredErrorFunc handler) {
-    xmlMutexLock(&xmlThrDefMutex);
-    xmlStructuredErrorContextThrDef = ctx;
-    xmlStructuredErrorThrDef = handler;
-    xmlMutexUnlock(&xmlThrDefMutex);
-=======
     /*
      * Free any memory allocated in the thread's error struct. If it
      * weren't for this indirect allocation, we wouldn't need
@@ -807,7 +511,6 @@
     gs->threadHandle = threadHandle;
     gs->waitHandle = waitHandle;
     return(0);
->>>>>>> 626889fb
 }
 #endif /* USE_WAIT_DTOR */
 
@@ -844,14 +547,6 @@
                  "libxml2: See xmlCheckThreadLocalStorage\n");
     }
 
-<<<<<<< HEAD
-    xmlMutexLock(&xmlThrDefMutex);
-    old = xmlRegisterNodeDefaultValueThrDef;
-
-    __xmlRegisterCallbacks = 1;
-    xmlRegisterNodeDefaultValueThrDef = func;
-    xmlMutexUnlock(&xmlThrDefMutex);
-=======
     memset(gs, 0, sizeof(xmlGlobalState));
     xmlInitGlobalState(gs);
     return (gs);
@@ -881,7 +576,6 @@
 #else
     gs = NULL;
 #endif
->>>>>>> 626889fb
 
     return(gs);
 }
@@ -895,21 +589,12 @@
 
 #endif /* LIBXML_THREAD_ENABLED */
 
-<<<<<<< HEAD
-    xmlMutexLock(&xmlThrDefMutex);
-    old = xmlDeregisterNodeDefaultValueThrDef;
-
-    __xmlRegisterCallbacks = 1;
-    xmlDeregisterNodeDefaultValueThrDef = func;
-    xmlMutexUnlock(&xmlThrDefMutex);
-=======
 static void
 xmlInitGlobalState(xmlGlobalStatePtr gs) {
     gs->localRngState[0] = xmlGlobalRandom();
     gs->localRngState[1] = xmlGlobalRandom();
 
     memset(&gs->lastError, 0, sizeof(xmlError));
->>>>>>> 626889fb
 
 #ifdef LIBXML_THREAD_ALLOC_ENABLED
     /* XML_GLOBALS_ALLOC */
@@ -922,16 +607,6 @@
 
     xmlMutexLock(&xmlThrDefMutex);
 
-<<<<<<< HEAD
-    xmlMutexLock(&xmlThrDefMutex);
-    old = xmlParserInputBufferCreateFilenameValueThrDef;
-    if (old == NULL) {
-		old = __xmlParserInputBufferCreateFilename;
-	}
-
-    xmlParserInputBufferCreateFilenameValueThrDef = func;
-    xmlMutexUnlock(&xmlThrDefMutex);
-=======
     /* XML_GLOBALS_PARSER */
     gs->doValidityCheckingDefaultValue =
          xmlDoValidityCheckingDefaultValueThrDef;
@@ -953,7 +628,6 @@
     gs->structuredError = xmlStructuredErrorThrDef;
     gs->genericErrorContext = xmlGenericErrorContextThrDef;
     gs->structuredErrorContext = xmlStructuredErrorContextThrDef;
->>>>>>> 626889fb
 
     /* XML_GLOBALS_TREE */
     gs->registerNodeDefaultValue = xmlRegisterNodeDefaultValueThrDef;
@@ -965,23 +639,11 @@
     gs->outputBufferCreateFilenameValue =
         xmlOutputBufferCreateFilenameValueThrDef;
 
-<<<<<<< HEAD
-    xmlMutexLock(&xmlThrDefMutex);
-    old = xmlOutputBufferCreateFilenameValueThrDef;
-#ifdef LIBXML_OUTPUT_ENABLED
-    if (old == NULL) {
-		old = __xmlOutputBufferCreateFilename;
-	}
-#endif
-    xmlOutputBufferCreateFilenameValueThrDef = func;
-    xmlMutexUnlock(&xmlThrDefMutex);
-=======
     xmlMutexUnlock(&xmlThrDefMutex);
 
 #ifdef USE_TLS
     gs->initialized = 1;
 #endif
->>>>>>> 626889fb
 
 #ifdef HAVE_POSIX_THREADS
     pthread_setspecific(globalkey, gs);
@@ -995,16 +657,6 @@
 #endif
 }
 
-<<<<<<< HEAD
-#if defined(LIBXML_HTML_ENABLED) && defined(LIBXML_SAX1_ENABLED)
-#undef	htmlDefaultSAXHandler
-xmlSAXHandlerV1 *
-__htmlDefaultSAXHandler(void) {
-    if (IS_MAIN_THREAD)
-	return (&htmlDefaultSAXHandler);
-    else
-	return (&xmlGetGlobalState()->htmlDefaultSAXHandler);
-=======
 const xmlError *
 __xmlLastError(void) {
     return(&xmlGetThreadLocalStorage(0)->lastError);
@@ -1013,7 +665,6 @@
 int *
 __xmlDoValidityCheckingDefaultValue(void) {
     return(&xmlGetThreadLocalStorage(0)->doValidityCheckingDefaultValue);
->>>>>>> 626889fb
 }
 
 int *
@@ -1082,40 +733,20 @@
 __xmlStructuredErrorContext(void) {
     return(&xmlGetThreadLocalStorage(0)->structuredErrorContext);
 }
-<<<<<<< HEAD
-xmlBufferAllocationScheme xmlThrDefBufferAllocScheme(xmlBufferAllocationScheme v) {
-    xmlBufferAllocationScheme ret;
-    xmlMutexLock(&xmlThrDefMutex);
-    ret = xmlBufferAllocSchemeThrDef;
-    xmlBufferAllocSchemeThrDef = v;
-    xmlMutexUnlock(&xmlThrDefMutex);
-    return ret;
-=======
 
 xmlRegisterNodeFunc *
 __xmlRegisterNodeDefaultValue(void) {
     return(&xmlGetThreadLocalStorage(0)->registerNodeDefaultValue);
->>>>>>> 626889fb
 }
 
 xmlDeregisterNodeFunc *
 __xmlDeregisterNodeDefaultValue(void) {
     return(&xmlGetThreadLocalStorage(0)->deregisterNodeDefaultValue);
 }
-<<<<<<< HEAD
-int xmlThrDefDefaultBufferSize(int v) {
-    int ret;
-    xmlMutexLock(&xmlThrDefMutex);
-    ret = xmlDefaultBufferSizeThrDef;
-    xmlDefaultBufferSizeThrDef = v;
-    xmlMutexUnlock(&xmlThrDefMutex);
-    return ret;
-=======
 
 xmlParserInputBufferCreateFilenameFunc *
 __xmlParserInputBufferCreateFilenameValue(void) {
     return(&xmlGetThreadLocalStorage(0)->parserInputBufferCreateFilenameValue);
->>>>>>> 626889fb
 }
 
 xmlOutputBufferCreateFilenameFunc *
@@ -1133,20 +764,10 @@
 __xmlMallocAtomic(void) {
     return(&xmlGetThreadLocalStorage(0)->mallocAtomic);
 }
-<<<<<<< HEAD
-int xmlThrDefDoValidityCheckingDefaultValue(int v) {
-    int ret;
-    xmlMutexLock(&xmlThrDefMutex);
-    ret = xmlDoValidityCheckingDefaultValueThrDef;
-    xmlDoValidityCheckingDefaultValueThrDef = v;
-    xmlMutexUnlock(&xmlThrDefMutex);
-    return ret;
-=======
 
 xmlReallocFunc *
 __xmlRealloc(void) {
     return(&xmlGetThreadLocalStorage(0)->realloc);
->>>>>>> 626889fb
 }
 
 xmlFreeFunc *
@@ -1364,43 +985,6 @@
     return ret;
 }
 
-<<<<<<< HEAD
-#undef	xmlParserDebugEntities
-int *
-__xmlParserDebugEntities(void) {
-    if (IS_MAIN_THREAD)
-	return (&xmlParserDebugEntities);
-    else
-	return (&xmlGetGlobalState()->xmlParserDebugEntities);
-}
-int xmlThrDefParserDebugEntities(int v) {
-    int ret;
-    xmlMutexLock(&xmlThrDefMutex);
-    ret = xmlParserDebugEntitiesThrDef;
-    xmlParserDebugEntitiesThrDef = v;
-    xmlMutexUnlock(&xmlThrDefMutex);
-    return ret;
-}
-
-#undef	xmlParserVersion
-const char * *
-__xmlParserVersion(void) {
-    if (IS_MAIN_THREAD)
-	return (&xmlParserVersion);
-    else
-	return (&xmlGetGlobalState()->xmlParserVersion);
-}
-
-#undef	xmlPedanticParserDefaultValue
-int *
-__xmlPedanticParserDefaultValue(void) {
-    if (IS_MAIN_THREAD)
-	return (&xmlPedanticParserDefaultValue);
-    else
-	return (&xmlGetGlobalState()->xmlPedanticParserDefaultValue);
-}
-=======
->>>>>>> 626889fb
 int xmlThrDefPedanticParserDefaultValue(int v) {
     int ret;
     xmlMutexLock(&xmlThrDefMutex);
@@ -1410,34 +994,6 @@
     return ret;
 }
 
-<<<<<<< HEAD
-#undef	xmlSaveNoEmptyTags
-int *
-__xmlSaveNoEmptyTags(void) {
-    if (IS_MAIN_THREAD)
-	return (&xmlSaveNoEmptyTags);
-    else
-	return (&xmlGetGlobalState()->xmlSaveNoEmptyTags);
-}
-int xmlThrDefSaveNoEmptyTags(int v) {
-    int ret;
-    xmlMutexLock(&xmlThrDefMutex);
-    ret = xmlSaveNoEmptyTagsThrDef;
-    xmlSaveNoEmptyTagsThrDef = v;
-    xmlMutexUnlock(&xmlThrDefMutex);
-    return ret;
-}
-
-#undef	xmlSubstituteEntitiesDefaultValue
-int *
-__xmlSubstituteEntitiesDefaultValue(void) {
-    if (IS_MAIN_THREAD)
-	return (&xmlSubstituteEntitiesDefaultValue);
-    else
-	return (&xmlGetGlobalState()->xmlSubstituteEntitiesDefaultValue);
-}
-=======
->>>>>>> 626889fb
 int xmlThrDefSubstituteEntitiesDefaultValue(int v) {
     int ret;
     xmlMutexLock(&xmlThrDefMutex);
@@ -1493,8 +1049,6 @@
 
     return(old);
 }
-<<<<<<< HEAD
-=======
 
 xmlOutputBufferCreateFilenameFunc
 xmlThrDefOutputBufferCreateFilenameDefault(xmlOutputBufferCreateFilenameFunc func)
@@ -1515,4 +1069,3 @@
 }
 
 /** DOC_ENABLE */
->>>>>>> 626889fb
