/**
 * threads.c: set of generic threading related routines
 *
 * See Copyright for the status of this software.
 *
 * Gary Pennington <Gary.Pennington@uk.sun.com>
 * daniel@veillard.com
 */

#define IN_LIBXML
#include "libxml.h"

#include <string.h>
#include <stdarg.h>
#include <stdlib.h>

#include <libxml/threads.h>
<<<<<<< HEAD
#include <libxml/globals.h>
=======
#include <libxml/parser.h>
#ifdef LIBXML_CATALOG_ENABLED
#include <libxml/catalog.h>
#endif
#ifdef LIBXML_RELAXNG_ENABLED
#include <libxml/relaxng.h>
#endif
#ifdef LIBXML_SCHEMAS_ENABLED
#include <libxml/xmlschemastypes.h>
#endif
>>>>>>> 626889fb

#if defined(SOLARIS)
#include <note.h>
#endif

<<<<<<< HEAD
#include "private/dict.h"
#include "private/threads.h"

/* #define DEBUG_THREADS */

#if defined(HAVE_POSIX_THREADS) && \
    defined(__GLIBC__) && \
    __GLIBC__ * 100 + __GLIBC_MINOR__ >= 234

/*
 * The modern way available since glibc 2.32.
 *
 * The check above is for glibc 2.34 which merged the pthread symbols into
 * libc. Since we still allow linking without pthread symbols (see below),
 * this only works if pthread symbols are guaranteed to be available.
 */

#include <sys/single_threaded.h>

#define XML_IS_THREADED() (!__libc_single_threaded)

#elif defined(HAVE_POSIX_THREADS) && \
      defined(__GLIBC__) && \
      defined(__GNUC__)

/*
 * The traditional way to check for single-threaded applications with
 * glibc was to check whether the separate libpthread library is
 * linked in. This works by not linking libxml2 with libpthread (see
 * BASE_THREAD_LIBS in configure.ac and Makefile.am) and declaring
 * pthread functions as weak symbols.
 *
 * In glibc 2.34, the pthread symbols were moved from libpthread to libc,
 * so this doesn't work anymore.
 *
 * At some point, this legacy code and the BASE_THREAD_LIBS hack in
 * configure.ac can probably be removed.
 */

#pragma weak pthread_getspecific
#pragma weak pthread_setspecific
#pragma weak pthread_key_create
#pragma weak pthread_key_delete
#pragma weak pthread_mutex_init
#pragma weak pthread_mutex_destroy
#pragma weak pthread_mutex_lock
#pragma weak pthread_mutex_unlock
#pragma weak pthread_cond_init
#pragma weak pthread_cond_destroy
#pragma weak pthread_cond_wait
#pragma weak pthread_equal
#pragma weak pthread_self
#pragma weak pthread_key_create
#pragma weak pthread_key_delete
#pragma weak pthread_cond_signal

#define XML_PTHREAD_WEAK
#define XML_IS_THREADED() libxml_is_threaded

static int libxml_is_threaded = -1;

#else /* other POSIX platforms */

#define XML_IS_THREADED() 1

#endif
=======
#include "private/cata.h"
#include "private/dict.h"
#include "private/enc.h"
#include "private/error.h"
#include "private/globals.h"
#include "private/io.h"
#include "private/memory.h"
#include "private/threads.h"
#include "private/xpath.h"
>>>>>>> 626889fb

/*
 * TODO: this module still uses malloc/free and not xmlMalloc/xmlFree
 *       to avoid some craziness since xmlMalloc/xmlFree may actually
 *       be hosted on allocated blocks needing them for the allocation ...
 */

<<<<<<< HEAD
/*
 * xmlRMutex are reentrant mutual exception locks
 */
struct _xmlRMutex {
#ifdef HAVE_POSIX_THREADS
    pthread_mutex_t lock;
    unsigned int held;
    unsigned int waiters;
    pthread_t tid;
    pthread_cond_t cv;
#elif defined HAVE_WIN32_THREADS
    CRITICAL_SECTION cs;
#else
    int empty;
#endif
};

/*
 * This module still has some internal static data.
 *   - xmlLibraryLock a global lock
 *   - globalkey used for per-thread data
 */

#ifdef HAVE_POSIX_THREADS
static pthread_key_t globalkey;
static pthread_t mainthread;
static pthread_mutex_t global_init_lock = PTHREAD_MUTEX_INITIALIZER;
#elif defined HAVE_WIN32_THREADS
#if defined(HAVE_COMPILER_TLS)
static __declspec(thread) xmlGlobalState tlstate;
static __declspec(thread) int tlstate_inited = 0;
#else /* HAVE_COMPILER_TLS */
static DWORD globalkey = TLS_OUT_OF_INDEXES;
#endif /* HAVE_COMPILER_TLS */
static DWORD mainthread;
static volatile LPCRITICAL_SECTION global_init_lock = NULL;
#endif

static xmlRMutexPtr xmlLibraryLock = NULL;

/**
 * xmlInitMutex:
 * @mutex:  the mutex
 *
 * Initialize a mutex.
 */
void
xmlInitMutex(xmlMutexPtr mutex)
{
#ifdef HAVE_POSIX_THREADS
    pthread_mutex_init(&mutex->lock, NULL);
#elif defined HAVE_WIN32_THREADS
    InitializeCriticalSection(&mutex->cs);
#else
=======
static xmlRMutex xmlLibraryLock;

/**
 * xmlInitMutex:
 * @mutex:  the mutex
 *
 * Initialize a mutex.
 */
void
xmlInitMutex(xmlMutexPtr mutex)
{
#ifdef HAVE_POSIX_THREADS
    pthread_mutex_init(&mutex->lock, NULL);
#elif defined HAVE_WIN32_THREADS
    InitializeCriticalSection(&mutex->cs);
#else
>>>>>>> 626889fb
    (void) mutex;
#endif
}

/**
 * xmlNewMutex:
 *
 * xmlNewMutex() is used to allocate a libxml2 token struct for use in
 * synchronizing access to data.
 *
 * Returns a new simple mutex pointer or NULL in case of error
 */
xmlMutexPtr
xmlNewMutex(void)
{
    xmlMutexPtr tok;

    tok = malloc(sizeof(xmlMutex));
    if (tok == NULL)
        return (NULL);
    xmlInitMutex(tok);
    return (tok);
}

/**
 * xmlCleanupMutex:
 * @mutex:  the simple mutex
 *
 * Reclaim resources associated with a mutex.
 */
void
xmlCleanupMutex(xmlMutexPtr mutex)
{
#ifdef HAVE_POSIX_THREADS
    pthread_mutex_destroy(&mutex->lock);
#elif defined HAVE_WIN32_THREADS
    DeleteCriticalSection(&mutex->cs);
#else
    (void) mutex;
#endif
}

/**
 * xmlFreeMutex:
 * @tok:  the simple mutex
 *
 * Free a mutex.
 */
void
xmlFreeMutex(xmlMutexPtr tok)
{
    if (tok == NULL)
        return;

    xmlCleanupMutex(tok);
    free(tok);
}

/**
 * xmlMutexLock:
 * @tok:  the simple mutex
 *
 * xmlMutexLock() is used to lock a libxml2 token.
 */
void
xmlMutexLock(xmlMutexPtr tok)
{
    if (tok == NULL)
        return;
#ifdef HAVE_POSIX_THREADS
    /*
     * This assumes that __libc_single_threaded won't change while the
     * lock is held.
     */
<<<<<<< HEAD
    if (XML_IS_THREADED() != 0)
        pthread_mutex_lock(&tok->lock);
=======
    pthread_mutex_lock(&tok->lock);
>>>>>>> 626889fb
#elif defined HAVE_WIN32_THREADS
    EnterCriticalSection(&tok->cs);
#endif

}

/**
 * xmlMutexUnlock:
 * @tok:  the simple mutex
 *
 * xmlMutexUnlock() is used to unlock a libxml2 token.
 */
void
xmlMutexUnlock(xmlMutexPtr tok)
{
    if (tok == NULL)
        return;
#ifdef HAVE_POSIX_THREADS
<<<<<<< HEAD
    if (XML_IS_THREADED() != 0)
        pthread_mutex_unlock(&tok->lock);
#elif defined HAVE_WIN32_THREADS
    LeaveCriticalSection(&tok->cs);
=======
    pthread_mutex_unlock(&tok->lock);
#elif defined HAVE_WIN32_THREADS
    LeaveCriticalSection(&tok->cs);
#endif
}

/**
 * xmlInitRMutex:
 * @tok:  mutex
 *
 * Initialize the mutex.
 */
void
xmlInitRMutex(xmlRMutexPtr tok) {
    (void) tok;

#ifdef HAVE_POSIX_THREADS
    pthread_mutex_init(&tok->lock, NULL);
    tok->held = 0;
    tok->waiters = 0;
    pthread_cond_init(&tok->cv, NULL);
#elif defined HAVE_WIN32_THREADS
    InitializeCriticalSection(&tok->cs);
>>>>>>> 626889fb
#endif
}

/**
 * xmlNewRMutex:
 *
 * xmlRNewMutex() is used to allocate a reentrant mutex for use in
 * synchronizing access to data. token_r is a re-entrant lock and thus useful
 * for synchronizing access to data structures that may be manipulated in a
 * recursive fashion.
 *
 * Returns the new reentrant mutex pointer or NULL in case of error
 */
xmlRMutexPtr
xmlNewRMutex(void)
{
    xmlRMutexPtr tok;

    tok = malloc(sizeof(xmlRMutex));
    if (tok == NULL)
        return (NULL);
<<<<<<< HEAD
#ifdef HAVE_POSIX_THREADS
    pthread_mutex_init(&tok->lock, NULL);
    tok->held = 0;
    tok->waiters = 0;
    pthread_cond_init(&tok->cv, NULL);
#elif defined HAVE_WIN32_THREADS
    InitializeCriticalSection(&tok->cs);
=======
    xmlInitRMutex(tok);
    return (tok);
}

/**
 * xmlCleanupRMutex:
 * @tok:  mutex
 *
 * Cleanup the mutex.
 */
void
xmlCleanupRMutex(xmlRMutexPtr tok) {
    (void) tok;

#ifdef HAVE_POSIX_THREADS
    pthread_mutex_destroy(&tok->lock);
    pthread_cond_destroy(&tok->cv);
#elif defined HAVE_WIN32_THREADS
    DeleteCriticalSection(&tok->cs);
>>>>>>> 626889fb
#endif
}

/**
 * xmlFreeRMutex:
 * @tok:  the reentrant mutex
 *
 * xmlRFreeMutex() is used to reclaim resources associated with a
 * reentrant mutex.
 */
void
xmlFreeRMutex(xmlRMutexPtr tok)
{
    if (tok == NULL)
        return;
<<<<<<< HEAD
#ifdef HAVE_POSIX_THREADS
    pthread_mutex_destroy(&tok->lock);
    pthread_cond_destroy(&tok->cv);
#elif defined HAVE_WIN32_THREADS
    DeleteCriticalSection(&tok->cs);
#endif
=======
    xmlCleanupRMutex(tok);
>>>>>>> 626889fb
    free(tok);
}

/**
 * xmlRMutexLock:
 * @tok:  the reentrant mutex
 *
 * xmlRMutexLock() is used to lock a libxml2 token_r.
 */
void
xmlRMutexLock(xmlRMutexPtr tok)
{
    if (tok == NULL)
        return;
#ifdef HAVE_POSIX_THREADS
<<<<<<< HEAD
    if (XML_IS_THREADED() == 0)
        return;

=======
>>>>>>> 626889fb
    pthread_mutex_lock(&tok->lock);
    if (tok->held) {
        if (pthread_equal(tok->tid, pthread_self())) {
            tok->held++;
            pthread_mutex_unlock(&tok->lock);
            return;
        } else {
            tok->waiters++;
            while (tok->held)
                pthread_cond_wait(&tok->cv, &tok->lock);
            tok->waiters--;
        }
    }
    tok->tid = pthread_self();
    tok->held = 1;
    pthread_mutex_unlock(&tok->lock);
#elif defined HAVE_WIN32_THREADS
    EnterCriticalSection(&tok->cs);
#endif
}

/**
 * xmlRMutexUnlock:
 * @tok:  the reentrant mutex
 *
 * xmlRMutexUnlock() is used to unlock a libxml2 token_r.
 */
void
xmlRMutexUnlock(xmlRMutexPtr tok ATTRIBUTE_UNUSED)
{
    if (tok == NULL)
        return;
#ifdef HAVE_POSIX_THREADS
<<<<<<< HEAD
    if (XML_IS_THREADED() == 0)
        return;

=======
>>>>>>> 626889fb
    pthread_mutex_lock(&tok->lock);
    tok->held--;
    if (tok->held == 0) {
        if (tok->waiters)
            pthread_cond_signal(&tok->cv);
        memset(&tok->tid, 0, sizeof(tok->tid));
    }
    pthread_mutex_unlock(&tok->lock);
#elif defined HAVE_WIN32_THREADS
    LeaveCriticalSection(&tok->cs);
<<<<<<< HEAD
#endif
}

/**
 * xmlGlobalInitMutexLock
 *
 * Makes sure that the global initialization mutex is initialized and
 * locks it.
 */
void
__xmlGlobalInitMutexLock(void)
{
    /* Make sure the global init lock is initialized and then lock it. */
#ifdef HAVE_POSIX_THREADS
#ifdef XML_PTHREAD_WEAK
    if (pthread_mutex_lock == NULL)
        return;
#else
    if (XML_IS_THREADED() == 0)
        return;
#endif
    /* The mutex is statically initialized, so we just lock it. */
    pthread_mutex_lock(&global_init_lock);
#elif defined HAVE_WIN32_THREADS
    LPCRITICAL_SECTION cs;

    /* Create a new critical section */
    if (global_init_lock == NULL) {
        cs = malloc(sizeof(CRITICAL_SECTION));
        if (cs == NULL) {
            xmlGenericError(xmlGenericErrorContext,
                            "xmlGlobalInitMutexLock: out of memory\n");
            return;
        }
        InitializeCriticalSection(cs);

        /* Swap it into the global_init_lock */
#ifdef InterlockedCompareExchangePointer
        InterlockedCompareExchangePointer((void **) &global_init_lock,
                                          cs, NULL);
#else /* Use older void* version */
        InterlockedCompareExchange((void **) &global_init_lock,
                                   (void *) cs, NULL);
#endif /* InterlockedCompareExchangePointer */

        /* If another thread successfully recorded its critical
         * section in the global_init_lock then discard the one
         * allocated by this thread. */
        if (global_init_lock != cs) {
            DeleteCriticalSection(cs);
            free(cs);
        }
    }

    /* Lock the chosen critical section */
    EnterCriticalSection(global_init_lock);
#endif
}

void
__xmlGlobalInitMutexUnlock(void)
{
#ifdef HAVE_POSIX_THREADS
#ifdef XML_PTHREAD_WEAK
    if (pthread_mutex_lock == NULL)
        return;
#else
    if (XML_IS_THREADED() == 0)
        return;
#endif
    pthread_mutex_unlock(&global_init_lock);
#elif defined HAVE_WIN32_THREADS
    if (global_init_lock != NULL) {
	LeaveCriticalSection(global_init_lock);
    }
#endif
}

/**
 * xmlGlobalInitMutexDestroy
 *
 * Makes sure that the global initialization mutex is destroyed before
 * application termination.
 */
void
__xmlGlobalInitMutexDestroy(void)
{
#ifdef HAVE_POSIX_THREADS
#elif defined HAVE_WIN32_THREADS
    if (global_init_lock != NULL) {
        DeleteCriticalSection(global_init_lock);
        free(global_init_lock);
        global_init_lock = NULL;
    }
=======
>>>>>>> 626889fb
#endif
}

/************************************************************************
 *									*
 *			Library wide thread interfaces			*
 *									*
 ************************************************************************/

/**
 * xmlLockLibrary:
 *
 * xmlLockLibrary() is used to take out a re-entrant lock on the libxml2
 * library.
 */
void
xmlLockLibrary(void)
{
    xmlRMutexLock(&xmlLibraryLock);
}

/**
 * xmlUnlockLibrary:
 *
 * xmlUnlockLibrary() is used to release a re-entrant lock on the libxml2
 * library.
 */
<<<<<<< HEAD
static xmlGlobalStatePtr
xmlNewGlobalState(void)
{
    xmlGlobalState *gs;

    gs = malloc(sizeof(xmlGlobalState));
    if (gs == NULL) {
	xmlGenericError(xmlGenericErrorContext,
			"xmlGetGlobalState: out of memory\n");
        return (NULL);
    }

    memset(gs, 0, sizeof(xmlGlobalState));
    xmlInitializeGlobalState(gs);
    return (gs);
}
#endif /* LIBXML_THREAD_ENABLED */

#ifdef HAVE_POSIX_THREADS
#elif defined HAVE_WIN32_THREADS
#if !defined(HAVE_COMPILER_TLS)
#if defined(LIBXML_STATIC) && !defined(LIBXML_STATIC_FOR_DLL)
typedef struct _xmlGlobalStateCleanupHelperParams {
    HANDLE thread;
    void *memory;
} xmlGlobalStateCleanupHelperParams;

static void
xmlGlobalStateCleanupHelper(void *p)
=======
void
xmlUnlockLibrary(void)
>>>>>>> 626889fb
{
    xmlRMutexUnlock(&xmlLibraryLock);
}
<<<<<<< HEAD
#else /* LIBXML_STATIC && !LIBXML_STATIC_FOR_DLL */

typedef struct _xmlGlobalStateCleanupHelperParams {
    void *memory;
    struct _xmlGlobalStateCleanupHelperParams *prev;
    struct _xmlGlobalStateCleanupHelperParams *next;
} xmlGlobalStateCleanupHelperParams;

static xmlGlobalStateCleanupHelperParams *cleanup_helpers_head = NULL;
static CRITICAL_SECTION cleanup_helpers_cs;

#endif /* LIBXMLSTATIC && !LIBXML_STATIC_FOR_DLL */
#endif /* HAVE_COMPILER_TLS */
#endif /* HAVE_WIN32_THREADS */

/**
 * xmlGetGlobalState:
 *
 * DEPRECATED: Internal function, do not use.
 *
 * xmlGetGlobalState() is called to retrieve the global state for a thread.
=======

/**
 * xmlInitThreads:
 *
 * DEPRECATED: Alias for xmlInitParser.
 */
void
xmlInitThreads(void)
{
    xmlInitParser();
}

/**
 * xmlCleanupThreads:
>>>>>>> 626889fb
 *
 * DEPRECATED: This function is a no-op. Call xmlCleanupParser
 * to free global state but see the warnings there. xmlCleanupParser
 * should be only called once at program exit. In most cases, you don't
 * have call cleanup functions at all.
 */
void
xmlCleanupThreads(void)
{
<<<<<<< HEAD
#ifdef HAVE_POSIX_THREADS
    xmlGlobalState *globalval;

    if (XML_IS_THREADED() == 0)
        return (NULL);

    if ((globalval = (xmlGlobalState *)
         pthread_getspecific(globalkey)) == NULL) {
        xmlGlobalState *tsd = xmlNewGlobalState();
	if (tsd == NULL)
	    return(NULL);

        pthread_setspecific(globalkey, tsd);
        return (tsd);
    }
    return (globalval);
#elif defined HAVE_WIN32_THREADS
#if defined(HAVE_COMPILER_TLS)
    if (!tlstate_inited) {
        tlstate_inited = 1;
        xmlInitializeGlobalState(&tlstate);
    }
    return &tlstate;
#else /* HAVE_COMPILER_TLS */
    xmlGlobalState *globalval;
    xmlGlobalStateCleanupHelperParams *p;
#if defined(LIBXML_STATIC) && !defined(LIBXML_STATIC_FOR_DLL)
    globalval = (xmlGlobalState *) TlsGetValue(globalkey);
#else
    p = (xmlGlobalStateCleanupHelperParams *) TlsGetValue(globalkey);
    globalval = (xmlGlobalState *) (p ? p->memory : NULL);
#endif
    if (globalval == NULL) {
        xmlGlobalState *tsd = xmlNewGlobalState();

        if (tsd == NULL)
	    return(NULL);
        p = (xmlGlobalStateCleanupHelperParams *)
            malloc(sizeof(xmlGlobalStateCleanupHelperParams));
	if (p == NULL) {
            xmlGenericError(xmlGenericErrorContext,
                            "xmlGetGlobalState: out of memory\n");
            xmlFreeGlobalState(tsd);
	    return(NULL);
	}
        p->memory = tsd;
#if defined(LIBXML_STATIC) && !defined(LIBXML_STATIC_FOR_DLL)
        DuplicateHandle(GetCurrentProcess(), GetCurrentThread(),
                        GetCurrentProcess(), &p->thread, 0, TRUE,
                        DUPLICATE_SAME_ACCESS);
        TlsSetValue(globalkey, tsd);
        _beginthread(xmlGlobalStateCleanupHelper, 0, p);
#else
        EnterCriticalSection(&cleanup_helpers_cs);
        if (cleanup_helpers_head != NULL) {
            cleanup_helpers_head->prev = p;
        }
        p->next = cleanup_helpers_head;
        p->prev = NULL;
        cleanup_helpers_head = p;
        TlsSetValue(globalkey, p);
        LeaveCriticalSection(&cleanup_helpers_cs);
#endif

        return (tsd);
    }
    return (globalval);
#endif /* HAVE_COMPILER_TLS */
#else
    return (NULL);
#endif
=======
}

static void
xmlInitThreadsInternal(void) {
    xmlInitRMutex(&xmlLibraryLock);
}

static void
xmlCleanupThreadsInternal(void) {
    xmlCleanupRMutex(&xmlLibraryLock);
>>>>>>> 626889fb
}

/************************************************************************
 *									*
 *			Library wide initialization			*
 *									*
 ************************************************************************/

<<<<<<< HEAD
/**
 * xmlGetThreadId:
 *
 * DEPRECATED: Internal function, do not use.
 *
 * xmlGetThreadId() find the current thread ID number
 * Note that this is likely to be broken on some platforms using pthreads
 * as the specification doesn't mandate pthread_t to be an integer type
 *
 * Returns the current thread ID number
 */
int
xmlGetThreadId(void)
{
#ifdef HAVE_POSIX_THREADS
    pthread_t id;
    int ret;

    if (XML_IS_THREADED() == 0)
        return (0);
    id = pthread_self();
    /* horrible but preserves compat, see warning above */
    memcpy(&ret, &id, sizeof(ret));
    return (ret);
#elif defined HAVE_WIN32_THREADS
    return GetCurrentThreadId();
#else
    return ((int) 0);
#endif
}

/**
 * xmlIsMainThread:
 *
 * DEPRECATED: Internal function, do not use.
 *
 * xmlIsMainThread() check whether the current thread is the main thread.
 *
 * Returns 1 if the current thread is the main thread, 0 otherwise
 */
int
xmlIsMainThread(void)
{
    xmlInitParser();

#ifdef DEBUG_THREADS
    xmlGenericError(xmlGenericErrorContext, "xmlIsMainThread()\n");
#endif
#ifdef HAVE_POSIX_THREADS
    if (XML_IS_THREADED() == 0)
        return (1);
    return (pthread_equal(mainthread,pthread_self()));
#elif defined HAVE_WIN32_THREADS
    return (mainthread == GetCurrentThreadId());
#else
    return (1);
#endif
=======
static int xmlParserInitialized = 0;

#ifdef HAVE_POSIX_THREADS
static pthread_once_t onceControl = PTHREAD_ONCE_INIT;
#elif defined HAVE_WIN32_THREADS
static INIT_ONCE onceControl = INIT_ONCE_STATIC_INIT;
#else
static int onceControl = 0;
#endif

static void
xmlInitParserInternal(void) {
    /*
     * Note that the initialization code must not make memory allocations.
     */
    xmlInitRandom(); /* Required by xmlInitGlobalsInternal */
    xmlInitMemoryInternal();
    xmlInitThreadsInternal();
    xmlInitGlobalsInternal();
    xmlInitDictInternal();
    xmlInitEncodingInternal();
#if defined(LIBXML_XPATH_ENABLED)
    xmlInitXPathInternal();
#endif
    xmlInitIOCallbacks();
#ifdef LIBXML_CATALOG_ENABLED
    xmlInitCatalogInternal();
#endif

    xmlParserInitialized = 1;
>>>>>>> 626889fb
}

#if defined(HAVE_WIN32_THREADS)
static BOOL WINAPI
xmlInitParserWinWrapper(INIT_ONCE *initOnce ATTRIBUTE_UNUSED,
                        void *parameter ATTRIBUTE_UNUSED,
                        void **context ATTRIBUTE_UNUSED) {
    xmlInitParserInternal();
    return(TRUE);
}
#endif

/**
 * xmlInitParser:
 *
 * Initialization function for the XML parser.
 *
<<<<<<< HEAD
 * DEPRECATED: Alias for xmlInitParser.
 */
void
xmlInitThreads(void)
{
    xmlInitParser();
}

/**
 * xmlInitThreadsInternal:
 *
 * Used to to initialize all the thread related data.
 */
void
xmlInitThreadsInternal(void)
{
#ifdef HAVE_POSIX_THREADS
#ifdef XML_PTHREAD_WEAK
    /*
     * This is somewhat unreliable since libpthread could be loaded
     * later with dlopen() and threads could be created. But it's
     * long-standing behavior and hard to work around.
     */
    if (libxml_is_threaded == -1)
        libxml_is_threaded =
            (pthread_getspecific != NULL) &&
            (pthread_setspecific != NULL) &&
            (pthread_key_create != NULL) &&
            (pthread_key_delete != NULL) &&
            (pthread_mutex_init != NULL) &&
            (pthread_mutex_destroy != NULL) &&
            (pthread_mutex_lock != NULL) &&
            (pthread_mutex_unlock != NULL) &&
            (pthread_cond_init != NULL) &&
            (pthread_cond_destroy != NULL) &&
            (pthread_cond_wait != NULL) &&
            /*
             * pthread_equal can be inline, resuting in -Waddress warnings.
             * Let's assume it's available if all the other functions are.
             */
            /* (pthread_equal != NULL) && */
            (pthread_self != NULL) &&
            (pthread_cond_signal != NULL);
    if (libxml_is_threaded == 0)
        return;
#endif /* XML_PTHREAD_WEAK */
    pthread_key_create(&globalkey, xmlFreeGlobalState);
    mainthread = pthread_self();
#elif defined(HAVE_WIN32_THREADS)
#if !defined(HAVE_COMPILER_TLS)
#if !defined(LIBXML_STATIC) || defined(LIBXML_STATIC_FOR_DLL)
    InitializeCriticalSection(&cleanup_helpers_cs);
#endif
    globalkey = TlsAlloc();
#endif
    mainthread = GetCurrentThreadId();
=======
 * For older versions, it's recommended to call this function once
 * from the main thread before using the library in multithreaded
 * programs.
 *
 * Since 2.14.0, there's no distinction between threads. It should
 * be unnecessary to call this function.
 */
void
xmlInitParser(void) {
#ifdef HAVE_POSIX_THREADS
    pthread_once(&onceControl, xmlInitParserInternal);
#elif defined(HAVE_WIN32_THREADS)
    InitOnceExecuteOnce(&onceControl, xmlInitParserWinWrapper, NULL, NULL);
#else
    if (onceControl == 0) {
        xmlInitParserInternal();
        onceControl = 1;
    }
>>>>>>> 626889fb
#endif
}

/**
 * xmlCleanupParser:
 *
 * This function is named somewhat misleadingly. It does not clean up
 * parser state but global memory allocated by the library itself.
 *
<<<<<<< HEAD
 * DEPRECATED: This function is a no-op. Call xmlCleanupParser
 * to free global state but see the warnings there. xmlCleanupParser
 * should be only called once at program exit. In most cases, you don't
 * have call cleanup functions at all.
 */
void
xmlCleanupThreads(void)
{
}

/**
 * xmlCleanupThreadsInternal:
 *
 * Used to to cleanup all the thread related data.
 */
void
xmlCleanupThreadsInternal(void)
{
#ifdef HAVE_POSIX_THREADS
#ifdef XML_PTHREAD_WEAK
    if (libxml_is_threaded == 0)
        return;
#endif /* XML_PTHREAD_WEAK */
    pthread_key_delete(globalkey);
#elif defined(HAVE_WIN32_THREADS)
#if !defined(HAVE_COMPILER_TLS)
    if (globalkey != TLS_OUT_OF_INDEXES) {
#if !defined(LIBXML_STATIC) || defined(LIBXML_STATIC_FOR_DLL)
        xmlGlobalStateCleanupHelperParams *p;
=======
 * Since 2.9.11, cleanup is performed automatically if a shared or
 * dynamic libxml2 library is unloaded. This function should only
 * be used to avoid false positives from memory leak checkers in
 * static builds.
 *
 * WARNING: xmlCleanupParser assumes that all other threads that called
 * libxml2 functions have terminated. No library calls must be made
 * after calling this function. In general, THIS FUNCTION SHOULD ONLY
 * BE CALLED RIGHT BEFORE THE WHOLE PROCESS EXITS.
 */
void
xmlCleanupParser(void) {
    /*
     * Unfortunately, some users call this function to fix memory
     * leaks on unload with versions before 2.9.11. This can result
     * in the library being reinitialized, so this use case must
     * be supported.
     */
    if (!xmlParserInitialized)
        return;

    xmlCleanupCharEncodingHandlers();
#ifdef LIBXML_CATALOG_ENABLED
    xmlCatalogCleanup();
    xmlCleanupCatalogInternal();
#endif
#ifdef LIBXML_SCHEMAS_ENABLED
    xmlSchemaCleanupTypes();
#endif
#ifdef LIBXML_RELAXNG_ENABLED
    xmlRelaxNGCleanupTypes();
#endif
>>>>>>> 626889fb

    xmlCleanupDictInternal();
    xmlCleanupRandom();
    xmlCleanupGlobalsInternal();
    xmlCleanupThreadsInternal();

<<<<<<< HEAD
            p = p->next;
            xmlFreeGlobalState(temp->memory);
            free(temp);
        }
        cleanup_helpers_head = 0;
        LeaveCriticalSection(&cleanup_helpers_cs);
#endif
        TlsFree(globalkey);
        globalkey = TLS_OUT_OF_INDEXES;
    }
#if !defined(LIBXML_STATIC) || defined(LIBXML_STATIC_FOR_DLL)
    DeleteCriticalSection(&cleanup_helpers_cs);
#endif
#endif
#endif
}

/**
 * DllMain:
 * @hinstDLL: handle to DLL instance
 * @fdwReason: Reason code for entry
 * @lpvReserved: generic pointer (depends upon reason code)
 *
 * Entry point for Windows library. It is being used to free thread-specific
 * storage.
 *
 * Returns TRUE always
 */
#ifdef HAVE_POSIX_THREADS
#elif defined(HAVE_WIN32_THREADS) && !defined(HAVE_COMPILER_TLS) && (!defined(LIBXML_STATIC) || defined(LIBXML_STATIC_FOR_DLL))
#if defined(LIBXML_STATIC_FOR_DLL)
int
xmlDllMain(ATTRIBUTE_UNUSED void *hinstDLL, unsigned long fdwReason,
           ATTRIBUTE_UNUSED void *lpvReserved)
#else
/* declare to avoid "no previous prototype for 'DllMain'" warning */
/* Note that we do NOT want to include this function declaration in
   a public header because it's meant to be called by Windows itself,
   not a program that uses this library.  This also has to be exported. */

XMLPUBFUN BOOL WINAPI
DllMain (HINSTANCE hinstDLL,
         DWORD     fdwReason,
         LPVOID    lpvReserved);

BOOL WINAPI
DllMain(ATTRIBUTE_UNUSED HINSTANCE hinstDLL, DWORD fdwReason,
        ATTRIBUTE_UNUSED LPVOID lpvReserved)
#endif
{
    switch (fdwReason) {
        case DLL_THREAD_DETACH:
            if (globalkey != TLS_OUT_OF_INDEXES) {
                xmlGlobalState *globalval = NULL;
                xmlGlobalStateCleanupHelperParams *p =
                    (xmlGlobalStateCleanupHelperParams *)
                    TlsGetValue(globalkey);
                globalval = (xmlGlobalState *) (p ? p->memory : NULL);
                if (globalval) {
                    xmlFreeGlobalState(globalval);
                    TlsSetValue(globalkey, NULL);
                }
                if (p) {
                    EnterCriticalSection(&cleanup_helpers_cs);
                    if (p == cleanup_helpers_head)
                        cleanup_helpers_head = p->next;
                    else
                        p->prev->next = p->next;
                    if (p->next != NULL)
                        p->next->prev = p->prev;
                    LeaveCriticalSection(&cleanup_helpers_cs);
                    free(p);
                }
            }
            break;
    }
    return TRUE;
=======
    /*
     * Must come after all cleanup functions that call xmlFree which
     * uses xmlMemMutex in debug mode.
     */
    xmlCleanupMemoryInternal();

    xmlParserInitialized = 0;

    /*
     * This is a bit sketchy but should make reinitialization work.
     */
#ifdef HAVE_POSIX_THREADS
    {
        pthread_once_t tmp = PTHREAD_ONCE_INIT;
        memcpy(&onceControl, &tmp, sizeof(tmp));
    }
#elif defined(HAVE_WIN32_THREADS)
    {
        INIT_ONCE tmp = INIT_ONCE_STATIC_INIT;
        memcpy(&onceControl, &tmp, sizeof(tmp));
    }
#else
    onceControl = 0;
#endif
}

#if defined(HAVE_FUNC_ATTRIBUTE_DESTRUCTOR) && \
    !defined(LIBXML_THREAD_ALLOC_ENABLED) && \
    !defined(LIBXML_STATIC) && \
    !defined(_WIN32)
static void
ATTRIBUTE_DESTRUCTOR
xmlDestructor(void) {
    /*
     * Calling custom deallocation functions in a destructor can cause
     * problems, for example with Nokogiri.
     */
    if (xmlFree == free)
        xmlCleanupParser();
>>>>>>> 626889fb
}
#endif<|MERGE_RESOLUTION|>--- conflicted
+++ resolved
@@ -15,9 +15,6 @@
 #include <stdlib.h>
 
 #include <libxml/threads.h>
-<<<<<<< HEAD
-#include <libxml/globals.h>
-=======
 #include <libxml/parser.h>
 #ifdef LIBXML_CATALOG_ENABLED
 #include <libxml/catalog.h>
@@ -28,80 +25,11 @@
 #ifdef LIBXML_SCHEMAS_ENABLED
 #include <libxml/xmlschemastypes.h>
 #endif
->>>>>>> 626889fb
 
 #if defined(SOLARIS)
 #include <note.h>
 #endif
 
-<<<<<<< HEAD
-#include "private/dict.h"
-#include "private/threads.h"
-
-/* #define DEBUG_THREADS */
-
-#if defined(HAVE_POSIX_THREADS) && \
-    defined(__GLIBC__) && \
-    __GLIBC__ * 100 + __GLIBC_MINOR__ >= 234
-
-/*
- * The modern way available since glibc 2.32.
- *
- * The check above is for glibc 2.34 which merged the pthread symbols into
- * libc. Since we still allow linking without pthread symbols (see below),
- * this only works if pthread symbols are guaranteed to be available.
- */
-
-#include <sys/single_threaded.h>
-
-#define XML_IS_THREADED() (!__libc_single_threaded)
-
-#elif defined(HAVE_POSIX_THREADS) && \
-      defined(__GLIBC__) && \
-      defined(__GNUC__)
-
-/*
- * The traditional way to check for single-threaded applications with
- * glibc was to check whether the separate libpthread library is
- * linked in. This works by not linking libxml2 with libpthread (see
- * BASE_THREAD_LIBS in configure.ac and Makefile.am) and declaring
- * pthread functions as weak symbols.
- *
- * In glibc 2.34, the pthread symbols were moved from libpthread to libc,
- * so this doesn't work anymore.
- *
- * At some point, this legacy code and the BASE_THREAD_LIBS hack in
- * configure.ac can probably be removed.
- */
-
-#pragma weak pthread_getspecific
-#pragma weak pthread_setspecific
-#pragma weak pthread_key_create
-#pragma weak pthread_key_delete
-#pragma weak pthread_mutex_init
-#pragma weak pthread_mutex_destroy
-#pragma weak pthread_mutex_lock
-#pragma weak pthread_mutex_unlock
-#pragma weak pthread_cond_init
-#pragma weak pthread_cond_destroy
-#pragma weak pthread_cond_wait
-#pragma weak pthread_equal
-#pragma weak pthread_self
-#pragma weak pthread_key_create
-#pragma weak pthread_key_delete
-#pragma weak pthread_cond_signal
-
-#define XML_PTHREAD_WEAK
-#define XML_IS_THREADED() libxml_is_threaded
-
-static int libxml_is_threaded = -1;
-
-#else /* other POSIX platforms */
-
-#define XML_IS_THREADED() 1
-
-#endif
-=======
 #include "private/cata.h"
 #include "private/dict.h"
 #include "private/enc.h"
@@ -111,7 +39,6 @@
 #include "private/memory.h"
 #include "private/threads.h"
 #include "private/xpath.h"
->>>>>>> 626889fb
 
 /*
  * TODO: this module still uses malloc/free and not xmlMalloc/xmlFree
@@ -119,46 +46,7 @@
  *       be hosted on allocated blocks needing them for the allocation ...
  */
 
-<<<<<<< HEAD
-/*
- * xmlRMutex are reentrant mutual exception locks
- */
-struct _xmlRMutex {
-#ifdef HAVE_POSIX_THREADS
-    pthread_mutex_t lock;
-    unsigned int held;
-    unsigned int waiters;
-    pthread_t tid;
-    pthread_cond_t cv;
-#elif defined HAVE_WIN32_THREADS
-    CRITICAL_SECTION cs;
-#else
-    int empty;
-#endif
-};
-
-/*
- * This module still has some internal static data.
- *   - xmlLibraryLock a global lock
- *   - globalkey used for per-thread data
- */
-
-#ifdef HAVE_POSIX_THREADS
-static pthread_key_t globalkey;
-static pthread_t mainthread;
-static pthread_mutex_t global_init_lock = PTHREAD_MUTEX_INITIALIZER;
-#elif defined HAVE_WIN32_THREADS
-#if defined(HAVE_COMPILER_TLS)
-static __declspec(thread) xmlGlobalState tlstate;
-static __declspec(thread) int tlstate_inited = 0;
-#else /* HAVE_COMPILER_TLS */
-static DWORD globalkey = TLS_OUT_OF_INDEXES;
-#endif /* HAVE_COMPILER_TLS */
-static DWORD mainthread;
-static volatile LPCRITICAL_SECTION global_init_lock = NULL;
-#endif
-
-static xmlRMutexPtr xmlLibraryLock = NULL;
+static xmlRMutex xmlLibraryLock;
 
 /**
  * xmlInitMutex:
@@ -174,24 +62,6 @@
 #elif defined HAVE_WIN32_THREADS
     InitializeCriticalSection(&mutex->cs);
 #else
-=======
-static xmlRMutex xmlLibraryLock;
-
-/**
- * xmlInitMutex:
- * @mutex:  the mutex
- *
- * Initialize a mutex.
- */
-void
-xmlInitMutex(xmlMutexPtr mutex)
-{
-#ifdef HAVE_POSIX_THREADS
-    pthread_mutex_init(&mutex->lock, NULL);
-#elif defined HAVE_WIN32_THREADS
-    InitializeCriticalSection(&mutex->cs);
-#else
->>>>>>> 626889fb
     (void) mutex;
 #endif
 }
@@ -266,12 +136,7 @@
      * This assumes that __libc_single_threaded won't change while the
      * lock is held.
      */
-<<<<<<< HEAD
-    if (XML_IS_THREADED() != 0)
-        pthread_mutex_lock(&tok->lock);
-=======
     pthread_mutex_lock(&tok->lock);
->>>>>>> 626889fb
 #elif defined HAVE_WIN32_THREADS
     EnterCriticalSection(&tok->cs);
 #endif
@@ -290,12 +155,6 @@
     if (tok == NULL)
         return;
 #ifdef HAVE_POSIX_THREADS
-<<<<<<< HEAD
-    if (XML_IS_THREADED() != 0)
-        pthread_mutex_unlock(&tok->lock);
-#elif defined HAVE_WIN32_THREADS
-    LeaveCriticalSection(&tok->cs);
-=======
     pthread_mutex_unlock(&tok->lock);
 #elif defined HAVE_WIN32_THREADS
     LeaveCriticalSection(&tok->cs);
@@ -319,7 +178,6 @@
     pthread_cond_init(&tok->cv, NULL);
 #elif defined HAVE_WIN32_THREADS
     InitializeCriticalSection(&tok->cs);
->>>>>>> 626889fb
 #endif
 }
 
@@ -341,15 +199,6 @@
     tok = malloc(sizeof(xmlRMutex));
     if (tok == NULL)
         return (NULL);
-<<<<<<< HEAD
-#ifdef HAVE_POSIX_THREADS
-    pthread_mutex_init(&tok->lock, NULL);
-    tok->held = 0;
-    tok->waiters = 0;
-    pthread_cond_init(&tok->cv, NULL);
-#elif defined HAVE_WIN32_THREADS
-    InitializeCriticalSection(&tok->cs);
-=======
     xmlInitRMutex(tok);
     return (tok);
 }
@@ -369,7 +218,6 @@
     pthread_cond_destroy(&tok->cv);
 #elif defined HAVE_WIN32_THREADS
     DeleteCriticalSection(&tok->cs);
->>>>>>> 626889fb
 #endif
 }
 
@@ -385,16 +233,7 @@
 {
     if (tok == NULL)
         return;
-<<<<<<< HEAD
-#ifdef HAVE_POSIX_THREADS
-    pthread_mutex_destroy(&tok->lock);
-    pthread_cond_destroy(&tok->cv);
-#elif defined HAVE_WIN32_THREADS
-    DeleteCriticalSection(&tok->cs);
-#endif
-=======
     xmlCleanupRMutex(tok);
->>>>>>> 626889fb
     free(tok);
 }
 
@@ -410,12 +249,6 @@
     if (tok == NULL)
         return;
 #ifdef HAVE_POSIX_THREADS
-<<<<<<< HEAD
-    if (XML_IS_THREADED() == 0)
-        return;
-
-=======
->>>>>>> 626889fb
     pthread_mutex_lock(&tok->lock);
     if (tok->held) {
         if (pthread_equal(tok->tid, pthread_self())) {
@@ -449,12 +282,6 @@
     if (tok == NULL)
         return;
 #ifdef HAVE_POSIX_THREADS
-<<<<<<< HEAD
-    if (XML_IS_THREADED() == 0)
-        return;
-
-=======
->>>>>>> 626889fb
     pthread_mutex_lock(&tok->lock);
     tok->held--;
     if (tok->held == 0) {
@@ -465,103 +292,6 @@
     pthread_mutex_unlock(&tok->lock);
 #elif defined HAVE_WIN32_THREADS
     LeaveCriticalSection(&tok->cs);
-<<<<<<< HEAD
-#endif
-}
-
-/**
- * xmlGlobalInitMutexLock
- *
- * Makes sure that the global initialization mutex is initialized and
- * locks it.
- */
-void
-__xmlGlobalInitMutexLock(void)
-{
-    /* Make sure the global init lock is initialized and then lock it. */
-#ifdef HAVE_POSIX_THREADS
-#ifdef XML_PTHREAD_WEAK
-    if (pthread_mutex_lock == NULL)
-        return;
-#else
-    if (XML_IS_THREADED() == 0)
-        return;
-#endif
-    /* The mutex is statically initialized, so we just lock it. */
-    pthread_mutex_lock(&global_init_lock);
-#elif defined HAVE_WIN32_THREADS
-    LPCRITICAL_SECTION cs;
-
-    /* Create a new critical section */
-    if (global_init_lock == NULL) {
-        cs = malloc(sizeof(CRITICAL_SECTION));
-        if (cs == NULL) {
-            xmlGenericError(xmlGenericErrorContext,
-                            "xmlGlobalInitMutexLock: out of memory\n");
-            return;
-        }
-        InitializeCriticalSection(cs);
-
-        /* Swap it into the global_init_lock */
-#ifdef InterlockedCompareExchangePointer
-        InterlockedCompareExchangePointer((void **) &global_init_lock,
-                                          cs, NULL);
-#else /* Use older void* version */
-        InterlockedCompareExchange((void **) &global_init_lock,
-                                   (void *) cs, NULL);
-#endif /* InterlockedCompareExchangePointer */
-
-        /* If another thread successfully recorded its critical
-         * section in the global_init_lock then discard the one
-         * allocated by this thread. */
-        if (global_init_lock != cs) {
-            DeleteCriticalSection(cs);
-            free(cs);
-        }
-    }
-
-    /* Lock the chosen critical section */
-    EnterCriticalSection(global_init_lock);
-#endif
-}
-
-void
-__xmlGlobalInitMutexUnlock(void)
-{
-#ifdef HAVE_POSIX_THREADS
-#ifdef XML_PTHREAD_WEAK
-    if (pthread_mutex_lock == NULL)
-        return;
-#else
-    if (XML_IS_THREADED() == 0)
-        return;
-#endif
-    pthread_mutex_unlock(&global_init_lock);
-#elif defined HAVE_WIN32_THREADS
-    if (global_init_lock != NULL) {
-	LeaveCriticalSection(global_init_lock);
-    }
-#endif
-}
-
-/**
- * xmlGlobalInitMutexDestroy
- *
- * Makes sure that the global initialization mutex is destroyed before
- * application termination.
- */
-void
-__xmlGlobalInitMutexDestroy(void)
-{
-#ifdef HAVE_POSIX_THREADS
-#elif defined HAVE_WIN32_THREADS
-    if (global_init_lock != NULL) {
-        DeleteCriticalSection(global_init_lock);
-        free(global_init_lock);
-        global_init_lock = NULL;
-    }
-=======
->>>>>>> 626889fb
 #endif
 }
 
@@ -589,66 +319,11 @@
  * xmlUnlockLibrary() is used to release a re-entrant lock on the libxml2
  * library.
  */
-<<<<<<< HEAD
-static xmlGlobalStatePtr
-xmlNewGlobalState(void)
-{
-    xmlGlobalState *gs;
-
-    gs = malloc(sizeof(xmlGlobalState));
-    if (gs == NULL) {
-	xmlGenericError(xmlGenericErrorContext,
-			"xmlGetGlobalState: out of memory\n");
-        return (NULL);
-    }
-
-    memset(gs, 0, sizeof(xmlGlobalState));
-    xmlInitializeGlobalState(gs);
-    return (gs);
-}
-#endif /* LIBXML_THREAD_ENABLED */
-
-#ifdef HAVE_POSIX_THREADS
-#elif defined HAVE_WIN32_THREADS
-#if !defined(HAVE_COMPILER_TLS)
-#if defined(LIBXML_STATIC) && !defined(LIBXML_STATIC_FOR_DLL)
-typedef struct _xmlGlobalStateCleanupHelperParams {
-    HANDLE thread;
-    void *memory;
-} xmlGlobalStateCleanupHelperParams;
-
-static void
-xmlGlobalStateCleanupHelper(void *p)
-=======
 void
 xmlUnlockLibrary(void)
->>>>>>> 626889fb
 {
     xmlRMutexUnlock(&xmlLibraryLock);
 }
-<<<<<<< HEAD
-#else /* LIBXML_STATIC && !LIBXML_STATIC_FOR_DLL */
-
-typedef struct _xmlGlobalStateCleanupHelperParams {
-    void *memory;
-    struct _xmlGlobalStateCleanupHelperParams *prev;
-    struct _xmlGlobalStateCleanupHelperParams *next;
-} xmlGlobalStateCleanupHelperParams;
-
-static xmlGlobalStateCleanupHelperParams *cleanup_helpers_head = NULL;
-static CRITICAL_SECTION cleanup_helpers_cs;
-
-#endif /* LIBXMLSTATIC && !LIBXML_STATIC_FOR_DLL */
-#endif /* HAVE_COMPILER_TLS */
-#endif /* HAVE_WIN32_THREADS */
-
-/**
- * xmlGetGlobalState:
- *
- * DEPRECATED: Internal function, do not use.
- *
- * xmlGetGlobalState() is called to retrieve the global state for a thread.
-=======
 
 /**
  * xmlInitThreads:
@@ -663,7 +338,6 @@
 
 /**
  * xmlCleanupThreads:
->>>>>>> 626889fb
  *
  * DEPRECATED: This function is a no-op. Call xmlCleanupParser
  * to free global state but see the warnings there. xmlCleanupParser
@@ -673,79 +347,6 @@
 void
 xmlCleanupThreads(void)
 {
-<<<<<<< HEAD
-#ifdef HAVE_POSIX_THREADS
-    xmlGlobalState *globalval;
-
-    if (XML_IS_THREADED() == 0)
-        return (NULL);
-
-    if ((globalval = (xmlGlobalState *)
-         pthread_getspecific(globalkey)) == NULL) {
-        xmlGlobalState *tsd = xmlNewGlobalState();
-	if (tsd == NULL)
-	    return(NULL);
-
-        pthread_setspecific(globalkey, tsd);
-        return (tsd);
-    }
-    return (globalval);
-#elif defined HAVE_WIN32_THREADS
-#if defined(HAVE_COMPILER_TLS)
-    if (!tlstate_inited) {
-        tlstate_inited = 1;
-        xmlInitializeGlobalState(&tlstate);
-    }
-    return &tlstate;
-#else /* HAVE_COMPILER_TLS */
-    xmlGlobalState *globalval;
-    xmlGlobalStateCleanupHelperParams *p;
-#if defined(LIBXML_STATIC) && !defined(LIBXML_STATIC_FOR_DLL)
-    globalval = (xmlGlobalState *) TlsGetValue(globalkey);
-#else
-    p = (xmlGlobalStateCleanupHelperParams *) TlsGetValue(globalkey);
-    globalval = (xmlGlobalState *) (p ? p->memory : NULL);
-#endif
-    if (globalval == NULL) {
-        xmlGlobalState *tsd = xmlNewGlobalState();
-
-        if (tsd == NULL)
-	    return(NULL);
-        p = (xmlGlobalStateCleanupHelperParams *)
-            malloc(sizeof(xmlGlobalStateCleanupHelperParams));
-	if (p == NULL) {
-            xmlGenericError(xmlGenericErrorContext,
-                            "xmlGetGlobalState: out of memory\n");
-            xmlFreeGlobalState(tsd);
-	    return(NULL);
-	}
-        p->memory = tsd;
-#if defined(LIBXML_STATIC) && !defined(LIBXML_STATIC_FOR_DLL)
-        DuplicateHandle(GetCurrentProcess(), GetCurrentThread(),
-                        GetCurrentProcess(), &p->thread, 0, TRUE,
-                        DUPLICATE_SAME_ACCESS);
-        TlsSetValue(globalkey, tsd);
-        _beginthread(xmlGlobalStateCleanupHelper, 0, p);
-#else
-        EnterCriticalSection(&cleanup_helpers_cs);
-        if (cleanup_helpers_head != NULL) {
-            cleanup_helpers_head->prev = p;
-        }
-        p->next = cleanup_helpers_head;
-        p->prev = NULL;
-        cleanup_helpers_head = p;
-        TlsSetValue(globalkey, p);
-        LeaveCriticalSection(&cleanup_helpers_cs);
-#endif
-
-        return (tsd);
-    }
-    return (globalval);
-#endif /* HAVE_COMPILER_TLS */
-#else
-    return (NULL);
-#endif
-=======
 }
 
 static void
@@ -756,7 +357,6 @@
 static void
 xmlCleanupThreadsInternal(void) {
     xmlCleanupRMutex(&xmlLibraryLock);
->>>>>>> 626889fb
 }
 
 /************************************************************************
@@ -765,65 +365,6 @@
  *									*
  ************************************************************************/
 
-<<<<<<< HEAD
-/**
- * xmlGetThreadId:
- *
- * DEPRECATED: Internal function, do not use.
- *
- * xmlGetThreadId() find the current thread ID number
- * Note that this is likely to be broken on some platforms using pthreads
- * as the specification doesn't mandate pthread_t to be an integer type
- *
- * Returns the current thread ID number
- */
-int
-xmlGetThreadId(void)
-{
-#ifdef HAVE_POSIX_THREADS
-    pthread_t id;
-    int ret;
-
-    if (XML_IS_THREADED() == 0)
-        return (0);
-    id = pthread_self();
-    /* horrible but preserves compat, see warning above */
-    memcpy(&ret, &id, sizeof(ret));
-    return (ret);
-#elif defined HAVE_WIN32_THREADS
-    return GetCurrentThreadId();
-#else
-    return ((int) 0);
-#endif
-}
-
-/**
- * xmlIsMainThread:
- *
- * DEPRECATED: Internal function, do not use.
- *
- * xmlIsMainThread() check whether the current thread is the main thread.
- *
- * Returns 1 if the current thread is the main thread, 0 otherwise
- */
-int
-xmlIsMainThread(void)
-{
-    xmlInitParser();
-
-#ifdef DEBUG_THREADS
-    xmlGenericError(xmlGenericErrorContext, "xmlIsMainThread()\n");
-#endif
-#ifdef HAVE_POSIX_THREADS
-    if (XML_IS_THREADED() == 0)
-        return (1);
-    return (pthread_equal(mainthread,pthread_self()));
-#elif defined HAVE_WIN32_THREADS
-    return (mainthread == GetCurrentThreadId());
-#else
-    return (1);
-#endif
-=======
 static int xmlParserInitialized = 0;
 
 #ifdef HAVE_POSIX_THREADS
@@ -854,7 +395,6 @@
 #endif
 
     xmlParserInitialized = 1;
->>>>>>> 626889fb
 }
 
 #if defined(HAVE_WIN32_THREADS)
@@ -872,64 +412,6 @@
  *
  * Initialization function for the XML parser.
  *
-<<<<<<< HEAD
- * DEPRECATED: Alias for xmlInitParser.
- */
-void
-xmlInitThreads(void)
-{
-    xmlInitParser();
-}
-
-/**
- * xmlInitThreadsInternal:
- *
- * Used to to initialize all the thread related data.
- */
-void
-xmlInitThreadsInternal(void)
-{
-#ifdef HAVE_POSIX_THREADS
-#ifdef XML_PTHREAD_WEAK
-    /*
-     * This is somewhat unreliable since libpthread could be loaded
-     * later with dlopen() and threads could be created. But it's
-     * long-standing behavior and hard to work around.
-     */
-    if (libxml_is_threaded == -1)
-        libxml_is_threaded =
-            (pthread_getspecific != NULL) &&
-            (pthread_setspecific != NULL) &&
-            (pthread_key_create != NULL) &&
-            (pthread_key_delete != NULL) &&
-            (pthread_mutex_init != NULL) &&
-            (pthread_mutex_destroy != NULL) &&
-            (pthread_mutex_lock != NULL) &&
-            (pthread_mutex_unlock != NULL) &&
-            (pthread_cond_init != NULL) &&
-            (pthread_cond_destroy != NULL) &&
-            (pthread_cond_wait != NULL) &&
-            /*
-             * pthread_equal can be inline, resuting in -Waddress warnings.
-             * Let's assume it's available if all the other functions are.
-             */
-            /* (pthread_equal != NULL) && */
-            (pthread_self != NULL) &&
-            (pthread_cond_signal != NULL);
-    if (libxml_is_threaded == 0)
-        return;
-#endif /* XML_PTHREAD_WEAK */
-    pthread_key_create(&globalkey, xmlFreeGlobalState);
-    mainthread = pthread_self();
-#elif defined(HAVE_WIN32_THREADS)
-#if !defined(HAVE_COMPILER_TLS)
-#if !defined(LIBXML_STATIC) || defined(LIBXML_STATIC_FOR_DLL)
-    InitializeCriticalSection(&cleanup_helpers_cs);
-#endif
-    globalkey = TlsAlloc();
-#endif
-    mainthread = GetCurrentThreadId();
-=======
  * For older versions, it's recommended to call this function once
  * from the main thread before using the library in multithreaded
  * programs.
@@ -948,7 +430,6 @@
         xmlInitParserInternal();
         onceControl = 1;
     }
->>>>>>> 626889fb
 #endif
 }
 
@@ -958,37 +439,6 @@
  * This function is named somewhat misleadingly. It does not clean up
  * parser state but global memory allocated by the library itself.
  *
-<<<<<<< HEAD
- * DEPRECATED: This function is a no-op. Call xmlCleanupParser
- * to free global state but see the warnings there. xmlCleanupParser
- * should be only called once at program exit. In most cases, you don't
- * have call cleanup functions at all.
- */
-void
-xmlCleanupThreads(void)
-{
-}
-
-/**
- * xmlCleanupThreadsInternal:
- *
- * Used to to cleanup all the thread related data.
- */
-void
-xmlCleanupThreadsInternal(void)
-{
-#ifdef HAVE_POSIX_THREADS
-#ifdef XML_PTHREAD_WEAK
-    if (libxml_is_threaded == 0)
-        return;
-#endif /* XML_PTHREAD_WEAK */
-    pthread_key_delete(globalkey);
-#elif defined(HAVE_WIN32_THREADS)
-#if !defined(HAVE_COMPILER_TLS)
-    if (globalkey != TLS_OUT_OF_INDEXES) {
-#if !defined(LIBXML_STATIC) || defined(LIBXML_STATIC_FOR_DLL)
-        xmlGlobalStateCleanupHelperParams *p;
-=======
  * Since 2.9.11, cleanup is performed automatically if a shared or
  * dynamic libxml2 library is unloaded. This function should only
  * be used to avoid false positives from memory leak checkers in
@@ -1021,92 +471,12 @@
 #ifdef LIBXML_RELAXNG_ENABLED
     xmlRelaxNGCleanupTypes();
 #endif
->>>>>>> 626889fb
 
     xmlCleanupDictInternal();
     xmlCleanupRandom();
     xmlCleanupGlobalsInternal();
     xmlCleanupThreadsInternal();
 
-<<<<<<< HEAD
-            p = p->next;
-            xmlFreeGlobalState(temp->memory);
-            free(temp);
-        }
-        cleanup_helpers_head = 0;
-        LeaveCriticalSection(&cleanup_helpers_cs);
-#endif
-        TlsFree(globalkey);
-        globalkey = TLS_OUT_OF_INDEXES;
-    }
-#if !defined(LIBXML_STATIC) || defined(LIBXML_STATIC_FOR_DLL)
-    DeleteCriticalSection(&cleanup_helpers_cs);
-#endif
-#endif
-#endif
-}
-
-/**
- * DllMain:
- * @hinstDLL: handle to DLL instance
- * @fdwReason: Reason code for entry
- * @lpvReserved: generic pointer (depends upon reason code)
- *
- * Entry point for Windows library. It is being used to free thread-specific
- * storage.
- *
- * Returns TRUE always
- */
-#ifdef HAVE_POSIX_THREADS
-#elif defined(HAVE_WIN32_THREADS) && !defined(HAVE_COMPILER_TLS) && (!defined(LIBXML_STATIC) || defined(LIBXML_STATIC_FOR_DLL))
-#if defined(LIBXML_STATIC_FOR_DLL)
-int
-xmlDllMain(ATTRIBUTE_UNUSED void *hinstDLL, unsigned long fdwReason,
-           ATTRIBUTE_UNUSED void *lpvReserved)
-#else
-/* declare to avoid "no previous prototype for 'DllMain'" warning */
-/* Note that we do NOT want to include this function declaration in
-   a public header because it's meant to be called by Windows itself,
-   not a program that uses this library.  This also has to be exported. */
-
-XMLPUBFUN BOOL WINAPI
-DllMain (HINSTANCE hinstDLL,
-         DWORD     fdwReason,
-         LPVOID    lpvReserved);
-
-BOOL WINAPI
-DllMain(ATTRIBUTE_UNUSED HINSTANCE hinstDLL, DWORD fdwReason,
-        ATTRIBUTE_UNUSED LPVOID lpvReserved)
-#endif
-{
-    switch (fdwReason) {
-        case DLL_THREAD_DETACH:
-            if (globalkey != TLS_OUT_OF_INDEXES) {
-                xmlGlobalState *globalval = NULL;
-                xmlGlobalStateCleanupHelperParams *p =
-                    (xmlGlobalStateCleanupHelperParams *)
-                    TlsGetValue(globalkey);
-                globalval = (xmlGlobalState *) (p ? p->memory : NULL);
-                if (globalval) {
-                    xmlFreeGlobalState(globalval);
-                    TlsSetValue(globalkey, NULL);
-                }
-                if (p) {
-                    EnterCriticalSection(&cleanup_helpers_cs);
-                    if (p == cleanup_helpers_head)
-                        cleanup_helpers_head = p->next;
-                    else
-                        p->prev->next = p->next;
-                    if (p->next != NULL)
-                        p->next->prev = p->prev;
-                    LeaveCriticalSection(&cleanup_helpers_cs);
-                    free(p);
-                }
-            }
-            break;
-    }
-    return TRUE;
-=======
     /*
      * Must come after all cleanup functions that call xmlFree which
      * uses xmlMemMutex in debug mode.
@@ -1146,6 +516,5 @@
      */
     if (xmlFree == free)
         xmlCleanupParser();
->>>>>>> 626889fb
 }
 #endif